--- conflicted
+++ resolved
@@ -32,19 +32,12 @@
 		&testscommon.GasHandlerStub{},
 		&mock.BlockTrackerMock{},
 		createMockPubkeyConverter(),
-<<<<<<< HEAD
-		&testscommon.BlockSizeComputationStub{},
-		&testscommon.BalanceComputationStub{},
-		&epochNotifier.EpochNotifierStub{},
-		0,
-		&testscommon.TxTypeHandlerMock{},
-		&testscommon.ScheduledTxsExecutionStub{},
-=======
-		&mock.BlockSizeComputationStub{},
-		&mock.BalanceComputationStub{},
-		&mock.EpochNotifierStub{},
-		2,
->>>>>>> 8a113c9d
+		&testscommon.BlockSizeComputationStub{},
+		&testscommon.BalanceComputationStub{},
+		&epochNotifier.EpochNotifierStub{},
+		2,
+		&testscommon.TxTypeHandlerMock{},
+		&testscommon.ScheduledTxsExecutionStub{},
 	)
 
 	assert.Equal(t, process.ErrNilShardCoordinator, err)
@@ -68,19 +61,12 @@
 		&testscommon.GasHandlerStub{},
 		&mock.BlockTrackerMock{},
 		createMockPubkeyConverter(),
-<<<<<<< HEAD
-		&testscommon.BlockSizeComputationStub{},
-		&testscommon.BalanceComputationStub{},
-		&epochNotifier.EpochNotifierStub{},
-		0,
-		&testscommon.TxTypeHandlerMock{},
-		&testscommon.ScheduledTxsExecutionStub{},
-=======
-		&mock.BlockSizeComputationStub{},
-		&mock.BalanceComputationStub{},
-		&mock.EpochNotifierStub{},
-		2,
->>>>>>> 8a113c9d
+		&testscommon.BlockSizeComputationStub{},
+		&testscommon.BalanceComputationStub{},
+		&epochNotifier.EpochNotifierStub{},
+		2,
+		&testscommon.TxTypeHandlerMock{},
+		&testscommon.ScheduledTxsExecutionStub{},
 	)
 
 	assert.Equal(t, process.ErrNilStore, err)
@@ -104,19 +90,12 @@
 		&testscommon.GasHandlerStub{},
 		&mock.BlockTrackerMock{},
 		createMockPubkeyConverter(),
-<<<<<<< HEAD
-		&testscommon.BlockSizeComputationStub{},
-		&testscommon.BalanceComputationStub{},
-		&epochNotifier.EpochNotifierStub{},
-		0,
-		&testscommon.TxTypeHandlerMock{},
-		&testscommon.ScheduledTxsExecutionStub{},
-=======
-		&mock.BlockSizeComputationStub{},
-		&mock.BalanceComputationStub{},
-		&mock.EpochNotifierStub{},
-		2,
->>>>>>> 8a113c9d
+		&testscommon.BlockSizeComputationStub{},
+		&testscommon.BalanceComputationStub{},
+		&epochNotifier.EpochNotifierStub{},
+		2,
+		&testscommon.TxTypeHandlerMock{},
+		&testscommon.ScheduledTxsExecutionStub{},
 	)
 
 	assert.Equal(t, process.ErrNilMarshalizer, err)
@@ -140,19 +119,12 @@
 		&testscommon.GasHandlerStub{},
 		&mock.BlockTrackerMock{},
 		createMockPubkeyConverter(),
-<<<<<<< HEAD
-		&testscommon.BlockSizeComputationStub{},
-		&testscommon.BalanceComputationStub{},
-		&epochNotifier.EpochNotifierStub{},
-		0,
-		&testscommon.TxTypeHandlerMock{},
-		&testscommon.ScheduledTxsExecutionStub{},
-=======
-		&mock.BlockSizeComputationStub{},
-		&mock.BalanceComputationStub{},
-		&mock.EpochNotifierStub{},
-		2,
->>>>>>> 8a113c9d
+		&testscommon.BlockSizeComputationStub{},
+		&testscommon.BalanceComputationStub{},
+		&epochNotifier.EpochNotifierStub{},
+		2,
+		&testscommon.TxTypeHandlerMock{},
+		&testscommon.ScheduledTxsExecutionStub{},
 	)
 
 	assert.Equal(t, process.ErrNilHasher, err)
@@ -176,19 +148,12 @@
 		&testscommon.GasHandlerStub{},
 		&mock.BlockTrackerMock{},
 		createMockPubkeyConverter(),
-<<<<<<< HEAD
-		&testscommon.BlockSizeComputationStub{},
-		&testscommon.BalanceComputationStub{},
-		&epochNotifier.EpochNotifierStub{},
-		0,
-		&testscommon.TxTypeHandlerMock{},
-		&testscommon.ScheduledTxsExecutionStub{},
-=======
-		&mock.BlockSizeComputationStub{},
-		&mock.BalanceComputationStub{},
-		&mock.EpochNotifierStub{},
-		2,
->>>>>>> 8a113c9d
+		&testscommon.BlockSizeComputationStub{},
+		&testscommon.BalanceComputationStub{},
+		&epochNotifier.EpochNotifierStub{},
+		2,
+		&testscommon.TxTypeHandlerMock{},
+		&testscommon.ScheduledTxsExecutionStub{},
 	)
 
 	assert.Equal(t, process.ErrNilDataPoolHolder, err)
@@ -212,19 +177,12 @@
 		&testscommon.GasHandlerStub{},
 		&mock.BlockTrackerMock{},
 		createMockPubkeyConverter(),
-<<<<<<< HEAD
-		&testscommon.BlockSizeComputationStub{},
-		&testscommon.BalanceComputationStub{},
-		&epochNotifier.EpochNotifierStub{},
-		0,
-		&testscommon.TxTypeHandlerMock{},
-		&testscommon.ScheduledTxsExecutionStub{},
-=======
-		&mock.BlockSizeComputationStub{},
-		&mock.BalanceComputationStub{},
-		&mock.EpochNotifierStub{},
-		2,
->>>>>>> 8a113c9d
+		&testscommon.BlockSizeComputationStub{},
+		&testscommon.BalanceComputationStub{},
+		&epochNotifier.EpochNotifierStub{},
+		2,
+		&testscommon.TxTypeHandlerMock{},
+		&testscommon.ScheduledTxsExecutionStub{},
 	)
 
 	assert.Equal(t, process.ErrNilAccountsAdapter, err)
@@ -248,19 +206,12 @@
 		&testscommon.GasHandlerStub{},
 		&mock.BlockTrackerMock{},
 		createMockPubkeyConverter(),
-<<<<<<< HEAD
-		&testscommon.BlockSizeComputationStub{},
-		&testscommon.BalanceComputationStub{},
-		&epochNotifier.EpochNotifierStub{},
-		0,
-		&testscommon.TxTypeHandlerMock{},
-		&testscommon.ScheduledTxsExecutionStub{},
-=======
-		&mock.BlockSizeComputationStub{},
-		&mock.BalanceComputationStub{},
-		&mock.EpochNotifierStub{},
-		2,
->>>>>>> 8a113c9d
+		&testscommon.BlockSizeComputationStub{},
+		&testscommon.BalanceComputationStub{},
+		&epochNotifier.EpochNotifierStub{},
+		2,
+		&testscommon.TxTypeHandlerMock{},
+		&testscommon.ScheduledTxsExecutionStub{},
 	)
 
 	assert.Equal(t, process.ErrNilEconomicsFeeHandler, err)
@@ -284,19 +235,12 @@
 		&testscommon.GasHandlerStub{},
 		&mock.BlockTrackerMock{},
 		createMockPubkeyConverter(),
-<<<<<<< HEAD
-		&testscommon.BlockSizeComputationStub{},
-		&testscommon.BalanceComputationStub{},
-		&epochNotifier.EpochNotifierStub{},
-		0,
-		&testscommon.TxTypeHandlerMock{},
-		&testscommon.ScheduledTxsExecutionStub{},
-=======
-		&mock.BlockSizeComputationStub{},
-		&mock.BalanceComputationStub{},
-		&mock.EpochNotifierStub{},
-		2,
->>>>>>> 8a113c9d
+		&testscommon.BlockSizeComputationStub{},
+		&testscommon.BalanceComputationStub{},
+		&epochNotifier.EpochNotifierStub{},
+		2,
+		&testscommon.TxTypeHandlerMock{},
+		&testscommon.ScheduledTxsExecutionStub{},
 	)
 
 	assert.Equal(t, process.ErrNilTxProcessor, err)
@@ -320,19 +264,12 @@
 		&testscommon.GasHandlerStub{},
 		&mock.BlockTrackerMock{},
 		createMockPubkeyConverter(),
-<<<<<<< HEAD
-		&testscommon.BlockSizeComputationStub{},
-		&testscommon.BalanceComputationStub{},
-		&epochNotifier.EpochNotifierStub{},
-		0,
-		&testscommon.TxTypeHandlerMock{},
-		&testscommon.ScheduledTxsExecutionStub{},
-=======
-		&mock.BlockSizeComputationStub{},
-		&mock.BalanceComputationStub{},
-		&mock.EpochNotifierStub{},
-		2,
->>>>>>> 8a113c9d
+		&testscommon.BlockSizeComputationStub{},
+		&testscommon.BalanceComputationStub{},
+		&epochNotifier.EpochNotifierStub{},
+		2,
+		&testscommon.TxTypeHandlerMock{},
+		&testscommon.ScheduledTxsExecutionStub{},
 	)
 	assert.Equal(t, process.ErrNilRequestHandler, err)
 	assert.Nil(t, ppcm)
@@ -355,19 +292,12 @@
 		nil,
 		&mock.BlockTrackerMock{},
 		createMockPubkeyConverter(),
-<<<<<<< HEAD
-		&testscommon.BlockSizeComputationStub{},
-		&testscommon.BalanceComputationStub{},
-		&epochNotifier.EpochNotifierStub{},
-		0,
-		&testscommon.TxTypeHandlerMock{},
-		&testscommon.ScheduledTxsExecutionStub{},
-=======
-		&mock.BlockSizeComputationStub{},
-		&mock.BalanceComputationStub{},
-		&mock.EpochNotifierStub{},
-		2,
->>>>>>> 8a113c9d
+		&testscommon.BlockSizeComputationStub{},
+		&testscommon.BalanceComputationStub{},
+		&epochNotifier.EpochNotifierStub{},
+		2,
+		&testscommon.TxTypeHandlerMock{},
+		&testscommon.ScheduledTxsExecutionStub{},
 	)
 	assert.Equal(t, process.ErrNilGasHandler, err)
 	assert.Nil(t, ppcm)
@@ -390,19 +320,12 @@
 		&testscommon.GasHandlerStub{},
 		nil,
 		createMockPubkeyConverter(),
-<<<<<<< HEAD
-		&testscommon.BlockSizeComputationStub{},
-		&testscommon.BalanceComputationStub{},
-		&epochNotifier.EpochNotifierStub{},
-		0,
-		&testscommon.TxTypeHandlerMock{},
-		&testscommon.ScheduledTxsExecutionStub{},
-=======
-		&mock.BlockSizeComputationStub{},
-		&mock.BalanceComputationStub{},
-		&mock.EpochNotifierStub{},
-		2,
->>>>>>> 8a113c9d
+		&testscommon.BlockSizeComputationStub{},
+		&testscommon.BalanceComputationStub{},
+		&epochNotifier.EpochNotifierStub{},
+		2,
+		&testscommon.TxTypeHandlerMock{},
+		&testscommon.ScheduledTxsExecutionStub{},
 	)
 	assert.Equal(t, process.ErrNilBlockTracker, err)
 	assert.Nil(t, ppcm)
@@ -425,19 +348,12 @@
 		&testscommon.GasHandlerStub{},
 		&mock.BlockTrackerMock{},
 		nil,
-<<<<<<< HEAD
-		&testscommon.BlockSizeComputationStub{},
-		&testscommon.BalanceComputationStub{},
-		&epochNotifier.EpochNotifierStub{},
-		0,
-		&testscommon.TxTypeHandlerMock{},
-		&testscommon.ScheduledTxsExecutionStub{},
-=======
-		&mock.BlockSizeComputationStub{},
-		&mock.BalanceComputationStub{},
-		&mock.EpochNotifierStub{},
-		2,
->>>>>>> 8a113c9d
+		&testscommon.BlockSizeComputationStub{},
+		&testscommon.BalanceComputationStub{},
+		&epochNotifier.EpochNotifierStub{},
+		2,
+		&testscommon.TxTypeHandlerMock{},
+		&testscommon.ScheduledTxsExecutionStub{},
 	)
 	assert.Equal(t, process.ErrNilPubkeyConverter, err)
 	assert.Nil(t, ppcm)
@@ -461,17 +377,11 @@
 		&mock.BlockTrackerMock{},
 		createMockPubkeyConverter(),
 		nil,
-<<<<<<< HEAD
-		&testscommon.BalanceComputationStub{},
-		&epochNotifier.EpochNotifierStub{},
-		0,
-		&testscommon.TxTypeHandlerMock{},
-		&testscommon.ScheduledTxsExecutionStub{},
-=======
-		&mock.BalanceComputationStub{},
-		&mock.EpochNotifierStub{},
-		2,
->>>>>>> 8a113c9d
+		&testscommon.BalanceComputationStub{},
+		&epochNotifier.EpochNotifierStub{},
+		2,
+		&testscommon.TxTypeHandlerMock{},
+		&testscommon.ScheduledTxsExecutionStub{},
 	)
 	assert.Equal(t, process.ErrNilBlockSizeComputationHandler, err)
 	assert.Nil(t, ppcm)
@@ -496,15 +406,10 @@
 		createMockPubkeyConverter(),
 		&testscommon.BlockSizeComputationStub{},
 		nil,
-<<<<<<< HEAD
-		&epochNotifier.EpochNotifierStub{},
-		0,
-		&testscommon.TxTypeHandlerMock{},
-		&testscommon.ScheduledTxsExecutionStub{},
-=======
-		&mock.EpochNotifierStub{},
-		2,
->>>>>>> 8a113c9d
+		&epochNotifier.EpochNotifierStub{},
+		2,
+		&testscommon.TxTypeHandlerMock{},
+		&testscommon.ScheduledTxsExecutionStub{},
 	)
 	assert.Equal(t, process.ErrNilBalanceComputationHandler, err)
 	assert.Nil(t, ppcm)
@@ -517,42 +422,27 @@
 		mock.NewMultiShardsCoordinatorMock(3),
 		&mock.ChainStorerMock{},
 		&mock.MarshalizerMock{},
-<<<<<<< HEAD
-		&hashingMocks.HasherMock{},
-=======
-		&mock.HasherMock{},
->>>>>>> 8a113c9d
-		dataRetrieverMock.NewPoolsHolderMock(),
-		&stateMock.AccountsStub{},
-		&testscommon.RequestHandlerStub{},
-		&testscommon.TxProcessorMock{},
-		&testscommon.SmartContractResultsProcessorMock{},
-		&mock.FeeHandlerStub{},
-<<<<<<< HEAD
-		&testscommon.GasHandlerStub{},
-		&mock.BlockTrackerMock{},
-		createMockPubkeyConverter(),
-		&testscommon.BlockSizeComputationStub{},
-		&testscommon.BalanceComputationStub{},
-		nil,
-		0,
-		&testscommon.TxTypeHandlerMock{},
-		&testscommon.ScheduledTxsExecutionStub{},
-=======
-		&mock.GasHandlerMock{},
-		&mock.BlockTrackerMock{},
-		createMockPubkeyConverter(),
-		&mock.BlockSizeComputationStub{},
-		&mock.BalanceComputationStub{},
-		nil,
-		2,
->>>>>>> 8a113c9d
+		&hashingMocks.HasherMock{},
+		dataRetrieverMock.NewPoolsHolderMock(),
+		&stateMock.AccountsStub{},
+		&testscommon.RequestHandlerStub{},
+		&testscommon.TxProcessorMock{},
+		&testscommon.SmartContractResultsProcessorMock{},
+		&mock.FeeHandlerStub{},
+		&testscommon.GasHandlerStub{},
+		&mock.BlockTrackerMock{},
+		createMockPubkeyConverter(),
+		&testscommon.BlockSizeComputationStub{},
+		&testscommon.BalanceComputationStub{},
+		nil,
+		2,
+		&testscommon.TxTypeHandlerMock{},
+		&testscommon.ScheduledTxsExecutionStub{},
 	)
 	assert.Equal(t, process.ErrNilEpochNotifier, err)
 	assert.Nil(t, ppcm)
 }
 
-<<<<<<< HEAD
 func TestNewPreProcessorsContainerFactory_NilTxTypeHandler(t *testing.T) {
 	t.Parallel()
 
@@ -573,7 +463,7 @@
 		&testscommon.BlockSizeComputationStub{},
 		&testscommon.BalanceComputationStub{},
 		&epochNotifier.EpochNotifierStub{},
-		0,
+		2,
 		nil,
 		&testscommon.ScheduledTxsExecutionStub{},
 	)
@@ -601,7 +491,7 @@
 		&testscommon.BlockSizeComputationStub{},
 		&testscommon.BalanceComputationStub{},
 		&epochNotifier.EpochNotifierStub{},
-		0,
+		2,
 		&testscommon.TxTypeHandlerMock{},
 		nil,
 	)
@@ -609,8 +499,6 @@
 	assert.Nil(t, ppcm)
 }
 
-=======
->>>>>>> 8a113c9d
 func TestNewPreProcessorsContainerFactory(t *testing.T) {
 	t.Parallel()
 
@@ -628,19 +516,12 @@
 		&testscommon.GasHandlerStub{},
 		&mock.BlockTrackerMock{},
 		createMockPubkeyConverter(),
-<<<<<<< HEAD
-		&testscommon.BlockSizeComputationStub{},
-		&testscommon.BalanceComputationStub{},
-		&epochNotifier.EpochNotifierStub{},
-		0,
-		&testscommon.TxTypeHandlerMock{},
-		&testscommon.ScheduledTxsExecutionStub{},
-=======
-		&mock.BlockSizeComputationStub{},
-		&mock.BalanceComputationStub{},
-		&mock.EpochNotifierStub{},
-		2,
->>>>>>> 8a113c9d
+		&testscommon.BlockSizeComputationStub{},
+		&testscommon.BalanceComputationStub{},
+		&epochNotifier.EpochNotifierStub{},
+		2,
+		&testscommon.TxTypeHandlerMock{},
+		&testscommon.ScheduledTxsExecutionStub{},
 	)
 
 	assert.Nil(t, err)
@@ -670,19 +551,12 @@
 		&testscommon.GasHandlerStub{},
 		&mock.BlockTrackerMock{},
 		createMockPubkeyConverter(),
-<<<<<<< HEAD
-		&testscommon.BlockSizeComputationStub{},
-		&testscommon.BalanceComputationStub{},
-		&epochNotifier.EpochNotifierStub{},
-		0,
-		&testscommon.TxTypeHandlerMock{},
-		&testscommon.ScheduledTxsExecutionStub{},
-=======
-		&mock.BlockSizeComputationStub{},
-		&mock.BalanceComputationStub{},
-		&mock.EpochNotifierStub{},
-		2,
->>>>>>> 8a113c9d
+		&testscommon.BlockSizeComputationStub{},
+		&testscommon.BalanceComputationStub{},
+		&epochNotifier.EpochNotifierStub{},
+		2,
+		&testscommon.TxTypeHandlerMock{},
+		&testscommon.ScheduledTxsExecutionStub{},
 	)
 
 	assert.Nil(t, err)
@@ -710,19 +584,12 @@
 		&testscommon.GasHandlerStub{},
 		&mock.BlockTrackerMock{},
 		createMockPubkeyConverter(),
-<<<<<<< HEAD
-		&testscommon.BlockSizeComputationStub{},
-		&testscommon.BalanceComputationStub{},
-		&epochNotifier.EpochNotifierStub{},
-		0,
-		&testscommon.TxTypeHandlerMock{},
-		&testscommon.ScheduledTxsExecutionStub{},
-=======
-		&mock.BlockSizeComputationStub{},
-		&mock.BalanceComputationStub{},
-		&mock.EpochNotifierStub{},
-		2,
->>>>>>> 8a113c9d
+		&testscommon.BlockSizeComputationStub{},
+		&testscommon.BalanceComputationStub{},
+		&epochNotifier.EpochNotifierStub{},
+		2,
+		&testscommon.TxTypeHandlerMock{},
+		&testscommon.ScheduledTxsExecutionStub{},
 	)
 
 	assert.Nil(t, err)
