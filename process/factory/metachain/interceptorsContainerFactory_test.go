--- conflicted
+++ resolved
@@ -103,11 +103,8 @@
 		maxTxNonceDeltaAllowed,
 		&mock.FeeHandlerStub{},
 		&mock.BlackListHandlerStub{},
-<<<<<<< HEAD
-		chainID,
-=======
-		&mock.HeaderSigVerifierStub{},
->>>>>>> 9aaea218
+		&mock.HeaderSigVerifierStub{},
+		chainID,
 	)
 
 	assert.Nil(t, icf)
@@ -135,11 +132,8 @@
 		maxTxNonceDeltaAllowed,
 		&mock.FeeHandlerStub{},
 		&mock.BlackListHandlerStub{},
-<<<<<<< HEAD
-		chainID,
-=======
-		&mock.HeaderSigVerifierStub{},
->>>>>>> 9aaea218
+		&mock.HeaderSigVerifierStub{},
+		chainID,
 	)
 
 	assert.Nil(t, icf)
@@ -167,11 +161,8 @@
 		maxTxNonceDeltaAllowed,
 		&mock.FeeHandlerStub{},
 		&mock.BlackListHandlerStub{},
-<<<<<<< HEAD
-		chainID,
-=======
-		&mock.HeaderSigVerifierStub{},
->>>>>>> 9aaea218
+		&mock.HeaderSigVerifierStub{},
+		chainID,
 	)
 
 	assert.Nil(t, icf)
@@ -199,11 +190,8 @@
 		maxTxNonceDeltaAllowed,
 		&mock.FeeHandlerStub{},
 		&mock.BlackListHandlerStub{},
-<<<<<<< HEAD
-		chainID,
-=======
-		&mock.HeaderSigVerifierStub{},
->>>>>>> 9aaea218
+		&mock.HeaderSigVerifierStub{},
+		chainID,
 	)
 
 	assert.Nil(t, icf)
@@ -231,11 +219,8 @@
 		maxTxNonceDeltaAllowed,
 		&mock.FeeHandlerStub{},
 		&mock.BlackListHandlerStub{},
-<<<<<<< HEAD
-		chainID,
-=======
-		&mock.HeaderSigVerifierStub{},
->>>>>>> 9aaea218
+		&mock.HeaderSigVerifierStub{},
+		chainID,
 	)
 
 	assert.Nil(t, icf)
@@ -263,11 +248,8 @@
 		maxTxNonceDeltaAllowed,
 		&mock.FeeHandlerStub{},
 		&mock.BlackListHandlerStub{},
-<<<<<<< HEAD
-		chainID,
-=======
-		&mock.HeaderSigVerifierStub{},
->>>>>>> 9aaea218
+		&mock.HeaderSigVerifierStub{},
+		chainID,
 	)
 
 	assert.Nil(t, icf)
@@ -295,11 +277,8 @@
 		maxTxNonceDeltaAllowed,
 		&mock.FeeHandlerStub{},
 		&mock.BlackListHandlerStub{},
-<<<<<<< HEAD
-		chainID,
-=======
-		&mock.HeaderSigVerifierStub{},
->>>>>>> 9aaea218
+		&mock.HeaderSigVerifierStub{},
+		chainID,
 	)
 
 	assert.Nil(t, icf)
@@ -327,11 +306,8 @@
 		maxTxNonceDeltaAllowed,
 		&mock.FeeHandlerStub{},
 		&mock.BlackListHandlerStub{},
-<<<<<<< HEAD
-		chainID,
-=======
-		&mock.HeaderSigVerifierStub{},
->>>>>>> 9aaea218
+		&mock.HeaderSigVerifierStub{},
+		chainID,
 	)
 
 	assert.Nil(t, icf)
@@ -359,11 +335,8 @@
 		maxTxNonceDeltaAllowed,
 		&mock.FeeHandlerStub{},
 		&mock.BlackListHandlerStub{},
-<<<<<<< HEAD
-		chainID,
-=======
-		&mock.HeaderSigVerifierStub{},
->>>>>>> 9aaea218
+		&mock.HeaderSigVerifierStub{},
+		chainID,
 	)
 
 	assert.Nil(t, icf)
@@ -391,11 +364,8 @@
 		maxTxNonceDeltaAllowed,
 		&mock.FeeHandlerStub{},
 		&mock.BlackListHandlerStub{},
-<<<<<<< HEAD
-		chainID,
-=======
-		&mock.HeaderSigVerifierStub{},
->>>>>>> 9aaea218
+		&mock.HeaderSigVerifierStub{},
+		chainID,
 	)
 
 	assert.Nil(t, icf)
@@ -423,11 +393,8 @@
 		maxTxNonceDeltaAllowed,
 		&mock.FeeHandlerStub{},
 		&mock.BlackListHandlerStub{},
-<<<<<<< HEAD
-		chainID,
-=======
-		&mock.HeaderSigVerifierStub{},
->>>>>>> 9aaea218
+		&mock.HeaderSigVerifierStub{},
+		chainID,
 	)
 
 	assert.Nil(t, icf)
@@ -455,11 +422,8 @@
 		maxTxNonceDeltaAllowed,
 		&mock.FeeHandlerStub{},
 		&mock.BlackListHandlerStub{},
-<<<<<<< HEAD
-		chainID,
-=======
-		&mock.HeaderSigVerifierStub{},
->>>>>>> 9aaea218
+		&mock.HeaderSigVerifierStub{},
+		chainID,
 	)
 
 	assert.Nil(t, icf)
@@ -487,11 +451,8 @@
 		maxTxNonceDeltaAllowed,
 		nil,
 		&mock.BlackListHandlerStub{},
-<<<<<<< HEAD
-		chainID,
-=======
-		&mock.HeaderSigVerifierStub{},
->>>>>>> 9aaea218
+		&mock.HeaderSigVerifierStub{},
+		chainID,
 	)
 
 	assert.Nil(t, icf)
@@ -519,11 +480,8 @@
 		maxTxNonceDeltaAllowed,
 		&mock.FeeHandlerStub{},
 		nil,
-<<<<<<< HEAD
-		chainID,
-=======
-		&mock.HeaderSigVerifierStub{},
->>>>>>> 9aaea218
+		&mock.HeaderSigVerifierStub{},
+		chainID,
 	)
 
 	assert.Nil(t, icf)
@@ -579,11 +537,8 @@
 		maxTxNonceDeltaAllowed,
 		&mock.FeeHandlerStub{},
 		&mock.BlackListHandlerStub{},
-<<<<<<< HEAD
-		chainID,
-=======
-		&mock.HeaderSigVerifierStub{},
->>>>>>> 9aaea218
+		&mock.HeaderSigVerifierStub{},
+		chainID,
 	)
 
 	assert.NotNil(t, icf)
@@ -613,11 +568,8 @@
 		maxTxNonceDeltaAllowed,
 		&mock.FeeHandlerStub{},
 		&mock.BlackListHandlerStub{},
-<<<<<<< HEAD
-		chainID,
-=======
-		&mock.HeaderSigVerifierStub{},
->>>>>>> 9aaea218
+		&mock.HeaderSigVerifierStub{},
+		chainID,
 	)
 
 	container, err := icf.Create()
@@ -647,11 +599,8 @@
 		maxTxNonceDeltaAllowed,
 		&mock.FeeHandlerStub{},
 		&mock.BlackListHandlerStub{},
-<<<<<<< HEAD
-		chainID,
-=======
-		&mock.HeaderSigVerifierStub{},
->>>>>>> 9aaea218
+		&mock.HeaderSigVerifierStub{},
+		chainID,
 	)
 
 	container, err := icf.Create()
@@ -681,11 +630,8 @@
 		maxTxNonceDeltaAllowed,
 		&mock.FeeHandlerStub{},
 		&mock.BlackListHandlerStub{},
-<<<<<<< HEAD
-		chainID,
-=======
-		&mock.HeaderSigVerifierStub{},
->>>>>>> 9aaea218
+		&mock.HeaderSigVerifierStub{},
+		chainID,
 	)
 
 	container, err := icf.Create()
@@ -715,11 +661,8 @@
 		maxTxNonceDeltaAllowed,
 		&mock.FeeHandlerStub{},
 		&mock.BlackListHandlerStub{},
-<<<<<<< HEAD
-		chainID,
-=======
-		&mock.HeaderSigVerifierStub{},
->>>>>>> 9aaea218
+		&mock.HeaderSigVerifierStub{},
+		chainID,
 	)
 
 	container, err := icf.Create()
@@ -756,11 +699,8 @@
 		maxTxNonceDeltaAllowed,
 		&mock.FeeHandlerStub{},
 		&mock.BlackListHandlerStub{},
-<<<<<<< HEAD
-		chainID,
-=======
-		&mock.HeaderSigVerifierStub{},
->>>>>>> 9aaea218
+		&mock.HeaderSigVerifierStub{},
+		chainID,
 	)
 
 	container, err := icf.Create()
@@ -810,11 +750,8 @@
 		maxTxNonceDeltaAllowed,
 		&mock.FeeHandlerStub{},
 		&mock.BlackListHandlerStub{},
-<<<<<<< HEAD
-		chainID,
-=======
-		&mock.HeaderSigVerifierStub{},
->>>>>>> 9aaea218
+		&mock.HeaderSigVerifierStub{},
+		chainID,
 	)
 
 	container, err := icf.Create()
