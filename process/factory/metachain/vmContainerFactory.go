package metachain

import (
	"github.com/ElrondNetwork/elrond-go/config"
	"github.com/ElrondNetwork/elrond-go/core"
	"github.com/ElrondNetwork/elrond-go/core/check"
	"github.com/ElrondNetwork/elrond-go/core/parsers"
	"github.com/ElrondNetwork/elrond-go/core/vmcommon"
	"github.com/ElrondNetwork/elrond-go/data/state"
	"github.com/ElrondNetwork/elrond-go/hashing"
	"github.com/ElrondNetwork/elrond-go/marshal"
	"github.com/ElrondNetwork/elrond-go/process"
	"github.com/ElrondNetwork/elrond-go/process/factory"
	"github.com/ElrondNetwork/elrond-go/process/factory/containers"
	"github.com/ElrondNetwork/elrond-go/process/smartContract/hooks"
	"github.com/ElrondNetwork/elrond-go/sharding"
	"github.com/ElrondNetwork/elrond-go/vm"
	systemVMFactory "github.com/ElrondNetwork/elrond-go/vm/factory"
	systemVMProcess "github.com/ElrondNetwork/elrond-go/vm/process"
	"github.com/ElrondNetwork/elrond-go/vm/systemSmartContracts"
)

var _ process.VirtualMachinesContainerFactory = (*vmContainerFactory)(nil)

type vmContainerFactory struct {
<<<<<<< HEAD
	chanceComputer      sharding.ChanceComputer
	validatorAccountsDB state.AccountsAdapter
	blockChainHookImpl  *hooks.BlockChainHookImpl
	cryptoHook          vmcommon.CryptoHook
	systemContracts     vm.SystemSCContainer
	economics           process.EconomicsDataHandler
	messageSigVerifier  vm.MessageSignVerifier
	nodesConfigProvider vm.NodesConfigProvider
	gasSchedule         core.GasScheduleNotifier
	hasher              hashing.Hasher
	marshalizer         marshal.Marshalizer
	systemSCConfig      *config.SystemSmartContractsConfig
	epochNotifier       process.EpochNotifier
=======
	chanceComputer         sharding.ChanceComputer
	validatorAccountsDB    state.AccountsAdapter
	blockChainHookImpl     *hooks.BlockChainHookImpl
	cryptoHook             vmcommon.CryptoHook
	systemContracts        vm.SystemSCContainer
	economics              *economics.EconomicsData
	messageSigVerifier     vm.MessageSignVerifier
	nodesConfigProvider    vm.NodesConfigProvider
	gasSchedule            core.GasScheduleNotifier
	hasher                 hashing.Hasher
	marshalizer            marshal.Marshalizer
	systemSCConfig         *config.SystemSmartContractsConfig
	epochNotifier          process.EpochNotifier
	addressPubKeyConverter core.PubkeyConverter
>>>>>>> e5403881
}

// NewVMContainerFactory is responsible for creating a new virtual machine factory object
func NewVMContainerFactory(
	argBlockChainHook hooks.ArgBlockChainHook,
	economics process.EconomicsDataHandler,
	messageSignVerifier vm.MessageSignVerifier,
	gasSchedule core.GasScheduleNotifier,
	nodesConfigProvider vm.NodesConfigProvider,
	hasher hashing.Hasher,
	marshalizer marshal.Marshalizer,
	systemSCConfig *config.SystemSmartContractsConfig,
	validatorAccountsDB state.AccountsAdapter,
	chanceComputer sharding.ChanceComputer,
	epochNotifier process.EpochNotifier,
) (*vmContainerFactory, error) {
	if economics == nil {
		return nil, process.ErrNilEconomicsData
	}
	if check.IfNil(messageSignVerifier) {
		return nil, process.ErrNilKeyGen
	}
	if check.IfNil(nodesConfigProvider) {
		return nil, process.ErrNilNodesConfigProvider
	}
	if check.IfNil(hasher) {
		return nil, process.ErrNilHasher
	}
	if check.IfNil(marshalizer) {
		return nil, process.ErrNilMarshalizer
	}
	if systemSCConfig == nil {
		return nil, process.ErrNilSystemSCConfig
	}
	if check.IfNil(validatorAccountsDB) {
		return nil, vm.ErrNilValidatorAccountsDB
	}
	if check.IfNil(chanceComputer) {
		return nil, vm.ErrNilChanceComputer
	}
	if check.IfNil(gasSchedule) {
		return nil, vm.ErrNilGasSchedule
	}
	if check.IfNil(argBlockChainHook.PubkeyConv) {
		return nil, vm.ErrNilAddressPubKeyConverter
	}

	blockChainHookImpl, err := hooks.NewBlockChainHookImpl(argBlockChainHook)
	if err != nil {
		return nil, err
	}
	cryptoHook := hooks.NewVMCryptoHook()

	return &vmContainerFactory{
		blockChainHookImpl:     blockChainHookImpl,
		cryptoHook:             cryptoHook,
		economics:              economics,
		messageSigVerifier:     messageSignVerifier,
		gasSchedule:            gasSchedule,
		nodesConfigProvider:    nodesConfigProvider,
		hasher:                 hasher,
		marshalizer:            marshalizer,
		systemSCConfig:         systemSCConfig,
		validatorAccountsDB:    validatorAccountsDB,
		chanceComputer:         chanceComputer,
		epochNotifier:          epochNotifier,
		addressPubKeyConverter: argBlockChainHook.PubkeyConv,
	}, nil
}

// Create sets up all the needed virtual machine returning a container of all the VMs
func (vmf *vmContainerFactory) Create() (process.VirtualMachinesContainer, error) {
	container := containers.NewVirtualMachinesContainer()

	currVm, err := vmf.createSystemVM()
	if err != nil {
		return nil, err
	}

	err = container.Add(factory.SystemVirtualMachine, currVm)
	if err != nil {
		return nil, err
	}

	return container, nil
}

func (vmf *vmContainerFactory) createSystemVM() (vmcommon.VMExecutionHandler, error) {
	atArgumentParser := parsers.NewCallArgsParser()
	systemEI, err := systemSmartContracts.NewVMContext(
		vmf.blockChainHookImpl,
		vmf.cryptoHook,
		atArgumentParser,
		vmf.validatorAccountsDB,
		vmf.chanceComputer,
	)
	if err != nil {
		return nil, err
	}

	argsNewSystemScFactory := systemVMFactory.ArgsNewSystemSCFactory{
		SystemEI:               systemEI,
		SigVerifier:            vmf.messageSigVerifier,
		GasSchedule:            vmf.gasSchedule,
		NodesConfigProvider:    vmf.nodesConfigProvider,
		Hasher:                 vmf.hasher,
		Marshalizer:            vmf.marshalizer,
		SystemSCConfig:         vmf.systemSCConfig,
		Economics:              vmf.economics,
		EpochNotifier:          vmf.epochNotifier,
		AddressPubKeyConverter: vmf.addressPubKeyConverter,
	}
	scFactory, err := systemVMFactory.NewSystemSCFactory(argsNewSystemScFactory)
	if err != nil {
		return nil, err
	}

	vmf.systemContracts, err = scFactory.Create()
	if err != nil {
		return nil, err
	}

	err = systemEI.SetSystemSCContainer(vmf.systemContracts)
	if err != nil {
		return nil, err
	}

	argsNewSystemVM := systemVMProcess.ArgsNewSystemVM{
		SystemEI:        systemEI,
		SystemContracts: vmf.systemContracts,
		VmType:          factory.SystemVirtualMachine,
		GasSchedule:     vmf.gasSchedule,
	}
	systemVM, err := systemVMProcess.NewSystemVM(argsNewSystemVM)
	if err != nil {
		return nil, err
	}

	vmf.gasSchedule.RegisterNotifyHandler(systemVM)

	return systemVM, nil
}

// BlockChainHookImpl returns the created blockChainHookImpl
func (vmf *vmContainerFactory) BlockChainHookImpl() process.BlockChainHookHandler {
	return vmf.blockChainHookImpl
}

// SystemSmartContractContainer return the created system smart contracts
func (vmf *vmContainerFactory) SystemSmartContractContainer() vm.SystemSCContainer {
	return vmf.systemContracts
}

// IsInterfaceNil returns true if there is no value under the interface
func (vmf *vmContainerFactory) IsInterfaceNil() bool {
	return vmf == nil
}<|MERGE_RESOLUTION|>--- conflicted
+++ resolved
@@ -23,27 +23,12 @@
 var _ process.VirtualMachinesContainerFactory = (*vmContainerFactory)(nil)
 
 type vmContainerFactory struct {
-<<<<<<< HEAD
-	chanceComputer      sharding.ChanceComputer
-	validatorAccountsDB state.AccountsAdapter
-	blockChainHookImpl  *hooks.BlockChainHookImpl
-	cryptoHook          vmcommon.CryptoHook
-	systemContracts     vm.SystemSCContainer
-	economics           process.EconomicsDataHandler
-	messageSigVerifier  vm.MessageSignVerifier
-	nodesConfigProvider vm.NodesConfigProvider
-	gasSchedule         core.GasScheduleNotifier
-	hasher              hashing.Hasher
-	marshalizer         marshal.Marshalizer
-	systemSCConfig      *config.SystemSmartContractsConfig
-	epochNotifier       process.EpochNotifier
-=======
 	chanceComputer         sharding.ChanceComputer
 	validatorAccountsDB    state.AccountsAdapter
 	blockChainHookImpl     *hooks.BlockChainHookImpl
 	cryptoHook             vmcommon.CryptoHook
 	systemContracts        vm.SystemSCContainer
-	economics              *economics.EconomicsData
+	economics              process.EconomicsDataHandler
 	messageSigVerifier     vm.MessageSignVerifier
 	nodesConfigProvider    vm.NodesConfigProvider
 	gasSchedule            core.GasScheduleNotifier
@@ -52,7 +37,6 @@
 	systemSCConfig         *config.SystemSmartContractsConfig
 	epochNotifier          process.EpochNotifier
 	addressPubKeyConverter core.PubkeyConverter
->>>>>>> e5403881
 }
 
 // NewVMContainerFactory is responsible for creating a new virtual machine factory object
