// +build !race

// TODO remove build condition above to allow -race -short, after Arwen fix

package shard

import (
	"sync"
	"testing"

	ipcNodePart1_2 "github.com/ElrondNetwork/arwen-wasm-vm/v1_2/ipc/nodepart"
	arwenConfig "github.com/ElrondNetwork/arwen-wasm-vm/v1_4/config"
	"github.com/ElrondNetwork/elrond-go-core/core"
	"github.com/ElrondNetwork/elrond-go-core/data"
	"github.com/ElrondNetwork/elrond-go/common/forking"
	"github.com/ElrondNetwork/elrond-go/config"
	"github.com/ElrondNetwork/elrond-go/process"
	"github.com/ElrondNetwork/elrond-go/process/factory"
	"github.com/ElrondNetwork/elrond-go/process/mock"
	"github.com/ElrondNetwork/elrond-go/process/smartContract/hooks"
	"github.com/ElrondNetwork/elrond-go/testscommon"
	dataRetrieverMock "github.com/ElrondNetwork/elrond-go/testscommon/dataRetriever"
	"github.com/ElrondNetwork/elrond-go/testscommon/epochNotifier"
	stateMock "github.com/ElrondNetwork/elrond-go/testscommon/state"
	vmcommon "github.com/ElrondNetwork/elrond-vm-common"
	vmcommonBuiltInFunctions "github.com/ElrondNetwork/elrond-vm-common/builtInFunctions"
	"github.com/ElrondNetwork/elrond-vm-common/parsers"
	"github.com/stretchr/testify/assert"
	"github.com/stretchr/testify/require"
)

func createMockVMAccountsArguments() hooks.ArgBlockChainHook {
	datapool := dataRetrieverMock.NewPoolsHolderMock()
	arguments := hooks.ArgBlockChainHook{
		Accounts: &stateMock.AccountsStub{
			GetExistingAccountCalled: func(address []byte) (handler vmcommon.AccountHandler, e error) {
				return &mock.AccountWrapMock{}, nil
			},
		},
		PubkeyConv:         mock.NewPubkeyConverterMock(32),
		StorageService:     &mock.ChainStorerMock{},
		BlockChain:         &mock.BlockChainMock{},
		ShardCoordinator:   mock.NewOneShardCoordinatorMock(),
		Marshalizer:        &mock.MarshalizerMock{},
		Uint64Converter:    &mock.Uint64ByteSliceConverterMock{},
		BuiltInFunctions:   vmcommonBuiltInFunctions.NewBuiltInFunctionContainer(),
		DataPool:           datapool,
		CompiledSCPool:     datapool.SmartContracts(),
		NilCompiledSCStore: true,
	}
	return arguments
}

func TestNewVMContainerFactory_NilGasScheduleShouldErr(t *testing.T) {
	t.Parallel()

	esdtTransferParser, _ := parsers.NewESDTTransferParser(&mock.MarshalizerMock{})
	argsNewVMFactory := ArgVMContainerFactory{
<<<<<<< HEAD
		Config:                         config.VirtualMachineConfig{},
		BlockGasLimit:                  10000,
		GasSchedule:                    nil,
		ArgBlockChainHook:              createMockVMAccountsArguments(),
		DeployEnableEpoch:              0,
		AheadOfTimeGasUsageEnableEpoch: 0,
		ArwenV3EnableEpoch:             0,
		ArwenChangeLocker:              &sync.RWMutex{},
		EpochNotifier:                  &epochNotifier.EpochNotifierStub{},
		ESDTTransferParser:             esdtTransferParser,
=======
		Config:             config.VirtualMachineConfig{},
		BlockGasLimit:      10000,
		GasSchedule:        nil,
		ArgBlockChainHook:  createMockVMAccountsArguments(),
		EpochConfig:        config.EnableEpochs{},
		ArwenChangeLocker:  &sync.RWMutex{},
		EpochNotifier:      &mock.EpochNotifierStub{},
		ESDTTransferParser: esdtTransferParser,
>>>>>>> 8a113c9d
	}
	vmf, err := NewVMContainerFactory(argsNewVMFactory)

	assert.Nil(t, vmf)
	assert.Equal(t, process.ErrNilGasSchedule, err)
}

func TestNewVMContainerFactory_NilESDTTransferParserShouldErr(t *testing.T) {
	t.Parallel()

	argsNewVMFactory := ArgVMContainerFactory{
<<<<<<< HEAD
		Config:                         config.VirtualMachineConfig{},
		BlockGasLimit:                  10000,
		GasSchedule:                    mock.NewGasScheduleNotifierMock(arwenConfig.MakeGasMapForTests()),
		ArgBlockChainHook:              createMockVMAccountsArguments(),
		DeployEnableEpoch:              0,
		AheadOfTimeGasUsageEnableEpoch: 0,
		ArwenV3EnableEpoch:             0,
		ArwenChangeLocker:              &sync.RWMutex{},
		EpochNotifier:                  &epochNotifier.EpochNotifierStub{},
		ESDTTransferParser:             nil,
=======
		Config:             config.VirtualMachineConfig{},
		BlockGasLimit:      10000,
		GasSchedule:        mock.NewGasScheduleNotifierMock(arwenConfig.MakeGasMapForTests()),
		ArgBlockChainHook:  createMockVMAccountsArguments(),
		EpochConfig:        config.EnableEpochs{},
		ArwenChangeLocker:  &sync.RWMutex{},
		EpochNotifier:      &mock.EpochNotifierStub{},
		ESDTTransferParser: nil,
>>>>>>> 8a113c9d
	}
	vmf, err := NewVMContainerFactory(argsNewVMFactory)

	assert.Nil(t, vmf)
	assert.Equal(t, process.ErrNilESDTTransferParser, err)
}

func TestNewVMContainerFactory_NilLockerShouldErr(t *testing.T) {
	t.Parallel()

	esdtTransferParser, _ := parsers.NewESDTTransferParser(&mock.MarshalizerMock{})
	argsNewVMFactory := ArgVMContainerFactory{
		Config:             config.VirtualMachineConfig{},
		BlockGasLimit:      10000,
		GasSchedule:        mock.NewGasScheduleNotifierMock(arwenConfig.MakeGasMapForTests()),
		ArgBlockChainHook:  createMockVMAccountsArguments(),
		EpochConfig:        config.EnableEpochs{},
		ArwenChangeLocker:  nil,
		EpochNotifier:      &mock.EpochNotifierStub{},
		ESDTTransferParser: esdtTransferParser,
	}
	vmf, err := NewVMContainerFactory(argsNewVMFactory)

	assert.Nil(t, vmf)
	assert.Equal(t, process.ErrNilLocker, err)
}

func TestNewVMContainerFactory_OkValues(t *testing.T) {
	t.Parallel()

	esdtTransferParser, _ := parsers.NewESDTTransferParser(&mock.MarshalizerMock{})
	argsNewVMFactory := ArgVMContainerFactory{
		Config:             makeVMConfig(),
		BlockGasLimit:      10000,
		GasSchedule:        mock.NewGasScheduleNotifierMock(arwenConfig.MakeGasMapForTests()),
		ArgBlockChainHook:  createMockVMAccountsArguments(),
		EpochConfig:        config.EnableEpochs{},
		ArwenChangeLocker:  &sync.RWMutex{},
		EpochNotifier:      &mock.EpochNotifierStub{},
		ESDTTransferParser: esdtTransferParser,
	}
	vmf, err := NewVMContainerFactory(argsNewVMFactory)

	assert.NotNil(t, vmf)
	assert.Nil(t, err)
	assert.False(t, vmf.IsInterfaceNil())
}

func TestVmContainerFactory_Create(t *testing.T) {
	t.Parallel()

	esdtTransferParser, _ := parsers.NewESDTTransferParser(&mock.MarshalizerMock{})
	argsNewVMFactory := ArgVMContainerFactory{
		Config:             makeVMConfig(),
		BlockGasLimit:      10000,
		GasSchedule:        mock.NewGasScheduleNotifierMock(arwenConfig.MakeGasMapForTests()),
		ArgBlockChainHook:  createMockVMAccountsArguments(),
		EpochConfig:        config.EnableEpochs{},
		ArwenChangeLocker:  &sync.RWMutex{},
		EpochNotifier:      &mock.EpochNotifierStub{},
		ESDTTransferParser: esdtTransferParser,
	}
	vmf, err := NewVMContainerFactory(argsNewVMFactory)
	require.NotNil(t, vmf)
	require.Nil(t, err)

	container, err := vmf.Create()
	require.Nil(t, err)
	require.NotNil(t, container)
	defer func() {
		_ = container.Close()
	}()

	assert.Nil(t, err)
	assert.NotNil(t, container)

	vm, err := container.Get(factory.ArwenVirtualMachine)
	assert.Nil(t, err)
	assert.NotNil(t, vm)

	acc := vmf.BlockChainHookImpl()
	assert.NotNil(t, acc)
}

func TestVmContainerFactory_ResolveArwenVersion(t *testing.T) {
	epochNotifier := forking.NewGenericEpochNotifier()

	numCalled := 0
	gasScheduleNotifier := mock.NewGasScheduleNotifierMock(arwenConfig.MakeGasMapForTests())
	gasScheduleNotifier.RegisterNotifyHandlerCalled = func(handler core.GasScheduleSubscribeHandler) {
		numCalled++
		handler.GasScheduleChange(gasScheduleNotifier.GasSchedule)
	}
	esdtTransferParser, _ := parsers.NewESDTTransferParser(&mock.MarshalizerMock{})
	argsNewVMFactory := ArgVMContainerFactory{
		Config:             makeVMConfig(),
		BlockGasLimit:      10000,
		GasSchedule:        gasScheduleNotifier,
		ArgBlockChainHook:  createMockVMAccountsArguments(),
		EpochConfig:        config.EnableEpochs{},
		ArwenChangeLocker:  &sync.RWMutex{},
		EpochNotifier:      epochNotifier,
		ESDTTransferParser: esdtTransferParser,
	}

	vmf, err := NewVMContainerFactory(argsNewVMFactory)
	require.NotNil(t, vmf)
	require.Nil(t, err)

	container, err := vmf.Create()
	require.Nil(t, err)
	require.NotNil(t, container)
	defer func() {
		_ = container.Close()
	}()
	require.Equal(t, "v1.2", getArwenVersion(t, container))
	require.False(t, isOutOfProcess(t, container))

	epochNotifier.CheckEpoch(makeHeaderHandlerStub(1))
	require.Equal(t, "v1.2", getArwenVersion(t, container))
	require.False(t, isOutOfProcess(t, container))

	epochNotifier.CheckEpoch(makeHeaderHandlerStub(6))
	require.Equal(t, "v1.2", getArwenVersion(t, container))
	require.False(t, isOutOfProcess(t, container))

	epochNotifier.CheckEpoch(makeHeaderHandlerStub(10))
	require.Equal(t, "v1.2", getArwenVersion(t, container))
	require.False(t, isOutOfProcess(t, container))

	epochNotifier.CheckEpoch(makeHeaderHandlerStub(11))
	require.Equal(t, "v1.2", getArwenVersion(t, container))
	require.False(t, isOutOfProcess(t, container))

	epochNotifier.CheckEpoch(makeHeaderHandlerStub(12))
	require.Equal(t, "v1.3", getArwenVersion(t, container))
	require.False(t, isOutOfProcess(t, container))

	epochNotifier.CheckEpoch(makeHeaderHandlerStub(13))
	require.Equal(t, "v1.3", getArwenVersion(t, container))
	require.False(t, isOutOfProcess(t, container))

	epochNotifier.CheckEpoch(makeHeaderHandlerStub(20))
	require.Equal(t, "v1.4", getArwenVersion(t, container))
	require.False(t, isOutOfProcess(t, container))

	require.Equal(t, numCalled, 1)
}

func makeHeaderHandlerStub(epoch uint32) data.HeaderHandler {
	return &testscommon.HeaderHandlerStub{
		EpochField: epoch,
	}
}

func isOutOfProcess(t testing.TB, container process.VirtualMachinesContainer) bool {
	vm, err := container.Get(factory.ArwenVirtualMachine)
	require.Nil(t, err)
	require.NotNil(t, vm)

	_, ok := vm.(*ipcNodePart1_2.ArwenDriver)
	return ok
}

func getArwenVersion(t testing.TB, container process.VirtualMachinesContainer) string {
	vm, err := container.Get(factory.ArwenVirtualMachine)
	require.Nil(t, err)
	require.NotNil(t, vm)

	return vm.GetVersion()
}

func makeVMConfig() config.VirtualMachineConfig {
	return config.VirtualMachineConfig{
		ArwenVersions: []config.ArwenVersionByEpoch{
			{StartEpoch: 0, Version: "v1.2"},
			{StartEpoch: 10, Version: "v1.2"},
			{StartEpoch: 12, Version: "v1.3"},
			{StartEpoch: 14, Version: "v1.4"},
		},
	}
}<|MERGE_RESOLUTION|>--- conflicted
+++ resolved
@@ -56,27 +56,14 @@
 
 	esdtTransferParser, _ := parsers.NewESDTTransferParser(&mock.MarshalizerMock{})
 	argsNewVMFactory := ArgVMContainerFactory{
-<<<<<<< HEAD
-		Config:                         config.VirtualMachineConfig{},
-		BlockGasLimit:                  10000,
-		GasSchedule:                    nil,
-		ArgBlockChainHook:              createMockVMAccountsArguments(),
-		DeployEnableEpoch:              0,
-		AheadOfTimeGasUsageEnableEpoch: 0,
-		ArwenV3EnableEpoch:             0,
-		ArwenChangeLocker:              &sync.RWMutex{},
-		EpochNotifier:                  &epochNotifier.EpochNotifierStub{},
-		ESDTTransferParser:             esdtTransferParser,
-=======
 		Config:             config.VirtualMachineConfig{},
 		BlockGasLimit:      10000,
 		GasSchedule:        nil,
 		ArgBlockChainHook:  createMockVMAccountsArguments(),
 		EpochConfig:        config.EnableEpochs{},
 		ArwenChangeLocker:  &sync.RWMutex{},
-		EpochNotifier:      &mock.EpochNotifierStub{},
-		ESDTTransferParser: esdtTransferParser,
->>>>>>> 8a113c9d
+		EpochNotifier:      &epochNotifier.EpochNotifierStub{},
+		ESDTTransferParser: esdtTransferParser,
 	}
 	vmf, err := NewVMContainerFactory(argsNewVMFactory)
 
@@ -88,27 +75,14 @@
 	t.Parallel()
 
 	argsNewVMFactory := ArgVMContainerFactory{
-<<<<<<< HEAD
-		Config:                         config.VirtualMachineConfig{},
-		BlockGasLimit:                  10000,
-		GasSchedule:                    mock.NewGasScheduleNotifierMock(arwenConfig.MakeGasMapForTests()),
-		ArgBlockChainHook:              createMockVMAccountsArguments(),
-		DeployEnableEpoch:              0,
-		AheadOfTimeGasUsageEnableEpoch: 0,
-		ArwenV3EnableEpoch:             0,
-		ArwenChangeLocker:              &sync.RWMutex{},
-		EpochNotifier:                  &epochNotifier.EpochNotifierStub{},
-		ESDTTransferParser:             nil,
-=======
 		Config:             config.VirtualMachineConfig{},
 		BlockGasLimit:      10000,
 		GasSchedule:        mock.NewGasScheduleNotifierMock(arwenConfig.MakeGasMapForTests()),
 		ArgBlockChainHook:  createMockVMAccountsArguments(),
 		EpochConfig:        config.EnableEpochs{},
 		ArwenChangeLocker:  &sync.RWMutex{},
-		EpochNotifier:      &mock.EpochNotifierStub{},
+		EpochNotifier:      &epochNotifier.EpochNotifierStub{},
 		ESDTTransferParser: nil,
->>>>>>> 8a113c9d
 	}
 	vmf, err := NewVMContainerFactory(argsNewVMFactory)
 
