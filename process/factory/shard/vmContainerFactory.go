--- conflicted
+++ resolved
@@ -325,12 +325,9 @@
 		RemoveNonUpdatedStorageEnableEpoch:              vmf.epochConfig.RemoveNonUpdatedStorageEnableEpoch,
 		CreateNFTThroughExecByCallerEnableEpoch:         vmf.epochConfig.CreateNFTThroughExecByCallerEnableEpoch,
 		UseDifferentGasCostForReadingCachedStorageEpoch: vmf.epochConfig.StorageAPICostOptimizationEnableEpoch,
-<<<<<<< HEAD
+		CheckValueOnExecByCallerEnableEpoch:             vmf.epochConfig.CheckValueOnExecByCallerEnableEpoch,
 		FixFailExecutionOnErrorEnableEpoch:              vmf.epochConfig.FailExecutionOnEveryAPIErrorEnableEpoch,
 		ManagedCryptoAPIEnableEpoch:                     vmf.epochConfig.ManagedCryptoAPIsEnableEpoch,
-=======
-		CheckValueOnExecByCallerEnableEpoch:             vmf.epochConfig.CheckValueOnExecByCallerEnableEpoch,
->>>>>>> b1292295
 	}
 	return arwenHost14.NewArwenVM(vmf.blockChainHook, hostParameters)
 }
