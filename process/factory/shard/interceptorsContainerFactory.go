package shard

import (
	"github.com/ElrondNetwork/elrond-go/crypto"
	"github.com/ElrondNetwork/elrond-go/data/state"
	"github.com/ElrondNetwork/elrond-go/dataRetriever"
	"github.com/ElrondNetwork/elrond-go/hashing"
	"github.com/ElrondNetwork/elrond-go/marshal"
	"github.com/ElrondNetwork/elrond-go/process"
	"github.com/ElrondNetwork/elrond-go/process/block/interceptors"
	"github.com/ElrondNetwork/elrond-go/process/dataValidators"
	"github.com/ElrondNetwork/elrond-go/process/factory"
	"github.com/ElrondNetwork/elrond-go/process/factory/containers"
	"github.com/ElrondNetwork/elrond-go/process/transaction"
	"github.com/ElrondNetwork/elrond-go/process/unsigned"
	"github.com/ElrondNetwork/elrond-go/sharding"
)

type interceptorsContainerFactory struct {
	shardCoordinator sharding.Coordinator
	messenger        process.TopicHandler
	store            dataRetriever.StorageService
	marshalizer      marshal.Marshalizer
	hasher           hashing.Hasher
	keyGen           crypto.KeyGenerator
	singleSigner     crypto.SingleSigner
	multiSigner      crypto.MultiSigner
	dataPool         dataRetriever.PoolsHolder
	addrConverter    state.AddressConverter
	nodesCoordinator sharding.NodesCoordinator
}

// NewInterceptorsContainerFactory is responsible for creating a new interceptors factory object
func NewInterceptorsContainerFactory(
	shardCoordinator sharding.Coordinator,
	nodesCoordinator sharding.NodesCoordinator,
	messenger process.TopicHandler,
	store dataRetriever.StorageService,
	marshalizer marshal.Marshalizer,
	hasher hashing.Hasher,
	keyGen crypto.KeyGenerator,
	singleSigner crypto.SingleSigner,
	multiSigner crypto.MultiSigner,
	dataPool dataRetriever.PoolsHolder,
	addrConverter state.AddressConverter,
) (*interceptorsContainerFactory, error) {

	if shardCoordinator == nil || shardCoordinator.IsInterfaceNil() {
		return nil, process.ErrNilShardCoordinator
	}
	if messenger == nil {
		return nil, process.ErrNilMessenger
	}
	if store == nil || store.IsInterfaceNil() {
		return nil, process.ErrNilBlockChain
	}
	if marshalizer == nil || marshalizer.IsInterfaceNil() {
		return nil, process.ErrNilMarshalizer
	}
	if hasher == nil || hasher.IsInterfaceNil() {
		return nil, process.ErrNilHasher
	}
	if keyGen == nil || keyGen.IsInterfaceNil() {
		return nil, process.ErrNilKeyGen
	}
	if singleSigner == nil || singleSigner.IsInterfaceNil() {
		return nil, process.ErrNilSingleSigner
	}
	if multiSigner == nil || multiSigner.IsInterfaceNil() {
		return nil, process.ErrNilMultiSigVerifier
	}
	if dataPool == nil || dataPool.IsInterfaceNil() {
		return nil, process.ErrNilDataPoolHolder
	}
	if addrConverter == nil || addrConverter.IsInterfaceNil() {
		return nil, process.ErrNilAddressConverter
	}
<<<<<<< HEAD
	if nodesCoordinator == nil {
		return nil, process.ErrNilNodesCoordinator
=======
	if chronologyValidator == nil || chronologyValidator.IsInterfaceNil() {
		return nil, process.ErrNilChronologyValidator
>>>>>>> accc4fad
	}

	return &interceptorsContainerFactory{
		shardCoordinator: shardCoordinator,
		nodesCoordinator: nodesCoordinator,
		messenger:        messenger,
		store:            store,
		marshalizer:      marshalizer,
		hasher:           hasher,
		keyGen:           keyGen,
		singleSigner:     singleSigner,
		multiSigner:      multiSigner,
		dataPool:         dataPool,
		addrConverter:    addrConverter,
	}, nil
}

// Create returns an interceptor container that will hold all interceptors in the system
func (icf *interceptorsContainerFactory) Create() (process.InterceptorsContainer, error) {
	container := containers.NewInterceptorsContainer()

	keys, interceptorSlice, err := icf.generateTxInterceptors()
	if err != nil {
		return nil, err
	}

	err = container.AddMultiple(keys, interceptorSlice)
	if err != nil {
		return nil, err
	}

	keys, interceptorSlice, err = icf.generateUnsignedTxsInterceptors()
	if err != nil {
		return nil, err
	}

	err = container.AddMultiple(keys, interceptorSlice)
	if err != nil {
		return nil, err
	}

	keys, interceptorSlice, err = icf.generateHdrInterceptor()
	if err != nil {
		return nil, err
	}

	err = container.AddMultiple(keys, interceptorSlice)
	if err != nil {
		return nil, err
	}

	keys, interceptorSlice, err = icf.generateMiniBlocksInterceptors()
	if err != nil {
		return nil, err
	}

	err = container.AddMultiple(keys, interceptorSlice)
	if err != nil {
		return nil, err
	}

	keys, interceptorSlice, err = icf.generatePeerChBlockBodyInterceptor()
	if err != nil {
		return nil, err
	}

	err = container.AddMultiple(keys, interceptorSlice)
	if err != nil {
		return nil, err
	}

	keys, interceptorSlice, err = icf.generateMetachainHeaderInterceptor()
	if err != nil {
		return nil, err
	}

	err = container.AddMultiple(keys, interceptorSlice)
	if err != nil {
		return nil, err
	}

	return container, nil
}

func (icf *interceptorsContainerFactory) createTopicAndAssignHandler(
	topic string,
	interceptor process.Interceptor,
	createChannel bool,
) (process.Interceptor, error) {

	err := icf.messenger.CreateTopic(topic, createChannel)
	if err != nil {
		return nil, err
	}

	return interceptor, icf.messenger.RegisterMessageProcessor(topic, interceptor)
}

//------- Tx interceptors

func (icf *interceptorsContainerFactory) generateTxInterceptors() ([]string, []process.Interceptor, error) {
	shardC := icf.shardCoordinator

	noOfShards := shardC.NumberOfShards()

	keys := make([]string, noOfShards)
	interceptorSlice := make([]process.Interceptor, noOfShards)

	for idx := uint32(0); idx < noOfShards; idx++ {
		identifierTx := factory.TransactionTopic + shardC.CommunicationIdentifier(idx)

		interceptor, err := icf.createOneTxInterceptor(identifierTx)
		if err != nil {
			return nil, nil, err
		}

		keys[int(idx)] = identifierTx
		interceptorSlice[int(idx)] = interceptor
	}

	//tx interceptor for metachain topic
	identifierTx := factory.TransactionTopic + shardC.CommunicationIdentifier(sharding.MetachainShardId)

	interceptor, err := icf.createOneTxInterceptor(identifierTx)
	if err != nil {
		return nil, nil, err
	}

	keys = append(keys, identifierTx)
	interceptorSlice = append(interceptorSlice, interceptor)
	return keys, interceptorSlice, nil
}

func (icf *interceptorsContainerFactory) createOneTxInterceptor(identifier string) (process.Interceptor, error) {
	//TODO implement other TxHandlerProcessValidator that will check the tx nonce against account's nonce
	txValidator, err := dataValidators.NewNilTxValidator()
	if err != nil {
		return nil, err
	}

	interceptor, err := transaction.NewTxInterceptor(
		icf.marshalizer,
		icf.dataPool.Transactions(),
		txValidator,
		icf.addrConverter,
		icf.hasher,
		icf.singleSigner,
		icf.keyGen,
		icf.shardCoordinator)

	if err != nil {
		return nil, err
	}

	return icf.createTopicAndAssignHandler(identifier, interceptor, true)
}

//------- Unsigned transactions interceptors

func (icf *interceptorsContainerFactory) generateUnsignedTxsInterceptors() ([]string, []process.Interceptor, error) {
	shardC := icf.shardCoordinator

	noOfShards := shardC.NumberOfShards()

	keys := make([]string, noOfShards)
	interceptorSlice := make([]process.Interceptor, noOfShards)

	for idx := uint32(0); idx < noOfShards; idx++ {
		identifierScr := factory.UnsignedTransactionTopic + shardC.CommunicationIdentifier(idx)

		interceptor, err := icf.createOneUnsignedTxInterceptor(identifierScr)
		if err != nil {
			return nil, nil, err
		}

		keys[int(idx)] = identifierScr
		interceptorSlice[int(idx)] = interceptor
	}

	identifierTx := factory.UnsignedTransactionTopic + shardC.CommunicationIdentifier(sharding.MetachainShardId)

	interceptor, err := icf.createOneUnsignedTxInterceptor(identifierTx)
	if err != nil {
		return nil, nil, err
	}

	keys = append(keys, identifierTx)
	interceptorSlice = append(interceptorSlice, interceptor)
	return keys, interceptorSlice, nil
}

func (icf *interceptorsContainerFactory) createOneUnsignedTxInterceptor(identifier string) (process.Interceptor, error) {
	uTxStorer := icf.store.GetStorer(dataRetriever.UnsignedTransactionUnit)

	interceptor, err := unsigned.NewUnsignedTxInterceptor(
		icf.marshalizer,
		icf.dataPool.UnsignedTransactions(),
		uTxStorer,
		icf.addrConverter,
		icf.hasher,
		icf.shardCoordinator)

	if err != nil {
		return nil, err
	}

	return icf.createTopicAndAssignHandler(identifier, interceptor, true)
}

//------- Hdr interceptor

func (icf *interceptorsContainerFactory) generateHdrInterceptor() ([]string, []process.Interceptor, error) {
	shardC := icf.shardCoordinator
	//TODO implement other HeaderHandlerProcessValidator that will check the header's nonce
	// against blockchain's latest nonce - k finality
	hdrValidator, err := dataValidators.NewNilHeaderValidator()
	if err != nil {
		return nil, nil, err
	}

	//only one intrashard header topic
	identifierHdr := factory.HeadersTopic + shardC.CommunicationIdentifier(shardC.SelfId())
	interceptor, err := interceptors.NewHeaderInterceptor(
		icf.marshalizer,
		icf.dataPool.Headers(),
		icf.dataPool.HeadersNonces(),
		hdrValidator,
		icf.multiSigner,
		icf.hasher,
		icf.shardCoordinator,
		icf.nodesCoordinator,
	)
	if err != nil {
		return nil, nil, err
	}
	_, err = icf.createTopicAndAssignHandler(identifierHdr, interceptor, true)
	if err != nil {
		return nil, nil, err
	}

	return []string{identifierHdr}, []process.Interceptor{interceptor}, nil
}

//------- MiniBlocks interceptors

func (icf *interceptorsContainerFactory) generateMiniBlocksInterceptors() ([]string, []process.Interceptor, error) {
	shardC := icf.shardCoordinator
	noOfShards := shardC.NumberOfShards()
	keys := make([]string, noOfShards)
	interceptorSlice := make([]process.Interceptor, noOfShards)

	for idx := uint32(0); idx < noOfShards; idx++ {
		identifierMiniBlocks := factory.MiniBlocksTopic + shardC.CommunicationIdentifier(idx)

		interceptor, err := icf.createOneMiniBlocksInterceptor(identifierMiniBlocks)
		if err != nil {
			return nil, nil, err
		}

		keys[int(idx)] = identifierMiniBlocks
		interceptorSlice[int(idx)] = interceptor
	}

	return keys, interceptorSlice, nil
}

func (icf *interceptorsContainerFactory) createOneMiniBlocksInterceptor(identifier string) (process.Interceptor, error) {
	txBlockBodyStorer := icf.store.GetStorer(dataRetriever.MiniBlockUnit)

	interceptor, err := interceptors.NewTxBlockBodyInterceptor(
		icf.marshalizer,
		icf.dataPool.MiniBlocks(),
		txBlockBodyStorer,
		icf.hasher,
		icf.shardCoordinator,
	)

	if err != nil {
		return nil, err
	}

	return icf.createTopicAndAssignHandler(identifier, interceptor, true)
}

//------- PeerChBlocks interceptor

func (icf *interceptorsContainerFactory) generatePeerChBlockBodyInterceptor() ([]string, []process.Interceptor, error) {
	shardC := icf.shardCoordinator

	//only one intrashard peer change blocks topic
	identifierPeerCh := factory.PeerChBodyTopic + shardC.CommunicationIdentifier(shardC.SelfId())
	peerBlockBodyStorer := icf.store.GetStorer(dataRetriever.PeerChangesUnit)

	interceptor, err := interceptors.NewPeerBlockBodyInterceptor(
		icf.marshalizer,
		icf.dataPool.PeerChangesBlocks(),
		peerBlockBodyStorer,
		icf.hasher,
		shardC,
	)
	if err != nil {
		return nil, nil, err
	}
	_, err = icf.createTopicAndAssignHandler(identifierPeerCh, interceptor, true)
	if err != nil {
		return nil, nil, err
	}

	return []string{identifierPeerCh}, []process.Interceptor{interceptor}, nil
}

//------- MetachainHeader interceptors

func (icf *interceptorsContainerFactory) generateMetachainHeaderInterceptor() ([]string, []process.Interceptor, error) {
	identifierHdr := factory.MetachainBlocksTopic
	//TODO implement other HeaderHandlerProcessValidator that will check the header's nonce
	// against blockchain's latest nonce - k finality
	hdrValidator, err := dataValidators.NewNilHeaderValidator()
	if err != nil {
		return nil, nil, err
	}

	interceptor, err := interceptors.NewMetachainHeaderInterceptor(
		icf.marshalizer,
		icf.dataPool.MetaBlocks(),
		icf.dataPool.HeadersNonces(),
		hdrValidator,
		icf.multiSigner,
		icf.hasher,
		icf.shardCoordinator,
		icf.nodesCoordinator,
	)
	if err != nil {
		return nil, nil, err
	}
	_, err = icf.createTopicAndAssignHandler(identifierHdr, interceptor, true)
	if err != nil {
		return nil, nil, err
	}

	return []string{identifierHdr}, []process.Interceptor{interceptor}, nil
}

// IsInterfaceNil returns true if there is no value under the interface
func (icf *interceptorsContainerFactory) IsInterfaceNil() bool {
	if icf == nil {
		return true
	}
	return false
}<|MERGE_RESOLUTION|>--- conflicted
+++ resolved
@@ -75,13 +75,8 @@
 	if addrConverter == nil || addrConverter.IsInterfaceNil() {
 		return nil, process.ErrNilAddressConverter
 	}
-<<<<<<< HEAD
-	if nodesCoordinator == nil {
+	if nodesCoordinator == nil || nodesCoordinator.IsInterfaceNil() {
 		return nil, process.ErrNilNodesCoordinator
-=======
-	if chronologyValidator == nil || chronologyValidator.IsInterfaceNil() {
-		return nil, process.ErrNilChronologyValidator
->>>>>>> accc4fad
 	}
 
 	return &interceptorsContainerFactory{
