package shard

import (
	"github.com/ElrondNetwork/elrond-go/core/check"
	"github.com/ElrondNetwork/elrond-go/core/throttler"
	"github.com/ElrondNetwork/elrond-go/crypto"
	"github.com/ElrondNetwork/elrond-go/data/state"
	"github.com/ElrondNetwork/elrond-go/dataRetriever"
	"github.com/ElrondNetwork/elrond-go/hashing"
	"github.com/ElrondNetwork/elrond-go/marshal"
	"github.com/ElrondNetwork/elrond-go/process"
	"github.com/ElrondNetwork/elrond-go/process/dataValidators"
	"github.com/ElrondNetwork/elrond-go/process/factory"
	"github.com/ElrondNetwork/elrond-go/process/factory/containers"
	"github.com/ElrondNetwork/elrond-go/process/interceptors"
	interceptorFactory "github.com/ElrondNetwork/elrond-go/process/interceptors/factory"
	"github.com/ElrondNetwork/elrond-go/process/interceptors/processor"
	"github.com/ElrondNetwork/elrond-go/process/mock"
	"github.com/ElrondNetwork/elrond-go/sharding"
)

const numGoRoutines = 2000

type interceptorsContainerFactory struct {
	accounts               state.AccountsAdapter
	shardCoordinator       sharding.Coordinator
	messenger              process.TopicHandler
	store                  dataRetriever.StorageService
	marshalizer            marshal.Marshalizer
	hasher                 hashing.Hasher
	keyGen                 crypto.KeyGenerator
	singleSigner           crypto.SingleSigner
	multiSigner            crypto.MultiSigner
	dataPool               dataRetriever.PoolsHolder
	addrConverter          state.AddressConverter
	nodesCoordinator       sharding.NodesCoordinator
	blackList              process.BlackListHandler
	argInterceptorFactory  *interceptorFactory.ArgInterceptedDataFactory
	globalTxThrottler      process.InterceptorThrottler
	maxTxNonceDeltaAllowed int
}

// NewInterceptorsContainerFactory is responsible for creating a new interceptors factory object
func NewInterceptorsContainerFactory(
	accounts state.AccountsAdapter,
	shardCoordinator sharding.Coordinator,
	nodesCoordinator sharding.NodesCoordinator,
	messenger process.TopicHandler,
	store dataRetriever.StorageService,
	marshalizer marshal.Marshalizer,
	hasher hashing.Hasher,
	keyGen crypto.KeyGenerator,
	blockSignKeyGen crypto.KeyGenerator,
	singleSigner crypto.SingleSigner,
	blockSingleSigner crypto.SingleSigner,
	multiSigner crypto.MultiSigner,
	dataPool dataRetriever.PoolsHolder,
	addrConverter state.AddressConverter,
	maxTxNonceDeltaAllowed int,
	txFeeHandler process.FeeHandler,
	blackList process.BlackListHandler,
	headerSigVerifier process.InterceptedHeaderSigVerifier,
	chainID []byte,
	sizeCheckDelta uint32,
<<<<<<< HEAD
	validityAttester process.ValidityAttester,
=======
	epochStartTrigger process.EpochStartTriggerHandler,
>>>>>>> 2c1da0f1
) (*interceptorsContainerFactory, error) {
	if check.IfNil(accounts) {
		return nil, process.ErrNilAccountsAdapter
	}
	if check.IfNil(shardCoordinator) {
		return nil, process.ErrNilShardCoordinator
	}
	if check.IfNil(messenger) {
		return nil, process.ErrNilMessenger
	}
	if check.IfNil(store) {
		return nil, process.ErrNilBlockChain
	}
	if sizeCheckDelta > 0 {
		marshalizer = marshal.NewSizeCheckUnmarshalizer(marshalizer, sizeCheckDelta)
	}
	if check.IfNil(marshalizer) {
		return nil, process.ErrNilMarshalizer
	}
	if check.IfNil(hasher) {
		return nil, process.ErrNilHasher
	}
	if check.IfNil(keyGen) {
		return nil, process.ErrNilKeyGen
	}
	if check.IfNil(singleSigner) {
		return nil, process.ErrNilSingleSigner
	}
	if check.IfNil(multiSigner) {
		return nil, process.ErrNilMultiSigVerifier
	}
	if check.IfNil(dataPool) {
		return nil, process.ErrNilDataPoolHolder
	}
	if check.IfNil(addrConverter) {
		return nil, process.ErrNilAddressConverter
	}
	if check.IfNil(nodesCoordinator) {
		return nil, process.ErrNilNodesCoordinator
	}
	if check.IfNil(txFeeHandler) {
		return nil, process.ErrNilEconomicsFeeHandler
	}
	if check.IfNil(blackList) {
		return nil, process.ErrNilBlackListHandler
	}
	if check.IfNil(blockSignKeyGen) {
		return nil, process.ErrNilKeyGen
	}
	if check.IfNil(blockSingleSigner) {
		return nil, process.ErrNilSingleSigner
	}
	if check.IfNil(headerSigVerifier) {
		return nil, process.ErrNilHeaderSigVerifier
	}
	if len(chainID) == 0 {
		return nil, process.ErrInvalidChainID
	}
<<<<<<< HEAD
	if check.IfNil(validityAttester) {
		return nil, process.ErrNilValidityAttester
=======
	if check.IfNil(epochStartTrigger) {
		return nil, process.ErrNilEpochStartTrigger
>>>>>>> 2c1da0f1
	}

	argInterceptorFactory := &interceptorFactory.ArgInterceptedDataFactory{
		Marshalizer:       marshalizer,
		Hasher:            hasher,
		ShardCoordinator:  shardCoordinator,
		MultiSigVerifier:  multiSigner,
		NodesCoordinator:  nodesCoordinator,
		KeyGen:            keyGen,
		BlockKeyGen:       blockSignKeyGen,
		Signer:            singleSigner,
		BlockSigner:       blockSingleSigner,
		AddrConv:          addrConverter,
		FeeHandler:        txFeeHandler,
		HeaderSigVerifier: headerSigVerifier,
		ChainID:           chainID,
<<<<<<< HEAD
		ValidityAttester:  validityAttester,
=======
		EpochStartTrigger: epochStartTrigger,
>>>>>>> 2c1da0f1
	}

	icf := &interceptorsContainerFactory{
		accounts:               accounts,
		shardCoordinator:       shardCoordinator,
		messenger:              messenger,
		store:                  store,
		marshalizer:            marshalizer,
		hasher:                 hasher,
		keyGen:                 keyGen,
		singleSigner:           singleSigner,
		multiSigner:            multiSigner,
		dataPool:               dataPool,
		addrConverter:          addrConverter,
		nodesCoordinator:       nodesCoordinator,
		argInterceptorFactory:  argInterceptorFactory,
		blackList:              blackList,
		maxTxNonceDeltaAllowed: maxTxNonceDeltaAllowed,
	}

	var err error
	icf.globalTxThrottler, err = throttler.NewNumGoRoutineThrottler(numGoRoutines)
	if err != nil {
		return nil, err
	}

	return icf, nil
}

// Create returns an interceptor container that will hold all interceptors in the system
func (icf *interceptorsContainerFactory) Create() (process.InterceptorsContainer, error) {
	container := containers.NewInterceptorsContainer()

	keys, interceptorSlice, err := icf.generateTxInterceptors()
	if err != nil {
		return nil, err
	}

	err = container.AddMultiple(keys, interceptorSlice)
	if err != nil {
		return nil, err
	}

	keys, interceptorSlice, err = icf.generateUnsignedTxsInterceptors()
	if err != nil {
		return nil, err
	}

	err = container.AddMultiple(keys, interceptorSlice)
	if err != nil {
		return nil, err
	}

	keys, interceptorSlice, err = icf.generateRewardTxInterceptors()
	if err != nil {
		return nil, err
	}

	err = container.AddMultiple(keys, interceptorSlice)
	if err != nil {
		return nil, err
	}

	keys, interceptorSlice, err = icf.generateHdrInterceptor()
	if err != nil {
		return nil, err
	}

	err = container.AddMultiple(keys, interceptorSlice)
	if err != nil {
		return nil, err
	}

	keys, interceptorSlice, err = icf.generateMiniBlocksInterceptors()
	if err != nil {
		return nil, err
	}

	err = container.AddMultiple(keys, interceptorSlice)
	if err != nil {
		return nil, err
	}

	keys, interceptorSlice, err = icf.generateMetachainHeaderInterceptor()
	if err != nil {
		return nil, err
	}

	err = container.AddMultiple(keys, interceptorSlice)
	if err != nil {
		return nil, err
	}

	keys, interceptorSlice, err = icf.generateTrieNodesInterceptors()
	if err != nil {
		return nil, err
	}

	err = container.AddMultiple(keys, interceptorSlice)
	if err != nil {
		return nil, err
	}

	return container, nil
}

func (icf *interceptorsContainerFactory) createTopicAndAssignHandler(
	topic string,
	interceptor process.Interceptor,
	createChannel bool,
) (process.Interceptor, error) {

	err := icf.messenger.CreateTopic(topic, createChannel)
	if err != nil {
		return nil, err
	}

	return interceptor, icf.messenger.RegisterMessageProcessor(topic, interceptor)
}

//------- Tx interceptors

func (icf *interceptorsContainerFactory) generateTxInterceptors() ([]string, []process.Interceptor, error) {
	shardC := icf.shardCoordinator

	noOfShards := shardC.NumberOfShards()

	keys := make([]string, noOfShards)
	interceptorSlice := make([]process.Interceptor, noOfShards)

	for idx := uint32(0); idx < noOfShards; idx++ {
		identifierTx := factory.TransactionTopic + shardC.CommunicationIdentifier(idx)

		interceptor, err := icf.createOneTxInterceptor(identifierTx)
		if err != nil {
			return nil, nil, err
		}

		keys[int(idx)] = identifierTx
		interceptorSlice[int(idx)] = interceptor
	}

	//tx interceptor for metachain topic
	identifierTx := factory.TransactionTopic + shardC.CommunicationIdentifier(sharding.MetachainShardId)

	interceptor, err := icf.createOneTxInterceptor(identifierTx)
	if err != nil {
		return nil, nil, err
	}

	keys = append(keys, identifierTx)
	interceptorSlice = append(interceptorSlice, interceptor)
	return keys, interceptorSlice, nil
}

func (icf *interceptorsContainerFactory) createOneTxInterceptor(topic string) (process.Interceptor, error) {
	txValidator, err := dataValidators.NewTxValidator(icf.accounts, icf.shardCoordinator, icf.maxTxNonceDeltaAllowed)
	if err != nil {
		return nil, err
	}

	argProcessor := &processor.ArgTxInterceptorProcessor{
		ShardedDataCache: icf.dataPool.Transactions(),
		TxValidator:      txValidator,
	}
	txProcessor, err := processor.NewTxInterceptorProcessor(argProcessor)
	if err != nil {
		return nil, err
	}

	txFactory, err := interceptorFactory.NewInterceptedTxDataFactory(icf.argInterceptorFactory)
	if err != nil {
		return nil, err
	}

	interceptor, err := interceptors.NewMultiDataInterceptor(
		icf.marshalizer,
		txFactory,
		txProcessor,
		icf.globalTxThrottler,
	)
	if err != nil {
		return nil, err
	}

	return icf.createTopicAndAssignHandler(topic, interceptor, true)
}

//------- Unsigned transactions interceptors

func (icf *interceptorsContainerFactory) generateUnsignedTxsInterceptors() ([]string, []process.Interceptor, error) {
	shardC := icf.shardCoordinator

	noOfShards := shardC.NumberOfShards()

	keys := make([]string, noOfShards)
	interceptorSlice := make([]process.Interceptor, noOfShards)

	for idx := uint32(0); idx < noOfShards; idx++ {
		identifierScr := factory.UnsignedTransactionTopic + shardC.CommunicationIdentifier(idx)

		interceptor, err := icf.createOneUnsignedTxInterceptor(identifierScr)
		if err != nil {
			return nil, nil, err
		}

		keys[int(idx)] = identifierScr
		interceptorSlice[int(idx)] = interceptor
	}

	identifierTx := factory.UnsignedTransactionTopic + shardC.CommunicationIdentifier(sharding.MetachainShardId)

	interceptor, err := icf.createOneUnsignedTxInterceptor(identifierTx)
	if err != nil {
		return nil, nil, err
	}

	keys = append(keys, identifierTx)
	interceptorSlice = append(interceptorSlice, interceptor)
	return keys, interceptorSlice, nil
}

func (icf *interceptorsContainerFactory) createOneUnsignedTxInterceptor(topic string) (process.Interceptor, error) {
	//TODO replace the nil tx validator with white list validator
	txValidator, err := mock.NewNilTxValidator()
	if err != nil {
		return nil, err
	}

	argProcessor := &processor.ArgTxInterceptorProcessor{
		ShardedDataCache: icf.dataPool.UnsignedTransactions(),
		TxValidator:      txValidator,
	}
	txProcessor, err := processor.NewTxInterceptorProcessor(argProcessor)
	if err != nil {
		return nil, err
	}

	txFactory, err := interceptorFactory.NewInterceptedUnsignedTxDataFactory(icf.argInterceptorFactory)
	if err != nil {
		return nil, err
	}

	interceptor, err := interceptors.NewMultiDataInterceptor(
		icf.marshalizer,
		txFactory,
		txProcessor,
		icf.globalTxThrottler,
	)
	if err != nil {
		return nil, err
	}

	return icf.createTopicAndAssignHandler(topic, interceptor, true)
}

//------- Reward transactions interceptors

func (icf *interceptorsContainerFactory) generateRewardTxInterceptors() ([]string, []process.Interceptor, error) {
	shardC := icf.shardCoordinator

	noOfShards := shardC.NumberOfShards()

	keys := make([]string, noOfShards)
	interceptorSlice := make([]process.Interceptor, noOfShards)

	for idx := uint32(0); idx < noOfShards; idx++ {
		identifierScr := factory.RewardsTransactionTopic + shardC.CommunicationIdentifier(idx)

		interceptor, err := icf.createOneRewardTxInterceptor(identifierScr)
		if err != nil {
			return nil, nil, err
		}

		keys[int(idx)] = identifierScr
		interceptorSlice[int(idx)] = interceptor
	}

	identifierTx := factory.RewardsTransactionTopic + shardC.CommunicationIdentifier(sharding.MetachainShardId)

	interceptor, err := icf.createOneRewardTxInterceptor(identifierTx)
	if err != nil {
		return nil, nil, err
	}

	keys = append(keys, identifierTx)
	interceptorSlice = append(interceptorSlice, interceptor)

	return keys, interceptorSlice, nil
}

func (icf *interceptorsContainerFactory) createOneRewardTxInterceptor(topic string) (process.Interceptor, error) {
	//TODO replace the nil tx validator with white list validator
	txValidator, err := mock.NewNilTxValidator()
	if err != nil {
		return nil, err
	}

	argProcessor := &processor.ArgTxInterceptorProcessor{
		ShardedDataCache: icf.dataPool.RewardTransactions(),
		TxValidator:      txValidator,
	}
	txProcessor, err := processor.NewTxInterceptorProcessor(argProcessor)
	if err != nil {
		return nil, err
	}

	txFactory, err := interceptorFactory.NewInterceptedRewardTxDataFactory(icf.argInterceptorFactory)
	if err != nil {
		return nil, err
	}

	interceptor, err := interceptors.NewMultiDataInterceptor(
		icf.marshalizer,
		txFactory,
		txProcessor,
		icf.globalTxThrottler,
	)
	if err != nil {
		return nil, err
	}

	return icf.createTopicAndAssignHandler(topic, interceptor, true)
}

//------- Hdr interceptor

func (icf *interceptorsContainerFactory) generateHdrInterceptor() ([]string, []process.Interceptor, error) {
	shardC := icf.shardCoordinator
	//TODO implement other HeaderHandlerProcessValidator that will check the header's nonce
	// against blockchain's latest nonce - k finality
	hdrValidator, err := dataValidators.NewNilHeaderValidator()
	if err != nil {
		return nil, nil, err
	}

	hdrFactory, err := interceptorFactory.NewInterceptedShardHeaderDataFactory(icf.argInterceptorFactory)
	if err != nil {
		return nil, nil, err
	}

	argProcessor := &processor.ArgHdrInterceptorProcessor{
		Headers:      icf.dataPool.Headers(),
		HdrValidator: hdrValidator,
		BlackList:    icf.blackList,
	}
	hdrProcessor, err := processor.NewHdrInterceptorProcessor(argProcessor)
	if err != nil {
		return nil, nil, err
	}

	//only one intrashard header topic
	interceptor, err := interceptors.NewSingleDataInterceptor(
		hdrFactory,
		hdrProcessor,
		icf.globalTxThrottler,
	)
	if err != nil {
		return nil, nil, err
	}

	// compose header shard topic, for example: shardBlocks_0_META
	identifierHdr := factory.ShardBlocksTopic + shardC.CommunicationIdentifier(sharding.MetachainShardId)
	_, err = icf.createTopicAndAssignHandler(identifierHdr, interceptor, true)
	if err != nil {
		return nil, nil, err
	}

	return []string{identifierHdr}, []process.Interceptor{interceptor}, nil
}

//------- MiniBlocks interceptors

func (icf *interceptorsContainerFactory) generateMiniBlocksInterceptors() ([]string, []process.Interceptor, error) {
	shardC := icf.shardCoordinator
	noOfShards := shardC.NumberOfShards()
	keys := make([]string, noOfShards+1)
	interceptorsSlice := make([]process.Interceptor, noOfShards+1)

	for idx := uint32(0); idx < noOfShards; idx++ {
		identifierMiniBlocks := factory.MiniBlocksTopic + shardC.CommunicationIdentifier(idx)

		interceptor, err := icf.createOneMiniBlocksInterceptor(identifierMiniBlocks)
		if err != nil {
			return nil, nil, err
		}

		keys[int(idx)] = identifierMiniBlocks
		interceptorsSlice[int(idx)] = interceptor
	}

	identifierMiniBlocks := factory.MiniBlocksTopic + shardC.CommunicationIdentifier(sharding.MetachainShardId)

	interceptor, err := icf.createOneMiniBlocksInterceptor(identifierMiniBlocks)
	if err != nil {
		return nil, nil, err
	}

	keys[noOfShards] = identifierMiniBlocks
	interceptorsSlice[noOfShards] = interceptor

	return keys, interceptorsSlice, nil
}

func (icf *interceptorsContainerFactory) createOneMiniBlocksInterceptor(topic string) (process.Interceptor, error) {
	argProcessor := &processor.ArgTxBodyInterceptorProcessor{
		MiniblockCache:   icf.dataPool.MiniBlocks(),
		Marshalizer:      icf.marshalizer,
		Hasher:           icf.hasher,
		ShardCoordinator: icf.shardCoordinator,
	}
	txBlockBodyProcessor, err := processor.NewTxBodyInterceptorProcessor(argProcessor)
	if err != nil {
		return nil, err
	}

	txFactory, err := interceptorFactory.NewInterceptedTxBlockBodyDataFactory(icf.argInterceptorFactory)
	if err != nil {
		return nil, err
	}

	interceptor, err := interceptors.NewSingleDataInterceptor(
		txFactory,
		txBlockBodyProcessor,
		icf.globalTxThrottler,
	)
	if err != nil {
		return nil, err
	}

	return icf.createTopicAndAssignHandler(topic, interceptor, true)
}

//------- MetachainHeader interceptors

func (icf *interceptorsContainerFactory) generateMetachainHeaderInterceptor() ([]string, []process.Interceptor, error) {
	identifierHdr := factory.MetachainBlocksTopic
	//TODO implement other HeaderHandlerProcessValidator that will check the header's nonce
	// against blockchain's latest nonce - k finality
	hdrValidator, err := dataValidators.NewNilHeaderValidator()
	if err != nil {
		return nil, nil, err
	}

	hdrFactory, err := interceptorFactory.NewInterceptedMetaHeaderDataFactory(icf.argInterceptorFactory)
	if err != nil {
		return nil, nil, err
	}

	argProcessor := &processor.ArgHdrInterceptorProcessor{
		Headers:      icf.dataPool.Headers(),
		HdrValidator: hdrValidator,
		BlackList:    icf.blackList,
	}
	hdrProcessor, err := processor.NewHdrInterceptorProcessor(argProcessor)
	if err != nil {
		return nil, nil, err
	}

	//only one metachain header topic
	interceptor, err := interceptors.NewSingleDataInterceptor(
		hdrFactory,
		hdrProcessor,
		icf.globalTxThrottler,
	)
	if err != nil {
		return nil, nil, err
	}

	_, err = icf.createTopicAndAssignHandler(identifierHdr, interceptor, true)
	if err != nil {
		return nil, nil, err
	}

	return []string{identifierHdr}, []process.Interceptor{interceptor}, nil
}

func (icf *interceptorsContainerFactory) generateTrieNodesInterceptors() ([]string, []process.Interceptor, error) {
	shardC := icf.shardCoordinator

	keys := make([]string, 0)
	interceptorSlice := make([]process.Interceptor, 0)

	identifierTrieNodes := factory.AccountTrieNodesTopic + shardC.CommunicationIdentifier(sharding.MetachainShardId)
	interceptor, err := icf.createOneTrieNodesInterceptor(identifierTrieNodes)
	if err != nil {
		return nil, nil, err
	}

	keys = append(keys, identifierTrieNodes)
	interceptorSlice = append(interceptorSlice, interceptor)

	identifierTrieNodes = factory.ValidatorTrieNodesTopic + shardC.CommunicationIdentifier(sharding.MetachainShardId)
	interceptor, err = icf.createOneTrieNodesInterceptor(identifierTrieNodes)
	if err != nil {
		return nil, nil, err
	}

	keys = append(keys, identifierTrieNodes)
	interceptorSlice = append(interceptorSlice, interceptor)

	return keys, interceptorSlice, nil
}

func (icf *interceptorsContainerFactory) createOneTrieNodesInterceptor(topic string) (process.Interceptor, error) {
	trieNodesProcessor, err := processor.NewTrieNodesInterceptorProcessor(icf.dataPool.TrieNodes())
	if err != nil {
		return nil, err
	}

	trieNodesFactory, err := interceptorFactory.NewInterceptedTrieNodeDataFactory(icf.argInterceptorFactory)
	if err != nil {
		return nil, err
	}

	interceptor, err := interceptors.NewMultiDataInterceptor(
		icf.marshalizer,
		trieNodesFactory,
		trieNodesProcessor,
		icf.globalTxThrottler,
	)
	if err != nil {
		return nil, err
	}

	return icf.createTopicAndAssignHandler(topic, interceptor, true)
}

// IsInterfaceNil returns true if there is no value under the interface
func (icf *interceptorsContainerFactory) IsInterfaceNil() bool {
	return icf == nil
}<|MERGE_RESOLUTION|>--- conflicted
+++ resolved
@@ -62,11 +62,8 @@
 	headerSigVerifier process.InterceptedHeaderSigVerifier,
 	chainID []byte,
 	sizeCheckDelta uint32,
-<<<<<<< HEAD
 	validityAttester process.ValidityAttester,
-=======
 	epochStartTrigger process.EpochStartTriggerHandler,
->>>>>>> 2c1da0f1
 ) (*interceptorsContainerFactory, error) {
 	if check.IfNil(accounts) {
 		return nil, process.ErrNilAccountsAdapter
@@ -125,13 +122,11 @@
 	if len(chainID) == 0 {
 		return nil, process.ErrInvalidChainID
 	}
-<<<<<<< HEAD
 	if check.IfNil(validityAttester) {
 		return nil, process.ErrNilValidityAttester
-=======
+	}
 	if check.IfNil(epochStartTrigger) {
 		return nil, process.ErrNilEpochStartTrigger
->>>>>>> 2c1da0f1
 	}
 
 	argInterceptorFactory := &interceptorFactory.ArgInterceptedDataFactory{
@@ -148,11 +143,8 @@
 		FeeHandler:        txFeeHandler,
 		HeaderSigVerifier: headerSigVerifier,
 		ChainID:           chainID,
-<<<<<<< HEAD
 		ValidityAttester:  validityAttester,
-=======
 		EpochStartTrigger: epochStartTrigger,
->>>>>>> 2c1da0f1
 	}
 
 	icf := &interceptorsContainerFactory{
