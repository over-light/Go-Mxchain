package shard

import (
	"github.com/ElrondNetwork/elrond-go/core/check"
	"github.com/ElrondNetwork/elrond-go/data/block"
	"github.com/ElrondNetwork/elrond-go/data/state"
	"github.com/ElrondNetwork/elrond-go/dataRetriever"
	"github.com/ElrondNetwork/elrond-go/hashing"
	"github.com/ElrondNetwork/elrond-go/marshal"
	"github.com/ElrondNetwork/elrond-go/process"
	"github.com/ElrondNetwork/elrond-go/process/block/preprocess"
	"github.com/ElrondNetwork/elrond-go/process/factory/containers"
	"github.com/ElrondNetwork/elrond-go/sharding"
)

type preProcessorsContainerFactory struct {
<<<<<<< HEAD
	shardCoordinator      sharding.Coordinator
	store                 dataRetriever.StorageService
	marshalizer           marshal.Marshalizer
	hasher                hashing.Hasher
	dataPool              dataRetriever.PoolsHolder
	addrConverter         state.AddressConverter
	txProcessor           process.TransactionProcessor
	scProcessor           process.SmartContractProcessor
	scResultProcessor     process.SmartContractResultProcessor
	rewardsTxProcessor    process.RewardTransactionProcessor
	accounts              state.AccountsAdapter
	requestHandler        process.RequestHandler
	rewardsProducer       process.InternalTransactionProducer
	economicsFee          process.FeeHandler
	miniBlocksCompacter   process.MiniBlocksCompacter
	requestedItemsHandler process.RequestedItemsHandler
=======
	shardCoordinator    sharding.Coordinator
	store               dataRetriever.StorageService
	marshalizer         marshal.Marshalizer
	hasher              hashing.Hasher
	dataPool            dataRetriever.PoolsHolder
	addrConverter       state.AddressConverter
	txProcessor         process.TransactionProcessor
	scProcessor         process.SmartContractProcessor
	scResultProcessor   process.SmartContractResultProcessor
	rewardsTxProcessor  process.RewardTransactionProcessor
	accounts            state.AccountsAdapter
	requestHandler      process.RequestHandler
	rewardsProducer     process.InternalTransactionProducer
	economicsFee        process.FeeHandler
	miniBlocksCompacter process.MiniBlocksCompacter
	gasHandler          process.GasHandler
>>>>>>> a9420794
}

// NewPreProcessorsContainerFactory is responsible for creating a new preProcessors factory object
func NewPreProcessorsContainerFactory(
	shardCoordinator sharding.Coordinator,
	store dataRetriever.StorageService,
	marshalizer marshal.Marshalizer,
	hasher hashing.Hasher,
	dataPool dataRetriever.PoolsHolder,
	addrConverter state.AddressConverter,
	accounts state.AccountsAdapter,
	requestHandler process.RequestHandler,
	txProcessor process.TransactionProcessor,
	scProcessor process.SmartContractProcessor,
	scResultProcessor process.SmartContractResultProcessor,
	rewardsTxProcessor process.RewardTransactionProcessor,
	rewardsProducer process.InternalTransactionProducer,
	economicsFee process.FeeHandler,
	miniBlocksCompacter process.MiniBlocksCompacter,
<<<<<<< HEAD
	requestedItemsHandler process.RequestedItemsHandler,
=======
	gasHandler process.GasHandler,
>>>>>>> a9420794
) (*preProcessorsContainerFactory, error) {

	if check.IfNil(shardCoordinator) {
		return nil, process.ErrNilShardCoordinator
	}
	if check.IfNil(store) {
		return nil, process.ErrNilStore
	}
	if check.IfNil(marshalizer) {
		return nil, process.ErrNilMarshalizer
	}
	if check.IfNil(hasher) {
		return nil, process.ErrNilHasher
	}
	if check.IfNil(dataPool) {
		return nil, process.ErrNilDataPoolHolder
	}
	if check.IfNil(addrConverter) {
		return nil, process.ErrNilAddressConverter
	}
	if check.IfNil(txProcessor) {
		return nil, process.ErrNilTxProcessor
	}
	if check.IfNil(accounts) {
		return nil, process.ErrNilAccountsAdapter
	}
	if check.IfNil(scProcessor) {
		return nil, process.ErrNilSmartContractProcessor
	}
	if check.IfNil(scResultProcessor) {
		return nil, process.ErrNilSmartContractResultProcessor
	}
	if check.IfNil(rewardsTxProcessor) {
		return nil, process.ErrNilRewardsTxProcessor
	}
	if check.IfNil(requestHandler) {
		return nil, process.ErrNilRequestHandler
	}
	if check.IfNil(rewardsProducer) {
		return nil, process.ErrNilInternalTransactionProducer
	}
	if check.IfNil(economicsFee) {
		return nil, process.ErrNilEconomicsFeeHandler
	}
	if check.IfNil(miniBlocksCompacter) {
		return nil, process.ErrNilMiniBlocksCompacter
	}
<<<<<<< HEAD
	if check.IfNil(requestedItemsHandler) {
		return nil, process.ErrNilRequestedItemsHandler
	}

	return &preProcessorsContainerFactory{
		shardCoordinator:      shardCoordinator,
		store:                 store,
		marshalizer:           marshalizer,
		hasher:                hasher,
		dataPool:              dataPool,
		addrConverter:         addrConverter,
		txProcessor:           txProcessor,
		accounts:              accounts,
		scProcessor:           scProcessor,
		scResultProcessor:     scResultProcessor,
		rewardsTxProcessor:    rewardsTxProcessor,
		requestHandler:        requestHandler,
		rewardsProducer:       rewardsProducer,
		economicsFee:          economicsFee,
		miniBlocksCompacter:   miniBlocksCompacter,
		requestedItemsHandler: requestedItemsHandler,
=======
	if check.IfNil(gasHandler) {
		return nil, process.ErrNilGasHandler
	}

	return &preProcessorsContainerFactory{
		shardCoordinator:    shardCoordinator,
		store:               store,
		marshalizer:         marshalizer,
		hasher:              hasher,
		dataPool:            dataPool,
		addrConverter:       addrConverter,
		txProcessor:         txProcessor,
		accounts:            accounts,
		scProcessor:         scProcessor,
		scResultProcessor:   scResultProcessor,
		rewardsTxProcessor:  rewardsTxProcessor,
		requestHandler:      requestHandler,
		rewardsProducer:     rewardsProducer,
		economicsFee:        economicsFee,
		miniBlocksCompacter: miniBlocksCompacter,
		gasHandler:          gasHandler,
>>>>>>> a9420794
	}, nil
}

// Create returns a preprocessor container that will hold all preprocessors in the system
func (ppcm *preProcessorsContainerFactory) Create() (process.PreProcessorsContainer, error) {
	container := containers.NewPreProcessorsContainer()

	preproc, err := ppcm.createTxPreProcessor()
	if err != nil {
		return nil, err
	}

	err = container.Add(block.TxBlock, preproc)
	if err != nil {
		return nil, err
	}

	preproc, err = ppcm.createSmartContractResultPreProcessor()
	if err != nil {
		return nil, err
	}

	err = container.Add(block.SmartContractResultBlock, preproc)
	if err != nil {
		return nil, err
	}

	preproc, err = ppcm.createRewardsTransactionPreProcessor()
	if err != nil {
		return nil, err
	}

	err = container.Add(block.RewardsBlock, preproc)
	if err != nil {
		return nil, err
	}

	return container, nil
}

func (ppcm *preProcessorsContainerFactory) createTxPreProcessor() (process.PreProcessor, error) {
	txPreprocessor, err := preprocess.NewTransactionPreprocessor(
		ppcm.dataPool.Transactions(),
		ppcm.store,
		ppcm.hasher,
		ppcm.marshalizer,
		ppcm.txProcessor,
		ppcm.shardCoordinator,
		ppcm.accounts,
		ppcm.requestHandler.RequestTransaction,
		ppcm.economicsFee,
		ppcm.miniBlocksCompacter,
<<<<<<< HEAD
		ppcm.requestedItemsHandler,
=======
		ppcm.gasHandler,
>>>>>>> a9420794
	)

	return txPreprocessor, err
}

func (ppcm *preProcessorsContainerFactory) createSmartContractResultPreProcessor() (process.PreProcessor, error) {
	scrPreprocessor, err := preprocess.NewSmartContractResultPreprocessor(
		ppcm.dataPool.UnsignedTransactions(),
		ppcm.store,
		ppcm.hasher,
		ppcm.marshalizer,
		ppcm.scResultProcessor,
		ppcm.shardCoordinator,
		ppcm.accounts,
		ppcm.requestHandler.RequestUnsignedTransactions,
<<<<<<< HEAD
		ppcm.requestedItemsHandler,
=======
		ppcm.gasHandler,
>>>>>>> a9420794
	)

	return scrPreprocessor, err
}

func (ppcm *preProcessorsContainerFactory) createRewardsTransactionPreProcessor() (process.PreProcessor, error) {
	rewardTxPreprocessor, err := preprocess.NewRewardTxPreprocessor(
		ppcm.dataPool.RewardTransactions(),
		ppcm.store,
		ppcm.hasher,
		ppcm.marshalizer,
		ppcm.rewardsTxProcessor,
		ppcm.rewardsProducer,
		ppcm.shardCoordinator,
		ppcm.accounts,
		ppcm.requestHandler.RequestRewardTransactions,
<<<<<<< HEAD
		ppcm.requestedItemsHandler,
=======
		ppcm.gasHandler,
>>>>>>> a9420794
	)

	return rewardTxPreprocessor, err
}

// IsInterfaceNil returns true if there is no value under the interface
func (ppcm *preProcessorsContainerFactory) IsInterfaceNil() bool {
	if ppcm == nil {
		return true
	}
	return false
}<|MERGE_RESOLUTION|>--- conflicted
+++ resolved
@@ -14,24 +14,6 @@
 )
 
 type preProcessorsContainerFactory struct {
-<<<<<<< HEAD
-	shardCoordinator      sharding.Coordinator
-	store                 dataRetriever.StorageService
-	marshalizer           marshal.Marshalizer
-	hasher                hashing.Hasher
-	dataPool              dataRetriever.PoolsHolder
-	addrConverter         state.AddressConverter
-	txProcessor           process.TransactionProcessor
-	scProcessor           process.SmartContractProcessor
-	scResultProcessor     process.SmartContractResultProcessor
-	rewardsTxProcessor    process.RewardTransactionProcessor
-	accounts              state.AccountsAdapter
-	requestHandler        process.RequestHandler
-	rewardsProducer       process.InternalTransactionProducer
-	economicsFee          process.FeeHandler
-	miniBlocksCompacter   process.MiniBlocksCompacter
-	requestedItemsHandler process.RequestedItemsHandler
-=======
 	shardCoordinator    sharding.Coordinator
 	store               dataRetriever.StorageService
 	marshalizer         marshal.Marshalizer
@@ -48,7 +30,7 @@
 	economicsFee        process.FeeHandler
 	miniBlocksCompacter process.MiniBlocksCompacter
 	gasHandler          process.GasHandler
->>>>>>> a9420794
+	requestedItemsHandler process.RequestedItemsHandler
 }
 
 // NewPreProcessorsContainerFactory is responsible for creating a new preProcessors factory object
@@ -68,11 +50,8 @@
 	rewardsProducer process.InternalTransactionProducer,
 	economicsFee process.FeeHandler,
 	miniBlocksCompacter process.MiniBlocksCompacter,
-<<<<<<< HEAD
+	gasHandler process.GasHandler,
 	requestedItemsHandler process.RequestedItemsHandler,
-=======
-	gasHandler process.GasHandler,
->>>>>>> a9420794
 ) (*preProcessorsContainerFactory, error) {
 
 	if check.IfNil(shardCoordinator) {
@@ -120,31 +99,11 @@
 	if check.IfNil(miniBlocksCompacter) {
 		return nil, process.ErrNilMiniBlocksCompacter
 	}
-<<<<<<< HEAD
+	if check.IfNil(gasHandler) {
+		return nil, process.ErrNilGasHandler
+	}
 	if check.IfNil(requestedItemsHandler) {
 		return nil, process.ErrNilRequestedItemsHandler
-	}
-
-	return &preProcessorsContainerFactory{
-		shardCoordinator:      shardCoordinator,
-		store:                 store,
-		marshalizer:           marshalizer,
-		hasher:                hasher,
-		dataPool:              dataPool,
-		addrConverter:         addrConverter,
-		txProcessor:           txProcessor,
-		accounts:              accounts,
-		scProcessor:           scProcessor,
-		scResultProcessor:     scResultProcessor,
-		rewardsTxProcessor:    rewardsTxProcessor,
-		requestHandler:        requestHandler,
-		rewardsProducer:       rewardsProducer,
-		economicsFee:          economicsFee,
-		miniBlocksCompacter:   miniBlocksCompacter,
-		requestedItemsHandler: requestedItemsHandler,
-=======
-	if check.IfNil(gasHandler) {
-		return nil, process.ErrNilGasHandler
 	}
 
 	return &preProcessorsContainerFactory{
@@ -164,7 +123,7 @@
 		economicsFee:        economicsFee,
 		miniBlocksCompacter: miniBlocksCompacter,
 		gasHandler:          gasHandler,
->>>>>>> a9420794
+		requestedItemsHandler: requestedItemsHandler,
 	}, nil
 }
 
@@ -217,11 +176,8 @@
 		ppcm.requestHandler.RequestTransaction,
 		ppcm.economicsFee,
 		ppcm.miniBlocksCompacter,
-<<<<<<< HEAD
+		ppcm.gasHandler,
 		ppcm.requestedItemsHandler,
-=======
-		ppcm.gasHandler,
->>>>>>> a9420794
 	)
 
 	return txPreprocessor, err
@@ -237,11 +193,8 @@
 		ppcm.shardCoordinator,
 		ppcm.accounts,
 		ppcm.requestHandler.RequestUnsignedTransactions,
-<<<<<<< HEAD
+		ppcm.gasHandler,
 		ppcm.requestedItemsHandler,
-=======
-		ppcm.gasHandler,
->>>>>>> a9420794
 	)
 
 	return scrPreprocessor, err
@@ -258,11 +211,8 @@
 		ppcm.shardCoordinator,
 		ppcm.accounts,
 		ppcm.requestHandler.RequestRewardTransactions,
-<<<<<<< HEAD
+		ppcm.gasHandler,
 		ppcm.requestedItemsHandler,
-=======
-		ppcm.gasHandler,
->>>>>>> a9420794
 	)
 
 	return rewardTxPreprocessor, err
