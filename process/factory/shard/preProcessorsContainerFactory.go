package shard

import (
	"github.com/ElrondNetwork/elrond-go-core/core"
	"github.com/ElrondNetwork/elrond-go-core/core/check"
	"github.com/ElrondNetwork/elrond-go-core/data/block"
	"github.com/ElrondNetwork/elrond-go-core/hashing"
	"github.com/ElrondNetwork/elrond-go-core/marshal"
	"github.com/ElrondNetwork/elrond-go/dataRetriever"
	"github.com/ElrondNetwork/elrond-go/process"
	"github.com/ElrondNetwork/elrond-go/process/block/preprocess"
	"github.com/ElrondNetwork/elrond-go/process/factory/containers"
	"github.com/ElrondNetwork/elrond-go/sharding"
	"github.com/ElrondNetwork/elrond-go/state"
)

var _ process.PreProcessorsContainerFactory = (*preProcessorsContainerFactory)(nil)

type preProcessorsContainerFactory struct {
	shardCoordinator                            sharding.Coordinator
	store                                       dataRetriever.StorageService
	marshalizer                                 marshal.Marshalizer
	hasher                                      hashing.Hasher
	dataPool                                    dataRetriever.PoolsHolder
	pubkeyConverter                             core.PubkeyConverter
	txProcessor                                 process.TransactionProcessor
	scProcessor                                 process.SmartContractProcessor
	scResultProcessor                           process.SmartContractResultProcessor
	rewardsTxProcessor                          process.RewardTransactionProcessor
	accounts                                    state.AccountsAdapter
	requestHandler                              process.RequestHandler
	economicsFee                                process.FeeHandler
	gasHandler                                  process.GasHandler
	blockTracker                                preprocess.BlockTracker
	blockSizeComputation                        preprocess.BlockSizeComputationHandler
	balanceComputation                          preprocess.BalanceComputationHandler
	epochNotifier                               process.EpochNotifier
	optimizeGasUsedInCrossMiniBlocksEnableEpoch uint32
<<<<<<< HEAD
	scheduledMiniBlocksEnableEpoch              uint32
	txTypeHandler                               process.TxTypeHandler
	scheduledTxsExecutionHandler                process.ScheduledTxsExecutionHandler
=======
	frontRunningProtectionEnableEpoch           uint32
>>>>>>> 3ba1d923
}

// NewPreProcessorsContainerFactory is responsible for creating a new preProcessors factory object
func NewPreProcessorsContainerFactory(
	shardCoordinator sharding.Coordinator,
	store dataRetriever.StorageService,
	marshalizer marshal.Marshalizer,
	hasher hashing.Hasher,
	dataPool dataRetriever.PoolsHolder,
	pubkeyConverter core.PubkeyConverter,
	accounts state.AccountsAdapter,
	requestHandler process.RequestHandler,
	txProcessor process.TransactionProcessor,
	scProcessor process.SmartContractProcessor,
	scResultProcessor process.SmartContractResultProcessor,
	rewardsTxProcessor process.RewardTransactionProcessor,
	economicsFee process.FeeHandler,
	gasHandler process.GasHandler,
	blockTracker preprocess.BlockTracker,
	blockSizeComputation preprocess.BlockSizeComputationHandler,
	balanceComputation preprocess.BalanceComputationHandler,
	epochNotifier process.EpochNotifier,
	optimizeGasUsedInCrossMiniBlocksEnableEpoch uint32,
<<<<<<< HEAD
	scheduledMiniBlocksEnableEpoch uint32,
	txTypeHandler process.TxTypeHandler,
	scheduledTxsExecutionHandler process.ScheduledTxsExecutionHandler,
=======
	frontRunningProtectionEnableEpoch uint32,
>>>>>>> 3ba1d923
) (*preProcessorsContainerFactory, error) {

	if check.IfNil(shardCoordinator) {
		return nil, process.ErrNilShardCoordinator
	}
	if check.IfNil(store) {
		return nil, process.ErrNilStore
	}
	if check.IfNil(marshalizer) {
		return nil, process.ErrNilMarshalizer
	}
	if check.IfNil(hasher) {
		return nil, process.ErrNilHasher
	}
	if check.IfNil(dataPool) {
		return nil, process.ErrNilDataPoolHolder
	}
	if check.IfNil(pubkeyConverter) {
		return nil, process.ErrNilPubkeyConverter
	}
	if check.IfNil(txProcessor) {
		return nil, process.ErrNilTxProcessor
	}
	if check.IfNil(accounts) {
		return nil, process.ErrNilAccountsAdapter
	}
	if check.IfNil(scProcessor) {
		return nil, process.ErrNilSmartContractProcessor
	}
	if check.IfNil(scResultProcessor) {
		return nil, process.ErrNilSmartContractResultProcessor
	}
	if check.IfNil(rewardsTxProcessor) {
		return nil, process.ErrNilRewardsTxProcessor
	}
	if check.IfNil(requestHandler) {
		return nil, process.ErrNilRequestHandler
	}
	if check.IfNil(economicsFee) {
		return nil, process.ErrNilEconomicsFeeHandler
	}
	if check.IfNil(gasHandler) {
		return nil, process.ErrNilGasHandler
	}
	if check.IfNil(blockTracker) {
		return nil, process.ErrNilBlockTracker
	}
	if check.IfNil(blockSizeComputation) {
		return nil, process.ErrNilBlockSizeComputationHandler
	}
	if check.IfNil(balanceComputation) {
		return nil, process.ErrNilBalanceComputationHandler
	}
	if check.IfNil(epochNotifier) {
		return nil, process.ErrNilEpochNotifier
	}
	if check.IfNil(txTypeHandler) {
		return nil, process.ErrNilTxTypeHandler
	}
	if check.IfNil(scheduledTxsExecutionHandler) {
		return nil, process.ErrNilScheduledTxsExecutionHandler
	}

	return &preProcessorsContainerFactory{
		shardCoordinator:     shardCoordinator,
		store:                store,
		marshalizer:          marshalizer,
		hasher:               hasher,
		dataPool:             dataPool,
		pubkeyConverter:      pubkeyConverter,
		txProcessor:          txProcessor,
		accounts:             accounts,
		scProcessor:          scProcessor,
		scResultProcessor:    scResultProcessor,
		rewardsTxProcessor:   rewardsTxProcessor,
		requestHandler:       requestHandler,
		economicsFee:         economicsFee,
		gasHandler:           gasHandler,
		blockTracker:         blockTracker,
		blockSizeComputation: blockSizeComputation,
		balanceComputation:   balanceComputation,
		epochNotifier:        epochNotifier,
		optimizeGasUsedInCrossMiniBlocksEnableEpoch: optimizeGasUsedInCrossMiniBlocksEnableEpoch,
<<<<<<< HEAD
		scheduledMiniBlocksEnableEpoch:              scheduledMiniBlocksEnableEpoch,
		txTypeHandler:                               txTypeHandler,
		scheduledTxsExecutionHandler:                scheduledTxsExecutionHandler,
=======
		frontRunningProtectionEnableEpoch:           frontRunningProtectionEnableEpoch,
>>>>>>> 3ba1d923
	}, nil
}

// Create returns a preprocessor container that will hold all preprocessors in the system
func (ppcm *preProcessorsContainerFactory) Create() (process.PreProcessorsContainer, error) {
	container := containers.NewPreProcessorsContainer()

	preproc, err := ppcm.createTxPreProcessor()
	if err != nil {
		return nil, err
	}

	err = container.Add(block.TxBlock, preproc)
	if err != nil {
		return nil, err
	}

	preproc, err = ppcm.createSmartContractResultPreProcessor()
	if err != nil {
		return nil, err
	}

	err = container.Add(block.SmartContractResultBlock, preproc)
	if err != nil {
		return nil, err
	}

	preproc, err = ppcm.createRewardsTransactionPreProcessor()
	if err != nil {
		return nil, err
	}

	err = container.Add(block.RewardsBlock, preproc)
	if err != nil {
		return nil, err
	}

	preproc, err = ppcm.createValidatorInfoPreProcessor()
	if err != nil {
		return nil, err
	}

	err = container.Add(block.PeerBlock, preproc)
	if err != nil {
		return nil, err
	}

	return container, nil
}

func (ppcm *preProcessorsContainerFactory) createTxPreProcessor() (process.PreProcessor, error) {
<<<<<<< HEAD
	txPreprocessor, err := preprocess.NewTransactionPreprocessor(
		ppcm.dataPool.Transactions(),
		ppcm.store,
		ppcm.hasher,
		ppcm.marshalizer,
		ppcm.txProcessor,
		ppcm.shardCoordinator,
		ppcm.accounts,
		ppcm.requestHandler.RequestTransaction,
		ppcm.economicsFee,
		ppcm.gasHandler,
		ppcm.blockTracker,
		block.TxBlock,
		ppcm.pubkeyConverter,
		ppcm.blockSizeComputation,
		ppcm.balanceComputation,
		ppcm.epochNotifier,
		ppcm.optimizeGasUsedInCrossMiniBlocksEnableEpoch,
		ppcm.scheduledMiniBlocksEnableEpoch,
		ppcm.txTypeHandler,
		ppcm.scheduledTxsExecutionHandler,
	)
=======
	args := preprocess.ArgsTransactionPreProcessor{
		TxDataPool:           ppcm.dataPool.Transactions(),
		Store:                ppcm.store,
		Hasher:               ppcm.hasher,
		Marshalizer:          ppcm.marshalizer,
		TxProcessor:          ppcm.txProcessor,
		ShardCoordinator:     ppcm.shardCoordinator,
		Accounts:             ppcm.accounts,
		OnRequestTransaction: ppcm.requestHandler.RequestTransaction,
		EconomicsFee:         ppcm.economicsFee,
		GasHandler:           ppcm.gasHandler,
		BlockTracker:         ppcm.blockTracker,
		BlockType:            block.TxBlock,
		PubkeyConverter:      ppcm.pubkeyConverter,
		BlockSizeComputation: ppcm.blockSizeComputation,
		BalanceComputation:   ppcm.balanceComputation,
		EpochNotifier:        ppcm.epochNotifier,
		OptimizeGasUsedInCrossMiniBlocksEnableEpoch: ppcm.optimizeGasUsedInCrossMiniBlocksEnableEpoch,
		FrontRunningProtectionEnableEpoch:           ppcm.frontRunningProtectionEnableEpoch,
	}

	txPreprocessor, err := preprocess.NewTransactionPreprocessor(args)
>>>>>>> 3ba1d923

	return txPreprocessor, err
}

func (ppcm *preProcessorsContainerFactory) createSmartContractResultPreProcessor() (process.PreProcessor, error) {
	scrPreprocessor, err := preprocess.NewSmartContractResultPreprocessor(
		ppcm.dataPool.UnsignedTransactions(),
		ppcm.store,
		ppcm.hasher,
		ppcm.marshalizer,
		ppcm.scResultProcessor,
		ppcm.shardCoordinator,
		ppcm.accounts,
		ppcm.requestHandler.RequestUnsignedTransactions,
		ppcm.gasHandler,
		ppcm.economicsFee,
		ppcm.pubkeyConverter,
		ppcm.blockSizeComputation,
		ppcm.balanceComputation,
		ppcm.epochNotifier,
		ppcm.optimizeGasUsedInCrossMiniBlocksEnableEpoch,
	)

	return scrPreprocessor, err
}

func (ppcm *preProcessorsContainerFactory) createRewardsTransactionPreProcessor() (process.PreProcessor, error) {
	rewardTxPreprocessor, err := preprocess.NewRewardTxPreprocessor(
		ppcm.dataPool.RewardTransactions(),
		ppcm.store,
		ppcm.hasher,
		ppcm.marshalizer,
		ppcm.rewardsTxProcessor,
		ppcm.shardCoordinator,
		ppcm.accounts,
		ppcm.requestHandler.RequestRewardTransactions,
		ppcm.gasHandler,
		ppcm.pubkeyConverter,
		ppcm.blockSizeComputation,
		ppcm.balanceComputation,
	)

	return rewardTxPreprocessor, err
}

func (ppcm *preProcessorsContainerFactory) createValidatorInfoPreProcessor() (process.PreProcessor, error) {
	validatorInfoPreprocessor, err := preprocess.NewValidatorInfoPreprocessor(
		ppcm.hasher,
		ppcm.marshalizer,
		ppcm.blockSizeComputation,
	)

	return validatorInfoPreprocessor, err
}

// IsInterfaceNil returns true if there is no value under the interface
func (ppcm *preProcessorsContainerFactory) IsInterfaceNil() bool {
	return ppcm == nil
}<|MERGE_RESOLUTION|>--- conflicted
+++ resolved
@@ -36,13 +36,10 @@
 	balanceComputation                          preprocess.BalanceComputationHandler
 	epochNotifier                               process.EpochNotifier
 	optimizeGasUsedInCrossMiniBlocksEnableEpoch uint32
-<<<<<<< HEAD
+	frontRunningProtectionEnableEpoch           uint32
 	scheduledMiniBlocksEnableEpoch              uint32
 	txTypeHandler                               process.TxTypeHandler
 	scheduledTxsExecutionHandler                process.ScheduledTxsExecutionHandler
-=======
-	frontRunningProtectionEnableEpoch           uint32
->>>>>>> 3ba1d923
 }
 
 // NewPreProcessorsContainerFactory is responsible for creating a new preProcessors factory object
@@ -66,13 +63,10 @@
 	balanceComputation preprocess.BalanceComputationHandler,
 	epochNotifier process.EpochNotifier,
 	optimizeGasUsedInCrossMiniBlocksEnableEpoch uint32,
-<<<<<<< HEAD
+	frontRunningProtectionEnableEpoch uint32,
 	scheduledMiniBlocksEnableEpoch uint32,
 	txTypeHandler process.TxTypeHandler,
 	scheduledTxsExecutionHandler process.ScheduledTxsExecutionHandler,
-=======
-	frontRunningProtectionEnableEpoch uint32,
->>>>>>> 3ba1d923
 ) (*preProcessorsContainerFactory, error) {
 
 	if check.IfNil(shardCoordinator) {
@@ -156,13 +150,10 @@
 		balanceComputation:   balanceComputation,
 		epochNotifier:        epochNotifier,
 		optimizeGasUsedInCrossMiniBlocksEnableEpoch: optimizeGasUsedInCrossMiniBlocksEnableEpoch,
-<<<<<<< HEAD
+		frontRunningProtectionEnableEpoch:           frontRunningProtectionEnableEpoch,
 		scheduledMiniBlocksEnableEpoch:              scheduledMiniBlocksEnableEpoch,
 		txTypeHandler:                               txTypeHandler,
 		scheduledTxsExecutionHandler:                scheduledTxsExecutionHandler,
-=======
-		frontRunningProtectionEnableEpoch:           frontRunningProtectionEnableEpoch,
->>>>>>> 3ba1d923
 	}, nil
 }
 
@@ -214,30 +205,6 @@
 }
 
 func (ppcm *preProcessorsContainerFactory) createTxPreProcessor() (process.PreProcessor, error) {
-<<<<<<< HEAD
-	txPreprocessor, err := preprocess.NewTransactionPreprocessor(
-		ppcm.dataPool.Transactions(),
-		ppcm.store,
-		ppcm.hasher,
-		ppcm.marshalizer,
-		ppcm.txProcessor,
-		ppcm.shardCoordinator,
-		ppcm.accounts,
-		ppcm.requestHandler.RequestTransaction,
-		ppcm.economicsFee,
-		ppcm.gasHandler,
-		ppcm.blockTracker,
-		block.TxBlock,
-		ppcm.pubkeyConverter,
-		ppcm.blockSizeComputation,
-		ppcm.balanceComputation,
-		ppcm.epochNotifier,
-		ppcm.optimizeGasUsedInCrossMiniBlocksEnableEpoch,
-		ppcm.scheduledMiniBlocksEnableEpoch,
-		ppcm.txTypeHandler,
-		ppcm.scheduledTxsExecutionHandler,
-	)
-=======
 	args := preprocess.ArgsTransactionPreProcessor{
 		TxDataPool:           ppcm.dataPool.Transactions(),
 		Store:                ppcm.store,
@@ -257,10 +224,12 @@
 		EpochNotifier:        ppcm.epochNotifier,
 		OptimizeGasUsedInCrossMiniBlocksEnableEpoch: ppcm.optimizeGasUsedInCrossMiniBlocksEnableEpoch,
 		FrontRunningProtectionEnableEpoch:           ppcm.frontRunningProtectionEnableEpoch,
+		ppcm.scheduledMiniBlocksEnableEpoch,
+		ppcm.txTypeHandler,
+		ppcm.scheduledTxsExecutionHandler,
 	}
 
 	txPreprocessor, err := preprocess.NewTransactionPreprocessor(args)
->>>>>>> 3ba1d923
 
 	return txPreprocessor, err
 }
