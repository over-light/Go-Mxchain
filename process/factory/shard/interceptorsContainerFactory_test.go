--- conflicted
+++ resolved
@@ -108,11 +108,8 @@
 		&mock.FeeHandlerStub{},
 		&mock.BlackListHandlerStub{},
 		&mock.HeaderSigVerifierStub{},
-<<<<<<< HEAD
-		&mock.P2PAntifloodHandlerStub{},
-=======
-		chainID,
->>>>>>> 84ecd63c
+		chainID,
+		&mock.P2PAntifloodHandlerStub{},
 	)
 
 	assert.Nil(t, icf)
@@ -141,11 +138,8 @@
 		&mock.FeeHandlerStub{},
 		&mock.BlackListHandlerStub{},
 		&mock.HeaderSigVerifierStub{},
-<<<<<<< HEAD
-		&mock.P2PAntifloodHandlerStub{},
-=======
-		chainID,
->>>>>>> 84ecd63c
+		chainID,
+		&mock.P2PAntifloodHandlerStub{},
 	)
 
 	assert.Nil(t, icf)
@@ -174,11 +168,8 @@
 		&mock.FeeHandlerStub{},
 		&mock.BlackListHandlerStub{},
 		&mock.HeaderSigVerifierStub{},
-<<<<<<< HEAD
-		&mock.P2PAntifloodHandlerStub{},
-=======
-		chainID,
->>>>>>> 84ecd63c
+		chainID,
+		&mock.P2PAntifloodHandlerStub{},
 	)
 
 	assert.Nil(t, icf)
@@ -207,11 +198,8 @@
 		&mock.FeeHandlerStub{},
 		&mock.BlackListHandlerStub{},
 		&mock.HeaderSigVerifierStub{},
-<<<<<<< HEAD
-		&mock.P2PAntifloodHandlerStub{},
-=======
-		chainID,
->>>>>>> 84ecd63c
+		chainID,
+		&mock.P2PAntifloodHandlerStub{},
 	)
 
 	assert.Nil(t, icf)
@@ -240,11 +228,8 @@
 		&mock.FeeHandlerStub{},
 		&mock.BlackListHandlerStub{},
 		&mock.HeaderSigVerifierStub{},
-<<<<<<< HEAD
-		&mock.P2PAntifloodHandlerStub{},
-=======
-		chainID,
->>>>>>> 84ecd63c
+		chainID,
+		&mock.P2PAntifloodHandlerStub{},
 	)
 
 	assert.Nil(t, icf)
@@ -273,11 +258,8 @@
 		&mock.FeeHandlerStub{},
 		&mock.BlackListHandlerStub{},
 		&mock.HeaderSigVerifierStub{},
-<<<<<<< HEAD
-		&mock.P2PAntifloodHandlerStub{},
-=======
-		chainID,
->>>>>>> 84ecd63c
+		chainID,
+		&mock.P2PAntifloodHandlerStub{},
 	)
 
 	assert.Nil(t, icf)
@@ -306,11 +288,8 @@
 		&mock.FeeHandlerStub{},
 		&mock.BlackListHandlerStub{},
 		&mock.HeaderSigVerifierStub{},
-<<<<<<< HEAD
-		&mock.P2PAntifloodHandlerStub{},
-=======
-		chainID,
->>>>>>> 84ecd63c
+		chainID,
+		&mock.P2PAntifloodHandlerStub{},
 	)
 
 	assert.Nil(t, icf)
@@ -339,11 +318,8 @@
 		&mock.FeeHandlerStub{},
 		&mock.BlackListHandlerStub{},
 		&mock.HeaderSigVerifierStub{},
-<<<<<<< HEAD
-		&mock.P2PAntifloodHandlerStub{},
-=======
-		chainID,
->>>>>>> 84ecd63c
+		chainID,
+		&mock.P2PAntifloodHandlerStub{},
 	)
 
 	assert.Nil(t, icf)
@@ -372,11 +348,8 @@
 		&mock.FeeHandlerStub{},
 		&mock.BlackListHandlerStub{},
 		&mock.HeaderSigVerifierStub{},
-<<<<<<< HEAD
-		&mock.P2PAntifloodHandlerStub{},
-=======
-		chainID,
->>>>>>> 84ecd63c
+		chainID,
+		&mock.P2PAntifloodHandlerStub{},
 	)
 
 	assert.Nil(t, icf)
@@ -405,11 +378,8 @@
 		&mock.FeeHandlerStub{},
 		&mock.BlackListHandlerStub{},
 		&mock.HeaderSigVerifierStub{},
-<<<<<<< HEAD
-		&mock.P2PAntifloodHandlerStub{},
-=======
-		chainID,
->>>>>>> 84ecd63c
+		chainID,
+		&mock.P2PAntifloodHandlerStub{},
 	)
 
 	assert.Nil(t, icf)
@@ -438,11 +408,8 @@
 		&mock.FeeHandlerStub{},
 		&mock.BlackListHandlerStub{},
 		&mock.HeaderSigVerifierStub{},
-<<<<<<< HEAD
-		&mock.P2PAntifloodHandlerStub{},
-=======
-		chainID,
->>>>>>> 84ecd63c
+		chainID,
+		&mock.P2PAntifloodHandlerStub{},
 	)
 
 	assert.Nil(t, icf)
@@ -471,11 +438,8 @@
 		&mock.FeeHandlerStub{},
 		&mock.BlackListHandlerStub{},
 		&mock.HeaderSigVerifierStub{},
-<<<<<<< HEAD
-		&mock.P2PAntifloodHandlerStub{},
-=======
-		chainID,
->>>>>>> 84ecd63c
+		chainID,
+		&mock.P2PAntifloodHandlerStub{},
 	)
 
 	assert.Nil(t, icf)
@@ -504,11 +468,8 @@
 		nil,
 		&mock.BlackListHandlerStub{},
 		&mock.HeaderSigVerifierStub{},
-<<<<<<< HEAD
-		&mock.P2PAntifloodHandlerStub{},
-=======
-		chainID,
->>>>>>> 84ecd63c
+		chainID,
+		&mock.P2PAntifloodHandlerStub{},
 	)
 
 	assert.Nil(t, icf)
@@ -537,52 +498,70 @@
 		&mock.FeeHandlerStub{},
 		nil,
 		&mock.HeaderSigVerifierStub{},
-<<<<<<< HEAD
-		&mock.P2PAntifloodHandlerStub{},
-=======
-		chainID,
->>>>>>> 84ecd63c
+		chainID,
+		&mock.P2PAntifloodHandlerStub{},
 	)
 
 	assert.Nil(t, icf)
 	assert.Equal(t, process.ErrNilBlackListHandler, err)
 }
 
-<<<<<<< HEAD
+func TestNewInterceptorsContainerFactory_EmptyChainIDShouldErr(t *testing.T) {
+	t.Parallel()
+
+	icf, err := shard.NewInterceptorsContainerFactory(
+		&mock.AccountsStub{},
+		mock.NewOneShardCoordinatorMock(),
+		mock.NewNodesCoordinatorMock(),
+		&mock.TopicHandlerStub{},
+		createStore(),
+		&mock.MarshalizerMock{},
+		&mock.HasherMock{},
+		&mock.SingleSignKeyGenMock{},
+		&mock.SingleSignKeyGenMock{},
+		&mock.SignerMock{},
+		&mock.SignerMock{},
+		mock.NewMultiSigner(),
+		createDataPools(),
+		&mock.AddressConverterMock{},
+		maxTxNonceDeltaAllowed,
+		&mock.FeeHandlerStub{},
+		&mock.BlackListHandlerStub{},
+		&mock.HeaderSigVerifierStub{},
+		nil,
+	)
+
+	assert.Nil(t, icf)
+	assert.Equal(t, process.ErrInvalidChainID, err)
+}
+
 func TestNewInterceptorsContainerFactory_NilAntifloodHandlerShouldErr(t *testing.T) {
-=======
-func TestNewInterceptorsContainerFactory_EmptyChainIDShouldErr(t *testing.T) {
->>>>>>> 84ecd63c
-	t.Parallel()
-
-	icf, err := shard.NewInterceptorsContainerFactory(
-		&mock.AccountsStub{},
-		mock.NewOneShardCoordinatorMock(),
-		mock.NewNodesCoordinatorMock(),
-		&mock.TopicHandlerStub{},
-		createStore(),
-		&mock.MarshalizerMock{},
-		&mock.HasherMock{},
-		&mock.SingleSignKeyGenMock{},
-		&mock.SingleSignKeyGenMock{},
-		&mock.SignerMock{},
-		&mock.SignerMock{},
-		mock.NewMultiSigner(),
-		createDataPools(),
-		&mock.AddressConverterMock{},
-		maxTxNonceDeltaAllowed,
-		&mock.FeeHandlerStub{},
-		&mock.BlackListHandlerStub{},
-		&mock.HeaderSigVerifierStub{},
-		nil,
-	)
-
-	assert.Nil(t, icf)
-<<<<<<< HEAD
+	t.Parallel()
+
+	icf, err := shard.NewInterceptorsContainerFactory(
+		&mock.AccountsStub{},
+		mock.NewOneShardCoordinatorMock(),
+		mock.NewNodesCoordinatorMock(),
+		&mock.TopicHandlerStub{},
+		createStore(),
+		&mock.MarshalizerMock{},
+		&mock.HasherMock{},
+		&mock.SingleSignKeyGenMock{},
+		&mock.SingleSignKeyGenMock{},
+		&mock.SignerMock{},
+		&mock.SignerMock{},
+		mock.NewMultiSigner(),
+		createDataPools(),
+		&mock.AddressConverterMock{},
+		maxTxNonceDeltaAllowed,
+		&mock.FeeHandlerStub{},
+		&mock.BlackListHandlerStub{},
+		&mock.HeaderSigVerifierStub{},
+		nil,
+	)
+
+	assert.Nil(t, icf)
 	assert.Equal(t, process.ErrNilAntifloodHandler, err)
-=======
-	assert.Equal(t, process.ErrInvalidChainID, err)
->>>>>>> 84ecd63c
 }
 
 func TestNewInterceptorsContainerFactory_ShouldWork(t *testing.T) {
@@ -607,11 +586,8 @@
 		&mock.FeeHandlerStub{},
 		&mock.BlackListHandlerStub{},
 		&mock.HeaderSigVerifierStub{},
-<<<<<<< HEAD
-		&mock.P2PAntifloodHandlerStub{},
-=======
-		chainID,
->>>>>>> 84ecd63c
+		chainID,
+		&mock.P2PAntifloodHandlerStub{},
 	)
 
 	assert.NotNil(t, icf)
@@ -642,11 +618,8 @@
 		&mock.FeeHandlerStub{},
 		&mock.BlackListHandlerStub{},
 		&mock.HeaderSigVerifierStub{},
-<<<<<<< HEAD
-		&mock.P2PAntifloodHandlerStub{},
-=======
-		chainID,
->>>>>>> 84ecd63c
+		chainID,
+		&mock.P2PAntifloodHandlerStub{},
 	)
 
 	container, err := icf.Create()
@@ -677,11 +650,8 @@
 		&mock.FeeHandlerStub{},
 		&mock.BlackListHandlerStub{},
 		&mock.HeaderSigVerifierStub{},
-<<<<<<< HEAD
-		&mock.P2PAntifloodHandlerStub{},
-=======
-		chainID,
->>>>>>> 84ecd63c
+		chainID,
+		&mock.P2PAntifloodHandlerStub{},
 	)
 
 	container, err := icf.Create()
@@ -712,11 +682,8 @@
 		&mock.FeeHandlerStub{},
 		&mock.BlackListHandlerStub{},
 		&mock.HeaderSigVerifierStub{},
-<<<<<<< HEAD
-		&mock.P2PAntifloodHandlerStub{},
-=======
-		chainID,
->>>>>>> 84ecd63c
+		chainID,
+		&mock.P2PAntifloodHandlerStub{},
 	)
 
 	container, err := icf.Create()
@@ -747,11 +714,8 @@
 		&mock.FeeHandlerStub{},
 		&mock.BlackListHandlerStub{},
 		&mock.HeaderSigVerifierStub{},
-<<<<<<< HEAD
-		&mock.P2PAntifloodHandlerStub{},
-=======
-		chainID,
->>>>>>> 84ecd63c
+		chainID,
+		&mock.P2PAntifloodHandlerStub{},
 	)
 
 	container, err := icf.Create()
@@ -782,11 +746,8 @@
 		&mock.FeeHandlerStub{},
 		&mock.BlackListHandlerStub{},
 		&mock.HeaderSigVerifierStub{},
-<<<<<<< HEAD
-		&mock.P2PAntifloodHandlerStub{},
-=======
-		chainID,
->>>>>>> 84ecd63c
+		chainID,
+		&mock.P2PAntifloodHandlerStub{},
 	)
 
 	container, err := icf.Create()
@@ -817,11 +778,8 @@
 		&mock.FeeHandlerStub{},
 		&mock.BlackListHandlerStub{},
 		&mock.HeaderSigVerifierStub{},
-<<<<<<< HEAD
-		&mock.P2PAntifloodHandlerStub{},
-=======
-		chainID,
->>>>>>> 84ecd63c
+		chainID,
+		&mock.P2PAntifloodHandlerStub{},
 	)
 
 	container, err := icf.Create()
@@ -852,11 +810,8 @@
 		&mock.FeeHandlerStub{},
 		&mock.BlackListHandlerStub{},
 		&mock.HeaderSigVerifierStub{},
-<<<<<<< HEAD
-		&mock.P2PAntifloodHandlerStub{},
-=======
-		chainID,
->>>>>>> 84ecd63c
+		chainID,
+		&mock.P2PAntifloodHandlerStub{},
 	)
 
 	container, err := icf.Create()
@@ -887,11 +842,8 @@
 		&mock.FeeHandlerStub{},
 		&mock.BlackListHandlerStub{},
 		&mock.HeaderSigVerifierStub{},
-<<<<<<< HEAD
-		&mock.P2PAntifloodHandlerStub{},
-=======
-		chainID,
->>>>>>> 84ecd63c
+		chainID,
+		&mock.P2PAntifloodHandlerStub{},
 	)
 
 	container, err := icf.Create()
@@ -929,11 +881,8 @@
 		&mock.FeeHandlerStub{},
 		&mock.BlackListHandlerStub{},
 		&mock.HeaderSigVerifierStub{},
-<<<<<<< HEAD
-		&mock.P2PAntifloodHandlerStub{},
-=======
-		chainID,
->>>>>>> 84ecd63c
+		chainID,
+		&mock.P2PAntifloodHandlerStub{},
 	)
 
 	container, err := icf.Create()
@@ -984,11 +933,8 @@
 		&mock.FeeHandlerStub{},
 		&mock.BlackListHandlerStub{},
 		&mock.HeaderSigVerifierStub{},
-<<<<<<< HEAD
-		&mock.P2PAntifloodHandlerStub{},
-=======
-		chainID,
->>>>>>> 84ecd63c
+		chainID,
+		&mock.P2PAntifloodHandlerStub{},
 	)
 
 	container, err := icf.Create()
