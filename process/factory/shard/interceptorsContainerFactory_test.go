package shard_test

import (
	"errors"
	"strings"
	"testing"

	"github.com/ElrondNetwork/elrond-go/dataRetriever"
	"github.com/ElrondNetwork/elrond-go/p2p"
	"github.com/ElrondNetwork/elrond-go/process"
	"github.com/ElrondNetwork/elrond-go/process/factory"
	"github.com/ElrondNetwork/elrond-go/process/factory/shard"
	"github.com/ElrondNetwork/elrond-go/process/mock"
	"github.com/ElrondNetwork/elrond-go/storage"
	"github.com/stretchr/testify/assert"
)

var errExpected = errors.New("expected error")

const maxTxNonceDeltaAllowed = 100

func createStubTopicHandler(matchStrToErrOnCreate string, matchStrToErrOnRegister string) process.TopicHandler {
	return &mock.TopicHandlerStub{
		CreateTopicCalled: func(name string, createChannelForTopic bool) error {
			if matchStrToErrOnCreate == "" {
				return nil
			}
			if strings.Contains(name, matchStrToErrOnCreate) {
				return errExpected
			}

			return nil
		},
		RegisterMessageProcessorCalled: func(topic string, handler p2p.MessageProcessor) error {
			if matchStrToErrOnRegister == "" {
				return nil
			}
			if strings.Contains(topic, matchStrToErrOnRegister) {
				return errExpected
			}

			return nil
		},
	}
}

func createDataPools() dataRetriever.PoolsHolder {
	pools := &mock.PoolsHolderStub{}
	pools.TransactionsCalled = func() dataRetriever.ShardedDataCacherNotifier {
		return &mock.ShardedDataStub{}
	}
	pools.HeadersCalled = func() storage.Cacher {
		return &mock.CacherStub{}
	}
	pools.HeadersNoncesCalled = func() dataRetriever.Uint64SyncMapCacher {
		return &mock.Uint64SyncMapCacherStub{}
	}
	pools.MiniBlocksCalled = func() storage.Cacher {
		return &mock.CacherStub{}
	}
	pools.PeerChangesBlocksCalled = func() storage.Cacher {
		return &mock.CacherStub{}
	}
	pools.MetaBlocksCalled = func() storage.Cacher {
		return &mock.CacherStub{}
	}
	pools.UnsignedTransactionsCalled = func() dataRetriever.ShardedDataCacherNotifier {
		return &mock.ShardedDataStub{}
	}
	pools.RewardTransactionsCalled = func() dataRetriever.ShardedDataCacherNotifier {
		return &mock.ShardedDataStub{}
	}
	return pools
}

func createStore() *mock.ChainStorerMock {
	return &mock.ChainStorerMock{
		GetStorerCalled: func(unitType dataRetriever.UnitType) storage.Storer {
			return &mock.StorerStub{}
		},
	}
}

//------- NewInterceptorsContainerFactory
func TestNewInterceptorsContainerFactory_NilAccountsAdapter(t *testing.T) {
	t.Parallel()

	icf, err := shard.NewInterceptorsContainerFactory(
		nil,
		mock.NewOneShardCoordinatorMock(),
		mock.NewNodesCoordinatorMock(),
		&mock.TopicHandlerStub{},
		createStore(),
		&mock.MarshalizerMock{},
		&mock.HasherMock{},
		&mock.SingleSignKeyGenMock{},
		&mock.SignerMock{},
		mock.NewMultiSigner(),
		createDataPools(),
		&mock.AddressConverterMock{},
		maxTxNonceDeltaAllowed,
		&mock.FeeHandlerStub{},
	)

	assert.Nil(t, icf)
	assert.Equal(t, process.ErrNilAccountsAdapter, err)
}

func TestNewInterceptorsContainerFactory_NilShardCoordinatorShouldErr(t *testing.T) {
	t.Parallel()

	icf, err := shard.NewInterceptorsContainerFactory(
		&mock.AccountsStub{},
		nil,
		mock.NewNodesCoordinatorMock(),
		&mock.TopicHandlerStub{},
		createStore(),
		&mock.MarshalizerMock{},
		&mock.HasherMock{},
		&mock.SingleSignKeyGenMock{},
		&mock.SignerMock{},
		mock.NewMultiSigner(),
		createDataPools(),
		&mock.AddressConverterMock{},
		maxTxNonceDeltaAllowed,
		&mock.FeeHandlerStub{},
	)

	assert.Nil(t, icf)
	assert.Equal(t, process.ErrNilShardCoordinator, err)
}

func TestNewInterceptorsContainerFactory_NilNodesCoordinatorShouldErr(t *testing.T) {
	t.Parallel()

	icf, err := shard.NewInterceptorsContainerFactory(
		&mock.AccountsStub{},
		mock.NewOneShardCoordinatorMock(),
		nil,
		&mock.TopicHandlerStub{},
		createStore(),
		&mock.MarshalizerMock{},
		&mock.HasherMock{},
		&mock.SingleSignKeyGenMock{},
		&mock.SignerMock{},
		mock.NewMultiSigner(),
		createDataPools(),
		&mock.AddressConverterMock{},
		maxTxNonceDeltaAllowed,
		&mock.FeeHandlerStub{},
	)

	assert.Nil(t, icf)
	assert.Equal(t, process.ErrNilNodesCoordinator, err)
}

func TestNewInterceptorsContainerFactory_NilTopicHandlerShouldErr(t *testing.T) {
	t.Parallel()

	icf, err := shard.NewInterceptorsContainerFactory(
		&mock.AccountsStub{},
		mock.NewOneShardCoordinatorMock(),
		mock.NewNodesCoordinatorMock(),
		nil,
		createStore(),
		&mock.MarshalizerMock{},
		&mock.HasherMock{},
		&mock.SingleSignKeyGenMock{},
		&mock.SignerMock{},
		mock.NewMultiSigner(),
		createDataPools(),
		&mock.AddressConverterMock{},
		maxTxNonceDeltaAllowed,
		&mock.FeeHandlerStub{},
	)

	assert.Nil(t, icf)
	assert.Equal(t, process.ErrNilMessenger, err)
}

func TestNewInterceptorsContainerFactory_NilBlockchainShouldErr(t *testing.T) {
	t.Parallel()

	icf, err := shard.NewInterceptorsContainerFactory(
		&mock.AccountsStub{},
		mock.NewOneShardCoordinatorMock(),
		mock.NewNodesCoordinatorMock(),
		&mock.TopicHandlerStub{},
		nil,
		&mock.MarshalizerMock{},
		&mock.HasherMock{},
		&mock.SingleSignKeyGenMock{},
		&mock.SignerMock{},
		mock.NewMultiSigner(),
		createDataPools(),
		&mock.AddressConverterMock{},
		maxTxNonceDeltaAllowed,
		&mock.FeeHandlerStub{},
	)

	assert.Nil(t, icf)
	assert.Equal(t, process.ErrNilBlockChain, err)
}

func TestNewInterceptorsContainerFactory_NilMarshalizerShouldErr(t *testing.T) {
	t.Parallel()

	icf, err := shard.NewInterceptorsContainerFactory(
		&mock.AccountsStub{},
		mock.NewOneShardCoordinatorMock(),
		mock.NewNodesCoordinatorMock(),
		&mock.TopicHandlerStub{},
		createStore(),
		nil,
		&mock.HasherMock{},
		&mock.SingleSignKeyGenMock{},
		&mock.SignerMock{},
		mock.NewMultiSigner(),
		createDataPools(),
		&mock.AddressConverterMock{},
		maxTxNonceDeltaAllowed,
		&mock.FeeHandlerStub{},
	)

	assert.Nil(t, icf)
	assert.Equal(t, process.ErrNilMarshalizer, err)
}

func TestNewInterceptorsContainerFactory_NilHasherShouldErr(t *testing.T) {
	t.Parallel()

	icf, err := shard.NewInterceptorsContainerFactory(
		&mock.AccountsStub{},
		mock.NewOneShardCoordinatorMock(),
		mock.NewNodesCoordinatorMock(),
		&mock.TopicHandlerStub{},
		createStore(),
		&mock.MarshalizerMock{},
		nil,
		&mock.SingleSignKeyGenMock{},
		&mock.SignerMock{},
		mock.NewMultiSigner(),
		createDataPools(),
		&mock.AddressConverterMock{},
		maxTxNonceDeltaAllowed,
		&mock.FeeHandlerStub{},
	)

	assert.Nil(t, icf)
	assert.Equal(t, process.ErrNilHasher, err)
}

func TestNewInterceptorsContainerFactory_NilKeyGenShouldErr(t *testing.T) {
	t.Parallel()

	icf, err := shard.NewInterceptorsContainerFactory(
		&mock.AccountsStub{},
		mock.NewOneShardCoordinatorMock(),
		mock.NewNodesCoordinatorMock(),
		&mock.TopicHandlerStub{},
		createStore(),
		&mock.MarshalizerMock{},
		&mock.HasherMock{},
		nil,
		&mock.SignerMock{},
		mock.NewMultiSigner(),
		createDataPools(),
		&mock.AddressConverterMock{},
		maxTxNonceDeltaAllowed,
		&mock.FeeHandlerStub{},
	)

	assert.Nil(t, icf)
	assert.Equal(t, process.ErrNilKeyGen, err)
}

func TestNewInterceptorsContainerFactory_NilSingleSignerShouldErr(t *testing.T) {
	t.Parallel()

	icf, err := shard.NewInterceptorsContainerFactory(
		&mock.AccountsStub{},
		mock.NewOneShardCoordinatorMock(),
		mock.NewNodesCoordinatorMock(),
		&mock.TopicHandlerStub{},
		createStore(),
		&mock.MarshalizerMock{},
		&mock.HasherMock{},
		&mock.SingleSignKeyGenMock{},
		nil,
		mock.NewMultiSigner(),
		createDataPools(),
		&mock.AddressConverterMock{},
		maxTxNonceDeltaAllowed,
		&mock.FeeHandlerStub{},
	)

	assert.Nil(t, icf)
	assert.Equal(t, process.ErrNilSingleSigner, err)
}

func TestNewInterceptorsContainerFactory_NilMultiSignerShouldErr(t *testing.T) {
	t.Parallel()

	icf, err := shard.NewInterceptorsContainerFactory(
		&mock.AccountsStub{},
		mock.NewOneShardCoordinatorMock(),
		mock.NewNodesCoordinatorMock(),
		&mock.TopicHandlerStub{},
		createStore(),
		&mock.MarshalizerMock{},
		&mock.HasherMock{},
		&mock.SingleSignKeyGenMock{},
		&mock.SignerMock{},
		nil,
		createDataPools(),
		&mock.AddressConverterMock{},
		maxTxNonceDeltaAllowed,
		&mock.FeeHandlerStub{},
	)

	assert.Nil(t, icf)
	assert.Equal(t, process.ErrNilMultiSigVerifier, err)
}

func TestNewInterceptorsContainerFactory_NilDataPoolShouldErr(t *testing.T) {
	t.Parallel()

	icf, err := shard.NewInterceptorsContainerFactory(
		&mock.AccountsStub{},
		mock.NewOneShardCoordinatorMock(),
		mock.NewNodesCoordinatorMock(),
		&mock.TopicHandlerStub{},
		createStore(),
		&mock.MarshalizerMock{},
		&mock.HasherMock{},
		&mock.SingleSignKeyGenMock{},
		&mock.SignerMock{},
		mock.NewMultiSigner(),
		nil,
		&mock.AddressConverterMock{},
		maxTxNonceDeltaAllowed,
		&mock.FeeHandlerStub{},
	)

	assert.Nil(t, icf)
	assert.Equal(t, process.ErrNilDataPoolHolder, err)
}

func TestNewInterceptorsContainerFactory_NilAddrConverterShouldErr(t *testing.T) {
	t.Parallel()

	icf, err := shard.NewInterceptorsContainerFactory(
		&mock.AccountsStub{},
		mock.NewOneShardCoordinatorMock(),
		mock.NewNodesCoordinatorMock(),
		&mock.TopicHandlerStub{},
		createStore(),
		&mock.MarshalizerMock{},
		&mock.HasherMock{},
		&mock.SingleSignKeyGenMock{},
		&mock.SignerMock{},
		mock.NewMultiSigner(),
		createDataPools(),
		nil,
		maxTxNonceDeltaAllowed,
		&mock.FeeHandlerStub{},
	)

	assert.Nil(t, icf)
	assert.Equal(t, process.ErrNilAddressConverter, err)
}

func TestNewInterceptorsContainerFactory_NilTxFeeHandlerShouldErr(t *testing.T) {
	t.Parallel()

	icf, err := shard.NewInterceptorsContainerFactory(
		&mock.AccountsStub{},
		mock.NewOneShardCoordinatorMock(),
		mock.NewNodesCoordinatorMock(),
		&mock.TopicHandlerStub{},
		createStore(),
		&mock.MarshalizerMock{},
		&mock.HasherMock{},
		&mock.SingleSignKeyGenMock{},
		&mock.SignerMock{},
		mock.NewMultiSigner(),
		createDataPools(),
		&mock.AddressConverterMock{},
		maxTxNonceDeltaAllowed,
		nil,
	)

	assert.Nil(t, icf)
	assert.Equal(t, process.ErrNilEconomicsFeeHandler, err)
}

func TestNewInterceptorsContainerFactory_ShouldWork(t *testing.T) {
	t.Parallel()

	icf, err := shard.NewInterceptorsContainerFactory(
		&mock.AccountsStub{},
		mock.NewOneShardCoordinatorMock(),
		mock.NewNodesCoordinatorMock(),
		&mock.TopicHandlerStub{},
		createStore(),
		&mock.MarshalizerMock{},
		&mock.HasherMock{},
		&mock.SingleSignKeyGenMock{},
		&mock.SignerMock{},
		mock.NewMultiSigner(),
		createDataPools(),
		&mock.AddressConverterMock{},
		maxTxNonceDeltaAllowed,
		&mock.FeeHandlerStub{},
	)

	assert.NotNil(t, icf)
	assert.Nil(t, err)
}

//------- Create

func TestInterceptorsContainerFactory_CreateTopicCreationTxFailsShouldErr(t *testing.T) {
	t.Parallel()

	icf, _ := shard.NewInterceptorsContainerFactory(
		&mock.AccountsStub{},
		mock.NewOneShardCoordinatorMock(),
		mock.NewNodesCoordinatorMock(),
		createStubTopicHandler(factory.TransactionTopic, ""),
		createStore(),
		&mock.MarshalizerMock{},
		&mock.HasherMock{},
		&mock.SingleSignKeyGenMock{},
		&mock.SignerMock{},
		mock.NewMultiSigner(),
		createDataPools(),
		&mock.AddressConverterMock{},
		maxTxNonceDeltaAllowed,
		&mock.FeeHandlerStub{},
	)

	container, err := icf.Create()

	assert.Nil(t, container)
	assert.Equal(t, errExpected, err)
}

func TestInterceptorsContainerFactory_CreateTopicCreationHdrFailsShouldErr(t *testing.T) {
	t.Parallel()

	icf, _ := shard.NewInterceptorsContainerFactory(
		&mock.AccountsStub{},
		mock.NewOneShardCoordinatorMock(),
		mock.NewNodesCoordinatorMock(),
		createStubTopicHandler(factory.HeadersTopic, ""),
		createStore(),
		&mock.MarshalizerMock{},
		&mock.HasherMock{},
		&mock.SingleSignKeyGenMock{},
		&mock.SignerMock{},
		mock.NewMultiSigner(),
		createDataPools(),
		&mock.AddressConverterMock{},
		maxTxNonceDeltaAllowed,
		&mock.FeeHandlerStub{},
	)

	container, err := icf.Create()

	assert.Nil(t, container)
	assert.Equal(t, errExpected, err)
}

func TestInterceptorsContainerFactory_CreateTopicCreationMiniBlocksFailsShouldErr(t *testing.T) {
	t.Parallel()

	icf, _ := shard.NewInterceptorsContainerFactory(
		&mock.AccountsStub{},
		mock.NewOneShardCoordinatorMock(),
		mock.NewNodesCoordinatorMock(),
		createStubTopicHandler(factory.MiniBlocksTopic, ""),
		createStore(),
		&mock.MarshalizerMock{},
		&mock.HasherMock{},
		&mock.SingleSignKeyGenMock{},
		&mock.SignerMock{},
		mock.NewMultiSigner(),
		createDataPools(),
		&mock.AddressConverterMock{},
		maxTxNonceDeltaAllowed,
		&mock.FeeHandlerStub{},
	)

	container, err := icf.Create()

	assert.Nil(t, container)
	assert.Equal(t, errExpected, err)
}

func TestInterceptorsContainerFactory_CreateTopicCreationMetachainHeadersFailsShouldErr(t *testing.T) {
	t.Parallel()

	icf, _ := shard.NewInterceptorsContainerFactory(
		&mock.AccountsStub{},
		mock.NewOneShardCoordinatorMock(),
		mock.NewNodesCoordinatorMock(),
		createStubTopicHandler(factory.MetachainBlocksTopic, ""),
		createStore(),
		&mock.MarshalizerMock{},
		&mock.HasherMock{},
		&mock.SingleSignKeyGenMock{},
		&mock.SignerMock{},
		mock.NewMultiSigner(),
		createDataPools(),
		&mock.AddressConverterMock{},
		maxTxNonceDeltaAllowed,
		&mock.FeeHandlerStub{},
	)

	container, err := icf.Create()

	assert.Nil(t, container)
	assert.Equal(t, errExpected, err)
}

func TestInterceptorsContainerFactory_CreateRegisterTxFailsShouldErr(t *testing.T) {
	t.Parallel()

	icf, _ := shard.NewInterceptorsContainerFactory(
		&mock.AccountsStub{},
		mock.NewOneShardCoordinatorMock(),
		mock.NewNodesCoordinatorMock(),
		createStubTopicHandler("", factory.TransactionTopic),
		createStore(),
		&mock.MarshalizerMock{},
		&mock.HasherMock{},
		&mock.SingleSignKeyGenMock{},
		&mock.SignerMock{},
		mock.NewMultiSigner(),
		createDataPools(),
		&mock.AddressConverterMock{},
		maxTxNonceDeltaAllowed,
		&mock.FeeHandlerStub{},
	)

	container, err := icf.Create()

	assert.Nil(t, container)
	assert.Equal(t, errExpected, err)
}

func TestInterceptorsContainerFactory_CreateRegisterHdrFailsShouldErr(t *testing.T) {
	t.Parallel()

	icf, _ := shard.NewInterceptorsContainerFactory(
		&mock.AccountsStub{},
		mock.NewOneShardCoordinatorMock(),
		mock.NewNodesCoordinatorMock(),
		createStubTopicHandler("", factory.HeadersTopic),
		createStore(),
		&mock.MarshalizerMock{},
		&mock.HasherMock{},
		&mock.SingleSignKeyGenMock{},
		&mock.SignerMock{},
		mock.NewMultiSigner(),
		createDataPools(),
		&mock.AddressConverterMock{},
		maxTxNonceDeltaAllowed,
		&mock.FeeHandlerStub{},
	)

	container, err := icf.Create()

	assert.Nil(t, container)
	assert.Equal(t, errExpected, err)
}

func TestInterceptorsContainerFactory_CreateRegisterMiniBlocksFailsShouldErr(t *testing.T) {
	t.Parallel()

	icf, _ := shard.NewInterceptorsContainerFactory(
		&mock.AccountsStub{},
		mock.NewOneShardCoordinatorMock(),
		mock.NewNodesCoordinatorMock(),
		createStubTopicHandler("", factory.MiniBlocksTopic),
		createStore(),
		&mock.MarshalizerMock{},
		&mock.HasherMock{},
		&mock.SingleSignKeyGenMock{},
		&mock.SignerMock{},
		mock.NewMultiSigner(),
		createDataPools(),
		&mock.AddressConverterMock{},
		maxTxNonceDeltaAllowed,
		&mock.FeeHandlerStub{},
	)

	container, err := icf.Create()

	assert.Nil(t, container)
	assert.Equal(t, errExpected, err)
}

func TestInterceptorsContainerFactory_CreateRegisterMetachainHeadersShouldErr(t *testing.T) {
	t.Parallel()

	icf, _ := shard.NewInterceptorsContainerFactory(
		&mock.AccountsStub{},
		mock.NewOneShardCoordinatorMock(),
		mock.NewNodesCoordinatorMock(),
		createStubTopicHandler("", factory.MetachainBlocksTopic),
		createStore(),
		&mock.MarshalizerMock{},
		&mock.HasherMock{},
		&mock.SingleSignKeyGenMock{},
		&mock.SignerMock{},
		mock.NewMultiSigner(),
		createDataPools(),
		&mock.AddressConverterMock{},
		maxTxNonceDeltaAllowed,
		&mock.FeeHandlerStub{},
	)

	container, err := icf.Create()

	assert.Nil(t, container)
	assert.Equal(t, errExpected, err)
}

func TestInterceptorsContainerFactory_CreateShouldWork(t *testing.T) {
	t.Parallel()

	icf, _ := shard.NewInterceptorsContainerFactory(
		&mock.AccountsStub{},
		mock.NewOneShardCoordinatorMock(),
		mock.NewNodesCoordinatorMock(),
		&mock.TopicHandlerStub{
			CreateTopicCalled: func(name string, createChannelForTopic bool) error {
				return nil
			},
			RegisterMessageProcessorCalled: func(topic string, handler p2p.MessageProcessor) error {
				return nil
			},
		},
		createStore(),
		&mock.MarshalizerMock{},
		&mock.HasherMock{},
		&mock.SingleSignKeyGenMock{},
		&mock.SignerMock{},
		mock.NewMultiSigner(),
		createDataPools(),
		&mock.AddressConverterMock{},
		maxTxNonceDeltaAllowed,
		&mock.FeeHandlerStub{},
	)

	container, err := icf.Create()

	assert.NotNil(t, container)
	assert.Nil(t, err)
}

func TestInterceptorsContainerFactory_With4ShardsShouldWork(t *testing.T) {
	t.Parallel()

	noOfShards := 4

	shardCoordinator := mock.NewMultipleShardsCoordinatorMock()
	shardCoordinator.SetNoShards(uint32(noOfShards))
	shardCoordinator.CurrentShard = 1

	nodesCoordinator := &mock.NodesCoordinatorMock{
		ShardId:            1,
		ShardConsensusSize: 1,
		MetaConsensusSize:  1,
		NbShards:           uint32(noOfShards),
	}

	icf, _ := shard.NewInterceptorsContainerFactory(
		&mock.AccountsStub{},
		shardCoordinator,
		nodesCoordinator,
		&mock.TopicHandlerStub{
			CreateTopicCalled: func(name string, createChannelForTopic bool) error {
				return nil
			},
			RegisterMessageProcessorCalled: func(topic string, handler p2p.MessageProcessor) error {
				return nil
			},
		},
		createStore(),
		&mock.MarshalizerMock{},
		&mock.HasherMock{},
		&mock.SingleSignKeyGenMock{},
		&mock.SignerMock{},
		mock.NewMultiSigner(),
		createDataPools(),
		&mock.AddressConverterMock{},
		maxTxNonceDeltaAllowed,
		&mock.FeeHandlerStub{},
	)

	container, err := icf.Create()

	numInterceptorTxs := noOfShards + 1
	numInterceptorsUnsignedTxs := numInterceptorTxs
	numInterceptorsRewardTxs := numInterceptorTxs
	numInterceptorHeaders := 1
<<<<<<< HEAD
	numInterceptorMiniBlocks := noOfShards
=======
	numInterceptorMiniBlocks := noOfShards + 1
	numInterceptorPeerChanges := 1
>>>>>>> 31f6c882
	numInterceptorMetachainHeaders := 1
	totalInterceptors := numInterceptorTxs + numInterceptorsUnsignedTxs + numInterceptorsRewardTxs +
		numInterceptorHeaders + numInterceptorMiniBlocks + numInterceptorMetachainHeaders

	assert.Nil(t, err)
	assert.Equal(t, totalInterceptors, container.Len())
}<|MERGE_RESOLUTION|>--- conflicted
+++ resolved
@@ -707,12 +707,7 @@
 	numInterceptorsUnsignedTxs := numInterceptorTxs
 	numInterceptorsRewardTxs := numInterceptorTxs
 	numInterceptorHeaders := 1
-<<<<<<< HEAD
-	numInterceptorMiniBlocks := noOfShards
-=======
 	numInterceptorMiniBlocks := noOfShards + 1
-	numInterceptorPeerChanges := 1
->>>>>>> 31f6c882
 	numInterceptorMetachainHeaders := 1
 	totalInterceptors := numInterceptorTxs + numInterceptorsUnsignedTxs + numInterceptorsRewardTxs +
 		numInterceptorHeaders + numInterceptorMiniBlocks + numInterceptorMetachainHeaders
