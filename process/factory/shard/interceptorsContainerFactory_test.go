package shard_test

import (
	"errors"
	"strings"
	"testing"

	"github.com/ElrondNetwork/elrond-go/dataRetriever"
	"github.com/ElrondNetwork/elrond-go/p2p"
	"github.com/ElrondNetwork/elrond-go/process"
	"github.com/ElrondNetwork/elrond-go/process/factory"
	"github.com/ElrondNetwork/elrond-go/process/factory/shard"
	"github.com/ElrondNetwork/elrond-go/process/mock"
	"github.com/ElrondNetwork/elrond-go/storage"
	"github.com/stretchr/testify/assert"
)

var errExpected = errors.New("expected error")
var chainID = []byte("chain ID")

const maxTxNonceDeltaAllowed = 100

func createStubTopicHandler(matchStrToErrOnCreate string, matchStrToErrOnRegister string) process.TopicHandler {
	return &mock.TopicHandlerStub{
		CreateTopicCalled: func(name string, createChannelForTopic bool) error {
			if matchStrToErrOnCreate == "" {
				return nil
			}
			if strings.Contains(name, matchStrToErrOnCreate) {
				return errExpected
			}

			return nil
		},
		RegisterMessageProcessorCalled: func(topic string, handler p2p.MessageProcessor) error {
			if matchStrToErrOnRegister == "" {
				return nil
			}
			if strings.Contains(topic, matchStrToErrOnRegister) {
				return errExpected
			}

			return nil
		},
	}
}

func createDataPools() dataRetriever.PoolsHolder {
	pools := &mock.PoolsHolderStub{}
	pools.TransactionsCalled = func() dataRetriever.ShardedDataCacherNotifier {
		return &mock.ShardedDataStub{}
	}
	pools.HeadersCalled = func() storage.Cacher {
		return &mock.CacherStub{}
	}
	pools.HeadersNoncesCalled = func() dataRetriever.Uint64SyncMapCacher {
		return &mock.Uint64SyncMapCacherStub{}
	}
	pools.MiniBlocksCalled = func() storage.Cacher {
		return &mock.CacherStub{}
	}
	pools.PeerChangesBlocksCalled = func() storage.Cacher {
		return &mock.CacherStub{}
	}
	pools.MetaBlocksCalled = func() storage.Cacher {
		return &mock.CacherStub{}
	}
	pools.UnsignedTransactionsCalled = func() dataRetriever.ShardedDataCacherNotifier {
		return &mock.ShardedDataStub{}
	}
	pools.RewardTransactionsCalled = func() dataRetriever.ShardedDataCacherNotifier {
		return &mock.ShardedDataStub{}
	}
	pools.CurrBlockTxsCalled = func() dataRetriever.TransactionCacher {
		return &mock.TxForCurrentBlockStub{}
	}
	return pools
}

func createStore() *mock.ChainStorerMock {
	return &mock.ChainStorerMock{
		GetStorerCalled: func(unitType dataRetriever.UnitType) storage.Storer {
			return &mock.StorerStub{}
		},
	}
}

//------- NewInterceptorsContainerFactory
func TestNewInterceptorsContainerFactory_NilAccountsAdapter(t *testing.T) {
	t.Parallel()

	icf, err := shard.NewInterceptorsContainerFactory(
		nil,
		mock.NewOneShardCoordinatorMock(),
		mock.NewNodesCoordinatorMock(),
		&mock.TopicHandlerStub{},
		createStore(),
		&mock.MarshalizerMock{},
		&mock.HasherMock{},
		&mock.SingleSignKeyGenMock{},
		&mock.SingleSignKeyGenMock{},
		&mock.SignerMock{},
		&mock.SignerMock{},
		mock.NewMultiSigner(),
		createDataPools(),
		&mock.AddressConverterMock{},
		maxTxNonceDeltaAllowed,
		&mock.FeeHandlerStub{},
		&mock.BlackListHandlerStub{},
<<<<<<< HEAD
		chainID,
=======
		&mock.HeaderSigVerifierStub{},
>>>>>>> 9aaea218
	)

	assert.Nil(t, icf)
	assert.Equal(t, process.ErrNilAccountsAdapter, err)
}

func TestNewInterceptorsContainerFactory_NilShardCoordinatorShouldErr(t *testing.T) {
	t.Parallel()

	icf, err := shard.NewInterceptorsContainerFactory(
		&mock.AccountsStub{},
		nil,
		mock.NewNodesCoordinatorMock(),
		&mock.TopicHandlerStub{},
		createStore(),
		&mock.MarshalizerMock{},
		&mock.HasherMock{},
		&mock.SingleSignKeyGenMock{},
		&mock.SingleSignKeyGenMock{},
		&mock.SignerMock{},
		&mock.SignerMock{},
		mock.NewMultiSigner(),
		createDataPools(),
		&mock.AddressConverterMock{},
		maxTxNonceDeltaAllowed,
		&mock.FeeHandlerStub{},
		&mock.BlackListHandlerStub{},
<<<<<<< HEAD
		chainID,
=======
		&mock.HeaderSigVerifierStub{},
>>>>>>> 9aaea218
	)

	assert.Nil(t, icf)
	assert.Equal(t, process.ErrNilShardCoordinator, err)
}

func TestNewInterceptorsContainerFactory_NilNodesCoordinatorShouldErr(t *testing.T) {
	t.Parallel()

	icf, err := shard.NewInterceptorsContainerFactory(
		&mock.AccountsStub{},
		mock.NewOneShardCoordinatorMock(),
		nil,
		&mock.TopicHandlerStub{},
		createStore(),
		&mock.MarshalizerMock{},
		&mock.HasherMock{},
		&mock.SingleSignKeyGenMock{},
		&mock.SingleSignKeyGenMock{},
		&mock.SignerMock{},
		&mock.SignerMock{},
		mock.NewMultiSigner(),
		createDataPools(),
		&mock.AddressConverterMock{},
		maxTxNonceDeltaAllowed,
		&mock.FeeHandlerStub{},
		&mock.BlackListHandlerStub{},
<<<<<<< HEAD
		chainID,
=======
		&mock.HeaderSigVerifierStub{},
>>>>>>> 9aaea218
	)

	assert.Nil(t, icf)
	assert.Equal(t, process.ErrNilNodesCoordinator, err)
}

func TestNewInterceptorsContainerFactory_NilTopicHandlerShouldErr(t *testing.T) {
	t.Parallel()

	icf, err := shard.NewInterceptorsContainerFactory(
		&mock.AccountsStub{},
		mock.NewOneShardCoordinatorMock(),
		mock.NewNodesCoordinatorMock(),
		nil,
		createStore(),
		&mock.MarshalizerMock{},
		&mock.HasherMock{},
		&mock.SingleSignKeyGenMock{},
		&mock.SingleSignKeyGenMock{},
		&mock.SignerMock{},
		&mock.SignerMock{},
		mock.NewMultiSigner(),
		createDataPools(),
		&mock.AddressConverterMock{},
		maxTxNonceDeltaAllowed,
		&mock.FeeHandlerStub{},
		&mock.BlackListHandlerStub{},
<<<<<<< HEAD
		chainID,
=======
		&mock.HeaderSigVerifierStub{},
>>>>>>> 9aaea218
	)

	assert.Nil(t, icf)
	assert.Equal(t, process.ErrNilMessenger, err)
}

func TestNewInterceptorsContainerFactory_NilBlockchainShouldErr(t *testing.T) {
	t.Parallel()

	icf, err := shard.NewInterceptorsContainerFactory(
		&mock.AccountsStub{},
		mock.NewOneShardCoordinatorMock(),
		mock.NewNodesCoordinatorMock(),
		&mock.TopicHandlerStub{},
		nil,
		&mock.MarshalizerMock{},
		&mock.HasherMock{},
		&mock.SingleSignKeyGenMock{},
		&mock.SingleSignKeyGenMock{},
		&mock.SignerMock{},
		&mock.SignerMock{},
		mock.NewMultiSigner(),
		createDataPools(),
		&mock.AddressConverterMock{},
		maxTxNonceDeltaAllowed,
		&mock.FeeHandlerStub{},
		&mock.BlackListHandlerStub{},
<<<<<<< HEAD
		chainID,
=======
		&mock.HeaderSigVerifierStub{},
>>>>>>> 9aaea218
	)

	assert.Nil(t, icf)
	assert.Equal(t, process.ErrNilBlockChain, err)
}

func TestNewInterceptorsContainerFactory_NilMarshalizerShouldErr(t *testing.T) {
	t.Parallel()

	icf, err := shard.NewInterceptorsContainerFactory(
		&mock.AccountsStub{},
		mock.NewOneShardCoordinatorMock(),
		mock.NewNodesCoordinatorMock(),
		&mock.TopicHandlerStub{},
		createStore(),
		nil,
		&mock.HasherMock{},
		&mock.SingleSignKeyGenMock{},
		&mock.SingleSignKeyGenMock{},
		&mock.SignerMock{},
		&mock.SignerMock{},
		mock.NewMultiSigner(),
		createDataPools(),
		&mock.AddressConverterMock{},
		maxTxNonceDeltaAllowed,
		&mock.FeeHandlerStub{},
		&mock.BlackListHandlerStub{},
<<<<<<< HEAD
		chainID,
=======
		&mock.HeaderSigVerifierStub{},
>>>>>>> 9aaea218
	)

	assert.Nil(t, icf)
	assert.Equal(t, process.ErrNilMarshalizer, err)
}

func TestNewInterceptorsContainerFactory_NilHasherShouldErr(t *testing.T) {
	t.Parallel()

	icf, err := shard.NewInterceptorsContainerFactory(
		&mock.AccountsStub{},
		mock.NewOneShardCoordinatorMock(),
		mock.NewNodesCoordinatorMock(),
		&mock.TopicHandlerStub{},
		createStore(),
		&mock.MarshalizerMock{},
		nil,
		&mock.SingleSignKeyGenMock{},
		&mock.SingleSignKeyGenMock{},
		&mock.SignerMock{},
		&mock.SignerMock{},
		mock.NewMultiSigner(),
		createDataPools(),
		&mock.AddressConverterMock{},
		maxTxNonceDeltaAllowed,
		&mock.FeeHandlerStub{},
		&mock.BlackListHandlerStub{},
<<<<<<< HEAD
		chainID,
=======
		&mock.HeaderSigVerifierStub{},
>>>>>>> 9aaea218
	)

	assert.Nil(t, icf)
	assert.Equal(t, process.ErrNilHasher, err)
}

func TestNewInterceptorsContainerFactory_NilKeyGenShouldErr(t *testing.T) {
	t.Parallel()

	icf, err := shard.NewInterceptorsContainerFactory(
		&mock.AccountsStub{},
		mock.NewOneShardCoordinatorMock(),
		mock.NewNodesCoordinatorMock(),
		&mock.TopicHandlerStub{},
		createStore(),
		&mock.MarshalizerMock{},
		&mock.HasherMock{},
		nil,
		&mock.SingleSignKeyGenMock{},
		&mock.SignerMock{},
		&mock.SignerMock{},
		mock.NewMultiSigner(),
		createDataPools(),
		&mock.AddressConverterMock{},
		maxTxNonceDeltaAllowed,
		&mock.FeeHandlerStub{},
		&mock.BlackListHandlerStub{},
<<<<<<< HEAD
		chainID,
=======
		&mock.HeaderSigVerifierStub{},
>>>>>>> 9aaea218
	)

	assert.Nil(t, icf)
	assert.Equal(t, process.ErrNilKeyGen, err)
}

func TestNewInterceptorsContainerFactory_NilSingleSignerShouldErr(t *testing.T) {
	t.Parallel()

	icf, err := shard.NewInterceptorsContainerFactory(
		&mock.AccountsStub{},
		mock.NewOneShardCoordinatorMock(),
		mock.NewNodesCoordinatorMock(),
		&mock.TopicHandlerStub{},
		createStore(),
		&mock.MarshalizerMock{},
		&mock.HasherMock{},
		&mock.SingleSignKeyGenMock{},
		&mock.SingleSignKeyGenMock{},
		nil,
		&mock.SignerMock{},
		mock.NewMultiSigner(),
		createDataPools(),
		&mock.AddressConverterMock{},
		maxTxNonceDeltaAllowed,
		&mock.FeeHandlerStub{},
		&mock.BlackListHandlerStub{},
<<<<<<< HEAD
		chainID,
=======
		&mock.HeaderSigVerifierStub{},
>>>>>>> 9aaea218
	)

	assert.Nil(t, icf)
	assert.Equal(t, process.ErrNilSingleSigner, err)
}

func TestNewInterceptorsContainerFactory_NilMultiSignerShouldErr(t *testing.T) {
	t.Parallel()

	icf, err := shard.NewInterceptorsContainerFactory(
		&mock.AccountsStub{},
		mock.NewOneShardCoordinatorMock(),
		mock.NewNodesCoordinatorMock(),
		&mock.TopicHandlerStub{},
		createStore(),
		&mock.MarshalizerMock{},
		&mock.HasherMock{},
		&mock.SingleSignKeyGenMock{},
		&mock.SingleSignKeyGenMock{},
		&mock.SignerMock{},
		&mock.SignerMock{},
		nil,
		createDataPools(),
		&mock.AddressConverterMock{},
		maxTxNonceDeltaAllowed,
		&mock.FeeHandlerStub{},
		&mock.BlackListHandlerStub{},
<<<<<<< HEAD
		chainID,
=======
		&mock.HeaderSigVerifierStub{},
>>>>>>> 9aaea218
	)

	assert.Nil(t, icf)
	assert.Equal(t, process.ErrNilMultiSigVerifier, err)
}

func TestNewInterceptorsContainerFactory_NilDataPoolShouldErr(t *testing.T) {
	t.Parallel()

	icf, err := shard.NewInterceptorsContainerFactory(
		&mock.AccountsStub{},
		mock.NewOneShardCoordinatorMock(),
		mock.NewNodesCoordinatorMock(),
		&mock.TopicHandlerStub{},
		createStore(),
		&mock.MarshalizerMock{},
		&mock.HasherMock{},
		&mock.SingleSignKeyGenMock{},
		&mock.SingleSignKeyGenMock{},
		&mock.SignerMock{},
		&mock.SignerMock{},
		mock.NewMultiSigner(),
		nil,
		&mock.AddressConverterMock{},
		maxTxNonceDeltaAllowed,
		&mock.FeeHandlerStub{},
		&mock.BlackListHandlerStub{},
<<<<<<< HEAD
		chainID,
=======
		&mock.HeaderSigVerifierStub{},
>>>>>>> 9aaea218
	)

	assert.Nil(t, icf)
	assert.Equal(t, process.ErrNilDataPoolHolder, err)
}

func TestNewInterceptorsContainerFactory_NilAddrConverterShouldErr(t *testing.T) {
	t.Parallel()

	icf, err := shard.NewInterceptorsContainerFactory(
		&mock.AccountsStub{},
		mock.NewOneShardCoordinatorMock(),
		mock.NewNodesCoordinatorMock(),
		&mock.TopicHandlerStub{},
		createStore(),
		&mock.MarshalizerMock{},
		&mock.HasherMock{},
		&mock.SingleSignKeyGenMock{},
		&mock.SingleSignKeyGenMock{},
		&mock.SignerMock{},
		&mock.SignerMock{},
		mock.NewMultiSigner(),
		createDataPools(),
		nil,
		maxTxNonceDeltaAllowed,
		&mock.FeeHandlerStub{},
		&mock.BlackListHandlerStub{},
<<<<<<< HEAD
		chainID,
=======
		&mock.HeaderSigVerifierStub{},
>>>>>>> 9aaea218
	)

	assert.Nil(t, icf)
	assert.Equal(t, process.ErrNilAddressConverter, err)
}

func TestNewInterceptorsContainerFactory_NilTxFeeHandlerShouldErr(t *testing.T) {
	t.Parallel()

	icf, err := shard.NewInterceptorsContainerFactory(
		&mock.AccountsStub{},
		mock.NewOneShardCoordinatorMock(),
		mock.NewNodesCoordinatorMock(),
		&mock.TopicHandlerStub{},
		createStore(),
		&mock.MarshalizerMock{},
		&mock.HasherMock{},
		&mock.SingleSignKeyGenMock{},
		&mock.SingleSignKeyGenMock{},
		&mock.SignerMock{},
		&mock.SignerMock{},
		mock.NewMultiSigner(),
		createDataPools(),
		&mock.AddressConverterMock{},
		maxTxNonceDeltaAllowed,
		nil,
		&mock.BlackListHandlerStub{},
<<<<<<< HEAD
		chainID,
=======
		&mock.HeaderSigVerifierStub{},
>>>>>>> 9aaea218
	)

	assert.Nil(t, icf)
	assert.Equal(t, process.ErrNilEconomicsFeeHandler, err)
}

func TestNewInterceptorsContainerFactory_NilBlackListHandlerShouldErr(t *testing.T) {
	t.Parallel()

	icf, err := shard.NewInterceptorsContainerFactory(
		&mock.AccountsStub{},
		mock.NewOneShardCoordinatorMock(),
		mock.NewNodesCoordinatorMock(),
		&mock.TopicHandlerStub{},
		createStore(),
		&mock.MarshalizerMock{},
		&mock.HasherMock{},
		&mock.SingleSignKeyGenMock{},
		&mock.SingleSignKeyGenMock{},
		&mock.SignerMock{},
		&mock.SignerMock{},
		mock.NewMultiSigner(),
		createDataPools(),
		&mock.AddressConverterMock{},
		maxTxNonceDeltaAllowed,
		&mock.FeeHandlerStub{},
		nil,
<<<<<<< HEAD
		chainID,
=======
		&mock.HeaderSigVerifierStub{},
>>>>>>> 9aaea218
	)

	assert.Nil(t, icf)
	assert.Equal(t, process.ErrNilBlackListHandler, err)
}

func TestNewInterceptorsContainerFactory_EmptyChainIDShouldErr(t *testing.T) {
	t.Parallel()

	icf, err := shard.NewInterceptorsContainerFactory(
		&mock.AccountsStub{},
		mock.NewOneShardCoordinatorMock(),
		mock.NewNodesCoordinatorMock(),
		&mock.TopicHandlerStub{},
		createStore(),
		&mock.MarshalizerMock{},
		&mock.HasherMock{},
		&mock.SingleSignKeyGenMock{},
		&mock.SingleSignKeyGenMock{},
		&mock.SignerMock{},
		&mock.SignerMock{},
		mock.NewMultiSigner(),
		createDataPools(),
		&mock.AddressConverterMock{},
		maxTxNonceDeltaAllowed,
		&mock.FeeHandlerStub{},
		&mock.BlackListHandlerStub{},
		nil,
	)

	assert.Nil(t, icf)
	assert.Equal(t, process.ErrInvalidChainID, err)
}

func TestNewInterceptorsContainerFactory_ShouldWork(t *testing.T) {
	t.Parallel()

	icf, err := shard.NewInterceptorsContainerFactory(
		&mock.AccountsStub{},
		mock.NewOneShardCoordinatorMock(),
		mock.NewNodesCoordinatorMock(),
		&mock.TopicHandlerStub{},
		createStore(),
		&mock.MarshalizerMock{},
		&mock.HasherMock{},
		&mock.SingleSignKeyGenMock{},
		&mock.SingleSignKeyGenMock{},
		&mock.SignerMock{},
		&mock.SignerMock{},
		mock.NewMultiSigner(),
		createDataPools(),
		&mock.AddressConverterMock{},
		maxTxNonceDeltaAllowed,
		&mock.FeeHandlerStub{},
		&mock.BlackListHandlerStub{},
<<<<<<< HEAD
		chainID,
=======
		&mock.HeaderSigVerifierStub{},
>>>>>>> 9aaea218
	)

	assert.NotNil(t, icf)
	assert.Nil(t, err)
}

//------- Create

func TestInterceptorsContainerFactory_CreateTopicCreationTxFailsShouldErr(t *testing.T) {
	t.Parallel()

	icf, _ := shard.NewInterceptorsContainerFactory(
		&mock.AccountsStub{},
		mock.NewOneShardCoordinatorMock(),
		mock.NewNodesCoordinatorMock(),
		createStubTopicHandler(factory.TransactionTopic, ""),
		createStore(),
		&mock.MarshalizerMock{},
		&mock.HasherMock{},
		&mock.SingleSignKeyGenMock{},
		&mock.SingleSignKeyGenMock{},
		&mock.SignerMock{},
		&mock.SignerMock{},
		mock.NewMultiSigner(),
		createDataPools(),
		&mock.AddressConverterMock{},
		maxTxNonceDeltaAllowed,
		&mock.FeeHandlerStub{},
		&mock.BlackListHandlerStub{},
<<<<<<< HEAD
		chainID,
=======
		&mock.HeaderSigVerifierStub{},
>>>>>>> 9aaea218
	)

	container, err := icf.Create()

	assert.Nil(t, container)
	assert.Equal(t, errExpected, err)
}

func TestInterceptorsContainerFactory_CreateTopicCreationHdrFailsShouldErr(t *testing.T) {
	t.Parallel()

	icf, _ := shard.NewInterceptorsContainerFactory(
		&mock.AccountsStub{},
		mock.NewOneShardCoordinatorMock(),
		mock.NewNodesCoordinatorMock(),
		createStubTopicHandler(factory.HeadersTopic, ""),
		createStore(),
		&mock.MarshalizerMock{},
		&mock.HasherMock{},
		&mock.SingleSignKeyGenMock{},
		&mock.SingleSignKeyGenMock{},
		&mock.SignerMock{},
		&mock.SignerMock{},
		mock.NewMultiSigner(),
		createDataPools(),
		&mock.AddressConverterMock{},
		maxTxNonceDeltaAllowed,
		&mock.FeeHandlerStub{},
		&mock.BlackListHandlerStub{},
<<<<<<< HEAD
		chainID,
=======
		&mock.HeaderSigVerifierStub{},
>>>>>>> 9aaea218
	)

	container, err := icf.Create()

	assert.Nil(t, container)
	assert.Equal(t, errExpected, err)
}

func TestInterceptorsContainerFactory_CreateTopicCreationMiniBlocksFailsShouldErr(t *testing.T) {
	t.Parallel()

	icf, _ := shard.NewInterceptorsContainerFactory(
		&mock.AccountsStub{},
		mock.NewOneShardCoordinatorMock(),
		mock.NewNodesCoordinatorMock(),
		createStubTopicHandler(factory.MiniBlocksTopic, ""),
		createStore(),
		&mock.MarshalizerMock{},
		&mock.HasherMock{},
		&mock.SingleSignKeyGenMock{},
		&mock.SingleSignKeyGenMock{},
		&mock.SignerMock{},
		&mock.SignerMock{},
		mock.NewMultiSigner(),
		createDataPools(),
		&mock.AddressConverterMock{},
		maxTxNonceDeltaAllowed,
		&mock.FeeHandlerStub{},
		&mock.BlackListHandlerStub{},
<<<<<<< HEAD
		chainID,
=======
		&mock.HeaderSigVerifierStub{},
>>>>>>> 9aaea218
	)

	container, err := icf.Create()

	assert.Nil(t, container)
	assert.Equal(t, errExpected, err)
}

func TestInterceptorsContainerFactory_CreateTopicCreationMetachainHeadersFailsShouldErr(t *testing.T) {
	t.Parallel()

	icf, _ := shard.NewInterceptorsContainerFactory(
		&mock.AccountsStub{},
		mock.NewOneShardCoordinatorMock(),
		mock.NewNodesCoordinatorMock(),
		createStubTopicHandler(factory.MetachainBlocksTopic, ""),
		createStore(),
		&mock.MarshalizerMock{},
		&mock.HasherMock{},
		&mock.SingleSignKeyGenMock{},
		&mock.SingleSignKeyGenMock{},
		&mock.SignerMock{},
		&mock.SignerMock{},
		mock.NewMultiSigner(),
		createDataPools(),
		&mock.AddressConverterMock{},
		maxTxNonceDeltaAllowed,
		&mock.FeeHandlerStub{},
		&mock.BlackListHandlerStub{},
<<<<<<< HEAD
		chainID,
=======
		&mock.HeaderSigVerifierStub{},
>>>>>>> 9aaea218
	)

	container, err := icf.Create()

	assert.Nil(t, container)
	assert.Equal(t, errExpected, err)
}

func TestInterceptorsContainerFactory_CreateRegisterTxFailsShouldErr(t *testing.T) {
	t.Parallel()

	icf, _ := shard.NewInterceptorsContainerFactory(
		&mock.AccountsStub{},
		mock.NewOneShardCoordinatorMock(),
		mock.NewNodesCoordinatorMock(),
		createStubTopicHandler("", factory.TransactionTopic),
		createStore(),
		&mock.MarshalizerMock{},
		&mock.HasherMock{},
		&mock.SingleSignKeyGenMock{},
		&mock.SingleSignKeyGenMock{},
		&mock.SignerMock{},
		&mock.SignerMock{},
		mock.NewMultiSigner(),
		createDataPools(),
		&mock.AddressConverterMock{},
		maxTxNonceDeltaAllowed,
		&mock.FeeHandlerStub{},
		&mock.BlackListHandlerStub{},
<<<<<<< HEAD
		chainID,
=======
		&mock.HeaderSigVerifierStub{},
>>>>>>> 9aaea218
	)

	container, err := icf.Create()

	assert.Nil(t, container)
	assert.Equal(t, errExpected, err)
}

func TestInterceptorsContainerFactory_CreateRegisterHdrFailsShouldErr(t *testing.T) {
	t.Parallel()

	icf, _ := shard.NewInterceptorsContainerFactory(
		&mock.AccountsStub{},
		mock.NewOneShardCoordinatorMock(),
		mock.NewNodesCoordinatorMock(),
		createStubTopicHandler("", factory.HeadersTopic),
		createStore(),
		&mock.MarshalizerMock{},
		&mock.HasherMock{},
		&mock.SingleSignKeyGenMock{},
		&mock.SingleSignKeyGenMock{},
		&mock.SignerMock{},
		&mock.SignerMock{},
		mock.NewMultiSigner(),
		createDataPools(),
		&mock.AddressConverterMock{},
		maxTxNonceDeltaAllowed,
		&mock.FeeHandlerStub{},
		&mock.BlackListHandlerStub{},
<<<<<<< HEAD
		chainID,
=======
		&mock.HeaderSigVerifierStub{},
>>>>>>> 9aaea218
	)

	container, err := icf.Create()

	assert.Nil(t, container)
	assert.Equal(t, errExpected, err)
}

func TestInterceptorsContainerFactory_CreateRegisterMiniBlocksFailsShouldErr(t *testing.T) {
	t.Parallel()

	icf, _ := shard.NewInterceptorsContainerFactory(
		&mock.AccountsStub{},
		mock.NewOneShardCoordinatorMock(),
		mock.NewNodesCoordinatorMock(),
		createStubTopicHandler("", factory.MiniBlocksTopic),
		createStore(),
		&mock.MarshalizerMock{},
		&mock.HasherMock{},
		&mock.SingleSignKeyGenMock{},
		&mock.SingleSignKeyGenMock{},
		&mock.SignerMock{},
		&mock.SignerMock{},
		mock.NewMultiSigner(),
		createDataPools(),
		&mock.AddressConverterMock{},
		maxTxNonceDeltaAllowed,
		&mock.FeeHandlerStub{},
		&mock.BlackListHandlerStub{},
<<<<<<< HEAD
		chainID,
=======
		&mock.HeaderSigVerifierStub{},
>>>>>>> 9aaea218
	)

	container, err := icf.Create()

	assert.Nil(t, container)
	assert.Equal(t, errExpected, err)
}

func TestInterceptorsContainerFactory_CreateRegisterMetachainHeadersShouldErr(t *testing.T) {
	t.Parallel()

	icf, _ := shard.NewInterceptorsContainerFactory(
		&mock.AccountsStub{},
		mock.NewOneShardCoordinatorMock(),
		mock.NewNodesCoordinatorMock(),
		createStubTopicHandler("", factory.MetachainBlocksTopic),
		createStore(),
		&mock.MarshalizerMock{},
		&mock.HasherMock{},
		&mock.SingleSignKeyGenMock{},
		&mock.SingleSignKeyGenMock{},
		&mock.SignerMock{},
		&mock.SignerMock{},
		mock.NewMultiSigner(),
		createDataPools(),
		&mock.AddressConverterMock{},
		maxTxNonceDeltaAllowed,
		&mock.FeeHandlerStub{},
		&mock.BlackListHandlerStub{},
<<<<<<< HEAD
		chainID,
=======
		&mock.HeaderSigVerifierStub{},
>>>>>>> 9aaea218
	)

	container, err := icf.Create()

	assert.Nil(t, container)
	assert.Equal(t, errExpected, err)
}

func TestInterceptorsContainerFactory_CreateShouldWork(t *testing.T) {
	t.Parallel()

	icf, _ := shard.NewInterceptorsContainerFactory(
		&mock.AccountsStub{},
		mock.NewOneShardCoordinatorMock(),
		mock.NewNodesCoordinatorMock(),
		&mock.TopicHandlerStub{
			CreateTopicCalled: func(name string, createChannelForTopic bool) error {
				return nil
			},
			RegisterMessageProcessorCalled: func(topic string, handler p2p.MessageProcessor) error {
				return nil
			},
		},
		createStore(),
		&mock.MarshalizerMock{},
		&mock.HasherMock{},
		&mock.SingleSignKeyGenMock{},
		&mock.SingleSignKeyGenMock{},
		&mock.SignerMock{},
		&mock.SignerMock{},
		mock.NewMultiSigner(),
		createDataPools(),
		&mock.AddressConverterMock{},
		maxTxNonceDeltaAllowed,
		&mock.FeeHandlerStub{},
		&mock.BlackListHandlerStub{},
<<<<<<< HEAD
		chainID,
=======
		&mock.HeaderSigVerifierStub{},
>>>>>>> 9aaea218
	)

	container, err := icf.Create()

	assert.NotNil(t, container)
	assert.Nil(t, err)
}

func TestInterceptorsContainerFactory_With4ShardsShouldWork(t *testing.T) {
	t.Parallel()

	noOfShards := 4

	shardCoordinator := mock.NewMultipleShardsCoordinatorMock()
	shardCoordinator.SetNoShards(uint32(noOfShards))
	shardCoordinator.CurrentShard = 1

	nodesCoordinator := &mock.NodesCoordinatorMock{
		ShardId:            1,
		ShardConsensusSize: 1,
		MetaConsensusSize:  1,
		NbShards:           uint32(noOfShards),
	}

	icf, _ := shard.NewInterceptorsContainerFactory(
		&mock.AccountsStub{},
		shardCoordinator,
		nodesCoordinator,
		&mock.TopicHandlerStub{
			CreateTopicCalled: func(name string, createChannelForTopic bool) error {
				return nil
			},
			RegisterMessageProcessorCalled: func(topic string, handler p2p.MessageProcessor) error {
				return nil
			},
		},
		createStore(),
		&mock.MarshalizerMock{},
		&mock.HasherMock{},
		&mock.SingleSignKeyGenMock{},
		&mock.SingleSignKeyGenMock{},
		&mock.SignerMock{},
		&mock.SignerMock{},
		mock.NewMultiSigner(),
		createDataPools(),
		&mock.AddressConverterMock{},
		maxTxNonceDeltaAllowed,
		&mock.FeeHandlerStub{},
		&mock.BlackListHandlerStub{},
<<<<<<< HEAD
		chainID,
=======
		&mock.HeaderSigVerifierStub{},
>>>>>>> 9aaea218
	)

	container, err := icf.Create()

	numInterceptorTxs := noOfShards + 1
	numInterceptorsUnsignedTxs := numInterceptorTxs
	numInterceptorsRewardTxs := numInterceptorTxs
	numInterceptorHeaders := 1
	numInterceptorMiniBlocks := noOfShards + 1
	numInterceptorMetachainHeaders := 1
	totalInterceptors := numInterceptorTxs + numInterceptorsUnsignedTxs + numInterceptorsRewardTxs +
		numInterceptorHeaders + numInterceptorMiniBlocks + numInterceptorMetachainHeaders

	assert.Nil(t, err)
	assert.Equal(t, totalInterceptors, container.Len())
}<|MERGE_RESOLUTION|>--- conflicted
+++ resolved
@@ -107,11 +107,8 @@
 		maxTxNonceDeltaAllowed,
 		&mock.FeeHandlerStub{},
 		&mock.BlackListHandlerStub{},
-<<<<<<< HEAD
-		chainID,
-=======
-		&mock.HeaderSigVerifierStub{},
->>>>>>> 9aaea218
+		&mock.HeaderSigVerifierStub{},
+		chainID,
 	)
 
 	assert.Nil(t, icf)
@@ -139,11 +136,8 @@
 		maxTxNonceDeltaAllowed,
 		&mock.FeeHandlerStub{},
 		&mock.BlackListHandlerStub{},
-<<<<<<< HEAD
-		chainID,
-=======
-		&mock.HeaderSigVerifierStub{},
->>>>>>> 9aaea218
+		&mock.HeaderSigVerifierStub{},
+		chainID,
 	)
 
 	assert.Nil(t, icf)
@@ -171,11 +165,8 @@
 		maxTxNonceDeltaAllowed,
 		&mock.FeeHandlerStub{},
 		&mock.BlackListHandlerStub{},
-<<<<<<< HEAD
-		chainID,
-=======
-		&mock.HeaderSigVerifierStub{},
->>>>>>> 9aaea218
+		&mock.HeaderSigVerifierStub{},
+		chainID,
 	)
 
 	assert.Nil(t, icf)
@@ -203,11 +194,8 @@
 		maxTxNonceDeltaAllowed,
 		&mock.FeeHandlerStub{},
 		&mock.BlackListHandlerStub{},
-<<<<<<< HEAD
-		chainID,
-=======
-		&mock.HeaderSigVerifierStub{},
->>>>>>> 9aaea218
+		&mock.HeaderSigVerifierStub{},
+		chainID,
 	)
 
 	assert.Nil(t, icf)
@@ -235,11 +223,8 @@
 		maxTxNonceDeltaAllowed,
 		&mock.FeeHandlerStub{},
 		&mock.BlackListHandlerStub{},
-<<<<<<< HEAD
-		chainID,
-=======
-		&mock.HeaderSigVerifierStub{},
->>>>>>> 9aaea218
+		&mock.HeaderSigVerifierStub{},
+		chainID,
 	)
 
 	assert.Nil(t, icf)
@@ -267,11 +252,8 @@
 		maxTxNonceDeltaAllowed,
 		&mock.FeeHandlerStub{},
 		&mock.BlackListHandlerStub{},
-<<<<<<< HEAD
-		chainID,
-=======
-		&mock.HeaderSigVerifierStub{},
->>>>>>> 9aaea218
+		&mock.HeaderSigVerifierStub{},
+		chainID,
 	)
 
 	assert.Nil(t, icf)
@@ -299,11 +281,8 @@
 		maxTxNonceDeltaAllowed,
 		&mock.FeeHandlerStub{},
 		&mock.BlackListHandlerStub{},
-<<<<<<< HEAD
-		chainID,
-=======
-		&mock.HeaderSigVerifierStub{},
->>>>>>> 9aaea218
+		&mock.HeaderSigVerifierStub{},
+		chainID,
 	)
 
 	assert.Nil(t, icf)
@@ -331,11 +310,8 @@
 		maxTxNonceDeltaAllowed,
 		&mock.FeeHandlerStub{},
 		&mock.BlackListHandlerStub{},
-<<<<<<< HEAD
-		chainID,
-=======
-		&mock.HeaderSigVerifierStub{},
->>>>>>> 9aaea218
+		&mock.HeaderSigVerifierStub{},
+		chainID,
 	)
 
 	assert.Nil(t, icf)
@@ -363,11 +339,8 @@
 		maxTxNonceDeltaAllowed,
 		&mock.FeeHandlerStub{},
 		&mock.BlackListHandlerStub{},
-<<<<<<< HEAD
-		chainID,
-=======
-		&mock.HeaderSigVerifierStub{},
->>>>>>> 9aaea218
+		&mock.HeaderSigVerifierStub{},
+		chainID,
 	)
 
 	assert.Nil(t, icf)
@@ -395,11 +368,8 @@
 		maxTxNonceDeltaAllowed,
 		&mock.FeeHandlerStub{},
 		&mock.BlackListHandlerStub{},
-<<<<<<< HEAD
-		chainID,
-=======
-		&mock.HeaderSigVerifierStub{},
->>>>>>> 9aaea218
+		&mock.HeaderSigVerifierStub{},
+		chainID,
 	)
 
 	assert.Nil(t, icf)
@@ -427,11 +397,8 @@
 		maxTxNonceDeltaAllowed,
 		&mock.FeeHandlerStub{},
 		&mock.BlackListHandlerStub{},
-<<<<<<< HEAD
-		chainID,
-=======
-		&mock.HeaderSigVerifierStub{},
->>>>>>> 9aaea218
+		&mock.HeaderSigVerifierStub{},
+		chainID,
 	)
 
 	assert.Nil(t, icf)
@@ -459,11 +426,8 @@
 		maxTxNonceDeltaAllowed,
 		&mock.FeeHandlerStub{},
 		&mock.BlackListHandlerStub{},
-<<<<<<< HEAD
-		chainID,
-=======
-		&mock.HeaderSigVerifierStub{},
->>>>>>> 9aaea218
+		&mock.HeaderSigVerifierStub{},
+		chainID,
 	)
 
 	assert.Nil(t, icf)
@@ -491,11 +455,8 @@
 		maxTxNonceDeltaAllowed,
 		nil,
 		&mock.BlackListHandlerStub{},
-<<<<<<< HEAD
-		chainID,
-=======
-		&mock.HeaderSigVerifierStub{},
->>>>>>> 9aaea218
+		&mock.HeaderSigVerifierStub{},
+		chainID,
 	)
 
 	assert.Nil(t, icf)
@@ -523,11 +484,8 @@
 		maxTxNonceDeltaAllowed,
 		&mock.FeeHandlerStub{},
 		nil,
-<<<<<<< HEAD
-		chainID,
-=======
-		&mock.HeaderSigVerifierStub{},
->>>>>>> 9aaea218
+		&mock.HeaderSigVerifierStub{},
+		chainID,
 	)
 
 	assert.Nil(t, icf)
@@ -583,11 +541,8 @@
 		maxTxNonceDeltaAllowed,
 		&mock.FeeHandlerStub{},
 		&mock.BlackListHandlerStub{},
-<<<<<<< HEAD
-		chainID,
-=======
-		&mock.HeaderSigVerifierStub{},
->>>>>>> 9aaea218
+		&mock.HeaderSigVerifierStub{},
+		chainID,
 	)
 
 	assert.NotNil(t, icf)
@@ -617,11 +572,8 @@
 		maxTxNonceDeltaAllowed,
 		&mock.FeeHandlerStub{},
 		&mock.BlackListHandlerStub{},
-<<<<<<< HEAD
-		chainID,
-=======
-		&mock.HeaderSigVerifierStub{},
->>>>>>> 9aaea218
+		&mock.HeaderSigVerifierStub{},
+		chainID,
 	)
 
 	container, err := icf.Create()
@@ -651,11 +603,8 @@
 		maxTxNonceDeltaAllowed,
 		&mock.FeeHandlerStub{},
 		&mock.BlackListHandlerStub{},
-<<<<<<< HEAD
-		chainID,
-=======
-		&mock.HeaderSigVerifierStub{},
->>>>>>> 9aaea218
+		&mock.HeaderSigVerifierStub{},
+		chainID,
 	)
 
 	container, err := icf.Create()
@@ -685,11 +634,8 @@
 		maxTxNonceDeltaAllowed,
 		&mock.FeeHandlerStub{},
 		&mock.BlackListHandlerStub{},
-<<<<<<< HEAD
-		chainID,
-=======
-		&mock.HeaderSigVerifierStub{},
->>>>>>> 9aaea218
+		&mock.HeaderSigVerifierStub{},
+		chainID,
 	)
 
 	container, err := icf.Create()
@@ -719,11 +665,8 @@
 		maxTxNonceDeltaAllowed,
 		&mock.FeeHandlerStub{},
 		&mock.BlackListHandlerStub{},
-<<<<<<< HEAD
-		chainID,
-=======
-		&mock.HeaderSigVerifierStub{},
->>>>>>> 9aaea218
+		&mock.HeaderSigVerifierStub{},
+		chainID,
 	)
 
 	container, err := icf.Create()
@@ -753,11 +696,8 @@
 		maxTxNonceDeltaAllowed,
 		&mock.FeeHandlerStub{},
 		&mock.BlackListHandlerStub{},
-<<<<<<< HEAD
-		chainID,
-=======
-		&mock.HeaderSigVerifierStub{},
->>>>>>> 9aaea218
+		&mock.HeaderSigVerifierStub{},
+		chainID,
 	)
 
 	container, err := icf.Create()
@@ -787,11 +727,8 @@
 		maxTxNonceDeltaAllowed,
 		&mock.FeeHandlerStub{},
 		&mock.BlackListHandlerStub{},
-<<<<<<< HEAD
-		chainID,
-=======
-		&mock.HeaderSigVerifierStub{},
->>>>>>> 9aaea218
+		&mock.HeaderSigVerifierStub{},
+		chainID,
 	)
 
 	container, err := icf.Create()
@@ -821,11 +758,8 @@
 		maxTxNonceDeltaAllowed,
 		&mock.FeeHandlerStub{},
 		&mock.BlackListHandlerStub{},
-<<<<<<< HEAD
-		chainID,
-=======
-		&mock.HeaderSigVerifierStub{},
->>>>>>> 9aaea218
+		&mock.HeaderSigVerifierStub{},
+		chainID,
 	)
 
 	container, err := icf.Create()
@@ -855,11 +789,8 @@
 		maxTxNonceDeltaAllowed,
 		&mock.FeeHandlerStub{},
 		&mock.BlackListHandlerStub{},
-<<<<<<< HEAD
-		chainID,
-=======
-		&mock.HeaderSigVerifierStub{},
->>>>>>> 9aaea218
+		&mock.HeaderSigVerifierStub{},
+		chainID,
 	)
 
 	container, err := icf.Create()
@@ -896,11 +827,8 @@
 		maxTxNonceDeltaAllowed,
 		&mock.FeeHandlerStub{},
 		&mock.BlackListHandlerStub{},
-<<<<<<< HEAD
-		chainID,
-=======
-		&mock.HeaderSigVerifierStub{},
->>>>>>> 9aaea218
+		&mock.HeaderSigVerifierStub{},
+		chainID,
 	)
 
 	container, err := icf.Create()
@@ -950,11 +878,8 @@
 		maxTxNonceDeltaAllowed,
 		&mock.FeeHandlerStub{},
 		&mock.BlackListHandlerStub{},
-<<<<<<< HEAD
-		chainID,
-=======
-		&mock.HeaderSigVerifierStub{},
->>>>>>> 9aaea218
+		&mock.HeaderSigVerifierStub{},
+		chainID,
 	)
 
 	container, err := icf.Create()
