--- conflicted
+++ resolved
@@ -622,13 +622,9 @@
 	cryptoComp *mock.CryptoComponentsMock,
 ) interceptorscontainer.ShardInterceptorsContainerFactoryArgs {
 	return interceptorscontainer.ShardInterceptorsContainerFactoryArgs{
-<<<<<<< HEAD
-		Accounts:                &testscommon.AccountsStub{},
-=======
 		CoreComponents:          coreComp,
 		CryptoComponents:        cryptoComp,
-		Accounts:                &mock.AccountsStub{},
->>>>>>> 549f29c8
+		Accounts:                &testscommon.AccountsStub{},
 		ShardCoordinator:        mock.NewOneShardCoordinatorMock(),
 		NodesCoordinator:        mock.NewNodesCoordinatorMock(),
 		Messenger:               &mock.TopicHandlerStub{},
