--- conflicted
+++ resolved
@@ -630,11 +630,7 @@
 		DataPool:                     createMetaDataPools(),
 		MaxTxNonceDeltaAllowed:       maxTxNonceDeltaAllowed,
 		TxFeeHandler:                 &mock.FeeHandlerStub{},
-<<<<<<< HEAD
-		BlockBlackList:               &mock.BlackListHandlerStub{},
-=======
 		BlockBlackList:               &testscommon.TimeCacheStub{},
->>>>>>> d1ed32b9
 		HeaderSigVerifier:            &mock.HeaderSigVerifierStub{},
 		HeaderIntegrityVerifier:      &mock.HeaderIntegrityVerifierStub{},
 		ValidityAttester:             &mock.ValidityAttesterStub{},
