--- conflicted
+++ resolved
@@ -170,21 +170,22 @@
 		return nil, err
 	}
 
-<<<<<<< HEAD
+	err = sicf.generatePeerAuthenticationInterceptor()
+	if err != nil {
+		return nil, err
+	}
+
+	err = sicf.generateHeartbeatInterceptor()
+	if err != nil {
+		return nil, err
+	}
+
+	err = sicf.generateDirectConnectionInfoInterceptor()
+	if err != nil {
+		return nil, err
+	}
+
 	err = sicf.generateValidatorInfoInterceptor()
-=======
-	err = sicf.generatePeerAuthenticationInterceptor()
-	if err != nil {
-		return nil, err
-	}
-
-	err = sicf.generateHeartbeatInterceptor()
-	if err != nil {
-		return nil, err
-	}
-
-	err = sicf.generateDirectConnectionInfoInterceptor()
->>>>>>> 73952d6a
 	if err != nil {
 		return nil, err
 	}
