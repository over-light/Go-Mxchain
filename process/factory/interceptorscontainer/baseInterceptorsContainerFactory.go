--- conflicted
+++ resolved
@@ -602,12 +602,6 @@
 	return bicf.container.AddMultiple(keys, interceptorsSlice)
 }
 
-<<<<<<< HEAD
-func (bicf *baseInterceptorsContainerFactory) generateValidatorInfoInterceptor() error {
-	identifier := common.ValidatorInfoTopic
-
-	interceptedValidatorInfoFactory, err := interceptorFactory.NewInterceptedValidatorInfoDataFactory(*bicf.argInterceptorFactory)
-=======
 //------- PeerAuthentication interceptor
 
 func (bicf *baseInterceptorsContainerFactory) generatePeerAuthenticationInterceptor() error {
@@ -621,19 +615,10 @@
 		HardforkTrigger:          bicf.hardforkTrigger,
 	}
 	peerAuthenticationProcessor, err := processor.NewPeerAuthenticationInterceptorProcessor(argProcessor)
->>>>>>> 73952d6a
-	if err != nil {
-		return err
-	}
-
-<<<<<<< HEAD
-	internalMarshaller := bicf.argInterceptorFactory.CoreComponents.InternalMarshalizer()
-	argProcessor := processor.ArgValidatorInfoInterceptorProcessor{
-		ValidatorInfoPool: bicf.dataPool.ValidatorsInfo(),
-	}
-
-	validatorInfoProcessor, err := processor.NewValidatorInfoInterceptorProcessor(argProcessor)
-=======
+	if err != nil {
+		return err
+	}
+
 	peerAuthenticationFactory, err := interceptorFactory.NewInterceptedPeerAuthenticationDataFactory(*bicf.argInterceptorFactory)
 	if err != nil {
 		return err
@@ -681,19 +666,10 @@
 	}
 
 	heartbeatFactory, err := interceptorFactory.NewInterceptedHeartbeatDataFactory(*bicf.argInterceptorFactory)
->>>>>>> 73952d6a
-	if err != nil {
-		return err
-	}
-
-<<<<<<< HEAD
-	mdInterceptor, err := interceptors.NewMultiDataInterceptor(
-		interceptors.ArgMultiDataInterceptor{
-			Topic:                identifier,
-			Marshalizer:          internalMarshaller,
-			DataFactory:          interceptedValidatorInfoFactory,
-			Processor:            validatorInfoProcessor,
-=======
+	if err != nil {
+		return err
+	}
+
 	internalMarshalizer := bicf.argInterceptorFactory.CoreComponents.InternalMarshalizer()
 	mdInterceptor, err := interceptors.NewMultiDataInterceptor(
 		interceptors.ArgMultiDataInterceptor{
@@ -701,21 +677,17 @@
 			Marshalizer:          internalMarshalizer,
 			DataFactory:          heartbeatFactory,
 			Processor:            heartbeatProcessor,
->>>>>>> 73952d6a
-			Throttler:            bicf.globalThrottler,
-			AntifloodHandler:     bicf.antifloodHandler,
-			WhiteListRequest:     bicf.whiteListHandler,
-			PreferredPeersHolder: bicf.preferredPeersHolder,
-			CurrentPeerId:        bicf.messenger.ID(),
-		},
-	)
-	if err != nil {
-		return err
-	}
-
-<<<<<<< HEAD
-	interceptor, err := bicf.createTopicAndAssignHandler(identifier, mdInterceptor, true)
-=======
+			Throttler:            bicf.globalThrottler,
+			AntifloodHandler:     bicf.antifloodHandler,
+			WhiteListRequest:     bicf.whiteListHandler,
+			PreferredPeersHolder: bicf.preferredPeersHolder,
+			CurrentPeerId:        bicf.messenger.ID(),
+		},
+	)
+	if err != nil {
+		return err
+	}
+
 	interceptor, err := bicf.createTopicAndAssignHandler(identifierHeartbeat, mdInterceptor, true)
 	if err != nil {
 		return err
@@ -759,7 +731,49 @@
 	}
 
 	_, err = bicf.createTopicAndAssignHandler(identifier, interceptor, true)
->>>>>>> 73952d6a
+	if err != nil {
+		return err
+	}
+
+	return bicf.container.Add(identifier, interceptor)
+}
+
+func (bicf *baseInterceptorsContainerFactory) generateValidatorInfoInterceptor() error {
+	identifier := common.ValidatorInfoTopic
+
+	interceptedValidatorInfoFactory, err := interceptorFactory.NewInterceptedValidatorInfoDataFactory(*bicf.argInterceptorFactory)
+	if err != nil {
+		return err
+	}
+
+	internalMarshaller := bicf.argInterceptorFactory.CoreComponents.InternalMarshalizer()
+	argProcessor := processor.ArgValidatorInfoInterceptorProcessor{
+		ValidatorInfoPool: bicf.dataPool.ValidatorsInfo(),
+	}
+
+	validatorInfoProcessor, err := processor.NewValidatorInfoInterceptorProcessor(argProcessor)
+	if err != nil {
+		return err
+	}
+
+	mdInterceptor, err := interceptors.NewMultiDataInterceptor(
+		interceptors.ArgMultiDataInterceptor{
+			Topic:                identifier,
+			Marshalizer:          internalMarshaller,
+			DataFactory:          interceptedValidatorInfoFactory,
+			Processor:            validatorInfoProcessor,
+			Throttler:            bicf.globalThrottler,
+			AntifloodHandler:     bicf.antifloodHandler,
+			WhiteListRequest:     bicf.whiteListHandler,
+			PreferredPeersHolder: bicf.preferredPeersHolder,
+			CurrentPeerId:        bicf.messenger.ID(),
+		},
+	)
+	if err != nil {
+		return err
+	}
+
+	interceptor, err := bicf.createTopicAndAssignHandler(identifier, mdInterceptor, true)
 	if err != nil {
 		return err
 	}
