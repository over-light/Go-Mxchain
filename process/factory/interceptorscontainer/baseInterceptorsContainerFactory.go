package interceptorscontainer

import (
	"time"

	"github.com/ElrondNetwork/elrond-go-core/core"
	"github.com/ElrondNetwork/elrond-go-core/core/check"
	"github.com/ElrondNetwork/elrond-go-core/hashing"
	"github.com/ElrondNetwork/elrond-go/common"
	"github.com/ElrondNetwork/elrond-go/dataRetriever"
	"github.com/ElrondNetwork/elrond-go/heartbeat"
	"github.com/ElrondNetwork/elrond-go/process"
	"github.com/ElrondNetwork/elrond-go/process/dataValidators"
	"github.com/ElrondNetwork/elrond-go/process/factory"
	"github.com/ElrondNetwork/elrond-go/process/interceptors"
	interceptorFactory "github.com/ElrondNetwork/elrond-go/process/interceptors/factory"
	"github.com/ElrondNetwork/elrond-go/process/interceptors/processor"
	"github.com/ElrondNetwork/elrond-go/sharding"
	"github.com/ElrondNetwork/elrond-go/sharding/nodesCoordinator"
	"github.com/ElrondNetwork/elrond-go/state"
)

const numGoRoutines = 100
const chunksProcessorRequestInterval = time.Millisecond * 400
const minTimespanDurationInSec = int64(1)

type baseInterceptorsContainerFactory struct {
	container              process.InterceptorsContainer
	shardCoordinator       sharding.Coordinator
	accounts               state.AccountsAdapter
	store                  dataRetriever.StorageService
	dataPool               dataRetriever.PoolsHolder
	messenger              process.TopicHandler
	nodesCoordinator       nodesCoordinator.NodesCoordinator
	blockBlackList         process.TimeCacher
	argInterceptorFactory  *interceptorFactory.ArgInterceptedDataFactory
	globalThrottler        process.InterceptorThrottler
	maxTxNonceDeltaAllowed int
	antifloodHandler       process.P2PAntifloodHandler
	whiteListHandler       process.WhiteListHandler
	whiteListerVerifiedTxs process.WhiteListHandler
	preferredPeersHolder   process.PreferredPeersHolderHandler
	hasher                 hashing.Hasher
	requestHandler         process.RequestHandler
	peerShardMapper        process.PeerShardMapper
	hardforkTrigger        heartbeat.HardforkTrigger
}

func checkBaseParams(
	coreComponents process.CoreComponentsHolder,
	cryptoComponents process.CryptoComponentsHolder,
	shardCoordinator sharding.Coordinator,
	accounts state.AccountsAdapter,
	store dataRetriever.StorageService,
	dataPool dataRetriever.PoolsHolder,
	messenger process.TopicHandler,
	nodesCoordinator nodesCoordinator.NodesCoordinator,
	blackList process.TimeCacher,
	antifloodHandler process.P2PAntifloodHandler,
	whiteListHandler process.WhiteListHandler,
	whiteListerVerifiedTxs process.WhiteListHandler,
	preferredPeersHolder process.PreferredPeersHolderHandler,
	requestHandler process.RequestHandler,
	peerShardMapper process.PeerShardMapper,
	hardforkTrigger heartbeat.HardforkTrigger,
) error {
	if check.IfNil(coreComponents) {
		return process.ErrNilCoreComponentsHolder
	}
	if check.IfNil(cryptoComponents) {
		return process.ErrNilCryptoComponentsHolder
	}
	if check.IfNil(shardCoordinator) {
		return process.ErrNilShardCoordinator
	}
	if check.IfNil(messenger) {
		return process.ErrNilMessenger
	}
	if check.IfNil(store) {
		return process.ErrNilStore
	}
	if check.IfNil(coreComponents.InternalMarshalizer()) || check.IfNil(coreComponents.TxMarshalizer()) {
		return process.ErrNilMarshalizer
	}
	if check.IfNil(coreComponents.Hasher()) {
		return process.ErrNilHasher
	}
	if check.IfNil(coreComponents.TxSignHasher()) {
		return process.ErrNilHasher
	}
	if check.IfNil(coreComponents.TxVersionChecker()) {
		return process.ErrNilTransactionVersionChecker
	}
	if check.IfNil(coreComponents.EpochNotifier()) {
		return process.ErrNilEpochNotifier
	}
	if len(coreComponents.ChainID()) == 0 {
		return process.ErrInvalidChainID
	}
	if coreComponents.MinTransactionVersion() == 0 {
		return process.ErrInvalidTransactionVersion
	}
	if check.IfNil(cryptoComponents.MultiSigner()) {
		return process.ErrNilMultiSigVerifier
	}
	if check.IfNil(cryptoComponents.BlockSignKeyGen()) {
		return process.ErrNilKeyGen
	}
	if check.IfNil(cryptoComponents.BlockSigner()) {
		return process.ErrNilSingleSigner
	}
	if check.IfNil(cryptoComponents.TxSignKeyGen()) {
		return process.ErrNilKeyGen
	}
	if check.IfNil(cryptoComponents.TxSingleSigner()) {
		return process.ErrNilSingleSigner
	}
	if check.IfNil(dataPool) {
		return process.ErrNilDataPoolHolder
	}
	if check.IfNil(nodesCoordinator) {
		return process.ErrNilNodesCoordinator
	}
	if check.IfNil(accounts) {
		return process.ErrNilAccountsAdapter
	}
	if check.IfNil(blackList) {
		return process.ErrNilBlackListCacher
	}
	if check.IfNil(antifloodHandler) {
		return process.ErrNilAntifloodHandler
	}
	if check.IfNil(whiteListHandler) {
		return process.ErrNilWhiteListHandler
	}
	if check.IfNil(whiteListerVerifiedTxs) {
		return process.ErrNilWhiteListHandler
	}
	if check.IfNil(coreComponents.AddressPubKeyConverter()) {
		return process.ErrNilPubkeyConverter
	}
	if check.IfNil(preferredPeersHolder) {
		return process.ErrNilPreferredPeersHolder
	}
	if check.IfNil(requestHandler) {
		return process.ErrNilRequestHandler
	}
	if check.IfNil(peerShardMapper) {
		return process.ErrNilPeerShardMapper
	}
	if check.IfNil(hardforkTrigger) {
		return process.ErrNilHardforkTrigger
	}

	return nil
}

func (bicf *baseInterceptorsContainerFactory) createTopicAndAssignHandler(
	topic string,
	interceptor process.Interceptor,
	createChannel bool,
) (process.Interceptor, error) {

	err := bicf.messenger.CreateTopic(topic, createChannel)
	if err != nil {
		return nil, err
	}

	return interceptor, bicf.messenger.RegisterMessageProcessor(topic, common.DefaultInterceptorsIdentifier, interceptor)
}

// ------- Tx interceptors

func (bicf *baseInterceptorsContainerFactory) generateTxInterceptors() error {
	shardC := bicf.shardCoordinator

	noOfShards := shardC.NumberOfShards()

	keys := make([]string, noOfShards)
	interceptorSlice := make([]process.Interceptor, noOfShards)

	for idx := uint32(0); idx < noOfShards; idx++ {
		identifierTx := factory.TransactionTopic + shardC.CommunicationIdentifier(idx)

		interceptor, err := bicf.createOneTxInterceptor(identifierTx)
		if err != nil {
			return err
		}

		keys[int(idx)] = identifierTx
		interceptorSlice[int(idx)] = interceptor
	}

	// tx interceptor for metachain topic
	identifierTx := factory.TransactionTopic + shardC.CommunicationIdentifier(core.MetachainShardId)

	interceptor, err := bicf.createOneTxInterceptor(identifierTx)
	if err != nil {
		return err
	}

	keys = append(keys, identifierTx)
	interceptorSlice = append(interceptorSlice, interceptor)

	return bicf.container.AddMultiple(keys, interceptorSlice)
}

func (bicf *baseInterceptorsContainerFactory) createOneTxInterceptor(topic string) (process.Interceptor, error) {
	if bicf.argInterceptorFactory == nil {
		return nil, process.ErrNilArgumentStruct
	}
	if check.IfNil(bicf.argInterceptorFactory.CoreComponents) {
		return nil, process.ErrNilCoreComponentsHolder
	}

	addrPubKeyConverter := bicf.argInterceptorFactory.CoreComponents.AddressPubKeyConverter()

	txValidator, err := dataValidators.NewTxValidator(
		bicf.accounts,
		bicf.shardCoordinator,
		bicf.whiteListHandler,
		addrPubKeyConverter,
		bicf.maxTxNonceDeltaAllowed,
	)
	if err != nil {
		return nil, err
	}

	argProcessor := &processor.ArgTxInterceptorProcessor{
		ShardedDataCache: bicf.dataPool.Transactions(),
		TxValidator:      txValidator,
	}
	txProcessor, err := processor.NewTxInterceptorProcessor(argProcessor)
	if err != nil {
		return nil, err
	}

	txFactory, err := interceptorFactory.NewInterceptedTxDataFactory(bicf.argInterceptorFactory)
	if err != nil {
		return nil, err
	}

	internalMarshalizer := bicf.argInterceptorFactory.CoreComponents.InternalMarshalizer()
	interceptor, err := interceptors.NewMultiDataInterceptor(
		interceptors.ArgMultiDataInterceptor{
			Topic:                topic,
			Marshalizer:          internalMarshalizer,
			DataFactory:          txFactory,
			Processor:            txProcessor,
			Throttler:            bicf.globalThrottler,
			AntifloodHandler:     bicf.antifloodHandler,
			WhiteListRequest:     bicf.whiteListHandler,
			CurrentPeerId:        bicf.messenger.ID(),
			PreferredPeersHolder: bicf.preferredPeersHolder,
		},
	)
	if err != nil {
		return nil, err
	}

	return bicf.createTopicAndAssignHandler(topic, interceptor, true)
}

func (bicf *baseInterceptorsContainerFactory) createOneUnsignedTxInterceptor(topic string) (process.Interceptor, error) {
	if bicf.argInterceptorFactory == nil {
		return nil, process.ErrNilArgumentStruct
	}
	if check.IfNil(bicf.argInterceptorFactory.CoreComponents) {
		return nil, process.ErrNilCoreComponentsHolder
	}

	argProcessor := &processor.ArgTxInterceptorProcessor{
		ShardedDataCache: bicf.dataPool.UnsignedTransactions(),
		TxValidator:      dataValidators.NewDisabledTxValidator(),
	}
	txProcessor, err := processor.NewTxInterceptorProcessor(argProcessor)
	if err != nil {
		return nil, err
	}

	txFactory, err := interceptorFactory.NewInterceptedUnsignedTxDataFactory(bicf.argInterceptorFactory)
	if err != nil {
		return nil, err
	}

	internalMarshalizer := bicf.argInterceptorFactory.CoreComponents.InternalMarshalizer()
	interceptor, err := interceptors.NewMultiDataInterceptor(
		interceptors.ArgMultiDataInterceptor{
			Topic:                topic,
			Marshalizer:          internalMarshalizer,
			DataFactory:          txFactory,
			Processor:            txProcessor,
			Throttler:            bicf.globalThrottler,
			AntifloodHandler:     bicf.antifloodHandler,
			WhiteListRequest:     bicf.whiteListHandler,
			CurrentPeerId:        bicf.messenger.ID(),
			PreferredPeersHolder: bicf.preferredPeersHolder,
		},
	)
	if err != nil {
		return nil, err
	}

	return bicf.createTopicAndAssignHandler(topic, interceptor, true)
}

func (bicf *baseInterceptorsContainerFactory) createOneRewardTxInterceptor(topic string) (process.Interceptor, error) {
	if bicf.argInterceptorFactory == nil {
		return nil, process.ErrNilArgumentStruct
	}
	if check.IfNil(bicf.argInterceptorFactory.CoreComponents) {
		return nil, process.ErrNilCoreComponentsHolder
	}

	argProcessor := &processor.ArgTxInterceptorProcessor{
		ShardedDataCache: bicf.dataPool.RewardTransactions(),
		TxValidator:      dataValidators.NewDisabledTxValidator(),
	}
	txProcessor, err := processor.NewTxInterceptorProcessor(argProcessor)
	if err != nil {
		return nil, err
	}

	txFactory, err := interceptorFactory.NewInterceptedRewardTxDataFactory(bicf.argInterceptorFactory)
	if err != nil {
		return nil, err
	}

	internalMarshalizer := bicf.argInterceptorFactory.CoreComponents.InternalMarshalizer()
	interceptor, err := interceptors.NewMultiDataInterceptor(
		interceptors.ArgMultiDataInterceptor{
			Topic:                topic,
			Marshalizer:          internalMarshalizer,
			DataFactory:          txFactory,
			Processor:            txProcessor,
			Throttler:            bicf.globalThrottler,
			AntifloodHandler:     bicf.antifloodHandler,
			WhiteListRequest:     bicf.whiteListHandler,
			CurrentPeerId:        bicf.messenger.ID(),
			PreferredPeersHolder: bicf.preferredPeersHolder,
		},
	)
	if err != nil {
		return nil, err
	}

	return bicf.createTopicAndAssignHandler(topic, interceptor, true)
}

// ------- Hdr interceptor

func (bicf *baseInterceptorsContainerFactory) generateHeaderInterceptors() error {
	shardC := bicf.shardCoordinator

	hdrFactory, err := interceptorFactory.NewInterceptedShardHeaderDataFactory(bicf.argInterceptorFactory)
	if err != nil {
		return err
	}

	argProcessor := &processor.ArgHdrInterceptorProcessor{
		Headers:        bicf.dataPool.Headers(),
		BlockBlackList: bicf.blockBlackList,
	}
	hdrProcessor, err := processor.NewHdrInterceptorProcessor(argProcessor)
	if err != nil {
		return err
	}

	// compose header shard topic, for example: shardBlocks_0_META
	identifierHdr := factory.ShardBlocksTopic + shardC.CommunicationIdentifier(core.MetachainShardId)

	// only one intrashard header topic
	interceptor, err := interceptors.NewSingleDataInterceptor(
		interceptors.ArgSingleDataInterceptor{
			Topic:                identifierHdr,
			DataFactory:          hdrFactory,
			Processor:            hdrProcessor,
			Throttler:            bicf.globalThrottler,
			AntifloodHandler:     bicf.antifloodHandler,
			WhiteListRequest:     bicf.whiteListHandler,
			CurrentPeerId:        bicf.messenger.ID(),
			PreferredPeersHolder: bicf.preferredPeersHolder,
		},
	)
	if err != nil {
		return err
	}

	_, err = bicf.createTopicAndAssignHandler(identifierHdr, interceptor, true)
	if err != nil {
		return err
	}

	return bicf.container.Add(identifierHdr, interceptor)
}

// ------- MiniBlocks interceptors

func (bicf *baseInterceptorsContainerFactory) generateMiniBlocksInterceptors() error {
	shardC := bicf.shardCoordinator
	noOfShards := shardC.NumberOfShards()
	keys := make([]string, noOfShards+2)
	interceptorsSlice := make([]process.Interceptor, noOfShards+2)

	for idx := uint32(0); idx < noOfShards; idx++ {
		identifierMiniBlocks := factory.MiniBlocksTopic + shardC.CommunicationIdentifier(idx)

		interceptor, err := bicf.createOneMiniBlocksInterceptor(identifierMiniBlocks)
		if err != nil {
			return err
		}

		keys[int(idx)] = identifierMiniBlocks
		interceptorsSlice[int(idx)] = interceptor
	}

	identifierMiniBlocks := factory.MiniBlocksTopic + shardC.CommunicationIdentifier(core.MetachainShardId)

	interceptor, err := bicf.createOneMiniBlocksInterceptor(identifierMiniBlocks)
	if err != nil {
		return err
	}

	keys[noOfShards] = identifierMiniBlocks
	interceptorsSlice[noOfShards] = interceptor

	identifierAllShardsMiniBlocks := factory.MiniBlocksTopic + shardC.CommunicationIdentifier(core.AllShardId)

	allShardsMiniBlocksInterceptorinterceptor, err := bicf.createOneMiniBlocksInterceptor(identifierAllShardsMiniBlocks)
	if err != nil {
		return err
	}

	keys[noOfShards+1] = identifierAllShardsMiniBlocks
	interceptorsSlice[noOfShards+1] = allShardsMiniBlocksInterceptorinterceptor

	return bicf.container.AddMultiple(keys, interceptorsSlice)
}

func (bicf *baseInterceptorsContainerFactory) createOneMiniBlocksInterceptor(topic string) (process.Interceptor, error) {
	internalMarshalizer := bicf.argInterceptorFactory.CoreComponents.InternalMarshalizer()
	hasher := bicf.argInterceptorFactory.CoreComponents.Hasher()
	argProcessor := &processor.ArgMiniblockInterceptorProcessor{
		MiniblockCache:   bicf.dataPool.MiniBlocks(),
		Marshalizer:      internalMarshalizer,
		Hasher:           hasher,
		ShardCoordinator: bicf.shardCoordinator,
		WhiteListHandler: bicf.whiteListHandler,
	}
	miniblockProcessor, err := processor.NewMiniblockInterceptorProcessor(argProcessor)
	if err != nil {
		return nil, err
	}

	miniblockFactory, err := interceptorFactory.NewInterceptedMiniblockDataFactory(bicf.argInterceptorFactory)
	if err != nil {
		return nil, err
	}

	interceptor, err := interceptors.NewMultiDataInterceptor(
		interceptors.ArgMultiDataInterceptor{
			Topic:                topic,
			Marshalizer:          internalMarshalizer,
			DataFactory:          miniblockFactory,
			Processor:            miniblockProcessor,
			Throttler:            bicf.globalThrottler,
			AntifloodHandler:     bicf.antifloodHandler,
			WhiteListRequest:     bicf.whiteListHandler,
			CurrentPeerId:        bicf.messenger.ID(),
			PreferredPeersHolder: bicf.preferredPeersHolder,
		},
	)
	if err != nil {
		return nil, err
	}

	return bicf.createTopicAndAssignHandler(topic, interceptor, true)
}

// ------- MetachainHeader interceptors

func (bicf *baseInterceptorsContainerFactory) generateMetachainHeaderInterceptors() error {
	identifierHdr := factory.MetachainBlocksTopic

	hdrFactory, err := interceptorFactory.NewInterceptedMetaHeaderDataFactory(bicf.argInterceptorFactory)
	if err != nil {
		return err
	}

	argProcessor := &processor.ArgHdrInterceptorProcessor{
		Headers:        bicf.dataPool.Headers(),
		BlockBlackList: bicf.blockBlackList,
	}
	hdrProcessor, err := processor.NewHdrInterceptorProcessor(argProcessor)
	if err != nil {
		return err
	}

	// only one metachain header topic
	interceptor, err := interceptors.NewSingleDataInterceptor(
		interceptors.ArgSingleDataInterceptor{
			Topic:                identifierHdr,
			DataFactory:          hdrFactory,
			Processor:            hdrProcessor,
			Throttler:            bicf.globalThrottler,
			AntifloodHandler:     bicf.antifloodHandler,
			WhiteListRequest:     bicf.whiteListHandler,
			CurrentPeerId:        bicf.messenger.ID(),
			PreferredPeersHolder: bicf.preferredPeersHolder,
		},
	)
	if err != nil {
		return err
	}

	_, err = bicf.createTopicAndAssignHandler(identifierHdr, interceptor, true)
	if err != nil {
		return err
	}

	return bicf.container.Add(identifierHdr, interceptor)
}

func (bicf *baseInterceptorsContainerFactory) createOneTrieNodesInterceptor(topic string) (process.Interceptor, error) {
	trieNodesProcessor, err := processor.NewTrieNodesInterceptorProcessor(bicf.dataPool.TrieNodes())
	if err != nil {
		return nil, err
	}

	trieNodesFactory, err := interceptorFactory.NewInterceptedTrieNodeDataFactory(bicf.argInterceptorFactory)
	if err != nil {
		return nil, err
	}

	internalMarshalizer := bicf.argInterceptorFactory.CoreComponents.InternalMarshalizer()
	interceptor, err := interceptors.NewMultiDataInterceptor(
		interceptors.ArgMultiDataInterceptor{
			Topic:                topic,
			Marshalizer:          internalMarshalizer,
			DataFactory:          trieNodesFactory,
			Processor:            trieNodesProcessor,
			Throttler:            bicf.globalThrottler,
			AntifloodHandler:     bicf.antifloodHandler,
			WhiteListRequest:     bicf.whiteListHandler,
			CurrentPeerId:        bicf.messenger.ID(),
			PreferredPeersHolder: bicf.preferredPeersHolder,
		},
	)
	if err != nil {
		return nil, err
	}

	argChunkProcessor := processor.TrieNodesChunksProcessorArgs{
		Hasher:          bicf.hasher,
		ChunksCacher:    bicf.dataPool.TrieNodesChunks(),
		RequestInterval: chunksProcessorRequestInterval,
		RequestHandler:  bicf.requestHandler,
		Topic:           topic,
	}

	chunkProcessor, err := processor.NewTrieNodeChunksProcessor(argChunkProcessor)
	if err != nil {
		return nil, err
	}

	err = interceptor.SetChunkProcessor(chunkProcessor)
	if err != nil {
		return nil, err
	}

	return bicf.createTopicAndAssignHandler(topic, interceptor, true)
}

func (bicf *baseInterceptorsContainerFactory) generateUnsignedTxsInterceptors() error {
	shardC := bicf.shardCoordinator

	noOfShards := shardC.NumberOfShards()

	keys := make([]string, noOfShards, noOfShards+1)
	interceptorsSlice := make([]process.Interceptor, noOfShards, noOfShards+1)

	for idx := uint32(0); idx < noOfShards; idx++ {
		identifierScr := factory.UnsignedTransactionTopic + shardC.CommunicationIdentifier(idx)
		interceptor, err := bicf.createOneUnsignedTxInterceptor(identifierScr)
		if err != nil {
			return err
		}

		keys[int(idx)] = identifierScr
		interceptorsSlice[int(idx)] = interceptor
	}

	identifierScr := factory.UnsignedTransactionTopic + shardC.CommunicationIdentifier(core.MetachainShardId)
	interceptor, err := bicf.createOneUnsignedTxInterceptor(identifierScr)
	if err != nil {
		return err
	}

	keys = append(keys, identifierScr)
	interceptorsSlice = append(interceptorsSlice, interceptor)

	return bicf.container.AddMultiple(keys, interceptorsSlice)
}

//------- PeerAuthentication interceptor

func (bicf *baseInterceptorsContainerFactory) generatePeerAuthenticationInterceptor() error {
	identifierPeerAuthentication := common.PeerAuthenticationTopic

	internalMarshaller := bicf.argInterceptorFactory.CoreComponents.InternalMarshalizer()
	argProcessor := processor.ArgPeerAuthenticationInterceptorProcessor{
		PeerAuthenticationCacher: bicf.dataPool.PeerAuthentications(),
		PeerShardMapper:          bicf.peerShardMapper,
		Marshaller:               internalMarshaller,
		HardforkTrigger:          bicf.hardforkTrigger,
	}
	peerAuthenticationProcessor, err := processor.NewPeerAuthenticationInterceptorProcessor(argProcessor)
	if err != nil {
		return err
	}

	peerAuthenticationFactory, err := interceptorFactory.NewInterceptedPeerAuthenticationDataFactory(*bicf.argInterceptorFactory)
	if err != nil {
		return err
	}

	mdInterceptor, err := interceptors.NewMultiDataInterceptor(
		interceptors.ArgMultiDataInterceptor{
			Topic:                identifierPeerAuthentication,
			Marshalizer:          internalMarshaller,
			DataFactory:          peerAuthenticationFactory,
			Processor:            peerAuthenticationProcessor,
			Throttler:            bicf.globalThrottler,
			AntifloodHandler:     bicf.antifloodHandler,
			WhiteListRequest:     bicf.whiteListHandler,
			PreferredPeersHolder: bicf.preferredPeersHolder,
			CurrentPeerId:        bicf.messenger.ID(),
		},
	)
	if err != nil {
		return err
	}

	interceptor, err := bicf.createTopicAndAssignHandler(identifierPeerAuthentication, mdInterceptor, true)
	if err != nil {
		return err
	}

	return bicf.container.Add(identifierPeerAuthentication, interceptor)
}

//------- Heartbeat interceptor

func (bicf *baseInterceptorsContainerFactory) generateHeartbeatInterceptor() error {
	shardC := bicf.shardCoordinator
	identifierHeartbeat := common.HeartbeatV2Topic + shardC.CommunicationIdentifier(shardC.SelfId())

	argHeartbeatProcessor := processor.ArgHeartbeatInterceptorProcessor{
		HeartbeatCacher:  bicf.dataPool.Heartbeats(),
		ShardCoordinator: shardC,
		PeerShardMapper:  bicf.peerShardMapper,
	}
	heartbeatProcessor, err := processor.NewHeartbeatInterceptorProcessor(argHeartbeatProcessor)
	if err != nil {
		return err
	}

	heartbeatFactory, err := interceptorFactory.NewInterceptedHeartbeatDataFactory(*bicf.argInterceptorFactory)
	if err != nil {
		return err
	}

<<<<<<< HEAD
	internalMarshalizer := bicf.argInterceptorFactory.CoreComponents.InternalMarshalizer()
	mdInterceptor, err := interceptors.NewMultiDataInterceptor(
		interceptors.ArgMultiDataInterceptor{
			Topic:                identifierHeartbeat,
			Marshalizer:          internalMarshalizer,
=======
	sdInterceptor, err := interceptors.NewSingleDataInterceptor(
		interceptors.ArgSingleDataInterceptor{
			Topic:                identifierHeartbeat,
>>>>>>> d1ed32b9
			DataFactory:          heartbeatFactory,
			Processor:            heartbeatProcessor,
			Throttler:            bicf.globalThrottler,
			AntifloodHandler:     bicf.antifloodHandler,
			WhiteListRequest:     bicf.whiteListHandler,
			PreferredPeersHolder: bicf.preferredPeersHolder,
			CurrentPeerId:        bicf.messenger.ID(),
		},
	)
	if err != nil {
		return err
	}

<<<<<<< HEAD
	interceptor, err := bicf.createTopicAndAssignHandler(identifierHeartbeat, mdInterceptor, true)
=======
	interceptor, err := bicf.createTopicAndAssignHandler(identifierHeartbeat, sdInterceptor, true)
>>>>>>> d1ed32b9
	if err != nil {
		return err
	}

	return bicf.container.Add(identifierHeartbeat, interceptor)
}

// ------- DirectConnectionInfo interceptor

func (bicf *baseInterceptorsContainerFactory) generateDirectConnectionInfoInterceptor() error {
	identifier := common.ConnectionTopic

	interceptedDirectConnectionInfoFactory, err := interceptorFactory.NewInterceptedDirectConnectionInfoFactory(*bicf.argInterceptorFactory)
	if err != nil {
		return err
	}

	argProcessor := processor.ArgDirectConnectionInfoInterceptorProcessor{
		PeerShardMapper: bicf.peerShardMapper,
	}
	dciProcessor, err := processor.NewDirectConnectionInfoInterceptorProcessor(argProcessor)
	if err != nil {
		return err
	}

	interceptor, err := interceptors.NewSingleDataInterceptor(
		interceptors.ArgSingleDataInterceptor{
			Topic:                identifier,
			DataFactory:          interceptedDirectConnectionInfoFactory,
			Processor:            dciProcessor,
			Throttler:            bicf.globalThrottler,
			AntifloodHandler:     bicf.antifloodHandler,
			WhiteListRequest:     bicf.whiteListHandler,
			CurrentPeerId:        bicf.messenger.ID(),
			PreferredPeersHolder: bicf.preferredPeersHolder,
		},
	)
	if err != nil {
		return err
	}

	_, err = bicf.createTopicAndAssignHandler(identifier, interceptor, true)
	if err != nil {
		return err
	}

	return bicf.container.Add(identifier, interceptor)
}<|MERGE_RESOLUTION|>--- conflicted
+++ resolved
@@ -670,17 +670,9 @@
 		return err
 	}
 
-<<<<<<< HEAD
-	internalMarshalizer := bicf.argInterceptorFactory.CoreComponents.InternalMarshalizer()
-	mdInterceptor, err := interceptors.NewMultiDataInterceptor(
-		interceptors.ArgMultiDataInterceptor{
-			Topic:                identifierHeartbeat,
-			Marshalizer:          internalMarshalizer,
-=======
 	sdInterceptor, err := interceptors.NewSingleDataInterceptor(
 		interceptors.ArgSingleDataInterceptor{
 			Topic:                identifierHeartbeat,
->>>>>>> d1ed32b9
 			DataFactory:          heartbeatFactory,
 			Processor:            heartbeatProcessor,
 			Throttler:            bicf.globalThrottler,
@@ -694,11 +686,7 @@
 		return err
 	}
 
-<<<<<<< HEAD
-	interceptor, err := bicf.createTopicAndAssignHandler(identifierHeartbeat, mdInterceptor, true)
-=======
 	interceptor, err := bicf.createTopicAndAssignHandler(identifierHeartbeat, sdInterceptor, true)
->>>>>>> d1ed32b9
 	if err != nil {
 		return err
 	}
