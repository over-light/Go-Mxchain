--- conflicted
+++ resolved
@@ -42,11 +42,8 @@
 		args.NodesCoordinator,
 		args.BlackList,
 		args.AntifloodHandler,
-<<<<<<< HEAD
+		args.WhiteListHandler,
 		args.AddressPubkeyConverter,
-=======
-		args.WhiteListHandler,
->>>>>>> b6f98aa6
 	)
 	if err != nil {
 		return nil, err
@@ -114,11 +111,8 @@
 		maxTxNonceDeltaAllowed: args.MaxTxNonceDeltaAllowed,
 		accounts:               args.Accounts,
 		antifloodHandler:       args.AntifloodHandler,
-<<<<<<< HEAD
+		whiteListHandler:       args.WhiteListHandler,
 		addressPubkeyConverter: args.AddressPubkeyConverter,
-=======
-		whiteListHandler:       args.WhiteListHandler,
->>>>>>> b6f98aa6
 	}
 
 	icf := &metaInterceptorsContainerFactory{
