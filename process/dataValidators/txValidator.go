package dataValidators

import (
	"fmt"

	"github.com/ElrondNetwork/elrond-go/core/check"
	"github.com/ElrondNetwork/elrond-go/data/state"
	"github.com/ElrondNetwork/elrond-go/process"
	"github.com/ElrondNetwork/elrond-go/sharding"
)

// txValidator represents a tx handler validator that doesn't check the validity of provided txHandler
type txValidator struct {
	accounts             state.AccountsAdapter
	shardCoordinator     sharding.Coordinator
<<<<<<< HEAD
	pubkeyConverter      state.PubkeyConverter
=======
	whiteListHandler     process.WhiteListHandler
>>>>>>> b6f98aa6
	maxNonceDeltaAllowed int
}

// NewTxValidator creates a new nil tx handler validator instance
func NewTxValidator(
	accounts state.AccountsAdapter,
	shardCoordinator sharding.Coordinator,
	whiteListHandler process.WhiteListHandler,
	maxNonceDeltaAllowed int,
	pubkeyConverter state.PubkeyConverter,
) (*txValidator, error) {
	if check.IfNil(accounts) {
		return nil, process.ErrNilAccountsAdapter
	}
	if check.IfNil(shardCoordinator) {
		return nil, process.ErrNilShardCoordinator
	}
<<<<<<< HEAD
	if check.IfNil(pubkeyConverter) {
		return nil, fmt.Errorf("%w in NewTxValidator", process.ErrNilPubkeyConverter)
=======
	if check.IfNil(whiteListHandler) {
		return nil, process.ErrNilWhiteListHandler
>>>>>>> b6f98aa6
	}

	return &txValidator{
		accounts:             accounts,
		shardCoordinator:     shardCoordinator,
		whiteListHandler:     whiteListHandler,
		maxNonceDeltaAllowed: maxNonceDeltaAllowed,
		pubkeyConverter:      pubkeyConverter,
	}, nil
}

// CheckTxValidity will filter transactions that needs to be added in pools
func (txv *txValidator) CheckTxValidity(interceptedTx process.TxValidatorHandler) error {
	// TODO: Refactor, extract methods.

	interceptedData, ok := interceptedTx.(process.InterceptedData)
	if ok {
		if txv.whiteListHandler.IsWhiteListed(interceptedData) {
			return nil
		}
	}

	shardID := txv.shardCoordinator.SelfId()
	txShardID := interceptedTx.SenderShardId()
	senderIsInAnotherShard := shardID != txShardID
	if senderIsInAnotherShard {
		return nil
	}

	senderAddress := interceptedTx.SenderAddress()
	accountHandler, err := txv.accounts.GetExistingAccount(senderAddress)
	if err != nil {
<<<<<<< HEAD
		return fmt.Errorf("%w for address %s and shard %d",
			process.ErrAddressNotInThisShard,
			txv.pubkeyConverter.Encode(senderAddress.Bytes()),
=======
		return fmt.Errorf("%w for address %s and shard %d, err: %s",
			process.ErrAccountNotFound,
			hex.EncodeToString(senderAddress.Bytes()),
>>>>>>> b6f98aa6
			shardID,
			err.Error(),
		)
	}

	accountNonce := accountHandler.GetNonce()
	txNonce := interceptedTx.Nonce()
	lowerNonceInTx := txNonce < accountNonce
	veryHighNonceInTx := txNonce > accountNonce+uint64(txv.maxNonceDeltaAllowed)
	isTxRejected := lowerNonceInTx || veryHighNonceInTx
	if isTxRejected {
		return fmt.Errorf("%w lowerNonceInTx: %v, veryHighNonceInTx: %v",
			process.ErrWrongTransaction,
			lowerNonceInTx,
			veryHighNonceInTx,
		)
	}

	account, ok := accountHandler.(state.UserAccountHandler)
	if !ok {
		return fmt.Errorf("%w, account is not of type *state.Account, address: %s",
			process.ErrWrongTypeAssertion,
			txv.pubkeyConverter.Encode(senderAddress.Bytes()),
		)
	}

	accountBalance := account.GetBalance()
	txFee := interceptedTx.Fee()
	if accountBalance.Cmp(txFee) < 0 {
		return fmt.Errorf("%w, for address: %s, wanted %v, have %v",
			process.ErrInsufficientFunds,
			txv.pubkeyConverter.Encode(senderAddress.Bytes()),
			txFee,
			accountBalance,
		)
	}

	return nil
}

// IsInterfaceNil returns true if there is no value under the interface
func (txv *txValidator) IsInterfaceNil() bool {
	return txv == nil
}<|MERGE_RESOLUTION|>--- conflicted
+++ resolved
@@ -13,11 +13,8 @@
 type txValidator struct {
 	accounts             state.AccountsAdapter
 	shardCoordinator     sharding.Coordinator
-<<<<<<< HEAD
+	whiteListHandler     process.WhiteListHandler
 	pubkeyConverter      state.PubkeyConverter
-=======
-	whiteListHandler     process.WhiteListHandler
->>>>>>> b6f98aa6
 	maxNonceDeltaAllowed int
 }
 
@@ -26,8 +23,8 @@
 	accounts state.AccountsAdapter,
 	shardCoordinator sharding.Coordinator,
 	whiteListHandler process.WhiteListHandler,
+	pubkeyConverter state.PubkeyConverter,
 	maxNonceDeltaAllowed int,
-	pubkeyConverter state.PubkeyConverter,
 ) (*txValidator, error) {
 	if check.IfNil(accounts) {
 		return nil, process.ErrNilAccountsAdapter
@@ -35,13 +32,11 @@
 	if check.IfNil(shardCoordinator) {
 		return nil, process.ErrNilShardCoordinator
 	}
-<<<<<<< HEAD
+	if check.IfNil(whiteListHandler) {
+		return nil, process.ErrNilWhiteListHandler
+	}
 	if check.IfNil(pubkeyConverter) {
 		return nil, fmt.Errorf("%w in NewTxValidator", process.ErrNilPubkeyConverter)
-=======
-	if check.IfNil(whiteListHandler) {
-		return nil, process.ErrNilWhiteListHandler
->>>>>>> b6f98aa6
 	}
 
 	return &txValidator{
@@ -74,15 +69,9 @@
 	senderAddress := interceptedTx.SenderAddress()
 	accountHandler, err := txv.accounts.GetExistingAccount(senderAddress)
 	if err != nil {
-<<<<<<< HEAD
-		return fmt.Errorf("%w for address %s and shard %d",
-			process.ErrAddressNotInThisShard,
-			txv.pubkeyConverter.Encode(senderAddress.Bytes()),
-=======
 		return fmt.Errorf("%w for address %s and shard %d, err: %s",
 			process.ErrAccountNotFound,
-			hex.EncodeToString(senderAddress.Bytes()),
->>>>>>> b6f98aa6
+			txv.pubkeyConverter.Encode(senderAddress.Bytes()),
 			shardID,
 			err.Error(),
 		)
