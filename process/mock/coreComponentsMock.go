--- conflicted
+++ resolved
@@ -35,11 +35,8 @@
 	ChanStopNode                chan endProcess.ArgEndProcess
 	NodeTypeProviderField       core.NodeTypeProviderHandler
 	EconomicsDataField          process.EconomicsDataHandler
-<<<<<<< HEAD
+	ProcessStatusHandlerField   common.ProcessStatusHandler
 	HardforkTriggerPubKeyField  []byte
-=======
-	ProcessStatusHandlerField   common.ProcessStatusHandler
->>>>>>> b9cb129a
 }
 
 // ChanStopNodeProcess -
@@ -155,15 +152,14 @@
 	return &economicsmocks.EconomicsHandlerStub{}
 }
 
-<<<<<<< HEAD
+// ProcessStatusHandler -
+func (ccm *CoreComponentsMock) ProcessStatusHandler() common.ProcessStatusHandler {
+	return ccm.ProcessStatusHandlerField
+}
+
 // HardforkTriggerPubKey -
 func (ccm *CoreComponentsMock) HardforkTriggerPubKey() []byte {
 	return ccm.HardforkTriggerPubKeyField
-=======
-// ProcessStatusHandler -
-func (ccm *CoreComponentsMock) ProcessStatusHandler() common.ProcessStatusHandler {
-	return ccm.ProcessStatusHandlerField
->>>>>>> b9cb129a
 }
 
 // IsInterfaceNil -
