package mock

import (
	"encoding/base64"
	"errors"
	"fmt"
	"sync"
)

type StorerMock struct {
	mut  sync.Mutex
	data map[string][]byte
}

func NewStorerMock() *StorerMock {
	return &StorerMock{
		data: make(map[string][]byte),
	}
}

<<<<<<< HEAD
func (sm *StorerMock) GetFromEpoch(key []byte, _ uint32) ([]byte, error) {
	return sm.Get(key)
}

func (sm *StorerMock) HasInEpoch(key []byte, _ uint32) error {
	return sm.Has(key)
=======
func (sm *StorerMock) Close() error {
	return nil
>>>>>>> 54aa2ea6
}

func (sm *StorerMock) Put(key, data []byte) error {
	sm.mut.Lock()
	defer sm.mut.Unlock()
	sm.data[string(key)] = data

	return nil
}

func (sm *StorerMock) Get(key []byte) ([]byte, error) {
	sm.mut.Lock()
	defer sm.mut.Unlock()

	val, ok := sm.data[string(key)]
	if !ok {
		return nil, fmt.Errorf("key: %s not found", base64.StdEncoding.EncodeToString(key))
	}

	return val, nil
}

<<<<<<< HEAD
func (sm *StorerMock) Has(_ []byte) error {
=======
func (sm *StorerMock) GetFromEpoch(key []byte, _ uint32) ([]byte, error) {
	return sm.Get(key)
}

func (sm *StorerMock) HasInEpoch(key []byte, epoch uint32) error {
	return errors.New("not implemented")
}

func (sm *StorerMock) SearchFirst(key []byte) ([]byte, error) {
	return nil, errors.New("not implemented")
}

func (sm *StorerMock) Has(key []byte) error {
>>>>>>> 54aa2ea6
	return errors.New("not implemented")
}

func (sm *StorerMock) Remove(_ []byte) error {
	return errors.New("not implemented")
}

func (sm *StorerMock) ClearCache() {
}

func (sm *StorerMock) DestroyUnit() error {
	return nil
}

// IsInterfaceNil returns true if there is no value under the interface
func (sm *StorerMock) IsInterfaceNil() bool {
	return sm == nil
}<|MERGE_RESOLUTION|>--- conflicted
+++ resolved
@@ -18,17 +18,8 @@
 	}
 }
 
-<<<<<<< HEAD
-func (sm *StorerMock) GetFromEpoch(key []byte, _ uint32) ([]byte, error) {
-	return sm.Get(key)
-}
-
-func (sm *StorerMock) HasInEpoch(key []byte, _ uint32) error {
-	return sm.Has(key)
-=======
 func (sm *StorerMock) Close() error {
 	return nil
->>>>>>> 54aa2ea6
 }
 
 func (sm *StorerMock) Put(key, data []byte) error {
@@ -51,9 +42,6 @@
 	return val, nil
 }
 
-<<<<<<< HEAD
-func (sm *StorerMock) Has(_ []byte) error {
-=======
 func (sm *StorerMock) GetFromEpoch(key []byte, _ uint32) ([]byte, error) {
 	return sm.Get(key)
 }
@@ -67,7 +55,6 @@
 }
 
 func (sm *StorerMock) Has(key []byte) error {
->>>>>>> 54aa2ea6
 	return errors.New("not implemented")
 }
 
