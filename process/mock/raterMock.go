--- conflicted
+++ resolved
@@ -20,27 +20,15 @@
 	MetaIncreaseValidator int32
 	MetaDecreaseValidator int32
 
-<<<<<<< HEAD
-	GetRatingCalled                  func(string) uint32
-	UpdateRatingFromTempRatingCalled func([]string) error
-	GetStartRatingCalled             func() uint32
-	GetSignedBlocksThresholdCalled   func() float32
-	ComputeIncreaseProposerCalled    func(shardId uint32, rating uint32) uint32
-	ComputeDecreaseProposerCalled    func(shardId uint32, rating uint32, consecutiveMissedBlocks uint32) uint32
-	ComputeIncreaseValidatorCalled   func(shardId uint32, rating uint32) uint32
-	ComputeDecreaseValidatorCalled   func(shardId uint32, rating uint32) uint32
-	GetChancesCalled                 func(val uint32) uint32
-	RatingReader                     sharding.RatingReader
-=======
 	GetRatingCalled                func(string) uint32
 	GetStartRatingCalled           func() uint32
+	GetSignedBlocksThresholdCalled   func() float32
 	ComputeIncreaseProposerCalled  func(shardId uint32, rating uint32) uint32
-	ComputeDecreaseProposerCalled  func(shardId uint32, rating uint32) uint32
+	ComputeDecreaseProposerCalled  func(shardId uint32, rating uint32, consecutiveMissedBlocks uint32) uint32
 	ComputeIncreaseValidatorCalled func(shardId uint32, rating uint32) uint32
 	ComputeDecreaseValidatorCalled func(shardId uint32, rating uint32) uint32
 	GetChancesCalled               func(val uint32) uint32
 	RatingReader                   sharding.RatingReader
->>>>>>> be9cd600
 }
 
 // GetNewMockRater -
@@ -61,11 +49,7 @@
 		}
 		return raterMock.computeRating(rating, ratingStep)
 	}
-<<<<<<< HEAD
 	raterMock.ComputeDecreaseProposerCalled = func(shardId uint32, rating uint32, consecutiveMissedBlocks uint32) uint32 {
-=======
-	raterMock.ComputeDecreaseProposerCalled = func(shardId uint32, rating uint32) uint32 {
->>>>>>> be9cd600
 		var ratingStep int32
 		if shardId == core.MetachainShardId {
 			ratingStep = raterMock.MetaDecreaseProposer
@@ -134,13 +118,8 @@
 }
 
 // ComputeDecreaseProposer -
-<<<<<<< HEAD
 func (rm *RaterMock) ComputeDecreaseProposer(shardId uint32, currentRating uint32, consecutiveMisses uint32) uint32 {
 	return rm.ComputeDecreaseProposerCalled(shardId, currentRating, consecutiveMisses)
-=======
-func (rm *RaterMock) ComputeDecreaseProposer(shardId uint32, currentRating uint32) uint32 {
-	return rm.ComputeDecreaseProposerCalled(shardId, currentRating)
->>>>>>> be9cd600
 }
 
 // ComputeIncreaseValidator -
