--- conflicted
+++ resolved
@@ -64,30 +64,18 @@
 	}
 }
 
-<<<<<<< HEAD
+// GetAllValidatorsPublicKeys -
 func (ncm *NodesCoordinatorMock) GetAllValidatorsPublicKeys(_ uint32) (map[uint32][][]byte, error) {
 	return nil, nil
 }
 
+// GetValidatorsIndexes -
 func (ncm *NodesCoordinatorMock) GetValidatorsIndexes(_ []string, _ uint32) ([]uint64, error) {
 	return nil, nil
 }
 
+// GetSelectedPublicKeys -
 func (ncm *NodesCoordinatorMock) GetSelectedPublicKeys(selection []byte, shardId uint32, epoch uint32) (publicKeys []string, err error) {
-=======
-// GetAllValidatorsPublicKeys -
-func (ncm *NodesCoordinatorMock) GetAllValidatorsPublicKeys() map[uint32][][]byte {
-	return nil
-}
-
-// GetValidatorsIndexes -
-func (ncm *NodesCoordinatorMock) GetValidatorsIndexes(publicKeys []string) []uint64 {
-	return nil
-}
-
-// GetSelectedPublicKeys -
-func (ncm *NodesCoordinatorMock) GetSelectedPublicKeys(selection []byte, shardId uint32) (publicKeys []string, err error) {
->>>>>>> d5fe7ccc
 	if ncm.GetSelectedPublicKeysCalled != nil {
 		return ncm.GetSelectedPublicKeysCalled(selection, shardId, epoch)
 	}
@@ -105,12 +93,8 @@
 	return pubKeys, nil
 }
 
-<<<<<<< HEAD
+// GetValidatorsPublicKeys -
 func (ncm *NodesCoordinatorMock) GetConsensusValidatorsPublicKeys(
-=======
-// GetValidatorsPublicKeys -
-func (ncm *NodesCoordinatorMock) GetValidatorsPublicKeys(
->>>>>>> d5fe7ccc
 	randomness []byte,
 	round uint64,
 	shardId uint32,
@@ -134,12 +118,8 @@
 	return valGrStr, nil
 }
 
-<<<<<<< HEAD
+// GetConsensusValidatorsRewardsAddresses -
 func (ncm *NodesCoordinatorMock) GetConsensusValidatorsRewardsAddresses(
-=======
-// GetValidatorsRewardsAddresses -
-func (ncm *NodesCoordinatorMock) GetValidatorsRewardsAddresses(
->>>>>>> d5fe7ccc
 	randomness []byte,
 	round uint64,
 	shardId uint32,
@@ -162,7 +142,7 @@
 	return addresses, nil
 }
 
-<<<<<<< HEAD
+// SetNodesPerShards -
 func (ncm *NodesCoordinatorMock) SetNodesPerShards(
 	eligible map[uint32][]sharding.Validator,
 	waiting map[uint32][]sharding.Validator,
@@ -170,12 +150,6 @@
 ) error {
 	if ncm.SetNodesPerShardsCalled != nil {
 		return ncm.SetNodesPerShardsCalled(eligible, epoch)
-=======
-// SetNodesPerShards -
-func (ncm *NodesCoordinatorMock) SetNodesPerShards(nodes map[uint32][]sharding.Validator) error {
-	if ncm.LoadNodesPerShardsCalled != nil {
-		return ncm.LoadNodesPerShardsCalled(nodes)
->>>>>>> d5fe7ccc
 	}
 
 	if eligible == nil {
@@ -187,12 +161,8 @@
 	return nil
 }
 
-<<<<<<< HEAD
+// ComputeConsensusGroup -
 func (ncm *NodesCoordinatorMock) ComputeConsensusGroup(
-=======
-// ComputeValidatorsGroup -
-func (ncm *NodesCoordinatorMock) ComputeValidatorsGroup(
->>>>>>> d5fe7ccc
 	randomess []byte,
 	round uint64,
 	shardId uint32,
@@ -223,12 +193,8 @@
 	return validatorsGroup, nil
 }
 
-<<<<<<< HEAD
+// GetValidatorWithPublicKey -
 func (ncm *NodesCoordinatorMock) GetValidatorWithPublicKey(publicKey []byte, epoch uint32) (sharding.Validator, uint32, error) {
-=======
-// GetValidatorWithPublicKey -
-func (ncm *NodesCoordinatorMock) GetValidatorWithPublicKey(publicKey []byte) (sharding.Validator, uint32, error) {
->>>>>>> d5fe7ccc
 	if ncm.GetValidatorWithPublicKeyCalled != nil {
 		return ncm.GetValidatorWithPublicKeyCalled(publicKey, epoch)
 	}
