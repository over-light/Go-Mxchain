--- conflicted
+++ resolved
@@ -15,23 +15,14 @@
 	MetaConsensusSize                   uint32
 	ShardId                             uint32
 	NbShards                            uint32
-<<<<<<< HEAD
 	GetSelectedPublicKeysCalled         func(selection []byte, shardId uint32, epoch uint32) (publicKeys []string, err error)
 	GetValidatorsPublicKeysCalled       func(randomness []byte, round uint64, shardId uint32, epoch uint32) ([]string, error)
 	GetValidatorsRewardsAddressesCalled func(randomness []byte, round uint64, shardId uint32, epoch uint32) ([]string, error)
 	SetNodesPerShardsCalled             func(nodes map[uint32][]sharding.Validator, epoch uint32) error
 	ComputeValidatorsGroupCalled        func(randomness []byte, round uint64, shardId uint32, epoch uint32) (validatorsGroup []sharding.Validator, err error)
 	GetValidatorWithPublicKeyCalled     func(publicKey []byte, epoch uint32) (validator sharding.Validator, shardId uint32, err error)
-=======
-	GetSelectedPublicKeysCalled         func(selection []byte, shardId uint32) (publicKeys []string, err error)
-	GetValidatorsPublicKeysCalled       func(randomness []byte, round uint64, shardId uint32) ([]string, error)
-	GetValidatorsRewardsAddressesCalled func(randomness []byte, round uint64, shardId uint32) ([]string, error)
-	LoadNodesPerShardsCalled            func(nodes map[uint32][]sharding.Validator) error
-	ComputeValidatorsGroupCalled        func(randomness []byte, round uint64, shardId uint32) (validatorsGroup []sharding.Validator, err error)
-	GetValidatorWithPublicKeyCalled     func(publicKey []byte) (validator sharding.Validator, shardId uint32, err error)
 	GetAllValidatorsPublicKeysCalled    func() map[uint32][][]byte
 	ConsensusGroupSizeCalled            func(uint32) int
->>>>>>> 3435bbc2
 }
 
 // NewNodesCoordinatorMock -
@@ -71,27 +62,17 @@
 }
 
 // GetAllValidatorsPublicKeys -
-<<<<<<< HEAD
 func (ncm *NodesCoordinatorMock) GetAllValidatorsPublicKeys(_ uint32) (map[uint32][][]byte, error) {
+	if ncm.GetAllValidatorsPublicKeysCalled() != nil {
+		return ncm.GetAllValidatorsPublicKeysCalled()
+	}
+
 	return nil, nil
 }
 
 // GetValidatorsIndexes -
 func (ncm *NodesCoordinatorMock) GetValidatorsIndexes(_ []string, _ uint32) ([]uint64, error) {
 	return nil, nil
-=======
-func (ncm *NodesCoordinatorMock) GetAllValidatorsPublicKeys() map[uint32][][]byte {
-	if ncm.GetAllValidatorsPublicKeysCalled() != nil {
-		return ncm.GetAllValidatorsPublicKeysCalled()
-	}
-
-	return nil
-}
-
-// GetValidatorsIndexes -
-func (ncm *NodesCoordinatorMock) GetValidatorsIndexes([]string) []uint64 {
-	return nil
->>>>>>> 3435bbc2
 }
 
 // GetSelectedPublicKeys -
