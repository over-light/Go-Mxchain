package mock

import "github.com/ElrondNetwork/elrond-go/data/block"

// SCToProtocolStub -
type SCToProtocolStub struct {
	UpdateProtocolCalled func(body *block.Body, nonce uint64) error
}

<<<<<<< HEAD
func (s *SCToProtocolStub) UpdateProtocol(body *block.Body, nonce uint64) error {
=======
// UpdateProtocol -
func (s *SCToProtocolStub) UpdateProtocol(body block.Body, nonce uint64) error {
>>>>>>> 1b4b5936
	if s.UpdateProtocolCalled != nil {
		return s.UpdateProtocolCalled(body, nonce)
	}
	return nil
}

// IsInterfaceNil -
func (s *SCToProtocolStub) IsInterfaceNil() bool {
	if s == nil {
		return true
	}
	return false
}<|MERGE_RESOLUTION|>--- conflicted
+++ resolved
@@ -7,12 +7,8 @@
 	UpdateProtocolCalled func(body *block.Body, nonce uint64) error
 }
 
-<<<<<<< HEAD
+// UpdateProtocol -
 func (s *SCToProtocolStub) UpdateProtocol(body *block.Body, nonce uint64) error {
-=======
-// UpdateProtocol -
-func (s *SCToProtocolStub) UpdateProtocol(body block.Body, nonce uint64) error {
->>>>>>> 1b4b5936
 	if s.UpdateProtocolCalled != nil {
 		return s.UpdateProtocolCalled(body, nonce)
 	}
