--- conflicted
+++ resolved
@@ -929,7 +929,6 @@
 	IsInterfaceNil() bool
 }
 
-<<<<<<< HEAD
 // ESDTPauseHandler provides IsPaused function for an ESDT token
 type ESDTPauseHandler interface {
 	IsPaused(token []byte) bool
@@ -939,10 +938,11 @@
 // PayableHandler provides IsPayable function which returns if an account is payable or not
 type PayableHandler interface {
 	IsPayable(address []byte) (bool, error)
-=======
+	IsInterfaceNil() bool
+}
+
 // FallbackHeaderValidator defines the behaviour of a component able to signal when a fallback header validation could be applied
 type FallbackHeaderValidator interface {
 	ShouldApplyFallbackValidation(headerHandler data.HeaderHandler) bool
->>>>>>> 32cae852
 	IsInterfaceNil() bool
 }