package process

import (
	"math/big"
	"time"

	"github.com/ElrondNetwork/elrond-go/core"
	"github.com/ElrondNetwork/elrond-go/data"
	"github.com/ElrondNetwork/elrond-go/data/block"
	"github.com/ElrondNetwork/elrond-go/data/rewardTx"
	"github.com/ElrondNetwork/elrond-go/data/smartContractResult"
	"github.com/ElrondNetwork/elrond-go/data/state"
	"github.com/ElrondNetwork/elrond-go/data/transaction"
	"github.com/ElrondNetwork/elrond-go/p2p"
	"github.com/ElrondNetwork/elrond-go/storage"
	"github.com/ElrondNetwork/elrond-vm-common"
)

// TransactionProcessor is the main interface for transaction execution engine
type TransactionProcessor interface {
	ProcessTransaction(transaction *transaction.Transaction, round uint64) error
	IsInterfaceNil() bool
}

// RewardTransactionProcessor is the interface for reward transaction execution engine
type RewardTransactionProcessor interface {
	ProcessRewardTransaction(rewardTx *rewardTx.RewardTx) error
	IsInterfaceNil() bool
}

// RewardTransactionPreProcessor prepares the processing of reward transactions
type RewardTransactionPreProcessor interface {
	AddComputedRewardMiniBlocks(computedRewardMiniblocks block.MiniBlockSlice)
	IsInterfaceNil() bool
}

// SmartContractResultProcessor is the main interface for smart contract result execution engine
type SmartContractResultProcessor interface {
	ProcessSmartContractResult(scr *smartContractResult.SmartContractResult) error
	IsInterfaceNil() bool
}

// TxTypeHandler is an interface to calculate the transaction type
type TxTypeHandler interface {
	ComputeTransactionType(tx data.TransactionHandler) (TransactionType, error)
	IsInterfaceNil() bool
}

// TxValidator can determine if a provided transaction handler is valid or not from the process point of view
type TxValidator interface {
	CheckTxValidity(txHandler TxValidatorHandler) error
	NumRejectedTxs() uint64
	IsInterfaceNil() bool
}

// TxValidatorHandler defines the functionality that is needed for a TxValidator to validate a transaction
type TxValidatorHandler interface {
	SenderShardId() uint32
	Nonce() uint64
	SenderAddress() state.AddressContainer
	TotalValue() *big.Int
}

// HdrValidatorHandler defines the functionality that is needed for a HdrValidator to validate a header
type HdrValidatorHandler interface {
	Hash() []byte
	HeaderHandler() data.HeaderHandler
}

// HeaderValidator can determine if a provided header handler is valid or not from the process point of view
type HeaderValidator interface {
	HeaderValidForProcessing(headerHandler HdrValidatorHandler) error
	IsInterfaceNil() bool
}

// InterceptedDataFactory can create new instances of InterceptedData
type InterceptedDataFactory interface {
	Create(buff []byte) (InterceptedData, error)
	IsInterfaceNil() bool
}

// InterceptedData represents the interceptor's view of the received data
type InterceptedData interface {
	CheckValidity() error
	IsForCurrentShard() bool
	IsInterfaceNil() bool
	Hash() []byte
}

// InterceptorProcessor further validates and saves received data
type InterceptorProcessor interface {
	Validate(data InterceptedData) error
	Save(data InterceptedData) error
	IsInterfaceNil() bool
}

// InterceptorThrottler can
type InterceptorThrottler interface {
	CanProcess() bool
	StartProcessing()
	EndProcessing()
	IsInterfaceNil() bool
}

// TransactionCoordinator is an interface to coordinate transaction processing using multiple processors
type TransactionCoordinator interface {
	RequestMiniBlocks(header data.HeaderHandler)
	RequestBlockTransactions(body block.Body)
	IsDataPreparedForProcessing(haveTime func() time.Duration) error

	SaveBlockDataToStorage(body block.Body) error
	RestoreBlockDataFromStorage(body block.Body) (int, error)
	RemoveBlockDataFromPool(body block.Body) error

	ProcessBlockTransaction(body block.Body, round uint64, haveTime func() time.Duration) error

	CreateBlockStarted()
	CreateMbsAndProcessCrossShardTransactionsDstMe(header data.HeaderHandler, processedMiniBlocksHashes map[string]struct{}, maxTxSpaceRemained uint32, maxMbSpaceRemained uint32, round uint64, haveTime func() bool) (block.MiniBlockSlice, uint32, bool)
	CreateMbsAndProcessTransactionsFromMe(maxTxSpaceRemained uint32, maxMbSpaceRemained uint32, round uint64, haveTime func() bool) block.MiniBlockSlice

	CreateMarshalizedData(body block.Body) (map[uint32]block.MiniBlockSlice, map[string][][]byte)

	GetAllCurrentUsedTxs(blockType block.Type) map[string]data.TransactionHandler

	VerifyCreatedBlockTransactions(body block.Body) error
	IsInterfaceNil() bool
}

// SmartContractProcessor is the main interface for the smart contract caller engine
type SmartContractProcessor interface {
	ComputeTransactionType(tx *transaction.Transaction) (TransactionType, error)
	ExecuteSmartContractTransaction(tx *transaction.Transaction, acntSrc, acntDst state.AccountHandler, round uint64) error
	DeploySmartContract(tx *transaction.Transaction, acntSrc state.AccountHandler, round uint64) error
	IsInterfaceNil() bool
}

// IntermediateTransactionHandler handles transactions which are not resolved in only one step
type IntermediateTransactionHandler interface {
	AddIntermediateTransactions(txs []data.TransactionHandler) error
	CreateAllInterMiniBlocks() map[uint32]*block.MiniBlock
	VerifyInterMiniBlocks(body block.Body) error
	CreateMarshalizedData(txHashes [][]byte) ([][]byte, error)
	SaveCurrentIntermediateTxToStorage() error
	GetAllCurrentFinishedTxs() map[string]data.TransactionHandler
	CreateBlockStarted()
	IsInterfaceNil() bool
}

// InternalTransactionProducer creates system transactions (e.g. rewards)
type InternalTransactionProducer interface {
	CreateAllInterMiniBlocks() map[uint32]*block.MiniBlock
	IsInterfaceNil() bool
}

// TransactionVerifier interface validates if the transaction is good and if it should be processed
type TransactionVerifier interface {
	IsTransactionValid(tx data.TransactionHandler) error
}

// TransactionFeeHandler processes the transaction fee
type TransactionFeeHandler interface {
	ProcessTransactionFee(cost *big.Int)
	IsInterfaceNil() bool
}

// SpecialAddressHandler responds with needed special addresses
type SpecialAddressHandler interface {
	SetShardConsensusData(randomness []byte, round uint64, epoch uint32, shardID uint32) error
	SetMetaConsensusData(randomness []byte, round uint64, epoch uint32) error
	ConsensusShardRewardData() *data.ConsensusRewardData
	ConsensusMetaRewardData() []*data.ConsensusRewardData
	ClearMetaConsensusData()
	ElrondCommunityAddress() []byte
	LeaderAddress() []byte
	BurnAddress() []byte
	SetElrondCommunityAddress(elrond []byte)
	ShardIdForAddress([]byte) (uint32, error)
	Epoch() uint32
	Round() uint64
	IsCurrentNodeInConsensus() bool
	IsInterfaceNil() bool
}

// PreProcessor is an interface used to prepare and process transaction data
type PreProcessor interface {
	CreateBlockStarted()
	IsDataPrepared(requestedTxs int, haveTime func() time.Duration) error

	RemoveTxBlockFromPools(body block.Body, miniBlockPool storage.Cacher) error
	RestoreTxBlockIntoPools(body block.Body, miniBlockPool storage.Cacher) (int, error)
	SaveTxBlockToStorage(body block.Body) error

	ProcessBlockTransactions(body block.Body, round uint64, haveTime func() bool) error
	RequestBlockTransactions(body block.Body) int

	CreateMarshalizedData(txHashes [][]byte) ([][]byte, error)

	RequestTransactionsForMiniBlock(miniBlock *block.MiniBlock) int
	ProcessMiniBlock(miniBlock *block.MiniBlock, haveTime func() bool, round uint64) error
	CreateAndProcessMiniBlock(sndShardId, dstShardId uint32, spaceRemained int, haveTime func() bool, round uint64) (*block.MiniBlock, error)
	CreateAndProcessMiniBlocks(maxTxSpaceRemained uint32, maxMbSpaceRemained uint32, round uint64, haveTime func() bool) (block.MiniBlockSlice, error)

	GetAllCurrentUsedTxs() map[string]data.TransactionHandler
	IsInterfaceNil() bool
}

// BlockProcessor is the main interface for block execution engine
type BlockProcessor interface {
	ProcessBlock(blockChain data.ChainHandler, header data.HeaderHandler, body data.BodyHandler, haveTime func() time.Duration) error
	CommitBlock(blockChain data.ChainHandler, header data.HeaderHandler, body data.BodyHandler) error
	RevertAccountState()
	RevertStateToBlock(header data.HeaderHandler) error
	CreateNewHeader() data.HeaderHandler
	CreateBlockBody(initialHdrData data.HeaderHandler, haveTime func() bool) (data.BodyHandler, error)
	RestoreBlockIntoPools(header data.HeaderHandler, body data.BodyHandler) error
	ApplyBodyToHeader(hdr data.HeaderHandler, body data.BodyHandler) error
	MarshalizedDataToBroadcast(header data.HeaderHandler, body data.BodyHandler) (map[uint32][]byte, map[string][][]byte, error)
	DecodeBlockBody(dta []byte) data.BodyHandler
	DecodeBlockHeader(dta []byte) data.HeaderHandler
	AddLastNotarizedHdr(shardId uint32, processedHdr data.HeaderHandler)
	SetConsensusData(randomness []byte, round uint64, epoch uint32, shardId uint32)
	IsInterfaceNil() bool
}

// ValidatorStatisticsProcessor is the main interface for validators' consensus participation statistics
type ValidatorStatisticsProcessor interface {
	UpdatePeerState(header data.HeaderHandler) ([]byte, error)
	RevertPeerState(header data.HeaderHandler) error
	RevertPeerStateToSnapshot(snapshot int) error
	IsInterfaceNil() bool
	Commit() ([]byte, error)
}

// HashAccesser interface provides functionality over hashable objects
type HashAccesser interface {
	SetHash([]byte)
	Hash() []byte
}

// Bootstrapper is an interface that defines the behaviour of a struct that is able
// to synchronize the node
type Bootstrapper interface {
	AddSyncStateListener(func(isSyncing bool))
	ShouldSync() bool
	StopSync()
	StartSync()
	SetStatusHandler(handler core.AppStatusHandler) error
	IsInterfaceNil() bool
}

// ForkDetector is an interface that defines the behaviour of a struct that is able
// to detect forks
type ForkDetector interface {
	AddHeader(header data.HeaderHandler, headerHash []byte, state BlockHeaderState, finalHeaders []data.HeaderHandler, finalHeadersHashes [][]byte, isNotarizedShardStuck bool) error
	RemoveHeaders(nonce uint64, hash []byte)
	CheckFork() *ForkInfo
	GetHighestFinalBlockNonce() uint64
	ProbableHighestNonce() uint64
	ResetProbableHighestNonce()
	ResetFork()
	GetNotarizedHeaderHash(nonce uint64) []byte
	IsInterfaceNil() bool
}

// InterceptorsContainer defines an interceptors holder data type with basic functionality
type InterceptorsContainer interface {
	Get(key string) (Interceptor, error)
	Add(key string, val Interceptor) error
	AddMultiple(keys []string, interceptors []Interceptor) error
	Replace(key string, val Interceptor) error
	Remove(key string)
	Len() int
	IsInterfaceNil() bool
}

// InterceptorsContainerFactory defines the functionality to create an interceptors container
type InterceptorsContainerFactory interface {
	Create() (InterceptorsContainer, error)
	IsInterfaceNil() bool
}

// PreProcessorsContainer defines an PreProcessors holder data type with basic functionality
type PreProcessorsContainer interface {
	Get(key block.Type) (PreProcessor, error)
	Add(key block.Type, val PreProcessor) error
	AddMultiple(keys []block.Type, preprocessors []PreProcessor) error
	Replace(key block.Type, val PreProcessor) error
	Remove(key block.Type)
	Len() int
	Keys() []block.Type
	IsInterfaceNil() bool
}

// PreProcessorsContainerFactory defines the functionality to create an PreProcessors container
type PreProcessorsContainerFactory interface {
	Create() (PreProcessorsContainer, error)
	IsInterfaceNil() bool
}

// IntermediateProcessorContainer defines an IntermediateProcessor holder data type with basic functionality
type IntermediateProcessorContainer interface {
	Get(key block.Type) (IntermediateTransactionHandler, error)
	Add(key block.Type, val IntermediateTransactionHandler) error
	AddMultiple(keys []block.Type, preprocessors []IntermediateTransactionHandler) error
	Replace(key block.Type, val IntermediateTransactionHandler) error
	Remove(key block.Type)
	Len() int
	Keys() []block.Type
	IsInterfaceNil() bool
}

// IntermediateProcessorsContainerFactory defines the functionality to create an IntermediateProcessors container
type IntermediateProcessorsContainerFactory interface {
	Create() (IntermediateProcessorContainer, error)
	IsInterfaceNil() bool
}

// VirtualMachinesContainer defines a virtual machine holder data type with basic functionality
type VirtualMachinesContainer interface {
	Get(key []byte) (vmcommon.VMExecutionHandler, error)
	Add(key []byte, val vmcommon.VMExecutionHandler) error
	AddMultiple(keys [][]byte, vms []vmcommon.VMExecutionHandler) error
	Replace(key []byte, val vmcommon.VMExecutionHandler) error
	Remove(key []byte)
	Len() int
	Keys() [][]byte
	IsInterfaceNil() bool
}

// VirtualMachinesContainerFactory defines the functionality to create a virtual machine container
type VirtualMachinesContainerFactory interface {
	Create() (VirtualMachinesContainer, error)
	BlockChainHookImpl() BlockChainHookHandler
	IsInterfaceNil() bool
}

type BlockChainHookHandler interface {
	TemporaryAccountsHandler
	SetCurrentHeader(hdr data.HeaderHandler)
}

// Interceptor defines what a data interceptor should do
// It should also adhere to the p2p.MessageProcessor interface so it can wire to a p2p.Messenger
type Interceptor interface {
	ProcessReceivedMessage(message p2p.MessageP2P, broadcastHandler func(buffToSend []byte)) error
	IsInterfaceNil() bool
}

// TopicHandler defines the functionality needed by structs to manage topics and message processors
type TopicHandler interface {
	HasTopic(name string) bool
	CreateTopic(name string, createChannelForTopic bool) error
	RegisterMessageProcessor(topic string, handler p2p.MessageProcessor) error
	IsInterfaceNil() bool
}

// DataPacker can split a large slice of byte slices in smaller packets
type DataPacker interface {
	PackDataInChunks(data [][]byte, limit int) ([][]byte, error)
	IsInterfaceNil() bool
}

// RequestHandler defines the methods through which request to data can be made
type RequestHandler interface {
	RequestHeaderByNonce(shardId uint32, nonce uint64)
	RequestTransaction(shardId uint32, txHashes [][]byte)
	RequestUnsignedTransactions(destShardID uint32, scrHashes [][]byte)
	RequestRewardTransactions(destShardID uint32, txHashes [][]byte)
	RequestMiniBlock(shardId uint32, miniblockHash []byte)
	RequestHeader(shardId uint32, hash []byte)
	IsInterfaceNil() bool
}

// ArgumentsParser defines the functionality to parse transaction data into arguments and code for smart contracts
type ArgumentsParser interface {
	GetArguments() ([]*big.Int, error)
	GetCode() ([]byte, error)
	GetFunction() (string, error)
	ParseData(data string) error

	CreateDataFromStorageUpdate(storageUpdates []*vmcommon.StorageUpdate) string
	GetStorageUpdates(data string) ([]*vmcommon.StorageUpdate, error)
	IsInterfaceNil() bool
}

// TemporaryAccountsHandler defines the functionality to create temporary accounts and pass to VM.
// This holder will contain usually one account from shard X that calls a SC in shard Y
// so when executing the code in shard Y, this impl will hold an ephemeral copy of the sender account from shard X
type TemporaryAccountsHandler interface {
	AddTempAccount(address []byte, balance *big.Int, nonce uint64)
	CleanTempAccounts()
	TempAccount(address []byte) state.AccountHandler
	IsInterfaceNil() bool
}

// BlockSizeThrottler defines the functionality of adapting the node to the network speed/latency when it should send a
// block to its peers which should be received in a limited time frame
type BlockSizeThrottler interface {
	MaxItemsToAdd() uint32
	Add(round uint64, items uint32)
	Succeed(round uint64)
	ComputeMaxItems()
	IsInterfaceNil() bool
}

// PoolsCleaner define the functionality that is needed for a pools cleaner
type PoolsCleaner interface {
	Clean(duration time.Duration) (bool, error)
	NumRemovedTxs() uint64
	IsInterfaceNil() bool
}

// RewardsHandler will return information about rewards
type RewardsHandler interface {
	RewardsValue() *big.Int
	CommunityPercentage() float64
	LeaderPercentage() float64
	BurnPercentage() float64
	IsInterfaceNil() bool
}

// ValidatorSettingsHandler
type ValidatorSettingsHandler interface {
	UnBoundPeriod() uint64
	StakeValue() *big.Int
	IsInterfaceNil() bool
}

// FeeHandler is able to perform some economics calculation on a provided transaction
type FeeHandler interface {
	MaxGasLimitPerBlock() uint64
	ComputeGasLimit(tx TransactionWithFeeHandler) uint64
	ComputeFee(tx TransactionWithFeeHandler) *big.Int
	CheckValidityTxValues(tx TransactionWithFeeHandler) error
	IsInterfaceNil() bool
}

// TransactionWithFeeHandler represents a transaction structure that has economics variables defined
type TransactionWithFeeHandler interface {
	GetGasLimit() uint64
	GetGasPrice() uint64
	GetData() string
}

// EconomicsAddressesHandler will return information about economics addresses
type EconomicsAddressesHandler interface {
	CommunityAddress() string
	BurnAddress() string
	IsInterfaceNil() bool
}

// SmartContractToProtocolHandler is able to translate data from smart contract state into protocol changes
type SmartContractToProtocolHandler interface {
	UpdateProtocol(body block.Body, nonce uint64) error
	IsInterfaceNil() bool
}

// PeerChangesHandler will create the peer changes data for current block and will verify them
type PeerChangesHandler interface {
	PeerChanges() []block.PeerData
	VerifyPeerChanges(peerChanges []block.PeerData) error
	IsInterfaceNil() bool
}

// MiniBlocksCompacter defines the functionality that is needed for mini blocks compaction and expansion
type MiniBlocksCompacter interface {
	Compact(block.MiniBlockSlice, map[string]data.TransactionHandler) block.MiniBlockSlice
	Expand(block.MiniBlockSlice, map[string]data.TransactionHandler) (block.MiniBlockSlice, error)
	IsInterfaceNil() bool
}

<<<<<<< HEAD
// GasHandler is able to perform some gas calculation
type GasHandler interface {
	InitGasConsumed()
	AddGasConsumed(gasConsumed uint64)
	SetGasConsumed(gasConsumed uint64)
	GetGasConsumed() uint64
	ComputeGasConsumedByMiniBlock(*block.MiniBlock, map[string]data.TransactionHandler) (uint64, uint64, error)
	ComputeGasConsumedInShard(shId uint32, sndShId uint32, rcvShId uint32, gasConsumedInSndSh uint64, gasConsumedInRcvSh uint64) (uint64, error)
	ComputeGasConsumedByTx(txSndShId uint32, txRcvShId uint32, txHandler data.TransactionHandler) (uint64, uint64, error)
	IsMaxGasLimitReached(gasConsumedByTxInSndSh uint64, gasConsumedByTxInRcvSh uint64, gasConsumedByTxInSlfSh uint64, currentGasConsumedByMiniBlockInSndSh uint64, currentGasConsumedByMiniBlockInRcvSh uint64, currentGasConsumedByBlockInSlfSh uint64) bool
=======
// BlackListHandler can determine if a certain key is or not blacklisted
type BlackListHandler interface {
	Add(key string) error
	Has(key string) bool
	IsInterfaceNil() bool
}

// NetworkConnectionWatcher defines a watchdog functionality used to specify if the current node
// is still connected to the rest of the network
type NetworkConnectionWatcher interface {
	IsConnectedToTheNetwork() bool
>>>>>>> 3d2727be
	IsInterfaceNil() bool
}<|MERGE_RESOLUTION|>--- conflicted
+++ resolved
@@ -469,7 +469,20 @@
 	IsInterfaceNil() bool
 }
 
-<<<<<<< HEAD
+// BlackListHandler can determine if a certain key is or not blacklisted
+type BlackListHandler interface {
+	Add(key string) error
+	Has(key string) bool
+	IsInterfaceNil() bool
+}
+
+// NetworkConnectionWatcher defines a watchdog functionality used to specify if the current node
+// is still connected to the rest of the network
+type NetworkConnectionWatcher interface {
+	IsConnectedToTheNetwork() bool
+	IsInterfaceNil() bool
+}
+
 // GasHandler is able to perform some gas calculation
 type GasHandler interface {
 	InitGasConsumed()
@@ -480,18 +493,5 @@
 	ComputeGasConsumedInShard(shId uint32, sndShId uint32, rcvShId uint32, gasConsumedInSndSh uint64, gasConsumedInRcvSh uint64) (uint64, error)
 	ComputeGasConsumedByTx(txSndShId uint32, txRcvShId uint32, txHandler data.TransactionHandler) (uint64, uint64, error)
 	IsMaxGasLimitReached(gasConsumedByTxInSndSh uint64, gasConsumedByTxInRcvSh uint64, gasConsumedByTxInSlfSh uint64, currentGasConsumedByMiniBlockInSndSh uint64, currentGasConsumedByMiniBlockInRcvSh uint64, currentGasConsumedByBlockInSlfSh uint64) bool
-=======
-// BlackListHandler can determine if a certain key is or not blacklisted
-type BlackListHandler interface {
-	Add(key string) error
-	Has(key string) bool
-	IsInterfaceNil() bool
-}
-
-// NetworkConnectionWatcher defines a watchdog functionality used to specify if the current node
-// is still connected to the rest of the network
-type NetworkConnectionWatcher interface {
-	IsConnectedToTheNetwork() bool
->>>>>>> 3d2727be
 	IsInterfaceNil() bool
 }