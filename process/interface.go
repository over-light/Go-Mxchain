--- conflicted
+++ resolved
@@ -66,40 +66,6 @@
 	GetUnderlyingObject() interface{}
 }
 
-<<<<<<< HEAD
-// IntRandomizer interface provides functionality over generating integer numbers
-type IntRandomizer interface {
-	Intn(n int) int
-}
-
-// Resolver defines what a data resolver should do
-type Resolver interface {
-	RequestDataFromHash(hash []byte) error
-	ProcessReceivedMessage(message p2p.MessageP2P) ([]byte, error)
-}
-
-// HeaderResolver defines what a block header resolver should do
-type HeaderResolver interface {
-	Resolver
-	RequestDataFromNonce(nonce uint64) error
-}
-
-// MiniBlocksResolver defines what a mini blocks resolver should do
-type MiniBlocksResolver interface {
-	Resolver
-	RequestDataFromHashArray(hashes [][]byte) error
-	GetMiniBlocks(hashes [][]byte) block.MiniBlockSlice
-}
-
-// TopicResolverSender defines what sending operations are allowed for a topic resolver
-type TopicResolverSender interface {
-	SendOnRequestTopic(rd *RequestData) error
-	Send(buff []byte, peer p2p.PeerID) error
-	TopicRequestSuffix() string
-}
-
-=======
->>>>>>> 0a9dab3f
 // Bootstrapper is an interface that defines the behaviour of a struct that is able
 // to synchronize the node
 type Bootstrapper interface {
@@ -134,7 +100,7 @@
 // Interceptor defines what a data interceptor should do
 // It should also adhere to the p2p.MessageProcessor interface so it can wire to a p2p.Messenger
 type Interceptor interface {
-	ProcessReceivedMessage(message p2p.MessageP2P) ([]byte, error)
+	ProcessReceivedMessage(message p2p.MessageP2P) error
 }
 
 // MessageHandler defines the functionality needed by structs to send data to other peers
