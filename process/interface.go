--- conflicted
+++ resolved
@@ -505,12 +505,8 @@
 type TransactionWithFeeHandler interface {
 	GetGasLimit() uint64
 	GetGasPrice() uint64
-<<<<<<< HEAD
 	GetData() []byte
-=======
-	GetData() string
 	GetRecvAddress() []byte
->>>>>>> 8f4e31af
 }
 
 // EconomicsAddressesHandler will return information about economics addresses
