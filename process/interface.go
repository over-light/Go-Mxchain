--- conflicted
+++ resolved
@@ -636,7 +636,6 @@
 	IsInterfaceNil() bool
 }
 
-<<<<<<< HEAD
 // FloodPreventer defines the behavior of a component that is able to signal that too many events occurred
 // on a provided identifier between Reset calls
 type FloodPreventer interface {
@@ -656,7 +655,9 @@
 // SCQueryService defines how data should be get from a SC account
 type SCQueryService interface {
 	ExecuteQuery(query *SCQuery) (*vmcommon.VMOutput, error)
-=======
+	IsInterfaceNil() bool
+}
+
 // EpochStartDataCreator defines the functionality for node to create epoch start data
 type EpochStartDataCreator interface {
 	CreateEpochStartData() (*block.EpochStart, error)
@@ -675,6 +676,5 @@
 type MiniBlocksResolver interface {
 	GetMiniBlocks(hashes [][]byte) (block.MiniBlockSlice, [][]byte)
 	GetMiniBlocksFromPool(hashes [][]byte) (block.MiniBlockSlice, [][]byte)
->>>>>>> d5b793d8
 	IsInterfaceNil() bool
 }