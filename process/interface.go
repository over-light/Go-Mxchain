package process

import (
	"math/big"
	"time"

	"github.com/ElrondNetwork/elastic-indexer-go/workItems"
	"github.com/ElrondNetwork/elrond-go/core"
	"github.com/ElrondNetwork/elrond-go/core/parsers"
	"github.com/ElrondNetwork/elrond-go/core/statistics"
	"github.com/ElrondNetwork/elrond-go/core/vmcommon"
	"github.com/ElrondNetwork/elrond-go/crypto"
	"github.com/ElrondNetwork/elrond-go/data"
	"github.com/ElrondNetwork/elrond-go/data/block"
	"github.com/ElrondNetwork/elrond-go/data/rewardTx"
	"github.com/ElrondNetwork/elrond-go/data/smartContractResult"
	"github.com/ElrondNetwork/elrond-go/data/state"
	"github.com/ElrondNetwork/elrond-go/data/transaction"
	"github.com/ElrondNetwork/elrond-go/data/typeConverters"
	"github.com/ElrondNetwork/elrond-go/epochStart"
	"github.com/ElrondNetwork/elrond-go/hashing"
	"github.com/ElrondNetwork/elrond-go/marshal"
	"github.com/ElrondNetwork/elrond-go/p2p"
	"github.com/ElrondNetwork/elrond-go/process/block/bootstrapStorage"
	"github.com/ElrondNetwork/elrond-go/process/block/processedMb"
	"github.com/ElrondNetwork/elrond-go/sharding"
	"github.com/ElrondNetwork/elrond-go/storage"
)

// TransactionProcessor is the main interface for transaction execution engine
type TransactionProcessor interface {
	ProcessTransaction(transaction *transaction.Transaction) (vmcommon.ReturnCode, error)
	VerifyTransaction(transaction *transaction.Transaction) error
	IsInterfaceNil() bool
}

// RewardTransactionProcessor is the interface for reward transaction execution engine
type RewardTransactionProcessor interface {
	ProcessRewardTransaction(rewardTx *rewardTx.RewardTx) error
	IsInterfaceNil() bool
}

// RewardTransactionPreProcessor prepares the processing of reward transactions
type RewardTransactionPreProcessor interface {
	AddComputedRewardMiniBlocks(computedRewardMiniblocks block.MiniBlockSlice)
	IsInterfaceNil() bool
}

// SmartContractResultProcessor is the main interface for smart contract result execution engine
type SmartContractResultProcessor interface {
	ProcessSmartContractResult(scr *smartContractResult.SmartContractResult) (vmcommon.ReturnCode, error)
	IsInterfaceNil() bool
}

// TxTypeHandler is an interface to calculate the transaction type
type TxTypeHandler interface {
	ComputeTransactionType(tx data.TransactionHandler) (TransactionType, TransactionType)
	IsInterfaceNil() bool
}

// TxValidator can determine if a provided transaction handler is valid or not from the process point of view
type TxValidator interface {
	CheckTxValidity(txHandler TxValidatorHandler) error
	CheckTxWhiteList(data InterceptedData) error
	IsInterfaceNil() bool
}

// TxValidatorHandler defines the functionality that is needed for a TxValidator to validate a transaction
type TxValidatorHandler interface {
	SenderShardId() uint32
	ReceiverShardId() uint32
	Nonce() uint64
	SenderAddress() []byte
	Fee() *big.Int
}

// TxVersionCheckerHandler defines the functionality that is needed for a TxVersionChecker to validate transaction version
type TxVersionCheckerHandler interface {
	IsSignedWithHash(tx *transaction.Transaction) bool
	CheckTxVersion(tx *transaction.Transaction) error
	IsInterfaceNil() bool
}

// HdrValidatorHandler defines the functionality that is needed for a HdrValidator to validate a header
type HdrValidatorHandler interface {
	Hash() []byte
	HeaderHandler() data.HeaderHandler
}

// HeaderValidator can determine if a provided header handler is valid or not from the process point of view
type HeaderValidator interface {
	HeaderValidForProcessing(headerHandler HdrValidatorHandler) error
	IsInterfaceNil() bool
}

// InterceptedDataFactory can create new instances of InterceptedData
type InterceptedDataFactory interface {
	Create(buff []byte) (InterceptedData, error)
	IsInterfaceNil() bool
}

// InterceptedData represents the interceptor's view of the received data
type InterceptedData interface {
	CheckValidity() error
	IsForCurrentShard() bool
	IsInterfaceNil() bool
	Hash() []byte
	Type() string
	Identifiers() [][]byte
	String() string
}

// InterceptorProcessor further validates and saves received data
type InterceptorProcessor interface {
	Validate(data InterceptedData, fromConnectedPeer core.PeerID) error
	Save(data InterceptedData, fromConnectedPeer core.PeerID, topic string) error
	RegisterHandler(handler func(topic string, hash []byte, data interface{}))
	IsInterfaceNil() bool
}

// InterceptorThrottler can monitor the number of the currently running interceptor go routines
type InterceptorThrottler interface {
	CanProcess() bool
	StartProcessing()
	EndProcessing()
	IsInterfaceNil() bool
}

// TransactionCoordinator is an interface to coordinate transaction processing using multiple processors
type TransactionCoordinator interface {
	RequestMiniBlocks(header data.HeaderHandler)
	RequestBlockTransactions(body *block.Body)
	IsDataPreparedForProcessing(haveTime func() time.Duration) error

	SaveTxsToStorage(body *block.Body) error
	RestoreBlockDataFromStorage(body *block.Body) (int, error)
	RemoveBlockDataFromPool(body *block.Body) error
	RemoveTxsFromPool(body *block.Body) error

	ProcessBlockTransaction(body *block.Body, haveTime func() time.Duration) error

	CreateBlockStarted()
	CreateMbsAndProcessCrossShardTransactionsDstMe(
		header data.HeaderHandler,
		processedMiniBlocksHashes map[string]struct{},

		haveTime func() bool,
	) (block.MiniBlockSlice, uint32, bool, error)
	CreateMbsAndProcessTransactionsFromMe(haveTime func() bool) block.MiniBlockSlice
	CreatePostProcessMiniBlocks() block.MiniBlockSlice
	CreateMarshalizedData(body *block.Body) map[string][][]byte
	GetAllCurrentUsedTxs(blockType block.Type) map[string]data.TransactionHandler

	CreateReceiptsHash() ([]byte, error)
	VerifyCreatedBlockTransactions(hdr data.HeaderHandler, body *block.Body) error
	CreateMarshalizedReceipts() ([]byte, error)
	VerifyCreatedMiniBlocks(hdr data.HeaderHandler, body *block.Body) error
	IsInterfaceNil() bool
}

// SmartContractProcessor is the main interface for the smart contract caller engine
type SmartContractProcessor interface {
	ExecuteSmartContractTransaction(tx data.TransactionHandler, acntSrc, acntDst state.UserAccountHandler) (vmcommon.ReturnCode, error)
	ExecuteBuiltInFunction(tx data.TransactionHandler, acntSrc, acntDst state.UserAccountHandler) (vmcommon.ReturnCode, error)
	DeploySmartContract(tx data.TransactionHandler, acntSrc state.UserAccountHandler) (vmcommon.ReturnCode, error)
	ProcessIfError(acntSnd state.UserAccountHandler, txHash []byte, tx data.TransactionHandler, returnCode string, returnMessage []byte, snapshot int, gasLocked uint64) error
	IsPayable(address []byte) (bool, error)
	IsInterfaceNil() bool
}

// IntermediateTransactionHandler handles transactions which are not resolved in only one step
type IntermediateTransactionHandler interface {
	AddIntermediateTransactions(txs []data.TransactionHandler) error
	GetNumOfCrossInterMbsAndTxs() (int, int)
	CreateAllInterMiniBlocks() []*block.MiniBlock
	VerifyInterMiniBlocks(body *block.Body) error
	SaveCurrentIntermediateTxToStorage() error
	GetAllCurrentFinishedTxs() map[string]data.TransactionHandler
	CreateBlockStarted()
	GetCreatedInShardMiniBlock() *block.MiniBlock
	RemoveProcessedResultsFor(txHashes [][]byte)
	IsInterfaceNil() bool
}

// DataMarshalizer defines the behavior of a structure that is able to marshalize containing data
type DataMarshalizer interface {
	CreateMarshalizedData(txHashes [][]byte) ([][]byte, error)
}

// TransactionVerifier interface validates if the transaction is good and if it should be processed
type TransactionVerifier interface {
	IsTransactionValid(tx data.TransactionHandler) error
}

// TransactionFeeHandler processes the transaction fee
type TransactionFeeHandler interface {
	CreateBlockStarted()
	GetAccumulatedFees() *big.Int
	GetDeveloperFees() *big.Int
	ProcessTransactionFee(cost *big.Int, devFee *big.Int, txHash []byte)
	RevertFees(txHashes [][]byte)
	IsInterfaceNil() bool
}

// PreProcessor is an interface used to prepare and process transaction data
type PreProcessor interface {
	CreateBlockStarted()
	IsDataPrepared(requestedTxs int, haveTime func() time.Duration) error

	RemoveBlockDataFromPools(body *block.Body, miniBlockPool storage.Cacher) error
	RemoveTxsFromPools(body *block.Body) error
	RestoreBlockDataIntoPools(body *block.Body, miniBlockPool storage.Cacher) (int, error)
	SaveTxsToStorage(body *block.Body) error

	ProcessBlockTransactions(body *block.Body, haveTime func() bool) error
	RequestBlockTransactions(body *block.Body) int

	RequestTransactionsForMiniBlock(miniBlock *block.MiniBlock) int
	ProcessMiniBlock(miniBlock *block.MiniBlock, haveTime func() bool, getNumOfCrossInterMbsAndTxs func() (int, int)) ([][]byte, int, error)
	CreateAndProcessMiniBlocks(haveTime func() bool) (block.MiniBlockSlice, error)

	GetAllCurrentUsedTxs() map[string]data.TransactionHandler
	IsInterfaceNil() bool
}

// BlockProcessor is the main interface for block execution engine
type BlockProcessor interface {
	ProcessBlock(header data.HeaderHandler, body data.BodyHandler, haveTime func() time.Duration) error
	ProcessScheduledBlock(header data.HeaderHandler, body data.BodyHandler, haveTime func() time.Duration) error
	CommitBlock(header data.HeaderHandler, body data.BodyHandler) error
	RevertAccountState(header data.HeaderHandler)
	PruneStateOnRollback(currHeader data.HeaderHandler, prevHeader data.HeaderHandler)
	RevertStateToBlock(header data.HeaderHandler) error
	CreateNewHeader(round uint64, nonce uint64) data.HeaderHandler
	RestoreBlockIntoPools(header data.HeaderHandler, body data.BodyHandler) error
	CreateBlock(initialHdr data.HeaderHandler, haveTime func() bool) (data.HeaderHandler, data.BodyHandler, error)
	ApplyProcessedMiniBlocks(processedMiniBlocks *processedMb.ProcessedMiniBlockTracker)
	MarshalizedDataToBroadcast(header data.HeaderHandler, body data.BodyHandler) (map[uint32][]byte, map[string][][]byte, error)
	DecodeBlockBody(dta []byte) data.BodyHandler
	DecodeBlockHeader(dta []byte) data.HeaderHandler
	SetNumProcessedObj(numObj uint64)
	IsInterfaceNil() bool
	Close() error
}

// ValidatorStatisticsProcessor is the main interface for validators' consensus participation statistics
type ValidatorStatisticsProcessor interface {
	UpdatePeerState(header data.HeaderHandler, cache map[string]data.HeaderHandler) ([]byte, error)
	RevertPeerState(header data.HeaderHandler) error
	Process(shardValidatorInfo data.ShardValidatorInfoHandler) error
	IsInterfaceNil() bool
	RootHash() ([]byte, error)
	ResetValidatorStatisticsAtNewEpoch(vInfos map[uint32][]*state.ValidatorInfo) error
	GetValidatorInfoForRootHash(rootHash []byte) (map[uint32][]*state.ValidatorInfo, error)
	ProcessRatingsEndOfEpoch(validatorInfos map[uint32][]*state.ValidatorInfo, epoch uint32) error
	Commit() ([]byte, error)
	DisplayRatings(epoch uint32)
	SetLastFinalizedRootHash([]byte)
	LastFinalizedRootHash() []byte
	PeerAccountToValidatorInfo(peerAccount state.PeerAccountHandler) *state.ValidatorInfo
	SaveNodesCoordinatorUpdates(epoch uint32) (bool, error)
}

// TransactionLogProcessor is the main interface for saving logs generated by smart contract calls
type TransactionLogProcessor interface {
	GetLog(txHash []byte) (data.LogHandler, error)
	SaveLog(txHash []byte, tx data.TransactionHandler, vmLogs []*vmcommon.LogEntry) error
	IsInterfaceNil() bool
}

// TransactionLogProcessorDatabase is interface the  for saving logs also in RAM
type TransactionLogProcessorDatabase interface {
	GetLogFromCache(txHash []byte) (data.LogHandler, bool)
	EnableLogToBeSavedInCache()
	Clean()
	IsInterfaceNil() bool
}

// ValidatorsProvider is the main interface for validators' provider
type ValidatorsProvider interface {
	GetLatestValidators() map[string]*state.ValidatorApiResponse
	IsInterfaceNil() bool
	Close() error
}

// Checker provides functionality to checks the integrity and validity of a data structure
type Checker interface {
	// IntegrityAndValidity does both validity and integrity checks on the data structure
	IntegrityAndValidity(coordinator sharding.Coordinator) error
	// Integrity checks only the integrity of the data
	Integrity(coordinator sharding.Coordinator) error
	// IsInterfaceNil returns true if there is no value under the interface
	IsInterfaceNil() bool
}

// HeaderConstructionValidator provides functionality to verify header construction
type HeaderConstructionValidator interface {
	IsHeaderConstructionValid(currHdr, prevHdr data.HeaderHandler) error
	IsInterfaceNil() bool
}

// SigVerifier provides functionality to verify a signature of a signed data structure that holds also the verifying parameters
type SigVerifier interface {
	VerifySig() error
}

// SignedDataValidator provides functionality to check the validity and signature of a data structure
type SignedDataValidator interface {
	SigVerifier
	Checker
}

// HashAccesser interface provides functionality over hashable objects
type HashAccesser interface {
	SetHash([]byte)
	Hash() []byte
}

// Bootstrapper is an interface that defines the behaviour of a struct that is able
// to synchronize the node
type Bootstrapper interface {
	Close() error
	AddSyncStateListener(func(isSyncing bool))
	GetNodeState() core.NodeState
	StartSyncingBlocks()
	IsInterfaceNil() bool
}

// ForkDetector is an interface that defines the behaviour of a struct that is able
// to detect forks
type ForkDetector interface {
	AddHeader(header data.HeaderHandler, headerHash []byte, state BlockHeaderState, selfNotarizedHeaders []data.HeaderHandler, selfNotarizedHeadersHashes [][]byte) error
	RemoveHeader(nonce uint64, hash []byte)
	CheckFork() *ForkInfo
	GetHighestFinalBlockNonce() uint64
	GetHighestFinalBlockHash() []byte
	ProbableHighestNonce() uint64
	ResetFork()
	SetRollBackNonce(nonce uint64)
	RestoreToGenesis()
	GetNotarizedHeaderHash(nonce uint64) []byte
	ResetProbableHighestNonce()
	SetFinalToLastCheckpoint()
	IsInterfaceNil() bool
}

// InterceptorsContainer defines an interceptors holder data type with basic functionality
type InterceptorsContainer interface {
	Get(key string) (Interceptor, error)
	Add(key string, val Interceptor) error
	AddMultiple(keys []string, interceptors []Interceptor) error
	Replace(key string, val Interceptor) error
	Remove(key string)
	Len() int
	Iterate(handler func(key string, interceptor Interceptor) bool)
	IsInterfaceNil() bool
}

// InterceptorsContainerFactory defines the functionality to create an interceptors container
type InterceptorsContainerFactory interface {
	Create() (InterceptorsContainer, error)
	IsInterfaceNil() bool
}

// PreProcessorsContainer defines an PreProcessors holder data type with basic functionality
type PreProcessorsContainer interface {
	Get(key block.Type) (PreProcessor, error)
	Add(key block.Type, val PreProcessor) error
	AddMultiple(keys []block.Type, preprocessors []PreProcessor) error
	Replace(key block.Type, val PreProcessor) error
	Remove(key block.Type)
	Len() int
	Keys() []block.Type
	IsInterfaceNil() bool
}

// PreProcessorsContainerFactory defines the functionality to create an PreProcessors container
type PreProcessorsContainerFactory interface {
	Create() (PreProcessorsContainer, error)
	IsInterfaceNil() bool
}

// IntermediateProcessorContainer defines an IntermediateProcessor holder data type with basic functionality
type IntermediateProcessorContainer interface {
	Get(key block.Type) (IntermediateTransactionHandler, error)
	Add(key block.Type, val IntermediateTransactionHandler) error
	AddMultiple(keys []block.Type, preprocessors []IntermediateTransactionHandler) error
	Replace(key block.Type, val IntermediateTransactionHandler) error
	Remove(key block.Type)
	Len() int
	Keys() []block.Type
	IsInterfaceNil() bool
}

// IntermediateProcessorsContainerFactory defines the functionality to create an IntermediateProcessors container
type IntermediateProcessorsContainerFactory interface {
	Create() (IntermediateProcessorContainer, error)
	IsInterfaceNil() bool
}

// VirtualMachinesContainer defines a virtual machine holder data type with basic functionality
type VirtualMachinesContainer interface {
	Close() error
	Get(key []byte) (vmcommon.VMExecutionHandler, error)
	Add(key []byte, val vmcommon.VMExecutionHandler) error
	AddMultiple(keys [][]byte, vms []vmcommon.VMExecutionHandler) error
	Replace(key []byte, val vmcommon.VMExecutionHandler) error
	Remove(key []byte)
	Len() int
	Keys() [][]byte
	IsInterfaceNil() bool
}

// VirtualMachinesContainerFactory defines the functionality to create a virtual machine container
type VirtualMachinesContainerFactory interface {
	Create() (VirtualMachinesContainer, error)
	Close() error
	BlockChainHookImpl() BlockChainHookHandler
	IsInterfaceNil() bool
}

// EpochStartTriggerHandler defines that actions which are needed by processor for start of epoch
type EpochStartTriggerHandler interface {
	Update(round uint64, nonce uint64)
	IsEpochStart() bool
	Epoch() uint32
	MetaEpoch() uint32
	EpochStartRound() uint64
	SetProcessed(header data.HeaderHandler, body data.BodyHandler)
	RevertStateToBlock(header data.HeaderHandler) error
	EpochStartMetaHdrHash() []byte
	GetSavedStateKey() []byte
	LoadState(key []byte) error
	IsInterfaceNil() bool
	SetFinalityAttestingRound(round uint64)
	EpochFinalityAttestingRound() uint64
	RequestEpochStartIfNeeded(interceptedHeader data.HeaderHandler)
}

// EpochBootstrapper defines the actions needed by bootstrapper
type EpochBootstrapper interface {
	SetCurrentEpochStartRound(round uint64)
	IsInterfaceNil() bool
}

// PendingMiniBlocksHandler is an interface to keep unfinalized miniblocks
type PendingMiniBlocksHandler interface {
	AddProcessedHeader(handler data.HeaderHandler) error
	RevertHeader(handler data.HeaderHandler) error
	GetPendingMiniBlocks(shardID uint32) [][]byte
	SetPendingMiniBlocks(shardID uint32, mbHashes [][]byte)
	IsInterfaceNil() bool
}

// BlockChainHookHandler defines the actions which should be performed by implementation
type BlockChainHookHandler interface {
	IsPayable(address []byte) (bool, error)
	SetCurrentHeader(hdr data.HeaderHandler)
	GetBuiltInFunctions() BuiltInFunctionContainer
	NewAddress(creatorAddress []byte, creatorNonce uint64, vmType []byte) ([]byte, error)
	DeleteCompiledCode(codeHash []byte)
	IsInterfaceNil() bool
}

// Interceptor defines what a data interceptor should do
// It should also adhere to the p2p.MessageProcessor interface so it can wire to a p2p.Messenger
type Interceptor interface {
	ProcessReceivedMessage(message p2p.MessageP2P, fromConnectedPeer core.PeerID) error
	SetInterceptedDebugHandler(handler InterceptedDebugger) error
	RegisterHandler(handler func(topic string, hash []byte, data interface{}))
	IsInterfaceNil() bool
}

// TopicHandler defines the functionality needed by structs to manage topics and message processors
type TopicHandler interface {
	HasTopic(name string) bool
	CreateTopic(name string, createChannelForTopic bool) error
	RegisterMessageProcessor(topic string, handler p2p.MessageProcessor) error
	ID() core.PeerID
	IsInterfaceNil() bool
}

// DataPacker can split a large slice of byte slices in smaller packets
type DataPacker interface {
	PackDataInChunks(data [][]byte, limit int) ([][]byte, error)
	IsInterfaceNil() bool
}

// RequestHandler defines the methods through which request to data can be made
type RequestHandler interface {
	SetEpoch(epoch uint32)
	RequestShardHeader(shardID uint32, hash []byte)
	RequestMetaHeader(hash []byte)
	RequestMetaHeaderByNonce(nonce uint64)
	RequestShardHeaderByNonce(shardID uint32, nonce uint64)
	RequestTransaction(destShardID uint32, txHashes [][]byte)
	RequestUnsignedTransactions(destShardID uint32, scrHashes [][]byte)
	RequestRewardTransactions(destShardID uint32, txHashes [][]byte)
	RequestMiniBlock(destShardID uint32, miniblockHash []byte)
	RequestMiniBlocks(destShardID uint32, miniblocksHashes [][]byte)
	RequestTrieNodes(destShardID uint32, hashes [][]byte, topic string)
	RequestStartOfEpochMetaBlock(epoch uint32)
	RequestInterval() time.Duration
	SetNumPeersToQuery(key string, intra int, cross int) error
	GetNumPeersToQuery(key string) (int, int, error)
	IsInterfaceNil() bool
}

// CallArgumentsParser defines the functionality to parse transaction data into call arguments
type CallArgumentsParser interface {
	ParseData(data string) (string, [][]byte, error)
	IsInterfaceNil() bool
}

// DeployArgumentsParser defines the functionality to parse transaction data into call arguments
type DeployArgumentsParser interface {
	ParseData(data string) (*parsers.DeployArgs, error)
	IsInterfaceNil() bool
}

// StorageArgumentsParser defines the functionality to parse transaction data into call arguments
type StorageArgumentsParser interface {
	CreateDataFromStorageUpdate(storageUpdates []*vmcommon.StorageUpdate) string
	GetStorageUpdates(data string) ([]*vmcommon.StorageUpdate, error)
	IsInterfaceNil() bool
}

// ArgumentsParser defines the functionality to parse transaction data into arguments and code for smart contracts
type ArgumentsParser interface {
	ParseCallData(data string) (string, [][]byte, error)
	ParseDeployData(data string) (*parsers.DeployArgs, error)

	CreateDataFromStorageUpdate(storageUpdates []*vmcommon.StorageUpdate) string
	GetStorageUpdates(data string) ([]*vmcommon.StorageUpdate, error)
	IsInterfaceNil() bool
}

// BlockSizeThrottler defines the functionality of adapting the node to the network speed/latency when it should send a
// block to its peers which should be received in a limited time frame
type BlockSizeThrottler interface {
	GetCurrentMaxSize() uint32
	Add(round uint64, size uint32)
	Succeed(round uint64)
	ComputeCurrentMaxSize()
	IsInterfaceNil() bool
}

type rewardsHandler interface {
	LeaderPercentage() float64
	ProtocolSustainabilityPercentage() float64
	ProtocolSustainabilityAddress() string
	MinInflationRate() float64
	MaxInflationRate(year uint32) float64
	RewardsTopUpGradientPoint() *big.Int
	RewardsTopUpFactor() float64
}

// RewardsHandler will return information about rewards
type RewardsHandler interface {
	rewardsHandler
	IsInterfaceNil() bool
}

// EndOfEpochEconomics defines the functionality that is needed to compute end of epoch economics data
type EndOfEpochEconomics interface {
	ComputeEndOfEpochEconomics(metaBlock *block.MetaBlock) (*block.Economics, error)
	VerifyRewardsPerBlock(metaBlock *block.MetaBlock, correctedProtocolSustainability *big.Int, computedEconomics *block.Economics) error
	IsInterfaceNil() bool
}

type feeHandler interface {
	GenesisTotalSupply() *big.Int
	DeveloperPercentage() float64
	GasPerDataByte() uint64
	MaxGasLimitPerBlock(shardID uint32) uint64
	ComputeGasLimit(tx TransactionWithFeeHandler) uint64
	ComputeMoveBalanceFee(tx TransactionWithFeeHandler) *big.Int
	ComputeTxFee(tx TransactionWithFeeHandler) *big.Int
	CheckValidityTxValues(tx TransactionWithFeeHandler) error
	ComputeFeeForProcessing(tx TransactionWithFeeHandler, gasToUse uint64) *big.Int
	MinGasPrice() uint64
	GasPriceModifier() float64
	MinGasLimit() uint64
	SplitTxGasInCategories(tx TransactionWithFeeHandler) (uint64, uint64)
	GasPriceForProcessing(tx TransactionWithFeeHandler) uint64
	GasPriceForMove(tx TransactionWithFeeHandler) uint64
	MinGasPriceForProcessing() uint64
	ComputeGasUsedAndFeeBasedOnRefundValue(tx TransactionWithFeeHandler, refundValue *big.Int) (uint64, *big.Int)
	ComputeTxFeeBasedOnGasUsed(tx TransactionWithFeeHandler, gasUsed uint64) *big.Int
}

// TxGasHandler handles a transaction gas and gas cost
type TxGasHandler interface {
	SplitTxGasInCategories(tx TransactionWithFeeHandler) (uint64, uint64)
	GasPriceForProcessing(tx TransactionWithFeeHandler) uint64
	GasPriceForMove(tx TransactionWithFeeHandler) uint64
	MinGasPrice() uint64
	ComputeFeeForProcessing(tx TransactionWithFeeHandler, gasToUse uint64) *big.Int
	GasPriceModifier() float64
	MinGasLimit() uint64
	MinGasPriceForProcessing() uint64
	IsInterfaceNil() bool
}

// TransactionFeeCalculator is able to calculated fee of a transaction
type TransactionFeeCalculator interface {
	ComputeGasUsedAndFeeBasedOnRefundValue(tx TransactionWithFeeHandler, refundValue *big.Int) (uint64, *big.Int)
	ComputeTxFeeBasedOnGasUsed(tx TransactionWithFeeHandler, gasUsed uint64) *big.Int
	ComputeGasLimit(tx TransactionWithFeeHandler) uint64
	MinGasLimit() uint64
	IsInterfaceNil() bool
}

// FeeHandler is able to perform some economics calculation on a provided transaction
type FeeHandler interface {
	feeHandler
	IsInterfaceNil() bool
}

// EconomicsDataHandler provides some economics related computation and read access to economics data
type EconomicsDataHandler interface {
	rewardsHandler
	feeHandler
	IsInterfaceNil() bool
}

// TransactionWithFeeHandler represents a transaction structure that has economics variables defined
type TransactionWithFeeHandler interface {
	GetGasLimit() uint64
	GetGasPrice() uint64
	GetData() []byte
	GetRcvAddr() []byte
	GetValue() *big.Int
}

// SmartContractToProtocolHandler is able to translate data from smart contract state into protocol changes
type SmartContractToProtocolHandler interface {
	UpdateProtocol(body *block.Body, nonce uint64) error
	IsInterfaceNil() bool
}

// PeerChangesHandler will create the peer changes data for current block and will verify them
type PeerChangesHandler interface {
	PeerChanges() []block.PeerData
	VerifyPeerChanges(peerChanges []block.PeerData) error
	IsInterfaceNil() bool
}

// TimeCacher defines the cache that can keep a record for a bounded time
type TimeCacher interface {
	Add(key string) error
	Upsert(key string, span time.Duration) error
	Has(key string) bool
	Sweep()
	Len() int
	IsInterfaceNil() bool
}

// PeerBlackListCacher can determine if a certain peer id is or not blacklisted
type PeerBlackListCacher interface {
	Upsert(pid core.PeerID, span time.Duration) error
	Has(pid core.PeerID) bool
	Sweep()
	IsInterfaceNil() bool
}

// PeerShardMapper can return the public key of a provided peer ID
type PeerShardMapper interface {
	GetPeerInfo(pid core.PeerID) core.P2PPeerInfo
	IsInterfaceNil() bool
}

// NetworkShardingCollector defines the updating methods used by the network sharding component
type NetworkShardingCollector interface {
	UpdatePeerIdPublicKey(pid core.PeerID, pk []byte)
	UpdatePublicKeyShardId(pk []byte, shardId uint32)
	UpdatePeerIdShardId(pid core.PeerID, shardId uint32)
	GetPeerInfo(pid core.PeerID) core.P2PPeerInfo
	IsInterfaceNil() bool
}

// NetworkConnectionWatcher defines a watchdog functionality used to specify if the current node
// is still connected to the rest of the network
type NetworkConnectionWatcher interface {
	IsConnectedToTheNetwork() bool
	IsInterfaceNil() bool
}

// SCQuery represents a prepared query for executing a function of the smart contract
type SCQuery struct {
	ScAddress  []byte
	FuncName   string
	CallerAddr []byte
	CallValue  *big.Int
	Arguments  [][]byte
}

// GasHandler is able to perform some gas calculation
type GasHandler interface {
	Init()
	SetGasConsumed(gasConsumed uint64, hash []byte)
	SetGasRefunded(gasRefunded uint64, hash []byte)
	GasConsumed(hash []byte) uint64
	GasRefunded(hash []byte) uint64
	TotalGasConsumed() uint64
	TotalGasRefunded() uint64
	RemoveGasConsumed(hashes [][]byte)
	RemoveGasRefunded(hashes [][]byte)
	ComputeGasConsumedByMiniBlock(*block.MiniBlock, map[string]data.TransactionHandler) (uint64, uint64, error)
	ComputeGasConsumedByTx(txSenderShardId uint32, txReceiverShardId uint32, txHandler data.TransactionHandler) (uint64, uint64, error)
	IsInterfaceNil() bool
}

// BootStorer is the interface needed by bootstrapper to read/write data in storage
type BootStorer interface {
	SaveLastRound(round int64) error
	Put(round int64, bootData bootstrapStorage.BootstrapData) error
	Get(round int64) (bootstrapStorage.BootstrapData, error)
	GetHighestRound() int64
	IsInterfaceNil() bool
}

// BootstrapperFromStorage is the interface needed by boot component to load data from storage
type BootstrapperFromStorage interface {
	LoadFromStorage() error
	GetHighestBlockNonce() uint64
	IsInterfaceNil() bool
}

// RequestBlockBodyHandler is the interface needed by process block
type RequestBlockBodyHandler interface {
	GetBlockBodyFromPool(headerHandler data.HeaderHandler) (data.BodyHandler, error)
}

// InterceptedHeaderSigVerifier is the interface needed at interceptors level to check that a header's signature is correct
type InterceptedHeaderSigVerifier interface {
	VerifyRandSeedAndLeaderSignature(header data.HeaderHandler) error
	VerifyRandSeed(header data.HeaderHandler) error
	VerifyLeaderSignature(header data.HeaderHandler) error
	VerifySignature(header data.HeaderHandler) error
	IsInterfaceNil() bool
}

// HeaderIntegrityVerifier encapsulates methods useful to check that a header's integrity is correct
type HeaderIntegrityVerifier interface {
	Verify(header data.HeaderHandler) error
	GetVersion(epoch uint32) string
	IsInterfaceNil() bool
}

// BlockTracker defines the functionality for node to track the blocks which are received from network
type BlockTracker interface {
	AddCrossNotarizedHeader(shradID uint32, crossNotarizedHeader data.HeaderHandler, crossNotarizedHeaderHash []byte)
	AddSelfNotarizedHeader(shardID uint32, selfNotarizedHeader data.HeaderHandler, selfNotarizedHeaderHash []byte)
	AddTrackedHeader(header data.HeaderHandler, hash []byte)
	CheckBlockAgainstFinal(headerHandler data.HeaderHandler) error
	CheckBlockAgainstRoundHandler(headerHandler data.HeaderHandler) error
	CheckBlockAgainstWhitelist(interceptedData InterceptedData) bool
	CleanupHeadersBehindNonce(shardID uint32, selfNotarizedNonce uint64, crossNotarizedNonce uint64)
	CleanupInvalidCrossHeaders(metaNewEpoch uint32, metaRoundAttestingEpoch uint64)
	ComputeLongestChain(shardID uint32, header data.HeaderHandler) ([]data.HeaderHandler, [][]byte)
	ComputeLongestMetaChainFromLastNotarized() ([]data.HeaderHandler, [][]byte, error)
	ComputeLongestShardsChainsFromLastNotarized() ([]data.HeaderHandler, [][]byte, map[uint32][]data.HeaderHandler, error)
	DisplayTrackedHeaders()
	GetCrossNotarizedHeader(shardID uint32, offset uint64) (data.HeaderHandler, []byte, error)
	GetLastCrossNotarizedHeader(shardID uint32) (data.HeaderHandler, []byte, error)
	GetLastCrossNotarizedHeadersForAllShards() (map[uint32]data.HeaderHandler, error)
	GetLastSelfNotarizedHeader(shardID uint32) (data.HeaderHandler, []byte, error)
	GetSelfNotarizedHeader(shardID uint32, offset uint64) (data.HeaderHandler, []byte, error)
	GetTrackedHeaders(shardID uint32) ([]data.HeaderHandler, [][]byte)
	GetTrackedHeadersForAllShards() map[uint32][]data.HeaderHandler
	GetTrackedHeadersWithNonce(shardID uint32, nonce uint64) ([]data.HeaderHandler, [][]byte)
	IsShardStuck(shardID uint32) bool
	RegisterCrossNotarizedHeadersHandler(func(shardID uint32, headers []data.HeaderHandler, headersHashes [][]byte))
	RegisterSelfNotarizedFromCrossHeadersHandler(func(shardID uint32, headers []data.HeaderHandler, headersHashes [][]byte))
	RegisterSelfNotarizedHeadersHandler(func(shardID uint32, headers []data.HeaderHandler, headersHashes [][]byte))
	RegisterFinalMetachainHeadersHandler(func(shardID uint32, headers []data.HeaderHandler, headersHashes [][]byte))
	RemoveLastNotarizedHeaders()
	RestoreToGenesis()
	ShouldAddHeader(headerHandler data.HeaderHandler) bool
	IsInterfaceNil() bool
}

// FloodPreventer defines the behavior of a component that is able to signal that too many events occurred
// on a provided identifier between Reset calls
type FloodPreventer interface {
	IncreaseLoad(pid core.PeerID, size uint64) error
	ApplyConsensusSize(size int)
	Reset()
	IsInterfaceNil() bool
}

// TopicFloodPreventer defines the behavior of a component that is able to signal that too many events occurred
// on a provided identifier between Reset calls, on a given topic
type TopicFloodPreventer interface {
	IncreaseLoad(pid core.PeerID, topic string, numMessages uint32) error
	ResetForTopic(topic string)
	ResetForNotRegisteredTopics()
	SetMaxMessagesForTopic(topic string, maxNum uint32)
	IsInterfaceNil() bool
}

// P2PAntifloodHandler defines the behavior of a component able to signal that the system is too busy (or flooded) processing
// p2p messages
type P2PAntifloodHandler interface {
	CanProcessMessage(message p2p.MessageP2P, fromConnectedPeer core.PeerID) error
	CanProcessMessagesOnTopic(pid core.PeerID, topic string, numMessages uint32, totalSize uint64, sequence []byte) error
	ApplyConsensusSize(size int)
	SetDebugger(debugger AntifloodDebugger) error
	BlacklistPeer(peer core.PeerID, reason string, duration time.Duration)
	IsOriginatorEligibleForTopic(pid core.PeerID, topic string) error
	IsInterfaceNil() bool
	Close() error
}

// PeerValidatorMapper can determine the peer info from a peer id
type PeerValidatorMapper interface {
	GetPeerInfo(pid core.PeerID) core.P2PPeerInfo
	IsInterfaceNil() bool
}

// SCQueryService defines how data should be get from a SC account
type SCQueryService interface {
	ExecuteQuery(query *SCQuery) (*vmcommon.VMOutput, error)
	ComputeScCallGasLimit(tx *transaction.Transaction) (uint64, error)
	IsInterfaceNil() bool
}

// EpochStartDataCreator defines the functionality for node to create epoch start data
type EpochStartDataCreator interface {
	CreateEpochStartData() (*block.EpochStart, error)
	VerifyEpochStartDataForMetablock(metaBlock *block.MetaBlock) error
	IsInterfaceNil() bool
}

// RewardsCreator defines the functionality for the metachain to create rewards at end of epoch
type RewardsCreator interface {
	CreateRewardsMiniBlocks(
		metaBlock *block.MetaBlock, validatorsInfo map[uint32][]*state.ValidatorInfo, computedEconomics *block.Economics,
	) (block.MiniBlockSlice, error)
	VerifyRewardsMiniBlocks(
		metaBlock *block.MetaBlock, validatorsInfo map[uint32][]*state.ValidatorInfo, computedEconomics *block.Economics,
	) error
	GetProtocolSustainabilityRewards() *big.Int
	GetLocalTxCache() epochStart.TransactionCacher
	CreateMarshalizedData(body *block.Body) map[string][][]byte
	GetRewardsTxs(body *block.Body) map[string]data.TransactionHandler
	SaveTxBlockToStorage(metaBlock *block.MetaBlock, body *block.Body)
	DeleteTxsFromStorage(metaBlock *block.MetaBlock, body *block.Body)
	RemoveBlockDataFromPools(metaBlock *block.MetaBlock, body *block.Body)
	IsInterfaceNil() bool
}

// EpochStartValidatorInfoCreator defines the functionality for the metachain to create validator statistics at end of epoch
type EpochStartValidatorInfoCreator interface {
	CreateValidatorInfoMiniBlocks(validatorInfo map[uint32][]*state.ValidatorInfo) (block.MiniBlockSlice, error)
	VerifyValidatorInfoMiniBlocks(miniblocks []*block.MiniBlock, validatorsInfo map[uint32][]*state.ValidatorInfo) error
	SaveValidatorInfoBlocksToStorage(metaBlock *block.MetaBlock, body *block.Body)
	DeleteValidatorInfoBlocksFromStorage(metaBlock *block.MetaBlock)
	RemoveBlockDataFromPools(metaBlock *block.MetaBlock, body *block.Body)
	IsInterfaceNil() bool
}

// EpochStartSystemSCProcessor defines the functionality for the metachain to process system smart contract and end of epoch
type EpochStartSystemSCProcessor interface {
	ProcessSystemSmartContract(validatorInfos map[uint32][]*state.ValidatorInfo, nonce uint64, epoch uint32) error
	ProcessDelegationRewards(
		miniBlocks block.MiniBlockSlice,
		rewardTxs epochStart.TransactionCacher,
	) error
	ToggleUnStakeUnBond(value bool) error
	IsInterfaceNil() bool
}

// ValidityAttester is able to manage the valid blocks
type ValidityAttester interface {
	CheckBlockAgainstFinal(headerHandler data.HeaderHandler) error
	CheckBlockAgainstRoundHandler(headerHandler data.HeaderHandler) error
	CheckBlockAgainstWhitelist(interceptedData InterceptedData) bool
	IsInterfaceNil() bool
}

// MiniBlockProvider defines what a miniblock data provider should do
type MiniBlockProvider interface {
	GetMiniBlocks(hashes [][]byte) ([]*block.MiniblockAndHash, [][]byte)
	GetMiniBlocksFromPool(hashes [][]byte) ([]*block.MiniblockAndHash, [][]byte)
	IsInterfaceNil() bool
}

// BuiltinFunction defines the methods for the built-in protocol smart contract functions
type BuiltinFunction interface {
	ProcessBuiltinFunction(acntSnd, acntDst state.UserAccountHandler, vmInput *vmcommon.ContractCallInput) (*vmcommon.VMOutput, error)
	SetNewGasConfig(gasCost *GasCost)
	IsInterfaceNil() bool
}

// BuiltInFunctionContainer defines the methods for the built-in protocol container
type BuiltInFunctionContainer interface {
	Get(key string) (BuiltinFunction, error)
	Add(key string, function BuiltinFunction) error
	Replace(key string, function BuiltinFunction) error
	Remove(key string)
	Len() int
	Keys() map[string]struct{}
	IsInterfaceNil() bool
}

// RoundTimeDurationHandler defines the methods to get the time duration of a round
type RoundTimeDurationHandler interface {
	TimeDuration() time.Duration
	IsInterfaceNil() bool
}

// RoundHandler defines the actions which should be handled by a round implementation
type RoundHandler interface {
	Index() int64
	IsInterfaceNil() bool
}

// SelectionChance defines the actions which should be handled by a round implementation
type SelectionChance interface {
	GetMaxThreshold() uint32
	GetChancePercent() uint32
}

// RatingsInfoHandler defines the information needed for the rating computation
type RatingsInfoHandler interface {
	StartRating() uint32
	MaxRating() uint32
	MinRating() uint32
	SignedBlocksThreshold() float32
	MetaChainRatingsStepHandler() RatingsStepHandler
	ShardChainRatingsStepHandler() RatingsStepHandler
	SelectionChances() []SelectionChance
	IsInterfaceNil() bool
}

// RatingsStepHandler defines the information needed for the rating computation on shards or meta
type RatingsStepHandler interface {
	ProposerIncreaseRatingStep() int32
	ProposerDecreaseRatingStep() int32
	ValidatorIncreaseRatingStep() int32
	ValidatorDecreaseRatingStep() int32
	ConsecutiveMissedBlocksPenalty() float32
}

// ValidatorInfoSyncer defines the method needed for validatorInfoProcessing
type ValidatorInfoSyncer interface {
	SyncMiniBlocks(metaBlock *block.MetaBlock) ([][]byte, data.BodyHandler, error)
	IsInterfaceNil() bool
}

//RatingChanceHandler provides the methods needed for the computation of chances from the Rating
type RatingChanceHandler interface {
	//GetMaxThreshold returns the threshold until this ChancePercentage holds
	GetMaxThreshold() uint32
	//GetChancePercentage returns the percentage for the RatingChanceHandler
	GetChancePercentage() uint32
	//IsInterfaceNil verifies if the interface is nil
	IsInterfaceNil() bool
}

// WhiteListHandler is the interface needed to add whitelisted data
type WhiteListHandler interface {
	Remove(keys [][]byte)
	Add(keys [][]byte)
	IsWhiteListed(interceptedData InterceptedData) bool
	IsInterfaceNil() bool
}

// InterceptedDebugger defines an interface for debugging the intercepted data
type InterceptedDebugger interface {
	LogReceivedHashes(topic string, hashes [][]byte)
	LogProcessedHashes(topic string, hashes [][]byte, err error)
	IsInterfaceNil() bool
}

// AntifloodDebugger defines an interface for debugging the antiflood behavior
type AntifloodDebugger interface {
	AddData(pid core.PeerID, topic string, numRejected uint32, sizeRejected uint64, sequence []byte, isBlacklisted bool)
	Close() error
	IsInterfaceNil() bool
}

// PoolsCleaner defines the functionality to clean pools for old records
type PoolsCleaner interface {
	Close() error
	StartCleaning()
	IsInterfaceNil() bool
}

// EpochHandler defines what a component which handles current epoch should be able to do
type EpochHandler interface {
	MetaEpoch() uint32
	IsInterfaceNil() bool
}

// EpochStartEventNotifier provides Register and Unregister functionality for the end of epoch events
type EpochStartEventNotifier interface {
	RegisterHandler(handler epochStart.ActionHandler)
	UnregisterHandler(handler epochStart.ActionHandler)
	IsInterfaceNil() bool
}

// NodesCoordinator provides Validator methods needed for the peer processing
type NodesCoordinator interface {
	GetAllEligibleValidatorsPublicKeys(epoch uint32) (map[uint32][][]byte, error)
	GetAllWaitingValidatorsPublicKeys(epoch uint32) (map[uint32][][]byte, error)
	GetAllLeavingValidatorsPublicKeys(epoch uint32) (map[uint32][][]byte, error)
	IsInterfaceNil() bool
}

// EpochNotifier can notify upon an epoch change and provide the current epoch
type EpochNotifier interface {
	RegisterNotifyHandler(handler core.EpochSubscriberHandler)
	CurrentEpoch() uint32
	CheckEpoch(epoch uint32)
	IsInterfaceNil() bool
}

// ESDTPauseHandler provides IsPaused function for an ESDT token
type ESDTPauseHandler interface {
	IsPaused(token []byte) bool
	IsInterfaceNil() bool
}

// PayableHandler provides IsPayable function which returns if an account is payable or not
type PayableHandler interface {
	IsPayable(address []byte) (bool, error)
	IsInterfaceNil() bool
}

// FallbackHeaderValidator defines the behaviour of a component able to signal when a fallback header validation could be applied
type FallbackHeaderValidator interface {
	ShouldApplyFallbackValidation(headerHandler data.HeaderHandler) bool
	IsInterfaceNil() bool
}

// CoreComponentsHolder holds the core components needed by the interceptors
type CoreComponentsHolder interface {
	InternalMarshalizer() marshal.Marshalizer
	SetInternalMarshalizer(marshalizer marshal.Marshalizer) error
	TxMarshalizer() marshal.Marshalizer
	Hasher() hashing.Hasher
	TxSignHasher() hashing.Hasher
	Uint64ByteSliceConverter() typeConverters.Uint64ByteSliceConverter
	AddressPubKeyConverter() core.PubkeyConverter
	ValidatorPubKeyConverter() core.PubkeyConverter
	PathHandler() storage.PathManagerHandler
	ChainID() string
	MinTransactionVersion() uint32
	TxVersionChecker() TxVersionCheckerHandler
	StatusHandler() core.AppStatusHandler
	GenesisNodesSetup() sharding.GenesisNodesSetupHandler
	EpochNotifier() EpochNotifier
	IsInterfaceNil() bool
}

// CryptoComponentsHolder holds the crypto components needed by the interceptors
type CryptoComponentsHolder interface {
	TxSignKeyGen() crypto.KeyGenerator
	BlockSignKeyGen() crypto.KeyGenerator
	TxSingleSigner() crypto.SingleSigner
	BlockSigner() crypto.SingleSigner
	MultiSigner() crypto.MultiSigner
	SetMultiSigner(ms crypto.MultiSigner) error
	PublicKey() crypto.PublicKey
	Clone() interface{}
	IsInterfaceNil() bool
}

<<<<<<< HEAD
// ScheduledTxsExecutionHandler defines the functionality for execution of scheduled transactions
type ScheduledTxsExecutionHandler interface {
	Init()
	Add(txHash []byte, tx data.TransactionHandler) bool
	Execute(txHash []byte) error
	ExecuteAll(haveTime func() time.Duration) error
	IsInterfaceNil() bool
=======
// Indexer is an interface for saving node specific data to other storage.
// This could be an elastic search index, a MySql database or any other external services.
type Indexer interface {
	SetTxLogsProcessor(txLogsProc TransactionLogProcessorDatabase)
	//SaveBlock TODO add a structure instead of these params
	SaveBlock(body data.BodyHandler, header data.HeaderHandler, txPool map[string]data.TransactionHandler,
		signersIndexes []uint64, notarizedHeadersHashes []string, headerHash []byte)
	RevertIndexedBlock(header data.HeaderHandler, body data.BodyHandler)
	SaveRoundsInfo(roundsInfos []workItems.RoundInfo)
	UpdateTPS(tpsBenchmark statistics.TPSBenchmark)
	SaveValidatorsPubKeys(validatorsPubKeys map[uint32][][]byte, epoch uint32)
	SaveValidatorsRating(indexID string, infoRating []workItems.ValidatorRatingInfo)
	SaveAccounts(blockTimestamp uint64, acc []state.UserAccountHandler)
	Close() error
	IsInterfaceNil() bool
	IsNilIndexer() bool
>>>>>>> cae09327
}<|MERGE_RESOLUTION|>--- conflicted
+++ resolved
@@ -1069,15 +1069,6 @@
 	IsInterfaceNil() bool
 }
 
-<<<<<<< HEAD
-// ScheduledTxsExecutionHandler defines the functionality for execution of scheduled transactions
-type ScheduledTxsExecutionHandler interface {
-	Init()
-	Add(txHash []byte, tx data.TransactionHandler) bool
-	Execute(txHash []byte) error
-	ExecuteAll(haveTime func() time.Duration) error
-	IsInterfaceNil() bool
-=======
 // Indexer is an interface for saving node specific data to other storage.
 // This could be an elastic search index, a MySql database or any other external services.
 type Indexer interface {
@@ -1094,5 +1085,13 @@
 	Close() error
 	IsInterfaceNil() bool
 	IsNilIndexer() bool
->>>>>>> cae09327
+}
+
+// ScheduledTxsExecutionHandler defines the functionality for execution of scheduled transactions
+type ScheduledTxsExecutionHandler interface {
+	Init()
+	Add(txHash []byte, tx data.TransactionHandler) bool
+	Execute(txHash []byte) error
+	ExecuteAll(haveTime func() time.Duration) error
+	IsInterfaceNil() bool
 }