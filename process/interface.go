--- conflicted
+++ resolved
@@ -712,29 +712,15 @@
 	UpdatePeerIDPublicKeyPair(pid core.PeerID, pk []byte)
 	PutPeerIdShardId(pid core.PeerID, shardID uint32)
 	PutPeerIdSubType(pid core.PeerID, peerSubType core.P2PPeerSubType)
-<<<<<<< HEAD
-	GetLastKnownPeerID(pk []byte) (*core.PeerID, bool)
-=======
 	GetLastKnownPeerID(pk []byte) (core.PeerID, bool)
->>>>>>> d1ed32b9
 	GetPeerInfo(pid core.PeerID) core.P2PPeerInfo
 	IsInterfaceNil() bool
 }
 
 // NetworkShardingCollector defines the updating methods used by the network sharding component
 type NetworkShardingCollector interface {
-<<<<<<< HEAD
-	UpdatePeerIDPublicKeyPair(pid core.PeerID, pk []byte)
-	UpdatePeerIDInfo(pid core.PeerID, pk []byte, shardID uint32)
-	PutPeerIdShardId(pid core.PeerID, shardID uint32)
-	PutPeerIdSubType(pid core.PeerID, peerSubType core.P2PPeerSubType)
-	GetLastKnownPeerID(pk []byte) (*core.PeerID, bool)
-	GetPeerInfo(pid core.PeerID) core.P2PPeerInfo
-	IsInterfaceNil() bool
-=======
 	PeerShardMapper
 	UpdatePeerIDInfo(pid core.PeerID, pk []byte, shardID uint32)
->>>>>>> d1ed32b9
 }
 
 // NetworkConnectionWatcher defines a watchdog functionality used to specify if the current node
@@ -1134,10 +1120,7 @@
 	NodeTypeProvider() core.NodeTypeProviderHandler
 	ProcessStatusHandler() common.ProcessStatusHandler
 	HardforkTriggerPubKey() []byte
-<<<<<<< HEAD
 	EnableEpochsHandler() common.EnableEpochsHandler
-=======
->>>>>>> d1ed32b9
 	IsInterfaceNil() bool
 }
 
