--- conflicted
+++ resolved
@@ -959,7 +959,6 @@
 	IsInterfaceNil() bool
 }
 
-<<<<<<< HEAD
 // NumConnectedPeersProvider defnies the actions that a component that provides the number of connected peers should do
 type NumConnectedPeersProvider interface {
 	ConnectedPeers() []core.PeerID
@@ -969,7 +968,9 @@
 // CurrentNetworkEpochSetter defines the actions needed for setting the network's current epoch
 type CurrentNetworkEpochSetter interface {
 	SetNetworkEpochAtBootstrap(epoch uint32)
-=======
+	IsInterfaceNil() bool
+}
+
 // ESDTPauseHandler provides IsPaused function for an ESDT token
 type ESDTPauseHandler interface {
 	IsPaused(token []byte) bool
@@ -1015,6 +1016,5 @@
 	SetMultiSigner(ms crypto.MultiSigner) error
 	PublicKey() crypto.PublicKey
 	Clone() interface{}
->>>>>>> 8d39539b
 	IsInterfaceNil() bool
 }