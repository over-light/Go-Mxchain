package process

import (
	"math/big"
	"time"

	"github.com/ElrondNetwork/elrond-go/core"
	"github.com/ElrondNetwork/elrond-go/data"
	"github.com/ElrondNetwork/elrond-go/data/block"
	"github.com/ElrondNetwork/elrond-go/data/rewardTx"
	"github.com/ElrondNetwork/elrond-go/data/smartContractResult"
	"github.com/ElrondNetwork/elrond-go/data/state"
	"github.com/ElrondNetwork/elrond-go/data/transaction"
	"github.com/ElrondNetwork/elrond-go/epochStart"
	"github.com/ElrondNetwork/elrond-go/p2p"
	"github.com/ElrondNetwork/elrond-go/process/block/bootstrapStorage"
	"github.com/ElrondNetwork/elrond-go/process/block/processedMb"
	"github.com/ElrondNetwork/elrond-go/sharding"
	"github.com/ElrondNetwork/elrond-go/storage"
	vmcommon "github.com/ElrondNetwork/elrond-vm-common"
)

// TransactionProcessor is the main interface for transaction execution engine
type TransactionProcessor interface {
	ProcessTransaction(transaction *transaction.Transaction) error
	IsInterfaceNil() bool
}

// RewardTransactionProcessor is the interface for reward transaction execution engine
type RewardTransactionProcessor interface {
	ProcessRewardTransaction(rewardTx *rewardTx.RewardTx) error
	IsInterfaceNil() bool
}

// RewardTransactionPreProcessor prepares the processing of reward transactions
type RewardTransactionPreProcessor interface {
	AddComputedRewardMiniBlocks(computedRewardMiniblocks block.MiniBlockSlice)
	IsInterfaceNil() bool
}

// SmartContractResultProcessor is the main interface for smart contract result execution engine
type SmartContractResultProcessor interface {
	ProcessSmartContractResult(scr *smartContractResult.SmartContractResult) error
	IsInterfaceNil() bool
}

// TxTypeHandler is an interface to calculate the transaction type
type TxTypeHandler interface {
	ComputeTransactionType(tx data.TransactionHandler) TransactionType
	IsInterfaceNil() bool
}

// TxValidator can determine if a provided transaction handler is valid or not from the process point of view
type TxValidator interface {
	CheckTxValidity(txHandler TxValidatorHandler) error
	IsInterfaceNil() bool
}

// TxValidatorHandler defines the functionality that is needed for a TxValidator to validate a transaction
type TxValidatorHandler interface {
	SenderShardId() uint32
	ReceiverShardId() uint32
	Nonce() uint64
	SenderAddress() []byte
	Fee() *big.Int
}

// HdrValidatorHandler defines the functionality that is needed for a HdrValidator to validate a header
type HdrValidatorHandler interface {
	Hash() []byte
	HeaderHandler() data.HeaderHandler
}

// HeaderValidator can determine if a provided header handler is valid or not from the process point of view
type HeaderValidator interface {
	HeaderValidForProcessing(headerHandler HdrValidatorHandler) error
	IsInterfaceNil() bool
}

// InterceptedDataFactory can create new instances of InterceptedData
type InterceptedDataFactory interface {
	Create(buff []byte) (InterceptedData, error)
	IsInterfaceNil() bool
}

// InterceptedData represents the interceptor's view of the received data
type InterceptedData interface {
	CheckValidity() error
	IsForCurrentShard() bool
	IsInterfaceNil() bool
	Hash() []byte
	Type() string
	Identifiers() [][]byte
	String() string
}

// InterceptorProcessor further validates and saves received data
type InterceptorProcessor interface {
<<<<<<< HEAD
	Validate(data InterceptedData, fromConnectedPeer p2p.PeerID) error
	Save(data InterceptedData, fromConnectedPeer p2p.PeerID, topic string) error
	RegisterHandler(handler func(topic string, hash []byte, data interface{}))
=======
	Validate(data InterceptedData, fromConnectedPeer core.PeerID) error
	Save(data InterceptedData, fromConnectedPeer core.PeerID) error
>>>>>>> d3fc0764
	IsInterfaceNil() bool
}

// InterceptorThrottler can monitor the number of the currently running interceptor go routines
type InterceptorThrottler interface {
	CanProcess() bool
	StartProcessing()
	EndProcessing()
	IsInterfaceNil() bool
}

// TransactionCoordinator is an interface to coordinate transaction processing using multiple processors
type TransactionCoordinator interface {
	RequestMiniBlocks(header data.HeaderHandler)
	RequestBlockTransactions(body *block.Body)
	IsDataPreparedForProcessing(haveTime func() time.Duration) error

	SaveBlockDataToStorage(body *block.Body) error
	RestoreBlockDataFromStorage(body *block.Body) (int, error)
	RemoveBlockDataFromPool(body *block.Body) error

	ProcessBlockTransaction(body *block.Body, haveTime func() time.Duration) error

	CreateBlockStarted()
	CreateMbsAndProcessCrossShardTransactionsDstMe(
		header data.HeaderHandler,
		processedMiniBlocksHashes map[string]struct{},

		haveTime func() bool,
	) (block.MiniBlockSlice, uint32, bool, error)
	CreateMbsAndProcessTransactionsFromMe(haveTime func() bool) block.MiniBlockSlice
	CreatePostProcessMiniBlocks() block.MiniBlockSlice
	CreateMarshalizedData(body *block.Body) map[string][][]byte
	GetAllCurrentUsedTxs(blockType block.Type) map[string]data.TransactionHandler

	CreateReceiptsHash() ([]byte, error)
	VerifyCreatedBlockTransactions(hdr data.HeaderHandler, body *block.Body) error
	IsInterfaceNil() bool
}

// SmartContractProcessor is the main interface for the smart contract caller engine
type SmartContractProcessor interface {
	ExecuteSmartContractTransaction(tx data.TransactionHandler, acntSrc, acntDst state.UserAccountHandler) error
	DeploySmartContract(tx data.TransactionHandler, acntSrc state.UserAccountHandler) error
	ProcessIfError(acntSnd state.UserAccountHandler, txHash []byte, tx data.TransactionHandler, returnCode string, returnMessage []byte, snapshot int) error
	IsInterfaceNil() bool
}

// IntermediateTransactionHandler handles transactions which are not resolved in only one step
type IntermediateTransactionHandler interface {
	AddIntermediateTransactions(txs []data.TransactionHandler) error
	CreateAllInterMiniBlocks() []*block.MiniBlock
	VerifyInterMiniBlocks(body *block.Body) error
	SaveCurrentIntermediateTxToStorage() error
	GetAllCurrentFinishedTxs() map[string]data.TransactionHandler
	CreateBlockStarted()
	GetCreatedInShardMiniBlock() *block.MiniBlock
	RemoveProcessedResultsFor(txHashes [][]byte)
	IsInterfaceNil() bool
}

// DataMarshalizer defines the behavior of a structure that is able to marshalize containing data
type DataMarshalizer interface {
	CreateMarshalizedData(txHashes [][]byte) ([][]byte, error)
}

// TransactionVerifier interface validates if the transaction is good and if it should be processed
type TransactionVerifier interface {
	IsTransactionValid(tx data.TransactionHandler) error
}

// TransactionFeeHandler processes the transaction fee
type TransactionFeeHandler interface {
	CreateBlockStarted()
	GetAccumulatedFees() *big.Int
	GetDeveloperFees() *big.Int
	ProcessTransactionFee(cost *big.Int, devFee *big.Int, txHash []byte)
	RevertFees(txHashes [][]byte)
	IsInterfaceNil() bool
}

// PreProcessor is an interface used to prepare and process transaction data
type PreProcessor interface {
	CreateBlockStarted()
	IsDataPrepared(requestedTxs int, haveTime func() time.Duration) error

	RemoveTxBlockFromPools(body *block.Body, miniBlockPool storage.Cacher) error
	RestoreTxBlockIntoPools(body *block.Body, miniBlockPool storage.Cacher) (int, error)
	SaveTxBlockToStorage(body *block.Body) error

	ProcessBlockTransactions(body *block.Body, haveTime func() bool) error
	RequestBlockTransactions(body *block.Body) int

	RequestTransactionsForMiniBlock(miniBlock *block.MiniBlock) int
	ProcessMiniBlock(miniBlock *block.MiniBlock, haveTime func() bool) ([][]byte, error)
	CreateAndProcessMiniBlocks(haveTime func() bool) (block.MiniBlockSlice, error)

	GetAllCurrentUsedTxs() map[string]data.TransactionHandler
	IsInterfaceNil() bool
}

// BlockProcessor is the main interface for block execution engine
type BlockProcessor interface {
	ProcessBlock(header data.HeaderHandler, body data.BodyHandler, haveTime func() time.Duration) error
	CommitBlock(header data.HeaderHandler, body data.BodyHandler) error
	RevertAccountState(header data.HeaderHandler)
	PruneStateOnRollback(currHeader data.HeaderHandler, prevHeader data.HeaderHandler)
	RevertStateToBlock(header data.HeaderHandler) error
	CreateNewHeader(round uint64, nonce uint64) data.HeaderHandler
	RestoreBlockIntoPools(header data.HeaderHandler, body data.BodyHandler) error
	CreateBlock(initialHdr data.HeaderHandler, haveTime func() bool) (data.HeaderHandler, data.BodyHandler, error)
	ApplyProcessedMiniBlocks(processedMiniBlocks *processedMb.ProcessedMiniBlockTracker)
	MarshalizedDataToBroadcast(header data.HeaderHandler, body data.BodyHandler) (map[uint32][]byte, map[string][][]byte, error)
	DecodeBlockBody(dta []byte) data.BodyHandler
	DecodeBlockHeader(dta []byte) data.HeaderHandler
	SetNumProcessedObj(numObj uint64)
	IsInterfaceNil() bool
}

// ValidatorStatisticsProcessor is the main interface for validators' consensus participation statistics
type ValidatorStatisticsProcessor interface {
	UpdatePeerState(header data.HeaderHandler, cache map[string]data.HeaderHandler) ([]byte, error)
	RevertPeerState(header data.HeaderHandler) error
	GetPeerAccount(address []byte) (state.PeerAccountHandler, error)
	Process(shardValidatorInfo data.ShardValidatorInfoHandler) error
	IsInterfaceNil() bool
	RootHash() ([]byte, error)
	ResetValidatorStatisticsAtNewEpoch(vInfos map[uint32][]*state.ValidatorInfo) error
	GetValidatorInfoForRootHash(rootHash []byte) (map[uint32][]*state.ValidatorInfo, error)
	ProcessRatingsEndOfEpoch(validatorInfos map[uint32][]*state.ValidatorInfo, epoch uint32) error
	Commit() ([]byte, error)
	DisplayRatings(epoch uint32)
	SetLastFinalizedRootHash([]byte)
	LastFinalizedRootHash() []byte
}

// TransactionLogProcessor is the main interface for saving logs generated by smart contract calls
type TransactionLogProcessor interface {
	GetLog(txHash []byte) (data.LogHandler, error)
	SaveLog(txHash []byte, tx data.TransactionHandler, vmLogs []*vmcommon.LogEntry) error
	IsInterfaceNil() bool
}

// TransactionLogProcessorDatabase is interface the  for saving logs also in RAM
type TransactionLogProcessorDatabase interface {
	GetLogFromCache(txHash []byte) (data.LogHandler, bool)
	EnableLogToBeSavedInCache()
	Clean()
	IsInterfaceNil() bool
}

// ValidatorsProvider is the main interface for validators' provider
type ValidatorsProvider interface {
	GetLatestValidators() map[string]*state.ValidatorApiResponse
	IsInterfaceNil() bool
}

// Checker provides functionality to checks the integrity and validity of a data structure
type Checker interface {
	// IntegrityAndValidity does both validity and integrity checks on the data structure
	IntegrityAndValidity(coordinator sharding.Coordinator) error
	// Integrity checks only the integrity of the data
	Integrity(coordinator sharding.Coordinator) error
	// IsInterfaceNil returns true if there is no value under the interface
	IsInterfaceNil() bool
}

// HeaderConstructionValidator provides functionality to verify header construction
type HeaderConstructionValidator interface {
	IsHeaderConstructionValid(currHdr, prevHdr data.HeaderHandler) error
	IsInterfaceNil() bool
}

// SigVerifier provides functionality to verify a signature of a signed data structure that holds also the verifying parameters
type SigVerifier interface {
	VerifySig() error
}

// SignedDataValidator provides functionality to check the validity and signature of a data structure
type SignedDataValidator interface {
	SigVerifier
	Checker
}

// HashAccesser interface provides functionality over hashable objects
type HashAccesser interface {
	SetHash([]byte)
	Hash() []byte
}

// Bootstrapper is an interface that defines the behaviour of a struct that is able
// to synchronize the node
type Bootstrapper interface {
	Close() error
	AddSyncStateListener(func(isSyncing bool))
	GetNodeState() core.NodeState
	StartSyncingBlocks()
	SetStatusHandler(handler core.AppStatusHandler) error
	IsInterfaceNil() bool
}

// ForkDetector is an interface that defines the behaviour of a struct that is able
// to detect forks
type ForkDetector interface {
	AddHeader(header data.HeaderHandler, headerHash []byte, state BlockHeaderState, selfNotarizedHeaders []data.HeaderHandler, selfNotarizedHeadersHashes [][]byte) error
	RemoveHeader(nonce uint64, hash []byte)
	CheckFork() *ForkInfo
	GetHighestFinalBlockNonce() uint64
	GetHighestFinalBlockHash() []byte
	ProbableHighestNonce() uint64
	ResetFork()
	SetRollBackNonce(nonce uint64)
	RestoreToGenesis()
	GetNotarizedHeaderHash(nonce uint64) []byte
	ResetProbableHighestNonce()
	IsInterfaceNil() bool
}

// InterceptorsContainer defines an interceptors holder data type with basic functionality
type InterceptorsContainer interface {
	Get(key string) (Interceptor, error)
	Add(key string, val Interceptor) error
	AddMultiple(keys []string, interceptors []Interceptor) error
	Replace(key string, val Interceptor) error
	Remove(key string)
	Len() int
	Iterate(handler func(key string, interceptor Interceptor) bool)
	IsInterfaceNil() bool
}

// InterceptorsContainerFactory defines the functionality to create an interceptors container
type InterceptorsContainerFactory interface {
	Create() (InterceptorsContainer, error)
	IsInterfaceNil() bool
}

// PreProcessorsContainer defines an PreProcessors holder data type with basic functionality
type PreProcessorsContainer interface {
	Get(key block.Type) (PreProcessor, error)
	Add(key block.Type, val PreProcessor) error
	AddMultiple(keys []block.Type, preprocessors []PreProcessor) error
	Replace(key block.Type, val PreProcessor) error
	Remove(key block.Type)
	Len() int
	Keys() []block.Type
	IsInterfaceNil() bool
}

// PreProcessorsContainerFactory defines the functionality to create an PreProcessors container
type PreProcessorsContainerFactory interface {
	Create() (PreProcessorsContainer, error)
	IsInterfaceNil() bool
}

// IntermediateProcessorContainer defines an IntermediateProcessor holder data type with basic functionality
type IntermediateProcessorContainer interface {
	Get(key block.Type) (IntermediateTransactionHandler, error)
	Add(key block.Type, val IntermediateTransactionHandler) error
	AddMultiple(keys []block.Type, preprocessors []IntermediateTransactionHandler) error
	Replace(key block.Type, val IntermediateTransactionHandler) error
	Remove(key block.Type)
	Len() int
	Keys() []block.Type
	IsInterfaceNil() bool
}

// IntermediateProcessorsContainerFactory defines the functionality to create an IntermediateProcessors container
type IntermediateProcessorsContainerFactory interface {
	Create() (IntermediateProcessorContainer, error)
	IsInterfaceNil() bool
}

// VirtualMachinesContainer defines a virtual machine holder data type with basic functionality
type VirtualMachinesContainer interface {
	Close() error
	Get(key []byte) (vmcommon.VMExecutionHandler, error)
	Add(key []byte, val vmcommon.VMExecutionHandler) error
	AddMultiple(keys [][]byte, vms []vmcommon.VMExecutionHandler) error
	Replace(key []byte, val vmcommon.VMExecutionHandler) error
	Remove(key []byte)
	Len() int
	Keys() [][]byte
	IsInterfaceNil() bool
}

// VirtualMachinesContainerFactory defines the functionality to create a virtual machine container
type VirtualMachinesContainerFactory interface {
	Create() (VirtualMachinesContainer, error)
	BlockChainHookImpl() BlockChainHookHandler
	IsInterfaceNil() bool
}

// EpochStartTriggerHandler defines that actions which are needed by processor for start of epoch
type EpochStartTriggerHandler interface {
	Update(round uint64, nonce uint64)
	IsEpochStart() bool
	Epoch() uint32
	MetaEpoch() uint32
	EpochStartRound() uint64
	SetProcessed(header data.HeaderHandler, body data.BodyHandler)
	RevertStateToBlock(header data.HeaderHandler) error
	EpochStartMetaHdrHash() []byte
	GetSavedStateKey() []byte
	LoadState(key []byte) error
	IsInterfaceNil() bool
	SetFinalityAttestingRound(round uint64)
	EpochFinalityAttestingRound() uint64
	RequestEpochStartIfNeeded(interceptedHeader data.HeaderHandler)
}

// EpochBootstrapper defines the actions needed by bootstrapper
type EpochBootstrapper interface {
	SetCurrentEpochStartRound(round uint64)
	IsInterfaceNil() bool
}

// PendingMiniBlocksHandler is an interface to keep unfinalized miniblocks
type PendingMiniBlocksHandler interface {
	AddProcessedHeader(handler data.HeaderHandler) error
	RevertHeader(handler data.HeaderHandler) error
	GetPendingMiniBlocks(shardID uint32) [][]byte
	SetPendingMiniBlocks(shardID uint32, mbHashes [][]byte)
	IsInterfaceNil() bool
}

// BlockChainHookHandler defines the actions which should be performed by implementation
type BlockChainHookHandler interface {
	TemporaryAccountsHandler
	SetCurrentHeader(hdr data.HeaderHandler)
	GetBuiltInFunctions() BuiltInFunctionContainer
	NewAddress(creatorAddress []byte, creatorNonce uint64, vmType []byte) ([]byte, error)
}

// Interceptor defines what a data interceptor should do
// It should also adhere to the p2p.MessageProcessor interface so it can wire to a p2p.Messenger
type Interceptor interface {
<<<<<<< HEAD
	ProcessReceivedMessage(message p2p.MessageP2P, fromConnectedPeer p2p.PeerID) error
	SetInterceptedDebugHandler(handler InterceptedDebugHandler) error
	RegisterHandler(handler func(topic string, hash []byte, data interface{}))
=======
	ProcessReceivedMessage(message p2p.MessageP2P, fromConnectedPeer core.PeerID) error
	SetInterceptedDebugHandler(handler InterceptedDebugger) error
>>>>>>> d3fc0764
	IsInterfaceNil() bool
}

// TopicHandler defines the functionality needed by structs to manage topics and message processors
type TopicHandler interface {
	HasTopic(name string) bool
	CreateTopic(name string, createChannelForTopic bool) error
	RegisterMessageProcessor(topic string, handler p2p.MessageProcessor) error
	IsInterfaceNil() bool
}

// DataPacker can split a large slice of byte slices in smaller packets
type DataPacker interface {
	PackDataInChunks(data [][]byte, limit int) ([][]byte, error)
	IsInterfaceNil() bool
}

// RequestHandler defines the methods through which request to data can be made
type RequestHandler interface {
	SetEpoch(epoch uint32)
	RequestShardHeader(shardID uint32, hash []byte)
	RequestMetaHeader(hash []byte)
	RequestMetaHeaderByNonce(nonce uint64)
	RequestShardHeaderByNonce(shardID uint32, nonce uint64)
	RequestTransaction(destShardID uint32, txHashes [][]byte)
	RequestUnsignedTransactions(destShardID uint32, scrHashes [][]byte)
	RequestRewardTransactions(destShardID uint32, txHashes [][]byte)
	RequestMiniBlock(destShardID uint32, miniblockHash []byte)
	RequestMiniBlocks(destShardID uint32, miniblocksHashes [][]byte)
	RequestTrieNodes(destShardID uint32, hashes [][]byte, topic string)
	RequestStartOfEpochMetaBlock(epoch uint32)
	RequestInterval() time.Duration
	SetNumPeersToQuery(key string, intra int, cross int) error
	GetNumPeersToQuery(key string) (int, int, error)
	IsInterfaceNil() bool
}

// ArgumentsParser defines the functionality to parse transaction data into arguments and code for smart contracts
type ArgumentsParser interface {
	GetFunctionArguments() ([][]byte, error)
	GetConstructorArguments() ([][]byte, error)
	GetCode() ([]byte, error)
	GetCodeDecoded() ([]byte, error)
	GetVMType() ([]byte, error)
	GetCodeMetadata() (vmcommon.CodeMetadata, error)
	GetFunction() (string, error)
	ParseData(data string) error

	CreateDataFromStorageUpdate(storageUpdates []*vmcommon.StorageUpdate) string
	GetStorageUpdates(data string) ([]*vmcommon.StorageUpdate, error)
	IsInterfaceNil() bool
}

// TemporaryAccountsHandler defines the functionality to create temporary accounts and pass to VM.
// This holder will contain usually one account from shard X that calls a SC in shard Y
// so when executing the code in shard Y, this impl will hold an ephemeral copy of the sender account from shard X
type TemporaryAccountsHandler interface {
	AddTempAccount(address []byte, balance *big.Int, nonce uint64)
	CleanTempAccounts()
	TempAccount(address []byte) state.AccountHandler
	IsInterfaceNil() bool
}

// BlockSizeThrottler defines the functionality of adapting the node to the network speed/latency when it should send a
// block to its peers which should be received in a limited time frame
type BlockSizeThrottler interface {
	GetCurrentMaxSize() uint32
	Add(round uint64, size uint32)
	Succeed(round uint64)
	ComputeCurrentMaxSize()
	IsInterfaceNil() bool
}

// RewardsHandler will return information about rewards
type RewardsHandler interface {
	LeaderPercentage() float64
	CommunityPercentage() float64
	CommunityAddress() string
	MinInflationRate() float64
	MaxInflationRate() float64
	IsInterfaceNil() bool
}

// EndOfEpochEconomics defines the functionality that is needed to compute end of epoch economics data
type EndOfEpochEconomics interface {
	ComputeEndOfEpochEconomics(metaBlock *block.MetaBlock) (*block.Economics, error)
	VerifyRewardsPerBlock(metaBlock *block.MetaBlock) error
	IsInterfaceNil() bool
}

// ValidatorSettingsHandler defines the functionality which is needed for validators' settings
type ValidatorSettingsHandler interface {
	UnBondPeriod() uint64
	GenesisNodePrice() *big.Int
	IsInterfaceNil() bool
}

// FeeHandler is able to perform some economics calculation on a provided transaction
type FeeHandler interface {
	DeveloperPercentage() float64
	MaxGasLimitPerBlock(shardID uint32) uint64
	ComputeGasLimit(tx TransactionWithFeeHandler) uint64
	ComputeFee(tx TransactionWithFeeHandler) *big.Int
	CheckValidityTxValues(tx TransactionWithFeeHandler) error
	MinGasPrice() uint64
	IsInterfaceNil() bool
}

// TransactionWithFeeHandler represents a transaction structure that has economics variables defined
type TransactionWithFeeHandler interface {
	GetGasLimit() uint64
	GetGasPrice() uint64
	GetData() []byte
	GetRcvAddr() []byte
}

// EconomicsAddressesHandler will return information about economics addresses
type EconomicsAddressesHandler interface {
	CommunityAddress() string
	BurnAddress() string
	IsInterfaceNil() bool
}

// SmartContractToProtocolHandler is able to translate data from smart contract state into protocol changes
type SmartContractToProtocolHandler interface {
	UpdateProtocol(body *block.Body, nonce uint64) error
	IsInterfaceNil() bool
}

// PeerChangesHandler will create the peer changes data for current block and will verify them
type PeerChangesHandler interface {
	PeerChanges() []block.PeerData
	VerifyPeerChanges(peerChanges []block.PeerData) error
	IsInterfaceNil() bool
}

// BlackListHandler can determine if a certain key is or not blacklisted
type BlackListHandler interface {
	Add(key string) error
	AddWithSpan(key string, span time.Duration) error
	Has(key string) bool
	Sweep()
	IsInterfaceNil() bool
}

// PeerBlackListHandler can determine if a certain key is or not blacklisted
type PeerBlackListHandler interface {
	Add(pid core.PeerID) error
	AddWithSpan(pid core.PeerID, span time.Duration) error
	Has(pid core.PeerID) bool
	Sweep()
	IsInterfaceNil() bool
}

// NetworkConnectionWatcher defines a watchdog functionality used to specify if the current node
// is still connected to the rest of the network
type NetworkConnectionWatcher interface {
	IsConnectedToTheNetwork() bool
	IsInterfaceNil() bool
}

// SCQuery represents a prepared query for executing a function of the smart contract
type SCQuery struct {
	ScAddress []byte
	FuncName  string
	Arguments [][]byte
}

// GasHandler is able to perform some gas calculation
type GasHandler interface {
	Init()
	SetGasConsumed(gasConsumed uint64, hash []byte)
	SetGasRefunded(gasRefunded uint64, hash []byte)
	GasConsumed(hash []byte) uint64
	GasRefunded(hash []byte) uint64
	TotalGasConsumed() uint64
	TotalGasRefunded() uint64
	RemoveGasConsumed(hashes [][]byte)
	RemoveGasRefunded(hashes [][]byte)
	ComputeGasConsumedByMiniBlock(*block.MiniBlock, map[string]data.TransactionHandler) (uint64, uint64, error)
	ComputeGasConsumedByTx(txSenderShardId uint32, txReceiverShardId uint32, txHandler data.TransactionHandler) (uint64, uint64, error)
	IsInterfaceNil() bool
}

// BootStorer is the interface needed by bootstrapper to read/write data in storage
type BootStorer interface {
	SaveLastRound(round int64) error
	Put(round int64, bootData bootstrapStorage.BootstrapData) error
	Get(round int64) (bootstrapStorage.BootstrapData, error)
	GetHighestRound() int64
	IsInterfaceNil() bool
}

// BootstrapperFromStorage is the interface needed by boot component to load data from storage
type BootstrapperFromStorage interface {
	LoadFromStorage() error
	GetHighestBlockNonce() uint64
	IsInterfaceNil() bool
}

// RequestBlockBodyHandler is the interface needed by process block
type RequestBlockBodyHandler interface {
	GetBlockBodyFromPool(headerHandler data.HeaderHandler) (data.BodyHandler, error)
}

// InterceptedHeaderSigVerifier is the interface needed at interceptors level to check that a header's signature is correct
type InterceptedHeaderSigVerifier interface {
	VerifyRandSeedAndLeaderSignature(header data.HeaderHandler) error
	VerifySignature(header data.HeaderHandler) error
	IsInterfaceNil() bool
}

// InterceptedHeaderIntegrityVerifier is the interface needed at interceptors level to check that a header's integrity
// is correct
type InterceptedHeaderIntegrityVerifier interface {
	Verify(header data.HeaderHandler) error
	IsInterfaceNil() bool
}

// BlockTracker defines the functionality for node to track the blocks which are received from network
type BlockTracker interface {
	AddCrossNotarizedHeader(shradID uint32, crossNotarizedHeader data.HeaderHandler, crossNotarizedHeaderHash []byte)
	AddSelfNotarizedHeader(shardID uint32, selfNotarizedHeader data.HeaderHandler, selfNotarizedHeaderHash []byte)
	AddTrackedHeader(header data.HeaderHandler, hash []byte)
	CheckBlockAgainstFinal(headerHandler data.HeaderHandler) error
	CheckBlockAgainstRounder(headerHandler data.HeaderHandler) error
	CleanupHeadersBehindNonce(shardID uint32, selfNotarizedNonce uint64, crossNotarizedNonce uint64)
	CleanupInvalidCrossHeaders(metaNewEpoch uint32, metaRoundAttestingEpoch uint64)
	ComputeLongestChain(shardID uint32, header data.HeaderHandler) ([]data.HeaderHandler, [][]byte)
	ComputeLongestMetaChainFromLastNotarized() ([]data.HeaderHandler, [][]byte, error)
	ComputeLongestShardsChainsFromLastNotarized() ([]data.HeaderHandler, [][]byte, map[uint32][]data.HeaderHandler, error)
	DisplayTrackedHeaders()
	GetCrossNotarizedHeader(shardID uint32, offset uint64) (data.HeaderHandler, []byte, error)
	GetLastCrossNotarizedHeader(shardID uint32) (data.HeaderHandler, []byte, error)
	GetLastCrossNotarizedHeadersForAllShards() (map[uint32]data.HeaderHandler, error)
	GetLastSelfNotarizedHeader(shardID uint32) (data.HeaderHandler, []byte, error)
	GetSelfNotarizedHeader(shardID uint32, offset uint64) (data.HeaderHandler, []byte, error)
	GetTrackedHeaders(shardID uint32) ([]data.HeaderHandler, [][]byte)
	GetTrackedHeadersForAllShards() map[uint32][]data.HeaderHandler
	GetTrackedHeadersWithNonce(shardID uint32, nonce uint64) ([]data.HeaderHandler, [][]byte)
	IsShardStuck(shardID uint32) bool
	RegisterCrossNotarizedHeadersHandler(func(shardID uint32, headers []data.HeaderHandler, headersHashes [][]byte))
	RegisterSelfNotarizedHeadersHandler(func(shardID uint32, headers []data.HeaderHandler, headersHashes [][]byte))
	RemoveLastNotarizedHeaders()
	RestoreToGenesis()
	ShouldAddHeader(headerHandler data.HeaderHandler) bool
	IsInterfaceNil() bool
}

// FloodPreventer defines the behavior of a component that is able to signal that too many events occurred
// on a provided identifier between Reset calls
type FloodPreventer interface {
	IncreaseLoad(pid core.PeerID, size uint64) error
	ApplyConsensusSize(size int)
	Reset()
	IsInterfaceNil() bool
}

// TopicFloodPreventer defines the behavior of a component that is able to signal that too many events occurred
// on a provided identifier between Reset calls, on a given topic
type TopicFloodPreventer interface {
	IncreaseLoad(pid core.PeerID, topic string, numMessages uint32) error
	ResetForTopic(topic string)
	ResetForNotRegisteredTopics()
	SetMaxMessagesForTopic(topic string, maxNum uint32)
	IsInterfaceNil() bool
}

// P2PAntifloodHandler defines the behavior of a component able to signal that the system is too busy (or flooded) processing
// p2p messages
type P2PAntifloodHandler interface {
	CanProcessMessage(message p2p.MessageP2P, fromConnectedPeer core.PeerID) error
	CanProcessMessagesOnTopic(pid core.PeerID, topic string, numMessages uint32, totalSize uint64, sequence []byte) error
	ApplyConsensusSize(size int)
	SetDebugger(debugger AntifloodDebugger) error
	IsInterfaceNil() bool
}

// SCQueryService defines how data should be get from a SC account
type SCQueryService interface {
	ExecuteQuery(query *SCQuery) (*vmcommon.VMOutput, error)
	IsInterfaceNil() bool
}

// EpochStartDataCreator defines the functionality for node to create epoch start data
type EpochStartDataCreator interface {
	CreateEpochStartData() (*block.EpochStart, error)
	VerifyEpochStartDataForMetablock(metaBlock *block.MetaBlock) error
	IsInterfaceNil() bool
}

// EpochStartRewardsCreator defines the functionality for the metachain to create rewards at end of epoch
type EpochStartRewardsCreator interface {
	CreateRewardsMiniBlocks(metaBlock *block.MetaBlock, validatorsInfo map[uint32][]*state.ValidatorInfo) (block.MiniBlockSlice, error)
	VerifyRewardsMiniBlocks(metaBlock *block.MetaBlock, validatorsInfo map[uint32][]*state.ValidatorInfo) error
	CreateMarshalizedData(body *block.Body) map[string][][]byte
	GetRewardsTxs(body *block.Body) map[string]data.TransactionHandler
	SaveTxBlockToStorage(metaBlock *block.MetaBlock, body *block.Body)
	DeleteTxsFromStorage(metaBlock *block.MetaBlock, body *block.Body)
	RemoveBlockDataFromPools(metaBlock *block.MetaBlock, body *block.Body)
	IsInterfaceNil() bool
}

// EpochStartValidatorInfoCreator defines the functionality for the metachain to create validator statistics at end of epoch
type EpochStartValidatorInfoCreator interface {
	CreateValidatorInfoMiniBlocks(validatorInfo map[uint32][]*state.ValidatorInfo) (block.MiniBlockSlice, error)
	VerifyValidatorInfoMiniBlocks(miniblocks []*block.MiniBlock, validatorsInfo map[uint32][]*state.ValidatorInfo) error
	SaveValidatorInfoBlocksToStorage(metaBlock *block.MetaBlock, body *block.Body)
	DeleteValidatorInfoBlocksFromStorage(metaBlock *block.MetaBlock)
	RemoveBlockDataFromPools(metaBlock *block.MetaBlock, body *block.Body)
	IsInterfaceNil() bool
}

// ValidityAttester is able to manage the valid blocks
type ValidityAttester interface {
	CheckBlockAgainstFinal(headerHandler data.HeaderHandler) error
	CheckBlockAgainstRounder(headerHandler data.HeaderHandler) error
	IsInterfaceNil() bool
}

// MiniBlockProvider defines what a miniblock data provider should do
type MiniBlockProvider interface {
	GetMiniBlocks(hashes [][]byte) ([]*MiniblockAndHash, [][]byte)
	GetMiniBlocksFromPool(hashes [][]byte) ([]*MiniblockAndHash, [][]byte)
	IsInterfaceNil() bool
}

// BuiltinFunction defines the methods for the built-in protocol smart contract functions
type BuiltinFunction interface {
	ProcessBuiltinFunction(acntSnd, acntDst state.UserAccountHandler, vmInput *vmcommon.ContractCallInput) (*vmcommon.VMOutput, error)
	IsInterfaceNil() bool
}

// BuiltInFunctionContainer defines the methods for the built-in protocol container
type BuiltInFunctionContainer interface {
	Get(key string) (BuiltinFunction, error)
	Add(key string, function BuiltinFunction) error
	Replace(key string, function BuiltinFunction) error
	Remove(key string)
	Len() int
	Keys() map[string]struct{}
	IsInterfaceNil() bool
}

// RoundTimeDurationHandler defines the methods to get the time duration of a round
type RoundTimeDurationHandler interface {
	TimeDuration() time.Duration
	IsInterfaceNil() bool
}

// Rounder defines the actions which should be handled by a round implementation
type Rounder interface {
	Index() int64
	IsInterfaceNil() bool
}

// SelectionChance defines the actions which should be handled by a round implementation
type SelectionChance interface {
	GetMaxThreshold() uint32
	GetChancePercent() uint32
}

// RatingsInfoHandler defines the information needed for the rating computation
type RatingsInfoHandler interface {
	StartRating() uint32
	MaxRating() uint32
	MinRating() uint32
	SignedBlocksThreshold() float32
	MetaChainRatingsStepHandler() RatingsStepHandler
	ShardChainRatingsStepHandler() RatingsStepHandler
	SelectionChances() []SelectionChance
	IsInterfaceNil() bool
}

// RatingsStepHandler defines the information needed for the rating computation on shards or meta
type RatingsStepHandler interface {
	ProposerIncreaseRatingStep() int32
	ProposerDecreaseRatingStep() int32
	ValidatorIncreaseRatingStep() int32
	ValidatorDecreaseRatingStep() int32
	ConsecutiveMissedBlocksPenalty() float32
}

// ValidatorInfoSyncer defines the method needed for validatorInfoProcessing
type ValidatorInfoSyncer interface {
	SyncMiniBlocks(metaBlock *block.MetaBlock) ([][]byte, data.BodyHandler, error)
	IsInterfaceNil() bool
}

//RatingChanceHandler provides the methods needed for the computation of chances from the Rating
type RatingChanceHandler interface {
	//GetMaxThreshold returns the threshold until this ChancePercentage holds
	GetMaxThreshold() uint32
	//GetChancePercentage returns the percentage for the RatingChanceHandler
	GetChancePercentage() uint32
	//IsInterfaceNil verifies if the interface is nil
	IsInterfaceNil() bool
}

// WhiteListHandler is the interface needed to add whitelisted data
type WhiteListHandler interface {
	Remove(keys [][]byte)
	Add(keys [][]byte)
	IsWhiteListed(interceptedData InterceptedData) bool
	IsInterfaceNil() bool
}

// InterceptedDebugger defines an interface for debugging the intercepted data
type InterceptedDebugger interface {
	LogReceivedHashes(topic string, hashes [][]byte)
	LogProcessedHashes(topic string, hashes [][]byte, err error)
	IsInterfaceNil() bool
}

// AntifloodDebugger defines an interface for debugging the antiflood behavior
type AntifloodDebugger interface {
	AddData(pid core.PeerID, topic string, numRejected uint32, sizeRejected uint64, sequence []byte, isBlacklisted bool)
	Close() error
	IsInterfaceNil() bool
}

// MiniblockAndHash holds the info related to a miniblock and its hash
type MiniblockAndHash struct {
	Miniblock *block.MiniBlock
	Hash      []byte
}

// PoolsCleaner defines the functionality to clean pools for old records
type PoolsCleaner interface {
	Close() error
	StartCleaning()
	IsInterfaceNil() bool
}

// EpochHandler defines what a component which handles current epoch should be able to do
type EpochHandler interface {
	MetaEpoch() uint32
	IsInterfaceNil() bool
}

// EpochStartEventNotifier provides Register and Unregister functionality for the end of epoch events
type EpochStartEventNotifier interface {
	RegisterHandler(handler epochStart.ActionHandler)
	UnregisterHandler(handler epochStart.ActionHandler)
	IsInterfaceNil() bool
}

// NodesCoordinator provides Validator methods needed for the peer processing
type NodesCoordinator interface {
	GetAllEligibleValidatorsPublicKeys(epoch uint32) (map[uint32][][]byte, error)
	GetAllWaitingValidatorsPublicKeys(epoch uint32) (map[uint32][][]byte, error)
	GetAllLeavingValidatorsPublicKeys(epoch uint32) (map[uint32][][]byte, error)
	IsInterfaceNil() bool
}<|MERGE_RESOLUTION|>--- conflicted
+++ resolved
@@ -96,14 +96,9 @@
 
 // InterceptorProcessor further validates and saves received data
 type InterceptorProcessor interface {
-<<<<<<< HEAD
-	Validate(data InterceptedData, fromConnectedPeer p2p.PeerID) error
-	Save(data InterceptedData, fromConnectedPeer p2p.PeerID, topic string) error
+	Validate(data InterceptedData, fromConnectedPeer core.PeerID) error
+	Save(data InterceptedData, fromConnectedPeer core.PeerID, topic string) error
 	RegisterHandler(handler func(topic string, hash []byte, data interface{}))
-=======
-	Validate(data InterceptedData, fromConnectedPeer core.PeerID) error
-	Save(data InterceptedData, fromConnectedPeer core.PeerID) error
->>>>>>> d3fc0764
 	IsInterfaceNil() bool
 }
 
@@ -440,14 +435,9 @@
 // Interceptor defines what a data interceptor should do
 // It should also adhere to the p2p.MessageProcessor interface so it can wire to a p2p.Messenger
 type Interceptor interface {
-<<<<<<< HEAD
-	ProcessReceivedMessage(message p2p.MessageP2P, fromConnectedPeer p2p.PeerID) error
-	SetInterceptedDebugHandler(handler InterceptedDebugHandler) error
-	RegisterHandler(handler func(topic string, hash []byte, data interface{}))
-=======
 	ProcessReceivedMessage(message p2p.MessageP2P, fromConnectedPeer core.PeerID) error
 	SetInterceptedDebugHandler(handler InterceptedDebugger) error
->>>>>>> d3fc0764
+	RegisterHandler(handler func(topic string, hash []byte, data interface{}))
 	IsInterfaceNil() bool
 }
 
