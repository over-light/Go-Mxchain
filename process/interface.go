--- conflicted
+++ resolved
@@ -1237,16 +1237,16 @@
 	IsInterfaceNil() bool
 }
 
-<<<<<<< HEAD
-// Debugger defines what a process debugger implementation should do
-type Debugger interface {
-	SetLastCommittedBlockRound(round uint64)
-	Close() error
-=======
 // PeerAuthenticationPayloadValidator defines the operations supported by an entity able to validate timestamps
 // found in peer authentication messages
 type PeerAuthenticationPayloadValidator interface {
 	ValidateTimestamp(payloadTimestamp int64) error
->>>>>>> 81fd8d26
+	IsInterfaceNil() bool
+}
+
+// Debugger defines what a process debugger implementation should do
+type Debugger interface {
+	SetLastCommittedBlockRound(round uint64)
+	Close() error
 	IsInterfaceNil() bool
 }