package process

import (
	"math/big"
	"time"

	"github.com/ElrondNetwork/elrond-go/data"
	"github.com/ElrondNetwork/elrond-go/data/block"
	"github.com/ElrondNetwork/elrond-go/data/smartContractResult"
	"github.com/ElrondNetwork/elrond-go/data/state"
	"github.com/ElrondNetwork/elrond-go/data/transaction"
	"github.com/ElrondNetwork/elrond-go/p2p"
	"github.com/ElrondNetwork/elrond-go/process/smartContract/hooks"
	"github.com/ElrondNetwork/elrond-go/sharding"
	"github.com/ElrondNetwork/elrond-go/storage"
	"github.com/ElrondNetwork/elrond-vm-common"
)

// TransactionProcessor is the main interface for transaction execution engine
type TransactionProcessor interface {
	ProcessTransaction(transaction *transaction.Transaction, round uint64) error
	IsInterfaceNil() bool
}

// SmartContractResultProcessor is the main interface for smart contract result execution engine
type SmartContractResultProcessor interface {
	ProcessSmartContractResult(scr *smartContractResult.SmartContractResult) error
	IsInterfaceNil() bool
}

// TxTypeHandler is an interface to calculate the transaction type
type TxTypeHandler interface {
	ComputeTransactionType(tx data.TransactionHandler) (TransactionType, error)
	IsInterfaceNil() bool
}

<<<<<<< HEAD
=======
// TxValidator can determine if a provided transaction handler is valid or not from the process point of view
type TxValidator interface {
	IsTxValidForProcessing(txHandler data.TransactionHandler) bool
	IsInterfaceNil() bool
}

>>>>>>> f0d20b9d
// HeaderValidator can determine if a provided header handler is valid or not from the process point of view
type HeaderValidator interface {
	IsHeaderValidForProcessing(headerHandler data.HeaderHandler) bool
	IsInterfaceNil() bool
}

// InterceptedDataFactory can create new instances of InterceptedData
type InterceptedDataFactory interface {
	Create(buff []byte) (InterceptedData, error)
	IsInterfaceNil() bool
}

// InterceptedData represents the interceptor's view of the received data
type InterceptedData interface {
	CheckValidity() error
	IsForMyShard() bool
	IsInterfaceNil() bool
}

// InterceptorProcessor further validates and saves received data
type InterceptorProcessor interface {
	Validate(data InterceptedData) error
	Save(data InterceptedData) error
	IsInterfaceNil() bool
}

// InterceptorThrottler can
type InterceptorThrottler interface {
	CanProcess() bool
	StartProcessing()
	EndProcessing()
	IsInterfaceNil() bool
}

// TransactionCoordinator is an interface to coordinate transaction processing using multiple processors
type TransactionCoordinator interface {
	RequestMiniBlocks(header data.HeaderHandler)
	RequestBlockTransactions(body block.Body)
	IsDataPreparedForProcessing(haveTime func() time.Duration) error

	SaveBlockDataToStorage(body block.Body) error
	RestoreBlockDataFromStorage(body block.Body) (int, map[int][][]byte, error)
	RemoveBlockDataFromPool(body block.Body) error

	ProcessBlockTransaction(body block.Body, round uint64, haveTime func() time.Duration) error

	CreateBlockStarted()
	CreateMbsAndProcessCrossShardTransactionsDstMe(header data.HeaderHandler, maxTxSpaceRemained uint32, maxMbSpaceRemained uint32, round uint64, haveTime func() bool) (block.MiniBlockSlice, uint32, bool)
	CreateMbsAndProcessTransactionsFromMe(maxTxSpaceRemained uint32, maxMbSpaceRemained uint32, round uint64, haveTime func() bool) block.MiniBlockSlice

	CreateMarshalizedData(body block.Body) (map[uint32]block.MiniBlockSlice, map[string][][]byte)

	GetAllCurrentUsedTxs(blockType block.Type) map[string]data.TransactionHandler

	VerifyCreatedBlockTransactions(body block.Body) error
	IsInterfaceNil() bool
}

// SmartContractProcessor is the main interface for the smart contract caller engine
type SmartContractProcessor interface {
	ComputeTransactionType(tx *transaction.Transaction) (TransactionType, error)
	ExecuteSmartContractTransaction(tx *transaction.Transaction, acntSrc, acntDst state.AccountHandler, round uint64) error
	DeploySmartContract(tx *transaction.Transaction, acntSrc state.AccountHandler, round uint64) error
	IsInterfaceNil() bool
}

// IntermediateTransactionHandler handles transactions which are not resolved in only one step
type IntermediateTransactionHandler interface {
	AddIntermediateTransactions(txs []data.TransactionHandler) error
	CreateAllInterMiniBlocks() map[uint32]*block.MiniBlock
	VerifyInterMiniBlocks(body block.Body) error
	CreateMarshalizedData(txHashes [][]byte) ([][]byte, error)
	SaveCurrentIntermediateTxToStorage() error
	CreateBlockStarted()
	IsInterfaceNil() bool
}

// PreProcessor is an interface used to prepare and process transaction data
type PreProcessor interface {
	CreateBlockStarted()
	IsDataPrepared(requestedTxs int, haveTime func() time.Duration) error

	RemoveTxBlockFromPools(body block.Body, miniBlockPool storage.Cacher) error
	RestoreTxBlockIntoPools(body block.Body, miniBlockPool storage.Cacher) (int, map[int][]byte, error)
	SaveTxBlockToStorage(body block.Body) error

	ProcessBlockTransactions(body block.Body, round uint64, haveTime func() time.Duration) error
	RequestBlockTransactions(body block.Body) int

	CreateMarshalizedData(txHashes [][]byte) ([][]byte, error)

	RequestTransactionsForMiniBlock(mb block.MiniBlock) int
	ProcessMiniBlock(miniBlock *block.MiniBlock, haveTime func() bool, round uint64) error
	CreateAndProcessMiniBlock(sndShardId, dstShardId uint32, spaceRemained int, haveTime func() bool, round uint64) (*block.MiniBlock, error)

	GetAllCurrentUsedTxs() map[string]data.TransactionHandler
	IsInterfaceNil() bool
}

// BlockProcessor is the main interface for block execution engine
type BlockProcessor interface {
	ProcessBlock(blockChain data.ChainHandler, header data.HeaderHandler, body data.BodyHandler, haveTime func() time.Duration) error
	CommitBlock(blockChain data.ChainHandler, header data.HeaderHandler, body data.BodyHandler) error
	RevertAccountState()
	CreateBlockBody(round uint64, haveTime func() bool) (data.BodyHandler, error)
	RestoreBlockIntoPools(header data.HeaderHandler, body data.BodyHandler) error
	CreateBlockHeader(body data.BodyHandler, round uint64, haveTime func() bool) (data.HeaderHandler, error)
	MarshalizedDataToBroadcast(header data.HeaderHandler, body data.BodyHandler) (map[uint32][]byte, map[string][][]byte, error)
	DecodeBlockBody(dta []byte) data.BodyHandler
	DecodeBlockHeader(dta []byte) data.HeaderHandler
	AddLastNotarizedHdr(shardId uint32, processedHdr data.HeaderHandler)
	IsInterfaceNil() bool
}

// Checker provides functionality to checks the integrity and validity of a data structure
type Checker interface {
	// IntegrityAndValidity does both validity and integrity checks on the data structure
	IntegrityAndValidity(coordinator sharding.Coordinator) error
	// Integrity checks only the integrity of the data
	Integrity(coordinator sharding.Coordinator) error
	// IsInterfaceNil returns true if there is no value under the interface
	IsInterfaceNil() bool
}

// SigVerifier provides functionality to verify a signature of a signed data structure that holds also the verifying parameters
type SigVerifier interface {
	VerifySig() error
}

// SignedDataValidator provides functionality to check the validity and signature of a data structure
type SignedDataValidator interface {
	SigVerifier
	Checker
}

// HashAccesser interface provides functionality over hashable objects
type HashAccesser interface {
	SetHash([]byte)
	Hash() []byte
}

// InterceptedBlockBody interface provides functionality over intercepted blocks
type InterceptedBlockBody interface {
	Checker
	HashAccesser
	GetUnderlyingObject() interface{}
}

// Bootstrapper is an interface that defines the behaviour of a struct that is able
// to synchronize the node
type Bootstrapper interface {
	AddSyncStateListener(func(isSyncing bool))
	ShouldSync() bool
	StopSync()
	StartSync()
	IsInterfaceNil() bool
}

// ForkDetector is an interface that defines the behaviour of a struct that is able
// to detect forks
type ForkDetector interface {
	AddHeader(header data.HeaderHandler, headerHash []byte, state BlockHeaderState, finalHeader data.HeaderHandler, finalHeaderHash []byte) error
	RemoveHeaders(nonce uint64, hash []byte)
	CheckFork() (forkDetected bool, nonce uint64, hash []byte)
	GetHighestFinalBlockNonce() uint64
	ProbableHighestNonce() uint64
	ResetProbableHighestNonceIfNeeded()
	IsInterfaceNil() bool
}

// InterceptorsContainer defines an interceptors holder data type with basic functionality
type InterceptorsContainer interface {
	Get(key string) (Interceptor, error)
	Add(key string, val Interceptor) error
	AddMultiple(keys []string, interceptors []Interceptor) error
	Replace(key string, val Interceptor) error
	Remove(key string)
	Len() int
	IsInterfaceNil() bool
}

// InterceptorsContainerFactory defines the functionality to create an interceptors container
type InterceptorsContainerFactory interface {
	Create() (InterceptorsContainer, error)
	IsInterfaceNil() bool
}

// PreProcessorsContainer defines an PreProcessors holder data type with basic functionality
type PreProcessorsContainer interface {
	Get(key block.Type) (PreProcessor, error)
	Add(key block.Type, val PreProcessor) error
	AddMultiple(keys []block.Type, preprocessors []PreProcessor) error
	Replace(key block.Type, val PreProcessor) error
	Remove(key block.Type)
	Len() int
	Keys() []block.Type
	IsInterfaceNil() bool
}

// PreProcessorsContainerFactory defines the functionality to create an PreProcessors container
type PreProcessorsContainerFactory interface {
	Create() (PreProcessorsContainer, error)
	IsInterfaceNil() bool
}

// IntermediateProcessorContainer defines an IntermediateProcessor holder data type with basic functionality
type IntermediateProcessorContainer interface {
	Get(key block.Type) (IntermediateTransactionHandler, error)
	Add(key block.Type, val IntermediateTransactionHandler) error
	AddMultiple(keys []block.Type, preprocessors []IntermediateTransactionHandler) error
	Replace(key block.Type, val IntermediateTransactionHandler) error
	Remove(key block.Type)
	Len() int
	Keys() []block.Type
	IsInterfaceNil() bool
}

// IntermediateProcessorsContainerFactory defines the functionality to create an IntermediateProcessors container
type IntermediateProcessorsContainerFactory interface {
	Create() (IntermediateProcessorContainer, error)
	IsInterfaceNil() bool
}

// VirtualMachinesContainer defines a virtual machine holder data type with basic functionality
type VirtualMachinesContainer interface {
	Get(key []byte) (vmcommon.VMExecutionHandler, error)
	Add(key []byte, val vmcommon.VMExecutionHandler) error
	AddMultiple(keys [][]byte, vms []vmcommon.VMExecutionHandler) error
	Replace(key []byte, val vmcommon.VMExecutionHandler) error
	Remove(key []byte)
	Len() int
	Keys() [][]byte
	IsInterfaceNil() bool
}

// VirtualMachinesContainerFactory defines the functionality to create a virtual machine container
type VirtualMachinesContainerFactory interface {
	Create() (VirtualMachinesContainer, error)
	VMAccountsDB() *hooks.VMAccountsDB
	IsInterfaceNil() bool
}

// Interceptor defines what a data interceptor should do
// It should also adhere to the p2p.MessageProcessor interface so it can wire to a p2p.Messenger
type Interceptor interface {
	ProcessReceivedMessage(message p2p.MessageP2P, broadcastHandler func(buffToSend []byte)) error
	IsInterfaceNil() bool
}

// MessageHandler defines the functionality needed by structs to send data to other peers
type MessageHandler interface {
	ConnectedPeersOnTopic(topic string) []p2p.PeerID
	SendToConnectedPeer(topic string, buff []byte, peerID p2p.PeerID) error
	IsInterfaceNil() bool
}

// TopicHandler defines the functionality needed by structs to manage topics and message processors
type TopicHandler interface {
	HasTopic(name string) bool
	CreateTopic(name string, createChannelForTopic bool) error
	RegisterMessageProcessor(topic string, handler p2p.MessageProcessor) error
}

// TopicMessageHandler defines the functionality needed by structs to manage topics, message processors and to send data
// to other peers
type TopicMessageHandler interface {
	MessageHandler
	TopicHandler
}

// ChronologyValidator defines the functionality needed to validate a received header block (shard or metachain)
// from chronology point of view
type ChronologyValidator interface {
	ValidateReceivedBlock(shardID uint32, epoch uint32, nonce uint64, round uint64) error
	IsInterfaceNil() bool
}

// DataPacker can split a large slice of byte slices in smaller packets
type DataPacker interface {
	PackDataInChunks(data [][]byte, limit int) ([][]byte, error)
	IsInterfaceNil() bool
}

// BlocksTracker defines the functionality to track all the notarised blocks
type BlocksTracker interface {
	UnnotarisedBlocks() []data.HeaderHandler
	RemoveNotarisedBlocks(headerHandler data.HeaderHandler) error
	AddBlock(headerHandler data.HeaderHandler)
	SetBlockBroadcastRound(nonce uint64, round int64)
	BlockBroadcastRound(nonce uint64) int64
	IsInterfaceNil() bool
}

// RequestHandler defines the methods through which request to data can be made
type RequestHandler interface {
	RequestHeaderByNonce(shardId uint32, nonce uint64)
	RequestTransaction(shardId uint32, txHashes [][]byte)
	RequestUnsignedTransactions(destShardID uint32, scrHashes [][]byte)
	RequestMiniBlock(shardId uint32, miniblockHash []byte)
	RequestHeader(shardId uint32, hash []byte)
	IsInterfaceNil() bool
}

// ArgumentsParser defines the functionality to parse transaction data into arguments and code for smart contracts
type ArgumentsParser interface {
	GetArguments() ([]*big.Int, error)
	GetCode() ([]byte, error)
	GetFunction() (string, error)
	ParseData(data string) error

	CreateDataFromStorageUpdate(storageUpdates []*vmcommon.StorageUpdate) string
	GetStorageUpdates(data string) ([]*vmcommon.StorageUpdate, error)
	IsInterfaceNil() bool
}

// TemporaryAccountsHandler defines the functionality to create temporary accounts and pass to VM.
// This holder will contain usually one account from shard X that calls a SC in shard Y
// so when executing the code in shard Y, this impl will hold an ephemeral copy of the sender account from shard X
type TemporaryAccountsHandler interface {
	AddTempAccount(address []byte, balance *big.Int, nonce uint64)
	CleanTempAccounts()
	TempAccount(address []byte) state.AccountHandler
	IsInterfaceNil() bool
}

// BlockSizeThrottler defines the functionality of adapting the node to the network speed/latency when it should send a
// block to its peers which should be received in a limited time frame
type BlockSizeThrottler interface {
	MaxItemsToAdd() uint32
	Add(round uint64, items uint32)
	Succeed(round uint64)
	ComputeMaxItems()
	IsInterfaceNil() bool
}<|MERGE_RESOLUTION|>--- conflicted
+++ resolved
@@ -34,15 +34,6 @@
 	IsInterfaceNil() bool
 }
 
-<<<<<<< HEAD
-=======
-// TxValidator can determine if a provided transaction handler is valid or not from the process point of view
-type TxValidator interface {
-	IsTxValidForProcessing(txHandler data.TransactionHandler) bool
-	IsInterfaceNil() bool
-}
-
->>>>>>> f0d20b9d
 // HeaderValidator can determine if a provided header handler is valid or not from the process point of view
 type HeaderValidator interface {
 	IsHeaderValidForProcessing(headerHandler data.HeaderHandler) bool
