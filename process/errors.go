--- conflicted
+++ resolved
@@ -227,7 +227,6 @@
 // ErrTxNotFound signals that a transaction has not found
 var ErrTxNotFound = errors.New("transaction not found")
 
-<<<<<<< HEAD
 // ErrValidatorInfoNotFound signals that a validator info has not found
 var ErrValidatorInfoNotFound = errors.New("validator info not found")
 
@@ -237,8 +236,6 @@
 // ErrNilHeadersNonceHashStorage signals that a nil header nonce hash storage has been provided
 var ErrNilHeadersNonceHashStorage = errors.New("nil headers nonce hash storage")
 
-=======
->>>>>>> 943ea618
 // ErrNilTransactionPool signals that a nil transaction pool was used
 var ErrNilTransactionPool = errors.New("nil transaction pool")
 
