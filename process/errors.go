--- conflicted
+++ resolved
@@ -373,12 +373,9 @@
 // ErrNilRewardTransaction signals that the reward transaction is nil
 var ErrNilRewardTransaction = errors.New("reward transaction is nil")
 
-<<<<<<< HEAD
-=======
 // ErrRewardTransactionNotFound is raised when reward transaction should be present but was not found
 var ErrRewardTransactionNotFound = errors.New("reward transaction not found")
 
->>>>>>> 3ddec14f
 // ErrInvalidDataInput signals that the data input is invalid for parsing
 var ErrInvalidDataInput = errors.New("data input is invalid to create key, value storage output")
 
