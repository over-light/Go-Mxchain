--- conflicted
+++ resolved
@@ -1134,7 +1134,9 @@
 // ErrNilCrawlerAllowedAddress signals that no crawler allowed address was found
 var ErrNilCrawlerAllowedAddress = errors.New("nil crawler allowed address")
 
-<<<<<<< HEAD
+// ErrNilPayloadValidator signals that a nil payload validator was provided
+var ErrNilPayloadValidator = errors.New("nil payload validator")
+
 // ErrNilValidatorInfoPool signals that a nil validator info pool has been provided
 var ErrNilValidatorInfoPool = errors.New("nil validator info pool")
 
@@ -1142,8 +1144,4 @@
 var ErrPropertyTooLong = errors.New("property too long")
 
 // ErrPropertyTooShort signals that a heartbeat property was too short
-var ErrPropertyTooShort = errors.New("property too short")
-=======
-// ErrNilPayloadValidator signals that a nil payload validator was provided
-var ErrNilPayloadValidator = errors.New("nil payload validator")
->>>>>>> 0909cf64
+var ErrPropertyTooShort = errors.New("property too short")