package process

import (
	"errors"
)

// ErrNilMessage signals that a nil message has been received
var ErrNilMessage = errors.New("nil message")

// ErrNilAccountsAdapter defines the error when trying to use a nil AccountsAddapter
var ErrNilAccountsAdapter = errors.New("nil AccountsAdapter")

// ErrNilHasher signals that an operation has been attempted to or with a nil hasher implementation
var ErrNilHasher = errors.New("nil Hasher")

// ErrNilAddressConverter signals that an operation has been attempted to or with a nil AddressConverter implementation
var ErrNilAddressConverter = errors.New("nil AddressConverter")

// ErrNilGasSchedule signals that an operation has been attempted with a nil gas schedule
var ErrNilGasSchedule = errors.New("nil GasSchedule")

// ErrNilAddressContainer signals that an operation has been attempted to or with a nil AddressContainer implementation
var ErrNilAddressContainer = errors.New("nil AddressContainer")

// ErrNilTransaction signals that an operation has been attempted to or with a nil transaction
var ErrNilTransaction = errors.New("nil transaction")

// ErrWrongTransaction signals that transaction is invalid
var ErrWrongTransaction = errors.New("invalid transaction")

// ErrNoVM signals that no SCHandler has been set
var ErrNoVM = errors.New("no VM (hook not set)")

// ErrHigherNonceInTransaction signals the nonce in transaction is higher than the account's nonce
var ErrHigherNonceInTransaction = errors.New("higher nonce in transaction")

// ErrLowerNonceInTransaction signals the nonce in transaction is lower than the account's nonce
var ErrLowerNonceInTransaction = errors.New("lower nonce in transaction")

// ErrInsufficientFunds signals the funds are insufficient for the move balance operation but the
// transaction fee is covered by the current balance
var ErrInsufficientFunds = errors.New("insufficient funds")

// ErrInsufficientFee signals that the current balance doesn't have the required transaction fee
var ErrInsufficientFee = errors.New("insufficient fees")

// ErrNilValue signals the value is nil
var ErrNilValue = errors.New("nil value")

// ErrNilBlockChain signals that an operation has been attempted to or with a nil blockchain
var ErrNilBlockChain = errors.New("nil block chain")

// ErrNilMetaBlockHeader signals that an operation has been attempted to or with a nil metablock
var ErrNilMetaBlockHeader = errors.New("nil metablock header")

// ErrNilTxBlockBody signals that an operation has been attempted to or with a nil tx block body
var ErrNilTxBlockBody = errors.New("nil tx block body")

// ErrNilStore signals that the provided storage service is nil
var ErrNilStore = errors.New("nil data storage service")

// ErrNilBootStorer signals that the provided boot storer is bil
var ErrNilBootStorer = errors.New("nil boot storer")

// ErrNilBlockHeader signals that an operation has been attempted to or with a nil block header
var ErrNilBlockHeader = errors.New("nil block header")

// ErrNilBlockBody signals that an operation has been attempted to or with a nil block body
var ErrNilBlockBody = errors.New("nil block body")

// ErrNilTxHash signals that an operation has been attempted with a nil hash
var ErrNilTxHash = errors.New("nil transaction hash")

// ErrNilPubKeysBitmap signals that a operation has been attempted with a nil public keys bitmap
var ErrNilPubKeysBitmap = errors.New("nil public keys bitmap")

// ErrNilPreviousBlockHash signals that a operation has been attempted with a nil previous block header hash
var ErrNilPreviousBlockHash = errors.New("nil previous block header hash")

// ErrNilSignature signals that a operation has been attempted with a nil signature
var ErrNilSignature = errors.New("nil signature")

// ErrNilMiniBlocks signals that an operation has been attempted with a nil mini-block
var ErrNilMiniBlocks = errors.New("nil mini blocks")

// ErrNilMiniBlock signals that an operation has been attempted with a nil miniblock
var ErrNilMiniBlock = errors.New("nil mini block")

// ErrNilRootHash signals that an operation has been attempted with a nil root hash
var ErrNilRootHash = errors.New("root hash is nil")

// ErrWrongNonceInBlock signals the nonce in block is different than expected nonce
var ErrWrongNonceInBlock = errors.New("wrong nonce in block")

// ErrBlockHashDoesNotMatch signals that header hash does not match with the previous one
var ErrBlockHashDoesNotMatch = errors.New("block hash does not match")

// ErrMissingTransaction signals that one transaction is missing
var ErrMissingTransaction = errors.New("missing transaction")

// ErrMarshalWithoutSuccess signals that marshal some data was not done with success
var ErrMarshalWithoutSuccess = errors.New("marshal without success")

// ErrUnmarshalWithoutSuccess signals that unmarshal some data was not done with success
var ErrUnmarshalWithoutSuccess = errors.New("unmarshal without success")

// ErrRootStateDoesNotMatch signals that root state does not match
var ErrRootStateDoesNotMatch = errors.New("root state does not match")

// ErrValidatorStatsRootHashDoesNotMatch signals that the root hash for the validator statistics does not match
var ErrValidatorStatsRootHashDoesNotMatch = errors.New("root hash for validator statistics does not match")

// ErrAccountStateDirty signals that the accounts were modified before starting the current modification
var ErrAccountStateDirty = errors.New("accountState was dirty before starting to change")

// ErrInvalidShardId signals that the shard id is invalid
var ErrInvalidShardId = errors.New("invalid shard id")

// ErrMissingHeader signals that header of the block is missing
var ErrMissingHeader = errors.New("missing header")

// ErrMissingHashForHeaderNonce signals that hash of the block is missing
var ErrMissingHashForHeaderNonce = errors.New("missing hash for header nonce")

// ErrMissingBody signals that body of the block is missing
var ErrMissingBody = errors.New("missing body")

// ErrNilBlockProcessor signals that an operation has been attempted to or with a nil BlockProcessor implementation
var ErrNilBlockProcessor = errors.New("nil block processor")

// ErrNilMarshalizer signals that an operation has been attempted to or with a nil Marshalizer implementation
var ErrNilMarshalizer = errors.New("nil Marshalizer")

// ErrNilRounder signals that an operation has been attempted to or with a nil Rounder implementation
var ErrNilRounder = errors.New("nil Rounder")

// ErrNilMessenger signals that a nil Messenger object was provided
var ErrNilMessenger = errors.New("nil Messenger")

// ErrNilTxDataPool signals that a nil transaction pool has been provided
var ErrNilTxDataPool = errors.New("nil transaction data pool")

// ErrEmptyTxDataPool signals that a empty transaction pool has been provided
var ErrEmptyTxDataPool = errors.New("empty transaction data pool")

// ErrNilHeadersDataPool signals that a nil headers pool has been provided
var ErrNilHeadersDataPool = errors.New("nil headers data pool")

// ErrNilCacher signals that a nil cache has been provided
var ErrNilCacher = errors.New("nil cacher")

// ErrNilRcvAddr signals that an operation has been attempted to or with a nil receiver address
var ErrNilRcvAddr = errors.New("nil receiver address")

// ErrNilSndAddr signals that an operation has been attempted to or with a nil sender address
var ErrNilSndAddr = errors.New("nil sender address")

// ErrNegativeValue signals that a negative value has been detected and it is not allowed
var ErrNegativeValue = errors.New("negative value")

// ErrNilShardCoordinator signals that an operation has been attempted to or with a nil shard coordinator
var ErrNilShardCoordinator = errors.New("nil shard coordinator")

// ErrNilNodesCoordinator signals that an operation has been attempted to or with a nil nodes coordinator
var ErrNilNodesCoordinator = errors.New("nil nodes coordinator")

// ErrInvalidRcvAddr signals that an operation has been attempted to or with an invalid receiver address
var ErrInvalidRcvAddr = errors.New("invalid receiver address")

// ErrInvalidSndAddr signals that an operation has been attempted to or with an invalid sender address
var ErrInvalidSndAddr = errors.New("invalid sender address")

// ErrNilKeyGen signals that an operation has been attempted to or with a nil single sign key generator
var ErrNilKeyGen = errors.New("nil key generator")

// ErrNilSingleSigner signals that a nil single signer is used
var ErrNilSingleSigner = errors.New("nil single signer")

// ErrBlockProposerSignatureMissing signals that block proposer signature is missing from the block aggregated sig
var ErrBlockProposerSignatureMissing = errors.New("block proposer signature is missing")

// ErrNilMultiSigVerifier signals that a nil multi-signature verifier is used
var ErrNilMultiSigVerifier = errors.New("nil multi-signature verifier")

// ErrNilDataToProcess signals that nil data was provided
var ErrNilDataToProcess = errors.New("nil data to process")

// ErrNilPoolsHolder signals that an operation has been attempted to or with a nil pools holder object
var ErrNilPoolsHolder = errors.New("nil pools holder")

// ErrNilTxStorage signals that a nil transaction storage has been provided
var ErrNilTxStorage = errors.New("nil transaction storage")

// ErrNilStorage signals that a nil storage has been provided
var ErrNilStorage = errors.New("nil storage")

// ErrNilShardedDataCacherNotifier signals that a nil sharded data cacher notifier has been provided
var ErrNilShardedDataCacherNotifier = errors.New("nil sharded data cacher notifier")

// ErrInvalidTxInPool signals an invalid transaction in the transactions pool
var ErrInvalidTxInPool = errors.New("invalid transaction in the transactions pool")

// ErrTxNotFound signals that a transaction has not found
var ErrTxNotFound = errors.New("transaction not found")

// ErrNilHeadersStorage signals that a nil header storage has been provided
var ErrNilHeadersStorage = errors.New("nil headers storage")

// ErrNilHeadersNonceHashStorage signals that a nil header nonce hash storage has been provided
var ErrNilHeadersNonceHashStorage = errors.New("nil headers nonce hash storage")

// ErrNilTransactionPool signals that a nil transaction pool was used
var ErrNilTransactionPool = errors.New("nil transaction pool")

// ErrNilMiniBlockPool signals that a nil mini blocks pool was used
var ErrNilMiniBlockPool = errors.New("nil mini block pool")

// ErrNilMetaBlocksPool signals that a nil meta blocks pool was used
var ErrNilMetaBlocksPool = errors.New("nil meta blocks pool")

// ErrNilTxProcessor signals that a nil transactions processor was used
var ErrNilTxProcessor = errors.New("nil transactions processor")

// ErrNilDataPoolHolder signals that the data pool holder is nil
var ErrNilDataPoolHolder = errors.New("nil data pool holder")

// ErrTimeIsOut signals that time is out
var ErrTimeIsOut = errors.New("time is out")

// ErrNilForkDetector signals that the fork detector is nil
var ErrNilForkDetector = errors.New("nil fork detector")

// ErrNilContainerElement signals when trying to add a nil element in the container
var ErrNilContainerElement = errors.New("element cannot be nil")

// ErrNilArgumentStruct signals that a function has received nil instead of an instantiated Arg... structure
var ErrNilArgumentStruct = errors.New("nil argument struct")

// ErrInvalidContainerKey signals that an element does not exist in the container's map
var ErrInvalidContainerKey = errors.New("element does not exist in container")

// ErrContainerKeyAlreadyExists signals that an element was already set in the container's map
var ErrContainerKeyAlreadyExists = errors.New("provided key already exists in container")

// ErrNilRequestHandler signals that a nil request handler interface was provided
var ErrNilRequestHandler = errors.New("nil request handler")

// ErrNilHaveTimeHandler signals that a nil have time handler func was provided
var ErrNilHaveTimeHandler = errors.New("nil have time handler")

// ErrWrongTypeInContainer signals that a wrong type of object was found in container
var ErrWrongTypeInContainer = errors.New("wrong type of object inside container")

// ErrLenMismatch signals that 2 or more slices have different lengths
var ErrLenMismatch = errors.New("lengths mismatch")

// ErrWrongTypeAssertion signals that an type assertion failed
var ErrWrongTypeAssertion = errors.New("wrong type assertion")

// ErrHeaderShardDataMismatch signals that shard header does not match created shard info
var ErrHeaderShardDataMismatch = errors.New("shard header does not match shard info")

// ErrNoDataInMessage signals that no data was found after parsing received p2p message
var ErrNoDataInMessage = errors.New("no data found in received message")

// ErrNilBuffer signals that a provided byte buffer is nil
var ErrNilBuffer = errors.New("provided byte buffer is nil")

// ErrNilRandSeed signals that a nil rand seed has been provided
var ErrNilRandSeed = errors.New("provided rand seed is nil")

// ErrNilPrevRandSeed signals that a nil previous rand seed has been provided
var ErrNilPrevRandSeed = errors.New("provided previous rand seed is nil")

// ErrLowerRoundInBlock signals that a header round is too low for processing it
var ErrLowerRoundInBlock = errors.New("header round is lower than last committed")

// ErrHigherRoundInBlock signals that a block with higher round than permitted has been provided
var ErrHigherRoundInBlock = errors.New("higher round in block")

// ErrLowerNonceInBlock signals that a block with lower nonce than permitted has been provided
var ErrLowerNonceInBlock = errors.New("lower nonce in block")

// ErrHigherNonceInBlock signals that a block with higher nonce than permitted has been provided
var ErrHigherNonceInBlock = errors.New("higher nonce in block")

// ErrRandSeedDoesNotMatch signals that random seed does not match with the previous one
var ErrRandSeedDoesNotMatch = errors.New("random seed do not match")

// ErrHeaderNotFinal signals that header is not final and it should be
var ErrHeaderNotFinal = errors.New("header in metablock is not final")

// ErrShardIdMissmatch signals shard ID does not match expectations
var ErrShardIdMissmatch = errors.New("shard ID missmatch")

// ErrMintAddressNotInThisShard signals that the mint address does not belong to current shard
var ErrMintAddressNotInThisShard = errors.New("mint address does not belong to current shard")

// ErrNotarizedHeadersSliceIsNil signals that the slice holding notarized headers is nil
var ErrNotarizedHeadersSliceIsNil = errors.New("notarized headers slice is nil")

// ErrNotarizedHeadersSliceForShardIsNil signals that the slice holding notarized headers for shard is nil
var ErrNotarizedHeadersSliceForShardIsNil = errors.New("notarized headers slice for shard is nil")

// ErrCrossShardMBWithoutConfirmationFromMeta signals that miniblock was not yet notarized by metachain
var ErrCrossShardMBWithoutConfirmationFromMeta = errors.New("cross shard miniblock with destination current shard is not confirmed by metachain")

// ErrHeaderBodyMismatch signals that the header does not attest all data from the block
var ErrHeaderBodyMismatch = errors.New("body cannot be validated from header data")

// ErrNilSmartContractProcessor signals that smart contract call executor is nil
var ErrNilSmartContractProcessor = errors.New("smart contract processor is nil")

// ErrNilArgumentParser signals that the argument parser is nil
var ErrNilArgumentParser = errors.New("argument parser is nil")

// ErrNilSCDestAccount signals that destination account is nil
var ErrNilSCDestAccount = errors.New("nil destination SC account")

// ErrWrongNonceInVMOutput signals that nonce in vm output is wrong
var ErrWrongNonceInVMOutput = errors.New("nonce invalid from SC run")

// ErrWrongNonceInStakingData signals that nonce in staking data is wrong
var ErrWrongNonceInStakingData = errors.New("nonce invalid ")

// ErrNilVMOutput signals that vmoutput is nil
var ErrNilVMOutput = errors.New("nil vm output")

// ErrNilValueFromRewardTransaction signals that the transfered value is nil
var ErrNilValueFromRewardTransaction = errors.New("transferred value is nil in reward transaction")

// ErrNilTemporaryAccountsHandler signals that temporary accounts handler is nil
var ErrNilTemporaryAccountsHandler = errors.New("temporary accounts handler is nil")

// ErrNotEnoughValidBlocksInStorage signals that bootstrap from storage failed due to not enough valid blocks stored
var ErrNotEnoughValidBlocksInStorage = errors.New("not enough valid blocks to start from storage")

// ErrNilSmartContractResult signals that the smart contract result is nil
var ErrNilSmartContractResult = errors.New("smart contract result is nil")

// ErrNilRewardTransaction signals that the reward transaction is nil
var ErrNilRewardTransaction = errors.New("reward transaction is nil")

// ErrNilUTxDataPool signals that unsigned transaction pool is nil
var ErrNilUTxDataPool = errors.New("unsigned transactions pool is nil")

// ErrNilRewardTxDataPool signals that the reward transactions pool is nil
var ErrNilRewardTxDataPool = errors.New("reward transactions pool is nil")

// ErrNilUTxStorage signals that unsigned transaction storage is nil
var ErrNilUTxStorage = errors.New("unsigned transactions storage is nil")

// ErrNilScAddress signals that a nil smart contract address has been provided
var ErrNilScAddress = errors.New("nil SC address")

// ErrEmptyFunctionName signals that an empty function name has been provided
var ErrEmptyFunctionName = errors.New("empty function name")

// ErrMiniBlockHashMismatch signals that miniblock hashes does not match
var ErrMiniBlockHashMismatch = errors.New("miniblocks does not match")

// ErrNilIntermediateTransactionHandler signals that nil intermediate transaction handler was provided
var ErrNilIntermediateTransactionHandler = errors.New("intermediate transaction handler is nil")

// ErrWrongTypeInMiniBlock signals that type is not correct for processing
var ErrWrongTypeInMiniBlock = errors.New("type in miniblock is not correct for processing")

// ErrNilTransactionCoordinator signals that transaction coordinator is nil
var ErrNilTransactionCoordinator = errors.New("transaction coordinator is nil")

// ErrNilUint64Converter signals that uint64converter is nil
var ErrNilUint64Converter = errors.New("unit64converter is nil")

// ErrNilSmartContractResultProcessor signals that smart contract result processor is nil
var ErrNilSmartContractResultProcessor = errors.New("nil smart contract result processor")

// ErrNilRewardsTxProcessor signals that the rewards transaction processor is nil
var ErrNilRewardsTxProcessor = errors.New("nil rewards transaction processor")

// ErrNilIntermediateProcessorContainer signals that intermediate processors container is nil
var ErrNilIntermediateProcessorContainer = errors.New("intermediate processor container is nil")

// ErrNilPreProcessorsContainer signals that preprocessors container is nil
var ErrNilPreProcessorsContainer = errors.New("preprocessors container is nil")

// ErrNilPreProcessor signals that preprocessors is nil
var ErrNilPreProcessor = errors.New("preprocessor is nil")

// ErrNilGasHandler signals that gas handler is nil
var ErrNilGasHandler = errors.New("nil gas handler")

// ErrUnknownBlockType signals that block type is not correct
var ErrUnknownBlockType = errors.New("block type is unknown")

// ErrMissingPreProcessor signals that required pre processor is missing
var ErrMissingPreProcessor = errors.New("pre processor is missing")

// ErrNilAppStatusHandler defines the error for setting a nil AppStatusHandler
var ErrNilAppStatusHandler = errors.New("nil AppStatusHandler")

// ErrNilInterceptedDataFactory signals that a nil intercepted data factory was provided
var ErrNilInterceptedDataFactory = errors.New("nil intercepted data factory")

// ErrNilInterceptedDataProcessor signals that a nil intercepted data processor was provided
var ErrNilInterceptedDataProcessor = errors.New("nil intercepted data processor")

// ErrNilInterceptorThrottler signals that a nil interceptor throttler was provided
var ErrNilInterceptorThrottler = errors.New("nil interceptor throttler")

// ErrNilUnsignedTxHandler signals that the unsigned tx handler is nil
var ErrNilUnsignedTxHandler = errors.New("nil unsigned tx handler")

// ErrNilTxTypeHandler signals that tx type handler is nil
var ErrNilTxTypeHandler = errors.New("nil tx type handler")

// ErrNilPeerAccountsAdapter signals that a nil peer accounts database was provided
var ErrNilPeerAccountsAdapter = errors.New("nil peer accounts database")

// ErrInvalidPeerAccount signals that a peer account is invalid
var ErrInvalidPeerAccount = errors.New("invalid peer account")

// ErrInvalidMetaHeader signals that a wrong implementation of HeaderHandler was provided
var ErrInvalidMetaHeader = errors.New("invalid header provided, expected MetaBlock")

// ErrNilEpochStartTrigger signals that a nil start of epoch trigger was provided
var ErrNilEpochStartTrigger = errors.New("nil start of epoch trigger")

// ErrNilEpochHandler signals that a nil epoch handler was provided
var ErrNilEpochHandler = errors.New("nil epoch handler")

// ErrEpochDoesNotMatch signals that epoch does not match between headers
var ErrEpochDoesNotMatch = errors.New("epoch does not match")

// ErrNotEnoughArgumentsToDeploy signals that there are not enough arguments to deploy the smart contract
var ErrNotEnoughArgumentsToDeploy = errors.New("not enough arguments to deploy the smart contract")

// ErrVMTypeLengthInvalid signals that vm type length is too long
var ErrVMTypeLengthInvalid = errors.New("vm type length is too long")

// ErrOverallBalanceChangeFromSC signals that all sumed balance changes are not zero
var ErrOverallBalanceChangeFromSC = errors.New("SC output balance updates are wrong")

// ErrNilTxValidator signals that a nil tx validator has been provided
var ErrNilTxValidator = errors.New("nil transaction validator")

// ErrNilHdrValidator signals that a nil header validator has been provided
var ErrNilHdrValidator = errors.New("nil header validator")

// ErrNilPendingMiniBlocksHandler signals that a nil pending miniblocks handler has been provided
var ErrNilPendingMiniBlocksHandler = errors.New("nil pending miniblocks handler")

// ErrMiniblockNotForCurrentShard signals that the current processing miniblock must not be
// processed on the current shard
var ErrMiniblockNotForCurrentShard = errors.New("miniblock is not addressed for current shard")

// ErrNilTxsPoolsCleaner signals that a nil transactions pools cleaner has been provided
var ErrNilTxsPoolsCleaner = errors.New("nil transactions pools cleaner")

// ErrZeroMaxCleanTime signals that cleaning time for pools is less or equal with 0
var ErrZeroMaxCleanTime = errors.New("cleaning time is equal or less than zero")

// ErrNilEconomicsFeeHandler signals that fee handler is nil
var ErrNilEconomicsFeeHandler = errors.New("nil economics fee handler")

// ErrSystemBusy signals that the system is busy
var ErrSystemBusy = errors.New("system busy")

// ErrInsufficientGasPriceInTx signals that a lower gas price than required was provided
var ErrInsufficientGasPriceInTx = errors.New("insufficient gas price in tx")

// ErrInsufficientGasLimitInTx signals that a lower gas limit than required was provided
var ErrInsufficientGasLimitInTx = errors.New("insufficient gas limit in tx")

// ErrHigherGasLimitRequiredInTx signals that a higher gas limit was required in tx
var ErrHigherGasLimitRequiredInTx = errors.New("higher gas limit required in tx")

// ErrInvalidMaxGasLimitPerBlock signals that an invalid max gas limit per block has been read from config file
var ErrInvalidMaxGasLimitPerBlock = errors.New("invalid max gas limit per block")

// ErrInvalidGasPerDataByte signals that an invalid gas per data byte has been read from config file
var ErrInvalidGasPerDataByte = errors.New("invalid gas per data byte")

// ErrMaxGasLimitPerMiniBlockInSenderShardIsReached signals that max gas limit per mini block in sender shard has been reached
var ErrMaxGasLimitPerMiniBlockInSenderShardIsReached = errors.New("max gas limit per mini block in sender shard is reached")

// ErrMaxGasLimitPerMiniBlockInReceiverShardIsReached signals that max gas limit per mini block in receiver shard has been reached
var ErrMaxGasLimitPerMiniBlockInReceiverShardIsReached = errors.New("max gas limit per mini block in receiver shard is reached")

// ErrMaxGasLimitPerBlockInSelfShardIsReached signals that max gas limit per block in self shard has been reached
var ErrMaxGasLimitPerBlockInSelfShardIsReached = errors.New("max gas limit per block in self shard is reached")

// ErrInvalidMinimumGasPrice signals that an invalid gas price has been read from config file
var ErrInvalidMinimumGasPrice = errors.New("invalid minimum gas price")

// ErrInvalidMinimumGasLimitForTx signals that an invalid minimum gas limit for transactions has been read from config file
var ErrInvalidMinimumGasLimitForTx = errors.New("invalid minimum gas limit for transactions")

// ErrInvalidRewardsValue signals that an invalid rewards value has been read from config file
var ErrInvalidRewardsValue = errors.New("invalid rewards value")

// ErrInvalidUnBondPeriod signals that an invalid unbond period has been read from config file
var ErrInvalidUnBondPeriod = errors.New("invalid unbond period")

// ErrInvalidRewardsPercentages signals that rewards percentages are not correct
var ErrInvalidRewardsPercentages = errors.New("invalid rewards percentages")

// ErrInvalidNonceRequest signals that invalid nonce was requested
var ErrInvalidNonceRequest = errors.New("invalid nonce request")

// ErrNilBlockChainHook signals that nil blockchain hook has been provided
var ErrNilBlockChainHook = errors.New("nil blockchain hook")

// ErrNilSCDataGetter signals that a nil sc data getter has been provided
var ErrNilSCDataGetter = errors.New("nil sc data getter")

// ErrNilTxForCurrentBlockHandler signals that nil tx for current block handler has been provided
var ErrNilTxForCurrentBlockHandler = errors.New("nil tx for current block handler")

// ErrNilSCToProtocol signals that nil smart contract to protocol handler has been provided
var ErrNilSCToProtocol = errors.New("nil sc to protocol")

// ErrNilNodesSetup signals that nil nodes setup has been provided
var ErrNilNodesSetup = errors.New("nil nodes setup")

// ErrNilBlackListHandler signals that a nil black list handler was provided
var ErrNilBlackListHandler = errors.New("nil black list handler")

// ErrNilBlockTracker signals that a nil block tracker was provided
var ErrNilBlockTracker = errors.New("nil block tracker")

// ErrHeaderIsBlackListed signals that the header provided is black listed
var ErrHeaderIsBlackListed = errors.New("header is black listed")

// ErrNilEconomicsData signals that nil economics data has been provided
var ErrNilEconomicsData = errors.New("nil economics data")

// ErrZeroMaxComputableRounds signals that a value of zero was provided on the maxComputableRounds
var ErrZeroMaxComputableRounds = errors.New("max computable rounds is zero")

// ErrNilRater signals that nil rater has been provided
var ErrNilRater = errors.New("nil rater")

// ErrNilRatingReader signals that nil rating reader has been provided
var ErrNilRatingReader = errors.New("nil rating reader")

// ErrNilNetworkWatcher signals that a nil network watcher has been provided
var ErrNilNetworkWatcher = errors.New("nil network watcher")

// ErrNilHeaderValidator signals that nil header validator has been provided
var ErrNilHeaderValidator = errors.New("nil header validator")

// ErrMaxRatingIsSmallerThanMinRating signals that the max rating is smaller than the min rating value
var ErrMaxRatingIsSmallerThanMinRating = errors.New("max rating is smaller than min rating")

// ErrMinRatingSmallerThanOne signals that the min rating is smaller than the min value of 1
var ErrMinRatingSmallerThanOne = errors.New("min rating is smaller than one")

// ErrStartRatingNotBetweenMinAndMax signals that the start rating is not between min and max rating
var ErrStartRatingNotBetweenMinAndMax = errors.New("start rating is not between min and max rating")

// ErrSCDeployFromSCRIsNotPermitted signals that operation is not permitted
var ErrSCDeployFromSCRIsNotPermitted = errors.New("it is not permitted to deploy a smart contract from another smart contract cross shard")

// ErrNotEnoughGas signals that not enough gas has been provided
var ErrNotEnoughGas = errors.New("not enough gas was sent in the transaction")

// ErrNilHeaderSigVerifier signals that a nil header sig verifier has been provided
var ErrNilHeaderSigVerifier = errors.New("nil header sig verifier")

// ErrFailedTransaction signals that transaction is of type failed.
var ErrFailedTransaction = errors.New("failed transaction, gas consumed")

// ErrNilBadTxHandler signals that bad tx handler is nil
var ErrNilBadTxHandler = errors.New("nil bad tx handler")

// ErrNilReceiptHandler signals that receipt handler is nil
var ErrNilReceiptHandler = errors.New("nil receipt handler")

// ErrTooManyReceiptsMiniBlocks signals that there were too many receipts miniblocks created
var ErrTooManyReceiptsMiniBlocks = errors.New("too many receipts miniblocks")

// ErrReceiptsHashMissmatch signals that overall receipts has does not match
var ErrReceiptsHashMissmatch = errors.New("receipts hash missmatch")

// ErrMiniBlockNumMissMatch signals that number of miniblocks does not match
var ErrMiniBlockNumMissMatch = errors.New("num miniblocks does not match")

// ErrInvalidChainID signals that an invalid chain ID has been provided
var ErrInvalidChainID = errors.New("invalid chain ID while processing")

// ErrEpochStartDataDoesNotMatch signals that EpochStartData is not the same as the leader created
var ErrEpochStartDataDoesNotMatch = errors.New("epoch start data does not match")

// ErrInvalidMinStepValue signals the min step value is invalid
var ErrInvalidMinStepValue = errors.New("invalid min step value")

// ErrNotEpochStartBlock signals that block is not of type epoch start
var ErrNotEpochStartBlock = errors.New("not epoch start block")

// ErrGettingShardDataFromEpochStartData signals that could not get shard data from previous epoch start block
var ErrGettingShardDataFromEpochStartData = errors.New("could not find shard data from previous epoch start metablock")

// ErrNilValidityAttester signals that a nil validity attester has been provided
var ErrNilValidityAttester = errors.New("nil validity attester")

// ErrNilHeaderHandler signals that a nil header handler has been provided
var ErrNilHeaderHandler = errors.New("nil header handler")

// ErrNilMiniBlocksResolver signals that a nil miniblocks resolver has been provided
var ErrNilMiniBlocksResolver = errors.New("nil miniblocks resolver")

// ErrMiniBlocksInWrongOrder signals the miniblocks are in wrong order
var ErrMiniBlocksInWrongOrder = errors.New("miniblocks in wrong order, should have been only from me")

// ErrInvalidArguments signals that invalid arguments were given to process built-in function
var ErrInvalidArguments = errors.New("invalid arguments to process built-in function")

// ErrNilBuiltInFunction signals that built in function is nil
var ErrNilBuiltInFunction = errors.New("built in function is nil")

// ErrRewardMiniBlockNotFromMeta signals that miniblock has a different sender shard than meta
var ErrRewardMiniBlockNotFromMeta = errors.New("rewards miniblocks should come only from meta")

// ErrValidatorInfoMiniBlockNotFromMeta signals that miniblock has a different sender shard than meta
var ErrValidatorInfoMiniBlockNotFromMeta = errors.New("validatorInfo miniblocks should come only from meta")

// ErrAccumulatedFeesDoNotMatch signals that accumulated fees do not match
var ErrAccumulatedFeesDoNotMatch = errors.New("accumulated fees do not match")

// ErrAccumulatedFeesInEpochDoNotMatch signals that accumulated fees in epoch do not match
var ErrAccumulatedFeesInEpochDoNotMatch = errors.New("accumulated fees in epoch do not match")

// ErrNilRewardsHandler signals that rewards handler is nil
var ErrNilRewardsHandler = errors.New("rewards handler is nil")

// ErrNilTotalAccumulatedFeesInEpoch signals that total accumulated fees in epoch is nil
var ErrNilTotalAccumulatedFeesInEpoch = errors.New("total accumulated fees in epoch is nil")

// ErrEndOfEpochEconomicsDataDoesNotMatch signals that end of epoch data does not match
var ErrEndOfEpochEconomicsDataDoesNotMatch = errors.New("end of epoch econimics data does not match")

// ErrNilEpochEconomics signals that nil end of epoch econimics was provided
var ErrNilEpochEconomics = errors.New("nil epoch economics")

// ErrNilEpochStartDataCreator signals that nil epoch start data creator was provided
var ErrNilEpochStartDataCreator = errors.New("nil epoch start data creator")

// ErrNilEpochStartRewardsCreator signals that nil epoch start rewards creator was provided
var ErrNilEpochStartRewardsCreator = errors.New("nil epoch start rewards creator")

// ErrNilEpochStartValidatorInfoCreator signals that nil epoch start validator info creator was provided
var ErrNilEpochStartValidatorInfoCreator = errors.New("nil epoch start validator info creator")

// ErrInvalidGenesisTotalSupply signals that invalid genesis total supply was provided
var ErrInvalidGenesisTotalSupply = errors.New("invalid genesis total supply")

// ErrInvalidAuctionEnableNonce signals that auction enable nonce is invalid
var ErrInvalidAuctionEnableNonce = errors.New("invalid auction enable nonce")

// ErrInvalidStakingEnableNonce signals that the staking enable nonce is invalid
var ErrInvalidStakingEnableNonce = errors.New("invalid staking enable nonce")

// ErrInvalidUnJailPrice signals that invalid unjail price was provided
var ErrInvalidUnJailPrice = errors.New("invalid unjail price")

<<<<<<< HEAD
// ErrOperationNotPermitted signals that operation is not permitted
var ErrOperationNotPermitted = errors.New("operation in account not permitted")

// ErrInvalidAddressLength signals that address length is invalid
var ErrInvalidAddressLength = errors.New("invalid address length")
=======
// ErrDuplicateThreshold signals that two thresholds are the same
var ErrDuplicateThreshold = errors.New("two thresholds are the same")

// ErrNoChancesForMaxThreshold signals that the max threshold has no chance defined
var ErrNoChancesForMaxThreshold = errors.New("max threshold has no chances")

// ErrNoChancesProvided signals that there were no chances provided
var ErrNoChancesProvided = errors.New("no chances are provided")

// ErrNilMinChanceIfZero signals that there was no min chance provided if a chance is still needed
var ErrNilMinChanceIfZero = errors.New("no min chance ")
>>>>>>> 8ed1a650

// ErrInvalidShardCacherIdentifier signals an invalid identifier
var ErrInvalidShardCacherIdentifier = errors.New("invalid identifier for shard cacher")

// ErrMaxBlockSizeReached signals that max block size has been reached
var ErrMaxBlockSizeReached = errors.New("max block size has been reached")

// ErrBlockBodyHashMismatch signals that block body hashes does not match
var ErrBlockBodyHashMismatch = errors.New("block bodies does not match")

// ErrInvalidMiniBlockType signals that an invalid miniblock type has been provided
var ErrInvalidMiniBlockType = errors.New("invalid miniblock type")

// ErrInvalidBody signals that an invalid body has been provided
var ErrInvalidBody = errors.New("invalid body")

// ErrNilBlockSizeComputationHandler signals that a nil block size computation handler has been provided
var ErrNilBlockSizeComputationHandler = errors.New("nil block size computation handler")

// ErrNilValidatorStatistics signals that a nil validator statistics has been provided
var ErrNilValidatorStatistics = errors.New("nil validator statistics")<|MERGE_RESOLUTION|>--- conflicted
+++ resolved
@@ -663,13 +663,12 @@
 // ErrInvalidUnJailPrice signals that invalid unjail price was provided
 var ErrInvalidUnJailPrice = errors.New("invalid unjail price")
 
-<<<<<<< HEAD
 // ErrOperationNotPermitted signals that operation is not permitted
 var ErrOperationNotPermitted = errors.New("operation in account not permitted")
 
 // ErrInvalidAddressLength signals that address length is invalid
 var ErrInvalidAddressLength = errors.New("invalid address length")
-=======
+
 // ErrDuplicateThreshold signals that two thresholds are the same
 var ErrDuplicateThreshold = errors.New("two thresholds are the same")
 
@@ -681,7 +680,6 @@
 
 // ErrNilMinChanceIfZero signals that there was no min chance provided if a chance is still needed
 var ErrNilMinChanceIfZero = errors.New("no min chance ")
->>>>>>> 8ed1a650
 
 // ErrInvalidShardCacherIdentifier signals an invalid identifier
 var ErrInvalidShardCacherIdentifier = errors.New("invalid identifier for shard cacher")
