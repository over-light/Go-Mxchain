package process

import (
	"errors"
)

// ErrNilMessage signals that a nil message has been received
var ErrNilMessage = errors.New("nil message")

// ErrNilAccountsAdapter defines the error when trying to use a nil AccountsAddapter
var ErrNilAccountsAdapter = errors.New("nil AccountsAdapter")

// ErrNilHasher signals that an operation has been attempted to or with a nil hasher implementation
var ErrNilHasher = errors.New("nil Hasher")

// ErrNilAddressConverter signals that an operation has been attempted to or with a nil AddressConverter implementation
var ErrNilAddressConverter = errors.New("nil AddressConverter")

// ErrNilAddressContainer signals that an operation has been attempted to or with a nil AddressContainer implementation
var ErrNilAddressContainer = errors.New("nil AddressContainer")

// ErrNilTransaction signals that an operation has been attempted to or with a nil transaction
var ErrNilTransaction = errors.New("nil transaction")

// ErrWrongTransaction signals that transaction is invalid
var ErrWrongTransaction = errors.New("invalid transaction")

// ErrNoVM signals that no SCHandler has been set
var ErrNoVM = errors.New("no VM (hook not set)")

// ErrHigherNonceInTransaction signals the nonce in transaction is higher than the account's nonce
var ErrHigherNonceInTransaction = errors.New("higher nonce in transaction")

// ErrLowerNonceInTransaction signals the nonce in transaction is lower than the account's nonce
var ErrLowerNonceInTransaction = errors.New("lower nonce in transaction")

// ErrInsufficientFunds signals the funds are insufficient
var ErrInsufficientFunds = errors.New("insufficient funds")

// ErrNilValue signals the value is nil
var ErrNilValue = errors.New("nil value")

// ErrNilBlockChain signals that an operation has been attempted to or with a nil blockchain
var ErrNilBlockChain = errors.New("nil block chain")

// ErrNilMetaBlockHeader signals that an operation has been attempted to or with a nil metablock
var ErrNilMetaBlockHeader = errors.New("nil metablock header")

// ErrNilTxBlockBody signals that an operation has been attempted to or with a nil tx block body
var ErrNilTxBlockBody = errors.New("nil tx block body")

// ErrNilStore signals that the provided storage service is nil
var ErrNilStore = errors.New("nil data storage service")

// ErrNilBlockHeader signals that an operation has been attempted to or with a nil block header
var ErrNilBlockHeader = errors.New("nil block header")

// ErrNilBlockBody signals that an operation has been attempted to or with a nil block body
var ErrNilBlockBody = errors.New("nil block body")

// ErrNilTxHash signals that an operation has been attempted with a nil hash
var ErrNilTxHash = errors.New("nil transaction hash")

// ErrNilPublicKey signals that a operation has been attempted with a nil public key
var ErrNilPublicKey = errors.New("nil public key")

// ErrNilPubKeysBitmap signals that a operation has been attempted with a nil public keys bitmap
var ErrNilPubKeysBitmap = errors.New("nil public keys bitmap")

// ErrNilPreviousBlockHash signals that a operation has been attempted with a nil previous block header hash
var ErrNilPreviousBlockHash = errors.New("nil previous block header hash")

// ErrNilSignature signals that a operation has been attempted with a nil signature
var ErrNilSignature = errors.New("nil signature")

// ErrNilMiniBlocks signals that an operation has been attempted with a nil mini-block
var ErrNilMiniBlocks = errors.New("nil mini blocks")

// ErrNilTxHashes signals that an operation has been atempted with nil transaction hashes
var ErrNilTxHashes = errors.New("nil transaction hashes")

// ErrNilRootHash signals that an operation has been attempted with a nil root hash
var ErrNilRootHash = errors.New("root hash is nil")

// ErrWrongNonceInBlock signals the nonce in block is different than expected nonce
var ErrWrongNonceInBlock = errors.New("wrong nonce in block")

// ErrBlockHashDoesNotMatch signals that header hash does not match with the previous one
var ErrBlockHashDoesNotMatch = errors.New("block hash does not match")

// ErrMissingTransaction signals that one transaction is missing
var ErrMissingTransaction = errors.New("missing transaction")

// ErrMarshalWithoutSuccess signals that marshal some data was not done with success
var ErrMarshalWithoutSuccess = errors.New("marshal without success")

// ErrUnmarshalWithoutSuccess signals that unmarshal some data was not done with success
var ErrUnmarshalWithoutSuccess = errors.New("unmarshal without success")

// ErrRootStateDoesNotMatch signals that root state does not match
var ErrRootStateDoesNotMatch = errors.New("root state does not match")

// ErrValidatorStatsRootHashDoesNotMatch signals that the root hash for the validator statistics does not match
var ErrValidatorStatsRootHashDoesNotMatch = errors.New("root hash for validator statistics does not match")

// ErrAccountStateDirty signals that the accounts were modified before starting the current modification
var ErrAccountStateDirty = errors.New("accountState was dirty before starting to change")

// ErrInvalidShardId signals that the shard id is invalid
var ErrInvalidShardId = errors.New("invalid shard id")

// ErrMissingHeader signals that header of the block is missing
var ErrMissingHeader = errors.New("missing header")

// ErrMissingHashForHeaderNonce signals that hash of the block is missing
var ErrMissingHashForHeaderNonce = errors.New("missing hash for header nonce")

// ErrMissingBody signals that body of the block is missing
var ErrMissingBody = errors.New("missing body")

// ErrNilBlockExecutor signals that an operation has been attempted to or with a nil BlockExecutor implementation
var ErrNilBlockExecutor = errors.New("nil BlockExecutor")

// ErrNilMarshalizer signals that an operation has been attempted to or with a nil Marshalizer implementation
var ErrNilMarshalizer = errors.New("nil Marshalizer")

// ErrNilRounder signals that an operation has been attempted to or with a nil Rounder implementation
var ErrNilRounder = errors.New("nil Rounder")

// ErrNilMessenger signals that a nil Messenger object was provided
var ErrNilMessenger = errors.New("nil Messenger")

// ErrNilTxDataPool signals that a nil transaction pool has been provided
var ErrNilTxDataPool = errors.New("nil transaction data pool")

// ErrEmptyTxDataPool signals that a empty transaction pool has been provided
var ErrEmptyTxDataPool = errors.New("empty transaction data pool")

// ErrNilHeadersDataPool signals that a nil headers pool has been provided
var ErrNilHeadersDataPool = errors.New("nil headers data pool")

// ErrNilHeadersNoncesDataPool signals that a nil header - nonce cache
var ErrNilHeadersNoncesDataPool = errors.New("nil headers nonces cache")

//ErrNilMetaHeadersNoncesDataPool signals a nil metachain header - nonce cache
var ErrNilMetaHeadersNoncesDataPool = errors.New("nil meta headers nonces cache")

// ErrNilCacher signals that a nil cache has been provided
var ErrNilCacher = errors.New("nil cacher")

// ErrNilUint64SyncMapCacher signals that a nil Uint64SyncMapCache has been provided
var ErrNilUint64SyncMapCacher = errors.New("nil Uint64SyncMapCacher")

// ErrNilRcvAddr signals that an operation has been attempted to or with a nil receiver address
var ErrNilRcvAddr = errors.New("nil receiver address")

// ErrNilSndAddr signals that an operation has been attempted to or with a nil sender address
var ErrNilSndAddr = errors.New("nil sender address")

// ErrNegativeValue signals that a negative value has been detected and it is not allowed
var ErrNegativeValue = errors.New("negative value")

// ErrNilShardCoordinator signals that an operation has been attempted to or with a nil shard coordinator
var ErrNilShardCoordinator = errors.New("nil shard coordinator")

// ErrNilNodesCoordinator signals that an operation has been attempted to or with a nil nodes coordinator
var ErrNilNodesCoordinator = errors.New("nil nodes coordinator")

// ErrInvalidRcvAddr signals that an operation has been attempted to or with an invalid receiver address
var ErrInvalidRcvAddr = errors.New("invalid receiver address")

// ErrInvalidSndAddr signals that an operation has been attempted to or with an invalid sender address
var ErrInvalidSndAddr = errors.New("invalid sender address")

// ErrNilKeyGen signals that an operation has been attempted to or with a nil single sign key generator
var ErrNilKeyGen = errors.New("nil key generator")

// ErrNilSingleSigner signals that a nil single signer is used
var ErrNilSingleSigner = errors.New("nil single signer")

// ErrBlockProposerSignatureMissing signals that block proposer signature is missing from the block aggregated sig
var ErrBlockProposerSignatureMissing = errors.New("block proposer signature is missing")

// ErrNilMultiSigVerifier signals that a nil multi-signature verifier is used
var ErrNilMultiSigVerifier = errors.New("nil multi-signature verifier")

// ErrNilDataToProcess signals that nil data was provided
var ErrNilDataToProcess = errors.New("nil data to process")

// ErrNilPoolsHolder signals that an operation has been attempted to or with a nil pools holder object
var ErrNilPoolsHolder = errors.New("nil pools holder")

// ErrNilTxStorage signals that a nil transaction storage has been provided
var ErrNilTxStorage = errors.New("nil transaction storage")

// ErrNilStorage signals that a nil storage has been provided
var ErrNilStorage = errors.New("nil storage")

// ErrNilShardedDataCacherNotifier signals that a nil sharded data cacher notifier has been provided
var ErrNilShardedDataCacherNotifier = errors.New("nil sharded data cacher notifier")

// ErrInvalidTxInPool signals an invalid transaction in the transactions pool
var ErrInvalidTxInPool = errors.New("invalid transaction in the transactions pool")

// ErrTxNotFound signals that a transaction has not found
var ErrTxNotFound = errors.New("transaction not found")

// ErrNilHeadersStorage signals that a nil header storage has been provided
var ErrNilHeadersStorage = errors.New("nil headers storage")

// ErrNilHeadersNonceHashStorage signals that a nil header nonce hash storage has been provided
var ErrNilHeadersNonceHashStorage = errors.New("nil headers nonce hash storage")

// ErrNilBlockBodyStorage signals that a nil block body storage has been provided
var ErrNilBlockBodyStorage = errors.New("nil block body storage")

// ErrNilTransactionPool signals that a nil transaction pool was used
var ErrNilTransactionPool = errors.New("nil transaction pool")

// ErrNilMiniBlockPool signals that a nil mini blocks pool was used
var ErrNilMiniBlockPool = errors.New("nil mini block pool")

// ErrNilMetaBlocksPool signals that a nil meta blocks pool was used
var ErrNilMetaBlocksPool = errors.New("nil meta blocks pool")

// ErrNilShardBlockPool signals that a nil shard blocks pool was used
var ErrNilShardBlockPool = errors.New("nil shard block pool")

// ErrNilTxProcessor signals that a nil transactions processor was used
var ErrNilTxProcessor = errors.New("nil transactions processor")

// ErrNilDataPoolHolder signals that the data pool holder is nil
var ErrNilDataPoolHolder = errors.New("nil data pool holder")

// ErrTimeIsOut signals that time is out
var ErrTimeIsOut = errors.New("time is out")

// ErrNilForkDetector signals that the fork detector is nil
var ErrNilForkDetector = errors.New("nil fork detector")

// ErrNilContainerElement signals when trying to add a nil element in the container
var ErrNilContainerElement = errors.New("element cannot be nil")

// ErrInvalidContainerKey signals that an element does not exist in the container's map
var ErrInvalidContainerKey = errors.New("element does not exist in container")

// ErrContainerKeyAlreadyExists signals that an element was already set in the container's map
var ErrContainerKeyAlreadyExists = errors.New("provided key already exists in container")

// ErrNilResolverContainer signals that a nil resolver container was provided
var ErrNilResolverContainer = errors.New("nil resolver container")

// ErrNilRequestHandler signals that a nil request handler interface was provided
var ErrNilRequestHandler = errors.New("nil request handler")

// ErrNilInternalTransactionProducer signals that a nil system transactions producer was provided
var ErrNilInternalTransactionProducer = errors.New("nil internal transaction producere")

// ErrNilHaveTimeHandler signals that a nil have time handler func was provided
var ErrNilHaveTimeHandler = errors.New("nil have time handler")

// ErrWrongTypeInContainer signals that a wrong type of object was found in container
var ErrWrongTypeInContainer = errors.New("wrong type of object inside container")

// ErrLenMismatch signals that 2 or more slices have different lengths
var ErrLenMismatch = errors.New("lengths mismatch")

// ErrWrongTypeAssertion signals that an type assertion failed
var ErrWrongTypeAssertion = errors.New("wrong type assertion")

// ErrNoDataInMessage signals that no data was found after parsing received p2p message
var ErrNoDataInMessage = errors.New("no data found in received message")

// ErrNilBuffer signals that a provided byte buffer is nil
var ErrNilBuffer = errors.New("provided byte buffer is nil")

// ErrNilRandSeed signals that a nil rand seed has been provided
var ErrNilRandSeed = errors.New("provided rand seed is nil")

// ErrNilPrevRandSeed signals that a nil previous rand seed has been provided
var ErrNilPrevRandSeed = errors.New("provided previous rand seed is nil")

// ErrNilRequestHeaderHandlerByNonce signals that a nil header request handler by nonce func was provided
var ErrNilRequestHeaderHandlerByNonce = errors.New("nil request header handler by nonce")

// ErrLowerRoundInBlock signals that a header round is too low for processing it
var ErrLowerRoundInBlock = errors.New("header round is lower than last committed")

// ErrRandSeedDoesNotMatch signals that random seed does not match with the previous one
var ErrRandSeedDoesNotMatch = errors.New("random seed do not match")

// ErrHeaderNotFinal signals that header is not final and it should be
var ErrHeaderNotFinal = errors.New("header in metablock is not final")

// ErrShardIdMissmatch signals shard ID does not match expectations
var ErrShardIdMissmatch = errors.New("shard ID missmatch")

// ErrMintAddressNotInThisShard signals that the mint address does not belong to current shard
var ErrMintAddressNotInThisShard = errors.New("mint address does not belong to current shard")

// ErrNotarizedHdrsSliceIsNil signals that the slice holding last notarized headers is nil
var ErrNotarizedHdrsSliceIsNil = errors.New("notarized shard headers slice is nil")

// ErrCrossShardMBWithoutConfirmationFromMeta signals that miniblock was not yet notarized by metachain
var ErrCrossShardMBWithoutConfirmationFromMeta = errors.New("cross shard miniblock with destination current shard is not confirmed by metachain")

// ErrHeaderBodyMismatch signals that the header does not attest all data from the block
var ErrHeaderBodyMismatch = errors.New("body cannot be validated from header data")

// ErrNilSmartContractProcessor signals that smart contract call executor is nil
var ErrNilSmartContractProcessor = errors.New("smart contract processor is nil")

// ErrNilArguments signals that arguments from transactions data is nil
var ErrNilArguments = errors.New("smart contract arguments are nil")

// ErrNilCode signals that code from transaction data is nil
var ErrNilCode = errors.New("smart contract code is nil")

// ErrNilFunction signals that function from transaction data is nil
var ErrNilFunction = errors.New("smart contract function is nil")

// ErrStringSplitFailed signals that data splitting into arguments and code failed
var ErrStringSplitFailed = errors.New("data splitting into arguments and code/function failed")

// ErrNilArgumentParser signals that the argument parser is nil
var ErrNilArgumentParser = errors.New("argument parser is nil")

// ErrNilSCDestAccount signals that destination account is nil
var ErrNilSCDestAccount = errors.New("nil destination SC account")

// ErrWrongNonceInVMOutput signals that nonce in vm output is wrong
var ErrWrongNonceInVMOutput = errors.New("nonce invalid from SC run")

// ErrNilVMOutput signals that vmoutput is nil
var ErrNilVMOutput = errors.New("nil vm output")

// ErrNilBalanceFromSC signals that balance is nil
var ErrNilBalanceFromSC = errors.New("output balance from VM is nil")

// ErrNilValueFromRewardTransaction signals that the transfered value is nil
var ErrNilValueFromRewardTransaction = errors.New("transferred value is nil in reward transaction")

// ErrNilTemporaryAccountsHandler signals that temporary accounts handler is nil
var ErrNilTemporaryAccountsHandler = errors.New("temporary accounts handler is nil")

// ErrNotEnoughValidBlocksInStorage signals that bootstrap from storage failed due to not enough valid blocks stored
var ErrNotEnoughValidBlocksInStorage = errors.New("not enough valid blocks to start from storage")

// ErrNilSmartContractResult signals that the smart contract result is nil
var ErrNilSmartContractResult = errors.New("smart contract result is nil")

// ErrNilRewardTransaction signals that the reward transaction is nil
var ErrNilRewardTransaction = errors.New("reward transaction is nil")

// ErrRewardTransactionNotFound is raised when reward transaction should be present but was not found
var ErrRewardTransactionNotFound = errors.New("reward transaction not found")

// ErrInvalidDataInput signals that the data input is invalid for parsing
var ErrInvalidDataInput = errors.New("data input is invalid to create key, value storage output")

// ErrNilUTxDataPool signals that unsigned transaction pool is nil
var ErrNilUTxDataPool = errors.New("unsigned transactions pool is nil")

// ErrNilRewardTxDataPool signals that the reward transactions pool is nil
var ErrNilRewardTxDataPool = errors.New("reward transactions pool is nil")

// ErrNilUTxStorage signals that unsigned transaction storage is nil
var ErrNilUTxStorage = errors.New("unsigned transactions storage is nil")

// ErrNilScAddress signals that a nil smart contract address has been provided
var ErrNilScAddress = errors.New("nil SC address")

// ErrEmptyFunctionName signals that an empty function name has been provided
var ErrEmptyFunctionName = errors.New("empty function name")

// ErrMiniBlockHashMismatch signals that miniblock hashes does not match
var ErrMiniBlockHashMismatch = errors.New("miniblocks does not match")

// ErrNilIntermediateTransactionHandler signals that nil intermediate transaction handler was provided
var ErrNilIntermediateTransactionHandler = errors.New("intermediate transaction handler is nil")

// ErrWrongTypeInMiniBlock signals that type is not correct for processing
var ErrWrongTypeInMiniBlock = errors.New("type in miniblock is not correct for processing")

// ErrNilTransactionCoordinator signals that transaction coordinator is nil
var ErrNilTransactionCoordinator = errors.New("transaction coordinator is nil")

// ErrNilUint64Converter signals that uint64converter is nil
var ErrNilUint64Converter = errors.New("unit64converter is nil")

// ErrNilSmartContractResultProcessor signals that smart contract result processor is nil
var ErrNilSmartContractResultProcessor = errors.New("nil smart contract result processor")

// ErrNilRewardsTxProcessor signals that the rewards transaction processor is nil
var ErrNilRewardsTxProcessor = errors.New("nil rewards transaction processor")

// ErrNilIntermediateProcessorContainer signals that intermediate processors container is nil
var ErrNilIntermediateProcessorContainer = errors.New("intermediate processor container is nil")

// ErrNilPreProcessorsContainer signals that preprocessors container is nil
var ErrNilPreProcessorsContainer = errors.New("preprocessors container is nil")

// ErrUnknownBlockType signals that block type is not correct
var ErrUnknownBlockType = errors.New("block type is unknown")

// ErrMissingPreProcessor signals that required pre processor is missing
var ErrMissingPreProcessor = errors.New("pre processor is missing")

// ErrNilAppStatusHandler defines the error for setting a nil AppStatusHandler
var ErrNilAppStatusHandler = errors.New("nil AppStatusHandler")

// ErrNilInterceptedDataFactory signals that a nil intercepted data factory was provided
var ErrNilInterceptedDataFactory = errors.New("nil intercepted data factory")

// ErrNilInterceptedDataProcessor signals that a nil intercepted data processor was provided
var ErrNilInterceptedDataProcessor = errors.New("nil intercepted data processor")

// ErrNilInterceptorThrottler signals that a nil interceptor throttler was provided
var ErrNilInterceptorThrottler = errors.New("nil interceptor throttler")

// ErrNilUnsignedTxHandler signals that the unsigned tx handler is nil
var ErrNilUnsignedTxHandler = errors.New("nil unsigned tx handler")

// ErrRewardTxsDoNotMatch signals that reward txs do not match
var ErrRewardTxsDoNotMatch = errors.New("calculated reward tx with block reward tx does not match")

// ErrRewardTxNotFound signals that the reward transaction was not found
var ErrRewardTxNotFound = errors.New("reward transaction not found")

// ErrRewardTxsMismatchCreatedReceived signals a mismatch between the nb of created and received reward transactions
var ErrRewardTxsMismatchCreatedReceived = errors.New("mismatch between created and received reward transactions")

// ErrNilTxTypeHandler signals that tx type handler is nil
var ErrNilTxTypeHandler = errors.New("nil tx type handler")

// ErrNilSpecialAddressHandler signals that special address handler is nil
var ErrNilSpecialAddressHandler = errors.New("nil special address handler")

// ErrNilPeerAccountsAdapter signals that a nil peer accounts database was provided
var ErrNilPeerAccountsAdapter = errors.New("nil peer accounts database")

// ErrInvalidInitialNodesState signals that the initial nodes state is invalid
var ErrInvalidInitialNodesState = errors.New("provided initial state is invalid")

// ErrInvalidPeerAccount signals that a peer account is invalid
var ErrInvalidPeerAccount = errors.New("invalid peer account")

// ErrInvalidMetaHeader signals that a wrong implementation of HeaderHandler was provided
var ErrInvalidMetaHeader = errors.New("invalid header provided, expected MetaBlock")

<<<<<<< HEAD
// ErrNilEndOfEpochTrigger signals that a nil end of epoch trigger was provided
var ErrNilEndOfEpochTrigger = errors.New("nil end of epoch trigger")

// ErrEpochDoesNotMatch signals that epoch does not match between headers
var ErrEpochDoesNotMatch = errors.New("epoch does not match")

=======
>>>>>>> 4bd8ba3f
// ErrNotEnoughArgumentsToDeploy signals that there are not enough arguments to deploy the smart contract
var ErrNotEnoughArgumentsToDeploy = errors.New("not enough arguments to deploy the smart contract")

// ErrVMTypeLengthInvalid signals that vm type length is too long
var ErrVMTypeLengthInvalid = errors.New("vm type length is too long")

// ErrOverallBalanceChangeFromSC signals that all sumed balance changes are not zero
var ErrOverallBalanceChangeFromSC = errors.New("SC output balance updates are wrong")

// ErrNilTxValidator signals that a nil tx validator has been provided
var ErrNilTxValidator = errors.New("nil transaction validator")

// ErrNilHdrValidator signals that a nil header validator has been provided
var ErrNilHdrValidator = errors.New("nil header validator")

// ErrMiniblockNotForCurrentShard signals that the current processing miniblock must not be
// processed on the current shard
var ErrMiniblockNotForCurrentShard = errors.New("miniblock is not addressed for current shard")

// ErrNilTxsPoolsCleaner signals that a nil transactions pools cleaner has been provided
var ErrNilTxsPoolsCleaner = errors.New("nil transactions pools cleaner")

// ErrZeroMaxCleanTime signals that cleaning time for pools is less or equal with 0
var ErrZeroMaxCleanTime = errors.New("cleaning time is equal or less than zero")

// ErrNilEconomicsRewardsHandler signals that rewards handler is nil
var ErrNilEconomicsRewardsHandler = errors.New("nil economics rewards handler")

// ErrNilEconomicsFeeHandler signals that fee handler is nil
var ErrNilEconomicsFeeHandler = errors.New("nil economics fee handler")

// ErrSystemBusy signals that the system is busy
var ErrSystemBusy = errors.New("system busy")

// ErrInsufficientGasPriceInTx signals that a lower gas price than required was provided
var ErrInsufficientGasPriceInTx = errors.New("insufficient gas price in tx")

// ErrInsufficientGasLimitInTx signals that a lower gas limit than required was provided
var ErrInsufficientGasLimitInTx = errors.New("insufficient gas limit in tx")

// ErrInvalidMinimumGasPrice signals that an invalid gas price has been read from config file
var ErrInvalidMinimumGasPrice = errors.New("invalid minimum gas price")

// ErrInvalidMinimumGasLimitForTx signals that an invalid minimum gas limit for transactions has been read from config file
var ErrInvalidMinimumGasLimitForTx = errors.New("invalid minimum gas limit for transactions")

// ErrInvalidRewardsValue signals that an invalid rewards value has been read from config file
var ErrInvalidRewardsValue = errors.New("invalid rewards value")

// ErrInvalidUnboundPeriod signals that an invalid unbound period has been read from config file
var ErrInvalidUnboundPeriod = errors.New("invalid unbound period")

// ErrInvalidRewardsPercentages signals that rewards percentages are not correct
var ErrInvalidRewardsPercentages = errors.New("invalid rewards percentages")

// ErrInvalidNonceRequest signals that invalid nonce was requested
var ErrInvalidNonceRequest = errors.New("invalid nonce request")

// ErrNilBlockChainHook signals that nil blockchain hook has been provided
var ErrNilBlockChainHook = errors.New("nil blockchain hook")

// ErrNilSCDataGetter signals that a nil sc data getter has been provided
var ErrNilSCDataGetter = errors.New("nil sc data getter")

// ErrPeerChangesHashDoesNotMatch signals that peer changes from header does not match the created ones
var ErrPeerChangesHashDoesNotMatch = errors.New("peer changes hash does not match")

// ErrNilTxForCurrentBlockHandler signals that nil tx for current block handler has been provided
var ErrNilTxForCurrentBlockHandler = errors.New("nil tx for current block handler")

// ErrNilSCToProtocol signals that nil smart contract to protocol handler has been provided
var ErrNilSCToProtocol = errors.New("nil sc to protocol")

// ErrNilPeerChangesHandler signals that nil peer changes handler has been provided
var ErrNilPeerChangesHandler = errors.New("nil peer changes handler")

// ErrNilNodesSetup signals that nil nodes setup has been provided
var ErrNilNodesSetup = errors.New("nil nodes setup")

// ErrNilMiniBlocksCompacter signals that a nil mini blocks compacter has been provided
var ErrNilMiniBlocksCompacter = errors.New("nil mini blocks compacter")

// ErrNilBlackListHandler signals that a nil black list handler was provided
var ErrNilBlackListHandler = errors.New("nil black list handler")

// ErrHeaderIsBlackListed signals that the header provided is black listed
var ErrHeaderIsBlackListed = errors.New("header is black listed")

// ErrNilEconomicsData signals that nil economics data has been provided
var ErrNilEconomicsData = errors.New("nil economics data")

// ErrNilNetworkWatcher signals that a nil network watcher has been provided
var ErrNilNetworkWatcher = errors.New("nil network watcher")<|MERGE_RESOLUTION|>--- conflicted
+++ resolved
@@ -448,15 +448,12 @@
 // ErrInvalidMetaHeader signals that a wrong implementation of HeaderHandler was provided
 var ErrInvalidMetaHeader = errors.New("invalid header provided, expected MetaBlock")
 
-<<<<<<< HEAD
 // ErrNilEndOfEpochTrigger signals that a nil end of epoch trigger was provided
 var ErrNilEndOfEpochTrigger = errors.New("nil end of epoch trigger")
 
 // ErrEpochDoesNotMatch signals that epoch does not match between headers
 var ErrEpochDoesNotMatch = errors.New("epoch does not match")
 
-=======
->>>>>>> 4bd8ba3f
 // ErrNotEnoughArgumentsToDeploy signals that there are not enough arguments to deploy the smart contract
 var ErrNotEnoughArgumentsToDeploy = errors.New("not enough arguments to deploy the smart contract")
 
