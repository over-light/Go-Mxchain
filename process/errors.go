package process

import (
	"errors"
)

// ErrNilMessage signals that a nil message has been received
var ErrNilMessage = errors.New("nil message")

// ErrNilAccountsAdapter defines the error when trying to use a nil AccountsAddapter
var ErrNilAccountsAdapter = errors.New("nil AccountsAdapter")

// ErrNilHasher signals that an operation has been attempted to or with a nil hasher implementation
var ErrNilHasher = errors.New("nil Hasher")

// ErrNilAddressConverter signals that an operation has been attempted to or with a nil AddressConverter implementation
var ErrNilAddressConverter = errors.New("nil AddressConverter")

// ErrNilAddressContainer signals that an operation has been attempted to or with a nil AddressContainer implementation
var ErrNilAddressContainer = errors.New("nil AddressContainer")

// ErrNilTransaction signals that an operation has been attempted to or with a nil transaction
var ErrNilTransaction = errors.New("nil transaction")

// ErrWrongTransaction signals that transaction is invalid
var ErrWrongTransaction = errors.New("invalid transaction")

// ErrNoVM signals that no SCHandler has been set
var ErrNoVM = errors.New("no VM (hook not set)")

// ErrHigherNonceInTransaction signals the nonce in transaction is higher than the account's nonce
var ErrHigherNonceInTransaction = errors.New("higher nonce in transaction")

// ErrLowerNonceInTransaction signals the nonce in transaction is lower than the account's nonce
var ErrLowerNonceInTransaction = errors.New("lower nonce in transaction")

// ErrInsufficientFunds signals the funds are insufficient
var ErrInsufficientFunds = errors.New("insufficient funds")

// ErrNilValue signals the value is nil
var ErrNilValue = errors.New("nil value")

// ErrNilBlockChain signals that an operation has been attempted to or with a nil blockchain
var ErrNilBlockChain = errors.New("nil block chain")

// ErrNilMetaBlockHeader signals that an operation has been attempted to or with a nil metablock
var ErrNilMetaBlockHeader = errors.New("nil metablock header")

// ErrNilTxBlockBody signals that an operation has been attempted to or with a nil tx block body
var ErrNilTxBlockBody = errors.New("nil tx block body")

// ErrNilStore signals that the provided storage service is nil
var ErrNilStore = errors.New("nil data storage service")

// ErrNilPeerBlockBody signals that an operation has been attempted to or with a nil block body
var ErrNilPeerBlockBody = errors.New("nil block body")

// ErrNilBlockHeader signals that an operation has been attempted to or with a nil block header
var ErrNilBlockHeader = errors.New("nil block header")

// ErrNilBlockBody signals that an operation has been attempted to or with a nil block body
var ErrNilBlockBody = errors.New("nil block body")

// ErrNilTxHash signals that an operation has been attempted with a nil hash
var ErrNilTxHash = errors.New("nil transaction hash")

// ErrNilPublicKey signals that a operation has been attempted with a nil public key
var ErrNilPublicKey = errors.New("nil public key")

// ErrNilPubKeysBitmap signals that a operation has been attempted with a nil public keys bitmap
var ErrNilPubKeysBitmap = errors.New("nil public keys bitmap")

// ErrNilPreviousBlockHash signals that a operation has been attempted with a nil previous block header hash
var ErrNilPreviousBlockHash = errors.New("nil previous block header hash")

// ErrNilSignature signals that a operation has been attempted with a nil signature
var ErrNilSignature = errors.New("nil signature")

// ErrNilMiniBlocks signals that an operation has been attempted with a nil mini-block
var ErrNilMiniBlocks = errors.New("nil mini blocks")

// ErrNilMiniBlockHeaders signals that an operation has been attempted with a nil mini-block
var ErrNilMiniBlockHeaders = errors.New("nil mini block headers")

// ErrNilTxHashes signals that an operation has been atempted with nil transaction hashes
var ErrNilTxHashes = errors.New("nil transaction hashes")

// ErrNilRootHash signals that an operation has been attempted with a nil root hash
var ErrNilRootHash = errors.New("root hash is nil")

// ErrWrongNonceInBlock signals the nonce in block is different than expected nonce
var ErrWrongNonceInBlock = errors.New("wrong nonce in block")

// ErrInvalidBlockHash signals the hash of the block is not matching with the previous one
var ErrInvalidBlockHash = errors.New("invalid block hash")

// ErrMissingTransaction signals that one transaction is missing
var ErrMissingTransaction = errors.New("missing transaction")

// ErrMarshalWithoutSuccess signals that marshal some data was not done with success
var ErrMarshalWithoutSuccess = errors.New("marshal without success")

// ErrUnmarshalWithoutSuccess signals that unmarshal some data was not done with success
var ErrUnmarshalWithoutSuccess = errors.New("unmarshal without success")

// ErrRootStateMissmatch signals that persist some data was not done with success
var ErrRootStateMissmatch = errors.New("root state does not match")

// ErrAccountStateDirty signals that the accounts were modified before starting the current modification
var ErrAccountStateDirty = errors.New("accountState was dirty before starting to change")

// ErrInvalidShardId signals that the shard id is invalid
var ErrInvalidShardId = errors.New("invalid shard id")

// ErrMissingHeader signals that header of the block is missing
var ErrMissingHeader = errors.New("missing header")

// ErrMissingBody signals that body of the block is missing
var ErrMissingBody = errors.New("missing body")

// ErrNilBlockExecutor signals that an operation has been attempted to or with a nil BlockExecutor implementation
var ErrNilBlockExecutor = errors.New("nil BlockExecutor")

// ErrNilMarshalizer signals that an operation has been attempted to or with a nil Marshalizer implementation
var ErrNilMarshalizer = errors.New("nil Marshalizer")

// ErrNilRounder signals that an operation has been attempted to or with a nil Rounder implementation
var ErrNilRounder = errors.New("nil Rounder")

// ErrNilMessenger signals that a nil Messenger object was provided
var ErrNilMessenger = errors.New("nil Messenger")

// ErrNilTxDataPool signals that a nil transaction pool has been provided
var ErrNilTxDataPool = errors.New("nil transaction data pool")

// ErrNilHeadersDataPool signals that a nil header pool has been provided
var ErrNilHeadersDataPool = errors.New("nil headers data pool")

// ErrNilMetachainHeadersDataPool signals that a nil metachain header pool has been provided
var ErrNilMetachainHeadersDataPool = errors.New("nil metachain headers data pool")

// ErrNilHeadersNoncesDataPool signals that a nil header - nonce cache
var ErrNilHeadersNoncesDataPool = errors.New("nil headers nonces cache")

//ErrNilMetachainHeadersNoncesDataPool signals a nil metachain header - nonce cache
var ErrNilMetachainHeadersNoncesDataPool = errors.New("nil metachain headers nonces cache")

// ErrNilCacher signals that a nil cache has been provided
var ErrNilCacher = errors.New("nil cacher")

// ErrNilRcvAddr signals that an operation has been attempted to or with a nil receiver address
var ErrNilRcvAddr = errors.New("nil receiver address")

// ErrNilSndAddr signals that an operation has been attempted to or with a nil sender address
var ErrNilSndAddr = errors.New("nil sender address")

// ErrNegativeValue signals that a negative value has been detected and it is not allowed
var ErrNegativeValue = errors.New("negative value")

// ErrNilShardCoordinator signals that an operation has been attempted to or with a nil shard coordinator
var ErrNilShardCoordinator = errors.New("nil shard coordinator")

// ErrInvalidRcvAddr signals that an operation has been attempted to or with an invalid receiver address
var ErrInvalidRcvAddr = errors.New("invalid receiver address")

// ErrInvalidSndAddr signals that an operation has been attempted to or with an invalid sender address
var ErrInvalidSndAddr = errors.New("invalid sender address")

// ErrNilKeyGen signals that an operation has been attempted to or with a nil single sign key generator
var ErrNilKeyGen = errors.New("nil key generator")

// ErrNilSingleSigner signals that a nil single signer is used
var ErrNilSingleSigner = errors.New("nil single signer")

// ErrNilMultiSigVerifier signals that a nil multi-signature verifier is used
var ErrNilMultiSigVerifier = errors.New("nil multi-signature verifier")

// ErrInvalidBlockBodyType signals that an operation has been attempted with an invalid block body type
var ErrInvalidBlockBodyType = errors.New("invalid block body type")

// ErrNotImplementedBlockProcessingType signals that a not supported block body type was found in header
var ErrNotImplementedBlockProcessingType = errors.New("not implemented block processing type")

// ErrNilDataToProcess signals that nil data was provided
var ErrNilDataToProcess = errors.New("nil data to process")

// ErrNilPoolsHolder signals that an operation has been attempted to or with a nil pools holder object
var ErrNilPoolsHolder = errors.New("nil pools holder")

// ErrNilTxStorage signals that a nil transaction storage has been provided
var ErrNilTxStorage = errors.New("nil transaction storage")

// ErrNilStorage signals that a nil storage has been provided
var ErrNilStorage = errors.New("nil storage")

// ErrNilBlocksTracker signals that a nil blocks tracker has been provided
var ErrNilBlocksTracker = errors.New("nil blocks tracker")

// ErrInvalidTxInPool signals an invalid transaction in the transactions pool
var ErrInvalidTxInPool = errors.New("invalid transaction in the transactions pool")

// ErrInvalidTxInPool signals that a transaction is not found
var ErrTxNotFound = errors.New("transaction not found")

// ErrNilHeadersStorage signals that a nil header storage has been provided
var ErrNilHeadersStorage = errors.New("nil headers storage")

// ErrNilMetachainHeadersStorage signals that a nil metachain header storage has been provided
var ErrNilMetachainHeadersStorage = errors.New("nil metachain headers storage")

// ErrNilResolverSender signals that a nil resolver sender object has been provided
var ErrNilResolverSender = errors.New("nil resolver sender")

// ErrNilBlockBodyStorage signals that a nil block body storage has been provided
var ErrNilBlockBodyStorage = errors.New("nil block body storage")

// ErrNilTransactionPool signals that a nil transaction pool was used
var ErrNilTransactionPool = errors.New("nil transaction pool")

// ErrNilMiniBlockPool signals that a nil mini blocks pool was used
var ErrNilMiniBlockPool = errors.New("nil mini block pool")

// ErrNilMetaBlockPool signals that a nil meta blocks pool was used
var ErrNilMetaBlockPool = errors.New("nil meta block pool")

// ErrNilTxProcessor signals that a nil transactions processor was used
var ErrNilTxProcessor = errors.New("nil transactions processor")

// ErrNilDataPoolHolder signals that the data pool holder is nil
var ErrNilDataPoolHolder = errors.New("nil data pool holder")

// ErrTimeIsOut signals that time is out
var ErrTimeIsOut = errors.New("time is out")

// ErrNilForkDetector signals that the fork detector is nil
var ErrNilForkDetector = errors.New("nil fork detector")

// ErrNilContainerElement signals when trying to add a nil element in the container
var ErrNilContainerElement = errors.New("element cannot be nil")

// ErrInvalidContainerKey signals that an element does not exist in the container's map
var ErrInvalidContainerKey = errors.New("element does not exist in container")

// ErrContainerKeyAlreadyExists signals that an element was already set in the container's map
var ErrContainerKeyAlreadyExists = errors.New("provided key already exists in container")

// ErrNilResolverContainer signals that a nil resolver container was provided
var ErrNilResolverContainer = errors.New("nil resolver container")

// ErrNilRequestHandler signals that a nil request handler interface was provided
var ErrNilRequestHandler = errors.New("nil request handler")

// ErrNilHaveTimeHandler signals that a nil have time handler func was provided
var ErrNilHaveTimeHandler = errors.New("nil have time handler")

// ErrCouldNotDecodeUnderlyingBody signals that an InterceptedBlockBody could not be decoded to a block.Body using type assertion
var ErrCouldNotDecodeUnderlyingBody = errors.New("could not decode InterceptedBlockBody to block.Body")

// ErrWrongTypeInContainer signals that a wrong type of object was found in container
var ErrWrongTypeInContainer = errors.New("wrong type of object inside container")

// ErrLenMismatch signals that 2 or more slices have different lengths
var ErrLenMismatch = errors.New("lengths mismatch")

// ErrWrongTypeAssertion signals that an type assertion failed
var ErrWrongTypeAssertion = errors.New("wrong type assertion")

// ErrRollbackFromGenesis signals that a rollback from genesis is called
var ErrRollbackFromGenesis = errors.New("roll back from genesis is not supported")

// ErrNoTransactionInMessage signals that no transaction was found after parsing received p2p message
var ErrNoTransactionInMessage = errors.New("no transaction found in received message")

// ErrNilBuffer signals that a provided byte buffer is nil
var ErrNilBuffer = errors.New("provided byte buffer is nil")

// ErrNilChronologyValidator signals that a nil chronology validator has been provided
var ErrNilChronologyValidator = errors.New("provided chronology validator object is nil")

// ErrNilRandSeed signals that a nil rand seed has been provided
var ErrNilRandSeed = errors.New("provided rand seed is nil")

// ErrNilPrevRandSeed signals that a nil previous rand seed has been provided
var ErrNilPrevRandSeed = errors.New("provided previous rand seed is nil")

// ErrNilRequestHeaderHandlerByNonce signals that a nil header request handler by nonce func was provided
var ErrNilRequestHeaderHandlerByNonce = errors.New("nil request header handler by nonce")

// ErrLowShardHeaderRound signals that shard header round is too low for processing
var ErrLowShardHeaderRound = errors.New("shard header round is lower than last committed for this shard")

// ErrRandSeedMismatch signals that random seeds are not equal
var ErrRandSeedMismatch = errors.New("random seeds do not match")

// ErrHeaderNotFinal signals that header is not final and it should be
var ErrHeaderNotFinal = errors.New("header in metablock is not final")

// ErrShardIdMissmatch signals shard ID does not match expectations
var ErrShardIdMissmatch = errors.New("shard ID missmatch")

// ErrMintAddressNotInThisShard signals that the mint address does not belong to current shard
var ErrMintAddressNotInThisShard = errors.New("mint address does not belong to current shard")

// ErrNotarizedHdrsSliceIsNil signals that the slice holding last notarized headers is nil
var ErrNotarizedHdrsSliceIsNil = errors.New("notarized shard headers slice is nil")

// ErrNoNewMetablocks signals that no new metablocks are in the pool
var ErrNoNewMetablocks = errors.New("there is no new metablocks")

// ErrNoSortedHdrsForShard signals that there are no sorted hdrs in pool
var ErrNoSortedHdrsForShard = errors.New("no sorted headers in pool")

// ErrCrossShardMBWithoutConfirmationFromMeta signals that miniblock was not yet notarized by metachain
var ErrCrossShardMBWithoutConfirmationFromMeta = errors.New("cross shard miniblock with destination current shard is not confirmed by metachain")

// ErrHeaderBodyMismatch signals that the header does not attest all data from the block
var ErrHeaderBodyMismatch = errors.New("body cannot be validated from header data")

// ErrMetaBlockNotFinal signals that metablock is not final
var ErrMetaBlockNotFinal = errors.New("cannot attest meta blocks finality")

// ErrNilSmartContractProcessor signals that smart contract call executor is nil
var ErrNilSmartContractProcessor = errors.New("smart contract processor is nil")

// ErrNilArguments signals that arguments from transactions data is nil
var ErrNilArguments = errors.New("smart contract arguments are nil")

// ErrNilCode signals that code from transaction data is nil
var ErrNilCode = errors.New("smart contract code is nil")

// ErrNilFunction signals that function from transaction data is nil
var ErrNilFunction = errors.New("smart contract function is nil")

// ErrStringSplitFailed signals that data splitting into arguments and code failed
var ErrStringSplitFailed = errors.New("data splitting into arguments and code/function failed")

// ErrNilArgumentParser signals that the argument parser is nil
var ErrNilArgumentParser = errors.New("argument parser is nil")

// ErrNilSCDestAccount signals that destination account is nil
var ErrNilSCDestAccount = errors.New("nil destination SC account")

// ErrWrongNonceInVMOutput signals that nonce in vm output is wrong
var ErrWrongNonceInVMOutput = errors.New("nonce invalid from SC run")

// ErrNilVMOutput signals that vmoutput is nil
var ErrNilVMOutput = errors.New("nil vm output")

// ErrNilBalanceFromSC signals that balance is nil
var ErrNilBalanceFromSC = errors.New("output balance from VM is nil")

// ErrNilTemporaryAccountsHandler signals that temporary accounts handler is nil
var ErrNilTemporaryAccountsHandler = errors.New("temporary accounts handler is nil")

// ErrNilSmartContractResult signals that the smart contract result is nil
var ErrNilSmartContractResult = errors.New("smart contract result is nil")

// ErrInvalidDataInput signals that the data input is invalid for parsing
var ErrInvalidDataInput = errors.New("data input is invalid to create key, value storage output")

// ErrUnknownMiniBlockType signals that miniblock type is wrong
var ErrUnknownMiniBlockType = errors.New("miniblock type is unknown")

<<<<<<< HEAD
// ErrNilSmartContractResultPool signals that smart contract result pool is nil
var ErrNilSmartContractResultPool = errors.New("smart contract result pool is nil")

// ErrNilScrStorage signals that smart contract results storage is nil
var ErrNilScrStorage = errors.New("smart contract results storage is nil")
=======
// ErrNoSmartContractResultInMessage signals that message does not contain required data
var ErrNoSmartContractResultInMessage = errors.New("no smart contract result in message")

// ErrNilScrDataPool signals that smart contract pool is nil
var ErrNilScrDataPool = errors.New("smart contract result pool is nil")

// ErrNilScrStorage signals that smart contract storage is nil
var ErrNilScrStorage = errors.New("smart contract result storage is nil")
>>>>>>> 503d5597
<|MERGE_RESOLUTION|>--- conflicted
+++ resolved
@@ -361,13 +361,6 @@
 // ErrUnknownMiniBlockType signals that miniblock type is wrong
 var ErrUnknownMiniBlockType = errors.New("miniblock type is unknown")
 
-<<<<<<< HEAD
-// ErrNilSmartContractResultPool signals that smart contract result pool is nil
-var ErrNilSmartContractResultPool = errors.New("smart contract result pool is nil")
-
-// ErrNilScrStorage signals that smart contract results storage is nil
-var ErrNilScrStorage = errors.New("smart contract results storage is nil")
-=======
 // ErrNoSmartContractResultInMessage signals that message does not contain required data
 var ErrNoSmartContractResultInMessage = errors.New("no smart contract result in message")
 
@@ -375,5 +368,4 @@
 var ErrNilScrDataPool = errors.New("smart contract result pool is nil")
 
 // ErrNilScrStorage signals that smart contract storage is nil
-var ErrNilScrStorage = errors.New("smart contract result storage is nil")
->>>>>>> 503d5597
+var ErrNilScrStorage = errors.New("smart contract result storage is nil")