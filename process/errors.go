package process

import (
	"errors"
)

// ErrNilMessage signals that a nil message has been received
var ErrNilMessage = errors.New("nil message")

// ErrNilAccountsAdapter defines the error when trying to use a nil AccountsAddapter
var ErrNilAccountsAdapter = errors.New("nil AccountsAdapter")

// ErrNilHasher signals that an operation has been attempted to or with a nil hasher implementation
var ErrNilHasher = errors.New("nil Hasher")

// ErrNilPubkeyConverter signals that an operation has been attempted to or with a nil public key converter implementation
var ErrNilPubkeyConverter = errors.New("nil pubkey converter")

// ErrNilGasSchedule signals that an operation has been attempted with a nil gas schedule
var ErrNilGasSchedule = errors.New("nil GasSchedule")

// ErrNilAddressContainer signals that an operation has been attempted to or with a nil AddressContainer implementation
var ErrNilAddressContainer = errors.New("nil AddressContainer")

// ErrNilTransaction signals that an operation has been attempted to or with a nil transaction
var ErrNilTransaction = errors.New("nil transaction")

// ErrWrongTransaction signals that transaction is invalid
var ErrWrongTransaction = errors.New("invalid transaction")

// ErrNoVM signals that no SCHandler has been set
var ErrNoVM = errors.New("no VM (hook not set)")

// ErrHigherNonceInTransaction signals the nonce in transaction is higher than the account's nonce
var ErrHigherNonceInTransaction = errors.New("higher nonce in transaction")

// ErrLowerNonceInTransaction signals the nonce in transaction is lower than the account's nonce
var ErrLowerNonceInTransaction = errors.New("lower nonce in transaction")

// ErrInsufficientFunds signals the funds are insufficient for the move balance operation but the
// transaction fee is covered by the current balance
var ErrInsufficientFunds = errors.New("insufficient funds")

// ErrInsufficientFee signals that the current balance doesn't have the required transaction fee
var ErrInsufficientFee = errors.New("insufficient balance for fees")

// ErrNilValue signals the value is nil
var ErrNilValue = errors.New("nil value")

// ErrNilBlockChain signals that an operation has been attempted to or with a nil blockchain
var ErrNilBlockChain = errors.New("nil block chain")

// ErrNilMetaBlockHeader signals that an operation has been attempted to or with a nil metablock
var ErrNilMetaBlockHeader = errors.New("nil metablock header")

// ErrNilTxBlockBody signals that an operation has been attempted to or with a nil tx block body
var ErrNilTxBlockBody = errors.New("nil tx block body")

// ErrNilStore signals that the provided storage service is nil
var ErrNilStore = errors.New("nil data storage service")

// ErrNilBootStorer signals that the provided boot storer is bil
var ErrNilBootStorer = errors.New("nil boot storer")

// ErrNilBlockHeader signals that an operation has been attempted to or with a nil block header
var ErrNilBlockHeader = errors.New("nil block header")

// ErrNilBlockBody signals that an operation has been attempted to or with a nil block body
var ErrNilBlockBody = errors.New("nil block body")

// ErrNilTxHash signals that an operation has been attempted with a nil hash
var ErrNilTxHash = errors.New("nil transaction hash")

// ErrNilPubKeysBitmap signals that a operation has been attempted with a nil public keys bitmap
var ErrNilPubKeysBitmap = errors.New("nil public keys bitmap")

// ErrNilPreviousBlockHash signals that a operation has been attempted with a nil previous block header hash
var ErrNilPreviousBlockHash = errors.New("nil previous block header hash")

// ErrNilSignature signals that a operation has been attempted with a nil signature
var ErrNilSignature = errors.New("nil signature")

// ErrNilMiniBlocks signals that an operation has been attempted with a nil mini-block
var ErrNilMiniBlocks = errors.New("nil mini blocks")

// ErrNilMiniBlock signals that an operation has been attempted with a nil miniblock
var ErrNilMiniBlock = errors.New("nil mini block")

// ErrNilRootHash signals that an operation has been attempted with a nil root hash
var ErrNilRootHash = errors.New("root hash is nil")

// ErrWrongNonceInBlock signals the nonce in block is different than expected nonce
var ErrWrongNonceInBlock = errors.New("wrong nonce in block")

// ErrBlockHashDoesNotMatch signals that header hash does not match with the previous one
var ErrBlockHashDoesNotMatch = errors.New("block hash does not match")

// ErrMissingTransaction signals that one transaction is missing
var ErrMissingTransaction = errors.New("missing transaction")

// ErrMarshalWithoutSuccess signals that marshal some data was not done with success
var ErrMarshalWithoutSuccess = errors.New("marshal without success")

// ErrUnmarshalWithoutSuccess signals that unmarshal some data was not done with success
var ErrUnmarshalWithoutSuccess = errors.New("unmarshal without success")

// ErrRootStateDoesNotMatch signals that root state does not match
var ErrRootStateDoesNotMatch = errors.New("root state does not match")

// ErrValidatorStatsRootHashDoesNotMatch signals that the root hash for the validator statistics does not match
var ErrValidatorStatsRootHashDoesNotMatch = errors.New("root hash for validator statistics does not match")

// ErrAccountStateDirty signals that the accounts were modified before starting the current modification
var ErrAccountStateDirty = errors.New("accountState was dirty before starting to change")

// ErrInvalidShardId signals that the shard id is invalid
var ErrInvalidShardId = errors.New("invalid shard id")

// ErrMissingHeader signals that header of the block is missing
var ErrMissingHeader = errors.New("missing header")

// ErrMissingHashForHeaderNonce signals that hash of the block is missing
var ErrMissingHashForHeaderNonce = errors.New("missing hash for header nonce")

// ErrMissingBody signals that body of the block is missing
var ErrMissingBody = errors.New("missing body")

// ErrNilBlockProcessor signals that an operation has been attempted to or with a nil BlockProcessor implementation
var ErrNilBlockProcessor = errors.New("nil block processor")

// ErrNilMarshalizer signals that an operation has been attempted to or with a nil Marshalizer implementation
var ErrNilMarshalizer = errors.New("nil Marshalizer")

// ErrNilNodesConfigProvider signals that an operation has been attempted to or with a nil nodes config provider
var ErrNilNodesConfigProvider = errors.New("nil nodes config provider")

// ErrNilSystemSCConfig signals that nil system sc config was provided
var ErrNilSystemSCConfig = errors.New("nil system sc config")

// ErrNilRounder signals that an operation has been attempted to or with a nil Rounder implementation
var ErrNilRounder = errors.New("nil Rounder")

// ErrNilMessenger signals that a nil Messenger object was provided
var ErrNilMessenger = errors.New("nil Messenger")

// ErrNilTxDataPool signals that a nil transaction pool has been provided
var ErrNilTxDataPool = errors.New("nil transaction data pool")

// ErrNilHeadersDataPool signals that a nil headers pool has been provided
var ErrNilHeadersDataPool = errors.New("nil headers data pool")

// ErrNilCacher signals that a nil cache has been provided
var ErrNilCacher = errors.New("nil cacher")

// ErrNilRcvAddr signals that an operation has been attempted to or with a nil receiver address
var ErrNilRcvAddr = errors.New("nil receiver address")

// ErrNilSndAddr signals that an operation has been attempted to or with a nil sender address
var ErrNilSndAddr = errors.New("nil sender address")

// ErrNegativeValue signals that a negative value has been detected and it is not allowed
var ErrNegativeValue = errors.New("negative value")

// ErrNilShardCoordinator signals that an operation has been attempted to or with a nil shard coordinator
var ErrNilShardCoordinator = errors.New("nil shard coordinator")

// ErrNilNodesCoordinator signals that an operation has been attempted to or with a nil nodes coordinator
var ErrNilNodesCoordinator = errors.New("nil nodes coordinator")

// ErrNilKeyGen signals that an operation has been attempted to or with a nil single sign key generator
var ErrNilKeyGen = errors.New("nil key generator")

// ErrNilSingleSigner signals that a nil single signer is used
var ErrNilSingleSigner = errors.New("nil single signer")

// ErrBlockProposerSignatureMissing signals that block proposer signature is missing from the block aggregated sig
var ErrBlockProposerSignatureMissing = errors.New("block proposer signature is missing")

// ErrNilMultiSigVerifier signals that a nil multi-signature verifier is used
var ErrNilMultiSigVerifier = errors.New("nil multi-signature verifier")

// ErrNilDataToProcess signals that nil data was provided
var ErrNilDataToProcess = errors.New("nil data to process")

// ErrNilPoolsHolder signals that an operation has been attempted to or with a nil pools holder object
var ErrNilPoolsHolder = errors.New("nil pools holder")

// ErrNilTxStorage signals that a nil transaction storage has been provided
var ErrNilTxStorage = errors.New("nil transaction storage")

// ErrNilStorage signals that a nil storage has been provided
var ErrNilStorage = errors.New("nil storage")

// ErrNilShardedDataCacherNotifier signals that a nil sharded data cacher notifier has been provided
var ErrNilShardedDataCacherNotifier = errors.New("nil sharded data cacher notifier")

// ErrInvalidTxInPool signals an invalid transaction in the transactions pool
var ErrInvalidTxInPool = errors.New("invalid transaction in the transactions pool")

// ErrTxNotFound signals that a transaction has not found
var ErrTxNotFound = errors.New("transaction not found")

// ErrNilHeadersStorage signals that a nil header storage has been provided
var ErrNilHeadersStorage = errors.New("nil headers storage")

// ErrNilHeadersNonceHashStorage signals that a nil header nonce hash storage has been provided
var ErrNilHeadersNonceHashStorage = errors.New("nil headers nonce hash storage")

// ErrNilTransactionPool signals that a nil transaction pool was used
var ErrNilTransactionPool = errors.New("nil transaction pool")

// ErrNilMiniBlockPool signals that a nil mini blocks pool was used
var ErrNilMiniBlockPool = errors.New("nil mini block pool")

// ErrNilMetaBlocksPool signals that a nil meta blocks pool was used
var ErrNilMetaBlocksPool = errors.New("nil meta blocks pool")

// ErrNilTxProcessor signals that a nil transactions processor was used
var ErrNilTxProcessor = errors.New("nil transactions processor")

// ErrNilDataPoolHolder signals that the data pool holder is nil
var ErrNilDataPoolHolder = errors.New("nil data pool holder")

// ErrTimeIsOut signals that time is out
var ErrTimeIsOut = errors.New("time is out")

// ErrNilForkDetector signals that the fork detector is nil
var ErrNilForkDetector = errors.New("nil fork detector")

// ErrNilContainerElement signals when trying to add a nil element in the container
var ErrNilContainerElement = errors.New("element cannot be nil")

// ErrNilArgumentStruct signals that a function has received nil instead of an instantiated Arg... structure
var ErrNilArgumentStruct = errors.New("nil argument struct")

// ErrInvalidContainerKey signals that an element does not exist in the container's map
var ErrInvalidContainerKey = errors.New("element does not exist in container")

// ErrContainerKeyAlreadyExists signals that an element was already set in the container's map
var ErrContainerKeyAlreadyExists = errors.New("provided key already exists in container")

// ErrNilRequestHandler signals that a nil request handler interface was provided
var ErrNilRequestHandler = errors.New("nil request handler")

// ErrNilHaveTimeHandler signals that a nil have time handler func was provided
var ErrNilHaveTimeHandler = errors.New("nil have time handler")

// ErrWrongTypeInContainer signals that a wrong type of object was found in container
var ErrWrongTypeInContainer = errors.New("wrong type of object inside container")

// ErrLenMismatch signals that 2 or more slices have different lengths
var ErrLenMismatch = errors.New("lengths mismatch")

// ErrWrongTypeAssertion signals that an type assertion failed
var ErrWrongTypeAssertion = errors.New("wrong type assertion")

// ErrHeaderShardDataMismatch signals that shard header does not match created shard info
var ErrHeaderShardDataMismatch = errors.New("shard header does not match shard info")

// ErrNoDataInMessage signals that no data was found after parsing received p2p message
var ErrNoDataInMessage = errors.New("no data found in received message")

// ErrNilBuffer signals that a provided byte buffer is nil
var ErrNilBuffer = errors.New("provided byte buffer is nil")

// ErrNilRandSeed signals that a nil rand seed has been provided
var ErrNilRandSeed = errors.New("provided rand seed is nil")

// ErrNilPrevRandSeed signals that a nil previous rand seed has been provided
var ErrNilPrevRandSeed = errors.New("provided previous rand seed is nil")

// ErrReservedFieldNotSupportedYet signals that reserved field is not empty
var ErrReservedFieldNotSupportedYet = errors.New("reserved field not supported yet")

// ErrLowerRoundInBlock signals that a header round is too low for processing it
var ErrLowerRoundInBlock = errors.New("header round is lower than last committed")

// ErrHigherRoundInBlock signals that a block with higher round than permitted has been provided
var ErrHigherRoundInBlock = errors.New("higher round in block")

// ErrLowerNonceInBlock signals that a block with lower nonce than permitted has been provided
var ErrLowerNonceInBlock = errors.New("lower nonce in block")

// ErrHigherNonceInBlock signals that a block with higher nonce than permitted has been provided
var ErrHigherNonceInBlock = errors.New("higher nonce in block")

// ErrRandSeedDoesNotMatch signals that random seed does not match with the previous one
var ErrRandSeedDoesNotMatch = errors.New("random seed do not match")

// ErrHeaderNotFinal signals that header is not final and it should be
var ErrHeaderNotFinal = errors.New("header in metablock is not final")

// ErrShardIdMissmatch signals shard ID does not match expectations
var ErrShardIdMissmatch = errors.New("shard ID missmatch")

// ErrNotarizedHeadersSliceIsNil signals that the slice holding notarized headers is nil
var ErrNotarizedHeadersSliceIsNil = errors.New("notarized headers slice is nil")

// ErrNotarizedHeadersSliceForShardIsNil signals that the slice holding notarized headers for shard is nil
var ErrNotarizedHeadersSliceForShardIsNil = errors.New("notarized headers slice for shard is nil")

// ErrCrossShardMBWithoutConfirmationFromMeta signals that miniblock was not yet notarized by metachain
var ErrCrossShardMBWithoutConfirmationFromMeta = errors.New("cross shard miniblock with destination current shard is not confirmed by metachain")

// ErrHeaderBodyMismatch signals that the header does not attest all data from the block
var ErrHeaderBodyMismatch = errors.New("body cannot be validated from header data")

// ErrNilSmartContractProcessor signals that smart contract call executor is nil
var ErrNilSmartContractProcessor = errors.New("smart contract processor is nil")

// ErrNilArgumentParser signals that the argument parser is nil
var ErrNilArgumentParser = errors.New("argument parser is nil")

// ErrNilSCDestAccount signals that destination account is nil
var ErrNilSCDestAccount = errors.New("nil destination SC account")

// ErrWrongNonceInVMOutput signals that nonce in vm output is wrong
var ErrWrongNonceInVMOutput = errors.New("nonce invalid from SC run")

// ErrNilVMOutput signals that vmoutput is nil
var ErrNilVMOutput = errors.New("nil vm output")

// ErrNilValueFromRewardTransaction signals that the transfered value is nil
var ErrNilValueFromRewardTransaction = errors.New("transferred value is nil in reward transaction")

// ErrNilTemporaryAccountsHandler signals that temporary accounts handler is nil
var ErrNilTemporaryAccountsHandler = errors.New("temporary accounts handler is nil")

// ErrNotEnoughValidBlocksInStorage signals that bootstrap from storage failed due to not enough valid blocks stored
var ErrNotEnoughValidBlocksInStorage = errors.New("not enough valid blocks to start from storage")

// ErrNilSmartContractResult signals that the smart contract result is nil
var ErrNilSmartContractResult = errors.New("smart contract result is nil")

// ErrNilRewardTransaction signals that the reward transaction is nil
var ErrNilRewardTransaction = errors.New("reward transaction is nil")

// ErrNilUTxDataPool signals that unsigned transaction pool is nil
var ErrNilUTxDataPool = errors.New("unsigned transactions pool is nil")

// ErrNilRewardTxDataPool signals that the reward transactions pool is nil
var ErrNilRewardTxDataPool = errors.New("reward transactions pool is nil")

// ErrNilUnsignedTxDataPool signals that the unsigned transactions pool is nil
var ErrNilUnsignedTxDataPool = errors.New("unsigned transactions pool is nil")

// ErrNilUTxStorage signals that unsigned transaction storage is nil
var ErrNilUTxStorage = errors.New("unsigned transactions storage is nil")

// ErrNilScAddress signals that a nil smart contract address has been provided
var ErrNilScAddress = errors.New("nil SC address")

// ErrEmptyFunctionName signals that an empty function name has been provided
var ErrEmptyFunctionName = errors.New("empty function name")

// ErrMiniBlockHashMismatch signals that miniblock hashes does not match
var ErrMiniBlockHashMismatch = errors.New("miniblocks does not match")

// ErrNilIntermediateTransactionHandler signals that nil intermediate transaction handler was provided
var ErrNilIntermediateTransactionHandler = errors.New("intermediate transaction handler is nil")

// ErrWrongTypeInMiniBlock signals that type is not correct for processing
var ErrWrongTypeInMiniBlock = errors.New("type in miniblock is not correct for processing")

// ErrNilTransactionCoordinator signals that transaction coordinator is nil
var ErrNilTransactionCoordinator = errors.New("transaction coordinator is nil")

// ErrNilUint64Converter signals that uint64converter is nil
var ErrNilUint64Converter = errors.New("unit64converter is nil")

// ErrNilSmartContractResultProcessor signals that smart contract result processor is nil
var ErrNilSmartContractResultProcessor = errors.New("nil smart contract result processor")

// ErrNilRewardsTxProcessor signals that the rewards transaction processor is nil
var ErrNilRewardsTxProcessor = errors.New("nil rewards transaction processor")

// ErrNilIntermediateProcessorContainer signals that intermediate processors container is nil
var ErrNilIntermediateProcessorContainer = errors.New("intermediate processor container is nil")

// ErrNilPreProcessorsContainer signals that preprocessors container is nil
var ErrNilPreProcessorsContainer = errors.New("preprocessors container is nil")

// ErrNilPreProcessor signals that preprocessors is nil
var ErrNilPreProcessor = errors.New("preprocessor is nil")

// ErrNilGasHandler signals that gas handler is nil
var ErrNilGasHandler = errors.New("nil gas handler")

// ErrUnknownBlockType signals that block type is not correct
var ErrUnknownBlockType = errors.New("block type is unknown")

// ErrMissingPreProcessor signals that required pre processor is missing
var ErrMissingPreProcessor = errors.New("pre processor is missing")

// ErrNilAppStatusHandler defines the error for setting a nil AppStatusHandler
var ErrNilAppStatusHandler = errors.New("nil AppStatusHandler")

// ErrNilInterceptedDataFactory signals that a nil intercepted data factory was provided
var ErrNilInterceptedDataFactory = errors.New("nil intercepted data factory")

// ErrNilInterceptedDataProcessor signals that a nil intercepted data processor was provided
var ErrNilInterceptedDataProcessor = errors.New("nil intercepted data processor")

// ErrNilInterceptorThrottler signals that a nil interceptor throttler was provided
var ErrNilInterceptorThrottler = errors.New("nil interceptor throttler")

// ErrNilUnsignedTxHandler signals that the unsigned tx handler is nil
var ErrNilUnsignedTxHandler = errors.New("nil unsigned tx handler")

// ErrNilTxTypeHandler signals that tx type handler is nil
var ErrNilTxTypeHandler = errors.New("nil tx type handler")

// ErrNilPeerAccountsAdapter signals that a nil peer accounts database was provided
var ErrNilPeerAccountsAdapter = errors.New("nil peer accounts database")

// ErrInvalidPeerAccount signals that a peer account is invalid
var ErrInvalidPeerAccount = errors.New("invalid peer account")

// ErrInvalidMetaHeader signals that a wrong implementation of HeaderHandler was provided
var ErrInvalidMetaHeader = errors.New("invalid header provided, expected MetaBlock")

// ErrNilEpochStartTrigger signals that a nil start of epoch trigger was provided
var ErrNilEpochStartTrigger = errors.New("nil start of epoch trigger")

// ErrNilEpochHandler signals that a nil epoch handler was provided
var ErrNilEpochHandler = errors.New("nil epoch handler")

// ErrNilEpochStartNotifier signals that the provided epochStartNotifier is nil
var ErrNilEpochStartNotifier = errors.New("nil epochStartNotifier")

// ErrNilEpochNotifier signals that the provided EpochNotifier is nil
var ErrNilEpochNotifier = errors.New("nil EpochNotifier")

// ErrInvalidCacheRefreshIntervalInSec signals that the cacheRefreshIntervalInSec is invalid - zero or less
var ErrInvalidCacheRefreshIntervalInSec = errors.New("invalid cacheRefreshIntervalInSec")

// ErrEpochDoesNotMatch signals that epoch does not match between headers
var ErrEpochDoesNotMatch = errors.New("epoch does not match")

// ErrOverallBalanceChangeFromSC signals that all sumed balance changes are not zero
var ErrOverallBalanceChangeFromSC = errors.New("SC output balance updates are wrong")

// ErrOverflow signals that an overflow occured
var ErrOverflow = errors.New("type overflow occured")

// ErrNilTxValidator signals that a nil tx validator has been provided
var ErrNilTxValidator = errors.New("nil transaction validator")

// ErrNilHdrValidator signals that a nil header validator has been provided
var ErrNilHdrValidator = errors.New("nil header validator")

// ErrNilPendingMiniBlocksHandler signals that a nil pending miniblocks handler has been provided
var ErrNilPendingMiniBlocksHandler = errors.New("nil pending miniblocks handler")

// ErrNilEconomicsFeeHandler signals that fee handler is nil
var ErrNilEconomicsFeeHandler = errors.New("nil economics fee handler")

// ErrSystemBusy signals that the system is busy
var ErrSystemBusy = errors.New("system busy")

// ErrInsufficientGasPriceInTx signals that a lower gas price than required was provided
var ErrInsufficientGasPriceInTx = errors.New("insufficient gas price in tx")

// ErrInsufficientGasLimitInTx signals that a lower gas limit than required was provided
var ErrInsufficientGasLimitInTx = errors.New("insufficient gas limit in tx")

// ErrHigherGasLimitRequiredInTx signals that a higher gas limit was required in tx
var ErrHigherGasLimitRequiredInTx = errors.New("higher gas limit required in tx")

// ErrInvalidMaxGasLimitPerBlock signals that an invalid max gas limit per block has been read from config file
var ErrInvalidMaxGasLimitPerBlock = errors.New("invalid max gas limit per block")

// ErrInvalidGasPerDataByte signals that an invalid gas per data byte has been read from config file
var ErrInvalidGasPerDataByte = errors.New("invalid gas per data byte")

// ErrMaxGasLimitPerMiniBlockInSenderShardIsReached signals that max gas limit per mini block in sender shard has been reached
var ErrMaxGasLimitPerMiniBlockInSenderShardIsReached = errors.New("max gas limit per mini block in sender shard is reached")

// ErrMaxGasLimitPerMiniBlockInReceiverShardIsReached signals that max gas limit per mini block in receiver shard has been reached
var ErrMaxGasLimitPerMiniBlockInReceiverShardIsReached = errors.New("max gas limit per mini block in receiver shard is reached")

// ErrMaxGasLimitPerBlockInSelfShardIsReached signals that max gas limit per block in self shard has been reached
var ErrMaxGasLimitPerBlockInSelfShardIsReached = errors.New("max gas limit per block in self shard is reached")

// ErrInvalidMinimumGasPrice signals that an invalid gas price has been read from config file
var ErrInvalidMinimumGasPrice = errors.New("invalid minimum gas price")

// ErrInvalidMinimumGasLimitForTx signals that an invalid minimum gas limit for transactions has been read from config file
var ErrInvalidMinimumGasLimitForTx = errors.New("invalid minimum gas limit for transactions")

// ErrInvalidRewardsPercentages signals that rewards percentages are not correct
var ErrInvalidRewardsPercentages = errors.New("invalid rewards percentages")

// ErrInvalidInflationPercentages signals that inflation percentages are not correct
var ErrInvalidInflationPercentages = errors.New("invalid inflation percentages")

// ErrInvalidNonceRequest signals that invalid nonce was requested
var ErrInvalidNonceRequest = errors.New("invalid nonce request")

// ErrInvalidBlockRequestOldEpoch signals that invalid block was requested from old epoch
var ErrInvalidBlockRequestOldEpoch = errors.New("invalid block request from old epoch")

// ErrNilBlockChainHook signals that nil blockchain hook has been provided
var ErrNilBlockChainHook = errors.New("nil blockchain hook")

// ErrNilTxForCurrentBlockHandler signals that nil tx for current block handler has been provided
var ErrNilTxForCurrentBlockHandler = errors.New("nil tx for current block handler")

// ErrNilSCToProtocol signals that nil smart contract to protocol handler has been provided
var ErrNilSCToProtocol = errors.New("nil sc to protocol")

// ErrNilNodesSetup signals that nil nodes setup has been provided
var ErrNilNodesSetup = errors.New("nil nodes setup")

// ErrNilBlackListCacher signals that a nil black list cacher was provided
var ErrNilBlackListCacher = errors.New("nil black list cacher")

// ErrNilPeerShardMapper signals that a nil peer shard mapper has been provided
var ErrNilPeerShardMapper = errors.New("nil peer shard mapper")

// ErrNilBlockTracker signals that a nil block tracker was provided
var ErrNilBlockTracker = errors.New("nil block tracker")

// ErrHeaderIsBlackListed signals that the header provided is black listed
var ErrHeaderIsBlackListed = errors.New("header is black listed")

// ErrNilEconomicsData signals that nil economics data has been provided
var ErrNilEconomicsData = errors.New("nil economics data")

// ErrZeroMaxComputableRounds signals that a value of zero was provided on the maxComputableRounds
var ErrZeroMaxComputableRounds = errors.New("max computable rounds is zero")

// ErrNilRater signals that nil rater has been provided
var ErrNilRater = errors.New("nil rater")

// ErrNilNetworkWatcher signals that a nil network watcher has been provided
var ErrNilNetworkWatcher = errors.New("nil network watcher")

// ErrNilHeaderValidator signals that nil header validator has been provided
var ErrNilHeaderValidator = errors.New("nil header validator")

// ErrMaxRatingIsSmallerThanMinRating signals that the max rating is smaller than the min rating value
var ErrMaxRatingIsSmallerThanMinRating = errors.New("max rating is smaller than min rating")

// ErrMinRatingSmallerThanOne signals that the min rating is smaller than the min value of 1
var ErrMinRatingSmallerThanOne = errors.New("min rating is smaller than one")

// ErrStartRatingNotBetweenMinAndMax signals that the start rating is not between min and max rating
var ErrStartRatingNotBetweenMinAndMax = errors.New("start rating is not between min and max rating")

// ErrSignedBlocksThresholdNotBetweenZeroAndOne signals that the signed blocks threshold is not between 0 and 1
var ErrSignedBlocksThresholdNotBetweenZeroAndOne = errors.New("signed blocks threshold is not between 0 and 1")

// ErrConsecutiveMissedBlocksPenaltyLowerThanOne signals that the ConsecutiveMissedBlocksPenalty is lower than 1
var ErrConsecutiveMissedBlocksPenaltyLowerThanOne = errors.New("consecutive missed blocks penalty lower than 1")

// ErrDecreaseRatingsStepMoreThanMinusOne signals that the decrease rating step has a vale greater than -1
var ErrDecreaseRatingsStepMoreThanMinusOne = errors.New("decrease rating step has a value greater than -1")

// ErrHoursToMaxRatingFromStartRatingZero signals that the number of hours to reach max rating step is zero
var ErrHoursToMaxRatingFromStartRatingZero = errors.New("hours to reach max rating is zero")

// ErrSCDeployFromSCRIsNotPermitted signals that operation is not permitted
var ErrSCDeployFromSCRIsNotPermitted = errors.New("it is not permitted to deploy a smart contract from another smart contract cross shard")

// ErrNotEnoughGas signals that not enough gas has been provided
var ErrNotEnoughGas = errors.New("not enough gas was sent in the transaction")

// ErrInvalidValue signals that an invalid value was provided
var ErrInvalidValue = errors.New("invalid value provided")

// ErrNilQuotaStatusHandler signals that a nil quota status handler has been provided
var ErrNilQuotaStatusHandler = errors.New("nil quota status handler")

// ErrNilAntifloodHandler signals that a nil antiflood handler has been provided
var ErrNilAntifloodHandler = errors.New("nil antiflood handler")

// ErrNilHeaderSigVerifier signals that a nil header sig verifier has been provided
var ErrNilHeaderSigVerifier = errors.New("nil header sig verifier")

// ErrNilHeaderIntegrityVerifier signals that a nil header integrity verifier has been provided
var ErrNilHeaderIntegrityVerifier = errors.New("nil header integrity verifier")

// ErrFailedTransaction signals that transaction is of type failed.
var ErrFailedTransaction = errors.New("failed transaction, gas consumed")

// ErrNilBadTxHandler signals that bad tx handler is nil
var ErrNilBadTxHandler = errors.New("nil bad tx handler")

// ErrNilReceiptHandler signals that receipt handler is nil
var ErrNilReceiptHandler = errors.New("nil receipt handler")

// ErrTooManyReceiptsMiniBlocks signals that there were too many receipts miniblocks created
var ErrTooManyReceiptsMiniBlocks = errors.New("too many receipts miniblocks")

// ErrReceiptsHashMissmatch signals that overall receipts has does not match
var ErrReceiptsHashMissmatch = errors.New("receipts hash missmatch")

// ErrMiniBlockNumMissMatch signals that number of miniblocks does not match
var ErrMiniBlockNumMissMatch = errors.New("num miniblocks does not match")

// ErrEpochStartDataDoesNotMatch signals that EpochStartData is not the same as the leader created
var ErrEpochStartDataDoesNotMatch = errors.New("epoch start data does not match")

// ErrNotEpochStartBlock signals that block is not of type epoch start
var ErrNotEpochStartBlock = errors.New("not epoch start block")

// ErrGettingShardDataFromEpochStartData signals that could not get shard data from previous epoch start block
var ErrGettingShardDataFromEpochStartData = errors.New("could not find shard data from previous epoch start metablock")

// ErrNilValidityAttester signals that a nil validity attester has been provided
var ErrNilValidityAttester = errors.New("nil validity attester")

// ErrNilHeaderHandler signals that a nil header handler has been provided
var ErrNilHeaderHandler = errors.New("nil header handler")

// ErrNilMiniBlocksProvider signals that a nil miniblocks data provider has been passed over
var ErrNilMiniBlocksProvider = errors.New("nil miniblocks provider")

// ErrNilWhiteListHandler signals that white list handler is nil
var ErrNilWhiteListHandler = errors.New("nil whitelist handler")

// ErrMiniBlocksInWrongOrder signals the miniblocks are in wrong order
var ErrMiniBlocksInWrongOrder = errors.New("miniblocks in wrong order, should have been only from me")

// ErrEmptyTopic signals that an empty topic has been provided
var ErrEmptyTopic = errors.New("empty topic")

// ErrInvalidArguments signals that invalid arguments were given to process built-in function
var ErrInvalidArguments = errors.New("invalid arguments to process built-in function")

// ErrNilBuiltInFunction signals that built in function is nil
var ErrNilBuiltInFunction = errors.New("built in function is nil")

// ErrRewardMiniBlockNotFromMeta signals that miniblock has a different sender shard than meta
var ErrRewardMiniBlockNotFromMeta = errors.New("rewards miniblocks should come only from meta")

// ErrValidatorInfoMiniBlockNotFromMeta signals that miniblock has a different sender shard than meta
var ErrValidatorInfoMiniBlockNotFromMeta = errors.New("validatorInfo miniblocks should come only from meta")

// ErrAccumulatedFeesDoNotMatch signals that accumulated fees do not match
var ErrAccumulatedFeesDoNotMatch = errors.New("accumulated fees do not match")

// ErrDeveloperFeesDoNotMatch signals that developer fees do not match
var ErrDeveloperFeesDoNotMatch = errors.New("developer fees do not match")

// ErrAccumulatedFeesInEpochDoNotMatch signals that accumulated fees in epoch do not match
var ErrAccumulatedFeesInEpochDoNotMatch = errors.New("accumulated fees in epoch do not match")

// ErrDevFeesInEpochDoNotMatch signals that developer fees in epoch do not match
var ErrDevFeesInEpochDoNotMatch = errors.New("developer fees in epoch do not match")

// ErrNilRewardsHandler signals that rewards handler is nil
var ErrNilRewardsHandler = errors.New("rewards handler is nil")

// ErrNilEpochEconomics signals that nil end of epoch econimics was provided
var ErrNilEpochEconomics = errors.New("nil epoch economics")

// ErrNilEpochStartDataCreator signals that nil epoch start data creator was provided
var ErrNilEpochStartDataCreator = errors.New("nil epoch start data creator")

// ErrNilRewardsCreator signals that nil epoch start rewards creator was provided
var ErrNilRewardsCreator = errors.New("nil epoch start rewards creator")

// ErrNilEpochStartValidatorInfoCreator signals that nil epoch start validator info creator was provided
var ErrNilEpochStartValidatorInfoCreator = errors.New("nil epoch start validator info creator")

// ErrInvalidGenesisTotalSupply signals that invalid genesis total supply was provided
var ErrInvalidGenesisTotalSupply = errors.New("invalid genesis total supply")

// ErrOperationNotPermitted signals that operation is not permitted
var ErrOperationNotPermitted = errors.New("operation in account not permitted")

// ErrInvalidAddressLength signals that address length is invalid
var ErrInvalidAddressLength = errors.New("invalid address length")

// ErrDuplicateThreshold signals that two thresholds are the same
var ErrDuplicateThreshold = errors.New("two thresholds are the same")

// ErrNoChancesForMaxThreshold signals that the max threshold has no chance defined
var ErrNoChancesForMaxThreshold = errors.New("max threshold has no chances")

// ErrNoChancesProvided signals that there were no chances provided
var ErrNoChancesProvided = errors.New("no chances are provided")

// ErrNilMinChanceIfZero signals that there was no min chance provided if a chance is still needed
var ErrNilMinChanceIfZero = errors.New("no min chance ")

// ErrInvalidShardCacherIdentifier signals an invalid identifier
var ErrInvalidShardCacherIdentifier = errors.New("invalid identifier for shard cacher")

// ErrMaxBlockSizeReached signals that max block size has been reached
var ErrMaxBlockSizeReached = errors.New("max block size has been reached")

// ErrBlockBodyHashMismatch signals that block body hashes does not match
var ErrBlockBodyHashMismatch = errors.New("block bodies does not match")

// ErrInvalidMiniBlockType signals that an invalid miniblock type has been provided
var ErrInvalidMiniBlockType = errors.New("invalid miniblock type")

// ErrInvalidBody signals that an invalid body has been provided
var ErrInvalidBody = errors.New("invalid body")

// ErrNilBlockSizeComputationHandler signals that a nil block size computation handler has been provided
var ErrNilBlockSizeComputationHandler = errors.New("nil block size computation handler")

// ErrNilValidatorStatistics signals that a nil validator statistics has been provided
var ErrNilValidatorStatistics = errors.New("nil validator statistics")

// ErrAccountNotFound signals that the account was not found for the provided address
var ErrAccountNotFound = errors.New("account not found")

// ErrMaxRatingZero signals that maxrating with a value of zero has been provided
var ErrMaxRatingZero = errors.New("max rating is zero")

// ErrNilValidatorInfos signals that a nil validator infos has been provided
var ErrNilValidatorInfos = errors.New("nil validator infos")

// ErrNilBlockSizeThrottler signals that block size throttler si nil
var ErrNilBlockSizeThrottler = errors.New("block size throttler is nil")

// ErrNilHistoryRepository signals that history processor is nil
var ErrNilHistoryRepository = errors.New("history repository is nil")

// ErrInvalidMetaTransaction signals that meta transaction is invalid
var ErrInvalidMetaTransaction = errors.New("meta transaction is invalid")

// ErrLogNotFound is the error returned when a transaction has no logs
var ErrLogNotFound = errors.New("no logs for queried transaction")

// ErrNilTxLogsProcessor is the error returned when a transaction has no logs
var ErrNilTxLogsProcessor = errors.New("nil transaction logs processor")

// ErrIncreaseStepLowerThanOne signals that an increase step lower than one has been provided
var ErrIncreaseStepLowerThanOne = errors.New("increase step is lower than one")

// ErrNilVmInput signals that provided vm input is nil
var ErrNilVmInput = errors.New("nil vm input")

// ErrNilDnsAddresses signals that nil dns addresses map was provided
var ErrNilDnsAddresses = errors.New("nil dns addresses map")

// ErrNilProtocolSustainabilityAddress signals that a nil protocol sustainability address was provided
var ErrNilProtocolSustainabilityAddress = errors.New("nil protocol sustainability address")

// ErrCallerIsNotTheDNSAddress signals that called address is not the DNS address
var ErrCallerIsNotTheDNSAddress = errors.New("not a dns address")

// ErrUserNameChangeIsDisabled signals the user name change is not allowed
var ErrUserNameChangeIsDisabled = errors.New("user name change is disabled")

// ErrDestinationNotInSelfShard signals that user is not in self shard
var ErrDestinationNotInSelfShard = errors.New("destination is not in self shard")

// ErrUserNameDoesNotMatch signals that user name does not match
var ErrUserNameDoesNotMatch = errors.New("user name does not match")

// ErrUserNameDoesNotMatchInCrossShardTx signals that user name does not match in case of cross shard tx
var ErrUserNameDoesNotMatchInCrossShardTx = errors.New("user name does not match in destination shard")

// ErrNilBalanceComputationHandler signals that a nil balance computation handler has been provided
var ErrNilBalanceComputationHandler = errors.New("nil balance computation handler")

// ErrNilRatingsInfoHandler signals that nil ratings info handler has been provided
var ErrNilRatingsInfoHandler = errors.New("nil ratings info handler")

// ErrNilDebugger signals that a nil debug handler has been provided
var ErrNilDebugger = errors.New("nil debug handler")

// ErrBuiltInFunctionCalledWithValue signals that builtin function was called with value that is not allowed
var ErrBuiltInFunctionCalledWithValue = errors.New("built in function called with tx value is not allowed")

// ErrEmptyFloodPreventerList signals that an empty flood preventer list has been provided
var ErrEmptyFloodPreventerList = errors.New("empty flood preventer provided")

// ErrNilTopicFloodPreventer signals that a nil topic flood preventer has been provided
var ErrNilTopicFloodPreventer = errors.New("nil topic flood preventer")

// ErrOriginatorIsBlacklisted signals that a message originator is blacklisted on the current node
var ErrOriginatorIsBlacklisted = errors.New("originator is blacklisted")

// ErrShardIsStuck signals that a shard is stuck
var ErrShardIsStuck = errors.New("shard is stuck")

// ErrRelayedTxBeneficiaryDoesNotMatchReceiver signals that an invalid address was provided in the relayed tx
var ErrRelayedTxBeneficiaryDoesNotMatchReceiver = errors.New("invalid address in relayed tx")

// ErrInvalidVMType signals that invalid vm type was provided
var ErrInvalidVMType = errors.New("invalid VM type")

// ErrRecursiveRelayedTxIsNotAllowed signals that recursive relayed tx is not allowed
var ErrRecursiveRelayedTxIsNotAllowed = errors.New("recursive relayed tx is not allowed")

// ErrRelayedTxValueHigherThenUserTxValue signals that relayed tx value is higher then user tx value
var ErrRelayedTxValueHigherThenUserTxValue = errors.New("relayed tx value is higher than user tx value")

// ErrNilInterceptorContainer signals that nil interceptor container has been provided
var ErrNilInterceptorContainer = errors.New("nil interceptor container")

// ErrInvalidChainID signals that an invalid chain ID has been provided
var ErrInvalidChainID = errors.New("invalid chain ID")

// ErrInvalidTransactionVersion signals  that an invalid transaction version has been provided
var ErrInvalidTransactionVersion = errors.New("invalid transaction version")

// ErrTxValueTooBig signals that transaction value is too big
var ErrTxValueTooBig = errors.New("tx value is too big")

// ErrInvalidUserNameLength signals that provided user name length is invalid
var ErrInvalidUserNameLength = errors.New("invalid user name length")

// ErrTxValueOutOfBounds signals that transaction value is out of bounds
var ErrTxValueOutOfBounds = errors.New("tx value is out of bounds")

// ErrNilBlackListedPkCache signals that a nil black listed public key cache has been provided
var ErrNilBlackListedPkCache = errors.New("nil black listed public key cache")

// ErrInvalidDecayCoefficient signals that the provided decay coefficient is invalid
var ErrInvalidDecayCoefficient = errors.New("decay coefficient is invalid")

// ErrInvalidDecayIntervalInSeconds signals that an invalid interval in seconds was provided
var ErrInvalidDecayIntervalInSeconds = errors.New("invalid decay interval in seconds")

// ErrInvalidMinScore signals that an invalid minimum score was provided
var ErrInvalidMinScore = errors.New("invalid minimum score")

// ErrInvalidMaxScore signals that an invalid maximum score was provided
var ErrInvalidMaxScore = errors.New("invalid maximum score")

// ErrInvalidUnitValue signals that an invalid unit value was provided
var ErrInvalidUnitValue = errors.New("invalid unit value")

// ErrInvalidBadPeerThreshold signals that an invalid bad peer threshold has been provided
var ErrInvalidBadPeerThreshold = errors.New("invalid bad peer threshold")

// ErrNilPeerValidatorMapper signals that nil peer validator mapper has been provided
var ErrNilPeerValidatorMapper = errors.New("nil peer validator mapper")

// ErrOnlyValidatorsCanUseThisTopic signals that topic can be used by validator only
var ErrOnlyValidatorsCanUseThisTopic = errors.New("only validators can use this topic")

// ErrTransactionIsNotWhitelisted signals that a transaction is not whitelisted
var ErrTransactionIsNotWhitelisted = errors.New("transaction is not whitelisted")

// ErrInterceptedDataNotForCurrentShard signals that intercepted data is not for current shard
var ErrInterceptedDataNotForCurrentShard = errors.New("intercepted data not for current shard")

// ErrAccountNotPayable will be sent when trying to send money to a non-payable account
var ErrAccountNotPayable = errors.New("sending value to non payable contract")

// ErrNilIndexer signals that indexer is nil
var ErrNilIndexer = errors.New("indexer is nil")

// ErrNilTpsBenchmark signals that tps benchmark object is nil
var ErrNilTpsBenchmark = errors.New("tps benchmark object is nil")

// ErrSmartContractDeploymentIsDisabled signals that smart contract deployment was disabled
var ErrSmartContractDeploymentIsDisabled = errors.New("smart Contract deployment is disabled")

// ErrUpgradeNotAllowed signals that upgrade is not allowed
var ErrUpgradeNotAllowed = errors.New("upgrade is allowed only for owner")

// ErrBuiltInFunctionsAreDisabled signals that built in functions are disabled
var ErrBuiltInFunctionsAreDisabled = errors.New("built in functions are disabled")

// ErrRelayedTxDisabled signals that relayed tx are disabled
var ErrRelayedTxDisabled = errors.New("relayed tx is disabled")

// ErrEmptyConsensusGroup is raised when an operation is attempted with an empty consensus group
var ErrEmptyConsensusGroup = errors.New("consensusGroup is empty")

// ErrRelayedTxGasLimitMissmatch signals that relayed tx gas limit is higher then user tx gas limit
var ErrRelayedTxGasLimitMissmatch = errors.New("relayed tx gas limit higher then user tx gas limit")

// ErrRelayedGasPriceMissmatch signals that relayed gas price is not equal with user tx
var ErrRelayedGasPriceMissmatch = errors.New("relayed gas price missmatch")

// ErrNilUserAccount signals that nil user account was provided
var ErrNilUserAccount = errors.New("nil user account")

// ErrNilEpochStartSystemSCProcessor signals that nil epoch start system sc processor was provided
var ErrNilEpochStartSystemSCProcessor = errors.New("nil epoch start system sc processor")

// ErrEmptyPeerID signals that an empty peer ID has been provided
var ErrEmptyPeerID = errors.New("empty peer ID")

// ErrAddressIsNotESDTSystemSC signals that destination is not a system sc address
var ErrAddressIsNotESDTSystemSC = errors.New("destination is not system sc address")

// ErrOnlySystemAccountAccepted signals that only system account is accepted
var ErrOnlySystemAccountAccepted = errors.New("only system account is accepted")

// ErrNilPauseHandler signals that nil pause handler has been provided
var ErrNilPauseHandler = errors.New("nil pause handler")

// ErrESDTTokenIsPaused signals that esdt token is paused
var ErrESDTTokenIsPaused = errors.New("esdt token is paused")

// ErrESDTIsFrozenForAccount signals that account is frozen for given esdt token
var ErrESDTIsFrozenForAccount = errors.New("account is frozen for this esdt token")

// ErrNilPayableHandler signals that nil payableHandler was provided
var ErrNilPayableHandler = errors.New("nil payableHandler was provided")

// ErrNilFallbackHeaderValidator signals that a nil fallback header validator has been provided
var ErrNilFallbackHeaderValidator = errors.New("nil fallback header validator")

// ErrTransactionSignedWithHashIsNotEnabled signals that a transaction signed with hash is not enabled
var ErrTransactionSignedWithHashIsNotEnabled = errors.New("transaction signed with hash is not enabled")

// ErrNilTransactionVersionChecker signals that provided transaction version checker is nil
var ErrNilTransactionVersionChecker = errors.New("nil transaction version checker")

<<<<<<< HEAD
// ErrInvalidRewardsTopUpGradientPoint signals that the top up gradient point is invalid
var ErrInvalidRewardsTopUpGradientPoint = errors.New("rewards top up gradient point is invalid")
=======
// ErrInvalidVMInputGasComputation signals that invalid vm input gas computation was provided
var ErrInvalidVMInputGasComputation = errors.New("invalid vm input gas computation")

// ErrMoreGasConsumedThanProvided signals that VM used more gas than provided
var ErrMoreGasConsumedThanProvided = errors.New("more gas used than provided")

// ErrAdditionOverflow signals that uint64 addition overflowed
var ErrAdditionOverflow = errors.New("uint64 addition overflow")

// ErrSubtractionOverflow signals that uint64 subtraction overflowed
var ErrSubtractionOverflow = errors.New("uint64 subtraction overflowed")
>>>>>>> 1d82e570
<|MERGE_RESOLUTION|>--- conflicted
+++ resolved
@@ -911,10 +911,9 @@
 // ErrNilTransactionVersionChecker signals that provided transaction version checker is nil
 var ErrNilTransactionVersionChecker = errors.New("nil transaction version checker")
 
-<<<<<<< HEAD
 // ErrInvalidRewardsTopUpGradientPoint signals that the top up gradient point is invalid
 var ErrInvalidRewardsTopUpGradientPoint = errors.New("rewards top up gradient point is invalid")
-=======
+
 // ErrInvalidVMInputGasComputation signals that invalid vm input gas computation was provided
 var ErrInvalidVMInputGasComputation = errors.New("invalid vm input gas computation")
 
@@ -925,5 +924,4 @@
 var ErrAdditionOverflow = errors.New("uint64 addition overflow")
 
 // ErrSubtractionOverflow signals that uint64 subtraction overflowed
-var ErrSubtractionOverflow = errors.New("uint64 subtraction overflowed")
->>>>>>> 1d82e570
+var ErrSubtractionOverflow = errors.New("uint64 subtraction overflowed")