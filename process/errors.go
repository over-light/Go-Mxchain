--- conflicted
+++ resolved
@@ -403,7 +403,9 @@
 // ErrNilPreProcessorsContainer signals that preprocessors container is nil
 var ErrNilPreProcessorsContainer = errors.New("preprocessors container is nil")
 
-<<<<<<< HEAD
+// ErrUnknownBlockType signals that block type is not correct
+var ErrUnknownBlockType = errors.New("block type is unknown")
+
 // ErrNotEnoughFeeInTransactions signals that the transaction does not enough fee
 var ErrNotEnoughFeeInTransactions = errors.New("transaction fee is not enough")
 
@@ -417,8 +419,4 @@
 var ErrNilTxTypeHandler = errors.New("nil tx type handler")
 
 // ErrNilSpecialAddressHandler signals that special address handler is nil
-var ErrNilSpecialAddressHandler = errors.New("nil special address handler")
-=======
-// ErrUnknownBlockType signals that block type is not correct
-var ErrUnknownBlockType = errors.New("block type is unknown")
->>>>>>> ea49ad11
+var ErrNilSpecialAddressHandler = errors.New("nil special address handler")