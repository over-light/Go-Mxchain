--- conflicted
+++ resolved
@@ -893,7 +893,30 @@
 // ErrEmptyPeerID signals that an empty peer ID has been provided
 var ErrEmptyPeerID = errors.New("empty peer ID")
 
-<<<<<<< HEAD
+// ErrAddressIsNotESDTSystemSC signals that destination is not a system sc address
+var ErrAddressIsNotESDTSystemSC = errors.New("destination is not system sc address")
+
+// ErrOnlySystemAccountAccepted signals that only system account is accepted
+var ErrOnlySystemAccountAccepted = errors.New("only system account is accepted")
+
+// ErrNilPauseHandler signals that nil pause handler has been provided
+var ErrNilPauseHandler = errors.New("nil pause handler")
+
+// ErrESDTTokenIsPaused signals that esdt token is paused
+var ErrESDTTokenIsPaused = errors.New("esdt token is paused")
+
+// ErrESDTIsFrozenForAccount signals that account is frozen for given esdt token
+var ErrESDTIsFrozenForAccount = errors.New("account is frozen for this esdt token")
+
+// ErrNilPayableHandler signals that nil payableHandler was provided
+var ErrNilPayableHandler = errors.New("nil payableHandler was provided")
+
+// ErrFailedExecutionAfterBuiltInFunc signals that tx execution after built in func call failed
+var ErrFailedExecutionAfterBuiltInFunc = errors.New("failed execution after built in func call failed")
+
+// ErrNilFallbackHeaderValidator signals that a nil fallback header validator has been provided
+var ErrNilFallbackHeaderValidator = errors.New("nil fallback header validator")
+
 // ErrInvalidEpochStartMetaBlockConsensusPercentage signals that a small epoch start meta block consensus percentage has been provided
 var ErrInvalidEpochStartMetaBlockConsensusPercentage = errors.New("invalid epoch start meta block consensus percentage")
 
@@ -901,29 +924,4 @@
 var ErrNilCurrentNetworkEpochSetter = errors.New("nil current network epoch setter")
 
 // ErrNilNumConnectedPeersProvider signals that a nil number of connected peers provider has been provided
-var ErrNilNumConnectedPeersProvider = errors.New("nil number of connected peers provider")
-=======
-// ErrAddressIsNotESDTSystemSC signals that destination is not a system sc address
-var ErrAddressIsNotESDTSystemSC = errors.New("destination is not system sc address")
-
-// ErrOnlySystemAccountAccepted signals that only system account is accepted
-var ErrOnlySystemAccountAccepted = errors.New("only system account is accepted")
-
-// ErrNilPauseHandler signals that nil pause handler has been provided
-var ErrNilPauseHandler = errors.New("nil pause handler")
-
-// ErrESDTTokenIsPaused signals that esdt token is paused
-var ErrESDTTokenIsPaused = errors.New("esdt token is paused")
-
-// ErrESDTIsFrozenForAccount signals that account is frozen for given esdt token
-var ErrESDTIsFrozenForAccount = errors.New("account is frozen for this esdt token")
-
-// ErrNilPayableHandler signals that nil payableHandler was provided
-var ErrNilPayableHandler = errors.New("nil payableHandler was provided")
-
-// ErrFailedExecutionAfterBuiltInFunc signals that tx execution after built in func call failed
-var ErrFailedExecutionAfterBuiltInFunc = errors.New("failed execution after built in func call failed")
-
-// ErrNilFallbackHeaderValidator signals that a nil fallback header validator has been provided
-var ErrNilFallbackHeaderValidator = errors.New("nil fallback header validator")
->>>>>>> 8d39539b
+var ErrNilNumConnectedPeersProvider = errors.New("nil number of connected peers provider")