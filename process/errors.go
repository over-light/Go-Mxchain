package process

import (
	"errors"
)

// ErrNilMessage signals that a nil message has been received
var ErrNilMessage = errors.New("nil message")

// ErrNilAccountsAdapter defines the error when trying to use a nil AccountsAddapter
var ErrNilAccountsAdapter = errors.New("nil AccountsAdapter")

// ErrNilCoreComponentsHolder signals that a nil core components holder was provided
var ErrNilCoreComponentsHolder = errors.New("nil core components holder")

// ErrNilBootstrapComponentsHolder signals that a nil bootstrap components holder was provided
var ErrNilBootstrapComponentsHolder = errors.New("nil bootstrap components holder")

// ErrNilStatusComponentsHolder signals that a nil status components holder was provided
var ErrNilStatusComponentsHolder = errors.New("nil status components holder")

// ErrNilCryptoComponentsHolder signals that a nil crypto components holder was provided
var ErrNilCryptoComponentsHolder = errors.New("nil crypto components holder")

// ErrNilDataComponentsHolder signals that a nil data components holder was provided
var ErrNilDataComponentsHolder = errors.New("nil data components holder")

// ErrNilHasher signals that an operation has been attempted to or with a nil hasher implementation
var ErrNilHasher = errors.New("nil Hasher")

// ErrNilPubkeyConverter signals that an operation has been attempted to or with a nil public key converter implementation
var ErrNilPubkeyConverter = errors.New("nil pubkey converter")

// ErrNilGasSchedule signals that an operation has been attempted with a nil gas schedule
var ErrNilGasSchedule = errors.New("nil GasSchedule")

// ErrNilAddressContainer signals that an operation has been attempted to or with a nil AddressContainer implementation
var ErrNilAddressContainer = errors.New("nil AddressContainer")

// ErrNilTransaction signals that an operation has been attempted to or with a nil transaction
var ErrNilTransaction = errors.New("nil transaction")

// ErrWrongTransaction signals that transaction is invalid
var ErrWrongTransaction = errors.New("invalid transaction")

// ErrNoVM signals that no SCHandler has been set
var ErrNoVM = errors.New("no VM (hook not set)")

// ErrHigherNonceInTransaction signals the nonce in transaction is higher than the account's nonce
var ErrHigherNonceInTransaction = errors.New("higher nonce in transaction")

// ErrLowerNonceInTransaction signals the nonce in transaction is lower than the account's nonce
var ErrLowerNonceInTransaction = errors.New("lower nonce in transaction")

// ErrInsufficientFunds signals the funds are insufficient for the move balance operation but the
// transaction fee is covered by the current balance
var ErrInsufficientFunds = errors.New("insufficient funds")

// ErrInsufficientFee signals that the current balance doesn't have the required transaction fee
var ErrInsufficientFee = errors.New("insufficient balance for fees")

// ErrNilValue signals the value is nil
var ErrNilValue = errors.New("nil value")

// ErrNilBlockChain signals that an operation has been attempted to or with a nil blockchain
var ErrNilBlockChain = errors.New("nil block chain")

// ErrNilMetaBlockHeader signals that an operation has been attempted to or with a nil metablock
var ErrNilMetaBlockHeader = errors.New("nil metablock header")

// ErrNilTxBlockBody signals that an operation has been attempted to or with a nil tx block body
var ErrNilTxBlockBody = errors.New("nil tx block body")

// ErrNilStore signals that the provided storage service is nil
var ErrNilStore = errors.New("nil data storage service")

// ErrNilBootStorer signals that the provided boot storer is bil
var ErrNilBootStorer = errors.New("nil boot storer")

// ErrNilBlockHeader signals that an operation has been attempted to or with a nil block header
var ErrNilBlockHeader = errors.New("nil block header")

// ErrNilBlockBody signals that an operation has been attempted to or with a nil block body
var ErrNilBlockBody = errors.New("nil block body")

// ErrNilTxHash signals that an operation has been attempted with a nil hash
var ErrNilTxHash = errors.New("nil transaction hash")

// ErrNilPubKeysBitmap signals that a operation has been attempted with a nil public keys bitmap
var ErrNilPubKeysBitmap = errors.New("nil public keys bitmap")

// ErrNilPreviousBlockHash signals that a operation has been attempted with a nil previous block header hash
var ErrNilPreviousBlockHash = errors.New("nil previous block header hash")

// ErrNilSignature signals that a operation has been attempted with a nil signature
var ErrNilSignature = errors.New("nil signature")

// ErrNilMiniBlocks signals that an operation has been attempted with a nil mini-block
var ErrNilMiniBlocks = errors.New("nil mini blocks")

// ErrNilMiniBlock signals that an operation has been attempted with a nil miniblock
var ErrNilMiniBlock = errors.New("nil mini block")

// ErrNilRootHash signals that an operation has been attempted with a nil root hash
var ErrNilRootHash = errors.New("root hash is nil")

// ErrWrongNonceInBlock signals the nonce in block is different than expected nonce
var ErrWrongNonceInBlock = errors.New("wrong nonce in block")

// ErrBlockHashDoesNotMatch signals that header hash does not match with the previous one
var ErrBlockHashDoesNotMatch = errors.New("block hash does not match")

// ErrMissingTransaction signals that one transaction is missing
var ErrMissingTransaction = errors.New("missing transaction")

// ErrMarshalWithoutSuccess signals that marshal some data was not done with success
var ErrMarshalWithoutSuccess = errors.New("marshal without success")

// ErrUnmarshalWithoutSuccess signals that unmarshal some data was not done with success
var ErrUnmarshalWithoutSuccess = errors.New("unmarshal without success")

// ErrRootStateDoesNotMatch signals that root state does not match
var ErrRootStateDoesNotMatch = errors.New("root state does not match")

// ErrValidatorStatsRootHashDoesNotMatch signals that the root hash for the validator statistics does not match
var ErrValidatorStatsRootHashDoesNotMatch = errors.New("root hash for validator statistics does not match")

// ErrAccountStateDirty signals that the accounts were modified before starting the current modification
var ErrAccountStateDirty = errors.New("accountState was dirty before starting to change")

// ErrInvalidShardId signals that the shard id is invalid
var ErrInvalidShardId = errors.New("invalid shard id")

// ErrMissingHeader signals that header of the block is missing
var ErrMissingHeader = errors.New("missing header")

// ErrMissingHashForHeaderNonce signals that hash of the block is missing
var ErrMissingHashForHeaderNonce = errors.New("missing hash for header nonce")

// ErrMissingBody signals that body of the block is missing
var ErrMissingBody = errors.New("missing body")

// ErrNilBlockProcessor signals that an operation has been attempted to or with a nil BlockProcessor implementation
var ErrNilBlockProcessor = errors.New("nil block processor")

// ErrNilMarshalizer signals that an operation has been attempted to or with a nil Marshalizer implementation
var ErrNilMarshalizer = errors.New("nil Marshalizer")

// ErrNilNodesConfigProvider signals that an operation has been attempted to or with a nil nodes config provider
var ErrNilNodesConfigProvider = errors.New("nil nodes config provider")

// ErrNilSystemSCConfig signals that nil system sc config was provided
var ErrNilSystemSCConfig = errors.New("nil system sc config")

// ErrNilRoundHandler signals that an operation has been attempted to or with a nil RoundHandler implementation
var ErrNilRoundHandler = errors.New("nil RoundHandler")

// ErrNilRoundTimeDurationHandler signals that an operation has been attempted to or with a nil RoundTimeDurationHandler implementation
var ErrNilRoundTimeDurationHandler = errors.New("nil RoundTimeDurationHandler")

// ErrNilMessenger signals that a nil Messenger object was provided
var ErrNilMessenger = errors.New("nil Messenger")

// ErrNilTxDataPool signals that a nil transaction pool has been provided
var ErrNilTxDataPool = errors.New("nil transaction data pool")

// ErrNilHeadersDataPool signals that a nil headers pool has been provided
var ErrNilHeadersDataPool = errors.New("nil headers data pool")

// ErrNilCacher signals that a nil cache has been provided
var ErrNilCacher = errors.New("nil cacher")

// ErrNilRcvAddr signals that an operation has been attempted to or with a nil receiver address
var ErrNilRcvAddr = errors.New("nil receiver address")

// ErrInvalidRcvAddr signals that an invalid receiver address was provided
var ErrInvalidRcvAddr = errors.New("invalid receiver address")

// ErrNilSndAddr signals that an operation has been attempted to or with a nil sender address
var ErrNilSndAddr = errors.New("nil sender address")

// ErrInvalidSndAddr signals that an invalid sender address was provided
var ErrInvalidSndAddr = errors.New("invalid sender address")

// ErrNegativeValue signals that a negative value has been detected and it is not allowed
var ErrNegativeValue = errors.New("negative value")

// ErrNilShardCoordinator signals that an operation has been attempted to or with a nil shard coordinator
var ErrNilShardCoordinator = errors.New("nil shard coordinator")

// ErrNilNodesCoordinator signals that an operation has been attempted to or with a nil nodes coordinator
var ErrNilNodesCoordinator = errors.New("nil nodes coordinator")

// ErrNilKeyGen signals that an operation has been attempted to or with a nil single sign key generator
var ErrNilKeyGen = errors.New("nil key generator")

// ErrNilSingleSigner signals that a nil single signer is used
var ErrNilSingleSigner = errors.New("nil single signer")

// ErrBlockProposerSignatureMissing signals that block proposer signature is missing from the block aggregated sig
var ErrBlockProposerSignatureMissing = errors.New("block proposer signature is missing")

// ErrNilMultiSigVerifier signals that a nil multi-signature verifier is used
var ErrNilMultiSigVerifier = errors.New("nil multi-signature verifier")

// ErrNilDataToProcess signals that nil data was provided
var ErrNilDataToProcess = errors.New("nil data to process")

// ErrNilPoolsHolder signals that an operation has been attempted to or with a nil pools holder object
var ErrNilPoolsHolder = errors.New("nil pools holder")

// ErrNilTxStorage signals that a nil transaction storage has been provided
var ErrNilTxStorage = errors.New("nil transaction storage")

// ErrNilStorage signals that a nil storage has been provided
var ErrNilStorage = errors.New("nil storage")

// ErrNilShardedDataCacherNotifier signals that a nil sharded data cacher notifier has been provided
var ErrNilShardedDataCacherNotifier = errors.New("nil sharded data cacher notifier")

// ErrInvalidTxInPool signals an invalid transaction in the transactions pool
var ErrInvalidTxInPool = errors.New("invalid transaction in the transactions pool")

// ErrInvalidValidatorInfoInPool signals an invalid validator info in the validators info pool
var ErrInvalidValidatorInfoInPool = errors.New("invalid validator info in the validators info pool")

// ErrTxNotFound signals that a transaction has not found
var ErrTxNotFound = errors.New("transaction not found")

// ErrValidatorInfoNotFound signals that a validator info has not found
var ErrValidatorInfoNotFound = errors.New("validator info not found")

// ErrNilHeadersStorage signals that a nil header storage has been provided
var ErrNilHeadersStorage = errors.New("nil headers storage")

// ErrNilHeadersNonceHashStorage signals that a nil header nonce hash storage has been provided
var ErrNilHeadersNonceHashStorage = errors.New("nil headers nonce hash storage")

// ErrNilTransactionPool signals that a nil transaction pool was used
var ErrNilTransactionPool = errors.New("nil transaction pool")

// ErrNilMiniBlockPool signals that a nil mini blocks pool was used
var ErrNilMiniBlockPool = errors.New("nil mini block pool")

// ErrNilMetaBlocksPool signals that a nil meta blocks pool was used
var ErrNilMetaBlocksPool = errors.New("nil meta blocks pool")

// ErrNilTxProcessor signals that a nil transactions processor was used
var ErrNilTxProcessor = errors.New("nil transactions processor")

// ErrNilDataPoolHolder signals that the data pool holder is nil
var ErrNilDataPoolHolder = errors.New("nil data pool holder")

// ErrTimeIsOut signals that time is out
var ErrTimeIsOut = errors.New("time is out")

// ErrNilForkDetector signals that the fork detector is nil
var ErrNilForkDetector = errors.New("nil fork detector")

// ErrNilContainerElement signals when trying to add a nil element in the container
var ErrNilContainerElement = errors.New("element cannot be nil")

// ErrNilArgumentStruct signals that a function has received nil instead of an instantiated Arg... structure
var ErrNilArgumentStruct = errors.New("nil argument struct")

// ErrInvalidContainerKey signals that an element does not exist in the container's map
var ErrInvalidContainerKey = errors.New("element does not exist in container")

// ErrContainerKeyAlreadyExists signals that an element was already set in the container's map
var ErrContainerKeyAlreadyExists = errors.New("provided key already exists in container")

// ErrNilRequestHandler signals that a nil request handler interface was provided
var ErrNilRequestHandler = errors.New("nil request handler")

// ErrNilHaveTimeHandler signals that a nil have time handler func was provided
var ErrNilHaveTimeHandler = errors.New("nil have time handler")

// ErrWrongTypeInContainer signals that a wrong type of object was found in container
var ErrWrongTypeInContainer = errors.New("wrong type of object inside container")

// ErrLenMismatch signals that 2 or more slices have different lengths
var ErrLenMismatch = errors.New("lengths mismatch")

// ErrWrongTypeAssertion signals that an type assertion failed
var ErrWrongTypeAssertion = errors.New("wrong type assertion")

// ErrHeaderShardDataMismatch signals that shard header does not match created shard info
var ErrHeaderShardDataMismatch = errors.New("shard header does not match shard info")

// ErrNoDataInMessage signals that no data was found after parsing received p2p message
var ErrNoDataInMessage = errors.New("no data found in received message")

// ErrNilBuffer signals that a provided byte buffer is nil
var ErrNilBuffer = errors.New("provided byte buffer is nil")

// ErrNilRandSeed signals that a nil rand seed has been provided
var ErrNilRandSeed = errors.New("provided rand seed is nil")

// ErrNilPrevRandSeed signals that a nil previous rand seed has been provided
var ErrNilPrevRandSeed = errors.New("provided previous rand seed is nil")

// ErrReservedFieldInvalid signals that reserved field has an invalid content
var ErrReservedFieldInvalid = errors.New("reserved field content is invalid")

// ErrLowerRoundInBlock signals that a header round is too low for processing it
var ErrLowerRoundInBlock = errors.New("header round is lower than last committed")

// ErrHigherRoundInBlock signals that a block with higher round than permitted has been provided
var ErrHigherRoundInBlock = errors.New("higher round in block")

// ErrLowerNonceInBlock signals that a block with lower nonce than permitted has been provided
var ErrLowerNonceInBlock = errors.New("lower nonce in block")

// ErrHigherNonceInBlock signals that a block with higher nonce than permitted has been provided
var ErrHigherNonceInBlock = errors.New("higher nonce in block")

// ErrRandSeedDoesNotMatch signals that random seed does not match with the previous one
var ErrRandSeedDoesNotMatch = errors.New("random seed does not match")

// ErrHeaderNotFinal signals that header is not final and it should be
var ErrHeaderNotFinal = errors.New("header in metablock is not final")

// ErrShardIdMissmatch signals shard ID does not match expectations
var ErrShardIdMissmatch = errors.New("shard ID missmatch")

// ErrNotarizedHeadersSliceIsNil signals that the slice holding notarized headers is nil
var ErrNotarizedHeadersSliceIsNil = errors.New("notarized headers slice is nil")

// ErrNotarizedHeadersSliceForShardIsNil signals that the slice holding notarized headers for shard is nil
var ErrNotarizedHeadersSliceForShardIsNil = errors.New("notarized headers slice for shard is nil")

// ErrCrossShardMBWithoutConfirmationFromMeta signals that miniblock was not yet notarized by metachain
var ErrCrossShardMBWithoutConfirmationFromMeta = errors.New("cross shard miniblock with destination current shard is not confirmed by metachain")

// ErrHeaderBodyMismatch signals that the header does not attest all data from the block
var ErrHeaderBodyMismatch = errors.New("body cannot be validated from header data")

// ErrScheduledMiniBlocksMismatch signals that scheduled mini blocks created and executed in the last block, which are not yet final,
// do not match with the ones received in the next proposed body
var ErrScheduledMiniBlocksMismatch = errors.New("scheduled miniblocks does not match")

// ErrNilSmartContractProcessor signals that smart contract call executor is nil
var ErrNilSmartContractProcessor = errors.New("smart contract processor is nil")

// ErrNilArgumentParser signals that the argument parser is nil
var ErrNilArgumentParser = errors.New("argument parser is nil")

// ErrNilSCDestAccount signals that destination account is nil
var ErrNilSCDestAccount = errors.New("nil destination SC account")

// ErrWrongNonceInVMOutput signals that nonce in vm output is wrong
var ErrWrongNonceInVMOutput = errors.New("nonce invalid from SC run")

// ErrNilVMOutput signals that vmoutput is nil
var ErrNilVMOutput = errors.New("nil vm output")

// ErrNilValueFromRewardTransaction signals that the transfered value is nil
var ErrNilValueFromRewardTransaction = errors.New("transferred value is nil in reward transaction")

// ErrNilTemporaryAccountsHandler signals that temporary accounts handler is nil
var ErrNilTemporaryAccountsHandler = errors.New("temporary accounts handler is nil")

// ErrNotEnoughValidBlocksInStorage signals that bootstrap from storage failed due to not enough valid blocks stored
var ErrNotEnoughValidBlocksInStorage = errors.New("not enough valid blocks to start from storage")

// ErrNilSmartContractResult signals that the smart contract result is nil
var ErrNilSmartContractResult = errors.New("smart contract result is nil")

// ErrNilRewardTransaction signals that the reward transaction is nil
var ErrNilRewardTransaction = errors.New("reward transaction is nil")

// ErrNilUTxDataPool signals that unsigned transaction pool is nil
var ErrNilUTxDataPool = errors.New("unsigned transactions pool is nil")

// ErrNilRewardTxDataPool signals that the reward transactions pool is nil
var ErrNilRewardTxDataPool = errors.New("reward transactions pool is nil")

// ErrNilUnsignedTxDataPool signals that the unsigned transactions pool is nil
var ErrNilUnsignedTxDataPool = errors.New("unsigned transactions pool is nil")

// ErrNilUTxStorage signals that unsigned transaction storage is nil
var ErrNilUTxStorage = errors.New("unsigned transactions storage is nil")

// ErrNilScAddress signals that a nil smart contract address has been provided
var ErrNilScAddress = errors.New("nil SC address")

// ErrEmptyFunctionName signals that an empty function name has been provided
var ErrEmptyFunctionName = errors.New("empty function name")

// ErrMiniBlockHashMismatch signals that miniblock hashes does not match
var ErrMiniBlockHashMismatch = errors.New("miniblocks does not match")

// ErrNilIntermediateTransactionHandler signals that nil intermediate transaction handler was provided
var ErrNilIntermediateTransactionHandler = errors.New("intermediate transaction handler is nil")

// ErrWrongTypeInMiniBlock signals that type is not correct for processing
var ErrWrongTypeInMiniBlock = errors.New("type in miniblock is not correct for processing")

// ErrNilTransactionCoordinator signals that transaction coordinator is nil
var ErrNilTransactionCoordinator = errors.New("transaction coordinator is nil")

// ErrNilUint64Converter signals that uint64converter is nil
var ErrNilUint64Converter = errors.New("unit64converter is nil")

// ErrNilSmartContractResultProcessor signals that smart contract result processor is nil
var ErrNilSmartContractResultProcessor = errors.New("nil smart contract result processor")

// ErrNilRewardsTxProcessor signals that the rewards transaction processor is nil
var ErrNilRewardsTxProcessor = errors.New("nil rewards transaction processor")

// ErrNilIntermediateProcessorContainer signals that intermediate processors container is nil
var ErrNilIntermediateProcessorContainer = errors.New("intermediate processor container is nil")

// ErrNilPreProcessorsContainer signals that preprocessors container is nil
var ErrNilPreProcessorsContainer = errors.New("preprocessors container is nil")

// ErrNilPreProcessor signals that preprocessors is nil
var ErrNilPreProcessor = errors.New("preprocessor is nil")

// ErrNilGasHandler signals that gas handler is nil
var ErrNilGasHandler = errors.New("nil gas handler")

// ErrUnknownBlockType signals that block type is not correct
var ErrUnknownBlockType = errors.New("block type is unknown")

// ErrMissingPreProcessor signals that required pre processor is missing
var ErrMissingPreProcessor = errors.New("pre processor is missing")

// ErrNilAppStatusHandler defines the error for setting a nil AppStatusHandler
var ErrNilAppStatusHandler = errors.New("nil AppStatusHandler")

// ErrNilInterceptedDataFactory signals that a nil intercepted data factory was provided
var ErrNilInterceptedDataFactory = errors.New("nil intercepted data factory")

// ErrNilInterceptedDataProcessor signals that a nil intercepted data processor was provided
var ErrNilInterceptedDataProcessor = errors.New("nil intercepted data processor")

// ErrNilInterceptorThrottler signals that a nil interceptor throttler was provided
var ErrNilInterceptorThrottler = errors.New("nil interceptor throttler")

// ErrNilUnsignedTxHandler signals that the unsigned tx handler is nil
var ErrNilUnsignedTxHandler = errors.New("nil unsigned tx handler")

// ErrNilTxTypeHandler signals that tx type handler is nil
var ErrNilTxTypeHandler = errors.New("nil tx type handler")

// ErrNilPeerAccountsAdapter signals that a nil peer accounts database was provided
var ErrNilPeerAccountsAdapter = errors.New("nil peer accounts database")

// ErrInvalidPeerAccount signals that a peer account is invalid
var ErrInvalidPeerAccount = errors.New("invalid peer account")

// ErrInvalidMetaHeader signals that a wrong implementation of HeaderHandler was provided
var ErrInvalidMetaHeader = errors.New("invalid header provided, expected MetaBlock")

// ErrInvalidChainID signals that an invalid chain ID was provided
var ErrInvalidChainID = errors.New("invalid chain ID")

// ErrNilEpochStartTrigger signals that a nil start of epoch trigger was provided
var ErrNilEpochStartTrigger = errors.New("nil start of epoch trigger")

// ErrNilEpochHandler signals that a nil epoch handler was provided
var ErrNilEpochHandler = errors.New("nil epoch handler")

// ErrNilEpochStartNotifier signals that the provided epochStartNotifier is nil
var ErrNilEpochStartNotifier = errors.New("nil epochStartNotifier")

// ErrNilEpochNotifier signals that the provided EpochNotifier is nil
var ErrNilEpochNotifier = errors.New("nil EpochNotifier")

// ErrInvalidCacheRefreshIntervalInSec signals that the cacheRefreshIntervalInSec is invalid - zero or less
var ErrInvalidCacheRefreshIntervalInSec = errors.New("invalid cacheRefreshIntervalInSec")

// ErrEpochDoesNotMatch signals that epoch does not match between headers
var ErrEpochDoesNotMatch = errors.New("epoch does not match")

// ErrOverallBalanceChangeFromSC signals that all sumed balance changes are not zero
var ErrOverallBalanceChangeFromSC = errors.New("SC output balance updates are wrong")

// ErrOverflow signals that an overflow occured
var ErrOverflow = errors.New("type overflow occured")

// ErrNilTxValidator signals that a nil tx validator has been provided
var ErrNilTxValidator = errors.New("nil transaction validator")

// ErrNilPendingMiniBlocksHandler signals that a nil pending miniblocks handler has been provided
var ErrNilPendingMiniBlocksHandler = errors.New("nil pending miniblocks handler")

// ErrNilEconomicsFeeHandler signals that fee handler is nil
var ErrNilEconomicsFeeHandler = errors.New("nil economics fee handler")

// ErrSystemBusy signals that the system is busy
var ErrSystemBusy = errors.New("system busy")

// ErrInsufficientGasPriceInTx signals that a lower gas price than required was provided
var ErrInsufficientGasPriceInTx = errors.New("insufficient gas price in tx")

// ErrInsufficientGasLimitInTx signals that a lower gas limit than required was provided
var ErrInsufficientGasLimitInTx = errors.New("insufficient gas limit in tx")

// ErrInvalidMaxGasLimitPerBlock signals that an invalid max gas limit per block has been read from config file
var ErrInvalidMaxGasLimitPerBlock = errors.New("invalid max gas limit per block")

// ErrInvalidMaxGasLimitPerMiniBlock signals that an invalid max gas limit per mini block has been read from config file
var ErrInvalidMaxGasLimitPerMiniBlock = errors.New("invalid max gas limit per mini block")

// ErrInvalidMaxGasLimitPerMetaBlock signals that an invalid max gas limit per meta block has been read from config file
var ErrInvalidMaxGasLimitPerMetaBlock = errors.New("invalid max gas limit per meta block")

// ErrInvalidMaxGasLimitPerMetaMiniBlock signals that an invalid max gas limit per meta mini block has been read from config file
var ErrInvalidMaxGasLimitPerMetaMiniBlock = errors.New("invalid max gas limit per meta mini block")

// ErrInvalidMaxGasLimitPerTx signals that an invalid max gas limit per tx has been read from config file
var ErrInvalidMaxGasLimitPerTx = errors.New("invalid max gas limit per tx")

// ErrInvalidGasPerDataByte signals that an invalid gas per data byte has been read from config file
var ErrInvalidGasPerDataByte = errors.New("invalid gas per data byte")

// ErrMaxGasLimitPerMiniBlockInReceiverShardIsReached signals that max gas limit per mini block in receiver shard has been reached
var ErrMaxGasLimitPerMiniBlockInReceiverShardIsReached = errors.New("max gas limit per mini block in receiver shard is reached")

// ErrMaxGasLimitPerOneTxInReceiverShardIsReached signals that max gas limit per one transaction in receiver shard has been reached
var ErrMaxGasLimitPerOneTxInReceiverShardIsReached = errors.New("max gas limit per one transaction in receiver shard is reached")

// ErrMaxGasLimitPerBlockInSelfShardIsReached signals that max gas limit per block in self shard has been reached
var ErrMaxGasLimitPerBlockInSelfShardIsReached = errors.New("max gas limit per block in self shard is reached")

// ErrMaxGasLimitUsedForDestMeTxsIsReached signals that max gas limit used for dest me txs has been reached
var ErrMaxGasLimitUsedForDestMeTxsIsReached = errors.New("max gas limit used for dest me txs is reached")

// ErrInvalidMinimumGasPrice signals that an invalid gas price has been read from config file
var ErrInvalidMinimumGasPrice = errors.New("invalid minimum gas price")

// ErrInvalidMinimumGasLimitForTx signals that an invalid minimum gas limit for transactions has been read from config file
var ErrInvalidMinimumGasLimitForTx = errors.New("invalid minimum gas limit for transactions")

// ErrEmptyEpochRewardsConfig signals that the epoch rewards config is empty
var ErrEmptyEpochRewardsConfig = errors.New("the epoch rewards config is empty")

// ErrEmptyGasLimitSettings signals that the gas limit settings is empty
var ErrEmptyGasLimitSettings = errors.New("the gas limit settings is empty")

// ErrEmptyYearSettings signals that the year settings is empty
var ErrEmptyYearSettings = errors.New("the year settings is empty")

// ErrInvalidRewardsPercentages signals that rewards percentages are not correct
var ErrInvalidRewardsPercentages = errors.New("invalid rewards percentages")

// ErrInvalidInflationPercentages signals that inflation percentages are not correct
var ErrInvalidInflationPercentages = errors.New("invalid inflation percentages")

// ErrInvalidNonceRequest signals that invalid nonce was requested
var ErrInvalidNonceRequest = errors.New("invalid nonce request")

// ErrInvalidBlockRequestOldEpoch signals that invalid block was requested from old epoch
var ErrInvalidBlockRequestOldEpoch = errors.New("invalid block request from old epoch")

// ErrNilBlockChainHook signals that nil blockchain hook has been provided
var ErrNilBlockChainHook = errors.New("nil blockchain hook")

// ErrNilTxForCurrentBlockHandler signals that nil tx for current block handler has been provided
var ErrNilTxForCurrentBlockHandler = errors.New("nil tx for current block handler")

// ErrNilSCToProtocol signals that nil smart contract to protocol handler has been provided
var ErrNilSCToProtocol = errors.New("nil sc to protocol")

// ErrNilNodesSetup signals that nil nodes setup has been provided
var ErrNilNodesSetup = errors.New("nil nodes setup")

// ErrNilBlackListCacher signals that a nil black list cacher was provided
var ErrNilBlackListCacher = errors.New("nil black list cacher")

// ErrNilPeerShardMapper signals that a nil peer shard mapper has been provided
var ErrNilPeerShardMapper = errors.New("nil peer shard mapper")

// ErrNilBlockTracker signals that a nil block tracker was provided
var ErrNilBlockTracker = errors.New("nil block tracker")

// ErrHeaderIsBlackListed signals that the header provided is black listed
var ErrHeaderIsBlackListed = errors.New("header is black listed")

// ErrNilEconomicsData signals that nil economics data has been provided
var ErrNilEconomicsData = errors.New("nil economics data")

// ErrZeroMaxComputableRounds signals that a value of zero was provided on the maxComputableRounds
var ErrZeroMaxComputableRounds = errors.New("max computable rounds is zero")

// ErrZeroMaxConsecutiveRoundsOfRatingDecrease signals that a value of zero was provided on the MaxConsecutiveRoundsOfRatingDecrease
var ErrZeroMaxConsecutiveRoundsOfRatingDecrease = errors.New("max consecutive number of rounds, in which we can decrease a validator rating, is zero")

// ErrNilRater signals that nil rater has been provided
var ErrNilRater = errors.New("nil rater")

// ErrNilNetworkWatcher signals that a nil network watcher has been provided
var ErrNilNetworkWatcher = errors.New("nil network watcher")

// ErrNilHeaderValidator signals that nil header validator has been provided
var ErrNilHeaderValidator = errors.New("nil header validator")

// ErrMaxRatingIsSmallerThanMinRating signals that the max rating is smaller than the min rating value
var ErrMaxRatingIsSmallerThanMinRating = errors.New("max rating is smaller than min rating")

// ErrMinRatingSmallerThanOne signals that the min rating is smaller than the min value of 1
var ErrMinRatingSmallerThanOne = errors.New("min rating is smaller than one")

// ErrStartRatingNotBetweenMinAndMax signals that the start rating is not between min and max rating
var ErrStartRatingNotBetweenMinAndMax = errors.New("start rating is not between min and max rating")

// ErrSignedBlocksThresholdNotBetweenZeroAndOne signals that the signed blocks threshold is not between 0 and 1
var ErrSignedBlocksThresholdNotBetweenZeroAndOne = errors.New("signed blocks threshold is not between 0 and 1")

// ErrConsecutiveMissedBlocksPenaltyLowerThanOne signals that the ConsecutiveMissedBlocksPenalty is lower than 1
var ErrConsecutiveMissedBlocksPenaltyLowerThanOne = errors.New("consecutive missed blocks penalty lower than 1")

// ErrDecreaseRatingsStepMoreThanMinusOne signals that the decrease rating step has a vale greater than -1
var ErrDecreaseRatingsStepMoreThanMinusOne = errors.New("decrease rating step has a value greater than -1")

// ErrHoursToMaxRatingFromStartRatingZero signals that the number of hours to reach max rating step is zero
var ErrHoursToMaxRatingFromStartRatingZero = errors.New("hours to reach max rating is zero")

// ErrSCDeployFromSCRIsNotPermitted signals that operation is not permitted
var ErrSCDeployFromSCRIsNotPermitted = errors.New("it is not permitted to deploy a smart contract from another smart contract cross shard")

// ErrNotEnoughGas signals that not enough gas has been provided
var ErrNotEnoughGas = errors.New("not enough gas was sent in the transaction")

// ErrInvalidValue signals that an invalid value was provided
var ErrInvalidValue = errors.New("invalid value provided")

// ErrNilQuotaStatusHandler signals that a nil quota status handler has been provided
var ErrNilQuotaStatusHandler = errors.New("nil quota status handler")

// ErrNilAntifloodHandler signals that a nil antiflood handler has been provided
var ErrNilAntifloodHandler = errors.New("nil antiflood handler")

// ErrNilHeaderSigVerifier signals that a nil header sig verifier has been provided
var ErrNilHeaderSigVerifier = errors.New("nil header sig verifier")

// ErrNilHeaderIntegrityVerifier signals that a nil header integrity verifier has been provided
var ErrNilHeaderIntegrityVerifier = errors.New("nil header integrity verifier")

// ErrFailedTransaction signals that transaction is of type failed.
var ErrFailedTransaction = errors.New("failed transaction, gas consumed")

// ErrNilBadTxHandler signals that bad tx handler is nil
var ErrNilBadTxHandler = errors.New("nil bad tx handler")

// ErrNilReceiptHandler signals that receipt handler is nil
var ErrNilReceiptHandler = errors.New("nil receipt handler")

// ErrTooManyReceiptsMiniBlocks signals that there were too many receipts miniblocks created
var ErrTooManyReceiptsMiniBlocks = errors.New("too many receipts miniblocks")

// ErrReceiptsHashMissmatch signals that overall receipts has does not match
var ErrReceiptsHashMissmatch = errors.New("receipts hash missmatch")

// ErrMiniBlockNumMissMatch signals that number of miniblocks does not match
var ErrMiniBlockNumMissMatch = errors.New("num miniblocks does not match")

// ErrEpochStartDataDoesNotMatch signals that EpochStartData is not the same as the leader created
var ErrEpochStartDataDoesNotMatch = errors.New("epoch start data does not match")

// ErrNotEpochStartBlock signals that block is not of type epoch start
var ErrNotEpochStartBlock = errors.New("not epoch start block")

// ErrGettingShardDataFromEpochStartData signals that could not get shard data from previous epoch start block
var ErrGettingShardDataFromEpochStartData = errors.New("could not find shard data from previous epoch start metablock")

// ErrNilValidityAttester signals that a nil validity attester has been provided
var ErrNilValidityAttester = errors.New("nil validity attester")

// ErrNilHeaderHandler signals that a nil header handler has been provided
var ErrNilHeaderHandler = errors.New("nil header handler")

// ErrNilMiniBlocksProvider signals that a nil miniblocks data provider has been passed over
var ErrNilMiniBlocksProvider = errors.New("nil miniblocks provider")

// ErrNilWhiteListHandler signals that white list handler is nil
var ErrNilWhiteListHandler = errors.New("nil whitelist handler")

// ErrNilPreferredPeersHolder signals that preferred peers holder is nil
var ErrNilPreferredPeersHolder = errors.New("nil preferred peers holder")

// ErrMiniBlocksInWrongOrder signals the miniblocks are in wrong order
var ErrMiniBlocksInWrongOrder = errors.New("miniblocks in wrong order, should have been only from me")

// ErrEmptyTopic signals that an empty topic has been provided
var ErrEmptyTopic = errors.New("empty topic")

// ErrInvalidArguments signals that invalid arguments were given to process built-in function
var ErrInvalidArguments = errors.New("invalid arguments to process built-in function")

// ErrNilBuiltInFunction signals that built in function is nil
var ErrNilBuiltInFunction = errors.New("built in function is nil")

// ErrRewardMiniBlockNotFromMeta signals that miniblock has a different sender shard than meta
var ErrRewardMiniBlockNotFromMeta = errors.New("rewards miniblocks should come only from meta")

// ErrValidatorInfoMiniBlockNotFromMeta signals that miniblock has a different sender shard than meta
var ErrValidatorInfoMiniBlockNotFromMeta = errors.New("validatorInfo miniblocks should come only from meta")

// ErrAccumulatedFeesDoNotMatch signals that accumulated fees do not match
var ErrAccumulatedFeesDoNotMatch = errors.New("accumulated fees do not match")

// ErrDeveloperFeesDoNotMatch signals that developer fees do not match
var ErrDeveloperFeesDoNotMatch = errors.New("developer fees do not match")

// ErrAccumulatedFeesInEpochDoNotMatch signals that accumulated fees in epoch do not match
var ErrAccumulatedFeesInEpochDoNotMatch = errors.New("accumulated fees in epoch do not match")

// ErrDevFeesInEpochDoNotMatch signals that developer fees in epoch do not match
var ErrDevFeesInEpochDoNotMatch = errors.New("developer fees in epoch do not match")

// ErrNilRewardsHandler signals that rewards handler is nil
var ErrNilRewardsHandler = errors.New("rewards handler is nil")

// ErrNilEpochEconomics signals that nil end of epoch econimics was provided
var ErrNilEpochEconomics = errors.New("nil epoch economics")

// ErrNilEpochStartDataCreator signals that nil epoch start data creator was provided
var ErrNilEpochStartDataCreator = errors.New("nil epoch start data creator")

// ErrNilRewardsCreator signals that nil epoch start rewards creator was provided
var ErrNilRewardsCreator = errors.New("nil epoch start rewards creator")

// ErrNilEpochStartValidatorInfoCreator signals that nil epoch start validator info creator was provided
var ErrNilEpochStartValidatorInfoCreator = errors.New("nil epoch start validator info creator")

// ErrInvalidGenesisTotalSupply signals that invalid genesis total supply was provided
var ErrInvalidGenesisTotalSupply = errors.New("invalid genesis total supply")

// ErrDuplicateThreshold signals that two thresholds are the same
var ErrDuplicateThreshold = errors.New("two thresholds are the same")

// ErrNoChancesForMaxThreshold signals that the max threshold has no chance defined
var ErrNoChancesForMaxThreshold = errors.New("max threshold has no chances")

// ErrNoChancesProvided signals that there were no chances provided
var ErrNoChancesProvided = errors.New("no chances are provided")

// ErrNilMinChanceIfZero signals that there was no min chance provided if a chance is still needed
var ErrNilMinChanceIfZero = errors.New("no min chance ")

// ErrInvalidShardCacherIdentifier signals an invalid identifier
var ErrInvalidShardCacherIdentifier = errors.New("invalid identifier for shard cacher")

// ErrMaxBlockSizeReached signals that max block size has been reached
var ErrMaxBlockSizeReached = errors.New("max block size has been reached")

// ErrBlockBodyHashMismatch signals that block body hashes does not match
var ErrBlockBodyHashMismatch = errors.New("block bodies does not match")

// ErrInvalidMiniBlockType signals that an invalid miniblock type has been provided
var ErrInvalidMiniBlockType = errors.New("invalid miniblock type")

// ErrInvalidBody signals that an invalid body has been provided
var ErrInvalidBody = errors.New("invalid body")

// ErrNilBlockSizeComputationHandler signals that a nil block size computation handler has been provided
var ErrNilBlockSizeComputationHandler = errors.New("nil block size computation handler")

// ErrNilValidatorStatistics signals that a nil validator statistics has been provided
var ErrNilValidatorStatistics = errors.New("nil validator statistics")

// ErrAccountNotFound signals that the account was not found for the provided address
var ErrAccountNotFound = errors.New("account not found")

// ErrMaxRatingZero signals that maxrating with a value of zero has been provided
var ErrMaxRatingZero = errors.New("max rating is zero")

// ErrNilValidatorInfos signals that a nil validator infos has been provided
var ErrNilValidatorInfos = errors.New("nil validator infos")

// ErrNilBlockSizeThrottler signals that block size throttler si nil
var ErrNilBlockSizeThrottler = errors.New("block size throttler is nil")

// ErrNilHistoryRepository signals that history processor is nil
var ErrNilHistoryRepository = errors.New("history repository is nil")

// ErrInvalidMetaTransaction signals that meta transaction is invalid
var ErrInvalidMetaTransaction = errors.New("meta transaction is invalid")

// ErrLogNotFound is the error returned when a transaction has no logs
var ErrLogNotFound = errors.New("no logs for queried transaction")

// ErrNilTxLogsProcessor is the error returned when a transaction has no logs
var ErrNilTxLogsProcessor = errors.New("nil transaction logs processor")

// ErrIncreaseStepLowerThanOne signals that an increase step lower than one has been provided
var ErrIncreaseStepLowerThanOne = errors.New("increase step is lower than one")

// ErrNilVmInput signals that provided vm input is nil
var ErrNilVmInput = errors.New("nil vm input")

// ErrNilDnsAddresses signals that nil dns addresses map was provided
var ErrNilDnsAddresses = errors.New("nil dns addresses map")

// ErrNilProtocolSustainabilityAddress signals that a nil protocol sustainability address was provided
var ErrNilProtocolSustainabilityAddress = errors.New("nil protocol sustainability address")

// ErrUserNameDoesNotMatch signals that user name does not match
var ErrUserNameDoesNotMatch = errors.New("user name does not match")

// ErrUserNameDoesNotMatchInCrossShardTx signals that user name does not match in case of cross shard tx
var ErrUserNameDoesNotMatchInCrossShardTx = errors.New("mismatch between receiver username and address")

// ErrNilBalanceComputationHandler signals that a nil balance computation handler has been provided
var ErrNilBalanceComputationHandler = errors.New("nil balance computation handler")

// ErrNilRatingsInfoHandler signals that nil ratings info handler has been provided
var ErrNilRatingsInfoHandler = errors.New("nil ratings info handler")

// ErrNilDebugger signals that a nil debug handler has been provided
var ErrNilDebugger = errors.New("nil debug handler")

// ErrEmptyFloodPreventerList signals that an empty flood preventer list has been provided
var ErrEmptyFloodPreventerList = errors.New("empty flood preventer provided")

// ErrNilTopicFloodPreventer signals that a nil topic flood preventer has been provided
var ErrNilTopicFloodPreventer = errors.New("nil topic flood preventer")

// ErrOriginatorIsBlacklisted signals that a message originator is blacklisted on the current node
var ErrOriginatorIsBlacklisted = errors.New("originator is blacklisted")

// ErrShardIsStuck signals that a shard is stuck
var ErrShardIsStuck = errors.New("shard is stuck")

// ErrRelayedTxBeneficiaryDoesNotMatchReceiver signals that an invalid address was provided in the relayed tx
var ErrRelayedTxBeneficiaryDoesNotMatchReceiver = errors.New("invalid address in relayed tx")

// ErrInvalidVMType signals that invalid vm type was provided
var ErrInvalidVMType = errors.New("invalid VM type")

// ErrRecursiveRelayedTxIsNotAllowed signals that recursive relayed tx is not allowed
var ErrRecursiveRelayedTxIsNotAllowed = errors.New("recursive relayed tx is not allowed")

// ErrRelayedTxValueHigherThenUserTxValue signals that relayed tx value is higher then user tx value
var ErrRelayedTxValueHigherThenUserTxValue = errors.New("relayed tx value is higher than user tx value")

// ErrNilInterceptorContainer signals that nil interceptor container has been provided
var ErrNilInterceptorContainer = errors.New("nil interceptor container")

// ErrInvalidTransactionVersion signals  that an invalid transaction version has been provided
var ErrInvalidTransactionVersion = errors.New("invalid transaction version")

// ErrTxValueTooBig signals that transaction value is too big
var ErrTxValueTooBig = errors.New("tx value is too big")

// ErrInvalidUserNameLength signals that provided user name length is invalid
var ErrInvalidUserNameLength = errors.New("invalid user name length")

// ErrTxValueOutOfBounds signals that transaction value is out of bounds
var ErrTxValueOutOfBounds = errors.New("tx value is out of bounds")

// ErrNilBlackListedPkCache signals that a nil black listed public key cache has been provided
var ErrNilBlackListedPkCache = errors.New("nil black listed public key cache")

// ErrInvalidDecayCoefficient signals that the provided decay coefficient is invalid
var ErrInvalidDecayCoefficient = errors.New("decay coefficient is invalid")

// ErrInvalidDecayIntervalInSeconds signals that an invalid interval in seconds was provided
var ErrInvalidDecayIntervalInSeconds = errors.New("invalid decay interval in seconds")

// ErrInvalidMinScore signals that an invalid minimum score was provided
var ErrInvalidMinScore = errors.New("invalid minimum score")

// ErrInvalidMaxScore signals that an invalid maximum score was provided
var ErrInvalidMaxScore = errors.New("invalid maximum score")

// ErrInvalidUnitValue signals that an invalid unit value was provided
var ErrInvalidUnitValue = errors.New("invalid unit value")

// ErrInvalidBadPeerThreshold signals that an invalid bad peer threshold has been provided
var ErrInvalidBadPeerThreshold = errors.New("invalid bad peer threshold")

// ErrNilPeerValidatorMapper signals that nil peer validator mapper has been provided
var ErrNilPeerValidatorMapper = errors.New("nil peer validator mapper")

// ErrOnlyValidatorsCanUseThisTopic signals that topic can be used by validator only
var ErrOnlyValidatorsCanUseThisTopic = errors.New("only validators can use this topic")

// ErrTransactionIsNotWhitelisted signals that a transaction is not whitelisted
var ErrTransactionIsNotWhitelisted = errors.New("transaction is not whitelisted")

// ErrTrieNodeIsNotWhitelisted signals that a trie node is not whitelisted
var ErrTrieNodeIsNotWhitelisted = errors.New("trie node is not whitelisted")

// ErrInterceptedDataNotForCurrentShard signals that intercepted data is not for current shard
var ErrInterceptedDataNotForCurrentShard = errors.New("intercepted data not for current shard")

// ErrAccountNotPayable will be sent when trying to send money to a non-payable account
var ErrAccountNotPayable = errors.New("sending value to non payable contract")

// ErrNilOutportHandler signals that outport is nil
var ErrNilOutportHandler = errors.New("outport handler is nil")

// ErrSmartContractDeploymentIsDisabled signals that smart contract deployment was disabled
var ErrSmartContractDeploymentIsDisabled = errors.New("smart Contract deployment is disabled")

// ErrUpgradeNotAllowed signals that upgrade is not allowed
var ErrUpgradeNotAllowed = errors.New("upgrade is allowed only for owner")

// ErrBuiltInFunctionsAreDisabled signals that built in functions are disabled
var ErrBuiltInFunctionsAreDisabled = errors.New("built in functions are disabled")

// ErrRelayedTxDisabled signals that relayed tx are disabled
var ErrRelayedTxDisabled = errors.New("relayed tx is disabled")

// ErrRelayedTxV2Disabled signals that the v2 version of relayed tx is disabled
var ErrRelayedTxV2Disabled = errors.New("relayed tx v2 is disabled")

// ErrRelayedTxV2ZeroVal signals that the v2 version of relayed tx should be created with 0 as value
var ErrRelayedTxV2ZeroVal = errors.New("relayed tx v2 value should be 0")

// ErrEmptyConsensusGroup is raised when an operation is attempted with an empty consensus group
var ErrEmptyConsensusGroup = errors.New("consensusGroup is empty")

// ErrRelayedTxGasLimitMissmatch signals that relayed tx gas limit is higher then user tx gas limit
var ErrRelayedTxGasLimitMissmatch = errors.New("relayed tx gas limit higher then user tx gas limit")

// ErrRelayedGasPriceMissmatch signals that relayed gas price is not equal with user tx
var ErrRelayedGasPriceMissmatch = errors.New("relayed gas price missmatch")

// ErrNilUserAccount signals that nil user account was provided
var ErrNilUserAccount = errors.New("nil user account")

// ErrNilEpochStartSystemSCProcessor signals that nil epoch start system sc processor was provided
var ErrNilEpochStartSystemSCProcessor = errors.New("nil epoch start system sc processor")

// ErrEmptyPeerID signals that an empty peer ID has been provided
var ErrEmptyPeerID = errors.New("empty peer ID")

// ErrNilFallbackHeaderValidator signals that a nil fallback header validator has been provided
var ErrNilFallbackHeaderValidator = errors.New("nil fallback header validator")

// ErrTransactionSignedWithHashIsNotEnabled signals that a transaction signed with hash is not enabled
var ErrTransactionSignedWithHashIsNotEnabled = errors.New("transaction signed with hash is not enabled")

// ErrNilTransactionVersionChecker signals that provided transaction version checker is nil
var ErrNilTransactionVersionChecker = errors.New("nil transaction version checker")

// ErrInvalidRewardsTopUpGradientPoint signals that the top up gradient point is invalid
var ErrInvalidRewardsTopUpGradientPoint = errors.New("rewards top up gradient point is invalid")

// ErrInvalidVMInputGasComputation signals that invalid vm input gas computation was provided
var ErrInvalidVMInputGasComputation = errors.New("invalid vm input gas computation")

// ErrMoreGasConsumedThanProvided signals that VM used more gas than provided
var ErrMoreGasConsumedThanProvided = errors.New("more gas used than provided")

// ErrInvalidGasModifier signals that provided gas modifier is invalid
var ErrInvalidGasModifier = errors.New("invalid gas modifier")

// ErrMoreGasThanGasLimitPerBlock signals that more gas was provided than gas limit per block
var ErrMoreGasThanGasLimitPerBlock = errors.New("more gas was provided than gas limit per block")

// ErrMoreGasThanGasLimitPerMiniBlockForSafeCrossShard signals that more gas was provided than gas limit per mini block for safe cross shard
var ErrMoreGasThanGasLimitPerMiniBlockForSafeCrossShard = errors.New("more gas was provided than gas limit per mini block for safe cross shard")

// ErrNotEnoughGasInUserTx signals that not enough gas was provided in user tx
var ErrNotEnoughGasInUserTx = errors.New("not enough gas provided in user tx")

// ErrNegativeBalanceDeltaOnCrossShardAccount signals that negative balance delta was given on cross shard account
var ErrNegativeBalanceDeltaOnCrossShardAccount = errors.New("negative balance delta on cross shard account")

// ErrNilOrEmptyList signals that a nil or empty list was provided
var ErrNilOrEmptyList = errors.New("nil or empty provided list")

// ErrNilScQueryElement signals that a nil sc query service element was provided
var ErrNilScQueryElement = errors.New("nil SC query service element")

// ErrMaxAccumulatedFeesExceeded signals that max accumulated fees has been exceeded
var ErrMaxAccumulatedFeesExceeded = errors.New("max accumulated fees has been exceeded")

// ErrMaxDeveloperFeesExceeded signals that max developer fees has been exceeded
var ErrMaxDeveloperFeesExceeded = errors.New("max developer fees has been exceeded")

// ErrNilBuiltInFunctionsCostHandler signals that a nil built in functions cost handler has been provided
var ErrNilBuiltInFunctionsCostHandler = errors.New("nil built in functions cost handler")

// ErrNilArgsBuiltInFunctionsConstHandler signals that a nil arguments struct for built in functions cost handler has been provided
var ErrNilArgsBuiltInFunctionsConstHandler = errors.New("nil arguments for built in functions cost handler")

// ErrInvalidEpochStartMetaBlockConsensusPercentage signals that a small epoch start meta block consensus percentage has been provided
var ErrInvalidEpochStartMetaBlockConsensusPercentage = errors.New("invalid epoch start meta block consensus percentage")

// ErrNilNumConnectedPeersProvider signals that a nil number of connected peers provider has been provided
var ErrNilNumConnectedPeersProvider = errors.New("nil number of connected peers provider")

// ErrNilLocker signals that a nil locker was provided
var ErrNilLocker = errors.New("nil locker")

// ErrNilAllowExternalQueriesChan signals that a nil channel for signaling the allowance of external queries provided is nil
var ErrNilAllowExternalQueriesChan = errors.New("nil channel for signaling the allowance of external queries")

// ErrQueriesNotAllowedYet signals that the node is not ready yet to process VM Queries
var ErrQueriesNotAllowedYet = errors.New("node is not ready yet to process VM Queries")

// ErrNilChunksProcessor signals that a nil chunks processor has been provided
var ErrNilChunksProcessor = errors.New("nil chunks processor")

// ErrIncompatibleReference signals that an incompatible reference was provided when processing a batch
var ErrIncompatibleReference = errors.New("incompatible reference when processing batch")

// ErrProcessClosed signals that an incomplete processing occurred due to the early process closing
var ErrProcessClosed = errors.New("incomplete processing: process is closing")

// ErrNilAccountsDBSyncer signals that a nil accounts db syncer has been provided
var ErrNilAccountsDBSyncer = errors.New("nil accounts DB syncer")

// ErrNilCurrentNetworkEpochProvider signals that a nil CurrentNetworkEpochProvider handler has been provided
var ErrNilCurrentNetworkEpochProvider = errors.New("nil current network epoch provider")

// ErrNilESDTTransferParser signals that a nil ESDT transfer parser has been provided
var ErrNilESDTTransferParser = errors.New("nil esdt transfer parser")

// ErrResultingSCRIsTooBig signals that resulting smart contract result is too big
var ErrResultingSCRIsTooBig = errors.New("resulting SCR is too big")

// ErrNotAllowedToWriteUnderProtectedKey signals that writing under protected key is not allowed
var ErrNotAllowedToWriteUnderProtectedKey = errors.New("not allowed to write under protected key")

// ErrNilNFTStorageHandler signals that nil NFT storage handler has been provided
var ErrNilNFTStorageHandler = errors.New("nil NFT storage handler")

// ErrNilBootstrapper signals that a nil bootstraper has been provided
var ErrNilBootstrapper = errors.New("nil bootstrapper")

// ErrNodeIsNotSynced signals that the VM query cannot be executed because the node is not synced and the request required this
var ErrNodeIsNotSynced = errors.New("node is not synced")

// ErrStateChangedWhileExecutingVmQuery signals that the state has been changed while executing a vm query and the request required not to
var ErrStateChangedWhileExecutingVmQuery = errors.New("state changed while executing vm query")

// ErrNilEnableRoundsHandler signals a nil enable rounds handler has been provided
var ErrNilEnableRoundsHandler = errors.New("nil enable rounds handler has been provided")

// ErrNilScheduledTxsExecutionHandler signals that scheduled txs execution handler is nil
var ErrNilScheduledTxsExecutionHandler = errors.New("nil scheduled txs execution handler")

// ErrNilVersionedHeaderFactory signals that the versioned header factory is nil
var ErrNilVersionedHeaderFactory = errors.New("nil versioned header factory")

// ErrNilIntermediateProcessor signals that intermediate processors is nil
var ErrNilIntermediateProcessor = errors.New("intermediate processor is nil")

// ErrNilSyncTimer signals that the sync timer is nil
var ErrNilSyncTimer = errors.New("sync timer is nil")

// ErrNilIsShardStuckHandler signals a nil shard stuck handler
var ErrNilIsShardStuckHandler = errors.New("nil handler for checking stuck shard")

// ErrNilIsMaxBlockSizeReachedHandler signals a nil max block size reached handler
var ErrNilIsMaxBlockSizeReachedHandler = errors.New("nil handler for max block size reached")

// ErrNilTxMaxTotalCostHandler signals a nil transaction max total cost
var ErrNilTxMaxTotalCostHandler = errors.New("nil transaction max total cost")

// ErrNilAccountTxsPerShard signals a nil mapping for account transactions to shard
var ErrNilAccountTxsPerShard = errors.New("nil account transactions per shard mapping")

// ErrScheduledRootHashDoesNotMatch signals that scheduled root hash does not match
var ErrScheduledRootHashDoesNotMatch = errors.New("scheduled root hash does not match")

// ErrNilAdditionalData signals that additional data is nil
var ErrNilAdditionalData = errors.New("nil additional data")

// ErrNumOfMiniBlocksAndMiniBlocksHeadersMismatch signals that number of mini blocks and mini blocks headers does not match
var ErrNumOfMiniBlocksAndMiniBlocksHeadersMismatch = errors.New("num of mini blocks and mini blocks headers does not match")

// ErrNilDoubleTransactionsDetector signals that a nil double transactions detector has been provided
var ErrNilDoubleTransactionsDetector = errors.New("nil double transactions detector")

// ErrNoTxToProcess signals that no transaction were sent for processing
var ErrNoTxToProcess = errors.New("no transaction to process")

// ErrInvalidPeerSubType signals that an invalid peer subtype was provided
var ErrInvalidPeerSubType = errors.New("invalid peer subtype")

// ErrNilSignaturesHandler signals that a nil signatures handler was provided
var ErrNilSignaturesHandler = errors.New("nil signatures handler")

// ErrMessageExpired signals that a received message is expired
var ErrMessageExpired = errors.New("message expired")

// ErrInvalidExpiryTimespan signals that an invalid expiry timespan was provided
var ErrInvalidExpiryTimespan = errors.New("invalid expiry timespan")

// ErrNilPeerSignatureHandler signals that a nil peer signature handler was provided
var ErrNilPeerSignatureHandler = errors.New("nil peer signature handler")

// ErrNilPeerAuthenticationCacher signals that a nil peer authentication cacher was provided
var ErrNilPeerAuthenticationCacher = errors.New("nil peer authentication cacher")

// ErrNilHeartbeatCacher signals that a nil heartbeat cacher was provided
var ErrNilHeartbeatCacher = errors.New("nil heartbeat cacher")

// ErrInvalidProcessWaitTime signals that an invalid process wait time was provided
var ErrInvalidProcessWaitTime = errors.New("invalid process wait time")

// ErrMetaHeaderEpochOutOfRange signals that the given header is out of accepted range
var ErrMetaHeaderEpochOutOfRange = errors.New("epoch out of range for meta block header")

// ErrNilHardforkTrigger signals that a nil hardfork trigger has been provided
var ErrNilHardforkTrigger = errors.New("nil hardfork trigger")

// ErrMissingMiniBlockHeader signals that mini block header is missing
var ErrMissingMiniBlockHeader = errors.New("missing mini block header")

// ErrMissingMiniBlock signals that mini block is missing
var ErrMissingMiniBlock = errors.New("missing mini block")

// ErrIndexIsOutOfBound signals that the given index is out of bound
var ErrIndexIsOutOfBound = errors.New("index is out of bound")

// ErrIndexDoesNotMatchWithPartialExecutedMiniBlock signals that the given index does not match with a partial executed mini block
var ErrIndexDoesNotMatchWithPartialExecutedMiniBlock = errors.New("index does not match with a partial executed mini block")

// ErrIndexDoesNotMatchWithFullyExecutedMiniBlock signals that the given index does not match with a fully executed mini block
var ErrIndexDoesNotMatchWithFullyExecutedMiniBlock = errors.New("index does not match with a fully executed mini block")

// ErrNilProcessedMiniBlocksTracker signals that a nil processed mini blocks tracker has been provided
var ErrNilProcessedMiniBlocksTracker = errors.New("nil processed mini blocks tracker")

// ErrNilReceiptsRepository signals that a nil receipts repository has been provided
var ErrNilReceiptsRepository = errors.New("nil receipts repository")

// ErrNilESDTGlobalSettingsHandler signals that nil global settings handler was provided
var ErrNilESDTGlobalSettingsHandler = errors.New("nil esdt global settings handler")

<<<<<<< HEAD
// ErrNilProcessDebugger signals that a nil process debugger was provided
var ErrNilProcessDebugger = errors.New("nil process debugger")
=======
// ErrNilEnableEpochsHandler signals that a nil enable epochs handler has been provided
var ErrNilEnableEpochsHandler = errors.New("nil enable epochs handler")

// ErrNilCrawlerAllowedAddress signals that no crawler allowed address was found
var ErrNilCrawlerAllowedAddress = errors.New("nil crawler allowed address")

// ErrNilPayloadValidator signals that a nil payload validator was provided
var ErrNilPayloadValidator = errors.New("nil payload validator")

// ErrNilValidatorInfoPool signals that a nil validator info pool has been provided
var ErrNilValidatorInfoPool = errors.New("nil validator info pool")

// ErrPropertyTooLong signals that a heartbeat property was too long
var ErrPropertyTooLong = errors.New("property too long")

// ErrPropertyTooShort signals that a heartbeat property was too short
var ErrPropertyTooShort = errors.New("property too short")
>>>>>>> 81fd8d26
<|MERGE_RESOLUTION|>--- conflicted
+++ resolved
@@ -1128,10 +1128,6 @@
 // ErrNilESDTGlobalSettingsHandler signals that nil global settings handler was provided
 var ErrNilESDTGlobalSettingsHandler = errors.New("nil esdt global settings handler")
 
-<<<<<<< HEAD
-// ErrNilProcessDebugger signals that a nil process debugger was provided
-var ErrNilProcessDebugger = errors.New("nil process debugger")
-=======
 // ErrNilEnableEpochsHandler signals that a nil enable epochs handler has been provided
 var ErrNilEnableEpochsHandler = errors.New("nil enable epochs handler")
 
@@ -1149,4 +1145,6 @@
 
 // ErrPropertyTooShort signals that a heartbeat property was too short
 var ErrPropertyTooShort = errors.New("property too short")
->>>>>>> 81fd8d26
+
+// ErrNilProcessDebugger signals that a nil process debugger was provided
+var ErrNilProcessDebugger = errors.New("nil process debugger")