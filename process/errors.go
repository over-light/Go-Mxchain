--- conflicted
+++ resolved
@@ -1001,7 +1001,6 @@
 // ErrNilArgsBuiltInFunctionsConstHandler signals that a nil arguments struct for built in functions cost handler has been provided
 var ErrNilArgsBuiltInFunctionsConstHandler = errors.New("nil arguments for built in functions cost handler")
 
-<<<<<<< HEAD
 // ErrInvalidEpochStartMetaBlockConsensusPercentage signals that a small epoch start meta block consensus percentage has been provided
 var ErrInvalidEpochStartMetaBlockConsensusPercentage = errors.New("invalid epoch start meta block consensus percentage")
 
@@ -1010,10 +1009,8 @@
 
 // ErrNilLocker signals that a nil locker was provided
 var ErrNilLocker = errors.New("nil locker")
-=======
-// ErrNilLocker signals that a nil locker was provided
-var ErrNilLocker = errors.New("nil locker")
-
+
+//TODO(iulian) check these
 // ErrInvalidVersionOnEpochValues signals that the version element is not accepted because the epoch values are invalid
 var ErrInvalidVersionOnEpochValues = errors.New("invalid version provided on epoch values")
 
@@ -1024,5 +1021,4 @@
 var ErrInvalidVersionStringTooLong = errors.New("invalid version provided: string too large")
 
 // ErrArwenOutOfProcessUnsupported signals that the version of Arwen does not support out-of-process instantiation
-var ErrArwenOutOfProcessUnsupported = errors.New("out-of-process Arwen instance not supported")
->>>>>>> fb404736
+var ErrArwenOutOfProcessUnsupported = errors.New("out-of-process Arwen instance not supported")