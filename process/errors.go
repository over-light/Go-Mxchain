--- conflicted
+++ resolved
@@ -1077,7 +1077,6 @@
 // ErrNoTxToProcess signals that no transaction were sent for processing
 var ErrNoTxToProcess = errors.New("no transaction to process")
 
-<<<<<<< HEAD
 // ErrPropertyTooLong signals that a heartbeat property was too long
 var ErrPropertyTooLong = errors.New("property too long")
 
@@ -1104,7 +1103,6 @@
 
 // ErrNilHeartbeatCacher signals that a nil heartbeat cacher was provided
 var ErrNilHeartbeatCacher = errors.New("nil heartbeat cacher")
-=======
+
 // ErrInvalidProcessWaitTime signals that an invalid process wait time was provided
-var ErrInvalidProcessWaitTime = errors.New("invalid process wait time")
->>>>>>> a3a161ae
+var ErrInvalidProcessWaitTime = errors.New("invalid process wait time")