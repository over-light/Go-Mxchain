package process

import (
	"errors"
)

// ErrNilMessage signals that a nil message has been received
var ErrNilMessage = errors.New("nil message")

// ErrNilAccountsAdapter defines the error when trying to use a nil AccountsAddapter
var ErrNilAccountsAdapter = errors.New("nil AccountsAdapter")

// ErrNilHasher signals that an operation has been attempted to or with a nil hasher implementation
var ErrNilHasher = errors.New("nil Hasher")

// ErrNilAddressConverter signals that an operation has been attempted to or with a nil AddressConverter implementation
var ErrNilAddressConverter = errors.New("nil AddressConverter")

// ErrNilGasSchedule signals that an operation has been attempted with a nil gas schedule
var ErrNilGasSchedule = errors.New("nil GasSchedule")

// ErrNilAddressContainer signals that an operation has been attempted to or with a nil AddressContainer implementation
var ErrNilAddressContainer = errors.New("nil AddressContainer")

// ErrNilTransaction signals that an operation has been attempted to or with a nil transaction
var ErrNilTransaction = errors.New("nil transaction")

// ErrWrongTransaction signals that transaction is invalid
var ErrWrongTransaction = errors.New("invalid transaction")

// ErrNoVM signals that no SCHandler has been set
var ErrNoVM = errors.New("no VM (hook not set)")

// ErrHigherNonceInTransaction signals the nonce in transaction is higher than the account's nonce
var ErrHigherNonceInTransaction = errors.New("higher nonce in transaction")

// ErrLowerNonceInTransaction signals the nonce in transaction is lower than the account's nonce
var ErrLowerNonceInTransaction = errors.New("lower nonce in transaction")

// ErrInsufficientFunds signals the funds are insufficient for the move balance operation but the
// transaction fee is covered by the current balance
var ErrInsufficientFunds = errors.New("insufficient funds")

// ErrInsufficientFee signals that the current balance doesn't have the required transaction fee
var ErrInsufficientFee = errors.New("insufficient fees")

// ErrNilValue signals the value is nil
var ErrNilValue = errors.New("nil value")

// ErrNilBlockChain signals that an operation has been attempted to or with a nil blockchain
var ErrNilBlockChain = errors.New("nil block chain")

// ErrNilMetaBlockHeader signals that an operation has been attempted to or with a nil metablock
var ErrNilMetaBlockHeader = errors.New("nil metablock header")

// ErrNilTxBlockBody signals that an operation has been attempted to or with a nil tx block body
var ErrNilTxBlockBody = errors.New("nil tx block body")

// ErrNilStore signals that the provided storage service is nil
var ErrNilStore = errors.New("nil data storage service")

// ErrNilBootStorer signals that the provided boot storer is bil
var ErrNilBootStorer = errors.New("nil boot storer")

// ErrNilBlockHeader signals that an operation has been attempted to or with a nil block header
var ErrNilBlockHeader = errors.New("nil block header")

// ErrNilBlockBody signals that an operation has been attempted to or with a nil block body
var ErrNilBlockBody = errors.New("nil block body")

// ErrNilTxHash signals that an operation has been attempted with a nil hash
var ErrNilTxHash = errors.New("nil transaction hash")

// ErrNilPubKeysBitmap signals that a operation has been attempted with a nil public keys bitmap
var ErrNilPubKeysBitmap = errors.New("nil public keys bitmap")

// ErrNilPreviousBlockHash signals that a operation has been attempted with a nil previous block header hash
var ErrNilPreviousBlockHash = errors.New("nil previous block header hash")

// ErrNilSignature signals that a operation has been attempted with a nil signature
var ErrNilSignature = errors.New("nil signature")

// ErrNilMiniBlocks signals that an operation has been attempted with a nil mini-block
var ErrNilMiniBlocks = errors.New("nil mini blocks")

// ErrNilTxHashes signals that an operation has been atempted with nil transaction hashes
var ErrNilTxHashes = errors.New("nil transaction hashes")

// ErrNilRootHash signals that an operation has been attempted with a nil root hash
var ErrNilRootHash = errors.New("root hash is nil")

// ErrWrongNonceInBlock signals the nonce in block is different than expected nonce
var ErrWrongNonceInBlock = errors.New("wrong nonce in block")

// ErrBlockHashDoesNotMatch signals that header hash does not match with the previous one
var ErrBlockHashDoesNotMatch = errors.New("block hash does not match")

// ErrMissingTransaction signals that one transaction is missing
var ErrMissingTransaction = errors.New("missing transaction")

// ErrMarshalWithoutSuccess signals that marshal some data was not done with success
var ErrMarshalWithoutSuccess = errors.New("marshal without success")

// ErrUnmarshalWithoutSuccess signals that unmarshal some data was not done with success
var ErrUnmarshalWithoutSuccess = errors.New("unmarshal without success")

// ErrRootStateDoesNotMatch signals that root state does not match
var ErrRootStateDoesNotMatch = errors.New("root state does not match")

// ErrValidatorStatsRootHashDoesNotMatch signals that the root hash for the validator statistics does not match
var ErrValidatorStatsRootHashDoesNotMatch = errors.New("root hash for validator statistics does not match")

// ErrAccountStateDirty signals that the accounts were modified before starting the current modification
var ErrAccountStateDirty = errors.New("accountState was dirty before starting to change")

// ErrInvalidShardId signals that the shard id is invalid
var ErrInvalidShardId = errors.New("invalid shard id")

// ErrMissingHeader signals that header of the block is missing
var ErrMissingHeader = errors.New("missing header")

// ErrMissingHashForHeaderNonce signals that hash of the block is missing
var ErrMissingHashForHeaderNonce = errors.New("missing hash for header nonce")

// ErrMissingBody signals that body of the block is missing
var ErrMissingBody = errors.New("missing body")

// ErrNilBlockProcessor signals that an operation has been attempted to or with a nil BlockProcessor implementation
var ErrNilBlockProcessor = errors.New("nil block processor")

// ErrNilMarshalizer signals that an operation has been attempted to or with a nil Marshalizer implementation
var ErrNilMarshalizer = errors.New("nil Marshalizer")

// ErrNilRounder signals that an operation has been attempted to or with a nil Rounder implementation
var ErrNilRounder = errors.New("nil Rounder")

// ErrNilMessenger signals that a nil Messenger object was provided
var ErrNilMessenger = errors.New("nil Messenger")

// ErrNilTxDataPool signals that a nil transaction pool has been provided
var ErrNilTxDataPool = errors.New("nil transaction data pool")

// ErrEmptyTxDataPool signals that a empty transaction pool has been provided
var ErrEmptyTxDataPool = errors.New("empty transaction data pool")

// ErrNilHeadersDataPool signals that a nil headers pool has been provided
var ErrNilHeadersDataPool = errors.New("nil headers data pool")

// ErrNilCacher signals that a nil cache has been provided
var ErrNilCacher = errors.New("nil cacher")

// ErrNilRcvAddr signals that an operation has been attempted to or with a nil receiver address
var ErrNilRcvAddr = errors.New("nil receiver address")

// ErrNilSndAddr signals that an operation has been attempted to or with a nil sender address
var ErrNilSndAddr = errors.New("nil sender address")

// ErrNegativeValue signals that a negative value has been detected and it is not allowed
var ErrNegativeValue = errors.New("negative value")

// ErrNilShardCoordinator signals that an operation has been attempted to or with a nil shard coordinator
var ErrNilShardCoordinator = errors.New("nil shard coordinator")

// ErrNilNodesCoordinator signals that an operation has been attempted to or with a nil nodes coordinator
var ErrNilNodesCoordinator = errors.New("nil nodes coordinator")

// ErrInvalidRcvAddr signals that an operation has been attempted to or with an invalid receiver address
var ErrInvalidRcvAddr = errors.New("invalid receiver address")

// ErrInvalidSndAddr signals that an operation has been attempted to or with an invalid sender address
var ErrInvalidSndAddr = errors.New("invalid sender address")

// ErrNilKeyGen signals that an operation has been attempted to or with a nil single sign key generator
var ErrNilKeyGen = errors.New("nil key generator")

// ErrNilSingleSigner signals that a nil single signer is used
var ErrNilSingleSigner = errors.New("nil single signer")

// ErrBlockProposerSignatureMissing signals that block proposer signature is missing from the block aggregated sig
var ErrBlockProposerSignatureMissing = errors.New("block proposer signature is missing")

// ErrNilMultiSigVerifier signals that a nil multi-signature verifier is used
var ErrNilMultiSigVerifier = errors.New("nil multi-signature verifier")

// ErrNilDataToProcess signals that nil data was provided
var ErrNilDataToProcess = errors.New("nil data to process")

// ErrNilPoolsHolder signals that an operation has been attempted to or with a nil pools holder object
var ErrNilPoolsHolder = errors.New("nil pools holder")

// ErrNilTxStorage signals that a nil transaction storage has been provided
var ErrNilTxStorage = errors.New("nil transaction storage")

// ErrNilStorage signals that a nil storage has been provided
var ErrNilStorage = errors.New("nil storage")

// ErrNilShardedDataCacherNotifier signals that a nil sharded data cacher notifier has been provided
var ErrNilShardedDataCacherNotifier = errors.New("nil sharded data cacher notifier")

// ErrInvalidTxInPool signals an invalid transaction in the transactions pool
var ErrInvalidTxInPool = errors.New("invalid transaction in the transactions pool")

// ErrTxNotFound signals that a transaction has not found
var ErrTxNotFound = errors.New("transaction not found")

// ErrNilHeadersStorage signals that a nil header storage has been provided
var ErrNilHeadersStorage = errors.New("nil headers storage")

// ErrNilHeadersNonceHashStorage signals that a nil header nonce hash storage has been provided
var ErrNilHeadersNonceHashStorage = errors.New("nil headers nonce hash storage")

// ErrNilTransactionPool signals that a nil transaction pool was used
var ErrNilTransactionPool = errors.New("nil transaction pool")

// ErrNilMiniBlockPool signals that a nil mini blocks pool was used
var ErrNilMiniBlockPool = errors.New("nil mini block pool")

// ErrNilMetaBlocksPool signals that a nil meta blocks pool was used
var ErrNilMetaBlocksPool = errors.New("nil meta blocks pool")

// ErrNilTxProcessor signals that a nil transactions processor was used
var ErrNilTxProcessor = errors.New("nil transactions processor")

// ErrNilDataPoolHolder signals that the data pool holder is nil
var ErrNilDataPoolHolder = errors.New("nil data pool holder")

// ErrTimeIsOut signals that time is out
var ErrTimeIsOut = errors.New("time is out")

// ErrNilForkDetector signals that the fork detector is nil
var ErrNilForkDetector = errors.New("nil fork detector")

// ErrNilContainerElement signals when trying to add a nil element in the container
var ErrNilContainerElement = errors.New("element cannot be nil")

// ErrNilArgumentStruct signals that a function has received nil instead of an instantiated Arg... structure
var ErrNilArgumentStruct = errors.New("nil argument struct")

// ErrInvalidContainerKey signals that an element does not exist in the container's map
var ErrInvalidContainerKey = errors.New("element does not exist in container")

// ErrContainerKeyAlreadyExists signals that an element was already set in the container's map
var ErrContainerKeyAlreadyExists = errors.New("provided key already exists in container")

// ErrNilRequestHandler signals that a nil request handler interface was provided
var ErrNilRequestHandler = errors.New("nil request handler")

// ErrNilHaveTimeHandler signals that a nil have time handler func was provided
var ErrNilHaveTimeHandler = errors.New("nil have time handler")

// ErrWrongTypeInContainer signals that a wrong type of object was found in container
var ErrWrongTypeInContainer = errors.New("wrong type of object inside container")

// ErrLenMismatch signals that 2 or more slices have different lengths
var ErrLenMismatch = errors.New("lengths mismatch")

// ErrWrongTypeAssertion signals that an type assertion failed
var ErrWrongTypeAssertion = errors.New("wrong type assertion")

// ErrHeaderShardDataMismatch signals that shard header does not match created shard info
var ErrHeaderShardDataMismatch = errors.New("shard header does not match shard info")

// ErrNoDataInMessage signals that no data was found after parsing received p2p message
var ErrNoDataInMessage = errors.New("no data found in received message")

// ErrNilBuffer signals that a provided byte buffer is nil
var ErrNilBuffer = errors.New("provided byte buffer is nil")

// ErrNilRandSeed signals that a nil rand seed has been provided
var ErrNilRandSeed = errors.New("provided rand seed is nil")

// ErrNilPrevRandSeed signals that a nil previous rand seed has been provided
var ErrNilPrevRandSeed = errors.New("provided previous rand seed is nil")

// ErrLowerRoundInBlock signals that a header round is too low for processing it
var ErrLowerRoundInBlock = errors.New("header round is lower than last committed")

// ErrHigherRoundInBlock signals that a block with higher round than permitted has been provided
var ErrHigherRoundInBlock = errors.New("higher round in block")

// ErrLowerNonceInBlock signals that a block with lower nonce than permitted has been provided
var ErrLowerNonceInBlock = errors.New("lower nonce in block")

// ErrHigherNonceInBlock signals that a block with higher nonce than permitted has been provided
var ErrHigherNonceInBlock = errors.New("higher nonce in block")

// ErrRandSeedDoesNotMatch signals that random seed does not match with the previous one
var ErrRandSeedDoesNotMatch = errors.New("random seed do not match")

// ErrHeaderNotFinal signals that header is not final and it should be
var ErrHeaderNotFinal = errors.New("header in metablock is not final")

// ErrShardIdMissmatch signals shard ID does not match expectations
var ErrShardIdMissmatch = errors.New("shard ID missmatch")

// ErrMintAddressNotInThisShard signals that the mint address does not belong to current shard
var ErrMintAddressNotInThisShard = errors.New("mint address does not belong to current shard")

// ErrNotarizedHeadersSliceIsNil signals that the slice holding notarized headers is nil
var ErrNotarizedHeadersSliceIsNil = errors.New("notarized headers slice is nil")

// ErrNotarizedHeadersSliceForShardIsNil signals that the slice holding notarized headers for shard is nil
var ErrNotarizedHeadersSliceForShardIsNil = errors.New("notarized headers slice for shard is nil")

// ErrCrossShardMBWithoutConfirmationFromMeta signals that miniblock was not yet notarized by metachain
var ErrCrossShardMBWithoutConfirmationFromMeta = errors.New("cross shard miniblock with destination current shard is not confirmed by metachain")

// ErrHeaderBodyMismatch signals that the header does not attest all data from the block
var ErrHeaderBodyMismatch = errors.New("body cannot be validated from header data")

// ErrNilSmartContractProcessor signals that smart contract call executor is nil
var ErrNilSmartContractProcessor = errors.New("smart contract processor is nil")

// ErrNilArgumentParser signals that the argument parser is nil
var ErrNilArgumentParser = errors.New("argument parser is nil")

// ErrNilSCDestAccount signals that destination account is nil
var ErrNilSCDestAccount = errors.New("nil destination SC account")

// ErrWrongNonceInVMOutput signals that nonce in vm output is wrong
var ErrWrongNonceInVMOutput = errors.New("nonce invalid from SC run")

// ErrNilVMOutput signals that vmoutput is nil
var ErrNilVMOutput = errors.New("nil vm output")

// ErrNilValueFromRewardTransaction signals that the transfered value is nil
var ErrNilValueFromRewardTransaction = errors.New("transferred value is nil in reward transaction")

// ErrNilTemporaryAccountsHandler signals that temporary accounts handler is nil
var ErrNilTemporaryAccountsHandler = errors.New("temporary accounts handler is nil")

// ErrNotEnoughValidBlocksInStorage signals that bootstrap from storage failed due to not enough valid blocks stored
var ErrNotEnoughValidBlocksInStorage = errors.New("not enough valid blocks to start from storage")

// ErrNilSmartContractResult signals that the smart contract result is nil
var ErrNilSmartContractResult = errors.New("smart contract result is nil")

// ErrNilRewardTransaction signals that the reward transaction is nil
var ErrNilRewardTransaction = errors.New("reward transaction is nil")

// ErrNilUTxDataPool signals that unsigned transaction pool is nil
var ErrNilUTxDataPool = errors.New("unsigned transactions pool is nil")

// ErrNilRewardTxDataPool signals that the reward transactions pool is nil
var ErrNilRewardTxDataPool = errors.New("reward transactions pool is nil")

// ErrNilUTxStorage signals that unsigned transaction storage is nil
var ErrNilUTxStorage = errors.New("unsigned transactions storage is nil")

// ErrNilScAddress signals that a nil smart contract address has been provided
var ErrNilScAddress = errors.New("nil SC address")

// ErrEmptyFunctionName signals that an empty function name has been provided
var ErrEmptyFunctionName = errors.New("empty function name")

// ErrMiniBlockHashMismatch signals that miniblock hashes does not match
var ErrMiniBlockHashMismatch = errors.New("miniblocks does not match")

// ErrNilIntermediateTransactionHandler signals that nil intermediate transaction handler was provided
var ErrNilIntermediateTransactionHandler = errors.New("intermediate transaction handler is nil")

// ErrWrongTypeInMiniBlock signals that type is not correct for processing
var ErrWrongTypeInMiniBlock = errors.New("type in miniblock is not correct for processing")

// ErrNilTransactionCoordinator signals that transaction coordinator is nil
var ErrNilTransactionCoordinator = errors.New("transaction coordinator is nil")

// ErrNilUint64Converter signals that uint64converter is nil
var ErrNilUint64Converter = errors.New("unit64converter is nil")

// ErrNilSmartContractResultProcessor signals that smart contract result processor is nil
var ErrNilSmartContractResultProcessor = errors.New("nil smart contract result processor")

// ErrNilRewardsTxProcessor signals that the rewards transaction processor is nil
var ErrNilRewardsTxProcessor = errors.New("nil rewards transaction processor")

// ErrNilIntermediateProcessorContainer signals that intermediate processors container is nil
var ErrNilIntermediateProcessorContainer = errors.New("intermediate processor container is nil")

// ErrNilPreProcessorsContainer signals that preprocessors container is nil
var ErrNilPreProcessorsContainer = errors.New("preprocessors container is nil")

// ErrNilGasHandler signals that gas handler is nil
var ErrNilGasHandler = errors.New("nil gas handler")

// ErrUnknownBlockType signals that block type is not correct
var ErrUnknownBlockType = errors.New("block type is unknown")

// ErrMissingPreProcessor signals that required pre processor is missing
var ErrMissingPreProcessor = errors.New("pre processor is missing")

// ErrNilAppStatusHandler defines the error for setting a nil AppStatusHandler
var ErrNilAppStatusHandler = errors.New("nil AppStatusHandler")

// ErrNilInterceptedDataFactory signals that a nil intercepted data factory was provided
var ErrNilInterceptedDataFactory = errors.New("nil intercepted data factory")

// ErrNilInterceptedDataProcessor signals that a nil intercepted data processor was provided
var ErrNilInterceptedDataProcessor = errors.New("nil intercepted data processor")

// ErrNilInterceptorThrottler signals that a nil interceptor throttler was provided
var ErrNilInterceptorThrottler = errors.New("nil interceptor throttler")

// ErrNilUnsignedTxHandler signals that the unsigned tx handler is nil
var ErrNilUnsignedTxHandler = errors.New("nil unsigned tx handler")

// ErrNilTxTypeHandler signals that tx type handler is nil
var ErrNilTxTypeHandler = errors.New("nil tx type handler")

// ErrNilPeerAccountsAdapter signals that a nil peer accounts database was provided
var ErrNilPeerAccountsAdapter = errors.New("nil peer accounts database")

// ErrInvalidInitialNodesState signals that the initial nodes state is invalid
var ErrInvalidInitialNodesState = errors.New("provided initial state is invalid")

// ErrInvalidPeerAccount signals that a peer account is invalid
var ErrInvalidPeerAccount = errors.New("invalid peer account")

// ErrInvalidMetaHeader signals that a wrong implementation of HeaderHandler was provided
var ErrInvalidMetaHeader = errors.New("invalid header provided, expected MetaBlock")

// ErrNilEpochStartTrigger signals that a nil start of epoch trigger was provided
var ErrNilEpochStartTrigger = errors.New("nil start of epoch trigger")

// ErrNilEpochHandler signals that a nil epoch handler was provided
var ErrNilEpochHandler = errors.New("nil epoch handler")

// ErrEpochDoesNotMatch signals that epoch does not match between headers
var ErrEpochDoesNotMatch = errors.New("epoch does not match")

// ErrNotEnoughArgumentsToDeploy signals that there are not enough arguments to deploy the smart contract
var ErrNotEnoughArgumentsToDeploy = errors.New("not enough arguments to deploy the smart contract")

// ErrVMTypeLengthInvalid signals that vm type length is too long
var ErrVMTypeLengthInvalid = errors.New("vm type length is too long")

// ErrOverallBalanceChangeFromSC signals that all sumed balance changes are not zero
var ErrOverallBalanceChangeFromSC = errors.New("SC output balance updates are wrong")

// ErrNilTxValidator signals that a nil tx validator has been provided
var ErrNilTxValidator = errors.New("nil transaction validator")

// ErrNilHdrValidator signals that a nil header validator has been provided
var ErrNilHdrValidator = errors.New("nil header validator")

// ErrNilPendingMiniBlocksHandler signals that a nil pending miniblocks handler has been provided
var ErrNilPendingMiniBlocksHandler = errors.New("nil pending miniblocks handler")

// ErrMiniblockNotForCurrentShard signals that the current processing miniblock must not be
// processed on the current shard
var ErrMiniblockNotForCurrentShard = errors.New("miniblock is not addressed for current shard")

// ErrNilTxsPoolsCleaner signals that a nil transactions pools cleaner has been provided
var ErrNilTxsPoolsCleaner = errors.New("nil transactions pools cleaner")

// ErrZeroMaxCleanTime signals that cleaning time for pools is less or equal with 0
var ErrZeroMaxCleanTime = errors.New("cleaning time is equal or less than zero")

// ErrNilEconomicsFeeHandler signals that fee handler is nil
var ErrNilEconomicsFeeHandler = errors.New("nil economics fee handler")

// ErrSystemBusy signals that the system is busy
var ErrSystemBusy = errors.New("system busy")

// ErrInsufficientGasPriceInTx signals that a lower gas price than required was provided
var ErrInsufficientGasPriceInTx = errors.New("insufficient gas price in tx")

// ErrInsufficientGasLimitInTx signals that a lower gas limit than required was provided
var ErrInsufficientGasLimitInTx = errors.New("insufficient gas limit in tx")

// ErrHigherGasLimitRequiredInTx signals that a higher gas limit was required in tx
var ErrHigherGasLimitRequiredInTx = errors.New("higher gas limit required in tx")

// ErrInvalidMaxGasLimitPerBlock signals that an invalid max gas limit per block has been read from config file
var ErrInvalidMaxGasLimitPerBlock = errors.New("invalid max gas limit per block")

// ErrInvalidGasPerDataByte signals that an invalid gas per data byte has been read from config file
var ErrInvalidGasPerDataByte = errors.New("invalid gas per data byte")

// ErrMaxGasLimitPerMiniBlockInSenderShardIsReached signals that max gas limit per mini block in sender shard has been reached
var ErrMaxGasLimitPerMiniBlockInSenderShardIsReached = errors.New("max gas limit per mini block in sender shard is reached")

// ErrMaxGasLimitPerMiniBlockInReceiverShardIsReached signals that max gas limit per mini block in receiver shard has been reached
var ErrMaxGasLimitPerMiniBlockInReceiverShardIsReached = errors.New("max gas limit per mini block in receiver shard is reached")

// ErrMaxGasLimitPerBlockInSelfShardIsReached signals that max gas limit per block in self shard has been reached
var ErrMaxGasLimitPerBlockInSelfShardIsReached = errors.New("max gas limit per block in self shard is reached")

// ErrInvalidMinimumGasPrice signals that an invalid gas price has been read from config file
var ErrInvalidMinimumGasPrice = errors.New("invalid minimum gas price")

// ErrInvalidMinimumGasLimitForTx signals that an invalid minimum gas limit for transactions has been read from config file
var ErrInvalidMinimumGasLimitForTx = errors.New("invalid minimum gas limit for transactions")

// ErrInvalidRewardsValue signals that an invalid rewards value has been read from config file
var ErrInvalidRewardsValue = errors.New("invalid rewards value")

// ErrInvalidUnBondPeriod signals that an invalid unbond period has been read from config file
var ErrInvalidUnBondPeriod = errors.New("invalid unbond period")

// ErrInvalidRewardsPercentages signals that rewards percentages are not correct
var ErrInvalidRewardsPercentages = errors.New("invalid rewards percentages")

// ErrInvalidNonceRequest signals that invalid nonce was requested
var ErrInvalidNonceRequest = errors.New("invalid nonce request")

// ErrNilBlockChainHook signals that nil blockchain hook has been provided
var ErrNilBlockChainHook = errors.New("nil blockchain hook")

// ErrNilSCDataGetter signals that a nil sc data getter has been provided
var ErrNilSCDataGetter = errors.New("nil sc data getter")

// ErrPeerChangesHashDoesNotMatch signals that peer changes from header does not match the created ones
var ErrPeerChangesHashDoesNotMatch = errors.New("peer changes hash does not match")

// ErrNilTxForCurrentBlockHandler signals that nil tx for current block handler has been provided
var ErrNilTxForCurrentBlockHandler = errors.New("nil tx for current block handler")

// ErrNilSCToProtocol signals that nil smart contract to protocol handler has been provided
var ErrNilSCToProtocol = errors.New("nil sc to protocol")

// ErrNilPeerChangesHandler signals that nil peer changes handler has been provided
var ErrNilPeerChangesHandler = errors.New("nil peer changes handler")

// ErrNilNodesSetup signals that nil nodes setup has been provided
var ErrNilNodesSetup = errors.New("nil nodes setup")

// ErrNilBlackListHandler signals that a nil black list handler was provided
var ErrNilBlackListHandler = errors.New("nil black list handler")

// ErrNilBlockTracker signals that a nil block tracker was provided
var ErrNilBlockTracker = errors.New("nil block tracker")

// ErrHeaderIsBlackListed signals that the header provided is black listed
var ErrHeaderIsBlackListed = errors.New("header is black listed")

// ErrNilEconomicsData signals that nil economics data has been provided
var ErrNilEconomicsData = errors.New("nil economics data")

// ErrZeroMaxComputableRounds signals that a value of zero was provided on the maxComputableRounds
var ErrZeroMaxComputableRounds = errors.New("max computable rounds is zero")

// ErrNilRater signals that nil rater has been provided
var ErrNilRater = errors.New("nil rater")

// ErrNilRatingReader signals that nil rating reader has been provided
var ErrNilRatingReader = errors.New("nil rating reader")

// ErrNilNetworkWatcher signals that a nil network watcher has been provided
var ErrNilNetworkWatcher = errors.New("nil network watcher")

// ErrNilHeaderValidator signals that nil header validator has been provided
var ErrNilHeaderValidator = errors.New("nil header validator")

// ErrMaxRatingIsSmallerThanMinRating signals that the max rating is smaller than the min rating value
var ErrMaxRatingIsSmallerThanMinRating = errors.New("max rating is smaller than min rating")

// ErrMinRatingSmallerThanOne signals that the min rating is smaller than the min value of 1
var ErrMinRatingSmallerThanOne = errors.New("min rating is smaller than one")

// ErrStartRatingNotBetweenMinAndMax signals that the start rating is not between min and max rating
var ErrStartRatingNotBetweenMinAndMax = errors.New("start rating is not between min and max rating")

// ErrSCDeployFromSCRIsNotPermitted signals that operation is not permitted
var ErrSCDeployFromSCRIsNotPermitted = errors.New("it is not permitted to deploy a smart contract from another smart contract cross shard")

// ErrNotEnoughGas signals that not enough gas has been provided
var ErrNotEnoughGas = errors.New("not enough gas was sent in the transaction")

// ErrNilHeaderSigVerifier signals that a nil header sig verifier has been provided
var ErrNilHeaderSigVerifier = errors.New("nil header sig verifier")

// ErrFailedTransaction signals that transaction is of type failed.
var ErrFailedTransaction = errors.New("failed transaction, gas consumed")

// ErrNilBadTxHandler signals that bad tx handler is nil
var ErrNilBadTxHandler = errors.New("nil bad tx handler")

// ErrNilReceiptHandler signals that receipt handler is nil
var ErrNilReceiptHandler = errors.New("nil receipt handler")

// ErrTooManyReceiptsMiniBlocks signals that there were too many receipts miniblocks created
var ErrTooManyReceiptsMiniBlocks = errors.New("too many receipts miniblocks")

// ErrReceiptsHashMissmatch signals that overall receipts has does not match
var ErrReceiptsHashMissmatch = errors.New("receipts hash missmatch")

// ErrMiniBlockNumMissMatch signals that number of miniblocks does not match
var ErrMiniBlockNumMissMatch = errors.New("num miniblocks does not match")

// ErrInvalidChainID signals that an invalid chain ID has been provided
var ErrInvalidChainID = errors.New("invalid chain ID while processing")

// ErrEpochStartDataDoesNotMatch signals that EpochStartData is not the same as the leader created
var ErrEpochStartDataDoesNotMatch = errors.New("epoch start data does not match")

// ErrInvalidMinStepValue signals the min step value is invalid
var ErrInvalidMinStepValue = errors.New("invalid min step value")

// ErrInvalidTotalSupply signals that total supply is invalid
var ErrInvalidTotalSupply = errors.New("invalid total supply")

// ErrNotEpochStartBlock signals that block is not of type epoch start
var ErrNotEpochStartBlock = errors.New("not epoch start block")

// ErrGettingShardDataFromEpochStartData signals that could not get shard data from previous epoch start block
var ErrGettingShardDataFromEpochStartData = errors.New("could not find shard data from previous epoch start metablock")

// ErrNilValidityAttester signals that a nil validity attester has been provided
var ErrNilValidityAttester = errors.New("nil validity attester")

// ErrNilHeaderHandler signals that a nil header handler has been provided
var ErrNilHeaderHandler = errors.New("nil header handler")

// ErrNilMiniBlocksResolver signals that a nil miniblocks resolver has been provided
var ErrNilMiniBlocksResolver = errors.New("nil miniblocks resolver")

// ErrMiniBlocksInWrongOrder signals the miniblocks are in wrong order
var ErrMiniBlocksInWrongOrder = errors.New("miniblocks in wrong order, should have been only from me")

// ErrInvalidArguments signals that invalid arguments were given to process built-in function
var ErrInvalidArguments = errors.New("invalid arguments to process built-in function")

// ErrNilBuiltInFunction signals that built in function is nil
var ErrNilBuiltInFunction = errors.New("built in function is nil")

// ErrRewardMiniBlockNotFromMeta signals that miniblock has a different sender shard than meta
var ErrRewardMiniBlockNotFromMeta = errors.New("rewards miniblocks should come only from meta")

// ErrAccumulatedFeesDoNotMatch signals that accumulated fees do not match
var ErrAccumulatedFeesDoNotMatch = errors.New("accumulated fees do not match")

// ErrAccumulatedFeesInEpochDoNotMatch signals that accumulated fees in epoch do not match
var ErrAccumulatedFeesInEpochDoNotMatch = errors.New("accumulated fees in epoch do not match")

// ErrNilRewardsHandler signals that rewards handler is nil
var ErrNilRewardsHandler = errors.New("rewards handler is nil")

// ErrNilTotalAccumulatedFeesInEpoch signals that total accumulated fees in epoch is nil
var ErrNilTotalAccumulatedFeesInEpoch = errors.New("total accumulated fees in epoch is nil")

// ErrEndOfEpochEconomicsDataDoesNotMatch signals that end of epoch data does not match
var ErrEndOfEpochEconomicsDataDoesNotMatch = errors.New("end of epoch econimics data does not match")

// ErrNilEpochEconomics signals that nil end of epoch econimics was provided
var ErrNilEpochEconomics = errors.New("nil epoch economics")

// ErrNilEpochStartDataCreator signals that nil epoch start data creator was provided
var ErrNilEpochStartDataCreator = errors.New("nil epoch start data creator")

// ErrNilEpochStartRewardsCreator signals that nil epoch start rewards creator was provided
var ErrNilEpochStartRewardsCreator = errors.New("nil epoch start rewards creator")

// ErrInvalidGenesisTotalSupply signals that invalid genesis total supply was provided
var ErrInvalidGenesisTotalSupply = errors.New("invalid genesis total supply")

// ErrInvalidAuctionEnableNonce signals that auction enable nonce is invalid
var ErrInvalidAuctionEnableNonce = errors.New("invalid auction enable nonce")

// ErrInvalidStakingEnableNonce signals that the staking enable nonce is invalid
var ErrInvalidStakingEnableNonce = errors.New("invalid staking enable nonce")

// ErrInvalidUnJailPrice signals that invalid unjail price was provided
var ErrInvalidUnJailPrice = errors.New("invalid unjail price")

<<<<<<< HEAD
// ErrOperationNotPermitted signals that operation is not permitted
var ErrOperationNotPermitted = errors.New("operation in account not permitted")

// ErrInvalidAddressLength signals that address length is invalid
var ErrInvalidAddressLength = errors.New("invalid address length")
=======
// ErrInvalidShardCacherIdentifier signals an invalid identifier
var ErrInvalidShardCacherIdentifier = errors.New("invalid identifier for shard cacher")

// ErrMaxBlockSizeReached signals that max block size has been reached
var ErrMaxBlockSizeReached = errors.New("max block size has been reached")

// ErrBlockBodyHashMismatch signals that block body hashes does not match
var ErrBlockBodyHashMismatch = errors.New("block bodies does not match")

// ErrInvalidMiniBlockType signals that an invalid miniblock type has been provided
var ErrInvalidMiniBlockType = errors.New("invalid miniblock type")

// ErrInvalidBody signals that an invalid body has been provided
var ErrInvalidBody = errors.New("invalid body")

// ErrNilBlockSizeComputationHandler signals that a nil block size computation handler has been provided
var ErrNilBlockSizeComputationHandler = errors.New("nil block size computation handler")
>>>>>>> 798ca293
<|MERGE_RESOLUTION|>--- conflicted
+++ resolved
@@ -663,13 +663,12 @@
 // ErrInvalidUnJailPrice signals that invalid unjail price was provided
 var ErrInvalidUnJailPrice = errors.New("invalid unjail price")
 
-<<<<<<< HEAD
 // ErrOperationNotPermitted signals that operation is not permitted
 var ErrOperationNotPermitted = errors.New("operation in account not permitted")
 
 // ErrInvalidAddressLength signals that address length is invalid
 var ErrInvalidAddressLength = errors.New("invalid address length")
-=======
+
 // ErrInvalidShardCacherIdentifier signals an invalid identifier
 var ErrInvalidShardCacherIdentifier = errors.New("invalid identifier for shard cacher")
 
@@ -686,5 +685,4 @@
 var ErrInvalidBody = errors.New("invalid body")
 
 // ErrNilBlockSizeComputationHandler signals that a nil block size computation handler has been provided
-var ErrNilBlockSizeComputationHandler = errors.New("nil block size computation handler")
->>>>>>> 798ca293
+var ErrNilBlockSizeComputationHandler = errors.New("nil block size computation handler")