package process

import (
	"errors"
)

// ErrNilMessage signals that a nil message has been received
var ErrNilMessage = errors.New("nil message")

// ErrNilAccountsAdapter defines the error when trying to use a nil AccountsAddapter
var ErrNilAccountsAdapter = errors.New("nil AccountsAdapter")

// ErrNilCoreComponentsHolder signals that a nil core components holder was provided
var ErrNilCoreComponentsHolder = errors.New("nil core components holder")

// ErrNilBootstrapComponentsHolder signals that a nil bootstrap components holder was provided
var ErrNilBootstrapComponentsHolder = errors.New("nil bootstrap components holder")

// ErrNilStatusComponentsHolder signals that a nil status components holder was provided
var ErrNilStatusComponentsHolder = errors.New("nil status components holder")

// ErrNilCryptoComponentsHolder signals that a nil crypto components holder was provided
var ErrNilCryptoComponentsHolder = errors.New("nil crypto components holder")

// ErrNilDataComponentsHolder signals that a nil data components holder was provided
var ErrNilDataComponentsHolder = errors.New("nil data components holder")

// ErrNilHasher signals that an operation has been attempted to or with a nil hasher implementation
var ErrNilHasher = errors.New("nil Hasher")

// ErrNilPubkeyConverter signals that an operation has been attempted to or with a nil public key converter implementation
var ErrNilPubkeyConverter = errors.New("nil pubkey converter")

// ErrNilGasSchedule signals that an operation has been attempted with a nil gas schedule
var ErrNilGasSchedule = errors.New("nil GasSchedule")

// ErrNilAddressContainer signals that an operation has been attempted to or with a nil AddressContainer implementation
var ErrNilAddressContainer = errors.New("nil AddressContainer")

// ErrNilTransaction signals that an operation has been attempted to or with a nil transaction
var ErrNilTransaction = errors.New("nil transaction")

// ErrWrongTransaction signals that transaction is invalid
var ErrWrongTransaction = errors.New("invalid transaction")

// ErrNoVM signals that no SCHandler has been set
var ErrNoVM = errors.New("no VM (hook not set)")

// ErrHigherNonceInTransaction signals the nonce in transaction is higher than the account's nonce
var ErrHigherNonceInTransaction = errors.New("higher nonce in transaction")

// ErrLowerNonceInTransaction signals the nonce in transaction is lower than the account's nonce
var ErrLowerNonceInTransaction = errors.New("lower nonce in transaction")

// ErrInsufficientFunds signals the funds are insufficient for the move balance operation but the
// transaction fee is covered by the current balance
var ErrInsufficientFunds = errors.New("insufficient funds")

// ErrInsufficientFee signals that the current balance doesn't have the required transaction fee
var ErrInsufficientFee = errors.New("insufficient balance for fees")

// ErrNilValue signals the value is nil
var ErrNilValue = errors.New("nil value")

// ErrNilBlockChain signals that an operation has been attempted to or with a nil blockchain
var ErrNilBlockChain = errors.New("nil block chain")

// ErrNilMetaBlockHeader signals that an operation has been attempted to or with a nil metablock
var ErrNilMetaBlockHeader = errors.New("nil metablock header")

// ErrNilTxBlockBody signals that an operation has been attempted to or with a nil tx block body
var ErrNilTxBlockBody = errors.New("nil tx block body")

// ErrNilStore signals that the provided storage service is nil
var ErrNilStore = errors.New("nil data storage service")

// ErrNilBootStorer signals that the provided boot storer is bil
var ErrNilBootStorer = errors.New("nil boot storer")

// ErrNilBlockHeader signals that an operation has been attempted to or with a nil block header
var ErrNilBlockHeader = errors.New("nil block header")

// ErrNilBlockBody signals that an operation has been attempted to or with a nil block body
var ErrNilBlockBody = errors.New("nil block body")

// ErrNilTxHash signals that an operation has been attempted with a nil hash
var ErrNilTxHash = errors.New("nil transaction hash")

// ErrNilPubKeysBitmap signals that a operation has been attempted with a nil public keys bitmap
var ErrNilPubKeysBitmap = errors.New("nil public keys bitmap")

// ErrNilPreviousBlockHash signals that a operation has been attempted with a nil previous block header hash
var ErrNilPreviousBlockHash = errors.New("nil previous block header hash")

// ErrNilSignature signals that a operation has been attempted with a nil signature
var ErrNilSignature = errors.New("nil signature")

// ErrNilMiniBlocks signals that an operation has been attempted with a nil mini-block
var ErrNilMiniBlocks = errors.New("nil mini blocks")

// ErrNilMiniBlock signals that an operation has been attempted with a nil miniblock
var ErrNilMiniBlock = errors.New("nil mini block")

// ErrNilRootHash signals that an operation has been attempted with a nil root hash
var ErrNilRootHash = errors.New("root hash is nil")

// ErrWrongNonceInBlock signals the nonce in block is different than expected nonce
var ErrWrongNonceInBlock = errors.New("wrong nonce in block")

// ErrBlockHashDoesNotMatch signals that header hash does not match with the previous one
var ErrBlockHashDoesNotMatch = errors.New("block hash does not match")

// ErrMissingTransaction signals that one transaction is missing
var ErrMissingTransaction = errors.New("missing transaction")

// ErrMarshalWithoutSuccess signals that marshal some data was not done with success
var ErrMarshalWithoutSuccess = errors.New("marshal without success")

// ErrUnmarshalWithoutSuccess signals that unmarshal some data was not done with success
var ErrUnmarshalWithoutSuccess = errors.New("unmarshal without success")

// ErrRootStateDoesNotMatch signals that root state does not match
var ErrRootStateDoesNotMatch = errors.New("root state does not match")

// ErrValidatorStatsRootHashDoesNotMatch signals that the root hash for the validator statistics does not match
var ErrValidatorStatsRootHashDoesNotMatch = errors.New("root hash for validator statistics does not match")

// ErrAccountStateDirty signals that the accounts were modified before starting the current modification
var ErrAccountStateDirty = errors.New("accountState was dirty before starting to change")

// ErrInvalidShardId signals that the shard id is invalid
var ErrInvalidShardId = errors.New("invalid shard id")

// ErrMissingHeader signals that header of the block is missing
var ErrMissingHeader = errors.New("missing header")

// ErrMissingHashForHeaderNonce signals that hash of the block is missing
var ErrMissingHashForHeaderNonce = errors.New("missing hash for header nonce")

// ErrMissingBody signals that body of the block is missing
var ErrMissingBody = errors.New("missing body")

// ErrNilBlockProcessor signals that an operation has been attempted to or with a nil BlockProcessor implementation
var ErrNilBlockProcessor = errors.New("nil block processor")

// ErrNilMarshalizer signals that an operation has been attempted to or with a nil Marshalizer implementation
var ErrNilMarshalizer = errors.New("nil Marshalizer")

// ErrNilNodesConfigProvider signals that an operation has been attempted to or with a nil nodes config provider
var ErrNilNodesConfigProvider = errors.New("nil nodes config provider")

// ErrNilSystemSCConfig signals that nil system sc config was provided
var ErrNilSystemSCConfig = errors.New("nil system sc config")

// ErrNilRoundHandler signals that an operation has been attempted to or with a nil RoundHandler implementation
var ErrNilRoundHandler = errors.New("nil RoundHandler")

// ErrNilMessenger signals that a nil Messenger object was provided
var ErrNilMessenger = errors.New("nil Messenger")

// ErrNilTxDataPool signals that a nil transaction pool has been provided
var ErrNilTxDataPool = errors.New("nil transaction data pool")

// ErrNilHeadersDataPool signals that a nil headers pool has been provided
var ErrNilHeadersDataPool = errors.New("nil headers data pool")

// ErrNilCacher signals that a nil cache has been provided
var ErrNilCacher = errors.New("nil cacher")

// ErrNilRcvAddr signals that an operation has been attempted to or with a nil receiver address
var ErrNilRcvAddr = errors.New("nil receiver address")

// ErrInvalidRcvAddr signals that an invalid receiver address was provided
var ErrInvalidRcvAddr = errors.New("invalid receiver address")

// ErrNilSndAddr signals that an operation has been attempted to or with a nil sender address
var ErrNilSndAddr = errors.New("nil sender address")

// ErrInvalidSndAddr signals that an invalid sender address was provided
var ErrInvalidSndAddr = errors.New("invalid sender address")

// ErrNegativeValue signals that a negative value has been detected and it is not allowed
var ErrNegativeValue = errors.New("negative value")

// ErrNilShardCoordinator signals that an operation has been attempted to or with a nil shard coordinator
var ErrNilShardCoordinator = errors.New("nil shard coordinator")

// ErrNilNodesCoordinator signals that an operation has been attempted to or with a nil nodes coordinator
var ErrNilNodesCoordinator = errors.New("nil nodes coordinator")

// ErrNilKeyGen signals that an operation has been attempted to or with a nil single sign key generator
var ErrNilKeyGen = errors.New("nil key generator")

// ErrNilSingleSigner signals that a nil single signer is used
var ErrNilSingleSigner = errors.New("nil single signer")

// ErrBlockProposerSignatureMissing signals that block proposer signature is missing from the block aggregated sig
var ErrBlockProposerSignatureMissing = errors.New("block proposer signature is missing")

// ErrNilMultiSigVerifier signals that a nil multi-signature verifier is used
var ErrNilMultiSigVerifier = errors.New("nil multi-signature verifier")

// ErrNilDataToProcess signals that nil data was provided
var ErrNilDataToProcess = errors.New("nil data to process")

// ErrNilPoolsHolder signals that an operation has been attempted to or with a nil pools holder object
var ErrNilPoolsHolder = errors.New("nil pools holder")

// ErrNilTxStorage signals that a nil transaction storage has been provided
var ErrNilTxStorage = errors.New("nil transaction storage")

// ErrNilStorage signals that a nil storage has been provided
var ErrNilStorage = errors.New("nil storage")

// ErrNilShardedDataCacherNotifier signals that a nil sharded data cacher notifier has been provided
var ErrNilShardedDataCacherNotifier = errors.New("nil sharded data cacher notifier")

// ErrInvalidTxInPool signals an invalid transaction in the transactions pool
var ErrInvalidTxInPool = errors.New("invalid transaction in the transactions pool")

// ErrTxNotFound signals that a transaction has not found
var ErrTxNotFound = errors.New("transaction not found")

// ErrNilHeadersStorage signals that a nil header storage has been provided
var ErrNilHeadersStorage = errors.New("nil headers storage")

// ErrNilHeadersNonceHashStorage signals that a nil header nonce hash storage has been provided
var ErrNilHeadersNonceHashStorage = errors.New("nil headers nonce hash storage")

// ErrNilTransactionPool signals that a nil transaction pool was used
var ErrNilTransactionPool = errors.New("nil transaction pool")

// ErrNilMiniBlockPool signals that a nil mini blocks pool was used
var ErrNilMiniBlockPool = errors.New("nil mini block pool")

// ErrNilMetaBlocksPool signals that a nil meta blocks pool was used
var ErrNilMetaBlocksPool = errors.New("nil meta blocks pool")

// ErrNilTxProcessor signals that a nil transactions processor was used
var ErrNilTxProcessor = errors.New("nil transactions processor")

// ErrNilDataPoolHolder signals that the data pool holder is nil
var ErrNilDataPoolHolder = errors.New("nil data pool holder")

// ErrTimeIsOut signals that time is out
var ErrTimeIsOut = errors.New("time is out")

// ErrNilForkDetector signals that the fork detector is nil
var ErrNilForkDetector = errors.New("nil fork detector")

// ErrNilContainerElement signals when trying to add a nil element in the container
var ErrNilContainerElement = errors.New("element cannot be nil")

// ErrNilArgumentStruct signals that a function has received nil instead of an instantiated Arg... structure
var ErrNilArgumentStruct = errors.New("nil argument struct")

// ErrInvalidContainerKey signals that an element does not exist in the container's map
var ErrInvalidContainerKey = errors.New("element does not exist in container")

// ErrContainerKeyAlreadyExists signals that an element was already set in the container's map
var ErrContainerKeyAlreadyExists = errors.New("provided key already exists in container")

// ErrNilRequestHandler signals that a nil request handler interface was provided
var ErrNilRequestHandler = errors.New("nil request handler")

// ErrNilHaveTimeHandler signals that a nil have time handler func was provided
var ErrNilHaveTimeHandler = errors.New("nil have time handler")

// ErrWrongTypeInContainer signals that a wrong type of object was found in container
var ErrWrongTypeInContainer = errors.New("wrong type of object inside container")

// ErrLenMismatch signals that 2 or more slices have different lengths
var ErrLenMismatch = errors.New("lengths mismatch")

// ErrWrongTypeAssertion signals that an type assertion failed
var ErrWrongTypeAssertion = errors.New("wrong type assertion")

// ErrHeaderShardDataMismatch signals that shard header does not match created shard info
var ErrHeaderShardDataMismatch = errors.New("shard header does not match shard info")

// ErrNoDataInMessage signals that no data was found after parsing received p2p message
var ErrNoDataInMessage = errors.New("no data found in received message")

// ErrNilBuffer signals that a provided byte buffer is nil
var ErrNilBuffer = errors.New("provided byte buffer is nil")

// ErrNilRandSeed signals that a nil rand seed has been provided
var ErrNilRandSeed = errors.New("provided rand seed is nil")

// ErrNilPrevRandSeed signals that a nil previous rand seed has been provided
var ErrNilPrevRandSeed = errors.New("provided previous rand seed is nil")

// ErrReservedFieldNotSupportedYet signals that reserved field is not empty
var ErrReservedFieldNotSupportedYet = errors.New("reserved field not supported yet")

// ErrLowerRoundInBlock signals that a header round is too low for processing it
var ErrLowerRoundInBlock = errors.New("header round is lower than last committed")

// ErrHigherRoundInBlock signals that a block with higher round than permitted has been provided
var ErrHigherRoundInBlock = errors.New("higher round in block")

// ErrLowerNonceInBlock signals that a block with lower nonce than permitted has been provided
var ErrLowerNonceInBlock = errors.New("lower nonce in block")

// ErrHigherNonceInBlock signals that a block with higher nonce than permitted has been provided
var ErrHigherNonceInBlock = errors.New("higher nonce in block")

// ErrRandSeedDoesNotMatch signals that random seed does not match with the previous one
var ErrRandSeedDoesNotMatch = errors.New("random seed do not match")

// ErrHeaderNotFinal signals that header is not final and it should be
var ErrHeaderNotFinal = errors.New("header in metablock is not final")

// ErrShardIdMissmatch signals shard ID does not match expectations
var ErrShardIdMissmatch = errors.New("shard ID missmatch")

// ErrNotarizedHeadersSliceIsNil signals that the slice holding notarized headers is nil
var ErrNotarizedHeadersSliceIsNil = errors.New("notarized headers slice is nil")

// ErrNotarizedHeadersSliceForShardIsNil signals that the slice holding notarized headers for shard is nil
var ErrNotarizedHeadersSliceForShardIsNil = errors.New("notarized headers slice for shard is nil")

// ErrCrossShardMBWithoutConfirmationFromMeta signals that miniblock was not yet notarized by metachain
var ErrCrossShardMBWithoutConfirmationFromMeta = errors.New("cross shard miniblock with destination current shard is not confirmed by metachain")

// ErrHeaderBodyMismatch signals that the header does not attest all data from the block
var ErrHeaderBodyMismatch = errors.New("body cannot be validated from header data")

// ErrNilSmartContractProcessor signals that smart contract call executor is nil
var ErrNilSmartContractProcessor = errors.New("smart contract processor is nil")

// ErrNilArgumentParser signals that the argument parser is nil
var ErrNilArgumentParser = errors.New("argument parser is nil")

// ErrNilSCDestAccount signals that destination account is nil
var ErrNilSCDestAccount = errors.New("nil destination SC account")

// ErrWrongNonceInVMOutput signals that nonce in vm output is wrong
var ErrWrongNonceInVMOutput = errors.New("nonce invalid from SC run")

// ErrNilVMOutput signals that vmoutput is nil
var ErrNilVMOutput = errors.New("nil vm output")

// ErrNilValueFromRewardTransaction signals that the transfered value is nil
var ErrNilValueFromRewardTransaction = errors.New("transferred value is nil in reward transaction")

// ErrNilTemporaryAccountsHandler signals that temporary accounts handler is nil
var ErrNilTemporaryAccountsHandler = errors.New("temporary accounts handler is nil")

// ErrNotEnoughValidBlocksInStorage signals that bootstrap from storage failed due to not enough valid blocks stored
var ErrNotEnoughValidBlocksInStorage = errors.New("not enough valid blocks to start from storage")

// ErrNilSmartContractResult signals that the smart contract result is nil
var ErrNilSmartContractResult = errors.New("smart contract result is nil")

// ErrNilRewardTransaction signals that the reward transaction is nil
var ErrNilRewardTransaction = errors.New("reward transaction is nil")

// ErrNilUTxDataPool signals that unsigned transaction pool is nil
var ErrNilUTxDataPool = errors.New("unsigned transactions pool is nil")

// ErrNilRewardTxDataPool signals that the reward transactions pool is nil
var ErrNilRewardTxDataPool = errors.New("reward transactions pool is nil")

// ErrNilUnsignedTxDataPool signals that the unsigned transactions pool is nil
var ErrNilUnsignedTxDataPool = errors.New("unsigned transactions pool is nil")

// ErrNilUTxStorage signals that unsigned transaction storage is nil
var ErrNilUTxStorage = errors.New("unsigned transactions storage is nil")

// ErrNilScAddress signals that a nil smart contract address has been provided
var ErrNilScAddress = errors.New("nil SC address")

// ErrEmptyFunctionName signals that an empty function name has been provided
var ErrEmptyFunctionName = errors.New("empty function name")

// ErrMiniBlockHashMismatch signals that miniblock hashes does not match
var ErrMiniBlockHashMismatch = errors.New("miniblocks does not match")

// ErrNilIntermediateTransactionHandler signals that nil intermediate transaction handler was provided
var ErrNilIntermediateTransactionHandler = errors.New("intermediate transaction handler is nil")

// ErrWrongTypeInMiniBlock signals that type is not correct for processing
var ErrWrongTypeInMiniBlock = errors.New("type in miniblock is not correct for processing")

// ErrNilTransactionCoordinator signals that transaction coordinator is nil
var ErrNilTransactionCoordinator = errors.New("transaction coordinator is nil")

// ErrNilUint64Converter signals that uint64converter is nil
var ErrNilUint64Converter = errors.New("unit64converter is nil")

// ErrNilSmartContractResultProcessor signals that smart contract result processor is nil
var ErrNilSmartContractResultProcessor = errors.New("nil smart contract result processor")

// ErrNilRewardsTxProcessor signals that the rewards transaction processor is nil
var ErrNilRewardsTxProcessor = errors.New("nil rewards transaction processor")

// ErrNilIntermediateProcessorContainer signals that intermediate processors container is nil
var ErrNilIntermediateProcessorContainer = errors.New("intermediate processor container is nil")

// ErrNilPreProcessorsContainer signals that preprocessors container is nil
var ErrNilPreProcessorsContainer = errors.New("preprocessors container is nil")

// ErrNilPreProcessor signals that preprocessors is nil
var ErrNilPreProcessor = errors.New("preprocessor is nil")

// ErrNilGasHandler signals that gas handler is nil
var ErrNilGasHandler = errors.New("nil gas handler")

// ErrUnknownBlockType signals that block type is not correct
var ErrUnknownBlockType = errors.New("block type is unknown")

// ErrMissingPreProcessor signals that required pre processor is missing
var ErrMissingPreProcessor = errors.New("pre processor is missing")

// ErrNilAppStatusHandler defines the error for setting a nil AppStatusHandler
var ErrNilAppStatusHandler = errors.New("nil AppStatusHandler")

// ErrNilInterceptedDataFactory signals that a nil intercepted data factory was provided
var ErrNilInterceptedDataFactory = errors.New("nil intercepted data factory")

// ErrNilInterceptedDataProcessor signals that a nil intercepted data processor was provided
var ErrNilInterceptedDataProcessor = errors.New("nil intercepted data processor")

// ErrNilInterceptorThrottler signals that a nil interceptor throttler was provided
var ErrNilInterceptorThrottler = errors.New("nil interceptor throttler")

// ErrNilUnsignedTxHandler signals that the unsigned tx handler is nil
var ErrNilUnsignedTxHandler = errors.New("nil unsigned tx handler")

// ErrNilTxTypeHandler signals that tx type handler is nil
var ErrNilTxTypeHandler = errors.New("nil tx type handler")

// ErrNilPeerAccountsAdapter signals that a nil peer accounts database was provided
var ErrNilPeerAccountsAdapter = errors.New("nil peer accounts database")

// ErrInvalidPeerAccount signals that a peer account is invalid
var ErrInvalidPeerAccount = errors.New("invalid peer account")

// ErrInvalidMetaHeader signals that a wrong implementation of HeaderHandler was provided
var ErrInvalidMetaHeader = errors.New("invalid header provided, expected MetaBlock")

// ErrInvalidChainID signals that an invalid chain ID was provided
var ErrInvalidChainID = errors.New("invalid chain ID")

// ErrNilEpochStartTrigger signals that a nil start of epoch trigger was provided
var ErrNilEpochStartTrigger = errors.New("nil start of epoch trigger")

// ErrNilEpochHandler signals that a nil epoch handler was provided
var ErrNilEpochHandler = errors.New("nil epoch handler")

// ErrNilEpochStartNotifier signals that the provided epochStartNotifier is nil
var ErrNilEpochStartNotifier = errors.New("nil epochStartNotifier")

// ErrNilEpochNotifier signals that the provided EpochNotifier is nil
var ErrNilEpochNotifier = errors.New("nil EpochNotifier")

// ErrInvalidCacheRefreshIntervalInSec signals that the cacheRefreshIntervalInSec is invalid - zero or less
var ErrInvalidCacheRefreshIntervalInSec = errors.New("invalid cacheRefreshIntervalInSec")

// ErrEpochDoesNotMatch signals that epoch does not match between headers
var ErrEpochDoesNotMatch = errors.New("epoch does not match")

// ErrOverallBalanceChangeFromSC signals that all sumed balance changes are not zero
var ErrOverallBalanceChangeFromSC = errors.New("SC output balance updates are wrong")

// ErrOverflow signals that an overflow occured
var ErrOverflow = errors.New("type overflow occured")

// ErrNilTxValidator signals that a nil tx validator has been provided
var ErrNilTxValidator = errors.New("nil transaction validator")

// ErrNilHdrValidator signals that a nil header validator has been provided
var ErrNilHdrValidator = errors.New("nil header validator")

// ErrNilPendingMiniBlocksHandler signals that a nil pending miniblocks handler has been provided
var ErrNilPendingMiniBlocksHandler = errors.New("nil pending miniblocks handler")

// ErrNilEconomicsFeeHandler signals that fee handler is nil
var ErrNilEconomicsFeeHandler = errors.New("nil economics fee handler")

// ErrSystemBusy signals that the system is busy
var ErrSystemBusy = errors.New("system busy")

// ErrInsufficientGasPriceInTx signals that a lower gas price than required was provided
var ErrInsufficientGasPriceInTx = errors.New("insufficient gas price in tx")

// ErrInsufficientGasLimitInTx signals that a lower gas limit than required was provided
var ErrInsufficientGasLimitInTx = errors.New("insufficient gas limit in tx")

// ErrInvalidMaxGasLimitPerBlock signals that an invalid max gas limit per block has been read from config file
var ErrInvalidMaxGasLimitPerBlock = errors.New("invalid max gas limit per block")

// ErrInvalidGasPerDataByte signals that an invalid gas per data byte has been read from config file
var ErrInvalidGasPerDataByte = errors.New("invalid gas per data byte")

// ErrMaxGasLimitPerMiniBlockInSenderShardIsReached signals that max gas limit per mini block in sender shard has been reached
var ErrMaxGasLimitPerMiniBlockInSenderShardIsReached = errors.New("max gas limit per mini block in sender shard is reached")

// ErrMaxGasLimitPerMiniBlockInReceiverShardIsReached signals that max gas limit per mini block in receiver shard has been reached
var ErrMaxGasLimitPerMiniBlockInReceiverShardIsReached = errors.New("max gas limit per mini block in receiver shard is reached")

// ErrMaxGasLimitPerBlockInSelfShardIsReached signals that max gas limit per block in self shard has been reached
var ErrMaxGasLimitPerBlockInSelfShardIsReached = errors.New("max gas limit per block in self shard is reached")

// ErrInvalidMinimumGasPrice signals that an invalid gas price has been read from config file
var ErrInvalidMinimumGasPrice = errors.New("invalid minimum gas price")

// ErrInvalidMinimumGasLimitForTx signals that an invalid minimum gas limit for transactions has been read from config file
var ErrInvalidMinimumGasLimitForTx = errors.New("invalid minimum gas limit for transactions")

// ErrEmptyEpochRewardsConfig signals that the epoch rewards config is empty
var ErrEmptyEpochRewardsConfig = errors.New("the epoch rewards config is empty")

// ErrInvalidRewardsPercentages signals that rewards percentages are not correct
var ErrInvalidRewardsPercentages = errors.New("invalid rewards percentages")

// ErrInvalidInflationPercentages signals that inflation percentages are not correct
var ErrInvalidInflationPercentages = errors.New("invalid inflation percentages")

// ErrInvalidNonceRequest signals that invalid nonce was requested
var ErrInvalidNonceRequest = errors.New("invalid nonce request")

// ErrInvalidBlockRequestOldEpoch signals that invalid block was requested from old epoch
var ErrInvalidBlockRequestOldEpoch = errors.New("invalid block request from old epoch")

// ErrNilBlockChainHook signals that nil blockchain hook has been provided
var ErrNilBlockChainHook = errors.New("nil blockchain hook")

// ErrNilTxForCurrentBlockHandler signals that nil tx for current block handler has been provided
var ErrNilTxForCurrentBlockHandler = errors.New("nil tx for current block handler")

// ErrNilSCToProtocol signals that nil smart contract to protocol handler has been provided
var ErrNilSCToProtocol = errors.New("nil sc to protocol")

// ErrNilNodesSetup signals that nil nodes setup has been provided
var ErrNilNodesSetup = errors.New("nil nodes setup")

// ErrNilBlackListCacher signals that a nil black list cacher was provided
var ErrNilBlackListCacher = errors.New("nil black list cacher")

// ErrNilPeerShardMapper signals that a nil peer shard mapper has been provided
var ErrNilPeerShardMapper = errors.New("nil peer shard mapper")

// ErrNilBlockTracker signals that a nil block tracker was provided
var ErrNilBlockTracker = errors.New("nil block tracker")

// ErrHeaderIsBlackListed signals that the header provided is black listed
var ErrHeaderIsBlackListed = errors.New("header is black listed")

// ErrNilEconomicsData signals that nil economics data has been provided
var ErrNilEconomicsData = errors.New("nil economics data")

// ErrZeroMaxComputableRounds signals that a value of zero was provided on the maxComputableRounds
var ErrZeroMaxComputableRounds = errors.New("max computable rounds is zero")

// ErrNilRater signals that nil rater has been provided
var ErrNilRater = errors.New("nil rater")

// ErrNilNetworkWatcher signals that a nil network watcher has been provided
var ErrNilNetworkWatcher = errors.New("nil network watcher")

// ErrNilHeaderValidator signals that nil header validator has been provided
var ErrNilHeaderValidator = errors.New("nil header validator")

// ErrMaxRatingIsSmallerThanMinRating signals that the max rating is smaller than the min rating value
var ErrMaxRatingIsSmallerThanMinRating = errors.New("max rating is smaller than min rating")

// ErrMinRatingSmallerThanOne signals that the min rating is smaller than the min value of 1
var ErrMinRatingSmallerThanOne = errors.New("min rating is smaller than one")

// ErrStartRatingNotBetweenMinAndMax signals that the start rating is not between min and max rating
var ErrStartRatingNotBetweenMinAndMax = errors.New("start rating is not between min and max rating")

// ErrSignedBlocksThresholdNotBetweenZeroAndOne signals that the signed blocks threshold is not between 0 and 1
var ErrSignedBlocksThresholdNotBetweenZeroAndOne = errors.New("signed blocks threshold is not between 0 and 1")

// ErrConsecutiveMissedBlocksPenaltyLowerThanOne signals that the ConsecutiveMissedBlocksPenalty is lower than 1
var ErrConsecutiveMissedBlocksPenaltyLowerThanOne = errors.New("consecutive missed blocks penalty lower than 1")

// ErrDecreaseRatingsStepMoreThanMinusOne signals that the decrease rating step has a vale greater than -1
var ErrDecreaseRatingsStepMoreThanMinusOne = errors.New("decrease rating step has a value greater than -1")

// ErrHoursToMaxRatingFromStartRatingZero signals that the number of hours to reach max rating step is zero
var ErrHoursToMaxRatingFromStartRatingZero = errors.New("hours to reach max rating is zero")

// ErrSCDeployFromSCRIsNotPermitted signals that operation is not permitted
var ErrSCDeployFromSCRIsNotPermitted = errors.New("it is not permitted to deploy a smart contract from another smart contract cross shard")

// ErrNotEnoughGas signals that not enough gas has been provided
var ErrNotEnoughGas = errors.New("not enough gas was sent in the transaction")

// ErrInvalidValue signals that an invalid value was provided
var ErrInvalidValue = errors.New("invalid value provided")

// ErrNilQuotaStatusHandler signals that a nil quota status handler has been provided
var ErrNilQuotaStatusHandler = errors.New("nil quota status handler")

// ErrNilAntifloodHandler signals that a nil antiflood handler has been provided
var ErrNilAntifloodHandler = errors.New("nil antiflood handler")

// ErrNilHeaderSigVerifier signals that a nil header sig verifier has been provided
var ErrNilHeaderSigVerifier = errors.New("nil header sig verifier")

// ErrNilHeaderIntegrityVerifier signals that a nil header integrity verifier has been provided
var ErrNilHeaderIntegrityVerifier = errors.New("nil header integrity verifier")

// ErrFailedTransaction signals that transaction is of type failed.
var ErrFailedTransaction = errors.New("failed transaction, gas consumed")

// ErrNilBadTxHandler signals that bad tx handler is nil
var ErrNilBadTxHandler = errors.New("nil bad tx handler")

// ErrNilReceiptHandler signals that receipt handler is nil
var ErrNilReceiptHandler = errors.New("nil receipt handler")

// ErrTooManyReceiptsMiniBlocks signals that there were too many receipts miniblocks created
var ErrTooManyReceiptsMiniBlocks = errors.New("too many receipts miniblocks")

// ErrReceiptsHashMissmatch signals that overall receipts has does not match
var ErrReceiptsHashMissmatch = errors.New("receipts hash missmatch")

// ErrMiniBlockNumMissMatch signals that number of miniblocks does not match
var ErrMiniBlockNumMissMatch = errors.New("num miniblocks does not match")

// ErrEpochStartDataDoesNotMatch signals that EpochStartData is not the same as the leader created
var ErrEpochStartDataDoesNotMatch = errors.New("epoch start data does not match")

// ErrNotEpochStartBlock signals that block is not of type epoch start
var ErrNotEpochStartBlock = errors.New("not epoch start block")

// ErrGettingShardDataFromEpochStartData signals that could not get shard data from previous epoch start block
var ErrGettingShardDataFromEpochStartData = errors.New("could not find shard data from previous epoch start metablock")

// ErrNilValidityAttester signals that a nil validity attester has been provided
var ErrNilValidityAttester = errors.New("nil validity attester")

// ErrNilHeaderHandler signals that a nil header handler has been provided
var ErrNilHeaderHandler = errors.New("nil header handler")

// ErrNilMiniBlocksProvider signals that a nil miniblocks data provider has been passed over
var ErrNilMiniBlocksProvider = errors.New("nil miniblocks provider")

// ErrNilWhiteListHandler signals that white list handler is nil
var ErrNilWhiteListHandler = errors.New("nil whitelist handler")

// ErrNilPreferredPeersHolder signals that preferred peers holder is nil
var ErrNilPreferredPeersHolder = errors.New("nil preferred peers holder")

// ErrMiniBlocksInWrongOrder signals the miniblocks are in wrong order
var ErrMiniBlocksInWrongOrder = errors.New("miniblocks in wrong order, should have been only from me")

// ErrEmptyTopic signals that an empty topic has been provided
var ErrEmptyTopic = errors.New("empty topic")

// ErrInvalidArguments signals that invalid arguments were given to process built-in function
var ErrInvalidArguments = errors.New("invalid arguments to process built-in function")

// ErrNilBuiltInFunction signals that built in function is nil
var ErrNilBuiltInFunction = errors.New("built in function is nil")

// ErrRewardMiniBlockNotFromMeta signals that miniblock has a different sender shard than meta
var ErrRewardMiniBlockNotFromMeta = errors.New("rewards miniblocks should come only from meta")

// ErrValidatorInfoMiniBlockNotFromMeta signals that miniblock has a different sender shard than meta
var ErrValidatorInfoMiniBlockNotFromMeta = errors.New("validatorInfo miniblocks should come only from meta")

// ErrAccumulatedFeesDoNotMatch signals that accumulated fees do not match
var ErrAccumulatedFeesDoNotMatch = errors.New("accumulated fees do not match")

// ErrDeveloperFeesDoNotMatch signals that developer fees do not match
var ErrDeveloperFeesDoNotMatch = errors.New("developer fees do not match")

// ErrAccumulatedFeesInEpochDoNotMatch signals that accumulated fees in epoch do not match
var ErrAccumulatedFeesInEpochDoNotMatch = errors.New("accumulated fees in epoch do not match")

// ErrDevFeesInEpochDoNotMatch signals that developer fees in epoch do not match
var ErrDevFeesInEpochDoNotMatch = errors.New("developer fees in epoch do not match")

// ErrNilRewardsHandler signals that rewards handler is nil
var ErrNilRewardsHandler = errors.New("rewards handler is nil")

// ErrNilEpochEconomics signals that nil end of epoch econimics was provided
var ErrNilEpochEconomics = errors.New("nil epoch economics")

// ErrNilEpochStartDataCreator signals that nil epoch start data creator was provided
var ErrNilEpochStartDataCreator = errors.New("nil epoch start data creator")

// ErrNilRewardsCreator signals that nil epoch start rewards creator was provided
var ErrNilRewardsCreator = errors.New("nil epoch start rewards creator")

// ErrNilEpochStartValidatorInfoCreator signals that nil epoch start validator info creator was provided
var ErrNilEpochStartValidatorInfoCreator = errors.New("nil epoch start validator info creator")

// ErrInvalidGenesisTotalSupply signals that invalid genesis total supply was provided
var ErrInvalidGenesisTotalSupply = errors.New("invalid genesis total supply")

// ErrOperationNotPermitted signals that operation is not permitted
var ErrOperationNotPermitted = errors.New("operation in account not permitted")

// ErrInvalidAddressLength signals that address length is invalid
var ErrInvalidAddressLength = errors.New("invalid address length")

// ErrDuplicateThreshold signals that two thresholds are the same
var ErrDuplicateThreshold = errors.New("two thresholds are the same")

// ErrNoChancesForMaxThreshold signals that the max threshold has no chance defined
var ErrNoChancesForMaxThreshold = errors.New("max threshold has no chances")

// ErrNoChancesProvided signals that there were no chances provided
var ErrNoChancesProvided = errors.New("no chances are provided")

// ErrNilMinChanceIfZero signals that there was no min chance provided if a chance is still needed
var ErrNilMinChanceIfZero = errors.New("no min chance ")

// ErrInvalidShardCacherIdentifier signals an invalid identifier
var ErrInvalidShardCacherIdentifier = errors.New("invalid identifier for shard cacher")

// ErrMaxBlockSizeReached signals that max block size has been reached
var ErrMaxBlockSizeReached = errors.New("max block size has been reached")

// ErrBlockBodyHashMismatch signals that block body hashes does not match
var ErrBlockBodyHashMismatch = errors.New("block bodies does not match")

// ErrInvalidMiniBlockType signals that an invalid miniblock type has been provided
var ErrInvalidMiniBlockType = errors.New("invalid miniblock type")

// ErrInvalidBody signals that an invalid body has been provided
var ErrInvalidBody = errors.New("invalid body")

// ErrNilBlockSizeComputationHandler signals that a nil block size computation handler has been provided
var ErrNilBlockSizeComputationHandler = errors.New("nil block size computation handler")

// ErrNilValidatorStatistics signals that a nil validator statistics has been provided
var ErrNilValidatorStatistics = errors.New("nil validator statistics")

// ErrAccountNotFound signals that the account was not found for the provided address
var ErrAccountNotFound = errors.New("account not found")

// ErrMaxRatingZero signals that maxrating with a value of zero has been provided
var ErrMaxRatingZero = errors.New("max rating is zero")

// ErrNilValidatorInfos signals that a nil validator infos has been provided
var ErrNilValidatorInfos = errors.New("nil validator infos")

// ErrNilBlockSizeThrottler signals that block size throttler si nil
var ErrNilBlockSizeThrottler = errors.New("block size throttler is nil")

// ErrNilHistoryRepository signals that history processor is nil
var ErrNilHistoryRepository = errors.New("history repository is nil")

// ErrInvalidMetaTransaction signals that meta transaction is invalid
var ErrInvalidMetaTransaction = errors.New("meta transaction is invalid")

// ErrLogNotFound is the error returned when a transaction has no logs
var ErrLogNotFound = errors.New("no logs for queried transaction")

// ErrNilTxLogsProcessor is the error returned when a transaction has no logs
var ErrNilTxLogsProcessor = errors.New("nil transaction logs processor")

// ErrIncreaseStepLowerThanOne signals that an increase step lower than one has been provided
var ErrIncreaseStepLowerThanOne = errors.New("increase step is lower than one")

// ErrNilVmInput signals that provided vm input is nil
var ErrNilVmInput = errors.New("nil vm input")

// ErrNilDnsAddresses signals that nil dns addresses map was provided
var ErrNilDnsAddresses = errors.New("nil dns addresses map")

// ErrNilProtocolSustainabilityAddress signals that a nil protocol sustainability address was provided
var ErrNilProtocolSustainabilityAddress = errors.New("nil protocol sustainability address")

// ErrCallerIsNotTheDNSAddress signals that called address is not the DNS address
var ErrCallerIsNotTheDNSAddress = errors.New("not a dns address")

// ErrUserNameChangeIsDisabled signals the user name change is not allowed
var ErrUserNameChangeIsDisabled = errors.New("user name change is disabled")

// ErrUserNameDoesNotMatch signals that user name does not match
var ErrUserNameDoesNotMatch = errors.New("user name does not match")

// ErrUserNameDoesNotMatchInCrossShardTx signals that user name does not match in case of cross shard tx
var ErrUserNameDoesNotMatchInCrossShardTx = errors.New("mismatch between receiver username and address")

// ErrNilBalanceComputationHandler signals that a nil balance computation handler has been provided
var ErrNilBalanceComputationHandler = errors.New("nil balance computation handler")

// ErrNilRatingsInfoHandler signals that nil ratings info handler has been provided
var ErrNilRatingsInfoHandler = errors.New("nil ratings info handler")

// ErrNilDebugger signals that a nil debug handler has been provided
var ErrNilDebugger = errors.New("nil debug handler")

// ErrBuiltInFunctionCalledWithValue signals that builtin function was called with value that is not allowed
var ErrBuiltInFunctionCalledWithValue = errors.New("built in function called with tx value is not allowed")

// ErrEmptyFloodPreventerList signals that an empty flood preventer list has been provided
var ErrEmptyFloodPreventerList = errors.New("empty flood preventer provided")

// ErrNilTopicFloodPreventer signals that a nil topic flood preventer has been provided
var ErrNilTopicFloodPreventer = errors.New("nil topic flood preventer")

// ErrOriginatorIsBlacklisted signals that a message originator is blacklisted on the current node
var ErrOriginatorIsBlacklisted = errors.New("originator is blacklisted")

// ErrShardIsStuck signals that a shard is stuck
var ErrShardIsStuck = errors.New("shard is stuck")

// ErrRelayedTxBeneficiaryDoesNotMatchReceiver signals that an invalid address was provided in the relayed tx
var ErrRelayedTxBeneficiaryDoesNotMatchReceiver = errors.New("invalid address in relayed tx")

// ErrInvalidVMType signals that invalid vm type was provided
var ErrInvalidVMType = errors.New("invalid VM type")

// ErrRecursiveRelayedTxIsNotAllowed signals that recursive relayed tx is not allowed
var ErrRecursiveRelayedTxIsNotAllowed = errors.New("recursive relayed tx is not allowed")

// ErrRelayedTxValueHigherThenUserTxValue signals that relayed tx value is higher then user tx value
var ErrRelayedTxValueHigherThenUserTxValue = errors.New("relayed tx value is higher than user tx value")

// ErrNilInterceptorContainer signals that nil interceptor container has been provided
var ErrNilInterceptorContainer = errors.New("nil interceptor container")

// ErrInvalidTransactionVersion signals  that an invalid transaction version has been provided
var ErrInvalidTransactionVersion = errors.New("invalid transaction version")

// ErrTxValueTooBig signals that transaction value is too big
var ErrTxValueTooBig = errors.New("tx value is too big")

// ErrInvalidUserNameLength signals that provided user name length is invalid
var ErrInvalidUserNameLength = errors.New("invalid user name length")

// ErrTxValueOutOfBounds signals that transaction value is out of bounds
var ErrTxValueOutOfBounds = errors.New("tx value is out of bounds")

// ErrNilBlackListedPkCache signals that a nil black listed public key cache has been provided
var ErrNilBlackListedPkCache = errors.New("nil black listed public key cache")

// ErrInvalidDecayCoefficient signals that the provided decay coefficient is invalid
var ErrInvalidDecayCoefficient = errors.New("decay coefficient is invalid")

// ErrInvalidDecayIntervalInSeconds signals that an invalid interval in seconds was provided
var ErrInvalidDecayIntervalInSeconds = errors.New("invalid decay interval in seconds")

// ErrInvalidMinScore signals that an invalid minimum score was provided
var ErrInvalidMinScore = errors.New("invalid minimum score")

// ErrInvalidMaxScore signals that an invalid maximum score was provided
var ErrInvalidMaxScore = errors.New("invalid maximum score")

// ErrInvalidUnitValue signals that an invalid unit value was provided
var ErrInvalidUnitValue = errors.New("invalid unit value")

// ErrInvalidBadPeerThreshold signals that an invalid bad peer threshold has been provided
var ErrInvalidBadPeerThreshold = errors.New("invalid bad peer threshold")

// ErrNilPeerValidatorMapper signals that nil peer validator mapper has been provided
var ErrNilPeerValidatorMapper = errors.New("nil peer validator mapper")

// ErrOnlyValidatorsCanUseThisTopic signals that topic can be used by validator only
var ErrOnlyValidatorsCanUseThisTopic = errors.New("only validators can use this topic")

// ErrTransactionIsNotWhitelisted signals that a transaction is not whitelisted
var ErrTransactionIsNotWhitelisted = errors.New("transaction is not whitelisted")

// ErrTrieNodeIsNotWhitelisted signals that a trie node is not whitelisted
var ErrTrieNodeIsNotWhitelisted = errors.New("trie node is not whitelisted")

// ErrInterceptedDataNotForCurrentShard signals that intercepted data is not for current shard
var ErrInterceptedDataNotForCurrentShard = errors.New("intercepted data not for current shard")

// ErrAccountNotPayable will be sent when trying to send money to a non-payable account
var ErrAccountNotPayable = errors.New("sending value to non payable contract")

// ErrNilIndexer signals that indexer is nil
var ErrNilIndexer = errors.New("indexer is nil")

// ErrNilTpsBenchmark signals that tps benchmark object is nil
var ErrNilTpsBenchmark = errors.New("tps benchmark object is nil")

// ErrSmartContractDeploymentIsDisabled signals that smart contract deployment was disabled
var ErrSmartContractDeploymentIsDisabled = errors.New("smart Contract deployment is disabled")

// ErrUpgradeNotAllowed signals that upgrade is not allowed
var ErrUpgradeNotAllowed = errors.New("upgrade is allowed only for owner")

// ErrBuiltInFunctionsAreDisabled signals that built in functions are disabled
var ErrBuiltInFunctionsAreDisabled = errors.New("built in functions are disabled")

// ErrRelayedTxDisabled signals that relayed tx are disabled
var ErrRelayedTxDisabled = errors.New("relayed tx is disabled")

// ErrRelayedTxV2Disabled signals that the v2 version of relayed tx is disabled
var ErrRelayedTxV2Disabled = errors.New("relayed tx v2 is disabled")

// ErrRelayedTxV2ZeroVal signals that the v2 version of relayed tx should be created with 0 as value
var ErrRelayedTxV2ZeroVal = errors.New("relayed tx v2 value should be 0")

// ErrEmptyConsensusGroup is raised when an operation is attempted with an empty consensus group
var ErrEmptyConsensusGroup = errors.New("consensusGroup is empty")

// ErrRelayedTxGasLimitMissmatch signals that relayed tx gas limit is higher then user tx gas limit
var ErrRelayedTxGasLimitMissmatch = errors.New("relayed tx gas limit higher then user tx gas limit")

// ErrRelayedGasPriceMissmatch signals that relayed gas price is not equal with user tx
var ErrRelayedGasPriceMissmatch = errors.New("relayed gas price missmatch")

// ErrNilUserAccount signals that nil user account was provided
var ErrNilUserAccount = errors.New("nil user account")

// ErrNilEpochStartSystemSCProcessor signals that nil epoch start system sc processor was provided
var ErrNilEpochStartSystemSCProcessor = errors.New("nil epoch start system sc processor")

// ErrEmptyPeerID signals that an empty peer ID has been provided
var ErrEmptyPeerID = errors.New("empty peer ID")

// ErrAddressIsNotESDTSystemSC signals that destination is not a system sc address
var ErrAddressIsNotESDTSystemSC = errors.New("destination is not system sc address")

// ErrOnlySystemAccountAccepted signals that only system account is accepted
var ErrOnlySystemAccountAccepted = errors.New("only system account is accepted")

// ErrNilPauseHandler signals that nil pause handler has been provided
var ErrNilPauseHandler = errors.New("nil pause handler")

// ErrNilRolesHandler signals that nil roles handler has been provided
var ErrNilRolesHandler = errors.New("nil roles handler")

// ErrESDTTokenIsPaused signals that esdt token is paused
var ErrESDTTokenIsPaused = errors.New("esdt token is paused")

// ErrESDTIsFrozenForAccount signals that account is frozen for given esdt token
var ErrESDTIsFrozenForAccount = errors.New("account is frozen for this esdt token")

// ErrCannotWipeAccountNotFrozen signals that account isn't frozen so the wipe is not possible
var ErrCannotWipeAccountNotFrozen = errors.New("cannot wipe because the account is not frozen for this esdt token")

// ErrNilPayableHandler signals that nil payableHandler was provided
var ErrNilPayableHandler = errors.New("nil payableHandler was provided")

// ErrNilFallbackHeaderValidator signals that a nil fallback header validator has been provided
var ErrNilFallbackHeaderValidator = errors.New("nil fallback header validator")

// ErrTransactionSignedWithHashIsNotEnabled signals that a transaction signed with hash is not enabled
var ErrTransactionSignedWithHashIsNotEnabled = errors.New("transaction signed with hash is not enabled")

// ErrNilTransactionVersionChecker signals that provided transaction version checker is nil
var ErrNilTransactionVersionChecker = errors.New("nil transaction version checker")

// ErrInvalidRewardsTopUpGradientPoint signals that the top up gradient point is invalid
var ErrInvalidRewardsTopUpGradientPoint = errors.New("rewards top up gradient point is invalid")

// ErrInvalidVMInputGasComputation signals that invalid vm input gas computation was provided
var ErrInvalidVMInputGasComputation = errors.New("invalid vm input gas computation")

// ErrMoreGasConsumedThanProvided signals that VM used more gas than provided
var ErrMoreGasConsumedThanProvided = errors.New("more gas used than provided")

// ErrInvalidGasModifier signals that provided gas modifier is invalid
var ErrInvalidGasModifier = errors.New("invalid gas modifier")

// ErrMoreGasThanGasLimitPerBlock signals that more gas was provided than gas limit per block
var ErrMoreGasThanGasLimitPerBlock = errors.New("more gas was provided than gas limit per block")

// ErrNotEnoughGasInUserTx signals that not enough gas was provided in user tx
var ErrNotEnoughGasInUserTx = errors.New("not enough gas provided in user tx")

// ErrNegativeBalanceDeltaOnCrossShardAccount signals that negative balance delta was given on cross shard account
var ErrNegativeBalanceDeltaOnCrossShardAccount = errors.New("negative balance delta on cross shard account")

// ErrNilOrEmptyList signals that a nil or empty list was provided
var ErrNilOrEmptyList = errors.New("nil or empty provided list")

// ErrNilScQueryElement signals that a nil sc query service element was provided
var ErrNilScQueryElement = errors.New("nil SC query service element")

// ErrMaxAccumulatedFeesExceeded signals that max accumulated fees has been exceeded
var ErrMaxAccumulatedFeesExceeded = errors.New("max accumulated fees has been exceeded")

// ErrMaxDeveloperFeesExceeded signals that max developer fees has been exceeded
var ErrMaxDeveloperFeesExceeded = errors.New("max developer fees has been exceeded")

// ErrActionNotAllowed signals that action is not allowed
var ErrActionNotAllowed = errors.New("action is not allowed")

// ErrOnlyFungibleTokensHaveBalanceTransfer signals that only fungible tokens have balance transfer
var ErrOnlyFungibleTokensHaveBalanceTransfer = errors.New("only fungible tokens have balance transfer")

// ErrNFTTokenDoesNotExist signals that NFT token does not exist
var ErrNFTTokenDoesNotExist = errors.New("NFT token does not exist")

// ErrNFTDoesNotHaveMetadata signals that NFT does not have metadata
var ErrNFTDoesNotHaveMetadata = errors.New("NFT does not have metadata")

// ErrInvalidNFTQuantity signals that invalid NFT quantity was provided
var ErrInvalidNFTQuantity = errors.New("invalid NFT quantity")

// ErrWrongNFTOnDestination signals the NFT is mismatched on destination - should never happen
var ErrWrongNFTOnDestination = errors.New("wrong NFT on destination")

// ErrNewNFTDataOnSenderAddress signals that a new NFT data was found on the sender address
var ErrNewNFTDataOnSenderAddress = errors.New("new NFT data on sender")

// ErrNilBuiltInFunctionsCostHandler signals that a nil built in functions cost handler has been provided
var ErrNilBuiltInFunctionsCostHandler = errors.New("nil built in functions cost handler")

// ErrNilArgsBuiltInFunctionsConstHandler signals that a nil arguments struct for built in functions cost handler has been provided
var ErrNilArgsBuiltInFunctionsConstHandler = errors.New("nil arguments for built in functions cost handler")

// ErrInvalidEpochStartMetaBlockConsensusPercentage signals that a small epoch start meta block consensus percentage has been provided
var ErrInvalidEpochStartMetaBlockConsensusPercentage = errors.New("invalid epoch start meta block consensus percentage")

// ErrNilNumConnectedPeersProvider signals that a nil number of connected peers provider has been provided
var ErrNilNumConnectedPeersProvider = errors.New("nil number of connected peers provider")

<<<<<<< HEAD
// ErrNilScheduledTxsExecutionHandler signals that scheduled txs execution handler is nil
var ErrNilScheduledTxsExecutionHandler = errors.New("nil scheduled txs execution handler")

// ErrNilVersionedHeaderFactory signals that the versioned header factory is nil
var ErrNilVersionedHeaderFactory = errors.New("nil versioned header factory")

// ErrNilIntermediateProcessor signals that intermediate processors is nil
var ErrNilIntermediateProcessor = errors.New("intermediate processor is nil")

// ErrNilSyncTimer signals that the sync timer is nil
var ErrNilSyncTimer = errors.New("sync timer is nil")

// ErrInvalidProcessingTime signals an invalid processing time
var ErrInvalidProcessingTime = errors.New("processing time is invalid")
=======
// ErrNilLocker signals that a nil locker was provided
var ErrNilLocker = errors.New("nil locker")

// ErrNilChunksProcessor signals that a nil chunks processor has been provided
var ErrNilChunksProcessor = errors.New("nil chunks processor")

// ErrIncompatibleReference signals that an incompatible reference was provided when processing a batch
var ErrIncompatibleReference = errors.New("incompatible reference when processing batch")

// ErrProcessClosed signals that an incomplete processing occurred due to the early process closing
var ErrProcessClosed = errors.New("incomplete processing: process is closing")

// ErrNilAccountsDBSyncer signals that a nil accounts db syncer has been provided
var ErrNilAccountsDBSyncer = errors.New("nil accounts DB syncer")
>>>>>>> 8d637f23
<|MERGE_RESOLUTION|>--- conflicted
+++ resolved
@@ -1013,7 +1013,21 @@
 // ErrNilNumConnectedPeersProvider signals that a nil number of connected peers provider has been provided
 var ErrNilNumConnectedPeersProvider = errors.New("nil number of connected peers provider")
 
-<<<<<<< HEAD
+// ErrNilLocker signals that a nil locker was provided
+var ErrNilLocker = errors.New("nil locker")
+
+// ErrNilChunksProcessor signals that a nil chunks processor has been provided
+var ErrNilChunksProcessor = errors.New("nil chunks processor")
+
+// ErrIncompatibleReference signals that an incompatible reference was provided when processing a batch
+var ErrIncompatibleReference = errors.New("incompatible reference when processing batch")
+
+// ErrProcessClosed signals that an incomplete processing occurred due to the early process closing
+var ErrProcessClosed = errors.New("incomplete processing: process is closing")
+
+// ErrNilAccountsDBSyncer signals that a nil accounts db syncer has been provided
+var ErrNilAccountsDBSyncer = errors.New("nil accounts DB syncer")
+
 // ErrNilScheduledTxsExecutionHandler signals that scheduled txs execution handler is nil
 var ErrNilScheduledTxsExecutionHandler = errors.New("nil scheduled txs execution handler")
 
@@ -1027,20 +1041,4 @@
 var ErrNilSyncTimer = errors.New("sync timer is nil")
 
 // ErrInvalidProcessingTime signals an invalid processing time
-var ErrInvalidProcessingTime = errors.New("processing time is invalid")
-=======
-// ErrNilLocker signals that a nil locker was provided
-var ErrNilLocker = errors.New("nil locker")
-
-// ErrNilChunksProcessor signals that a nil chunks processor has been provided
-var ErrNilChunksProcessor = errors.New("nil chunks processor")
-
-// ErrIncompatibleReference signals that an incompatible reference was provided when processing a batch
-var ErrIncompatibleReference = errors.New("incompatible reference when processing batch")
-
-// ErrProcessClosed signals that an incomplete processing occurred due to the early process closing
-var ErrProcessClosed = errors.New("incomplete processing: process is closing")
-
-// ErrNilAccountsDBSyncer signals that a nil accounts db syncer has been provided
-var ErrNilAccountsDBSyncer = errors.New("nil accounts DB syncer")
->>>>>>> 8d637f23
+var ErrInvalidProcessingTime = errors.New("processing time is invalid")