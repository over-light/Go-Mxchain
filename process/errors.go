--- conflicted
+++ resolved
@@ -1058,7 +1058,9 @@
 // ErrNilAdditionalData signals that additional data is nil
 var ErrNilAdditionalData = errors.New("nil additional data")
 
-<<<<<<< HEAD
+// ErrNoTxToProcess signals that no transaction were sent for processing
+var ErrNoTxToProcess = errors.New("no transaction to process")
+
 // ErrPropertyTooLong signals that a heartbeat property was too long
 var ErrPropertyTooLong = errors.New("property too long")
 
@@ -1084,8 +1086,4 @@
 var ErrNilPeerAuthenticationCacher = errors.New("nil peer authentication cacher")
 
 // ErrNilHeartbeatCacher signals that a nil heartbeat cacher was provided
-var ErrNilHeartbeatCacher = errors.New("nil heartbeat cacher")
-=======
-// ErrNoTxToProcess signals that no transaction were sent for processing
-var ErrNoTxToProcess = errors.New("no transaction to process")
->>>>>>> bc8cc681
+var ErrNilHeartbeatCacher = errors.New("nil heartbeat cacher")