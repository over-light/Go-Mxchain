--- conflicted
+++ resolved
@@ -992,7 +992,9 @@
 // ErrNilESDTTransferParser signals that a nil ESDT transfer parser has been provider
 var ErrNilESDTTransferParser = errors.New("nil esdt transfer parser")
 
-<<<<<<< HEAD
+// ErrResultingSCRIsTooBig signals that resulting smart contract result is too big
+var ErrResultingSCRIsTooBig = errors.New("resulting SCR is too big")
+
 // ErrNilScheduledTxsExecutionHandler signals that scheduled txs execution handler is nil
 var ErrNilScheduledTxsExecutionHandler = errors.New("nil scheduled txs execution handler")
 
@@ -1024,8 +1026,4 @@
 var ErrScheduledRootHashDoesNotMatch = errors.New("scheduled root hash does not match")
 
 // ErrNilAdditionalData signals that additional data is nil
-var ErrNilAdditionalData = errors.New("nil additional data")
-=======
-// ErrResultingSCRIsTooBig signals that resulting smart contract result is too big
-var ErrResultingSCRIsTooBig = errors.New("resulting SCR is too big")
->>>>>>> 8a113c9d
+var ErrNilAdditionalData = errors.New("nil additional data")