--- conflicted
+++ resolved
@@ -83,12 +83,9 @@
 // ErrNilMiniBlocks signals that an operation has been attempted with a nil mini-block
 var ErrNilMiniBlocks = errors.New("nil mini blocks")
 
-<<<<<<< HEAD
-=======
 // ErrNilMiniBlock signals that an operation has been attempted with a nil miniblock
 var ErrNilMiniBlock = errors.New("nil mini block")
 
->>>>>>> 75589590
 // ErrNilRootHash signals that an operation has been attempted with a nil root hash
 var ErrNilRootHash = errors.New("root hash is nil")
 
