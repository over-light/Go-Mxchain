--- conflicted
+++ resolved
@@ -22,16 +22,11 @@
 	ratingChances               []sharding.RatingChance
 }
 
-<<<<<<< HEAD
 // NewBlockSigningRaterAndListIndexer creates a new PeerAccountListAndRatingHandler of Type BlockSigningRaterAndListIndexer
 func NewBlockSigningRaterAndListIndexer(ratingsData *economics.RatingsData) (*BlockSigningRaterAndListIndexer, error) {
-=======
-// NewBlockSigningRater creates a new RaterHandler of Type BlockSigningRater
-func NewBlockSigningRater(ratingsData process.RatingsInfo) (*BlockSigningRater, error) {
 	if ratingsData.MinRating() < 1 {
 		return nil, process.ErrMinRatingSmallerThanOne
 	}
->>>>>>> fae4b33c
 	if ratingsData.MinRating() > ratingsData.MaxRating() {
 		return nil, process.ErrMaxRatingIsSmallerThanMinRating
 	}
@@ -77,13 +72,9 @@
 		proposerDecreaseRatingStep:  int32(0 - ratingsData.ProposerDecreaseRatingStep()),
 		validatorIncreaseRatingStep: int32(ratingsData.ValidatorIncreaseRatingStep()),
 		validatorDecreaseRatingStep: int32(0 - ratingsData.ValidatorDecreaseRatingStep()),
-<<<<<<< HEAD
-		RatingReader:                &DisabledRatingReader{},
-		ListIndexUpdaterHandler:     &DisabledListIndexUpdater{},
-=======
 		RatingReader:                NewNilRatingReader(ratingsData.StartRating()),
 		ratingChances:               ratingChances,
->>>>>>> fae4b33c
+		ListIndexUpdaterHandler:     &DisabledListIndexUpdater{},
 	}, nil
 }
 
@@ -100,7 +91,6 @@
 }
 
 // GetRating returns the Rating for the specified public key
-<<<<<<< HEAD
 func (bsr *BlockSigningRaterAndListIndexer) GetRating(pk string) uint32 {
 	return bsr.RatingReader.GetRating(pk)
 }
@@ -112,22 +102,14 @@
 
 // SetRatingReader sets the Reader that can read ratings
 func (bsr *BlockSigningRaterAndListIndexer) SetRatingReader(reader sharding.RatingReader) {
-=======
-func (bsr *BlockSigningRater) GetRating(pk string) uint32 {
-	return bsr.RatingReader.GetRating(pk)
+	if !check.IfNil(reader) {
+		bsr.RatingReader = reader
+	}
 }
 
 // UpdateRatingFromTempRating returns the TempRating for the specified public keys
 func (bsr *BlockSigningRater) UpdateRatingFromTempRating(pks []string) error {
 	return bsr.RatingReader.UpdateRatingFromTempRating(pks)
-}
-
-// SetRatingReader sets the Reader that can read ratings
-func (bsr *BlockSigningRater) SetRatingReader(reader sharding.RatingReader) {
->>>>>>> fae4b33c
-	if !check.IfNil(reader) {
-		bsr.RatingReader = reader
-	}
 }
 
 // SetListIndexUpdater sets the list index update
@@ -143,43 +125,26 @@
 }
 
 // GetStartRating gets the StartingRating
-<<<<<<< HEAD
 func (bsr *BlockSigningRaterAndListIndexer) GetStartRating() uint32 {
-=======
-func (bsr *BlockSigningRater) GetStartRating() uint32 {
->>>>>>> fae4b33c
 	return bsr.startRating
 }
 
 // ComputeIncreaseProposer computes the new rating for the increaseLeader
-<<<<<<< HEAD
 func (bsr *BlockSigningRaterAndListIndexer) ComputeIncreaseProposer(val uint32) uint32 {
-=======
-func (bsr *BlockSigningRater) ComputeIncreaseProposer(val uint32) uint32 {
->>>>>>> fae4b33c
 	return bsr.computeRating(bsr.proposerIncreaseRatingStep, val)
 }
 
 // ComputeDecreaseProposer computes the new rating for the decreaseLeader
-<<<<<<< HEAD
 func (bsr *BlockSigningRaterAndListIndexer) ComputeDecreaseProposer(val uint32) uint32 {
-=======
-func (bsr *BlockSigningRater) ComputeDecreaseProposer(val uint32) uint32 {
->>>>>>> fae4b33c
 	return bsr.computeRating(bsr.proposerDecreaseRatingStep, val)
 }
 
 // ComputeIncreaseValidator computes the new rating for the increaseValidator
-<<<<<<< HEAD
 func (bsr *BlockSigningRaterAndListIndexer) ComputeIncreaseValidator(val uint32) uint32 {
-=======
-func (bsr *BlockSigningRater) ComputeIncreaseValidator(val uint32) uint32 {
->>>>>>> fae4b33c
 	return bsr.computeRating(bsr.validatorIncreaseRatingStep, val)
 }
 
 // ComputeDecreaseValidator computes the new rating for the decreaseValidator
-<<<<<<< HEAD
 func (bsr *BlockSigningRaterAndListIndexer) ComputeDecreaseValidator(val uint32) uint32 {
 	return bsr.computeRating(bsr.validatorDecreaseRatingStep, val)
 }
@@ -187,13 +152,10 @@
 // UpdateListAndIndex will update the list and the index for a peer
 func (bsr *BlockSigningRaterAndListIndexer) UpdateListAndIndex(pubKey string, shardID uint32, list string, index int32) error {
 	return bsr.ListIndexUpdaterHandler.UpdateListAndIndex(pubKey, shardID, list, index)
-=======
-func (bsr *BlockSigningRater) ComputeDecreaseValidator(val uint32) uint32 {
-	return bsr.computeRating(bsr.validatorDecreaseRatingStep, val)
 }
 
 // GetChance returns the RatingChance for the pk
-func (bsr *BlockSigningRater) GetChance(currentRating uint32) uint32 {
+func (bsr *BlockSigningRaterAndListIndexer) GetChance(currentRating uint32) uint32 {
 	chance := bsr.ratingChances[0].GetChancePercentage()
 	for i := 0; i < len(bsr.ratingChances); i++ {
 		currentChance := bsr.ratingChances[i]
@@ -204,5 +166,4 @@
 		break
 	}
 	return chance
->>>>>>> fae4b33c
 }