package factory

import (
	"github.com/ElrondNetwork/elrond-go/core/check"
	"github.com/ElrondNetwork/elrond-go/hashing"
	"github.com/ElrondNetwork/elrond-go/marshal"
	"github.com/ElrondNetwork/elrond-go/process"
	"github.com/ElrondNetwork/elrond-go/process/block/interceptedBlocks"
	"github.com/ElrondNetwork/elrond-go/sharding"
)

type interceptedShardHeaderDataFactory struct {
	marshalizer       marshal.Marshalizer
	hasher            hashing.Hasher
	shardCoordinator  sharding.Coordinator
	headerSigVerifier process.InterceptedHeaderSigVerifier
	chainID           []byte
<<<<<<< HEAD
	validityAttester  process.ValidityAttester
=======
	epochStartTrigger process.EpochStartTriggerHandler
>>>>>>> 2c1da0f1
}

// NewInterceptedShardHeaderDataFactory creates an instance of interceptedShardHeaderDataFactory
func NewInterceptedShardHeaderDataFactory(argument *ArgInterceptedDataFactory) (*interceptedShardHeaderDataFactory, error) {
	if argument == nil {
		return nil, process.ErrNilArgumentStruct
	}
	if check.IfNil(argument.Marshalizer) {
		return nil, process.ErrNilMarshalizer
	}
	if check.IfNil(argument.Hasher) {
		return nil, process.ErrNilHasher
	}
	if check.IfNil(argument.ShardCoordinator) {
		return nil, process.ErrNilShardCoordinator
	}
	if check.IfNil(argument.HeaderSigVerifier) {
		return nil, process.ErrNilHeaderSigVerifier
	}
	if check.IfNil(argument.EpochStartTrigger) {
		return nil, process.ErrNilEpochStartTrigger
	}
	if len(argument.ChainID) == 0 {
		return nil, process.ErrInvalidChainID
	}
	if check.IfNil(argument.ValidityAttester) {
		return nil, process.ErrNilValidityAttester
	}

	return &interceptedShardHeaderDataFactory{
		marshalizer:       argument.Marshalizer,
		hasher:            argument.Hasher,
		shardCoordinator:  argument.ShardCoordinator,
		headerSigVerifier: argument.HeaderSigVerifier,
		chainID:           argument.ChainID,
<<<<<<< HEAD
		validityAttester:  argument.ValidityAttester,
=======
		epochStartTrigger: argument.EpochStartTrigger,
>>>>>>> 2c1da0f1
	}, nil
}

// Create creates instances of InterceptedData by unmarshalling provided buffer
func (ishdf *interceptedShardHeaderDataFactory) Create(buff []byte) (process.InterceptedData, error) {
	arg := &interceptedBlocks.ArgInterceptedBlockHeader{
		HdrBuff:           buff,
		Marshalizer:       ishdf.marshalizer,
		Hasher:            ishdf.hasher,
		ShardCoordinator:  ishdf.shardCoordinator,
		HeaderSigVerifier: ishdf.headerSigVerifier,
		ChainID:           ishdf.chainID,
<<<<<<< HEAD
		ValidityAttester:  ishdf.validityAttester,
=======
		EpochStartTrigger: ishdf.epochStartTrigger,
>>>>>>> 2c1da0f1
	}

	return interceptedBlocks.NewInterceptedHeader(arg)
}

// IsInterfaceNil returns true if there is no value under the interface
func (ishdf *interceptedShardHeaderDataFactory) IsInterfaceNil() bool {
	return ishdf == nil
}<|MERGE_RESOLUTION|>--- conflicted
+++ resolved
@@ -15,11 +15,8 @@
 	shardCoordinator  sharding.Coordinator
 	headerSigVerifier process.InterceptedHeaderSigVerifier
 	chainID           []byte
-<<<<<<< HEAD
 	validityAttester  process.ValidityAttester
-=======
 	epochStartTrigger process.EpochStartTriggerHandler
->>>>>>> 2c1da0f1
 }
 
 // NewInterceptedShardHeaderDataFactory creates an instance of interceptedShardHeaderDataFactory
@@ -55,11 +52,8 @@
 		shardCoordinator:  argument.ShardCoordinator,
 		headerSigVerifier: argument.HeaderSigVerifier,
 		chainID:           argument.ChainID,
-<<<<<<< HEAD
 		validityAttester:  argument.ValidityAttester,
-=======
 		epochStartTrigger: argument.EpochStartTrigger,
->>>>>>> 2c1da0f1
 	}, nil
 }
 
@@ -72,11 +66,8 @@
 		ShardCoordinator:  ishdf.shardCoordinator,
 		HeaderSigVerifier: ishdf.headerSigVerifier,
 		ChainID:           ishdf.chainID,
-<<<<<<< HEAD
 		ValidityAttester:  ishdf.validityAttester,
-=======
 		EpochStartTrigger: ishdf.epochStartTrigger,
->>>>>>> 2c1da0f1
 	}
 
 	return interceptedBlocks.NewInterceptedHeader(arg)
