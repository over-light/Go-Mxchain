--- conflicted
+++ resolved
@@ -88,8 +88,6 @@
 		EpochStartTrigger:       &mock.EpochStartTriggerStub{},
 		WhiteListerVerifiedTxs:  &mock.WhiteListHandlerStub{},
 		ArgsParser:              &mock.ArgumentParserMock{},
-		ChainID:                 []byte("chainID"),
-		MinTransactionVersion:   1,
 	}
 }
 
@@ -199,21 +197,6 @@
 	assert.Equal(t, process.ErrNilValidityAttester, err)
 }
 
-<<<<<<< HEAD
-func TestNewInterceptedMetaHeaderDataFactory_NilNonceConverterShouldErr(t *testing.T) {
-	t.Parallel()
-
-	coreComp, cryptoComp := createMockComponentHolders()
-	coreComp.UInt64ByteSliceConv = nil
-	arg := createMockArgument(coreComp, cryptoComp)
-
-	imh, err := NewInterceptedMetaHeaderDataFactory(arg)
-	assert.True(t, check.IfNil(imh))
-	assert.Equal(t, process.ErrNilUint64Converter, err)
-}
-
-=======
->>>>>>> 8a3c25e3
 func TestNewInterceptedMetaHeaderDataFactory_ShouldWorkAndCreate(t *testing.T) {
 	t.Parallel()
 
