--- conflicted
+++ resolved
@@ -325,15 +325,34 @@
 	t.Parallel()
 
 	errExpected := errors.New("expected err")
-<<<<<<< HEAD
 	testProcessReceiveMessageMultiData(t, true, errExpected, 0)
-=======
+}
+
+func TestMultiDataInterceptor_ProcessReceivedMessageIsAddressedToOtherShardShouldRetNilAndNotProcess(t *testing.T) {
+	t.Parallel()
+
+	testProcessReceiveMessageMultiData(t, false, nil, 0)
+}
+
+func TestMultiDataInterceptor_ProcessReceivedMessageOkMessageShouldRetNil(t *testing.T) {
+	t.Parallel()
+
+	testProcessReceiveMessageMultiData(t, true, nil, 2)
+}
+
+func testProcessReceiveMessageMultiData(t *testing.T, isForCurrentShard bool, expectedErr error, calledNum int) {
+	buffData := [][]byte{[]byte("buff1"), []byte("buff2")}
+
+	marshalizer := &mock.MarshalizerMock{}
+	checkCalledNum := int32(0)
+	processCalledNum := int32(0)
+	throttler := createMockThrottler()
 	interceptedData := &mock.InterceptedDataStub{
 		CheckValidityCalled: func() error {
-			return errExpected
+			return expectedErr
 		},
 		IsForCurrentShardCalled: func() bool {
-			return true
+			return isForCurrentShard
 		},
 	}
 	mdi, _ := interceptors.NewMultiDataInterceptor(
@@ -358,20 +377,16 @@
 
 	time.Sleep(time.Second)
 
-	assert.Equal(t, errExpected, err)
-	assert.Equal(t, int32(0), atomic.LoadInt32(&checkCalledNum))
-	assert.Equal(t, int32(0), atomic.LoadInt32(&processCalledNum))
+	assert.Equal(t, expectedErr, err)
+	assert.Equal(t, int32(calledNum), atomic.LoadInt32(&checkCalledNum))
+	assert.Equal(t, int32(calledNum), atomic.LoadInt32(&processCalledNum))
 	assert.Equal(t, int32(1), throttler.StartProcessingCount())
 	assert.Equal(t, int32(1), throttler.EndProcessingCount())
->>>>>>> 66803e84
-}
-
-func TestMultiDataInterceptor_ProcessReceivedMessageIsAddressedToOtherShardShouldRetNilAndNotProcess(t *testing.T) {
-	t.Parallel()
-
-<<<<<<< HEAD
-	testProcessReceiveMessageMultiData(t, false, nil, 0)
-=======
+}
+
+func TestMultiDataInterceptor_ProcessReceivedMessageWhitelistedShouldRetNil(t *testing.T) {
+	t.Parallel()
+
 	buffData := [][]byte{[]byte("buff1"), []byte("buff2")}
 
 	marshalizer := &mock.MarshalizerMock{}
@@ -397,58 +412,11 @@
 		createMockInterceptorStub(&checkCalledNum, &processCalledNum),
 		throttler,
 		&mock.P2PAntifloodHandlerStub{},
-		&mock.WhiteListHandlerStub{},
-	)
-
-	dataField, _ := marshalizer.Marshal(&batch.Batch{Data: buffData})
-	msg := &mock.P2PMessageMock{
-		DataField: dataField,
-	}
-	err := mdi.ProcessReceivedMessage(msg, fromConnectedPeerId)
-
-	time.Sleep(time.Second)
-
-	assert.Nil(t, err)
-	assert.Equal(t, int32(0), atomic.LoadInt32(&checkCalledNum))
-	assert.Equal(t, int32(0), atomic.LoadInt32(&processCalledNum))
-	assert.Equal(t, int32(1), throttler.StartProcessingCount())
-	assert.Equal(t, int32(1), throttler.EndProcessingCount())
->>>>>>> 66803e84
-}
-
-func TestMultiDataInterceptor_ProcessReceivedMessageOkMessageShouldRetNil(t *testing.T) {
-	t.Parallel()
-
-	testProcessReceiveMessageMultiData(t, true, nil, 2)
-}
-
-func testProcessReceiveMessageMultiData(t *testing.T, isForCurrentShard bool, expectedErr error, calledNum int) {
-	buffData := [][]byte{[]byte("buff1"), []byte("buff2")}
-
-	marshalizer := &mock.MarshalizerMock{}
-	checkCalledNum := int32(0)
-	processCalledNum := int32(0)
-	throttler := createMockThrottler()
-	interceptedData := &mock.InterceptedDataStub{
-		CheckValidityCalled: func() error {
-			return expectedErr
-		},
-		IsForCurrentShardCalled: func() bool {
-			return isForCurrentShard
-		},
-	}
-	mdi, _ := interceptors.NewMultiDataInterceptor(
-		testTopic,
-		marshalizer,
-		&mock.InterceptedDataFactoryStub{
-			CreateCalled: func(buff []byte) (data process.InterceptedData, e error) {
-				return interceptedData, nil
-			},
-		},
-		createMockInterceptorStub(&checkCalledNum, &processCalledNum),
-		throttler,
-		&mock.P2PAntifloodHandlerStub{},
-		&mock.WhiteListHandlerStub{},
+		&mock.WhiteListHandlerStub{
+			IsWhiteListedCalled: func(interceptedData process.InterceptedData) bool {
+				return true
+			},
+		},
 	)
 
 	dataField, _ := marshalizer.Marshal(&batch.Batch{Data: buffData})
@@ -466,56 +434,6 @@
 	assert.Equal(t, int32(1), throttler.EndProcessingCount())
 }
 
-func TestMultiDataInterceptor_ProcessReceivedMessageWhitelistedShouldRetNil(t *testing.T) {
-	t.Parallel()
-
-	buffData := [][]byte{[]byte("buff1"), []byte("buff2")}
-
-	marshalizer := &mock.MarshalizerMock{}
-	checkCalledNum := int32(0)
-	processCalledNum := int32(0)
-	throttler := createMockThrottler()
-	interceptedData := &mock.InterceptedDataStub{
-		CheckValidityCalled: func() error {
-			return nil
-		},
-		IsForCurrentShardCalled: func() bool {
-			return false
-		},
-	}
-	mdi, _ := interceptors.NewMultiDataInterceptor(
-		testTopic,
-		marshalizer,
-		&mock.InterceptedDataFactoryStub{
-			CreateCalled: func(buff []byte) (data process.InterceptedData, e error) {
-				return interceptedData, nil
-			},
-		},
-		createMockInterceptorStub(&checkCalledNum, &processCalledNum),
-		throttler,
-		&mock.P2PAntifloodHandlerStub{},
-		&mock.WhiteListHandlerStub{
-			IsWhiteListedCalled: func(interceptedData process.InterceptedData) bool {
-				return true
-			},
-		},
-	)
-
-	dataField, _ := marshalizer.Marshal(&batch.Batch{Data: buffData})
-	msg := &mock.P2PMessageMock{
-		DataField: dataField,
-	}
-	err := mdi.ProcessReceivedMessage(msg, fromConnectedPeerId)
-
-	time.Sleep(time.Second)
-
-	assert.Equal(t, expectedErr, err)
-	assert.Equal(t, int32(calledNum), atomic.LoadInt32(&checkCalledNum))
-	assert.Equal(t, int32(calledNum), atomic.LoadInt32(&processCalledNum))
-	assert.Equal(t, int32(1), throttler.StartProcessingCount())
-	assert.Equal(t, int32(1), throttler.EndProcessingCount())
-}
-
 //------- IsInterfaceNil
 
 func TestMultiDataInterceptor_IsInterfaceNil(t *testing.T) {
