package block

import (
	"bytes"
	"fmt"
	"sync"
	"time"

	"github.com/ElrondNetwork/elrond-go/core"
	"github.com/ElrondNetwork/elrond-go/core/check"
	"github.com/ElrondNetwork/elrond-go/core/serviceContainer"
	"github.com/ElrondNetwork/elrond-go/data"
	"github.com/ElrondNetwork/elrond-go/data/block"
	"github.com/ElrondNetwork/elrond-go/dataRetriever"
	"github.com/ElrondNetwork/elrond-go/dataRetriever/dataPool"
	"github.com/ElrondNetwork/elrond-go/node/external"
	"github.com/ElrondNetwork/elrond-go/process"
	"github.com/ElrondNetwork/elrond-go/process/block/bootstrapStorage"
	"github.com/ElrondNetwork/elrond-go/process/throttle"
	"github.com/ElrondNetwork/elrond-go/sharding"
	"github.com/ElrondNetwork/elrond-go/statusHandler"
)

// metaProcessor implements metaProcessor interface and actually it tries to execute block
type metaProcessor struct {
	*baseProcessor
	core              serviceContainer.Core
	dataPool          dataRetriever.MetaPoolsHolder
	scDataGetter      external.SCQueryService
	scToProtocol      process.SmartContractToProtocolHandler
	peerChanges       process.PeerChangesHandler
	pendingMiniBlocks process.PendingMiniBlocksHandler

	shardsHeadersNonce *sync.Map
	shardBlockFinality uint32
	chRcvAllHdrs       chan bool
	headersCounter     *headersCounter
}

// NewMetaProcessor creates a new metaProcessor object
func NewMetaProcessor(arguments ArgMetaProcessor) (*metaProcessor, error) {
	err := checkProcessorNilParameters(arguments.ArgBaseProcessor)
	if err != nil {
		return nil, err
	}
	if check.IfNil(arguments.DataPool) {
		return nil, process.ErrNilDataPoolHolder
	}
	if check.IfNil(arguments.DataPool.ShardHeaders()) {
		return nil, process.ErrNilHeadersDataPool
	}
	if check.IfNil(arguments.SCDataGetter) {
		return nil, process.ErrNilSCDataGetter
	}
	if check.IfNil(arguments.PeerChangesHandler) {
		return nil, process.ErrNilPeerChangesHandler
	}
	if check.IfNil(arguments.SCToProtocol) {
		return nil, process.ErrNilSCToProtocol
	}
	if check.IfNil(arguments.PendingMiniBlocks) {
		return nil, process.ErrNilPendingMiniBlocksHandler
	}

	blockSizeThrottler, err := throttle.NewBlockSizeThrottle()
	if err != nil {
		return nil, err
	}

	base := &baseProcessor{
<<<<<<< HEAD
		accounts:                      arguments.Accounts,
		blockSizeThrottler:            blockSizeThrottler,
		forkDetector:                  arguments.ForkDetector,
		hasher:                        arguments.Hasher,
		marshalizer:                   arguments.Marshalizer,
		store:                         arguments.Store,
		shardCoordinator:              arguments.ShardCoordinator,
		nodesCoordinator:              arguments.NodesCoordinator,
		specialAddressHandler:         arguments.SpecialAddressHandler,
		uint64Converter:               arguments.Uint64Converter,
		onRequestHeaderHandler:        arguments.RequestHandler.RequestHeader,
		onRequestHeaderHandlerByNonce: arguments.RequestHandler.RequestHeaderByNonce,
		appStatusHandler:              statusHandler.NewNilStatusHandler(),
		blockChainHook:                arguments.BlockChainHook,
		txCoordinator:                 arguments.TxCoordinator,
		validatorStatisticsProcessor:  arguments.ValidatorStatisticsProcessor,
		epochStartTrigger:             arguments.EpochStartTrigger,
		headerValidator:               arguments.HeaderValidator,
		rounder:                       arguments.Rounder,
		bootStorer:                    arguments.BootStorer,
		blockTracker:                  arguments.BlockTracker,
=======
		accounts:                     arguments.Accounts,
		blockSizeThrottler:           blockSizeThrottler,
		forkDetector:                 arguments.ForkDetector,
		hasher:                       arguments.Hasher,
		marshalizer:                  arguments.Marshalizer,
		store:                        arguments.Store,
		shardCoordinator:             arguments.ShardCoordinator,
		nodesCoordinator:             arguments.NodesCoordinator,
		specialAddressHandler:        arguments.SpecialAddressHandler,
		uint64Converter:              arguments.Uint64Converter,
		requestHandler:               arguments.RequestHandler,
		appStatusHandler:             statusHandler.NewNilStatusHandler(),
		blockChainHook:               arguments.BlockChainHook,
		txCoordinator:                arguments.TxCoordinator,
		validatorStatisticsProcessor: arguments.ValidatorStatisticsProcessor,
		epochStartTrigger:            arguments.EpochStartTrigger,
		headerValidator:              arguments.HeaderValidator,
		rounder:                      arguments.Rounder,
		bootStorer:                   arguments.BootStorer,
	}

	err = base.setLastNotarizedHeadersSlice(arguments.StartHeaders)
	if err != nil {
		return nil, err
>>>>>>> 3989120c
	}

	mp := metaProcessor{
		core:              arguments.Core,
		baseProcessor:     base,
		dataPool:          arguments.DataPool,
		headersCounter:    NewHeaderCounter(),
		scDataGetter:      arguments.SCDataGetter,
		peerChanges:       arguments.PeerChangesHandler,
		scToProtocol:      arguments.SCToProtocol,
		pendingMiniBlocks: arguments.PendingMiniBlocks,
	}

	mp.baseProcessor.requestBlockBodyHandler = &mp

	mp.hdrsForCurrBlock.hdrHashAndInfo = make(map[string]*hdrInfo)
	mp.hdrsForCurrBlock.highestHdrNonce = make(map[uint32]uint64)

	headerPool := mp.dataPool.ShardHeaders()
	headerPool.RegisterHandler(mp.receivedShardHeader)

	mp.chRcvAllHdrs = make(chan bool)

	mp.shardBlockFinality = process.BlockFinality

	mp.shardsHeadersNonce = &sync.Map{}

	return &mp, nil
}

// ProcessBlock processes a block. It returns nil if all ok or the specific error
func (mp *metaProcessor) ProcessBlock(
	chainHandler data.ChainHandler,
	headerHandler data.HeaderHandler,
	bodyHandler data.BodyHandler,
	haveTime func() time.Duration,
) error {

	if haveTime == nil {
		return process.ErrNilHaveTimeHandler
	}

	err := mp.checkBlockValidity(chainHandler, headerHandler, bodyHandler)
	if err != nil {
		if err == process.ErrBlockHashDoesNotMatch {
			log.Debug("requested missing meta header",
				"hash", headerHandler.GetPrevHash(),
				"for shard", headerHandler.GetShardID(),
			)

			go mp.requestHandler.RequestMetaHeader(headerHandler.GetPrevHash())
		}

		return err
	}

	log.Trace("started processing block",
		"round", headerHandler.GetRound(),
		"nonce", headerHandler.GetNonce())

	header, ok := headerHandler.(*block.MetaBlock)
	if !ok {
		return process.ErrWrongTypeAssertion
	}

	body, ok := bodyHandler.(block.Body)
	if !ok {
		return process.ErrWrongTypeAssertion
	}

	err = mp.checkHeaderBodyCorrelation(header.MiniBlockHeaders, body)
	if err != nil {
		return err
	}

	go getMetricsFromMetaHeader(
		header,
		mp.marshalizer,
		mp.appStatusHandler,
		mp.dataPool.ShardHeaders().Len(),
		mp.headersCounter.getNumShardMBHeadersTotalProcessed(),
	)

	mp.createBlockStarted()
	mp.blockChainHook.SetCurrentHeader(headerHandler)
	mp.txCoordinator.RequestBlockTransactions(body)

	requestedShardHdrs, requestedFinalityAttestingShardHdrs := mp.requestShardHeaders(header)

	if haveTime() < 0 {
		return process.ErrTimeIsOut
	}

	err = mp.txCoordinator.IsDataPreparedForProcessing(haveTime)
	if err != nil {
		return err
	}

	haveMissingShardHeaders := requestedShardHdrs > 0 || requestedFinalityAttestingShardHdrs > 0
	if haveMissingShardHeaders {
		log.Debug("requested missing shard headers",
			"num headers", requestedShardHdrs,
		)
		log.Debug("requested missing finality attesting shard headers",
			"num finality shard headers", requestedFinalityAttestingShardHdrs,
		)

		err = mp.waitForBlockHeaders(haveTime())

		mp.hdrsForCurrBlock.mutHdrsForBlock.RLock()
		missingShardHdrs := mp.hdrsForCurrBlock.missingHdrs
		mp.hdrsForCurrBlock.mutHdrsForBlock.RUnlock()

		mp.resetMissingHdrs()

		if requestedShardHdrs > 0 {
			log.Debug("received missing shard headers",
				"num headers", requestedShardHdrs-missingShardHdrs,
			)
		}

		if err != nil {
			return err
		}
	}

	if mp.accounts.JournalLen() != 0 {
		return process.ErrAccountStateDirty
	}

	defer func() {
		go mp.checkAndRequestIfShardHeadersMissing(header.Round)
	}()

	mp.epochStartTrigger.Update(header.GetRound())

	err = mp.checkEpochCorrectness(header, chainHandler)
	if err != nil {
		return err
	}

	err = mp.verifyEpochStartDataForMetablock(header)
	if err != nil {
		return err
	}

	highestNonceHdrs, err := mp.checkShardHeadersValidity(header)
	if err != nil {
		return err
	}

	err = mp.checkShardHeadersFinality(highestNonceHdrs)
	if err != nil {
		return err
	}

	err = mp.verifyCrossShardMiniBlockDstMe(header)
	if err != nil {
		return err
	}

	defer func() {
		if err != nil {
			mp.RevertAccountState()
		}
	}()

	err = mp.processBlockHeaders(header, header.Round, haveTime)
	if err != nil {
		return err
	}

	err = mp.txCoordinator.ProcessBlockTransaction(body, haveTime)
	if err != nil {
		return err
	}

	err = mp.txCoordinator.VerifyCreatedBlockTransactions(header, body)
	if err != nil {
		return err
	}

	err = mp.scToProtocol.UpdateProtocol(body, header.Round)
	if err != nil {
		return err
	}

	err = mp.peerChanges.VerifyPeerChanges(header.PeerInfo)
	if err != nil {
		return err
	}

	if !mp.verifyStateRoot(header.GetRootHash()) {
		err = process.ErrRootStateDoesNotMatch
		return err
	}

	validatorStatsRH, err := mp.validatorStatisticsProcessor.UpdatePeerState(header)
	if err != nil {
		return err
	}

	if !bytes.Equal(validatorStatsRH, header.GetValidatorStatsRootHash()) {
		log.Debug("Validator stats root hash does not match", "validatorStatsRH", validatorStatsRH,
			"headerValidatorStatsRH", header.GetValidatorStatsRootHash())
		err = process.ErrValidatorStatsRootHashDoesNotMatch
		return err
	}

	return nil
}

// SetNumProcessedObj will set the num of processed headers
func (mp *metaProcessor) SetNumProcessedObj(numObj uint64) {
	mp.headersCounter.shardMBHeadersTotalProcessed = numObj
}

func (mp *metaProcessor) checkEpochCorrectness(
	headerHandler data.HeaderHandler,
	chainHandler data.ChainHandler,
) error {
	currentBlockHeader := chainHandler.GetCurrentBlockHeader()
	if currentBlockHeader == nil {
		return nil
	}

	isEpochIncorrect := headerHandler.GetEpoch() != currentBlockHeader.GetEpoch() &&
		mp.epochStartTrigger.Epoch() == currentBlockHeader.GetEpoch()
	if isEpochIncorrect {
		return process.ErrEpochDoesNotMatch
	}

	isEpochIncorrect = mp.epochStartTrigger.IsEpochStart() &&
		mp.epochStartTrigger.EpochStartRound() <= headerHandler.GetRound() &&
		headerHandler.GetEpoch() != currentBlockHeader.GetEpoch()+1

	if isEpochIncorrect {
		return process.ErrEpochDoesNotMatch
	}

	return nil
}

func (mp *metaProcessor) verifyCrossShardMiniBlockDstMe(header *block.MetaBlock) error {
	miniBlockShardsHashes, err := mp.getAllMiniBlockDstMeFromShards(header)
	if err != nil {
		return err
	}

	//if all miniblockshards hashes are in header miniblocks as well
	mapMetaMiniBlockHdrs := make(map[string]struct{}, len(header.MiniBlockHeaders))
	for _, metaMiniBlock := range header.MiniBlockHeaders {
		mapMetaMiniBlockHdrs[string(metaMiniBlock.Hash)] = struct{}{}
	}

	for hash := range miniBlockShardsHashes {
		if _, ok := mapMetaMiniBlockHdrs[hash]; !ok {
			return process.ErrCrossShardMBWithoutConfirmationFromMeta
		}
	}

	return nil
}

func (mp *metaProcessor) getAllMiniBlockDstMeFromShards(metaHdr *block.MetaBlock) (map[string][]byte, error) {
	miniBlockShardsHashes := make(map[string][]byte)

	mp.hdrsForCurrBlock.mutHdrsForBlock.RLock()
	defer mp.hdrsForCurrBlock.mutHdrsForBlock.RUnlock()

	for _, shardInfo := range metaHdr.ShardInfo {
		hdrInfo, ok := mp.hdrsForCurrBlock.hdrHashAndInfo[string(shardInfo.HeaderHash)]
		if !ok {
			continue
		}
		shardHeader, ok := hdrInfo.hdr.(*block.Header)
		if !ok {
			continue
		}

		lastCrossNotarizedHeader, _, err := mp.blockTracker.GetLastCrossNotarizedHeader(shardInfo.ShardID)
		if err != nil {
			return nil, err
		}

		if shardHeader.GetRound() > metaHdr.Round {
			continue
		}
		if shardHeader.GetRound() <= lastCrossNotarizedHeader.GetRound() {
			continue
		}
		if shardHeader.GetNonce() <= lastCrossNotarizedHeader.GetNonce() {
			continue
		}

		crossMiniBlockHashes := shardHeader.GetMiniBlockHeadersWithDst(mp.shardCoordinator.SelfId())
		for hash := range crossMiniBlockHashes {
			miniBlockShardsHashes[hash] = shardInfo.HeaderHash
		}
	}

	return miniBlockShardsHashes, nil
}

func (mp *metaProcessor) checkAndRequestIfShardHeadersMissing(round uint64) {
	orderedHdrsPerShard := mp.getTrackedHeaders(round)

	for i := uint32(0); i < mp.shardCoordinator.NumberOfShards(); i++ {
		err := mp.requestHeadersIfMissing(orderedHdrsPerShard[i], i, round, mp.dataPool.ShardHeaders())
		if err != nil {
			log.Trace("requestHeadersIfMissing", "error", err.Error())
			continue
		}
	}

	return
}

func (mp *metaProcessor) indexBlock(
	metaBlock data.HeaderHandler,
	body data.BodyHandler,
	lastMetaBlock data.HeaderHandler,
) {
	if mp.core == nil || mp.core.Indexer() == nil {
		return
	}
	// Update tps benchmarks in the DB
	tpsBenchmark := mp.core.TPSBenchmark()
	if tpsBenchmark != nil {
		go mp.core.Indexer().UpdateTPS(tpsBenchmark)
	}

	txPool := mp.txCoordinator.GetAllCurrentUsedTxs(block.TxBlock)
	scPool := mp.txCoordinator.GetAllCurrentUsedTxs(block.SmartContractResultBlock)

	for hash, tx := range scPool {
		txPool[hash] = tx
	}

	publicKeys, err := mp.nodesCoordinator.GetValidatorsPublicKeys(metaBlock.GetPrevRandSeed(), metaBlock.GetRound(), sharding.MetachainShardId)
	if err != nil {
		return
	}

	signersIndexes := mp.nodesCoordinator.GetValidatorsIndexes(publicKeys)
	go mp.core.Indexer().SaveBlock(body, metaBlock, txPool, signersIndexes)

	saveRoundInfoInElastic(mp.core.Indexer(), mp.nodesCoordinator, sharding.MetachainShardId, metaBlock, lastMetaBlock, signersIndexes)
}

// removeBlockInfoFromPool removes the block info from associated pools
func (mp *metaProcessor) removeBlockInfoFromPool(header *block.MetaBlock) error {
	if header == nil || header.IsInterfaceNil() {
		return process.ErrNilMetaBlockHeader
	}

	headerPool := mp.dataPool.ShardHeaders()
	if headerPool == nil || headerPool.IsInterfaceNil() {
		return process.ErrNilHeadersDataPool
	}

	headerNoncesPool := mp.dataPool.HeadersNonces()
	if headerNoncesPool == nil || headerNoncesPool.IsInterfaceNil() {
		return process.ErrNilHeadersNoncesDataPool
	}

	mp.hdrsForCurrBlock.mutHdrsForBlock.RLock()
	for i := 0; i < len(header.ShardInfo); i++ {
		shardHeaderHash := header.ShardInfo[i].HeaderHash
		headerInfo, ok := mp.hdrsForCurrBlock.hdrHashAndInfo[string(shardHeaderHash)]
		if !ok {
			mp.hdrsForCurrBlock.mutHdrsForBlock.RUnlock()
			return process.ErrMissingHeader
		}

		shardBlock, ok := headerInfo.hdr.(*block.Header)
		if !ok {
			mp.hdrsForCurrBlock.mutHdrsForBlock.RUnlock()
			return process.ErrWrongTypeAssertion
		}

		headerPool.Remove(shardHeaderHash)
		headerNoncesPool.Remove(shardBlock.Nonce, shardBlock.ShardId)
	}
	mp.hdrsForCurrBlock.mutHdrsForBlock.RUnlock()

	return nil
}

// RestoreBlockIntoPools restores the block into associated pools
func (mp *metaProcessor) RestoreBlockIntoPools(headerHandler data.HeaderHandler, bodyHandler data.BodyHandler) error {
	if check.IfNil(headerHandler) {
		return process.ErrNilMetaBlockHeader
	}
	if bodyHandler == nil || bodyHandler.IsInterfaceNil() {
		return process.ErrNilTxBlockBody
	}

	metaBlock, ok := headerHandler.(*block.MetaBlock)
	if !ok {
		return process.ErrWrongTypeAssertion
	}

	body, ok := bodyHandler.(block.Body)
	if !ok {
		return process.ErrWrongTypeAssertion
	}

	headerPool := mp.dataPool.ShardHeaders()
	if check.IfNil(headerPool) {
		return process.ErrNilHeadersDataPool
	}

	headerNoncesPool := mp.dataPool.HeadersNonces()
	if check.IfNil(headerNoncesPool) {
		return process.ErrNilHeadersNoncesDataPool
	}

	hdrHashes := make([][]byte, len(metaBlock.ShardInfo))
	for i := 0; i < len(metaBlock.ShardInfo); i++ {
		hdrHashes[i] = metaBlock.ShardInfo[i].HeaderHash
	}

	err := mp.pendingMiniBlocks.RevertHeader(metaBlock)
	if err != nil {
		return err
	}

	if metaBlock.IsStartOfEpochBlock() {
		mp.epochStartTrigger.Revert()
	}

	for _, hdrHash := range hdrHashes {
		shardHeader, errNotCritical := process.GetShardHeaderFromStorage(hdrHash, mp.marshalizer, mp.store)
		if errNotCritical != nil {
			log.Debug("shard header not found in BlockHeaderUnit",
				"hash", hdrHash,
			)
			continue
		}

		headerPool.Put(hdrHash, shardHeader)
		syncMap := &dataPool.ShardIdHashSyncMap{}
		syncMap.Store(shardHeader.GetShardID(), hdrHash)
		headerNoncesPool.Merge(shardHeader.GetNonce(), syncMap)

		hdrNonceHashDataUnit := dataRetriever.ShardHdrNonceHashDataUnit + dataRetriever.UnitType(shardHeader.GetShardID())
		storer := mp.store.GetStorer(hdrNonceHashDataUnit)
		nonceToByteSlice := mp.uint64Converter.ToByteSlice(shardHeader.GetNonce())
		errNotCritical = storer.Remove(nonceToByteSlice)
		if errNotCritical != nil {
			log.Debug("ShardHdrNonceHashDataUnit.Remove", "error", errNotCritical.Error())
		}

		mp.headersCounter.subtractRestoredMBHeaders(len(shardHeader.MiniBlockHeaders))
	}

	_, errNotCritical := mp.txCoordinator.RestoreBlockDataFromStorage(body)
	if errNotCritical != nil {
		log.Debug("RestoreBlockDataFromStorage", "error", errNotCritical.Error())
	}

	mp.blockTracker.RemoveLastCrossNotarizedHeader()

	return nil
}

// CreateBlockBody creates block body of metachain
func (mp *metaProcessor) CreateBlockBody(initialHdrData data.HeaderHandler, haveTime func() bool) (data.BodyHandler, error) {
	log.Trace("started creating block body",
		"round", initialHdrData.GetRound(),
	)
	mp.createBlockStarted()
	mp.blockSizeThrottler.ComputeMaxItems()

	mp.epochStartTrigger.Update(initialHdrData.GetRound())
	initialHdrData.SetEpoch(mp.epochStartTrigger.Epoch())

	mp.blockChainHook.SetCurrentHeader(initialHdrData)

	miniBlocks, err := mp.createMiniBlocks(mp.blockSizeThrottler.MaxItemsToAdd(), initialHdrData.GetRound(), haveTime)
	if err != nil {
		return nil, err
	}

	err = mp.scToProtocol.UpdateProtocol(miniBlocks, initialHdrData.GetRound())
	if err != nil {
		return nil, err
	}

	return miniBlocks, nil
}

func (mp *metaProcessor) createMiniBlocks(
	maxItemsInBlock uint32,
	round uint64,
	haveTime func() bool,
) (block.Body, error) {

	miniBlocks := make(block.Body, 0)
	if mp.epochStartTrigger.IsEpochStart() {
		return miniBlocks, nil
	}

	if mp.accounts.JournalLen() != 0 {
		return nil, process.ErrAccountStateDirty
	}

	if !haveTime() {
		log.Debug("time is up after entered in createMiniBlocks method")
		return nil, process.ErrTimeIsOut
	}

	txPool := mp.dataPool.Transactions()
	if txPool == nil {
		return nil, process.ErrNilTransactionPool
	}

	destMeMiniBlocks, nbTxs, nbHdrs, err := mp.createAndProcessCrossMiniBlocksDstMe(maxItemsInBlock, round, haveTime)
	if err != nil {
		log.Debug("createAndProcessCrossMiniBlocksDstMe", "error", err.Error())
	}

	log.Debug("processed miniblocks and txs with destination in self shard",
		"num miniblocks", len(destMeMiniBlocks),
		"num txs", nbTxs,
	)

	if len(destMeMiniBlocks) > 0 {
		miniBlocks = append(miniBlocks, destMeMiniBlocks...)
	}

	maxTxSpaceRemained := int32(maxItemsInBlock) - int32(nbTxs)
	maxMbSpaceRemained := mp.getMaxMiniBlocksSpaceRemained(
		maxItemsInBlock,
		uint32(len(destMeMiniBlocks))+nbHdrs,
		uint32(len(miniBlocks)))

	mbFromMe := mp.txCoordinator.CreateMbsAndProcessTransactionsFromMe(
		uint32(maxTxSpaceRemained),
		uint32(maxMbSpaceRemained),
		haveTime)

	if len(mbFromMe) > 0 {
		miniBlocks = append(miniBlocks, mbFromMe...)
	}

	log.Debug("creating mini blocks has been finished",
		"miniblocks created", len(miniBlocks),
	)

	return miniBlocks, nil
}

// full verification through metachain header
func (mp *metaProcessor) createAndProcessCrossMiniBlocksDstMe(
	maxItemsInBlock uint32,
	round uint64,
	haveTime func() bool,
) (block.MiniBlockSlice, uint32, uint32, error) {

	miniBlocks := make(block.MiniBlockSlice, 0)
	txsAdded := uint32(0)
	hdrsAdded := uint32(0)
	lastShardHdr := make(map[uint32]data.HeaderHandler, mp.shardCoordinator.NumberOfShards())

	orderedHdrs, orderedHdrsHashes, _, err := mp.getLongestShardsChainFromLastNotarized(round)
	if err != nil {
		return nil, 0, 0, err
	}

	log.Debug("shard headers ordered",
		"num shard headers", len(orderedHdrs),
	)

	// save last committed header for verification
	for shardID := uint32(0); shardID < mp.shardCoordinator.NumberOfShards(); shardID++ {
		lastCrossNotarizedHeader, _, err := mp.blockTracker.GetLastCrossNotarizedHeader(shardID)
		if err != nil {
			return nil, 0, 0, err
		}

		lastShardHdr[shardID] = lastCrossNotarizedHeader
	}

	hdrsAddedForShard := make(map[uint32]uint32)

	mp.hdrsForCurrBlock.mutHdrsForBlock.Lock()
	for i := 0; i < len(orderedHdrs); i++ {
		if !haveTime() {
			log.Debug("time is up after putting cross txs with destination to current shard",
				"num txs", txsAdded,
			)
			break
		}

		if len(miniBlocks) >= core.MaxMiniBlocksInBlock {
			log.Debug("max number of mini blocks allowed to be added in one shard block has been reached",
				"num miniblocks", len(miniBlocks),
			)
			break
		}

		itemsAddedInHeader := uint32(len(mp.hdrsForCurrBlock.hdrHashAndInfo) + len(miniBlocks))
		if itemsAddedInHeader >= maxItemsInBlock {
			log.Debug("max records allowed to be added in shard header has been reached",
				"num max items", maxItemsInBlock,
			)
			break
		}

		currShardHdr := orderedHdrs[i]
		if currShardHdr.GetNonce() > lastShardHdr[currShardHdr.GetShardID()].GetNonce()+1 {
			log.Debug("skip searching",
				"shard", currShardHdr.GetShardID(),
				"last shard hdr nonce", lastShardHdr[currShardHdr.GetShardID()].GetNonce(),
				"curr shard hdr nonce", currShardHdr.GetNonce())
			continue
		}

		if len(currShardHdr.GetMiniBlockHeadersWithDst(mp.shardCoordinator.SelfId())) == 0 {
			mp.hdrsForCurrBlock.hdrHashAndInfo[string(orderedHdrsHashes[i])] = &hdrInfo{hdr: currShardHdr, usedInBlock: true}
			hdrsAdded++
			hdrsAddedForShard[currShardHdr.GetShardID()]++
			lastShardHdr[currShardHdr.GetShardID()] = currShardHdr
			continue
		}

		itemsAddedInBody := txsAdded
		if itemsAddedInBody >= maxItemsInBlock {
			continue
		}

		maxTxSpaceRemained := int32(maxItemsInBlock) - int32(itemsAddedInBody)
		maxMbSpaceRemained := mp.getMaxMiniBlocksSpaceRemained(
			maxItemsInBlock,
			itemsAddedInHeader+1,
			uint32(len(miniBlocks)))

		if maxTxSpaceRemained > 0 && maxMbSpaceRemained > 0 {
			snapshot := mp.accounts.JournalLen()
			currMBProcessed, currTxsAdded, hdrProcessFinished := mp.txCoordinator.CreateMbsAndProcessCrossShardTransactionsDstMe(
				currShardHdr,
				nil,
				uint32(maxTxSpaceRemained),
				uint32(maxMbSpaceRemained),
				haveTime)

			if !hdrProcessFinished {
				log.Debug("shard header cannot be fully processed",
					"round", currShardHdr.GetRound(),
					"nonce", currShardHdr.GetNonce(),
					"hash", orderedHdrsHashes[i])

				// shard header must be processed completely
				errAccountState := mp.accounts.RevertToSnapshot(snapshot)
				if errAccountState != nil {
					// TODO: evaluate if reloading the trie from disk will might solve the problem
					log.Warn("accounts.RevertToSnapshot", "error", errAccountState.Error())
				}
				break
			}

			// all txs processed, add to processed miniblocks
			miniBlocks = append(miniBlocks, currMBProcessed...)
			txsAdded = txsAdded + currTxsAdded

			mp.hdrsForCurrBlock.hdrHashAndInfo[string(orderedHdrsHashes[i])] = &hdrInfo{hdr: currShardHdr, usedInBlock: true}
			hdrsAdded++
			hdrsAddedForShard[currShardHdr.GetShardID()]++

			lastShardHdr[currShardHdr.GetShardID()] = currShardHdr
		}
	}
	mp.hdrsForCurrBlock.mutHdrsForBlock.Unlock()

	for shardID := uint32(0); shardID < mp.shardCoordinator.NumberOfShards(); shardID++ {
		log.Debug("shard hdrs added",
			"shard", shardID,
			"nb", hdrsAddedForShard[shardID],
			"lastShardHdr", lastShardHdr[shardID].GetNonce())

		if hdrsAddedForShard[shardID] == 0 {
			fromNonce := lastShardHdr[shardID].GetNonce() + 1
			toNonce := fromNonce + uint64(mp.shardBlockFinality)
			for nonce := fromNonce; nonce <= toNonce; nonce++ {
				go mp.onRequestHeaderHandlerByNonce(shardID, nonce)
			}
		}
	}

	return miniBlocks, txsAdded, hdrsAdded, nil
}

func (mp *metaProcessor) processBlockHeaders(header *block.MetaBlock, round uint64, haveTime func() time.Duration) error {
	arguments := make([]interface{}, 0, len(header.ShardInfo))
	for i := 0; i < len(header.ShardInfo); i++ {
		shardData := header.ShardInfo[i]
		for j := 0; j < len(shardData.ShardMiniBlockHeaders); j++ {
			if haveTime() < 0 {
				return process.ErrTimeIsOut
			}

			headerHash := shardData.HeaderHash
			shardMiniBlockHeader := &shardData.ShardMiniBlockHeaders[j]
			err := mp.checkAndProcessShardMiniBlockHeader(
				headerHash,
				shardMiniBlockHeader,
				round,
				shardData.ShardID,
			)

			if err != nil {
				return err
			}

			arguments = append(arguments, "hash", shardMiniBlockHeader.Hash)
		}
	}

	if len(arguments) > 0 {
		log.Trace("the following miniblocks hashes were successfully processed", arguments...)
	}

	return nil
}

// CommitBlock commits the block in the blockchain if everything was checked successfully
func (mp *metaProcessor) CommitBlock(
	chainHandler data.ChainHandler,
	headerHandler data.HeaderHandler,
	bodyHandler data.BodyHandler,
) error {

	var err error
	defer func() {
		if err != nil {
			mp.RevertAccountState()
		}
	}()

	err = checkForNils(chainHandler, headerHandler, bodyHandler)
	if err != nil {
		return err
	}

	log.Trace("started committing block",
		"round", headerHandler.GetRound(),
		"nonce", headerHandler.GetNonce(),
	)

	err = mp.checkBlockValidity(chainHandler, headerHandler, bodyHandler)
	if err != nil {
		return err
	}

	header, ok := headerHandler.(*block.MetaBlock)
	if !ok {
		err = process.ErrWrongTypeAssertion
		return err
	}

	buff, err := mp.marshalizer.Marshal(header)
	if err != nil {
		return err
	}

	headerHash := mp.hasher.Compute(string(buff))
	nonceToByteSlice := mp.uint64Converter.ToByteSlice(header.Nonce)
	errNotCritical := mp.store.Put(dataRetriever.MetaHdrNonceHashDataUnit, nonceToByteSlice, headerHash)
	if errNotCritical != nil {
		log.Trace("MetaHdrNonceHashDataUnit store.Put", "error", errNotCritical.Error())
	}

	errNotCritical = mp.store.Put(dataRetriever.MetaBlockUnit, headerHash, buff)
	if errNotCritical != nil {
		log.Trace("MetaBlockUnit store.Put", "error", errNotCritical.Error())
	}

	headersNoncesPool := mp.dataPool.HeadersNonces()
	if headersNoncesPool == nil {
		err = process.ErrNilHeadersNoncesDataPool
		return err
	}

	metaBlocksPool := mp.dataPool.MetaBlocks()
	if metaBlocksPool == nil {
		err = process.ErrNilMetaBlocksPool
		return err
	}

	headersNoncesPool.Remove(header.GetNonce(), header.GetShardID())
	metaBlocksPool.Remove(headerHash)

	body, ok := bodyHandler.(block.Body)
	if !ok {
		err = process.ErrWrongTypeAssertion
		return err
	}

	err = mp.txCoordinator.SaveBlockDataToStorage(body)
	if err != nil {
		return err
	}

	for i := 0; i < len(body); i++ {
		buff, err = mp.marshalizer.Marshal(body[i])
		if err != nil {
			return err
		}

		miniBlockHash := mp.hasher.Compute(string(buff))
		errNotCritical = mp.store.Put(dataRetriever.MiniBlockUnit, miniBlockHash, buff)
		log.LogIfError(errNotCritical)
	}

	mp.hdrsForCurrBlock.mutHdrsForBlock.RLock()
	for i := 0; i < len(header.ShardInfo); i++ {
		shardHeaderHash := header.ShardInfo[i].HeaderHash
		headerInfo, ok := mp.hdrsForCurrBlock.hdrHashAndInfo[string(shardHeaderHash)]
		if !ok {
			mp.hdrsForCurrBlock.mutHdrsForBlock.RUnlock()
			return process.ErrMissingHeader
		}

		shardBlock, ok := headerInfo.hdr.(*block.Header)
		if !ok {
			mp.hdrsForCurrBlock.mutHdrsForBlock.RUnlock()
			return process.ErrWrongTypeAssertion
		}

		mp.updateShardHeadersNonce(shardBlock.ShardId, shardBlock.Nonce)

		buff, err = mp.marshalizer.Marshal(shardBlock)
		if err != nil {
			mp.hdrsForCurrBlock.mutHdrsForBlock.RUnlock()
			return err
		}

		nonceToByteSlice := mp.uint64Converter.ToByteSlice(shardBlock.Nonce)
		hdrNonceHashDataUnit := dataRetriever.ShardHdrNonceHashDataUnit + dataRetriever.UnitType(shardBlock.ShardId)
		errNotCritical = mp.store.Put(hdrNonceHashDataUnit, nonceToByteSlice, shardHeaderHash)
		if errNotCritical != nil {
			log.Trace(fmt.Sprintf("ShardHdrNonceHashDataUnit_%d store.Put", shardBlock.ShardId),
				"error", errNotCritical.Error(),
			)
		}

		errNotCritical = mp.store.Put(dataRetriever.BlockHeaderUnit, shardHeaderHash, buff)
		if errNotCritical != nil {
			log.Trace("BlockHeaderUnit store.Put", "error", errNotCritical.Error())
		}
	}
	mp.hdrsForCurrBlock.mutHdrsForBlock.RUnlock()

	mp.saveMetricCrossCheckBlockHeight()

	err = mp.commitAll()
	if err != nil {
		return err
	}

	mp.commitEpochStart(header, chainHandler)

	mp.cleanupBlockTrackerPools()

	err = mp.saveLastNotarizedHeader(header)
	if err != nil {
		return err
	}

	err = mp.pendingMiniBlocks.AddProcessedHeader(header)
	if err != nil {
		return err
	}

	log.Info("meta block has been committed successfully",
		"epoch", header.Epoch,
		"round", header.Round,
		"nonce", header.Nonce,
		"hash", headerHash)

	errNotCritical = mp.removeBlockInfoFromPool(header)
	if errNotCritical != nil {
		log.Debug("removeBlockInfoFromPool", "error", errNotCritical.Error())
	}

	errNotCritical = mp.txCoordinator.RemoveBlockDataFromPool(body)
	if errNotCritical != nil {
		log.Debug(errNotCritical.Error())
	}

	errNotCritical = mp.forkDetector.AddHeader(header, headerHash, process.BHProcessed, nil, nil)
	if errNotCritical != nil {
		log.Debug("forkDetector.AddTrackedHeader", "error", errNotCritical.Error())
	}

	mp.blockTracker.AddSelfNotarizedHeader(mp.shardCoordinator.SelfId(), chainHandler.GetCurrentBlockHeader(), chainHandler.GetCurrentBlockHeaderHash())

	for shardID := uint32(0); shardID < mp.shardCoordinator.NumberOfShards(); shardID++ {
		finalHeader, finalHeaderHash := mp.getLastSelfNotarizedHeaderForShard(shardID)
		mp.blockTracker.AddSelfNotarizedHeader(shardID, finalHeader, finalHeaderHash)
	}

	log.Debug("highest final meta block",
		"nonce", mp.forkDetector.GetHighestFinalBlockNonce(),
	)

	lastMetaBlock := chainHandler.GetCurrentBlockHeader()

	err = chainHandler.SetCurrentBlockBody(body)
	if err != nil {
		return err
	}

	err = chainHandler.SetCurrentBlockHeader(header)
	if err != nil {
		return err
	}

	chainHandler.SetCurrentBlockHeaderHash(headerHash)

	if mp.core != nil && mp.core.TPSBenchmark() != nil {
		mp.core.TPSBenchmark().Update(header)
	}

	mp.indexBlock(header, body, lastMetaBlock)

	saveMetachainCommitBlockMetrics(mp.appStatusHandler, header, headerHash, mp.nodesCoordinator)

	go mp.headersCounter.displayLogInfo(
		header,
		body,
		headerHash,
		mp.dataPool.ShardHeaders().Len(),
		mp.blockTracker,
	)

	headerInfo := bootstrapStorage.BootstrapHeaderInfo{
		ShardId: header.GetShardID(),
		Nonce:   header.GetNonce(),
		Hash:    headerHash,
	}
	mp.prepareDataForBootStorer(headerInfo, header.Round, nil, nil, nil)

	mp.blockSizeThrottler.Succeed(header.Round)

	log.Debug("pools info",
		"metablocks", mp.dataPool.MetaBlocks().Len(),
		"metablocks capacity", mp.dataPool.MetaBlocks().MaxSize(),
		"shard headers", mp.dataPool.ShardHeaders().Len(),
		"shard headers capacity", mp.dataPool.ShardHeaders().MaxSize(),
	)

	go mp.cleanupPools(headersNoncesPool, metaBlocksPool, mp.dataPool.ShardHeaders())

	return nil
}

func (mp *metaProcessor) getLastSelfNotarizedHeaderForShard(shardID uint32) (data.HeaderHandler, []byte) {
	//TODO: Implement mechanism to extract last meta header notarized by the given shard
	return nil, nil
}

// ApplyProcessedMiniBlocks will do nothing on meta processor
func (mp *metaProcessor) ApplyProcessedMiniBlocks(_ map[string]map[string]struct{}) {
}

func (mp *metaProcessor) commitEpochStart(header data.HeaderHandler, chainHandler data.ChainHandler) {
	if header.IsStartOfEpochBlock() {
		mp.epochStartTrigger.SetProcessed(header)
	} else {
		currentHeader := chainHandler.GetCurrentBlockHeader()
		if currentHeader != nil && currentHeader.IsStartOfEpochBlock() {
			mp.epochStartTrigger.SetFinalityAttestingRound(header.GetRound())
		}
	}
}

// RevertStateToBlock recreates thee state tries to the root hashes indicated by the provided header
func (mp *metaProcessor) RevertStateToBlock(header data.HeaderHandler) error {
	err := mp.accounts.RecreateTrie(header.GetRootHash())
	if err != nil {
		log.Debug("recreate trie with error for header",
			"nonce", header.GetNonce(),
			"hash", header.GetRootHash(),
		)

		return err
	}

	err = mp.validatorStatisticsProcessor.RevertPeerState(header)
	if err != nil {
		log.Debug("revert peer state with error for header",
			"nonce", header.GetNonce(),
			"validators root hash", header.GetValidatorStatsRootHash(),
		)

		return err
	}

	return nil
}

// RevertAccountState reverts the account state for cleanup failed process
func (mp *metaProcessor) RevertAccountState() {
	err := mp.accounts.RevertToSnapshot(0)
	if err != nil {
		log.Debug("RevertToSnapshot", "error", err.Error())
	}

	err = mp.validatorStatisticsProcessor.RevertPeerStateToSnapshot(0)
	if err != nil {
		log.Debug("RevertPeerStateToSnapshot", "error", err.Error())
	}
}

func (mp *metaProcessor) getPrevHeader(header *block.MetaBlock) (*block.MetaBlock, error) {
	metaBlockStore := mp.store.GetStorer(dataRetriever.MetaBlockUnit)
	buff, err := metaBlockStore.Get(header.GetPrevHash())
	if err != nil {
		return nil, err
	}

	prevMetaHeader := &block.MetaBlock{}
	err = mp.marshalizer.Unmarshal(prevMetaHeader, buff)
	if err != nil {
		return nil, err
	}

	return prevMetaHeader, nil
}

func (mp *metaProcessor) updateShardHeadersNonce(key uint32, value uint64) {
	valueStoredI, ok := mp.shardsHeadersNonce.Load(key)
	if !ok {
		mp.shardsHeadersNonce.Store(key, value)
		return
	}

	valueStored, ok := valueStoredI.(uint64)
	if !ok {
		mp.shardsHeadersNonce.Store(key, value)
		return
	}

	if valueStored < value {
		mp.shardsHeadersNonce.Store(key, value)
	}
}

func (mp *metaProcessor) saveMetricCrossCheckBlockHeight() {
	crossCheckBlockHeight := ""
	for i := uint32(0); i < mp.shardCoordinator.NumberOfShards(); i++ {
		heightValue := uint64(0)

		valueStoredI, isValueInMap := mp.shardsHeadersNonce.Load(i)
		if isValueInMap {
			valueStored, ok := valueStoredI.(uint64)
			if ok {
				heightValue = valueStored
			}
		}

		crossCheckBlockHeight += fmt.Sprintf("%d: %d, ", i, heightValue)
	}

	mp.appStatusHandler.SetStringValue(core.MetricCrossCheckBlockHeight, crossCheckBlockHeight)
}

func (mp *metaProcessor) saveLastNotarizedHeader(header *block.MetaBlock) error {
	lastCrossNotarizedHeaderForShard := make(map[uint32]*hashAndHdr, mp.shardCoordinator.NumberOfShards())
	for shardID := uint32(0); shardID < mp.shardCoordinator.NumberOfShards(); shardID++ {
		lastCrossNotarizedHeader, lastCrossNotarizedHeaderHash, err := mp.blockTracker.GetLastCrossNotarizedHeader(shardID)
		if err != nil {
			return err
		}

		lastCrossNotarizedHeaderForShard[shardID] = &hashAndHdr{hdr: lastCrossNotarizedHeader, hash: lastCrossNotarizedHeaderHash}
	}

	mp.hdrsForCurrBlock.mutHdrsForBlock.RLock()
	for i := 0; i < len(header.ShardInfo); i++ {
		shardHeaderHash := header.ShardInfo[i].HeaderHash
		headerInfo, ok := mp.hdrsForCurrBlock.hdrHashAndInfo[string(shardHeaderHash)]
		if !ok {
			mp.hdrsForCurrBlock.mutHdrsForBlock.RUnlock()
			return process.ErrMissingHeader
		}

		shardHeader, ok := headerInfo.hdr.(*block.Header)
		if !ok {
			mp.hdrsForCurrBlock.mutHdrsForBlock.RUnlock()
			return process.ErrWrongTypeAssertion
		}

		if lastCrossNotarizedHeaderForShard[shardHeader.ShardId].hdr.GetNonce() < shardHeader.Nonce {
			lastCrossNotarizedHeaderForShard[shardHeader.ShardId] = &hashAndHdr{hdr: shardHeader, hash: shardHeaderHash}
		}
	}
	mp.hdrsForCurrBlock.mutHdrsForBlock.RUnlock()

	for shardID := uint32(0); shardID < mp.shardCoordinator.NumberOfShards(); shardID++ {
		header := lastCrossNotarizedHeaderForShard[shardID].hdr
		hash := lastCrossNotarizedHeaderForShard[shardID].hash
		mp.blockTracker.AddCrossNotarizedHeader(shardID, header, hash)
		DisplayLastNotarized(mp.marshalizer, mp.hasher, header, shardID)
	}

	return nil
}

// check if shard headers were signed and constructed correctly and returns headers which has to be
// checked for finality
func (mp *metaProcessor) checkShardHeadersValidity(metaHdr *block.MetaBlock) (map[uint32]data.HeaderHandler, error) {
	lastCrossNotarizedHeader := make(map[uint32]data.HeaderHandler, mp.shardCoordinator.NumberOfShards())
	for shardID := uint32(0); shardID < mp.shardCoordinator.NumberOfShards(); shardID++ {
		lastCrossNotarizedHeaderForShard, _, err := mp.blockTracker.GetLastCrossNotarizedHeader(shardID)
		if err != nil {
			return nil, err
		}

		lastCrossNotarizedHeader[shardID] = lastCrossNotarizedHeaderForShard
	}

	usedShardHdrs := mp.sortHeadersForCurrentBlockByNonce(true)
	highestNonceHdrs := make(map[uint32]data.HeaderHandler, len(usedShardHdrs))

	if len(usedShardHdrs) == 0 {
		return highestNonceHdrs, nil
	}

	for shardID, hdrsForShard := range usedShardHdrs {
		for _, shardHdr := range hdrsForShard {
			err := mp.headerValidator.IsHeaderConstructionValid(shardHdr, lastCrossNotarizedHeader[shardID])
			if err != nil {
				log.Debug("checkShardHeadersValidity -> isHdrConstructionValid")
				return nil, err
			}

			lastCrossNotarizedHeader[shardID] = shardHdr
			highestNonceHdrs[shardID] = shardHdr
		}
	}

	mp.hdrsForCurrBlock.mutHdrsForBlock.Lock()
	defer mp.hdrsForCurrBlock.mutHdrsForBlock.Unlock()

	for _, shardData := range metaHdr.ShardInfo {
		actualHdr := mp.hdrsForCurrBlock.hdrHashAndInfo[string(shardData.HeaderHash)].hdr
		shardHdr, ok := actualHdr.(*block.Header)
		if !ok {
			return nil, process.ErrWrongTypeAssertion
		}

		if len(shardData.ShardMiniBlockHeaders) != len(shardHdr.MiniBlockHeaders) {
			return nil, process.ErrHeaderShardDataMismatch
		}

		mapMiniBlockHeadersInMetaBlock := make(map[string]struct{})
		for _, shardMiniBlockHdr := range shardData.ShardMiniBlockHeaders {
			mapMiniBlockHeadersInMetaBlock[string(shardMiniBlockHdr.Hash)] = struct{}{}
		}

		for _, actualMiniBlockHdr := range shardHdr.MiniBlockHeaders {
			if _, ok := mapMiniBlockHeadersInMetaBlock[string(actualMiniBlockHdr.Hash)]; !ok {
				return nil, process.ErrHeaderShardDataMismatch
			}
		}
	}

	return highestNonceHdrs, nil
}

// check if shard headers are final by checking if newer headers were constructed upon them
func (mp *metaProcessor) checkShardHeadersFinality(highestNonceHdrs map[uint32]data.HeaderHandler) error {
	finalityAttestingShardHdrs := mp.sortHeadersForCurrentBlockByNonce(false)

	var errFinal error

	for shardId, lastVerifiedHdr := range highestNonceHdrs {
		if lastVerifiedHdr == nil || lastVerifiedHdr.IsInterfaceNil() {
			return process.ErrNilBlockHeader
		}
		if lastVerifiedHdr.GetShardID() != shardId {
			return process.ErrShardIdMissmatch
		}

		// verify if there are "K" block after current to make this one final
		nextBlocksVerified := uint32(0)
		for _, shardHdr := range finalityAttestingShardHdrs[shardId] {
			if nextBlocksVerified >= mp.shardBlockFinality {
				break
			}

			// found a header with the next nonce
			if shardHdr.GetNonce() == lastVerifiedHdr.GetNonce()+1 {
				err := mp.headerValidator.IsHeaderConstructionValid(shardHdr, lastVerifiedHdr)
				if err != nil {
					//go mp.removeHeaderFromPools(shardHdr, mp.dataPool.ShardHeaders(), mp.dataPool.HeadersNonces())
					log.Debug("checkShardHeadersFinality -> isHdrConstructionValid",
						"error", err.Error())
					continue
				}

				lastVerifiedHdr = shardHdr
				nextBlocksVerified += 1
			}
		}

		if nextBlocksVerified < mp.shardBlockFinality {
			go mp.requestHandler.RequestShardHeaderByNonce(lastVerifiedHdr.GetShardID(), lastVerifiedHdr.GetNonce())
			go mp.requestHandler.RequestShardHeaderByNonce(lastVerifiedHdr.GetShardID(), lastVerifiedHdr.GetNonce()+1)
			errFinal = process.ErrHeaderNotFinal
		}
	}

	return errFinal
}

// receivedShardHeader is a call back function which is called when a new header
// is added in the headers pool
func (mp *metaProcessor) receivedShardHeader(shardHeaderHash []byte) {
	shardHeaderPool := mp.dataPool.ShardHeaders()
	if shardHeaderPool == nil {
		return
	}

	obj, ok := shardHeaderPool.Peek(shardHeaderHash)
	if !ok {
		return
	}

	shardHeader, ok := obj.(*block.Header)
	if !ok {
		return
	}

	log.Debug("received shard block from network",
		"shard", shardHeader.ShardId,
		"round", shardHeader.Round,
		"nonce", shardHeader.Nonce,
		"hash", shardHeaderHash,
	)

	mp.hdrsForCurrBlock.mutHdrsForBlock.Lock()

	haveMissingShardHeaders := mp.hdrsForCurrBlock.missingHdrs > 0 || mp.hdrsForCurrBlock.missingFinalityAttestingHdrs > 0
	if haveMissingShardHeaders {
		hdrInfoForHash := mp.hdrsForCurrBlock.hdrHashAndInfo[string(shardHeaderHash)]
		receivedMissingShardHeader := hdrInfoForHash != nil && (hdrInfoForHash.hdr == nil || hdrInfoForHash.hdr.IsInterfaceNil())
		if receivedMissingShardHeader {
			hdrInfoForHash.hdr = shardHeader
			mp.hdrsForCurrBlock.missingHdrs--

			if shardHeader.Nonce > mp.hdrsForCurrBlock.highestHdrNonce[shardHeader.ShardId] {
				mp.hdrsForCurrBlock.highestHdrNonce[shardHeader.ShardId] = shardHeader.Nonce
			}
		}

		if mp.hdrsForCurrBlock.missingHdrs == 0 {
			mp.hdrsForCurrBlock.missingFinalityAttestingHdrs = mp.requestMissingFinalityAttestingShardHeaders()
			if mp.hdrsForCurrBlock.missingFinalityAttestingHdrs == 0 {
				log.Debug("received all missing finality attesting shard headers")
			}
		}

		missingShardHdrs := mp.hdrsForCurrBlock.missingHdrs
		missingFinalityAttestingShardHdrs := mp.hdrsForCurrBlock.missingFinalityAttestingHdrs
		mp.hdrsForCurrBlock.mutHdrsForBlock.Unlock()

		allMissingShardHeadersReceived := missingShardHdrs == 0 && missingFinalityAttestingShardHdrs == 0
		if allMissingShardHeadersReceived {
			mp.chRcvAllHdrs <- true
		}
	} else {
		mp.hdrsForCurrBlock.mutHdrsForBlock.Unlock()
	}

	isShardHeaderWithOldEpochAndBadRound := shardHeader.Epoch < mp.epochStartTrigger.Epoch() &&
		shardHeader.Round > mp.epochStartTrigger.EpochFinalityAttestingRound()+process.EpochChangeGracePeriod &&
		mp.epochStartTrigger.EpochStartRound() < mp.epochStartTrigger.EpochFinalityAttestingRound()
	if isShardHeaderWithOldEpochAndBadRound {
		log.Debug("shard header with old epoch and bad round",
			"shardEpoch", shardHeader.Epoch,
			"metaEpoch", mp.epochStartTrigger.Epoch(),
			"shardRound", shardHeader.Round,
			"metaFinalityAttestingRound", mp.epochStartTrigger.EpochFinalityAttestingRound())
	}

	if mp.isHeaderOutOfRange(shardHeader, shardHeaderPool) || isShardHeaderWithOldEpochAndBadRound {
		shardHeaderPool.Remove(shardHeaderHash)

		headersNoncesPool := mp.dataPool.HeadersNonces()
		if headersNoncesPool != nil {
			headersNoncesPool.Remove(shardHeader.GetNonce(), shardHeader.GetShardID())
		}

		return
	}

	go mp.txCoordinator.RequestMiniBlocks(shardHeader)
}

// requestMissingFinalityAttestingShardHeaders requests the headers needed to accept the current selected headers for
// processing the current block. It requests the shardBlockFinality headers greater than the highest shard header,
// for each shard, related to the block which should be processed
func (mp *metaProcessor) requestMissingFinalityAttestingShardHeaders() uint32 {
	missingFinalityAttestingShardHeaders := uint32(0)

	for shardId := uint32(0); shardId < mp.shardCoordinator.NumberOfShards(); shardId++ {
		missingFinalityAttestingHeaders := mp.requestMissingFinalityAttestingHeaders(
			shardId,
			mp.shardBlockFinality,
		)

		missingFinalityAttestingShardHeaders += missingFinalityAttestingHeaders
	}

	return missingFinalityAttestingShardHeaders
}

func (mp *metaProcessor) requestShardHeaders(metaBlock *block.MetaBlock) (uint32, uint32) {
	_ = process.EmptyChannel(mp.chRcvAllHdrs)

	if len(metaBlock.ShardInfo) == 0 {
		return 0, 0
	}

	missingHeaderHashes := mp.computeMissingAndExistingShardHeaders(metaBlock)

	mp.hdrsForCurrBlock.mutHdrsForBlock.Lock()
	for shardId, shardHeaderHashes := range missingHeaderHashes {
		for _, hash := range shardHeaderHashes {
			mp.hdrsForCurrBlock.hdrHashAndInfo[string(hash)] = &hdrInfo{hdr: nil, usedInBlock: true}
			go mp.requestHandler.RequestShardHeader(shardId, hash)
		}
	}

	if mp.hdrsForCurrBlock.missingHdrs == 0 {
		mp.hdrsForCurrBlock.missingFinalityAttestingHdrs = mp.requestMissingFinalityAttestingShardHeaders()
	}

	requestedHdrs := mp.hdrsForCurrBlock.missingHdrs
	requestedFinalityAttestingHdrs := mp.hdrsForCurrBlock.missingFinalityAttestingHdrs
	mp.hdrsForCurrBlock.mutHdrsForBlock.Unlock()

	return requestedHdrs, requestedFinalityAttestingHdrs
}

func (mp *metaProcessor) computeMissingAndExistingShardHeaders(metaBlock *block.MetaBlock) map[uint32][][]byte {
	missingHeadersHashes := make(map[uint32][][]byte)

	mp.hdrsForCurrBlock.mutHdrsForBlock.Lock()
	for i := 0; i < len(metaBlock.ShardInfo); i++ {
		shardData := metaBlock.ShardInfo[i]
		hdr, err := process.GetShardHeaderFromPool(
			shardData.HeaderHash,
			mp.dataPool.ShardHeaders())

		if err != nil {
			missingHeadersHashes[shardData.ShardID] = append(missingHeadersHashes[shardData.ShardID], shardData.HeaderHash)
			mp.hdrsForCurrBlock.missingHdrs++
			continue
		}

		mp.hdrsForCurrBlock.hdrHashAndInfo[string(shardData.HeaderHash)] = &hdrInfo{hdr: hdr, usedInBlock: true}

		if hdr.Nonce > mp.hdrsForCurrBlock.highestHdrNonce[shardData.ShardID] {
			mp.hdrsForCurrBlock.highestHdrNonce[shardData.ShardID] = hdr.Nonce
		}
	}
	mp.hdrsForCurrBlock.mutHdrsForBlock.Unlock()

	return missingHeadersHashes
}

func (mp *metaProcessor) checkAndProcessShardMiniBlockHeader(
	_ []byte,
	_ *block.ShardMiniBlockHeader,
	_ uint64,
	_ uint32,
) error {
	// TODO: real processing has to be done here, using metachain state
	return nil
}

func (mp *metaProcessor) createShardInfo(
	round uint64,
) ([]block.ShardData, error) {

	shardInfo := make([]block.ShardData, 0)
	if mp.epochStartTrigger.IsEpochStart() {
		return shardInfo, nil
	}

	log.Debug("creating shard info has been started")
	mp.hdrsForCurrBlock.mutHdrsForBlock.Lock()
	for hdrHash, hdrInfo := range mp.hdrsForCurrBlock.hdrHashAndInfo {
		shardHdr, ok := hdrInfo.hdr.(*block.Header)
		if !ok {
			return nil, process.ErrWrongTypeAssertion
		}

		shardData := block.ShardData{}
		shardData.ShardMiniBlockHeaders = make([]block.ShardMiniBlockHeader, 0, len(shardHdr.MiniBlockHeaders))
		shardData.TxCount = shardHdr.TxCount
		shardData.ShardID = shardHdr.ShardId
		shardData.HeaderHash = []byte(hdrHash)
		shardData.Round = shardHdr.Round
		shardData.PrevHash = shardHdr.PrevHash
		shardData.Nonce = shardHdr.Nonce
		shardData.PrevRandSeed = shardHdr.PrevRandSeed

		for i := 0; i < len(shardHdr.MiniBlockHeaders); i++ {
			shardMiniBlockHeader := block.ShardMiniBlockHeader{}
			shardMiniBlockHeader.SenderShardID = shardHdr.MiniBlockHeaders[i].SenderShardID
			shardMiniBlockHeader.ReceiverShardID = shardHdr.MiniBlockHeaders[i].ReceiverShardID
			shardMiniBlockHeader.Hash = shardHdr.MiniBlockHeaders[i].Hash
			shardMiniBlockHeader.TxCount = shardHdr.MiniBlockHeaders[i].TxCount

			// execute shard miniblock to change the trie root hash
			err := mp.checkAndProcessShardMiniBlockHeader(
				[]byte(hdrHash),
				&shardMiniBlockHeader,
				round,
				shardData.ShardID,
			)
			if err != nil {
				return nil, err
			}

			shardData.ShardMiniBlockHeaders = append(shardData.ShardMiniBlockHeaders, shardMiniBlockHeader)
		}

		shardInfo = append(shardInfo, shardData)
	}
	mp.hdrsForCurrBlock.mutHdrsForBlock.Unlock()

	log.Debug("creating shard info has been finished",
		"created shard data", len(shardInfo),
	)
	return shardInfo, nil
}

func (mp *metaProcessor) createPeerInfo() ([]block.PeerData, error) {
	peerInfo := mp.peerChanges.PeerChanges()

	return peerInfo, nil
}

// ApplyBodyToHeader creates a miniblock header list given a block body
func (mp *metaProcessor) ApplyBodyToHeader(hdr data.HeaderHandler, bodyHandler data.BodyHandler) (data.BodyHandler, error) {
	log.Debug("started creating block header",
		"round", hdr.GetRound(),
	)
	metaHdr, ok := hdr.(*block.MetaBlock)
	if !ok {
		return nil, process.ErrWrongTypeAssertion
	}

	var err error
	defer func() {
		go mp.checkAndRequestIfShardHeadersMissing(hdr.GetRound())

		if err == nil {
			mp.blockSizeThrottler.Add(
				hdr.GetRound(),
				core.MaxUint32(hdr.ItemsInBody(), hdr.ItemsInHeader()))
		}
	}()

	shardInfo, err := mp.createShardInfo(hdr.GetRound())
	if err != nil {
		return nil, err
	}

	peerInfo, err := mp.createPeerInfo()
	if err != nil {
		return nil, err
	}

	metaHdr.Epoch = mp.epochStartTrigger.Epoch()
	metaHdr.ShardInfo = shardInfo
	metaHdr.PeerInfo = peerInfo
	metaHdr.RootHash = mp.getRootHash()
	metaHdr.TxCount = getTxCount(shardInfo)

	if check.IfNil(bodyHandler) {
		return nil, process.ErrNilBlockBody
	}

	body, ok := bodyHandler.(block.Body)
	if !ok {
		err = process.ErrWrongTypeAssertion
		return nil, err
	}

	metaHdr.ReceiptsHash, err = mp.txCoordinator.CreateReceiptsHash()
	if err != nil {
		return nil, err
	}

	totalTxCount, miniBlockHeaders, err := mp.createMiniBlockHeaders(body)
	if err != nil {
		return nil, err
	}

	metaHdr.MiniBlockHeaders = miniBlockHeaders
	metaHdr.TxCount += uint32(totalTxCount)

	rootHash, err := mp.validatorStatisticsProcessor.UpdatePeerState(metaHdr)
	if err != nil {
		return nil, err
	}

	metaHdr.ValidatorStatsRootHash = rootHash

	epochStart, err := mp.createEpochStartForMetablock()
	if err != nil {
		return nil, err
	}
	metaHdr.EpochStart = *epochStart

	mp.blockSizeThrottler.Add(
		metaHdr.GetRound(),
		core.MaxUint32(metaHdr.ItemsInBody(), metaHdr.ItemsInHeader()))

	return body, nil
}

func (mp *metaProcessor) verifyEpochStartDataForMetablock(metaBlock *block.MetaBlock) error {
	if !metaBlock.IsStartOfEpochBlock() {
		return nil
	}

	epochStart, err := mp.createEpochStartForMetablock()
	if err != nil {
		return err
	}

	receivedEpochStartHash, err := core.CalculateHash(mp.marshalizer, mp.hasher, metaBlock.EpochStart)
	if err != nil {
		return err
	}

	createdEpochStartHash, err := core.CalculateHash(mp.marshalizer, mp.hasher, *epochStart)
	if err != nil {
		return err
	}

	if !bytes.Equal(receivedEpochStartHash, createdEpochStartHash) {
		return process.ErrEpochStartDataDoesNotMatch
	}

	return nil
}

func (mp *metaProcessor) createEpochStartForMetablock() (*block.EpochStart, error) {
	if !mp.epochStartTrigger.IsEpochStart() {
		return &block.EpochStart{}, nil
	}

	epochStart, lastNotarizedHeaders, err := mp.getLastNotarizedAndFinalizedHeaders()
	if err != nil {
		return nil, err
	}

	pendingMiniBlocks, err := mp.pendingMiniBlocks.PendingMiniBlockHeaders(lastNotarizedHeaders)
	if err != nil {
		return nil, err
	}

	for _, pendingMiniBlock := range pendingMiniBlocks {
		recvShId := pendingMiniBlock.ReceiverShardID

		currShardPendingMBs := epochStart.LastFinalizedHeaders[recvShId].PendingMiniBlockHeaders
		currShardPendingMBs = append(currShardPendingMBs, pendingMiniBlock)
	}

	return epochStart, nil
}

func (mp *metaProcessor) getLastNotarizedAndFinalizedHeaders() (*block.EpochStart, []data.HeaderHandler, error) {
	epochStart := &block.EpochStart{
		LastFinalizedHeaders: make([]block.EpochStartShardData, 0),
	}

	lastNotarizedHeaders := make([]data.HeaderHandler, mp.shardCoordinator.NumberOfShards())
	for shardID := uint32(0); shardID < mp.shardCoordinator.NumberOfShards(); shardID++ {
		lastCrossNotarizedHeaderForShard, _, err := mp.blockTracker.GetLastCrossNotarizedHeader(shardID)
		if err != nil {
			return nil, nil, err
		}

		shardHeader, ok := lastCrossNotarizedHeaderForShard.(*block.Header)
		if !ok {
			return nil, nil, process.ErrWrongTypeAssertion
		}

		hdrHash, err := core.CalculateHash(mp.marshalizer, mp.hasher, lastCrossNotarizedHeaderForShard)
		if err != nil {
			return nil, nil, err
		}

		lastMetaHash, lastFinalizedMetaHash, err := mp.getLastFinalizedMetaHashForShard(shardHeader)
		if err != nil {
			return nil, nil, err
		}

		finalHeader := block.EpochStartShardData{
			ShardId:               lastCrossNotarizedHeaderForShard.GetShardID(),
			HeaderHash:            hdrHash,
			RootHash:              lastCrossNotarizedHeaderForShard.GetRootHash(),
			FirstPendingMetaBlock: lastMetaHash,
			LastFinishedMetaBlock: lastFinalizedMetaHash,
		}

		epochStart.LastFinalizedHeaders = append(epochStart.LastFinalizedHeaders, finalHeader)
		lastNotarizedHeaders[shardID] = lastCrossNotarizedHeaderForShard
	}

	return epochStart, lastNotarizedHeaders, nil
}

func (mp *metaProcessor) getLastFinalizedMetaHashForShard(shardHdr *block.Header) ([]byte, []byte, error) {
	var lastMetaHash []byte
	var lastFinalizedMetaHash []byte

	for currentHdr := shardHdr; currentHdr.GetNonce() > 0 && currentHdr.GetEpoch() == shardHdr.GetEpoch(); {
		prevShardHdr, err := process.GetShardHeader(currentHdr.GetPrevHash(), mp.dataPool.ShardHeaders(), mp.marshalizer, mp.store)
		if err != nil {
			return nil, nil, err
		}

		if len(currentHdr.MetaBlockHashes) == 0 {
			currentHdr = prevShardHdr
			continue
		}

		numAddedMetas := len(currentHdr.MetaBlockHashes)
		if numAddedMetas > 1 {
			if len(lastMetaHash) == 0 {
				lastMetaHash = currentHdr.MetaBlockHashes[numAddedMetas-1]
				lastFinalizedMetaHash = currentHdr.MetaBlockHashes[numAddedMetas-2]
				return lastMetaHash, lastFinalizedMetaHash, nil
			}

			if bytes.Equal(lastMetaHash, currentHdr.MetaBlockHashes[numAddedMetas-1]) {
				lastFinalizedMetaHash = currentHdr.MetaBlockHashes[numAddedMetas-2]
				return lastMetaHash, lastFinalizedMetaHash, nil
			}

			lastFinalizedMetaHash = currentHdr.MetaBlockHashes[numAddedMetas-1]
			return lastMetaHash, lastFinalizedMetaHash, nil
		}

		if len(lastMetaHash) == 0 {
			lastMetaHash = currentHdr.MetaBlockHashes[numAddedMetas-1]
			currentHdr = prevShardHdr
			continue
		}

		lastFinalizedMetaHash = currentHdr.MetaBlockHashes[numAddedMetas-1]
		if !bytes.Equal(lastMetaHash, lastFinalizedMetaHash) {
			return lastMetaHash, lastFinalizedMetaHash, nil
		}

		currentHdr = prevShardHdr
	}

	//TODO: get header hash from last epoch start metablock
	return nil, nil, nil
}

func (mp *metaProcessor) waitForBlockHeaders(waitTime time.Duration) error {
	select {
	case <-mp.chRcvAllHdrs:
		return nil
	case <-time.After(waitTime):
		return process.ErrTimeIsOut
	}
}

// CreateNewHeader creates a new header
func (mp *metaProcessor) CreateNewHeader() data.HeaderHandler {
	return &block.MetaBlock{}
}

// MarshalizedDataToBroadcast prepares underlying data into a marshalized object according to destination
func (mp *metaProcessor) MarshalizedDataToBroadcast(
	_ data.HeaderHandler,
	bodyHandler data.BodyHandler,
) (map[uint32][]byte, map[string][][]byte, error) {

	if bodyHandler == nil || bodyHandler.IsInterfaceNil() {
		return nil, nil, process.ErrNilMiniBlocks
	}

	body, ok := bodyHandler.(block.Body)
	if !ok {
		return nil, nil, process.ErrWrongTypeAssertion
	}

	bodies, mrsTxs := mp.txCoordinator.CreateMarshalizedData(body)
	mrsData := make(map[uint32][]byte, len(bodies))

	for shardId, subsetBlockBody := range bodies {
		buff, err := mp.marshalizer.Marshal(subsetBlockBody)
		if err != nil {
			log.Debug(process.ErrMarshalWithoutSuccess.Error())
			continue
		}
		mrsData[shardId] = buff
	}

	return mrsData, mrsTxs, nil
}

func (mp *metaProcessor) getLongestShardsChainFromLastNotarized(round uint64) ([]data.HeaderHandler, [][]byte, map[uint32][]data.HeaderHandler, error) {
	lastCrossNotarizedHeader := make(map[uint32]data.HeaderHandler, mp.shardCoordinator.NumberOfShards())
	hdrsMap := make(map[uint32][]data.HeaderHandler, 0)
	hdrsHashesMap := make(map[uint32][][]byte, 0)

	// save last committed header for verification
	for shardID := uint32(0); shardID < mp.shardCoordinator.NumberOfShards(); shardID++ {
		lastCrossNotarizedHeaderForShard, _, err := mp.blockTracker.GetLastCrossNotarizedHeader(shardID)
		if err != nil {
			return nil, nil, nil, err
		}

		lastCrossNotarizedHeader[shardID] = lastCrossNotarizedHeaderForShard
	}

	maxHdrLen := 0
	for shardID := uint32(0); shardID < mp.shardCoordinator.NumberOfShards(); shardID++ {
		hdrsForShard, hdrsHashesForShard := mp.blockTracker.ComputeLongestChain(shardID, lastCrossNotarizedHeader[shardID])

		hdrsMap[shardID] = append(hdrsMap[shardID], hdrsForShard...)
		hdrsHashesMap[shardID] = append(hdrsHashesMap[shardID], hdrsHashesForShard...)

		tmpHdrLen := len(hdrsForShard)
		if maxHdrLen < tmpHdrLen {
			maxHdrLen = tmpHdrLen
		}
	}

	orderedHeaders := make([]data.HeaderHandler, 0)
	orderedHeadersHashes := make([][]byte, 0)

	// copy from map to lists - equality between number of headers per shard
	for i := 0; i < maxHdrLen; i++ {
		for shardID := uint32(0); shardID < mp.shardCoordinator.NumberOfShards(); shardID++ {
			hdrsForShard := hdrsMap[shardID]
			hdrsHashesForShard := hdrsHashesMap[shardID]
			if i >= len(hdrsForShard) {
				continue
			}
			if hdrsForShard[i].GetRound() > round {
				continue
			}

			orderedHeaders = append(orderedHeaders, hdrsForShard[i])
			orderedHeadersHashes = append(orderedHeadersHashes, hdrsHashesForShard[i])
		}
	}

	return orderedHeaders, orderedHeadersHashes, hdrsMap, nil
}

func (mp *metaProcessor) getTrackedHeaders(round uint64) map[uint32][]data.HeaderHandler {
	hdrsMap := make(map[uint32][]data.HeaderHandler, 0)

	for shardID := uint32(0); shardID < mp.shardCoordinator.NumberOfShards(); shardID++ {
		hdrsForShard, _ := mp.blockTracker.GetTrackedHeadersForShard(shardID)
		hdrsMap[shardID] = append(hdrsMap[shardID], hdrsForShard...)
	}

	return hdrsMap
}

func getTxCount(shardInfo []block.ShardData) uint32 {
	txs := uint32(0)
	for i := 0; i < len(shardInfo); i++ {
		for j := 0; j < len(shardInfo[i].ShardMiniBlockHeaders); j++ {
			txs += shardInfo[i].ShardMiniBlockHeaders[j].TxCount
		}
	}

	return txs
}

// DecodeBlockBody method decodes block body from a given byte array
func (mp *metaProcessor) DecodeBlockBody(dta []byte) data.BodyHandler {
	if dta == nil {
		return nil
	}

	var body block.Body

	err := mp.marshalizer.Unmarshal(&body, dta)
	if err != nil {
		log.Debug("marshalizer.Unmarshal", "error", err.Error())
		return nil
	}

	return body
}

// DecodeBlockHeader method decodes block header from a given byte array
func (mp *metaProcessor) DecodeBlockHeader(dta []byte) data.HeaderHandler {
	if dta == nil {
		return nil
	}

	var header block.MetaBlock

	err := mp.marshalizer.Unmarshal(&header, dta)
	if err != nil {
		log.Debug("marshalizer.Unmarshal", "error", err.Error())
		return nil
	}

	return &header
}

// IsInterfaceNil returns true if there is no value under the interface
func (mp *metaProcessor) IsInterfaceNil() bool {
	return mp == nil
}

// GetBlockBodyFromPool returns block body from pool for a given header
func (mp *metaProcessor) GetBlockBodyFromPool(headerHandler data.HeaderHandler) (data.BodyHandler, error) {
	miniBlockPool := mp.dataPool.MiniBlocks()
	if miniBlockPool == nil {
		return nil, process.ErrNilMiniBlockPool
	}

	metaBlock, ok := headerHandler.(*block.MetaBlock)
	if !ok {
		return nil, process.ErrWrongTypeAssertion
	}

	miniBlocks := make(block.MiniBlockSlice, 0)
	for i := 0; i < len(metaBlock.MiniBlockHeaders); i++ {
		obj, ok := miniBlockPool.Get(metaBlock.MiniBlockHeaders[i].Hash)
		if !ok {
			continue
		}

		miniBlock, ok := obj.(*block.MiniBlock)
		if !ok {
			return nil, process.ErrWrongTypeAssertion
		}

		miniBlocks = append(miniBlocks, miniBlock)
	}

	return block.Body(miniBlocks), nil
}<|MERGE_RESOLUTION|>--- conflicted
+++ resolved
@@ -68,29 +68,6 @@
 	}
 
 	base := &baseProcessor{
-<<<<<<< HEAD
-		accounts:                      arguments.Accounts,
-		blockSizeThrottler:            blockSizeThrottler,
-		forkDetector:                  arguments.ForkDetector,
-		hasher:                        arguments.Hasher,
-		marshalizer:                   arguments.Marshalizer,
-		store:                         arguments.Store,
-		shardCoordinator:              arguments.ShardCoordinator,
-		nodesCoordinator:              arguments.NodesCoordinator,
-		specialAddressHandler:         arguments.SpecialAddressHandler,
-		uint64Converter:               arguments.Uint64Converter,
-		onRequestHeaderHandler:        arguments.RequestHandler.RequestHeader,
-		onRequestHeaderHandlerByNonce: arguments.RequestHandler.RequestHeaderByNonce,
-		appStatusHandler:              statusHandler.NewNilStatusHandler(),
-		blockChainHook:                arguments.BlockChainHook,
-		txCoordinator:                 arguments.TxCoordinator,
-		validatorStatisticsProcessor:  arguments.ValidatorStatisticsProcessor,
-		epochStartTrigger:             arguments.EpochStartTrigger,
-		headerValidator:               arguments.HeaderValidator,
-		rounder:                       arguments.Rounder,
-		bootStorer:                    arguments.BootStorer,
-		blockTracker:                  arguments.BlockTracker,
-=======
 		accounts:                     arguments.Accounts,
 		blockSizeThrottler:           blockSizeThrottler,
 		forkDetector:                 arguments.ForkDetector,
@@ -110,12 +87,7 @@
 		headerValidator:              arguments.HeaderValidator,
 		rounder:                      arguments.Rounder,
 		bootStorer:                   arguments.BootStorer,
-	}
-
-	err = base.setLastNotarizedHeadersSlice(arguments.StartHeaders)
-	if err != nil {
-		return nil, err
->>>>>>> 3989120c
+		blockTracker:                 arguments.BlockTracker,
 	}
 
 	mp := metaProcessor{
