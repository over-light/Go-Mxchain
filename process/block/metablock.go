package block

import (
	"fmt"
	"sort"
	"sync"
	"time"

	"github.com/ElrondNetwork/elrond-go/core"
	"github.com/ElrondNetwork/elrond-go/core/serviceContainer"
	"github.com/ElrondNetwork/elrond-go/data"
	"github.com/ElrondNetwork/elrond-go/data/block"
	"github.com/ElrondNetwork/elrond-go/data/state"
	"github.com/ElrondNetwork/elrond-go/data/typeConverters"
	"github.com/ElrondNetwork/elrond-go/dataRetriever"
	"github.com/ElrondNetwork/elrond-go/dataRetriever/dataPool"
	"github.com/ElrondNetwork/elrond-go/hashing"
	"github.com/ElrondNetwork/elrond-go/marshal"
	"github.com/ElrondNetwork/elrond-go/process"
	"github.com/ElrondNetwork/elrond-go/process/throttle"
	"github.com/ElrondNetwork/elrond-go/sharding"
	"github.com/ElrondNetwork/elrond-go/statusHandler"
)

// metaProcessor implements metaProcessor interface and actually it tries to execute block
type metaProcessor struct {
	*baseProcessor
	core     serviceContainer.Core
	dataPool dataRetriever.MetaPoolsHolder

	shardsHeadersNonce *sync.Map

	shardBlockFinality uint32

	chRcvAllHdrs chan bool

	headersCounter *headersCounter
}

// NewMetaProcessor creates a new metaProcessor object
func NewMetaProcessor(
	core serviceContainer.Core,
	accounts state.AccountsAdapter,
	dataPool dataRetriever.MetaPoolsHolder,
	forkDetector process.ForkDetector,
	shardCoordinator sharding.Coordinator,
	nodesCoordinator sharding.NodesCoordinator,
	specialAddressHandler process.SpecialAddressHandler,
	hasher hashing.Hasher,
	marshalizer marshal.Marshalizer,
	store dataRetriever.StorageService,
	startHeaders map[uint32]data.HeaderHandler,
	requestHandler process.RequestHandler,
	uint64Converter typeConverters.Uint64ByteSliceConverter,
) (*metaProcessor, error) {

	err := checkProcessorNilParameters(
		accounts,
		forkDetector,
		hasher,
		marshalizer,
		store,
		shardCoordinator,
		nodesCoordinator,
		specialAddressHandler,
		uint64Converter)
	if err != nil {
		return nil, err
	}

	if dataPool == nil || dataPool.IsInterfaceNil() {
		return nil, process.ErrNilDataPoolHolder
	}
	if dataPool.ShardHeaders() == nil || dataPool.ShardHeaders().IsInterfaceNil() {
		return nil, process.ErrNilHeadersDataPool
	}
	if requestHandler == nil || requestHandler.IsInterfaceNil() {
		return nil, process.ErrNilRequestHandler
	}

	blockSizeThrottler, err := throttle.NewBlockSizeThrottle()
	if err != nil {
		return nil, err
	}

	base := &baseProcessor{
		accounts:                      accounts,
		blockSizeThrottler:            blockSizeThrottler,
		forkDetector:                  forkDetector,
		hasher:                        hasher,
		marshalizer:                   marshalizer,
		store:                         store,
		shardCoordinator:              shardCoordinator,
		nodesCoordinator:              nodesCoordinator,
		specialAddressHandler:         specialAddressHandler,
		uint64Converter:               uint64Converter,
		onRequestHeaderHandler:        requestHandler.RequestHeader,
		onRequestHeaderHandlerByNonce: requestHandler.RequestHeaderByNonce,
		appStatusHandler:              statusHandler.NewNilStatusHandler(),
	}

	err = base.setLastNotarizedHeadersSlice(startHeaders)
	if err != nil {
		return nil, err
	}

	mp := metaProcessor{
		core:           core,
		baseProcessor:  base,
		dataPool:       dataPool,
		headersCounter: NewHeaderCounter(),
	}

	mp.hdrsForCurrBlock.hdrHashAndInfo = make(map[string]*hdrInfo)
	mp.hdrsForCurrBlock.highestHdrNonce = make(map[uint32]uint64)

	headerPool := mp.dataPool.ShardHeaders()
	headerPool.RegisterHandler(mp.receivedShardHeader)

	mp.chRcvAllHdrs = make(chan bool)

	mp.shardBlockFinality = process.ShardBlockFinality

	mp.shardsHeadersNonce = &sync.Map{}

	return &mp, nil
}

// ProcessBlock processes a block. It returns nil if all ok or the specific error
func (mp *metaProcessor) ProcessBlock(
	chainHandler data.ChainHandler,
	headerHandler data.HeaderHandler,
	bodyHandler data.BodyHandler,
	haveTime func() time.Duration,
) error {

	if haveTime == nil {
		return process.ErrNilHaveTimeHandler
	}

	err := mp.checkBlockValidity(chainHandler, headerHandler, bodyHandler)
	if err != nil {
		if err == process.ErrBlockHashDoesNotMatch {
			log.Info(fmt.Sprintf("requested missing meta header with hash %s for shard %d\n",
				core.ToB64(headerHandler.GetPrevHash()),
				headerHandler.GetShardID()))

			go mp.onRequestHeaderHandler(headerHandler.GetShardID(), headerHandler.GetPrevHash())
		}

		return err
	}

	log.Debug(fmt.Sprintf("started processing block with round %d and nonce %d\n",
		headerHandler.GetRound(),
		headerHandler.GetNonce()))

	header, ok := headerHandler.(*block.MetaBlock)
	if !ok {
		return process.ErrWrongTypeAssertion
	}

	go getMetricsFromMetaHeader(
		header,
		mp.marshalizer,
		mp.appStatusHandler,
		mp.dataPool.ShardHeaders().Len(),
		mp.headersCounter.getNumShardMBHeadersTotalProcessed(),
	)

	mp.createBlockStarted()
	requestedShardHdrs, requestedFinalityAttestingShardHdrs := mp.requestShardHeaders(header)

	if haveTime() < 0 {
		return process.ErrTimeIsOut
	}

	haveMissingShardHeaders := requestedShardHdrs > 0 || requestedFinalityAttestingShardHdrs > 0
	if haveMissingShardHeaders {
		log.Info(fmt.Sprintf("requested %d missing shard headers and %d finality attesting shard headers\n",
			requestedShardHdrs,
			requestedFinalityAttestingShardHdrs))

		err = mp.waitForBlockHeaders(haveTime())

		mp.hdrsForCurrBlock.mutHdrsForBlock.RLock()
		missingShardHdrs := mp.hdrsForCurrBlock.missingHdrs
		mp.hdrsForCurrBlock.mutHdrsForBlock.RUnlock()

		mp.resetMissingHdrs()

		if requestedShardHdrs > 0 {
			log.Info(fmt.Sprintf("received %d missing shard headers\n", requestedShardHdrs-missingShardHdrs))
		}

		if err != nil {
			return err
		}
	}

	if mp.accounts.JournalLen() != 0 {
		return process.ErrAccountStateDirty
	}

	defer func() {
		go mp.checkAndRequestIfShardHeadersMissing(header.Round)
	}()

	highestNonceHdrs, err := mp.checkShardHeadersValidity()
	if err != nil {
		return err
	}

	err = mp.checkShardHeadersFinality(highestNonceHdrs)
	if err != nil {
		return err
	}

	defer func() {
		if err != nil {
			mp.RevertAccountState()
		}
	}()

	err = mp.processBlockHeaders(header, header.Round, haveTime)
	if err != nil {
		return err
	}

	if !mp.verifyStateRoot(header.GetRootHash()) {
		err = process.ErrRootStateDoesNotMatch
		return err
	}

	return nil
}

// SetConsensusData - sets the reward addresses for the current consensus group
func (mp *metaProcessor) SetConsensusData(randomness []byte, round uint64, epoch uint32, shardId uint32) {
	// nothing to do
}

func (mp *metaProcessor) checkAndRequestIfShardHeadersMissing(round uint64) {
	_, _, sortedHdrPerShard, err := mp.getOrderedHdrs(round)
	if err != nil {
		log.Debug(err.Error())
		return
	}

	for i := uint32(0); i < mp.shardCoordinator.NumberOfShards(); i++ {
		// map from *block.Header to dataHandler
		sortedHdrs := make([]data.HeaderHandler, len(sortedHdrPerShard[i]))
		for j := 0; j < len(sortedHdrPerShard[i]); j++ {
			sortedHdrs[j] = sortedHdrPerShard[i][j]
		}

		err := mp.requestHeadersIfMissing(sortedHdrs, i, round)
		if err != nil {
			log.Debug(err.Error())
			continue
		}
	}

	return
}

<<<<<<< HEAD
func (mp *metaProcessor) indexBlock(
	metaBlock data.HeaderHandler,
	headerPool map[string]*block.Header,
	lastMetaBlock data.HeaderHandler,
) {
=======
func (mp *metaProcessor) indexBlock() {
>>>>>>> 94d54aa1
	if mp.core == nil || mp.core.Indexer() == nil {
		return
	}
	// Update tps benchmarks in the DB
	tpsBenchmark := mp.core.TPSBenchmark()
	if tpsBenchmark != nil {
		go mp.core.Indexer().UpdateTPS(tpsBenchmark)
	}

	publicKeys, err := mp.nodesCoordinator.GetValidatorsPublicKeys(metaBlock.GetPrevRandSeed(), metaBlock.GetRound(), sharding.MetachainShardId)
	if err != nil {
		return
	}

	signersIndexes := mp.nodesCoordinator.GetValidatorsIndexes(publicKeys)
	go mp.core.Indexer().SaveMetaBlock(metaBlock, signersIndexes)

	saveRoundInfoInElastic(mp.core.Indexer(), mp.nodesCoordinator, sharding.MetachainShardId, metaBlock, lastMetaBlock, signersIndexes)
}

// removeBlockInfoFromPool removes the block info from associated pools
func (mp *metaProcessor) removeBlockInfoFromPool(header *block.MetaBlock) error {
	if header == nil || header.IsInterfaceNil() {
		return process.ErrNilMetaBlockHeader
	}

	headerPool := mp.dataPool.ShardHeaders()
	if headerPool == nil || headerPool.IsInterfaceNil() {
		return process.ErrNilHeadersDataPool
	}

	headerNoncesPool := mp.dataPool.HeadersNonces()
	if headerNoncesPool == nil || headerNoncesPool.IsInterfaceNil() {
		return process.ErrNilHeadersNoncesDataPool
	}

	mp.hdrsForCurrBlock.mutHdrsForBlock.RLock()
	for i := 0; i < len(header.ShardInfo); i++ {
		shardHeaderHash := header.ShardInfo[i].HeaderHash
		hdrInfo, ok := mp.hdrsForCurrBlock.hdrHashAndInfo[string(shardHeaderHash)]
		if !ok {
			mp.hdrsForCurrBlock.mutHdrsForBlock.RUnlock()
			return process.ErrMissingHeader
		}

		shardBlock, ok := hdrInfo.hdr.(*block.Header)
		if !ok {
			mp.hdrsForCurrBlock.mutHdrsForBlock.RUnlock()
			return process.ErrWrongTypeAssertion
		}

		headerPool.Remove([]byte(shardHeaderHash))
		headerNoncesPool.Remove(shardBlock.Nonce, shardBlock.ShardId)
	}
	mp.hdrsForCurrBlock.mutHdrsForBlock.RUnlock()

	return nil
}

// RestoreBlockIntoPools restores the block into associated pools
func (mp *metaProcessor) RestoreBlockIntoPools(headerHandler data.HeaderHandler, bodyHandler data.BodyHandler) error {
	mp.removeLastNotarized()

	if headerHandler == nil || headerHandler.IsInterfaceNil() {
		return process.ErrNilMetaBlockHeader
	}

	header, ok := headerHandler.(*block.MetaBlock)
	if !ok {
		return process.ErrWrongTypeAssertion
	}

	headerPool := mp.dataPool.ShardHeaders()
	if headerPool == nil || headerPool.IsInterfaceNil() {
		return process.ErrNilHeadersDataPool
	}

	headerNoncesPool := mp.dataPool.HeadersNonces()
	if headerNoncesPool == nil || headerNoncesPool.IsInterfaceNil() {
		return process.ErrNilHeadersNoncesDataPool
	}

	hdrHashes := make([][]byte, len(header.ShardInfo))
	for i := 0; i < len(header.ShardInfo); i++ {
		hdrHashes[i] = header.ShardInfo[i].HeaderHash
	}

	for _, hdrHash := range hdrHashes {
		buff, err := mp.store.Get(dataRetriever.BlockHeaderUnit, hdrHash)
		if err != nil {
			return err
		}

		hdr := block.Header{}
		err = mp.marshalizer.Unmarshal(&hdr, buff)
		if err != nil {
			return err
		}

		headerPool.Put(hdrHash, &hdr)
		syncMap := &dataPool.ShardIdHashSyncMap{}
		syncMap.Store(hdr.ShardId, hdrHash)
		headerNoncesPool.Merge(hdr.Nonce, syncMap)

		err = mp.store.GetStorer(dataRetriever.BlockHeaderUnit).Remove(hdrHash)
		if err != nil {
			return err
		}

		nonceToByteSlice := mp.uint64Converter.ToByteSlice(hdr.Nonce)
		err = mp.store.GetStorer(dataRetriever.ShardHdrNonceHashDataUnit).Remove(nonceToByteSlice)
		if err != nil {
			return err
		}

		mp.headersCounter.subtractRestoredMBHeaders(len(hdr.MiniBlockHeaders))
	}

	return nil
}

// CreateBlockBody creates block body of metachain
func (mp *metaProcessor) CreateBlockBody(round uint64, haveTime func() bool) (data.BodyHandler, error) {
	log.Debug(fmt.Sprintf("started creating block body in round %d\n", round))
	mp.createBlockStarted()
	mp.blockSizeThrottler.ComputeMaxItems()
	return &block.MetaBlockBody{}, nil
}

func (mp *metaProcessor) processBlockHeaders(header *block.MetaBlock, round uint64, haveTime func() time.Duration) error {
	msg := ""
	for i := 0; i < len(header.ShardInfo); i++ {
		shardData := header.ShardInfo[i]
		for j := 0; j < len(shardData.ShardMiniBlockHeaders); j++ {
			if haveTime() < 0 {
				return process.ErrTimeIsOut
			}

			headerHash := shardData.HeaderHash
			shardMiniBlockHeader := &shardData.ShardMiniBlockHeaders[j]
			err := mp.checkAndProcessShardMiniBlockHeader(
				headerHash,
				shardMiniBlockHeader,
				round,
				shardData.ShardId,
			)

			if err != nil {
				return err
			}

			msg = fmt.Sprintf("%s\n%s", msg, core.ToB64(shardMiniBlockHeader.Hash))
		}
	}

	if len(msg) > 0 {
		log.Debug(fmt.Sprintf("the following miniblocks hashes were successfully processed:%s\n", msg))
	}

	return nil
}

// CommitBlock commits the block in the blockchain if everything was checked successfully
func (mp *metaProcessor) CommitBlock(
	chainHandler data.ChainHandler,
	headerHandler data.HeaderHandler,
	bodyHandler data.BodyHandler,
) error {

	var err error
	defer func() {
		if err != nil {
			mp.RevertAccountState()
		}
	}()

	err = checkForNils(chainHandler, headerHandler, bodyHandler)
	if err != nil {
		return err
	}

	log.Debug(fmt.Sprintf("started committing block with round %d and nonce %d\n",
		headerHandler.GetRound(),
		headerHandler.GetNonce()))

	err = mp.checkBlockValidity(chainHandler, headerHandler, bodyHandler)
	if err != nil {
		return err
	}

	header, ok := headerHandler.(*block.MetaBlock)
	if !ok {
		err = process.ErrWrongTypeAssertion
		return err
	}

	buff, err := mp.marshalizer.Marshal(header)
	if err != nil {
		return err
	}

	headerHash := mp.hasher.Compute(string(buff))
	nonceToByteSlice := mp.uint64Converter.ToByteSlice(header.Nonce)
	errNotCritical := mp.store.Put(dataRetriever.MetaHdrNonceHashDataUnit, nonceToByteSlice, headerHash)
	log.LogIfError(errNotCritical)

	errNotCritical = mp.store.Put(dataRetriever.MetaBlockUnit, headerHash, buff)
	log.LogIfError(errNotCritical)

	headerNoncePool := mp.dataPool.HeadersNonces()
	if headerNoncePool == nil {
		err = process.ErrNilDataPoolHolder
		return err
	}

	//TODO: Should be analyzed if put in pool is really necessary or not (right now there is no action of removing them)
	syncMap := &dataPool.ShardIdHashSyncMap{}
	syncMap.Store(headerHandler.GetShardID(), headerHash)
	headerNoncePool.Merge(headerHandler.GetNonce(), syncMap)

	body, ok := bodyHandler.(*block.MetaBlockBody)
	if !ok {
		err = process.ErrWrongTypeAssertion
		return err
	}

	mp.hdrsForCurrBlock.mutHdrsForBlock.RLock()
	for i := 0; i < len(header.ShardInfo); i++ {
		shardHeaderHash := header.ShardInfo[i].HeaderHash
		hdrInfo, ok := mp.hdrsForCurrBlock.hdrHashAndInfo[string(shardHeaderHash)]
		if !ok {
			mp.hdrsForCurrBlock.mutHdrsForBlock.RUnlock()
			return process.ErrMissingHeader
		}

		shardBlock, ok := hdrInfo.hdr.(*block.Header)
		if !ok {
			mp.hdrsForCurrBlock.mutHdrsForBlock.RUnlock()
			return process.ErrWrongTypeAssertion
		}

		mp.updateShardHeadersNonce(shardBlock.ShardId, shardBlock.Nonce)

		buff, err = mp.marshalizer.Marshal(shardBlock)
		if err != nil {
			mp.hdrsForCurrBlock.mutHdrsForBlock.RUnlock()
			return err
		}

		nonceToByteSlice := mp.uint64Converter.ToByteSlice(shardBlock.Nonce)
		hdrNonceHashDataUnit := dataRetriever.ShardHdrNonceHashDataUnit + dataRetriever.UnitType(shardBlock.ShardId)
		errNotCritical = mp.store.Put(hdrNonceHashDataUnit, nonceToByteSlice, shardHeaderHash)
		log.LogIfError(errNotCritical)

		errNotCritical = mp.store.Put(dataRetriever.BlockHeaderUnit, shardHeaderHash, buff)
		log.LogIfError(errNotCritical)
	}
	mp.hdrsForCurrBlock.mutHdrsForBlock.RUnlock()

	mp.saveMetricCrossCheckBlockHeight()

	err = mp.saveLastNotarizedHeader(header)
	if err != nil {
		return err
	}

	_, err = mp.accounts.Commit()
	if err != nil {
		return err
	}

	log.Info(fmt.Sprintf("meta block with nonce %d and hash %s has been committed successfully\n",
		header.Nonce,
		core.ToB64(headerHash)))

	errNotCritical = mp.removeBlockInfoFromPool(header)
	if errNotCritical != nil {
		log.Info(errNotCritical.Error())
	}

	errNotCritical = mp.forkDetector.AddHeader(header, headerHash, process.BHProcessed, nil, nil)
	if errNotCritical != nil {
		log.Debug(errNotCritical.Error())
	}

	log.Info(fmt.Sprintf("meta block with nonce %d is the highest final block in shard %d\n",
		mp.forkDetector.GetHighestFinalBlockNonce(),
		mp.shardCoordinator.SelfId()))

	hdrsToAttestPreviousFinal := mp.shardBlockFinality + 1
	mp.removeNotarizedHdrsBehindPreviousFinal(hdrsToAttestPreviousFinal)

	lastMetaBlock := chainHandler.GetCurrentBlockHeader()

	err = chainHandler.SetCurrentBlockBody(body)
	if err != nil {
		return err
	}

	err = chainHandler.SetCurrentBlockHeader(header)
	if err != nil {
		return err
	}

	chainHandler.SetCurrentBlockHeaderHash(headerHash)

	if mp.core != nil && mp.core.TPSBenchmark() != nil {
		mp.core.TPSBenchmark().Update(header)
	}

<<<<<<< HEAD
	mp.indexBlock(header, tempHeaderPool, lastMetaBlock)
=======
	mp.indexBlock()
>>>>>>> 94d54aa1

	mp.appStatusHandler.SetStringValue(core.MetricCurrentBlockHash, core.ToB64(headerHash))

	go mp.headersCounter.displayLogInfo(
		header,
		headerHash,
		mp.dataPool.ShardHeaders().Len(),
	)

	mp.blockSizeThrottler.Succeed(header.Round)

	return nil
}

func (mp *metaProcessor) updateShardHeadersNonce(key uint32, value uint64) {
	valueStoredI, ok := mp.shardsHeadersNonce.Load(key)
	if !ok {
		mp.shardsHeadersNonce.Store(key, value)
		return
	}

	valueStored, ok := valueStoredI.(uint64)
	if !ok {
		mp.shardsHeadersNonce.Store(key, value)
		return
	}

	if valueStored < value {
		mp.shardsHeadersNonce.Store(key, value)
	}
}

func (mp *metaProcessor) saveMetricCrossCheckBlockHeight() {
	crossCheckBlockHeight := ""
	for i := uint32(0); i < mp.shardCoordinator.NumberOfShards(); i++ {
		valueStoredI, ok := mp.shardsHeadersNonce.Load(i)
		if !ok {
			continue
		}

		valueStored, ok := valueStoredI.(uint64)
		if !ok {
			continue
		}

		crossCheckBlockHeight += fmt.Sprintf("%d: %d, ", i, valueStored)
	}

	mp.appStatusHandler.SetStringValue(core.MetricCrossCheckBlockHeight, crossCheckBlockHeight)
}

func (mp *metaProcessor) saveLastNotarizedHeader(header *block.MetaBlock) error {
	mp.mutNotarizedHdrs.Lock()
	defer mp.mutNotarizedHdrs.Unlock()

	if mp.notarizedHdrs == nil {
		return process.ErrNotarizedHdrsSliceIsNil
	}

	tmpLastNotarizedHdrForShard := make(map[uint32]data.HeaderHandler, mp.shardCoordinator.NumberOfShards())
	for i := uint32(0); i < mp.shardCoordinator.NumberOfShards(); i++ {
		tmpLastNotarizedHdrForShard[i] = mp.lastNotarizedHdrForShard(i)
	}

	mp.hdrsForCurrBlock.mutHdrsForBlock.RLock()
	for i := 0; i < len(header.ShardInfo); i++ {
		shardHeaderHash := header.ShardInfo[i].HeaderHash
		hdrInfo, ok := mp.hdrsForCurrBlock.hdrHashAndInfo[string(shardHeaderHash)]
		if !ok {
			mp.hdrsForCurrBlock.mutHdrsForBlock.RUnlock()
			return process.ErrMissingHeader
		}

		shardHdr, ok := hdrInfo.hdr.(*block.Header)
		if !ok {
			mp.hdrsForCurrBlock.mutHdrsForBlock.RUnlock()
			return process.ErrWrongTypeAssertion
		}

		if tmpLastNotarizedHdrForShard[shardHdr.ShardId].GetNonce() < shardHdr.Nonce {
			tmpLastNotarizedHdrForShard[shardHdr.ShardId] = shardHdr
		}
	}
	mp.hdrsForCurrBlock.mutHdrsForBlock.RUnlock()

	for i := uint32(0); i < mp.shardCoordinator.NumberOfShards(); i++ {
		mp.notarizedHdrs[i] = append(mp.notarizedHdrs[i], tmpLastNotarizedHdrForShard[i])
		DisplayLastNotarized(mp.marshalizer, mp.hasher, tmpLastNotarizedHdrForShard[i], i)
	}

	return nil
}

// check if shard headers were signed and constructed correctly and returns headers which has to be
// checked for finality
func (mp *metaProcessor) checkShardHeadersValidity() (map[uint32]data.HeaderHandler, error) {
	mp.mutNotarizedHdrs.RLock()
	if mp.notarizedHdrs == nil {
		mp.mutNotarizedHdrs.RUnlock()
		return nil, process.ErrNotarizedHdrsSliceIsNil
	}

	tmpLastNotarized := make(map[uint32]data.HeaderHandler, mp.shardCoordinator.NumberOfShards())
	for i := uint32(0); i < mp.shardCoordinator.NumberOfShards(); i++ {
		tmpLastNotarized[i] = mp.lastNotarizedHdrForShard(i)
	}
	mp.mutNotarizedHdrs.RUnlock()

	highestNonceHdrs := make(map[uint32]data.HeaderHandler)

	usedShardHdrs := mp.sortHeadersForCurrentBlockByNonce(true)
	if len(usedShardHdrs) == 0 {
		return highestNonceHdrs, nil
	}

	for shardId, hdrsForShard := range usedShardHdrs {
		for _, shardHdr := range hdrsForShard {
			err := mp.isHdrConstructionValid(shardHdr, tmpLastNotarized[shardId])
			if err != nil {
				return nil, err
			}

			tmpLastNotarized[shardId] = shardHdr
			highestNonceHdrs[shardId] = shardHdr
		}
	}

	return highestNonceHdrs, nil
}

// check if shard headers are final by checking if newer headers were constructed upon them
func (mp *metaProcessor) checkShardHeadersFinality(highestNonceHdrs map[uint32]data.HeaderHandler) error {
	finalityAttestingShardHdrs := mp.sortHeadersForCurrentBlockByNonce(false)

	for shardId, lastVerifiedHdr := range highestNonceHdrs {
		if lastVerifiedHdr == nil || lastVerifiedHdr.IsInterfaceNil() {
			return process.ErrNilBlockHeader
		}
		if lastVerifiedHdr.GetShardID() != shardId {
			return process.ErrShardIdMissmatch
		}

		// verify if there are "K" block after current to make this one final
		nextBlocksVerified := uint32(0)
		for _, shardHdr := range finalityAttestingShardHdrs[shardId] {
			if nextBlocksVerified >= mp.shardBlockFinality {
				break
			}

			// found a header with the next nonce
			if shardHdr.GetNonce() == lastVerifiedHdr.GetNonce()+1 {
				err := mp.isHdrConstructionValid(shardHdr, lastVerifiedHdr)
				if err != nil {
					log.Debug(err.Error())
					continue
				}

				lastVerifiedHdr = shardHdr
				nextBlocksVerified += 1
			}
		}

		if nextBlocksVerified < mp.shardBlockFinality {
			go mp.onRequestHeaderHandlerByNonce(lastVerifiedHdr.GetShardID(), lastVerifiedHdr.GetNonce()+1)
			return process.ErrHeaderNotFinal
		}
	}

	return nil
}

func (mp *metaProcessor) isShardHeaderValidFinal(currHdr *block.Header, lastHdr *block.Header, sortedShardHdrs []*block.Header) (bool, []uint32) {
	if currHdr == nil {
		return false, nil
	}
	if sortedShardHdrs == nil {
		return false, nil
	}
	if lastHdr == nil {
		return false, nil
	}

	err := mp.isHdrConstructionValid(currHdr, lastHdr)
	if err != nil {
		return false, nil
	}

	// verify if there are "K" block after current to make this one final
	lastVerifiedHdr := currHdr
	nextBlocksVerified := uint32(0)
	hdrIds := make([]uint32, 0)
	for i := 0; i < len(sortedShardHdrs); i++ {
		if nextBlocksVerified >= mp.shardBlockFinality {
			return true, hdrIds
		}

		// found a header with the next nonce
		tmpHdr := sortedShardHdrs[i]
		if tmpHdr.GetNonce() == lastVerifiedHdr.GetNonce()+1 {
			err := mp.isHdrConstructionValid(tmpHdr, lastVerifiedHdr)
			if err != nil {
				continue
			}

			lastVerifiedHdr = tmpHdr
			nextBlocksVerified += 1
			hdrIds = append(hdrIds, uint32(i))
		}
	}

	if nextBlocksVerified >= mp.shardBlockFinality {
		return true, hdrIds
	}

	return false, nil
}

// receivedShardHeader is a call back function which is called when a new header
// is added in the headers pool
func (mp *metaProcessor) receivedShardHeader(shardHeaderHash []byte) {
	shardHeaderPool := mp.dataPool.ShardHeaders()
	if shardHeaderPool == nil {
		return
	}

	obj, ok := shardHeaderPool.Peek(shardHeaderHash)
	if !ok {
		return
	}

	shardHeader, ok := obj.(*block.Header)
	if !ok {
		return
	}

	log.Debug(fmt.Sprintf("received shard block with hash %s and nonce %d from network\n",
		core.ToB64(shardHeaderHash),
		shardHeader.Nonce))

	mp.hdrsForCurrBlock.mutHdrsForBlock.Lock()

	haveMissingShardHeaders := mp.hdrsForCurrBlock.missingHdrs > 0 || mp.hdrsForCurrBlock.missingFinalityAttestingHdrs > 0
	if haveMissingShardHeaders {
		hdrInfoForHash := mp.hdrsForCurrBlock.hdrHashAndInfo[string(shardHeaderHash)]
		receivedMissingShardHeader := hdrInfoForHash != nil && (hdrInfoForHash.hdr == nil || hdrInfoForHash.hdr.IsInterfaceNil())
		if receivedMissingShardHeader {
			hdrInfoForHash.hdr = shardHeader
			mp.hdrsForCurrBlock.missingHdrs--

			if shardHeader.Nonce > mp.hdrsForCurrBlock.highestHdrNonce[shardHeader.ShardId] {
				mp.hdrsForCurrBlock.highestHdrNonce[shardHeader.ShardId] = shardHeader.Nonce
			}
		}

		if mp.hdrsForCurrBlock.missingHdrs == 0 {
			missingFinalityAttestingShardHdrs := mp.hdrsForCurrBlock.missingFinalityAttestingHdrs
			mp.hdrsForCurrBlock.missingFinalityAttestingHdrs = mp.requestMissingFinalityAttestingHeaders()
			if mp.hdrsForCurrBlock.missingFinalityAttestingHdrs == 0 {
				log.Info(fmt.Sprintf("received %d missing finality attesting shard headers\n", missingFinalityAttestingShardHdrs))
			} else {
				log.Info(fmt.Sprintf("requested %d missing finality attesting shard headers\n", mp.hdrsForCurrBlock.missingFinalityAttestingHdrs))
			}
		}

		missingShardHdrs := mp.hdrsForCurrBlock.missingHdrs
		missingFinalityAttestingShardHdrs := mp.hdrsForCurrBlock.missingFinalityAttestingHdrs
		mp.hdrsForCurrBlock.mutHdrsForBlock.Unlock()

		allMissingShardHeadersReceived := missingShardHdrs == 0 && missingFinalityAttestingShardHdrs == 0
		if allMissingShardHeadersReceived {
			mp.chRcvAllHdrs <- true
		}
	} else {
		mp.hdrsForCurrBlock.mutHdrsForBlock.Unlock()
	}
}

// requestMissingFinalityAttestingHeaders requests the headers needed to accept the current selected headers for processing the
// current block. It requests the shardBlockFinality headers greater than the highest shard header, for each shard, related
// to the block which should be processed
func (mp *metaProcessor) requestMissingFinalityAttestingHeaders() uint32 {
	requestedBlockHeaders := uint32(0)
	for shardId := uint32(0); shardId < mp.shardCoordinator.NumberOfShards(); shardId++ {
		highestHdrNonce := mp.hdrsForCurrBlock.highestHdrNonce[shardId]
		if highestHdrNonce == uint64(0) {
			continue
		}

		lastFinalityAttestingHeader := mp.hdrsForCurrBlock.highestHdrNonce[shardId] + uint64(mp.shardBlockFinality)
		for i := highestHdrNonce + 1; i <= lastFinalityAttestingHeader; i++ {
			shardHeader, shardHeaderHash, err := process.GetShardHeaderFromPoolWithNonce(
				i,
				shardId,
				mp.dataPool.ShardHeaders(),
				mp.dataPool.HeadersNonces())

			if err != nil {
				requestedBlockHeaders++
				go mp.onRequestHeaderHandlerByNonce(shardId, i)
				continue
			}

			mp.hdrsForCurrBlock.hdrHashAndInfo[string(shardHeaderHash)] = &hdrInfo{hdr: shardHeader, usedInBlock: false}
		}
	}

	return requestedBlockHeaders
}

func (mp *metaProcessor) requestShardHeaders(metaBlock *block.MetaBlock) (uint32, uint32) {
	_ = process.EmptyChannel(mp.chRcvAllHdrs)

	if len(metaBlock.ShardInfo) == 0 {
		return 0, 0
	}

	missingHeaderHashes := mp.computeMissingAndExistingShardHeaders(metaBlock)

	mp.hdrsForCurrBlock.mutHdrsForBlock.Lock()
	for shardId, shardHeaderHashes := range missingHeaderHashes {
		for _, hash := range shardHeaderHashes {
			mp.hdrsForCurrBlock.hdrHashAndInfo[string(hash)] = &hdrInfo{hdr: nil, usedInBlock: true}
			go mp.onRequestHeaderHandler(shardId, hash)
		}
	}

	if mp.hdrsForCurrBlock.missingHdrs == 0 {
		mp.hdrsForCurrBlock.missingFinalityAttestingHdrs = mp.requestMissingFinalityAttestingHeaders()
	}

	requestedHdrs := mp.hdrsForCurrBlock.missingHdrs
	requestedFinalityAttestingHdrs := mp.hdrsForCurrBlock.missingFinalityAttestingHdrs
	mp.hdrsForCurrBlock.mutHdrsForBlock.Unlock()

	return requestedHdrs, requestedFinalityAttestingHdrs
}

func (mp *metaProcessor) computeMissingAndExistingShardHeaders(metaBlock *block.MetaBlock) map[uint32][][]byte {
	missingHeadersHashes := make(map[uint32][][]byte)

	mp.hdrsForCurrBlock.mutHdrsForBlock.Lock()
	for i := 0; i < len(metaBlock.ShardInfo); i++ {
		shardData := metaBlock.ShardInfo[i]
		hdr, err := process.GetShardHeaderFromPool(
			shardData.HeaderHash,
			mp.dataPool.ShardHeaders())

		if err != nil {
			missingHeadersHashes[shardData.ShardId] = append(missingHeadersHashes[shardData.ShardId], shardData.HeaderHash)
			mp.hdrsForCurrBlock.missingHdrs++
			continue
		}

		mp.hdrsForCurrBlock.hdrHashAndInfo[string(shardData.HeaderHash)] = &hdrInfo{hdr: hdr, usedInBlock: true}

		if hdr.Nonce > mp.hdrsForCurrBlock.highestHdrNonce[shardData.ShardId] {
			mp.hdrsForCurrBlock.highestHdrNonce[shardData.ShardId] = hdr.Nonce
		}
	}
	mp.hdrsForCurrBlock.mutHdrsForBlock.Unlock()

	return missingHeadersHashes
}

func (mp *metaProcessor) checkAndProcessShardMiniBlockHeader(
	headerHash []byte,
	shardMiniBlockHeader *block.ShardMiniBlockHeader,
	round uint64,
	shardId uint32,
) error {
	// TODO: real processing has to be done here, using metachain state
	return nil
}

func (mp *metaProcessor) createShardInfo(
	maxItemsInBlock uint32,
	round uint64,
	haveTime func() bool,
) ([]block.ShardData, error) {

	shardInfo := make([]block.ShardData, 0)
	lastPushedHdr := make(map[uint32]data.HeaderHandler, mp.shardCoordinator.NumberOfShards())

	if mp.accounts.JournalLen() != 0 {
		return nil, process.ErrAccountStateDirty
	}

	if !haveTime() {
		log.Info(fmt.Sprintf("time is up after entered in createShardInfo method\n"))
		return shardInfo, nil
	}

	mbHdrs := uint32(0)

	timeBefore := time.Now()
	orderedHdrs, orderedHdrHashes, sortedHdrPerShard, err := mp.getOrderedHdrs(round)
	timeAfter := time.Now()

	if !haveTime() {
		log.Info(fmt.Sprintf("time is up after ordered %d hdrs in %v sec\n", len(orderedHdrs), timeAfter.Sub(timeBefore).Seconds()))
		return shardInfo, nil
	}

	log.Debug(fmt.Sprintf("time elapsed to ordered %d hdrs: %v sec\n", len(orderedHdrs), timeAfter.Sub(timeBefore).Seconds()))

	if err != nil {
		return nil, err
	}

	log.Info(fmt.Sprintf("creating shard info has been started: have %d hdrs in pool\n", len(orderedHdrs)))

	// save last committed header for verification
	mp.mutNotarizedHdrs.RLock()
	if mp.notarizedHdrs == nil {
		mp.mutNotarizedHdrs.RUnlock()
		return nil, process.ErrNotarizedHdrsSliceIsNil
	}
	for shardId := uint32(0); shardId < mp.shardCoordinator.NumberOfShards(); shardId++ {
		lastPushedHdr[shardId] = mp.lastNotarizedHdrForShard(shardId)
	}
	mp.mutNotarizedHdrs.RUnlock()

	mp.hdrsForCurrBlock.mutHdrsForBlock.Lock()
	for index := range orderedHdrs {
		shId := orderedHdrs[index].ShardId

		lastHdr, ok := lastPushedHdr[shId].(*block.Header)
		if !ok {
			continue
		}

		isFinal, _ := mp.isShardHeaderValidFinal(orderedHdrs[index], lastHdr, sortedHdrPerShard[shId])
		if !isFinal {
			continue
		}

		lastPushedHdr[shId] = orderedHdrs[index]

		shardData := block.ShardData{}
		shardData.ShardMiniBlockHeaders = make([]block.ShardMiniBlockHeader, 0)
		shardData.TxCount = orderedHdrs[index].TxCount
		shardData.ShardId = orderedHdrs[index].ShardId
		shardData.HeaderHash = orderedHdrHashes[index]

		snapshot := mp.accounts.JournalLen()

		for i := 0; i < len(orderedHdrs[index].MiniBlockHeaders); i++ {
			if !haveTime() {
				break
			}

			shardMiniBlockHeader := block.ShardMiniBlockHeader{}
			shardMiniBlockHeader.SenderShardId = orderedHdrs[index].MiniBlockHeaders[i].SenderShardID
			shardMiniBlockHeader.ReceiverShardId = orderedHdrs[index].MiniBlockHeaders[i].ReceiverShardID
			shardMiniBlockHeader.Hash = orderedHdrs[index].MiniBlockHeaders[i].Hash
			shardMiniBlockHeader.TxCount = orderedHdrs[index].MiniBlockHeaders[i].TxCount

			// execute shard miniblock to change the trie root hash
			err := mp.checkAndProcessShardMiniBlockHeader(
				orderedHdrHashes[index],
				&shardMiniBlockHeader,
				round,
				shardData.ShardId,
			)

			if err != nil {
				log.Error(err.Error())
				err = mp.accounts.RevertToSnapshot(snapshot)
				if err != nil {
					log.Error(err.Error())
				}
				break
			}

			shardData.ShardMiniBlockHeaders = append(shardData.ShardMiniBlockHeaders, shardMiniBlockHeader)
			mbHdrs++

			recordsAddedInHeader := mbHdrs + uint32(len(shardInfo))
			spaceRemained := int32(maxItemsInBlock) - int32(recordsAddedInHeader) - 1

			if spaceRemained <= 0 {
				log.Info(fmt.Sprintf("max hdrs accepted in one block is reached: added %d hdrs from %d hdrs\n", mbHdrs, len(orderedHdrs)))

				if len(shardData.ShardMiniBlockHeaders) == len(orderedHdrs[index].MiniBlockHeaders) {
					shardInfo = append(shardInfo, shardData)
					mp.hdrsForCurrBlock.hdrHashAndInfo[string(orderedHdrHashes[index])] = &hdrInfo{hdr: orderedHdrs[index], usedInBlock: true}
				}

				log.Info(fmt.Sprintf("creating shard info has been finished: created %d shard data\n", len(shardInfo)))
				mp.hdrsForCurrBlock.mutHdrsForBlock.Unlock()
				return shardInfo, nil
			}
		}

		if !haveTime() {
			log.Info(fmt.Sprintf("time is up: added %d hdrs from %d hdrs\n", mbHdrs, len(orderedHdrs)))

			if len(shardData.ShardMiniBlockHeaders) == len(orderedHdrs[index].MiniBlockHeaders) {
				shardInfo = append(shardInfo, shardData)
				mp.hdrsForCurrBlock.hdrHashAndInfo[string(orderedHdrHashes[index])] = &hdrInfo{hdr: orderedHdrs[index], usedInBlock: true}
			}

			log.Info(fmt.Sprintf("creating shard info has been finished: created %d shard data\n", len(shardInfo)))
			mp.hdrsForCurrBlock.mutHdrsForBlock.Unlock()
			return shardInfo, nil
		}

		if len(shardData.ShardMiniBlockHeaders) == len(orderedHdrs[index].MiniBlockHeaders) {
			shardInfo = append(shardInfo, shardData)
			mp.hdrsForCurrBlock.hdrHashAndInfo[string(orderedHdrHashes[index])] = &hdrInfo{hdr: orderedHdrs[index], usedInBlock: true}
		}
	}
	mp.hdrsForCurrBlock.mutHdrsForBlock.Unlock()

	log.Info(fmt.Sprintf("creating shard info has been finished: created %d shard data\n", len(shardInfo)))
	return shardInfo, nil
}

func (mp *metaProcessor) createPeerInfo() ([]block.PeerData, error) {
	// TODO: to be implemented
	peerInfo := make([]block.PeerData, 0)
	return peerInfo, nil
}

// CreateBlockHeader creates a miniblock header list given a block body
func (mp *metaProcessor) CreateBlockHeader(bodyHandler data.BodyHandler, round uint64, haveTime func() bool) (data.HeaderHandler, error) {
	log.Debug(fmt.Sprintf("started creating block header in round %d\n", round))
	// TODO: add PrevRandSeed and RandSeed when BLS signing is completed
	header := &block.MetaBlock{
		ShardInfo:    make([]block.ShardData, 0),
		PeerInfo:     make([]block.PeerData, 0),
		PrevRandSeed: make([]byte, 0),
		RandSeed:     make([]byte, 0),
	}

	defer func() {
		go mp.checkAndRequestIfShardHeadersMissing(round)
	}()

	shardInfo, err := mp.createShardInfo(mp.blockSizeThrottler.MaxItemsToAdd(), round, haveTime)
	if err != nil {
		return nil, err
	}

	peerInfo, err := mp.createPeerInfo()
	if err != nil {
		return nil, err
	}

	header.ShardInfo = shardInfo
	header.PeerInfo = peerInfo
	header.RootHash = mp.getRootHash()
	header.TxCount = getTxCount(shardInfo)

	mp.blockSizeThrottler.Add(
		round,
		core.MaxUint32(header.ItemsInBody(), header.ItemsInHeader()))

	return header, nil
}

func (mp *metaProcessor) waitForBlockHeaders(waitTime time.Duration) error {
	select {
	case <-mp.chRcvAllHdrs:
		return nil
	case <-time.After(waitTime):
		return process.ErrTimeIsOut
	}
}

// MarshalizedDataToBroadcast prepares underlying data into a marshalized object according to destination
func (mp *metaProcessor) MarshalizedDataToBroadcast(
	header data.HeaderHandler,
	bodyHandler data.BodyHandler,
) (map[uint32][]byte, map[string][][]byte, error) {

	mrsData := make(map[uint32][]byte)
	mrsTxs := make(map[string][][]byte)

	// send headers which can validate the current header

	return mrsData, mrsTxs, nil
}

func (mp *metaProcessor) getOrderedHdrs(round uint64) ([]*block.Header, [][]byte, map[uint32][]*block.Header, error) {
	shardBlocksPool := mp.dataPool.ShardHeaders()
	if shardBlocksPool == nil {
		return nil, nil, nil, process.ErrNilShardBlockPool
	}

	hashAndBlockMap := make(map[uint32][]*hashAndHdr)
	headersMap := make(map[uint32][]*block.Header)
	headers := make([]*block.Header, 0)
	hdrHashes := make([][]byte, 0)

	mp.mutNotarizedHdrs.RLock()
	if mp.notarizedHdrs == nil {
		mp.mutNotarizedHdrs.RUnlock()
		return nil, nil, nil, process.ErrNotarizedHdrsSliceIsNil
	}

	// get keys and arrange them into shards
	for _, key := range shardBlocksPool.Keys() {
		val, _ := shardBlocksPool.Peek(key)
		if val == nil {
			continue
		}

		hdr, ok := val.(*block.Header)
		if !ok {
			continue
		}

		if hdr.GetRound() > round {
			continue
		}

		currShardId := hdr.ShardId
		if mp.lastNotarizedHdrForShard(currShardId) == nil {
			continue
		}

		if hdr.GetRound() <= mp.lastNotarizedHdrForShard(currShardId).GetRound() {
			continue
		}

		if hdr.GetNonce() <= mp.lastNotarizedHdrForShard(currShardId).GetNonce() {
			continue
		}

		hashAndBlockMap[currShardId] = append(hashAndBlockMap[currShardId],
			&hashAndHdr{hdr: hdr, hash: key})
	}
	mp.mutNotarizedHdrs.RUnlock()

	// sort headers for each shard
	maxHdrLen := 0
	for shardId := uint32(0); shardId < mp.shardCoordinator.NumberOfShards(); shardId++ {
		hdrsForShard := hashAndBlockMap[shardId]
		if len(hdrsForShard) == 0 {
			continue
		}

		sort.Slice(hdrsForShard, func(i, j int) bool {
			return hdrsForShard[i].hdr.GetNonce() < hdrsForShard[j].hdr.GetNonce()
		})

		tmpHdrLen := len(hdrsForShard)
		if maxHdrLen < tmpHdrLen {
			maxHdrLen = tmpHdrLen
		}
	}

	// copy from map to lists - equality between number of headers per shard
	for i := 0; i < maxHdrLen; i++ {
		for shardId := uint32(0); shardId < mp.shardCoordinator.NumberOfShards(); shardId++ {
			hdrsForShard := hashAndBlockMap[shardId]
			if i >= len(hdrsForShard) {
				continue
			}

			hdr, ok := hdrsForShard[i].hdr.(*block.Header)
			if !ok {
				continue
			}

			headers = append(headers, hdr)
			hdrHashes = append(hdrHashes, hdrsForShard[i].hash)
			headersMap[shardId] = append(headersMap[shardId], hdr)
		}
	}

	return headers, hdrHashes, headersMap, nil
}

func getTxCount(shardInfo []block.ShardData) uint32 {
	txs := uint32(0)
	for i := 0; i < len(shardInfo); i++ {
		for j := 0; j < len(shardInfo[i].ShardMiniBlockHeaders); j++ {
			txs += shardInfo[i].ShardMiniBlockHeaders[j].TxCount
		}
	}

	return txs
}

// DecodeBlockBody method decodes block body from a given byte array
func (mp *metaProcessor) DecodeBlockBody(dta []byte) data.BodyHandler {
	if dta == nil {
		return nil
	}

	var body block.MetaBlockBody

	err := mp.marshalizer.Unmarshal(&body, dta)
	if err != nil {
		log.Error(err.Error())
		return nil
	}

	return &body
}

// DecodeBlockHeader method decodes block header from a given byte array
func (mp *metaProcessor) DecodeBlockHeader(dta []byte) data.HeaderHandler {
	if dta == nil {
		return nil
	}

	var header block.MetaBlock

	err := mp.marshalizer.Unmarshal(&header, dta)
	if err != nil {
		log.Error(err.Error())
		return nil
	}

	return &header
}

// IsInterfaceNil returns true if there is no value under the interface
func (mp *metaProcessor) IsInterfaceNil() bool {
	if mp == nil {
		return true
	}
	return false
}<|MERGE_RESOLUTION|>--- conflicted
+++ resolved
@@ -264,15 +264,11 @@
 	return
 }
 
-<<<<<<< HEAD
 func (mp *metaProcessor) indexBlock(
 	metaBlock data.HeaderHandler,
 	headerPool map[string]*block.Header,
 	lastMetaBlock data.HeaderHandler,
 ) {
-=======
-func (mp *metaProcessor) indexBlock() {
->>>>>>> 94d54aa1
 	if mp.core == nil || mp.core.Indexer() == nil {
 		return
 	}
@@ -583,11 +579,7 @@
 		mp.core.TPSBenchmark().Update(header)
 	}
 
-<<<<<<< HEAD
 	mp.indexBlock(header, tempHeaderPool, lastMetaBlock)
-=======
-	mp.indexBlock()
->>>>>>> 94d54aa1
 
 	mp.appStatusHandler.SetStringValue(core.MetricCurrentBlockHash, core.ToB64(headerHash))
 
