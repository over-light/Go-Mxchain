package block

import (
	"bytes"
	"fmt"
	"math/big"
	"sync"
	"time"

	"github.com/ElrondNetwork/elrond-go/core"
	"github.com/ElrondNetwork/elrond-go/core/check"
	"github.com/ElrondNetwork/elrond-go/core/serviceContainer"
	"github.com/ElrondNetwork/elrond-go/data"
	"github.com/ElrondNetwork/elrond-go/data/block"
	"github.com/ElrondNetwork/elrond-go/dataRetriever"
	"github.com/ElrondNetwork/elrond-go/display"
	"github.com/ElrondNetwork/elrond-go/node/external"
	"github.com/ElrondNetwork/elrond-go/process"
	"github.com/ElrondNetwork/elrond-go/process/block/bootstrapStorage"
	"github.com/ElrondNetwork/elrond-go/process/block/processedMb"
	"github.com/ElrondNetwork/elrond-go/process/throttle"
	"github.com/ElrondNetwork/elrond-go/sharding"
	"github.com/ElrondNetwork/elrond-go/statusHandler"
)

// metaProcessor implements metaProcessor interface and actually it tries to execute block
type metaProcessor struct {
	*baseProcessor
	core                     serviceContainer.Core
	scDataGetter             external.SCQueryService
	scToProtocol             process.SmartContractToProtocolHandler
	peerChanges              process.PeerChangesHandler
	epochStartCreator        process.EpochStartDataCreator
	epochEconomics           process.EndOfEpochEconomics
	epochRewardsCreator      process.EpochStartRewardsCreator
	pendingMiniBlocksHandler process.PendingMiniBlocksHandler

	shardsHeadersNonce *sync.Map
	shardBlockFinality uint32
	chRcvAllHdrs       chan bool
	headersCounter     *headersCounter
}

// NewMetaProcessor creates a new metaProcessor object
func NewMetaProcessor(arguments ArgMetaProcessor) (*metaProcessor, error) {
	err := checkProcessorNilParameters(arguments.ArgBaseProcessor)
	if err != nil {
		return nil, err
	}
	if check.IfNil(arguments.DataPool) {
		return nil, process.ErrNilDataPoolHolder
	}
	if check.IfNil(arguments.DataPool.Headers()) {
		return nil, process.ErrNilHeadersDataPool
	}
	if check.IfNil(arguments.SCDataGetter) {
		return nil, process.ErrNilSCDataGetter
	}
	if check.IfNil(arguments.SCToProtocol) {
		return nil, process.ErrNilSCToProtocol
	}
	if check.IfNil(arguments.PendingMiniBlocksHandler) {
		return nil, process.ErrNilPendingMiniBlocksHandler
	}
	if check.IfNil(arguments.EpochStartDataCreator) {
		return nil, process.ErrNilEpochStartDataCreator
	}
	if check.IfNil(arguments.EpochEconomics) {
		return nil, process.ErrNilEpochEconomics
	}
	if check.IfNil(arguments.EpochRewardsCreator) {
		return nil, process.ErrNilEpochStartRewardsCreator
	}

	blockSizeThrottler, err := throttle.NewBlockSizeThrottle()
	if err != nil {
		return nil, err
	}

	base := &baseProcessor{
		accounts:                     arguments.Accounts,
		blockSizeThrottler:           blockSizeThrottler,
		forkDetector:                 arguments.ForkDetector,
		hasher:                       arguments.Hasher,
		marshalizer:                  arguments.Marshalizer,
		store:                        arguments.Store,
		shardCoordinator:             arguments.ShardCoordinator,
		feeHandler:                   arguments.FeeHandler,
		nodesCoordinator:             arguments.NodesCoordinator,
		uint64Converter:              arguments.Uint64Converter,
		requestHandler:               arguments.RequestHandler,
		appStatusHandler:             statusHandler.NewNilStatusHandler(),
		blockChainHook:               arguments.BlockChainHook,
		txCoordinator:                arguments.TxCoordinator,
		validatorStatisticsProcessor: arguments.ValidatorStatisticsProcessor,
		epochStartTrigger:            arguments.EpochStartTrigger,
		headerValidator:              arguments.HeaderValidator,
		rounder:                      arguments.Rounder,
		bootStorer:                   arguments.BootStorer,
		blockTracker:                 arguments.BlockTracker,
		dataPool:                     arguments.DataPool,
		blockChain:                   arguments.BlockChain,
	}

	mp := metaProcessor{
		core:                     arguments.Core,
		baseProcessor:            base,
		headersCounter:           NewHeaderCounter(),
		scDataGetter:             arguments.SCDataGetter,
		scToProtocol:             arguments.SCToProtocol,
		pendingMiniBlocksHandler: arguments.PendingMiniBlocksHandler,
		epochStartCreator:        arguments.EpochStartDataCreator,
		epochEconomics:           arguments.EpochEconomics,
		epochRewardsCreator:      arguments.EpochRewardsCreator,
	}

	mp.baseProcessor.requestBlockBodyHandler = &mp
	mp.blockProcessor = &mp

	mp.hdrsForCurrBlock.hdrHashAndInfo = make(map[string]*hdrInfo)
	mp.hdrsForCurrBlock.highestHdrNonce = make(map[uint32]uint64)

	headerPool := mp.dataPool.Headers()
	headerPool.RegisterHandler(mp.receivedShardHeader)

	mp.chRcvAllHdrs = make(chan bool)

	mp.shardBlockFinality = process.BlockFinality

	mp.shardsHeadersNonce = &sync.Map{}

	return &mp, nil
}

// ProcessBlock processes a block. It returns nil if all ok or the specific error
func (mp *metaProcessor) ProcessBlock(
	headerHandler data.HeaderHandler,
	bodyHandler data.BodyHandler,
	haveTime func() time.Duration,
) error {

	if haveTime == nil {
		return process.ErrNilHaveTimeHandler
	}

	err := mp.checkBlockValidity(headerHandler, bodyHandler)
	if err != nil {
		if err == process.ErrBlockHashDoesNotMatch {
			log.Debug("requested missing meta header",
				"hash", headerHandler.GetPrevHash(),
				"for shard", headerHandler.GetShardID(),
			)

			go mp.requestHandler.RequestMetaHeader(headerHandler.GetPrevHash())
		}

		return err
	}

	mp.requestHandler.SetEpoch(headerHandler.GetEpoch())

	log.Debug("started processing block",
		"epoch", headerHandler.GetEpoch(),
		"round", headerHandler.GetRound(),
		"nonce", headerHandler.GetNonce())

	header, ok := headerHandler.(*block.MetaBlock)
	if !ok {
		return process.ErrWrongTypeAssertion
	}

	body, ok := bodyHandler.(block.Body)
	if !ok {
		return process.ErrWrongTypeAssertion
	}

	err = mp.checkHeaderBodyCorrelation(header.MiniBlockHeaders, body)
	if err != nil {
		return err
	}

	go getMetricsFromMetaHeader(
		header,
		mp.marshalizer,
		mp.appStatusHandler,
		mp.dataPool.Headers().Len(),
		mp.headersCounter.getNumShardMBHeadersTotalProcessed(),
	)

	mp.createBlockStarted()
	mp.blockChainHook.SetCurrentHeader(headerHandler)
	mp.epochStartTrigger.Update(header.GetRound())

	err = mp.checkEpochCorrectness(header)
	if err != nil {
		return err
	}

	if header.IsStartOfEpochBlock() {
		return mp.processEpochStartMetaBlock(header, body)
	}

	mp.txCoordinator.RequestBlockTransactions(body)
	requestedShardHdrs, requestedFinalityAttestingShardHdrs := mp.requestShardHeaders(header)

	if haveTime() < 0 {
		return process.ErrTimeIsOut
	}

	err = mp.txCoordinator.IsDataPreparedForProcessing(haveTime)
	if err != nil {
		return err
	}

	haveMissingShardHeaders := requestedShardHdrs > 0 || requestedFinalityAttestingShardHdrs > 0
	if haveMissingShardHeaders {
		log.Debug("requested missing shard headers",
			"num headers", requestedShardHdrs,
		)
		log.Debug("requested missing finality attesting shard headers",
			"num finality shard headers", requestedFinalityAttestingShardHdrs,
		)

		err = mp.waitForBlockHeaders(haveTime())

		mp.hdrsForCurrBlock.mutHdrsForBlock.RLock()
		missingShardHdrs := mp.hdrsForCurrBlock.missingHdrs
		mp.hdrsForCurrBlock.mutHdrsForBlock.RUnlock()

		mp.resetMissingHdrs()

		if requestedShardHdrs > 0 {
			log.Debug("received missing shard headers",
				"num headers", requestedShardHdrs-missingShardHdrs,
			)
		}

		if err != nil {
			return err
		}
	}

	if mp.accounts.JournalLen() != 0 {
		return process.ErrAccountStateDirty
	}

	defer func() {
		go mp.checkAndRequestIfShardHeadersMissing(header.Round)
	}()

	highestNonceHdrs, err := mp.checkShardHeadersValidity(header)
	if err != nil {
		return err
	}

	err = mp.checkShardHeadersFinality(highestNonceHdrs)
	if err != nil {
		return err
	}

	err = mp.verifyCrossShardMiniBlockDstMe(header)
	if err != nil {
		return err
	}

	err = mp.verifyTotalAccumulatedFeesInEpoch(header)
	if err != nil {
		return err
	}

	defer func() {
		if err != nil {
			mp.RevertAccountState()
		}
	}()

	err = mp.txCoordinator.ProcessBlockTransaction(body, haveTime)
	if err != nil {
		return err
	}

	err = mp.txCoordinator.VerifyCreatedBlockTransactions(header, body)
	if err != nil {
		return err
	}

	err = mp.scToProtocol.UpdateProtocol(body, header.Round)
	if err != nil {
		return err
	}

	err = mp.verifyAccumulatedFees(header)
	if err != nil {
		return err
	}

	if !mp.verifyStateRoot(header.GetRootHash()) {
		err = process.ErrRootStateDoesNotMatch
		return err
	}

	err = mp.verifyValidatorStatisticsRootHash(header)
	if err != nil {
		return err
	}

	return nil
}

func (mp *metaProcessor) processEpochStartMetaBlock(
	header *block.MetaBlock,
	body block.Body,
) error {
	err := mp.epochStartCreator.VerifyEpochStartDataForMetablock(header)
	if err != nil {
		return err
	}

	err = mp.epochEconomics.VerifyRewardsPerBlock(header)
	if err != nil {
		return err
	}

	defer func() {
		if err != nil {
			mp.RevertAccountState()
		}
	}()

	currentRootHash, err := mp.validatorStatisticsProcessor.RootHash()
	if err != nil {
		return err
	}

	allValidatorInfos, err := mp.validatorStatisticsProcessor.GetValidatorInfosForRootHash(currentRootHash)
	if err != nil {
		return err
	}

	err = mp.epochRewardsCreator.VerifyRewardsMiniBlocks(header, allValidatorInfos)
	if err != nil {
		return err
	}

	err = mp.scToProtocol.UpdateProtocol(body, header.Round)
	if err != nil {
		return err
	}

	err = mp.verifyAccumulatedFees(header)
	if err != nil {
		return err
	}

	if !mp.verifyStateRoot(header.GetRootHash()) {
		err = process.ErrRootStateDoesNotMatch
		return err
	}

	err = mp.verifyValidatorStatisticsRootHash(header)
	if err != nil {
		return err
	}

	return nil
}

// SetNumProcessedObj will set the num of processed headers
func (mp *metaProcessor) SetNumProcessedObj(numObj uint64) {
	mp.headersCounter.shardMBHeadersTotalProcessed = numObj
}

func (mp *metaProcessor) checkEpochCorrectness(
	headerHandler data.HeaderHandler,
) error {
	currentBlockHeader := mp.blockChain.GetCurrentBlockHeader()
	if check.IfNil(currentBlockHeader) {
		return nil
	}

	isEpochIncorrect := headerHandler.GetEpoch() != currentBlockHeader.GetEpoch() &&
		mp.epochStartTrigger.Epoch() == currentBlockHeader.GetEpoch()
	if isEpochIncorrect {
		log.Warn("epoch does not match", "currentHeaderEpoch", currentBlockHeader.GetEpoch(), "receivedHeaderEpoch", headerHandler.GetEpoch(), "epochStartTrigger", mp.epochStartTrigger.Epoch())
		return process.ErrEpochDoesNotMatch
	}

	isEpochIncorrect = mp.epochStartTrigger.IsEpochStart() &&
		mp.epochStartTrigger.EpochStartRound() <= headerHandler.GetRound() &&
		headerHandler.GetEpoch() != currentBlockHeader.GetEpoch()+1
	if isEpochIncorrect {
		log.Warn("is epoch start and epoch does not match", "currentHeaderEpoch", currentBlockHeader.GetEpoch(), "receivedHeaderEpoch", headerHandler.GetEpoch(), "epochStartTrigger", mp.epochStartTrigger.Epoch())
		return process.ErrEpochDoesNotMatch
	}

	return nil
}

func (mp *metaProcessor) verifyCrossShardMiniBlockDstMe(header *block.MetaBlock) error {
	miniBlockShardsHashes, err := mp.getAllMiniBlockDstMeFromShards(header)
	if err != nil {
		return err
	}

	//if all miniblockshards hashes are in header miniblocks as well
	mapMetaMiniBlockHdrs := make(map[string]struct{}, len(header.MiniBlockHeaders))
	for _, metaMiniBlock := range header.MiniBlockHeaders {
		mapMetaMiniBlockHdrs[string(metaMiniBlock.Hash)] = struct{}{}
	}

	for hash := range miniBlockShardsHashes {
		if _, ok := mapMetaMiniBlockHdrs[hash]; !ok {
			return process.ErrCrossShardMBWithoutConfirmationFromMeta
		}
	}

	return nil
}

func (mp *metaProcessor) getAllMiniBlockDstMeFromShards(metaHdr *block.MetaBlock) (map[string][]byte, error) {
	miniBlockShardsHashes := make(map[string][]byte)

	mp.hdrsForCurrBlock.mutHdrsForBlock.RLock()
	defer mp.hdrsForCurrBlock.mutHdrsForBlock.RUnlock()

	for _, shardInfo := range metaHdr.ShardInfo {
		headerInfo, ok := mp.hdrsForCurrBlock.hdrHashAndInfo[string(shardInfo.HeaderHash)]
		if !ok {
			continue
		}
		shardHeader, ok := headerInfo.hdr.(*block.Header)
		if !ok {
			continue
		}

		lastCrossNotarizedHeader, _, err := mp.blockTracker.GetLastCrossNotarizedHeader(shardInfo.ShardID)
		if err != nil {
			return nil, err
		}

		if shardHeader.GetRound() > metaHdr.Round {
			continue
		}
		if shardHeader.GetRound() <= lastCrossNotarizedHeader.GetRound() {
			continue
		}
		if shardHeader.GetNonce() <= lastCrossNotarizedHeader.GetNonce() {
			continue
		}

		crossMiniBlockHashes := shardHeader.GetMiniBlockHeadersWithDst(mp.shardCoordinator.SelfId())
		for hash := range crossMiniBlockHashes {
			miniBlockShardsHashes[hash] = shardInfo.HeaderHash
		}
	}

	return miniBlockShardsHashes, nil
}

func (mp *metaProcessor) checkAndRequestIfShardHeadersMissing(round uint64) {
	orderedHdrsPerShard := mp.blockTracker.GetTrackedHeadersForAllShards()

	for i := uint32(0); i < mp.shardCoordinator.NumberOfShards(); i++ {
		err := mp.requestHeadersIfMissing(orderedHdrsPerShard[i], i, round)
		if err != nil {
			log.Debug("checkAndRequestIfShardHeadersMissing", "error", err.Error())
			continue
		}
	}
}

func (mp *metaProcessor) indexBlock(
	metaBlock data.HeaderHandler,
	body data.BodyHandler,
	lastMetaBlock data.HeaderHandler,
) {
	if mp.core == nil || mp.core.Indexer() == nil {
		return
	}
	// Update tps benchmarks in the DB
	tpsBenchmark := mp.core.TPSBenchmark()
	if tpsBenchmark != nil {
		go mp.core.Indexer().UpdateTPS(tpsBenchmark)
	}

	txPool := mp.txCoordinator.GetAllCurrentUsedTxs(block.TxBlock)
	scPool := mp.txCoordinator.GetAllCurrentUsedTxs(block.SmartContractResultBlock)

	for hash, tx := range scPool {
		txPool[hash] = tx
	}

	publicKeys, err := mp.nodesCoordinator.GetValidatorsPublicKeys(metaBlock.GetPrevRandSeed(), metaBlock.GetRound(), sharding.MetachainShardId)
	if err != nil {
		return
	}

	signersIndexes := mp.nodesCoordinator.GetValidatorsIndexes(publicKeys)
	go mp.core.Indexer().SaveBlock(body, metaBlock, txPool, signersIndexes)

	saveRoundInfoInElastic(mp.core.Indexer(), mp.nodesCoordinator, sharding.MetachainShardId, metaBlock, lastMetaBlock, signersIndexes)
}

// removeBlockInfoFromPool removes the block info from associated pools
func (mp *metaProcessor) removeBlockInfoFromPool(header *block.MetaBlock) error {
	if header == nil || header.IsInterfaceNil() {
		return process.ErrNilMetaBlockHeader
	}

	headerPool := mp.dataPool.Headers()
	if headerPool == nil || headerPool.IsInterfaceNil() {
		return process.ErrNilHeadersDataPool
	}

	mp.hdrsForCurrBlock.mutHdrsForBlock.RLock()
	for i := 0; i < len(header.ShardInfo); i++ {
		shardHeaderHash := header.ShardInfo[i].HeaderHash

		headerPool.RemoveHeaderByHash(shardHeaderHash)
	}
	mp.hdrsForCurrBlock.mutHdrsForBlock.RUnlock()

	return nil
}

// RestoreBlockIntoPools restores the block into associated pools
func (mp *metaProcessor) RestoreBlockIntoPools(headerHandler data.HeaderHandler, bodyHandler data.BodyHandler) error {
	if check.IfNil(headerHandler) {
		return process.ErrNilMetaBlockHeader
	}
	if bodyHandler == nil || bodyHandler.IsInterfaceNil() {
		return process.ErrNilTxBlockBody
	}

	metaBlock, ok := headerHandler.(*block.MetaBlock)
	if !ok {
		return process.ErrWrongTypeAssertion
	}

	body, ok := bodyHandler.(block.Body)
	if !ok {
		return process.ErrWrongTypeAssertion
	}

	headerPool := mp.dataPool.Headers()
	if check.IfNil(headerPool) {
		return process.ErrNilHeadersDataPool
	}

	hdrHashes := make([][]byte, len(metaBlock.ShardInfo))
	for i := 0; i < len(metaBlock.ShardInfo); i++ {
		hdrHashes[i] = metaBlock.ShardInfo[i].HeaderHash
	}

	err := mp.pendingMiniBlocksHandler.RevertHeader(metaBlock)
	if err != nil {
		return err
	}

	for _, hdrHash := range hdrHashes {
		shardHeader, errNotCritical := process.GetShardHeaderFromStorage(hdrHash, mp.marshalizer, mp.store)
		if errNotCritical != nil {
			log.Debug("shard header not found in BlockHeaderUnit",
				"hash", hdrHash,
			)
			continue
		}

		headerPool.AddHeader(hdrHash, shardHeader)

		hdrNonceHashDataUnit := dataRetriever.ShardHdrNonceHashDataUnit + dataRetriever.UnitType(shardHeader.GetShardID())
		storer := mp.store.GetStorer(hdrNonceHashDataUnit)
		nonceToByteSlice := mp.uint64Converter.ToByteSlice(shardHeader.GetNonce())
		errNotCritical = storer.Remove(nonceToByteSlice)
		if errNotCritical != nil {
			log.Debug("ShardHdrNonceHashDataUnit.Remove", "error", errNotCritical.Error())
		}

		mp.headersCounter.subtractRestoredMBHeaders(len(shardHeader.MiniBlockHeaders))
	}

	mp.blockTracker.RemoveLastNotarizedHeaders()

	if metaBlock.IsStartOfEpochBlock() {
		mp.epochStartTrigger.Revert(metaBlock.GetRound())
		mp.epochRewardsCreator.DeleteTxsFromStorage(metaBlock, body)
		return nil
	}

	_, errNotCritical := mp.txCoordinator.RestoreBlockDataFromStorage(body)
	if errNotCritical != nil {
		log.Debug("RestoreBlockDataFromStorage", "error", errNotCritical.Error())
	}

	return nil
}

// CreateBlock creates the final block and header for the current round
func (mp *metaProcessor) CreateBlock(
	initialHdr data.HeaderHandler,
	haveTime func() bool,
) (data.HeaderHandler, data.BodyHandler, error) {
	if check.IfNil(initialHdr) {
		return nil, nil, process.ErrNilBlockHeader
	}

	metaHdr, ok := initialHdr.(*block.MetaBlock)
	if !ok {
		return nil, nil, process.ErrWrongTypeAssertion
	}

	mp.epochStartTrigger.Update(initialHdr.GetRound())
	metaHdr.SetEpoch(mp.epochStartTrigger.Epoch())
	mp.blockChainHook.SetCurrentHeader(initialHdr)

	var body data.BodyHandler
	var err error

	if mp.epochStartTrigger.IsEpochStart() {
		err = mp.createEpochStartHeader(metaHdr)
		if err != nil {
			return nil, nil, err
		}

		body, err = mp.createEpochStartBody(metaHdr)
		if err != nil {
			return nil, nil, err
		}
	} else {
		body, err = mp.createBlockBody(metaHdr, haveTime)
		if err != nil {
			return nil, nil, err
		}
	}

	body, err = mp.applyBodyToHeader(metaHdr, body)
	if err != nil {
		return nil, nil, err
	}

	mp.requestHandler.SetEpoch(metaHdr.GetEpoch())

	return metaHdr, body, nil
}

func (mp *metaProcessor) createEpochStartHeader(metaHdr *block.MetaBlock) error {
	sw := core.NewStopWatch()
	sw.Start("createEpochStartForMetablock")
	defer func() {
		sw.Stop("createEpochStartForMetablock")
	}()

	epochStart, err := mp.epochStartCreator.CreateEpochStartData()
	if err != nil {
		return err
	}

	metaHdr.EpochStart = *epochStart

	totalAccumulatedFeesInEpoch := big.NewInt(0)
	currentHeader := mp.blockChain.GetCurrentBlockHeader()
	if !check.IfNil(currentHeader) && !currentHeader.IsStartOfEpochBlock() {
		prevMetaHdr, ok := currentHeader.(*block.MetaBlock)
		if !ok {
			return process.ErrWrongTypeAssertion
		}
		totalAccumulatedFeesInEpoch = big.NewInt(0).Set(prevMetaHdr.AccumulatedFeesInEpoch)
	}

	metaHdr.AccumulatedFeesInEpoch = totalAccumulatedFeesInEpoch
	economicsData, err := mp.epochEconomics.ComputeEndOfEpochEconomics(metaHdr)
	if err != nil {
		return err
	}

	metaHdr.EpochStart.Economics = *economicsData
	return nil
}

func (mp *metaProcessor) createEpochStartBody(metaBlock *block.MetaBlock) (data.BodyHandler, error) {
	mp.createBlockStarted()

	log.Debug("started creating epoch start block body",
		"epoch", metaBlock.GetEpoch(),
		"round", metaBlock.GetRound(),
		"nonce", metaBlock.GetNonce(),
	)

	currentRootHash, err := mp.validatorStatisticsProcessor.RootHash()
	if err != nil {
		return nil, err
	}

	allValidatorInfos, err := mp.validatorStatisticsProcessor.GetValidatorInfosForRootHash(currentRootHash)
	if err != nil {
		return nil, err
	}

	rewardMiniBlocks, err := mp.epochRewardsCreator.CreateRewardsMiniBlocks(metaBlock, allValidatorInfos)
	if err != nil {
		return nil, err
	}

	return rewardMiniBlocks, nil
}

// createBlockBody creates block body of metachain
func (mp *metaProcessor) createBlockBody(metaBlock *block.MetaBlock, haveTime func() bool) (data.BodyHandler, error) {
	mp.createBlockStarted()
	mp.blockSizeThrottler.ComputeMaxItems()

	log.Debug("started creating block body",
		"epoch", metaBlock.GetEpoch(),
		"round", metaBlock.GetRound(),
		"nonce", metaBlock.GetNonce(),
	)

	miniBlocks, err := mp.createMiniBlocks(mp.blockSizeThrottler.MaxItemsToAdd(), haveTime)
	if err != nil {
		return nil, err
	}

	err = mp.scToProtocol.UpdateProtocol(miniBlocks, metaBlock.GetRound())
	if err != nil {
		return nil, err
	}

	return miniBlocks, nil
}

func (mp *metaProcessor) createMiniBlocks(
	maxItemsInBlock uint32,
	haveTime func() bool,
) (block.Body, error) {

	if mp.accounts.JournalLen() != 0 {
		return nil, process.ErrAccountStateDirty
	}

	if !haveTime() {
		log.Debug("time is up after entered in createMiniBlocks method")
		return nil, process.ErrTimeIsOut
	}

	destMeMiniBlocks, nbTxs, nbHdrs, err := mp.createAndProcessCrossMiniBlocksDstMe(maxItemsInBlock, haveTime)
	if err != nil {
		log.Debug("createAndProcessCrossMiniBlocksDstMe", "error", err.Error())
	}

	log.Debug("processed miniblocks and txs with destination in self shard",
		"num miniblocks", len(destMeMiniBlocks),
		"num txs", nbTxs,
	)

	miniBlocks := make(block.Body, 0)
	if len(destMeMiniBlocks) > 0 {
		miniBlocks = append(miniBlocks, destMeMiniBlocks...)
	}

	maxTxSpaceRemained := int32(maxItemsInBlock) - int32(nbTxs)
	maxMbSpaceRemained := mp.getMaxMiniBlocksSpaceRemained(
		maxItemsInBlock,
		uint32(len(destMeMiniBlocks))+nbHdrs,
		uint32(len(miniBlocks)))

	mbFromMe := mp.txCoordinator.CreateMbsAndProcessTransactionsFromMe(
		uint32(maxTxSpaceRemained),
		uint32(maxMbSpaceRemained),
		haveTime)

	if len(mbFromMe) > 0 {
		miniBlocks = append(miniBlocks, mbFromMe...)
	}

	log.Debug("creating mini blocks has been finished",
		"miniblocks created", len(miniBlocks),
	)

	return miniBlocks, nil
}

// full verification through metachain header
func (mp *metaProcessor) createAndProcessCrossMiniBlocksDstMe(
	maxItemsInBlock uint32,
	haveTime func() bool,
) (block.MiniBlockSlice, uint32, uint32, error) {

	miniBlocks := make(block.MiniBlockSlice, 0)
	txsAdded := uint32(0)
	hdrsAdded := uint32(0)

	sw := core.NewStopWatch()
	sw.Start("ComputeLongestShardsChainsFromLastNotarized")
	orderedHdrs, orderedHdrsHashes, _, err := mp.blockTracker.ComputeLongestShardsChainsFromLastNotarized()
	sw.Stop("ComputeLongestShardsChainsFromLastNotarized")
	log.Debug("measurements ComputeLongestShardsChainsFromLastNotarized", sw.GetMeasurements()...)
	if err != nil {
		return nil, 0, 0, err
	}

	log.Debug("shard headers ordered",
		"num shard headers", len(orderedHdrs),
	)

	lastShardHdr, err := mp.blockTracker.GetLastCrossNotarizedHeadersForAllShards()
	if err != nil {
		return nil, 0, 0, err
	}

	hdrsAddedForShard := make(map[uint32]uint32)

	mp.hdrsForCurrBlock.mutHdrsForBlock.Lock()
	for i := 0; i < len(orderedHdrs); i++ {
		if !haveTime() {
			log.Debug("time is up after putting cross txs with destination to current shard",
				"num txs", txsAdded,
			)
			break
		}

		if len(miniBlocks) >= core.MaxMiniBlocksInBlock {
			log.Debug("max number of mini blocks allowed to be added in one shard block has been reached",
				"num miniblocks", len(miniBlocks),
			)
			break
		}

		itemsAddedInHeader := uint32(len(mp.hdrsForCurrBlock.hdrHashAndInfo) + len(miniBlocks))
		if itemsAddedInHeader >= maxItemsInBlock {
			log.Debug("max records allowed to be added in shard header has been reached",
				"num max items", maxItemsInBlock,
			)
			break
		}

		currShardHdr := orderedHdrs[i]
		if currShardHdr.GetNonce() > lastShardHdr[currShardHdr.GetShardID()].GetNonce()+1 {
			log.Debug("skip searching",
				"shard", currShardHdr.GetShardID(),
				"last shard hdr nonce", lastShardHdr[currShardHdr.GetShardID()].GetNonce(),
				"curr shard hdr nonce", currShardHdr.GetNonce())
			continue
		}

		if len(currShardHdr.GetMiniBlockHeadersWithDst(mp.shardCoordinator.SelfId())) == 0 {
			mp.hdrsForCurrBlock.hdrHashAndInfo[string(orderedHdrsHashes[i])] = &hdrInfo{hdr: currShardHdr, usedInBlock: true}
			hdrsAdded++
			hdrsAddedForShard[currShardHdr.GetShardID()]++
			lastShardHdr[currShardHdr.GetShardID()] = currShardHdr
			continue
		}

		itemsAddedInBody := txsAdded
		if itemsAddedInBody >= maxItemsInBlock {
			continue
		}

		maxTxSpaceRemained := int32(maxItemsInBlock) - int32(itemsAddedInBody)
		maxMbSpaceRemained := mp.getMaxMiniBlocksSpaceRemained(
			maxItemsInBlock,
			itemsAddedInHeader+1,
			uint32(len(miniBlocks)))

		if maxTxSpaceRemained > 0 && maxMbSpaceRemained > 0 {
			snapshot := mp.accounts.JournalLen()
			currMBProcessed, currTxsAdded, hdrProcessFinished := mp.txCoordinator.CreateMbsAndProcessCrossShardTransactionsDstMe(
				currShardHdr,
				nil,
				uint32(maxTxSpaceRemained),
				uint32(maxMbSpaceRemained),
				haveTime)

			if !hdrProcessFinished {
				log.Debug("shard header cannot be fully processed",
					"round", currShardHdr.GetRound(),
					"nonce", currShardHdr.GetNonce(),
					"hash", orderedHdrsHashes[i])

				// shard header must be processed completely
				errAccountState := mp.accounts.RevertToSnapshot(snapshot)
				if errAccountState != nil {
					// TODO: evaluate if reloading the trie from disk will might solve the problem
					log.Warn("accounts.RevertToSnapshot", "error", errAccountState.Error())
				}
				break
			}

			// all txs processed, add to processed miniblocks
			miniBlocks = append(miniBlocks, currMBProcessed...)
			txsAdded += currTxsAdded

			mp.hdrsForCurrBlock.hdrHashAndInfo[string(orderedHdrsHashes[i])] = &hdrInfo{hdr: currShardHdr, usedInBlock: true}
			hdrsAdded++
			hdrsAddedForShard[currShardHdr.GetShardID()]++

			lastShardHdr[currShardHdr.GetShardID()] = currShardHdr
		}
	}
	mp.hdrsForCurrBlock.mutHdrsForBlock.Unlock()

	mp.requestShardHeadersIfNeeded(hdrsAddedForShard, lastShardHdr)

	return miniBlocks, txsAdded, hdrsAdded, nil
}

func (mp *metaProcessor) requestShardHeadersIfNeeded(
	hdrsAddedForShard map[uint32]uint32,
	lastShardHdr map[uint32]data.HeaderHandler,
) {
	for shardID := uint32(0); shardID < mp.shardCoordinator.NumberOfShards(); shardID++ {
		log.Debug("shard hdrs added",
			"shard", shardID,
			"nb", hdrsAddedForShard[shardID],
			"lastShardHdr", lastShardHdr[shardID].GetNonce())

		if hdrsAddedForShard[shardID] == 0 {
			fromNonce := lastShardHdr[shardID].GetNonce() + 1
			toNonce := fromNonce + uint64(mp.shardBlockFinality)
			for nonce := fromNonce; nonce <= toNonce; nonce++ {
				go mp.requestHandler.RequestShardHeaderByNonce(shardID, nonce)
			}
		}
	}
}

// CommitBlock commits the block in the blockchain if everything was checked successfully
func (mp *metaProcessor) CommitBlock(
	headerHandler data.HeaderHandler,
	bodyHandler data.BodyHandler,
) error {

	var err error
	defer func() {
		if err != nil {
			mp.RevertAccountState()
		}
	}()

	err = checkForNils(headerHandler, bodyHandler)
	if err != nil {
		return err
	}

	log.Debug("started committing block",
		"epoch", headerHandler.GetEpoch(),
		"round", headerHandler.GetRound(),
		"nonce", headerHandler.GetNonce(),
	)

	err = mp.checkBlockValidity(headerHandler, bodyHandler)
	if err != nil {
		return err
	}

	header, ok := headerHandler.(*block.MetaBlock)
	if !ok {
		err = process.ErrWrongTypeAssertion
		return err
	}

	marshalizedHeader, err := mp.marshalizer.Marshal(header)
	if err != nil {
		return err
	}

	headerHash := mp.hasher.Compute(string(marshalizedHeader))

	go mp.saveMetaHeader(header, headerHash, marshalizedHeader)

<<<<<<< HEAD
	metaBlocksPool := mp.dataPool.Headers()
	metaBlocksPool.RemoveHeaderByHash(headerHash)

=======
>>>>>>> bd5f1109
	body, ok := bodyHandler.(block.Body)
	if !ok {
		err = process.ErrWrongTypeAssertion
		return err
	}

	go mp.saveBody(body)

	mp.hdrsForCurrBlock.mutHdrsForBlock.RLock()
	for i := 0; i < len(header.ShardInfo); i++ {
		shardHeaderHash := header.ShardInfo[i].HeaderHash
		headerInfo, hashExists := mp.hdrsForCurrBlock.hdrHashAndInfo[string(shardHeaderHash)]
		if !hashExists {
			mp.hdrsForCurrBlock.mutHdrsForBlock.RUnlock()
			return process.ErrMissingHeader
		}

		shardBlock, ok := headerInfo.hdr.(*block.Header)
		if !ok {
			mp.hdrsForCurrBlock.mutHdrsForBlock.RUnlock()
			return process.ErrWrongTypeAssertion
		}

		mp.updateShardHeadersNonce(shardBlock.ShardId, shardBlock.Nonce)

		marshalizedHeader, err := mp.marshalizer.Marshal(shardBlock)
		if err != nil {
			mp.hdrsForCurrBlock.mutHdrsForBlock.RUnlock()
			return err
		}

		go func(header data.HeaderHandler, headerHash []byte, marshalizedHeader []byte) {
			mp.saveShardHeader(header, headerHash, marshalizedHeader)
		}(shardBlock, shardHeaderHash, marshalizedHeader)
	}
	mp.hdrsForCurrBlock.mutHdrsForBlock.RUnlock()

	mp.saveMetricCrossCheckBlockHeight()

	err = mp.commitAll()
	if err != nil {
		return err
	}

	mp.commitEpochStart(header, body)

	mp.cleanupBlockTrackerPools(headerHandler)

	err = mp.saveLastNotarizedHeader(header)
	if err != nil {
		return err
	}

	err = mp.pendingMiniBlocksHandler.AddProcessedHeader(header)
	if err != nil {
		return err
	}

	log.Info("meta block has been committed successfully",
		"epoch", header.Epoch,
		"round", header.Round,
		"nonce", header.Nonce,
		"hash", headerHash)

	errNotCritical := mp.removeBlockInfoFromPool(header)
	if errNotCritical != nil {
		log.Debug("removeBlockInfoFromPool", "error", errNotCritical.Error())
	}

	errNotCritical = mp.txCoordinator.RemoveBlockDataFromPool(body)
	if errNotCritical != nil {
		log.Debug(errNotCritical.Error())
	}

	errNotCritical = mp.forkDetector.AddHeader(header, headerHash, process.BHProcessed, nil, nil)
	if errNotCritical != nil {
		log.Debug("forkDetector.AddHeader", "error", errNotCritical.Error())
	}

	currentHeader, currentHeaderHash := getLastSelfNotarizedHeaderByItself(mp.blockChain)
	mp.blockTracker.AddSelfNotarizedHeader(mp.shardCoordinator.SelfId(), currentHeader, currentHeaderHash)

	for shardID := uint32(0); shardID < mp.shardCoordinator.NumberOfShards(); shardID++ {
		lastSelfNotarizedHeader, lastSelfNotarizedHeaderHash := mp.getLastSelfNotarizedHeaderByShard(shardID)
		mp.blockTracker.AddSelfNotarizedHeader(shardID, lastSelfNotarizedHeader, lastSelfNotarizedHeaderHash)
	}

	log.Debug("highest final meta block",
		"nonce", mp.forkDetector.GetHighestFinalBlockNonce(),
	)

	lastMetaBlock := mp.blockChain.GetCurrentBlockHeader()

	err = mp.blockChain.SetCurrentBlockBody(body)
	if err != nil {
		return err
	}

	err = mp.blockChain.SetCurrentBlockHeader(header)
	if err != nil {
		return err
	}

	mp.blockChain.SetCurrentBlockHeaderHash(headerHash)

	if mp.core != nil && mp.core.TPSBenchmark() != nil {
		mp.core.TPSBenchmark().Update(header)
	}

	mp.indexBlock(header, body, lastMetaBlock)

	saveMetachainCommitBlockMetrics(mp.appStatusHandler, header, headerHash, mp.nodesCoordinator)

	go mp.headersCounter.displayLogInfo(
		header,
		body,
		headerHash,
		mp.dataPool.Headers().Len(),
		mp.blockTracker,
	)

	headerInfo := bootstrapStorage.BootstrapHeaderInfo{
		ShardId: header.GetShardID(),
		Nonce:   header.GetNonce(),
		Hash:    headerHash,
	}

	go mp.prepareDataForBootStorer(
		headerInfo,
		header.Round,
		nil,
		mp.getPendingMiniBlocks(),
		mp.forkDetector.GetHighestFinalBlockNonce(),
		nil,
	)

	mp.blockSizeThrottler.Succeed(header.Round)

	log.Debug("pools info",
		"headers pool", mp.dataPool.Headers().Len(),
		"headers pool capacity", mp.dataPool.Headers().MaxSize(),
	)

	go mp.cleanupPools(headerHandler)

	return nil
}

func (mp *metaProcessor) commitAll() error {
	_, err := mp.accounts.Commit()
	if err != nil {
		return err
	}

	_, err = mp.validatorStatisticsProcessor.Commit()
	if err != nil {
		return err
	}

	return nil
}

func (mp *metaProcessor) getLastSelfNotarizedHeaderByShard(_ uint32) (data.HeaderHandler, []byte) {
	//TODO: Implement mechanism to extract last meta header notarized by the given shard if this info will be needed later
	return nil, nil
}

// ApplyProcessedMiniBlocks will do nothing on meta processor
func (mp *metaProcessor) ApplyProcessedMiniBlocks(_ *processedMb.ProcessedMiniBlockTracker) {
}

func (mp *metaProcessor) commitEpochStart(header *block.MetaBlock, body block.Body) {
	if header.IsStartOfEpochBlock() {
		mp.epochStartTrigger.SetProcessed(header)

		go mp.epochRewardsCreator.SaveTxBlockToStorage(header, body)
	} else {
		currentHeader := mp.blockChain.GetCurrentBlockHeader()
		if !check.IfNil(currentHeader) && currentHeader.IsStartOfEpochBlock() {
			mp.epochStartTrigger.SetFinalityAttestingRound(header.GetRound())
		}
	}
}

// RevertAccountState reverts the account state for cleanup failed process
func (mp *metaProcessor) RevertAccountState() {
	err := mp.accounts.RevertToSnapshot(0)
	if err != nil {
		log.Debug("RevertToSnapshot", "error", err.Error())
	}

	err = mp.validatorStatisticsProcessor.RevertPeerStateToSnapshot(0)
	if err != nil {
		log.Debug("RevertPeerStateToSnapshot", "error", err.Error())
	}
}

// RevertStateToBlock recreates the state tries to the root hashes indicated by the provided header
func (mp *metaProcessor) RevertStateToBlock(header data.HeaderHandler) error {
	err := mp.accounts.RecreateTrie(header.GetRootHash())
	if err != nil {
		log.Debug("recreate trie with error for header",
			"nonce", header.GetNonce(),
			"hash", header.GetRootHash(),
		)

		return err
	}

	err = mp.validatorStatisticsProcessor.RevertPeerState(header)
	if err != nil {
		log.Debug("revert peer state with error for header",
			"nonce", header.GetNonce(),
			"validators root hash", header.GetValidatorStatsRootHash(),
		)

		return err
	}

	return nil
}

func (mp *metaProcessor) updateShardHeadersNonce(key uint32, value uint64) {
	valueStoredI, ok := mp.shardsHeadersNonce.Load(key)
	if !ok {
		mp.shardsHeadersNonce.Store(key, value)
		return
	}

	valueStored, ok := valueStoredI.(uint64)
	if !ok {
		mp.shardsHeadersNonce.Store(key, value)
		return
	}

	if valueStored < value {
		mp.shardsHeadersNonce.Store(key, value)
	}
}

func (mp *metaProcessor) saveMetricCrossCheckBlockHeight() {
	crossCheckBlockHeight := ""
	for i := uint32(0); i < mp.shardCoordinator.NumberOfShards(); i++ {
		heightValue := uint64(0)

		valueStoredI, isValueInMap := mp.shardsHeadersNonce.Load(i)
		if isValueInMap {
			valueStored, ok := valueStoredI.(uint64)
			if ok {
				heightValue = valueStored
			}
		}

		crossCheckBlockHeight += fmt.Sprintf("%d: %d, ", i, heightValue)
	}

	mp.appStatusHandler.SetStringValue(core.MetricCrossCheckBlockHeight, crossCheckBlockHeight)
}

func (mp *metaProcessor) saveLastNotarizedHeader(header *block.MetaBlock) error {
	lastCrossNotarizedHeaderForShard := make(map[uint32]*hashAndHdr, mp.shardCoordinator.NumberOfShards())
	for shardID := uint32(0); shardID < mp.shardCoordinator.NumberOfShards(); shardID++ {
		lastCrossNotarizedHeader, lastCrossNotarizedHeaderHash, err := mp.blockTracker.GetLastCrossNotarizedHeader(shardID)
		if err != nil {
			return err
		}

		lastCrossNotarizedHeaderForShard[shardID] = &hashAndHdr{hdr: lastCrossNotarizedHeader, hash: lastCrossNotarizedHeaderHash}
	}

	mp.hdrsForCurrBlock.mutHdrsForBlock.RLock()
	for i := 0; i < len(header.ShardInfo); i++ {
		shardHeaderHash := header.ShardInfo[i].HeaderHash
		headerInfo, ok := mp.hdrsForCurrBlock.hdrHashAndInfo[string(shardHeaderHash)]
		if !ok {
			mp.hdrsForCurrBlock.mutHdrsForBlock.RUnlock()
			return process.ErrMissingHeader
		}

		shardHeader, ok := headerInfo.hdr.(*block.Header)
		if !ok {
			mp.hdrsForCurrBlock.mutHdrsForBlock.RUnlock()
			return process.ErrWrongTypeAssertion
		}

		if lastCrossNotarizedHeaderForShard[shardHeader.ShardId].hdr.GetNonce() < shardHeader.Nonce {
			lastCrossNotarizedHeaderForShard[shardHeader.ShardId] = &hashAndHdr{hdr: shardHeader, hash: shardHeaderHash}
		}
	}
	mp.hdrsForCurrBlock.mutHdrsForBlock.RUnlock()

	for shardID := uint32(0); shardID < mp.shardCoordinator.NumberOfShards(); shardID++ {
		hdr := lastCrossNotarizedHeaderForShard[shardID].hdr
		hash := lastCrossNotarizedHeaderForShard[shardID].hash
		mp.blockTracker.AddCrossNotarizedHeader(shardID, hdr, hash)
		DisplayLastNotarized(mp.marshalizer, mp.hasher, hdr, shardID)
	}

	return nil
}

// check if shard headers were signed and constructed correctly and returns headers which has to be
// checked for finality
func (mp *metaProcessor) checkShardHeadersValidity(metaHdr *block.MetaBlock) (map[uint32]data.HeaderHandler, error) {
	lastCrossNotarizedHeader := make(map[uint32]data.HeaderHandler, mp.shardCoordinator.NumberOfShards())
	for shardID := uint32(0); shardID < mp.shardCoordinator.NumberOfShards(); shardID++ {
		lastCrossNotarizedHeaderForShard, _, err := mp.blockTracker.GetLastCrossNotarizedHeader(shardID)
		if err != nil {
			return nil, err
		}

		lastCrossNotarizedHeader[shardID] = lastCrossNotarizedHeaderForShard
	}

	usedShardHdrs := mp.sortHeadersForCurrentBlockByNonce(true)
	highestNonceHdrs := make(map[uint32]data.HeaderHandler, len(usedShardHdrs))

	if len(usedShardHdrs) == 0 {
		return highestNonceHdrs, nil
	}

	for shardID, hdrsForShard := range usedShardHdrs {
		for _, shardHdr := range hdrsForShard {
			err := mp.headerValidator.IsHeaderConstructionValid(shardHdr, lastCrossNotarizedHeader[shardID])
			if err != nil {
				return nil, fmt.Errorf("%w : checkShardHeadersValidity -> isHdrConstructionValid", err)
			}

			lastCrossNotarizedHeader[shardID] = shardHdr
			highestNonceHdrs[shardID] = shardHdr
		}
	}

	mp.hdrsForCurrBlock.mutHdrsForBlock.Lock()
	defer mp.hdrsForCurrBlock.mutHdrsForBlock.Unlock()

	for _, shardData := range metaHdr.ShardInfo {
		actualHdr := mp.hdrsForCurrBlock.hdrHashAndInfo[string(shardData.HeaderHash)].hdr
		shardHdr, ok := actualHdr.(*block.Header)
		if !ok {
			return nil, process.ErrWrongTypeAssertion
		}
		if len(shardData.ShardMiniBlockHeaders) != len(shardHdr.MiniBlockHeaders) {
			return nil, process.ErrHeaderShardDataMismatch
		}
		if shardData.AccumulatedFees.Cmp(shardHdr.AccumulatedFees) != 0 {
			return nil, process.ErrAccumulatedFeesDoNotMatch
		}

		mapMiniBlockHeadersInMetaBlock := make(map[string]struct{})
		for _, shardMiniBlockHdr := range shardData.ShardMiniBlockHeaders {
			mapMiniBlockHeadersInMetaBlock[string(shardMiniBlockHdr.Hash)] = struct{}{}
		}

		for _, actualMiniBlockHdr := range shardHdr.MiniBlockHeaders {
			if _, hashExists := mapMiniBlockHeadersInMetaBlock[string(actualMiniBlockHdr.Hash)]; !hashExists {
				return nil, process.ErrHeaderShardDataMismatch
			}
		}
	}

	return highestNonceHdrs, nil
}

// check if shard headers are final by checking if newer headers were constructed upon them
func (mp *metaProcessor) checkShardHeadersFinality(highestNonceHdrs map[uint32]data.HeaderHandler) error {
	finalityAttestingShardHdrs := mp.sortHeadersForCurrentBlockByNonce(false)

	var errFinal error

	for shardId, lastVerifiedHdr := range highestNonceHdrs {
		if lastVerifiedHdr == nil || lastVerifiedHdr.IsInterfaceNil() {
			return process.ErrNilBlockHeader
		}
		if lastVerifiedHdr.GetShardID() != shardId {
			return process.ErrShardIdMissmatch
		}

		// verify if there are "K" block after current to make this one final
		nextBlocksVerified := uint32(0)
		for _, shardHdr := range finalityAttestingShardHdrs[shardId] {
			if nextBlocksVerified >= mp.shardBlockFinality {
				break
			}

			// found a header with the next nonce
			if shardHdr.GetNonce() == lastVerifiedHdr.GetNonce()+1 {
				err := mp.headerValidator.IsHeaderConstructionValid(shardHdr, lastVerifiedHdr)
				if err != nil {
					log.Debug("checkShardHeadersFinality -> isHdrConstructionValid",
						"error", err.Error())
					continue
				}

				lastVerifiedHdr = shardHdr
				nextBlocksVerified += 1
			}
		}

		if nextBlocksVerified < mp.shardBlockFinality {
			go mp.requestHandler.RequestShardHeaderByNonce(lastVerifiedHdr.GetShardID(), lastVerifiedHdr.GetNonce())
			go mp.requestHandler.RequestShardHeaderByNonce(lastVerifiedHdr.GetShardID(), lastVerifiedHdr.GetNonce()+1)
			errFinal = process.ErrHeaderNotFinal
		}
	}

	return errFinal
}

// receivedShardHeader is a call back function which is called when a new header
// is added in the headers pool
func (mp *metaProcessor) receivedShardHeader(headerHandler data.HeaderHandler, shardHeaderHash []byte) {
	shardHeadersPool := mp.dataPool.Headers()
	if shardHeadersPool == nil {
		return
	}

	shardHeader, ok := headerHandler.(*block.Header)
	if !ok {
		return
	}

	log.Trace("received shard header from network",
		"shard", shardHeader.ShardId,
		"round", shardHeader.Round,
		"nonce", shardHeader.Nonce,
		"hash", shardHeaderHash,
	)

	mp.hdrsForCurrBlock.mutHdrsForBlock.Lock()

	haveMissingShardHeaders := mp.hdrsForCurrBlock.missingHdrs > 0 || mp.hdrsForCurrBlock.missingFinalityAttestingHdrs > 0
	if haveMissingShardHeaders {
		hdrInfoForHash := mp.hdrsForCurrBlock.hdrHashAndInfo[string(shardHeaderHash)]
		headerInfoIsNotNil := hdrInfoForHash != nil
		headerIsMissing := headerInfoIsNotNil && check.IfNil(hdrInfoForHash.hdr)
		if headerIsMissing {
			hdrInfoForHash.hdr = shardHeader
			mp.hdrsForCurrBlock.missingHdrs--

			if shardHeader.Nonce > mp.hdrsForCurrBlock.highestHdrNonce[shardHeader.ShardId] {
				mp.hdrsForCurrBlock.highestHdrNonce[shardHeader.ShardId] = shardHeader.Nonce
			}
		}

		if mp.hdrsForCurrBlock.missingHdrs == 0 {
			mp.hdrsForCurrBlock.missingFinalityAttestingHdrs = mp.requestMissingFinalityAttestingShardHeaders()
			if mp.hdrsForCurrBlock.missingFinalityAttestingHdrs == 0 {
				log.Debug("received all missing finality attesting shard headers")
			}
		}

		missingShardHdrs := mp.hdrsForCurrBlock.missingHdrs
		missingFinalityAttestingShardHdrs := mp.hdrsForCurrBlock.missingFinalityAttestingHdrs
		mp.hdrsForCurrBlock.mutHdrsForBlock.Unlock()

		allMissingShardHeadersReceived := missingShardHdrs == 0 && missingFinalityAttestingShardHdrs == 0
		if allMissingShardHeadersReceived {
			mp.chRcvAllHdrs <- true
		}
	} else {
		mp.hdrsForCurrBlock.mutHdrsForBlock.Unlock()
	}

	if mp.isHeaderOutOfRange(shardHeader) {
		shardHeadersPool.RemoveHeaderByHash(shardHeaderHash)
		return
	}

	lastCrossNotarizedHeader, _, err := mp.blockTracker.GetLastCrossNotarizedHeader(shardHeader.GetShardID())
	if err != nil {
		log.Debug("receivedShardHeader.GetLastCrossNotarizedHeader",
			"shard", shardHeader.GetShardID(),
			"error", err.Error())
		return
	}

	if shardHeader.GetNonce() <= lastCrossNotarizedHeader.GetNonce() {
		return
	}
	if shardHeader.GetRound() <= lastCrossNotarizedHeader.GetRound() {
		return
	}

	isShardHeaderOutOfRequestRange := shardHeader.GetNonce() > lastCrossNotarizedHeader.GetNonce()+process.MaxHeadersToRequestInAdvance
	if isShardHeaderOutOfRequestRange {
		return
	}

	go mp.txCoordinator.RequestMiniBlocks(shardHeader)
}

// requestMissingFinalityAttestingShardHeaders requests the headers needed to accept the current selected headers for
// processing the current block. It requests the shardBlockFinality headers greater than the highest shard header,
// for each shard, related to the block which should be processed
func (mp *metaProcessor) requestMissingFinalityAttestingShardHeaders() uint32 {
	missingFinalityAttestingShardHeaders := uint32(0)

	for shardId := uint32(0); shardId < mp.shardCoordinator.NumberOfShards(); shardId++ {
		missingFinalityAttestingHeaders := mp.requestMissingFinalityAttestingHeaders(
			shardId,
			mp.shardBlockFinality,
		)

		missingFinalityAttestingShardHeaders += missingFinalityAttestingHeaders
	}

	return missingFinalityAttestingShardHeaders
}

func (mp *metaProcessor) requestShardHeaders(metaBlock *block.MetaBlock) (uint32, uint32) {
	_ = process.EmptyChannel(mp.chRcvAllHdrs)

	if len(metaBlock.ShardInfo) == 0 {
		return 0, 0
	}

	missingHeaderHashes := mp.computeMissingAndExistingShardHeaders(metaBlock)

	mp.hdrsForCurrBlock.mutHdrsForBlock.Lock()
	for shardId, shardHeaderHashes := range missingHeaderHashes {
		for _, hash := range shardHeaderHashes {
			mp.hdrsForCurrBlock.hdrHashAndInfo[string(hash)] = &hdrInfo{hdr: nil, usedInBlock: true}
			go mp.requestHandler.RequestShardHeader(shardId, hash)
		}
	}

	if mp.hdrsForCurrBlock.missingHdrs == 0 {
		mp.hdrsForCurrBlock.missingFinalityAttestingHdrs = mp.requestMissingFinalityAttestingShardHeaders()
	}

	requestedHdrs := mp.hdrsForCurrBlock.missingHdrs
	requestedFinalityAttestingHdrs := mp.hdrsForCurrBlock.missingFinalityAttestingHdrs
	mp.hdrsForCurrBlock.mutHdrsForBlock.Unlock()

	return requestedHdrs, requestedFinalityAttestingHdrs
}

func (mp *metaProcessor) computeMissingAndExistingShardHeaders(metaBlock *block.MetaBlock) map[uint32][][]byte {
	missingHeadersHashes := make(map[uint32][][]byte)

	mp.hdrsForCurrBlock.mutHdrsForBlock.Lock()
	for i := 0; i < len(metaBlock.ShardInfo); i++ {
		shardData := metaBlock.ShardInfo[i]
		hdr, err := process.GetShardHeaderFromPool(
			shardData.HeaderHash,
			mp.dataPool.Headers())

		if err != nil {
			missingHeadersHashes[shardData.ShardID] = append(missingHeadersHashes[shardData.ShardID], shardData.HeaderHash)
			mp.hdrsForCurrBlock.missingHdrs++
			continue
		}

		mp.hdrsForCurrBlock.hdrHashAndInfo[string(shardData.HeaderHash)] = &hdrInfo{hdr: hdr, usedInBlock: true}

		if hdr.Nonce > mp.hdrsForCurrBlock.highestHdrNonce[shardData.ShardID] {
			mp.hdrsForCurrBlock.highestHdrNonce[shardData.ShardID] = hdr.Nonce
		}
	}
	mp.hdrsForCurrBlock.mutHdrsForBlock.Unlock()

	return missingHeadersHashes
}

func (mp *metaProcessor) createShardInfo() ([]block.ShardData, error) {

	shardInfo := make([]block.ShardData, 0)
	if mp.epochStartTrigger.IsEpochStart() {
		return shardInfo, nil
	}

	mp.hdrsForCurrBlock.mutHdrsForBlock.Lock()
	for hdrHash, headerInfo := range mp.hdrsForCurrBlock.hdrHashAndInfo {
		shardHdr, ok := headerInfo.hdr.(*block.Header)
		if !ok {
			return nil, process.ErrWrongTypeAssertion
		}

		shardData := block.ShardData{}
		shardData.ShardMiniBlockHeaders = make([]block.ShardMiniBlockHeader, 0, len(shardHdr.MiniBlockHeaders))
		shardData.TxCount = shardHdr.TxCount
		shardData.ShardID = shardHdr.ShardId
		shardData.HeaderHash = []byte(hdrHash)
		shardData.Round = shardHdr.Round
		shardData.PrevHash = shardHdr.PrevHash
		shardData.Nonce = shardHdr.Nonce
		shardData.PrevRandSeed = shardHdr.PrevRandSeed
		shardData.PubKeysBitmap = shardHdr.PubKeysBitmap
		shardData.NumPendingMiniBlocks = mp.pendingMiniBlocksHandler.GetNumPendingMiniBlocks(shardData.ShardID)
		shardData.AccumulatedFees = shardHdr.AccumulatedFees

		for i := 0; i < len(shardHdr.MiniBlockHeaders); i++ {
			shardMiniBlockHeader := block.ShardMiniBlockHeader{}
			shardMiniBlockHeader.SenderShardID = shardHdr.MiniBlockHeaders[i].SenderShardID
			shardMiniBlockHeader.ReceiverShardID = shardHdr.MiniBlockHeaders[i].ReceiverShardID
			shardMiniBlockHeader.Hash = shardHdr.MiniBlockHeaders[i].Hash
			shardMiniBlockHeader.TxCount = shardHdr.MiniBlockHeaders[i].TxCount

			shardData.ShardMiniBlockHeaders = append(shardData.ShardMiniBlockHeaders, shardMiniBlockHeader)
		}

		shardInfo = append(shardInfo, shardData)
	}
	mp.hdrsForCurrBlock.mutHdrsForBlock.Unlock()

	log.Debug("created shard data",
		"size", len(shardInfo),
	)
	return shardInfo, nil
}

func (mp *metaProcessor) verifyTotalAccumulatedFeesInEpoch(metaHdr *block.MetaBlock) error {
	computedTotalFees, err := mp.computeAccumulatedFeesInEpoch(metaHdr)
	if err != nil {
		return err
	}

	if computedTotalFees.Cmp(metaHdr.AccumulatedFeesInEpoch) != 0 {
		return fmt.Errorf("%w, got %v, computed %v", process.ErrAccumulatedFeesInEpochDoNotMatch, metaHdr.AccumulatedFeesInEpoch, computedTotalFees)
	}

	return nil
}

func (mp *metaProcessor) computeAccumulatedFeesInEpoch(metaHdr *block.MetaBlock) (*big.Int, error) {
	currentlyAccumulatedFeesInEpoch := big.NewInt(0)

	lastHdr := mp.blockChain.GetCurrentBlockHeader()
	if !check.IfNil(lastHdr) {
		lastMeta, ok := lastHdr.(*block.MetaBlock)
		if !ok {
			return nil, process.ErrWrongTypeAssertion
		}

		if !lastHdr.IsStartOfEpochBlock() {
			currentlyAccumulatedFeesInEpoch = lastMeta.AccumulatedFeesInEpoch
		}
	}

	currentlyAccumulatedFeesInEpoch.Add(currentlyAccumulatedFeesInEpoch, metaHdr.GetAccumulatedFees())
	for _, shardData := range metaHdr.ShardInfo {
		currentlyAccumulatedFeesInEpoch.Add(currentlyAccumulatedFeesInEpoch, shardData.AccumulatedFees)
	}

	return currentlyAccumulatedFeesInEpoch, nil
}

// applyBodyToHeader creates a miniblock header list given a block body
func (mp *metaProcessor) applyBodyToHeader(metaHdr *block.MetaBlock, bodyHandler data.BodyHandler) (data.BodyHandler, error) {
	sw := core.NewStopWatch()
	sw.Start("applyBodyToHeader")
	defer func() {
		sw.Stop("applyBodyToHeader")

		log.Debug("measurements", sw.GetMeasurements()...)
	}()

	if check.IfNil(bodyHandler) {
		return nil, process.ErrNilBlockBody
	}
	if check.IfNil(mp.blockChain) {
		return nil, process.ErrNilBlockChain
	}

	var err error
	defer func() {
		go mp.checkAndRequestIfShardHeadersMissing(metaHdr.GetRound())

		if err == nil {
			mp.blockSizeThrottler.Add(
				metaHdr.GetRound(),
				core.MaxUint32(metaHdr.ItemsInBody(), metaHdr.ItemsInHeader()))
		}
	}()

	sw.Start("createShardInfo")
	shardInfo, err := mp.createShardInfo()
	sw.Stop("createShardInfo")
	if err != nil {
		return nil, err
	}

	metaHdr.Epoch = mp.epochStartTrigger.Epoch()
	metaHdr.ShardInfo = shardInfo
	metaHdr.RootHash = mp.getRootHash()
	metaHdr.TxCount = getTxCount(shardInfo)
	metaHdr.AccumulatedFees = mp.feeHandler.GetAccumulatedFees()

	metaHdr.AccumulatedFeesInEpoch, err = mp.computeAccumulatedFeesInEpoch(metaHdr)
	if err != nil {
		return nil, err
	}

	body, ok := bodyHandler.(block.Body)
	if !ok {
		err = process.ErrWrongTypeAssertion
		return nil, err
	}

	sw.Start("CreateReceiptsHash")
	metaHdr.ReceiptsHash, err = mp.txCoordinator.CreateReceiptsHash()
	sw.Stop("CreateReceiptsHash")
	if err != nil {
		return nil, err
	}

	totalTxCount, miniBlockHeaders, err := mp.createMiniBlockHeaders(body)
	if err != nil {
		return nil, err
	}

	metaHdr.MiniBlockHeaders = miniBlockHeaders
	metaHdr.TxCount += uint32(totalTxCount)

	sw.Start("UpdatePeerState")
	metaHdr.ValidatorStatsRootHash, err = mp.validatorStatisticsProcessor.UpdatePeerState(metaHdr)
	sw.Stop("UpdatePeerState")
	if err != nil {
		return nil, err
	}

	mp.blockSizeThrottler.Add(
		metaHdr.GetRound(),
		core.MaxUint32(metaHdr.ItemsInBody(), metaHdr.ItemsInHeader()))

	return body, nil
}

func (mp *metaProcessor) verifyValidatorStatisticsRootHash(header *block.MetaBlock) error {
	validatorStatsRH, err := mp.validatorStatisticsProcessor.UpdatePeerState(header)
	if err != nil {
		return err
	}

	if !bytes.Equal(validatorStatsRH, header.GetValidatorStatsRootHash()) {
		log.Debug("validator stats root hash mismatch",
			"computed", validatorStatsRH,
			"received", header.GetValidatorStatsRootHash(),
		)
		return fmt.Errorf("%s, metachain, computed: %s, received: %s, meta header nonce: %d",
			process.ErrValidatorStatsRootHashDoesNotMatch,
			display.DisplayByteSlice(validatorStatsRH),
			display.DisplayByteSlice(header.GetValidatorStatsRootHash()),
			header.Nonce,
		)
	}

	return nil
}

func (mp *metaProcessor) waitForBlockHeaders(waitTime time.Duration) error {
	select {
	case <-mp.chRcvAllHdrs:
		return nil
	case <-time.After(waitTime):
		return process.ErrTimeIsOut
	}
}

// CreateNewHeader creates a new header
func (mp *metaProcessor) CreateNewHeader() data.HeaderHandler {
	return &block.MetaBlock{AccumulatedFees: big.NewInt(0), AccumulatedFeesInEpoch: big.NewInt(0)}
}

// MarshalizedDataToBroadcast prepares underlying data into a marshalized object according to destination
func (mp *metaProcessor) MarshalizedDataToBroadcast(
	hdr data.HeaderHandler,
	bodyHandler data.BodyHandler,
) (map[uint32][]byte, map[string][][]byte, error) {
	if check.IfNil(hdr) {
		return nil, nil, process.ErrNilMetaBlockHeader
	}
	if check.IfNil(bodyHandler) {
		return nil, nil, process.ErrNilMiniBlocks
	}

	body, ok := bodyHandler.(block.Body)
	if !ok {
		return nil, nil, process.ErrWrongTypeAssertion
	}

	var mrsTxs map[string][][]byte
	if hdr.IsStartOfEpochBlock() {
		mrsTxs = mp.epochRewardsCreator.CreateMarshalizedData(body)
	} else {
		mrsTxs = mp.txCoordinator.CreateMarshalizedData(body)
	}

	bodies := make(map[uint32]block.MiniBlockSlice)
	for _, miniBlock := range body {
		if miniBlock.ReceiverShardID == mp.shardCoordinator.SelfId() {
			continue
		}
		bodies[miniBlock.ReceiverShardID] = append(bodies[miniBlock.ReceiverShardID], miniBlock)
	}

	mrsData := make(map[uint32][]byte, len(bodies))
	for shardId, subsetBlockBody := range bodies {
		buff, err := mp.marshalizer.Marshal(subsetBlockBody)
		if err != nil {
			log.Debug(process.ErrMarshalWithoutSuccess.Error())
			continue
		}
		mrsData[shardId] = buff
	}

	return mrsData, mrsTxs, nil
}

func getTxCount(shardInfo []block.ShardData) uint32 {
	txs := uint32(0)
	for i := 0; i < len(shardInfo); i++ {
		for j := 0; j < len(shardInfo[i].ShardMiniBlockHeaders); j++ {
			txs += shardInfo[i].ShardMiniBlockHeaders[j].TxCount
		}
	}

	return txs
}

// IsInterfaceNil returns true if there is no value under the interface
func (mp *metaProcessor) IsInterfaceNil() bool {
	return mp == nil
}

// GetBlockBodyFromPool returns block body from pool for a given header
func (mp *metaProcessor) GetBlockBodyFromPool(headerHandler data.HeaderHandler) (data.BodyHandler, error) {
	miniBlockPool := mp.dataPool.MiniBlocks()
	if miniBlockPool == nil {
		return nil, process.ErrNilMiniBlockPool
	}

	metaBlock, ok := headerHandler.(*block.MetaBlock)
	if !ok {
		return nil, process.ErrWrongTypeAssertion
	}

	miniBlocks := make(block.MiniBlockSlice, 0)
	for i := 0; i < len(metaBlock.MiniBlockHeaders); i++ {
		obj, hashInPool := miniBlockPool.Get(metaBlock.MiniBlockHeaders[i].Hash)
		if !hashInPool {
			continue
		}

		miniBlock, typeOk := obj.(*block.MiniBlock)
		if !typeOk {
			return nil, process.ErrWrongTypeAssertion
		}

		miniBlocks = append(miniBlocks, miniBlock)
	}

	return block.Body(miniBlocks), nil
}

func (mp *metaProcessor) getPendingMiniBlocks() []bootstrapStorage.PendingMiniBlockInfo {
	pendingMiniBlocks := make([]bootstrapStorage.PendingMiniBlockInfo, mp.shardCoordinator.NumberOfShards())

	for shardID := uint32(0); shardID < mp.shardCoordinator.NumberOfShards(); shardID++ {
		pendingMiniBlocks[shardID] = bootstrapStorage.PendingMiniBlockInfo{
			NumPendingMiniBlocks: mp.pendingMiniBlocksHandler.GetNumPendingMiniBlocks(shardID),
			ShardID:              shardID,
		}
	}

	return pendingMiniBlocks
}<|MERGE_RESOLUTION|>--- conflicted
+++ resolved
@@ -967,12 +967,6 @@
 
 	go mp.saveMetaHeader(header, headerHash, marshalizedHeader)
 
-<<<<<<< HEAD
-	metaBlocksPool := mp.dataPool.Headers()
-	metaBlocksPool.RemoveHeaderByHash(headerHash)
-
-=======
->>>>>>> bd5f1109
 	body, ok := bodyHandler.(block.Body)
 	if !ok {
 		err = process.ErrWrongTypeAssertion
