package block

import (
	"bytes"
	"encoding/hex"
	"fmt"
	"math/big"
	"sync"
	"time"

	"github.com/ElrondNetwork/elrond-go-core/core"
	"github.com/ElrondNetwork/elrond-go-core/core/check"
	"github.com/ElrondNetwork/elrond-go-core/core/queue"
	"github.com/ElrondNetwork/elrond-go-core/data"
	"github.com/ElrondNetwork/elrond-go-core/data/block"
	"github.com/ElrondNetwork/elrond-go-core/data/indexer"
	logger "github.com/ElrondNetwork/elrond-go-logger"
<<<<<<< HEAD
	"github.com/ElrondNetwork/elrond-go/core"
	"github.com/ElrondNetwork/elrond-go/core/check"
	"github.com/ElrondNetwork/elrond-go/core/queue"
	"github.com/ElrondNetwork/elrond-go/data"
	"github.com/ElrondNetwork/elrond-go/data/block"
	"github.com/ElrondNetwork/elrond-go/data/headerVersionData"
	"github.com/ElrondNetwork/elrond-go/data/indexer"
	"github.com/ElrondNetwork/elrond-go/data/state"
=======
	"github.com/ElrondNetwork/elrond-go/common"
>>>>>>> 1de5cc16
	"github.com/ElrondNetwork/elrond-go/dataRetriever"
	"github.com/ElrondNetwork/elrond-go/process"
	"github.com/ElrondNetwork/elrond-go/process/block/bootstrapStorage"
	"github.com/ElrondNetwork/elrond-go/process/block/processedMb"
	"github.com/ElrondNetwork/elrond-go/state"
)

var _ process.BlockProcessor = (*metaProcessor)(nil)

// metaProcessor implements metaProcessor interface and actually it tries to execute block
type metaProcessor struct {
	*baseProcessor
	scToProtocol                 process.SmartContractToProtocolHandler
	epochStartDataCreator        process.EpochStartDataCreator
	epochEconomics               process.EndOfEpochEconomics
	epochRewardsCreator          process.RewardsCreator
	validatorInfoCreator         process.EpochStartValidatorInfoCreator
	epochSystemSCProcessor       process.EpochStartSystemSCProcessor
	pendingMiniBlocksHandler     process.PendingMiniBlocksHandler
	validatorStatisticsProcessor process.ValidatorStatisticsProcessor
	shardsHeadersNonce           *sync.Map
	shardBlockFinality           uint32
	chRcvAllHdrs                 chan bool
	headersCounter               *headersCounter
	rewardsV2EnableEpoch         uint32
	userStatePruningQueue        core.Queue
	peerStatePruningQueue        core.Queue
}

// NewMetaProcessor creates a new metaProcessor object
func NewMetaProcessor(arguments ArgMetaProcessor) (*metaProcessor, error) {
	err := checkProcessorNilParameters(arguments.ArgBaseProcessor)
	if err != nil {
		return nil, err
	}
	if check.IfNil(arguments.DataComponents.Datapool()) {
		return nil, process.ErrNilDataPoolHolder
	}
	if check.IfNil(arguments.DataComponents.Datapool().Headers()) {
		return nil, process.ErrNilHeadersDataPool
	}
	if check.IfNil(arguments.SCToProtocol) {
		return nil, process.ErrNilSCToProtocol
	}
	if check.IfNil(arguments.PendingMiniBlocksHandler) {
		return nil, process.ErrNilPendingMiniBlocksHandler
	}
	if check.IfNil(arguments.EpochStartDataCreator) {
		return nil, process.ErrNilEpochStartDataCreator
	}
	if check.IfNil(arguments.EpochEconomics) {
		return nil, process.ErrNilEpochEconomics
	}
	if check.IfNil(arguments.EpochRewardsCreator) {
		return nil, process.ErrNilRewardsCreator
	}
	if check.IfNil(arguments.EpochValidatorInfoCreator) {
		return nil, process.ErrNilEpochStartValidatorInfoCreator
	}
	if check.IfNil(arguments.ValidatorStatisticsProcessor) {
		return nil, process.ErrNilValidatorStatistics
	}
	if check.IfNil(arguments.EpochSystemSCProcessor) {
		return nil, process.ErrNilEpochStartSystemSCProcessor
	}

	genesisHdr := arguments.DataComponents.Blockchain().GetGenesisHeader()
	base := &baseProcessor{
<<<<<<< HEAD
		accountsDB:                   arguments.AccountsDB,
		blockSizeThrottler:           arguments.BlockSizeThrottler,
		forkDetector:                 arguments.ForkDetector,
		hasher:                       arguments.CoreComponents.Hasher(),
		marshalizer:                  arguments.CoreComponents.InternalMarshalizer(),
		store:                        arguments.DataComponents.StorageService(),
		shardCoordinator:             arguments.BootstrapComponents.ShardCoordinator(),
		feeHandler:                   arguments.FeeHandler,
		nodesCoordinator:             arguments.NodesCoordinator,
		uint64Converter:              arguments.CoreComponents.Uint64ByteSliceConverter(),
		requestHandler:               arguments.RequestHandler,
		appStatusHandler:             arguments.CoreComponents.StatusHandler(),
		blockChainHook:               arguments.BlockChainHook,
		txCoordinator:                arguments.TxCoordinator,
		epochStartTrigger:            arguments.EpochStartTrigger,
		headerValidator:              arguments.HeaderValidator,
		roundHandler:                 arguments.CoreComponents.RoundHandler(),
		bootStorer:                   arguments.BootStorer,
		blockTracker:                 arguments.BlockTracker,
		dataPool:                     arguments.DataComponents.Datapool(),
		blockChain:                   arguments.DataComponents.Blockchain(),
		stateCheckpointModulus:       arguments.Config.StateTriesConfig.CheckpointRoundsModulus,
		indexer:                      arguments.StatusComponents.ElasticIndexer(),
		tpsBenchmark:                 arguments.StatusComponents.TpsBenchmark(),
		genesisNonce:                 genesisHdr.GetNonce(),
		versionedHeaderFactory:       arguments.BootstrapComponents.VersionedHeaderFactory(),
		headerIntegrityVerifier:      arguments.BootstrapComponents.HeaderIntegrityVerifier(),
		historyRepo:                  arguments.HistoryRepository,
		epochNotifier:                arguments.EpochNotifier,
		vmContainerFactory:           arguments.VMContainersFactory,
		vmContainer:                  arguments.VmContainer,
		scheduledTxsExecutionHandler: arguments.ScheduledTxsExecutionHandler,
=======
		accountsDB:                    arguments.AccountsDB,
		blockSizeThrottler:            arguments.BlockSizeThrottler,
		forkDetector:                  arguments.ForkDetector,
		hasher:                        arguments.CoreComponents.Hasher(),
		marshalizer:                   arguments.CoreComponents.InternalMarshalizer(),
		store:                         arguments.DataComponents.StorageService(),
		shardCoordinator:              arguments.BootstrapComponents.ShardCoordinator(),
		feeHandler:                    arguments.FeeHandler,
		nodesCoordinator:              arguments.NodesCoordinator,
		uint64Converter:               arguments.CoreComponents.Uint64ByteSliceConverter(),
		requestHandler:                arguments.RequestHandler,
		appStatusHandler:              arguments.CoreComponents.StatusHandler(),
		blockChainHook:                arguments.BlockChainHook,
		txCoordinator:                 arguments.TxCoordinator,
		epochStartTrigger:             arguments.EpochStartTrigger,
		headerValidator:               arguments.HeaderValidator,
		roundHandler:                  arguments.CoreComponents.RoundHandler(),
		bootStorer:                    arguments.BootStorer,
		blockTracker:                  arguments.BlockTracker,
		dataPool:                      arguments.DataComponents.Datapool(),
		blockChain:                    arguments.DataComponents.Blockchain(),
		stateCheckpointModulus:        arguments.Config.StateTriesConfig.CheckpointRoundsModulus,
		indexer:                       arguments.StatusComponents.ElasticIndexer(),
		tpsBenchmark:                  arguments.StatusComponents.TpsBenchmark(),
		genesisNonce:                  genesisHdr.GetNonce(),
		headerIntegrityVerifier:       arguments.BootstrapComponents.HeaderIntegrityVerifier(),
		historyRepo:                   arguments.HistoryRepository,
		epochNotifier:                 arguments.EpochNotifier,
		vmContainerFactory:            arguments.VMContainersFactory,
		vmContainer:                   arguments.VmContainer,
		processDataTriesOnCommitEpoch: arguments.Config.Debug.EpochStart.ProcessDataTrieOnCommitEpoch,
>>>>>>> 1de5cc16
	}

	mp := metaProcessor{
		baseProcessor:                base,
		headersCounter:               NewHeaderCounter(),
		scToProtocol:                 arguments.SCToProtocol,
		pendingMiniBlocksHandler:     arguments.PendingMiniBlocksHandler,
		epochStartDataCreator:        arguments.EpochStartDataCreator,
		epochEconomics:               arguments.EpochEconomics,
		epochRewardsCreator:          arguments.EpochRewardsCreator,
		validatorStatisticsProcessor: arguments.ValidatorStatisticsProcessor,
		validatorInfoCreator:         arguments.EpochValidatorInfoCreator,
		epochSystemSCProcessor:       arguments.EpochSystemSCProcessor,
		rewardsV2EnableEpoch:         arguments.RewardsV2EnableEpoch,
	}

	log.Debug("metablock: enable epoch for staking v2", "epoch", mp.rewardsV2EnableEpoch)

	mp.txCounter = NewTransactionCounter()
	mp.requestBlockBodyHandler = &mp
	mp.blockProcessor = &mp

	mp.hdrsForCurrBlock = newHdrForBlock()

	headersPool := mp.dataPool.Headers()
	headersPool.RegisterHandler(mp.receivedShardHeader)

	mp.chRcvAllHdrs = make(chan bool)

	mp.shardBlockFinality = process.BlockFinality

	mp.shardsHeadersNonce = &sync.Map{}
	mp.userStatePruningQueue = queue.NewSliceQueue(arguments.Config.StateTriesConfig.UserStatePruningQueueSize)
	mp.peerStatePruningQueue = queue.NewSliceQueue(arguments.Config.StateTriesConfig.PeerStatePruningQueueSize)

	return &mp, nil
}

func (mp *metaProcessor) isRewardsV2Enabled(headerHandler data.HeaderHandler) bool {
	return headerHandler.GetEpoch() >= mp.rewardsV2EnableEpoch
}

// ProcessBlock processes a block. It returns nil if all ok or the specific error
func (mp *metaProcessor) ProcessBlock(
	headerHandler data.HeaderHandler,
	bodyHandler data.BodyHandler,
	haveTime func() time.Duration,
) error {

	if haveTime == nil {
		return process.ErrNilHaveTimeHandler
	}

	err := mp.checkBlockValidity(headerHandler, bodyHandler)
	if err != nil {
		if err == process.ErrBlockHashDoesNotMatch {
			log.Debug("requested missing meta header",
				"hash", headerHandler.GetPrevHash(),
				"for shard", headerHandler.GetShardID(),
			)

			go mp.requestHandler.RequestMetaHeader(headerHandler.GetPrevHash())
		}

		return err
	}

	mp.epochNotifier.CheckEpoch(headerHandler)
	mp.requestHandler.SetEpoch(headerHandler.GetEpoch())

	log.Debug("started processing block",
		"epoch", headerHandler.GetEpoch(),
		"round", headerHandler.GetRound(),
		"nonce", headerHandler.GetNonce())

	header, ok := headerHandler.(*block.MetaBlock)
	if !ok {
		return process.ErrWrongTypeAssertion
	}

	body, ok := bodyHandler.(*block.Body)
	if !ok {
		return process.ErrWrongTypeAssertion
	}

	err = mp.checkHeaderBodyCorrelation(header.GetMiniBlockHeaderHandlers(), body)
	if err != nil {
		return err
	}

	headersPool := mp.dataPool.Headers()
	numShardHeadersFromPool := 0
	for shardID := uint32(0); shardID < mp.shardCoordinator.NumberOfShards(); shardID++ {
		numShardHeadersFromPool += headersPool.GetNumHeaders(shardID)
	}

	txCounts, rewardCounts, unsignedCounts := mp.txCounter.getPoolCounts(mp.dataPool)
	log.Debug("total txs in pool", "counts", txCounts.String())
	log.Debug("total txs in rewards pool", "counts", rewardCounts.String())
	log.Debug("total txs in unsigned pool", "counts", unsignedCounts.String())

	go getMetricsFromMetaHeader(
		header,
		mp.marshalizer,
		mp.appStatusHandler,
		numShardHeadersFromPool,
		mp.headersCounter.getNumShardMBHeadersTotalProcessed(),
	)

	defer func() {
		if err != nil {
			mp.RevertAccountState(header)
		}
	}()

	err = mp.createBlockStarted()
	if err != nil {
		return err
	}

	mp.blockChainHook.SetCurrentHeader(headerHandler)
	mp.epochStartTrigger.Update(header.GetRound(), header.GetNonce())

	err = mp.checkEpochCorrectness(header)
	if err != nil {
		return err
	}

	if mp.accountsDB[state.UserAccountsState].JournalLen() != 0 {
		return process.ErrAccountStateDirty
	}

	err = mp.processIfFirstBlockAfterEpochStart()
	if err != nil {
		return err
	}

	if header.IsStartOfEpochBlock() {
		err = mp.processEpochStartMetaBlock(header, body)
		return err
	}

	mp.txCoordinator.RequestBlockTransactions(body)
	requestedShardHdrs, requestedFinalityAttestingShardHdrs := mp.requestShardHeaders(header)

	if haveTime() < 0 {
		return process.ErrTimeIsOut
	}

	err = mp.txCoordinator.IsDataPreparedForProcessing(haveTime)
	if err != nil {
		return err
	}

	haveMissingShardHeaders := requestedShardHdrs > 0 || requestedFinalityAttestingShardHdrs > 0
	if haveMissingShardHeaders {
		if requestedShardHdrs > 0 {
			log.Debug("requested missing shard headers",
				"num headers", requestedShardHdrs,
			)
		}
		if requestedFinalityAttestingShardHdrs > 0 {
			log.Debug("requested missing finality attesting shard headers",
				"num finality shard headers", requestedFinalityAttestingShardHdrs,
			)
		}

		err = mp.waitForBlockHeaders(haveTime())

		mp.hdrsForCurrBlock.mutHdrsForBlock.RLock()
		missingShardHdrs := mp.hdrsForCurrBlock.missingHdrs
		mp.hdrsForCurrBlock.mutHdrsForBlock.RUnlock()

		mp.hdrsForCurrBlock.resetMissingHdrs()

		if requestedShardHdrs > 0 {
			log.Debug("received missing shard headers",
				"num headers", requestedShardHdrs-missingShardHdrs,
			)
		}

		if err != nil {
			return err
		}
	}

	defer func() {
		go mp.checkAndRequestIfShardHeadersMissing()
	}()

	highestNonceHdrs, err := mp.checkShardHeadersValidity(header)
	if err != nil {
		return err
	}

	err = mp.checkShardHeadersFinality(highestNonceHdrs)
	if err != nil {
		return err
	}

	err = mp.verifyCrossShardMiniBlockDstMe(header)
	if err != nil {
		return err
	}

	err = mp.verifyTotalAccumulatedFeesInEpoch(header)
	if err != nil {
		return err
	}

	err = mp.txCoordinator.ProcessBlockTransaction(body, haveTime)
	if err != nil {
		return err
	}

	err = mp.txCoordinator.VerifyCreatedBlockTransactions(header, body)
	if err != nil {
		return err
	}

	err = mp.scToProtocol.UpdateProtocol(body, header.Nonce)
	if err != nil {
		return err
	}

	err = mp.verifyFees(header)
	if err != nil {
		return err
	}

	if !mp.verifyStateRoot(header.GetRootHash()) {
		err = process.ErrRootStateDoesNotMatch
		return err
	}

	err = mp.verifyValidatorStatisticsRootHash(header)
	if err != nil {
		return err
	}

	return nil
}

func (mp *metaProcessor) processEpochStartMetaBlock(
	header *block.MetaBlock,
	body *block.Body,
) error {
	err := mp.epochStartDataCreator.VerifyEpochStartDataForMetablock(header)
	if err != nil {
		return err
	}

	currentRootHash, err := mp.validatorStatisticsProcessor.RootHash()
	if err != nil {
		return err
	}

	allValidatorsInfo, err := mp.validatorStatisticsProcessor.GetValidatorInfoForRootHash(currentRootHash)
	if err != nil {
		return err
	}

	err = mp.validatorStatisticsProcessor.ProcessRatingsEndOfEpoch(allValidatorsInfo, header.Epoch)
	if err != nil {
		return err
	}

	computedEconomics, err := mp.epochEconomics.ComputeEndOfEpochEconomics(header)
	if err != nil {
		return err
	}

	if mp.isRewardsV2Enabled(header) {
		err = mp.epochSystemSCProcessor.ProcessSystemSmartContract(allValidatorsInfo, header.Nonce, header.Epoch)
		if err != nil {
			return err
		}

		err = mp.epochRewardsCreator.VerifyRewardsMiniBlocks(header, allValidatorsInfo, computedEconomics)
		if err != nil {
			return err
		}
	} else {
		err = mp.epochRewardsCreator.VerifyRewardsMiniBlocks(header, allValidatorsInfo, computedEconomics)
		if err != nil {
			return err
		}

		err = mp.epochSystemSCProcessor.ProcessSystemSmartContract(allValidatorsInfo, header.Nonce, header.Epoch)
		if err != nil {
			return err
		}
	}

	err = mp.epochSystemSCProcessor.ProcessDelegationRewards(body.MiniBlocks, mp.epochRewardsCreator.GetLocalTxCache())
	if err != nil {
		return err
	}

	err = mp.validatorInfoCreator.VerifyValidatorInfoMiniBlocks(body.MiniBlocks, allValidatorsInfo)
	if err != nil {
		return err
	}

	err = mp.validatorStatisticsProcessor.ResetValidatorStatisticsAtNewEpoch(allValidatorsInfo)
	if err != nil {
		return err
	}

	err = mp.epochEconomics.VerifyRewardsPerBlock(header, mp.epochRewardsCreator.GetProtocolSustainabilityRewards(), computedEconomics)
	if err != nil {
		return err
	}

	err = mp.verifyFees(header)
	if err != nil {
		return err
	}

	if !mp.verifyStateRoot(header.GetRootHash()) {
		err = process.ErrRootStateDoesNotMatch
		return err
	}

	err = mp.verifyValidatorStatisticsRootHash(header)
	if err != nil {
		return err
	}

	saveEpochStartEconomicsMetrics(mp.appStatusHandler, header)

	return nil
}

// SetNumProcessedObj will set the num of processed headers
func (mp *metaProcessor) SetNumProcessedObj(numObj uint64) {
	mp.headersCounter.shardMBHeadersTotalProcessed = numObj
}

func (mp *metaProcessor) checkEpochCorrectness(
	headerHandler data.HeaderHandler,
) error {
	currentBlockHeader := mp.blockChain.GetCurrentBlockHeader()
	if check.IfNil(currentBlockHeader) {
		return nil
	}

	isEpochIncorrect := headerHandler.GetEpoch() != currentBlockHeader.GetEpoch() &&
		mp.epochStartTrigger.Epoch() == currentBlockHeader.GetEpoch()
	if isEpochIncorrect {
		log.Warn("epoch does not match", "currentHeaderEpoch", currentBlockHeader.GetEpoch(), "receivedHeaderEpoch", headerHandler.GetEpoch(), "epochStartTrigger", mp.epochStartTrigger.Epoch())
		return process.ErrEpochDoesNotMatch
	}

	isEpochIncorrect = mp.epochStartTrigger.IsEpochStart() &&
		mp.epochStartTrigger.EpochStartRound() <= headerHandler.GetRound() &&
		headerHandler.GetEpoch() != currentBlockHeader.GetEpoch()+1
	if isEpochIncorrect {
		log.Warn("is epoch start and epoch does not match", "currentHeaderEpoch", currentBlockHeader.GetEpoch(), "receivedHeaderEpoch", headerHandler.GetEpoch(), "epochStartTrigger", mp.epochStartTrigger.Epoch())
		return process.ErrEpochDoesNotMatch
	}

	return nil
}

func (mp *metaProcessor) verifyCrossShardMiniBlockDstMe(header *block.MetaBlock) error {
	miniBlockShardsHashes, err := mp.getAllMiniBlockDstMeFromShards(header)
	if err != nil {
		return err
	}

	// if all miniblockshards hashes are in header miniblocks as well
	mapMetaMiniBlockHdrs := make(map[string]struct{}, len(header.MiniBlockHeaders))
	for _, metaMiniBlock := range header.MiniBlockHeaders {
		mapMetaMiniBlockHdrs[string(metaMiniBlock.Hash)] = struct{}{}
	}

	for hash := range miniBlockShardsHashes {
		if _, ok := mapMetaMiniBlockHdrs[hash]; !ok {
			return process.ErrCrossShardMBWithoutConfirmationFromMeta
		}
	}

	return nil
}

func (mp *metaProcessor) getAllMiniBlockDstMeFromShards(metaHdr *block.MetaBlock) (map[string][]byte, error) {
	miniBlockShardsHashes := make(map[string][]byte)

	mp.hdrsForCurrBlock.mutHdrsForBlock.RLock()
	defer mp.hdrsForCurrBlock.mutHdrsForBlock.RUnlock()

	for _, shardInfo := range metaHdr.ShardInfo {
		headerInfo, ok := mp.hdrsForCurrBlock.hdrHashAndInfo[string(shardInfo.HeaderHash)]
		if !ok {
			continue
		}
		shardHeader, ok := headerInfo.hdr.(data.ShardHeaderHandler)
		if !ok {
			continue
		}

		lastCrossNotarizedHeader, _, err := mp.blockTracker.GetLastCrossNotarizedHeader(shardInfo.ShardID)
		if err != nil {
			return nil, err
		}

		if shardHeader.GetRound() > metaHdr.Round {
			continue
		}
		if shardHeader.GetRound() <= lastCrossNotarizedHeader.GetRound() {
			continue
		}
		if shardHeader.GetNonce() <= lastCrossNotarizedHeader.GetNonce() {
			continue
		}

		crossMiniBlockHashes := shardHeader.GetMiniBlockHeadersWithDst(mp.shardCoordinator.SelfId())
		for hash := range crossMiniBlockHashes {
			miniBlockShardsHashes[hash] = shardInfo.HeaderHash
		}
	}

	return miniBlockShardsHashes, nil
}

func (mp *metaProcessor) checkAndRequestIfShardHeadersMissing() {
	orderedHdrsPerShard := mp.blockTracker.GetTrackedHeadersForAllShards()

	for i := uint32(0); i < mp.shardCoordinator.NumberOfShards(); i++ {
		err := mp.requestHeadersIfMissing(orderedHdrsPerShard[i], i)
		if err != nil {
			log.Debug("checkAndRequestIfShardHeadersMissing", "error", err.Error())
			continue
		}
	}
}

func (mp *metaProcessor) indexBlock(
	metaBlock data.HeaderHandler,
	headerHash []byte,
	body data.BodyHandler,
	lastMetaBlock data.HeaderHandler,
	notarizedHeadersHashes []string,
	rewardsTxs map[string]data.TransactionHandler,
) {
	if mp.indexer.IsNilIndexer() {
		return
	}

	log.Debug("preparing to index block", "hash", headerHash, "nonce", metaBlock.GetNonce(), "round", metaBlock.GetRound())

	mp.indexer.UpdateTPS(mp.tpsBenchmark)

	pool := &indexer.Pool{
		Txs:     mp.txCoordinator.GetAllCurrentUsedTxs(block.TxBlock),
		Scrs:    mp.txCoordinator.GetAllCurrentUsedTxs(block.SmartContractResultBlock),
		Rewards: rewardsTxs,
		Logs:    mp.txCoordinator.GetAllCurrentLogs(),
	}

	publicKeys, err := mp.nodesCoordinator.GetConsensusValidatorsPublicKeys(
		metaBlock.GetPrevRandSeed(), metaBlock.GetRound(), core.MetachainShardId, metaBlock.GetEpoch(),
	)
	if err != nil {
		log.Debug("indexBlock: GetConsensusValidatorsPublicKeys",
			"hash", headerHash,
			"epoch", metaBlock.GetEpoch(),
			"error", err.Error())
		return
	}

	epoch := metaBlock.GetEpoch()
	shardCoordinatorShardID := mp.shardCoordinator.SelfId()
	nodesCoordinatorShardID, err := mp.nodesCoordinator.ShardIdForEpoch(epoch)
	if err != nil {
		log.Debug("indexBlock",
			"epoch", epoch,
			"error", err.Error())
		return
	}

	if shardCoordinatorShardID != nodesCoordinatorShardID {
		log.Debug("indexBlock",
			"epoch", epoch,
			"shardCoordinator.ShardID", shardCoordinatorShardID,
			"nodesCoordinator.ShardID", nodesCoordinatorShardID)
		return
	}

	signersIndexes, err := mp.nodesCoordinator.GetValidatorsIndexes(publicKeys, epoch)
	if err != nil {
		log.Debug("indexBlock: GetValidatorsIndexes",
			"hash", headerHash,
			"epoch", metaBlock.GetEpoch(),
			"error", err.Error())
		return
	}

	args := &indexer.ArgsSaveBlockData{
		HeaderHash:             headerHash,
		Body:                   body,
		Header:                 metaBlock,
		SignersIndexes:         signersIndexes,
		NotarizedHeadersHashes: notarizedHeadersHashes,
		TransactionsPool:       pool,
	}
	mp.indexer.SaveBlock(args)
	log.Debug("indexed block", "hash", headerHash, "nonce", metaBlock.GetNonce(), "round", metaBlock.GetRound())

	indexRoundInfo(mp.indexer, mp.nodesCoordinator, core.MetachainShardId, metaBlock, lastMetaBlock, signersIndexes)

	if metaBlock.GetNonce() != 1 && !metaBlock.IsStartOfEpochBlock() {
		return
	}

	indexValidatorsRating(mp.indexer, mp.validatorStatisticsProcessor, metaBlock)
}

// RestoreBlockIntoPools restores the block into associated pools
func (mp *metaProcessor) RestoreBlockIntoPools(headerHandler data.HeaderHandler, bodyHandler data.BodyHandler) error {
	if check.IfNil(headerHandler) {
		return process.ErrNilMetaBlockHeader
	}

	metaBlock, ok := headerHandler.(*block.MetaBlock)
	if !ok {
		return process.ErrWrongTypeAssertion
	}

	hdrHashes := make([][]byte, len(metaBlock.ShardInfo))
	for i := 0; i < len(metaBlock.ShardInfo); i++ {
		hdrHashes[i] = metaBlock.ShardInfo[i].HeaderHash
	}

	err := mp.pendingMiniBlocksHandler.RevertHeader(metaBlock)
	if err != nil {
		return err
	}

	headersPool := mp.dataPool.Headers()

	for _, hdrHash := range hdrHashes {
		shardHeader, errNotCritical := process.GetShardHeaderFromStorage(hdrHash, mp.marshalizer, mp.store)
		if errNotCritical != nil {
			log.Debug("shard header not found in BlockHeaderUnit",
				"hash", hdrHash,
			)
			continue
		}

		headersPool.AddHeader(hdrHash, shardHeader)

		hdrNonceHashDataUnit := dataRetriever.ShardHdrNonceHashDataUnit + dataRetriever.UnitType(shardHeader.GetShardID())
		storer := mp.store.GetStorer(hdrNonceHashDataUnit)
		nonceToByteSlice := mp.uint64Converter.ToByteSlice(shardHeader.GetNonce())
		errNotCritical = storer.Remove(nonceToByteSlice)
		if errNotCritical != nil {
			log.Debug("ShardHdrNonceHashDataUnit.Remove", "error", errNotCritical.Error())
		}

		mp.headersCounter.subtractRestoredMBHeaders(len(shardHeader.GetMiniBlockHeaderHandlers()))
	}

	mp.restoreBlockBody(bodyHandler)

	mp.blockTracker.RemoveLastNotarizedHeaders()

	return nil
}

// CreateBlock creates the final block and header for the current round
func (mp *metaProcessor) CreateBlock(
	initialHdr data.HeaderHandler,
	haveTime func() bool,
) (data.HeaderHandler, data.BodyHandler, error) {
	if check.IfNil(initialHdr) {
		return nil, nil, process.ErrNilBlockHeader
	}

	metaHdr, ok := initialHdr.(*block.MetaBlock)
	if !ok {
		return nil, nil, process.ErrWrongTypeAssertion
	}

	metaHdr.SoftwareVersion = []byte(mp.headerIntegrityVerifier.GetVersion(metaHdr.Epoch))
	mp.epochNotifier.CheckEpoch(metaHdr)
	mp.blockChainHook.SetCurrentHeader(initialHdr)

	var body data.BodyHandler

	if mp.accountsDB[state.UserAccountsState].JournalLen() != 0 {
		return nil, nil, process.ErrAccountStateDirty
	}

	err := mp.processIfFirstBlockAfterEpochStart()
	if err != nil {
		return nil, nil, err
	}

	if mp.epochStartTrigger.IsEpochStart() {
		err = mp.updateEpochStartHeader(metaHdr)
		if err != nil {
			return nil, nil, err
		}

		body, err = mp.createEpochStartBody(metaHdr)
		if err != nil {
			return nil, nil, err
		}
	} else {
		body, err = mp.createBlockBody(metaHdr, haveTime)
		if err != nil {
			return nil, nil, err
		}
	}

	body, err = mp.applyBodyToHeader(metaHdr, body)
	if err != nil {
		return nil, nil, err
	}

	mp.requestHandler.SetEpoch(metaHdr.GetEpoch())

	return metaHdr, body, nil
}

func (mp *metaProcessor) isPreviousBlockEpochStart() (uint32, bool) {
	blockHeader := mp.blockChain.GetCurrentBlockHeader()
	if check.IfNil(blockHeader) {
		blockHeader = mp.blockChain.GetGenesisHeader()
	}

	return blockHeader.GetEpoch(), blockHeader.IsStartOfEpochBlock()
}

func (mp *metaProcessor) processIfFirstBlockAfterEpochStart() error {
	epoch, isPreviousEpochStart := mp.isPreviousBlockEpochStart()
	if !isPreviousEpochStart {
		return nil
	}

	nodesForcedToStay, err := mp.validatorStatisticsProcessor.SaveNodesCoordinatorUpdates(epoch)
	if err != nil {
		return err
	}

	err = mp.epochSystemSCProcessor.ToggleUnStakeUnBond(nodesForcedToStay)
	if err != nil {
		return err
	}

	return nil
}

func (mp *metaProcessor) updateEpochStartHeader(metaHdr *block.MetaBlock) error {
	sw := core.NewStopWatch()
	sw.Start("createEpochStartForMetablock")
	defer func() {
		sw.Stop("createEpochStartForMetablock")
		log.Debug("epochStartHeaderDataCreation", sw.GetMeasurements()...)
	}()

	epochStart, err := mp.epochStartDataCreator.CreateEpochStartData()
	if err != nil {
		return err
	}

	metaHdr.EpochStart = *epochStart

	totalAccumulatedFeesInEpoch := big.NewInt(0)
	totalDevFeesInEpoch := big.NewInt(0)
	currentHeader := mp.blockChain.GetCurrentBlockHeader()
	if !check.IfNil(currentHeader) && !currentHeader.IsStartOfEpochBlock() {
		prevMetaHdr, ok := currentHeader.(*block.MetaBlock)
		if !ok {
			return process.ErrWrongTypeAssertion
		}
		totalAccumulatedFeesInEpoch = big.NewInt(0).Set(prevMetaHdr.AccumulatedFeesInEpoch)
		totalDevFeesInEpoch = big.NewInt(0).Set(prevMetaHdr.DevFeesInEpoch)
	}

	metaHdr.AccumulatedFeesInEpoch.Set(totalAccumulatedFeesInEpoch)
	metaHdr.DevFeesInEpoch.Set(totalDevFeesInEpoch)
	economicsData, err := mp.epochEconomics.ComputeEndOfEpochEconomics(metaHdr)
	if err != nil {
		return err
	}

	metaHdr.EpochStart.Economics = *economicsData

	saveEpochStartEconomicsMetrics(mp.appStatusHandler, metaHdr)

	return nil
}

func (mp *metaProcessor) createEpochStartBody(metaBlock *block.MetaBlock) (data.BodyHandler, error) {
	err := mp.createBlockStarted()
	if err != nil {
		return nil, err
	}

	log.Debug("started creating epoch start block body",
		"epoch", metaBlock.GetEpoch(),
		"round", metaBlock.GetRound(),
		"nonce", metaBlock.GetNonce(),
	)

	currentRootHash, err := mp.validatorStatisticsProcessor.RootHash()
	if err != nil {
		return nil, err
	}

	allValidatorsInfo, err := mp.validatorStatisticsProcessor.GetValidatorInfoForRootHash(currentRootHash)
	if err != nil {
		return nil, err
	}

	err = mp.validatorStatisticsProcessor.ProcessRatingsEndOfEpoch(allValidatorsInfo, metaBlock.Epoch)
	if err != nil {
		return nil, err
	}

	var rewardMiniBlocks block.MiniBlockSlice
	if mp.isRewardsV2Enabled(metaBlock) {
		err = mp.epochSystemSCProcessor.ProcessSystemSmartContract(allValidatorsInfo, metaBlock.Nonce, metaBlock.Epoch)
		if err != nil {
			return nil, err
		}

		rewardMiniBlocks, err = mp.epochRewardsCreator.CreateRewardsMiniBlocks(metaBlock, allValidatorsInfo, &metaBlock.EpochStart.Economics)
		if err != nil {
			return nil, err
		}
	} else {
		rewardMiniBlocks, err = mp.epochRewardsCreator.CreateRewardsMiniBlocks(metaBlock, allValidatorsInfo, &metaBlock.EpochStart.Economics)
		if err != nil {
			return nil, err
		}

		err = mp.epochSystemSCProcessor.ProcessSystemSmartContract(allValidatorsInfo, metaBlock.Nonce, metaBlock.Epoch)
		if err != nil {
			return nil, err
		}
	}

	metaBlock.EpochStart.Economics.RewardsForProtocolSustainability.Set(mp.epochRewardsCreator.GetProtocolSustainabilityRewards())

	err = mp.epochSystemSCProcessor.ProcessDelegationRewards(rewardMiniBlocks, mp.epochRewardsCreator.GetLocalTxCache())
	if err != nil {
		return nil, err
	}

	validatorMiniBlocks, err := mp.validatorInfoCreator.CreateValidatorInfoMiniBlocks(allValidatorsInfo)
	if err != nil {
		return nil, err
	}

	err = mp.validatorStatisticsProcessor.ResetValidatorStatisticsAtNewEpoch(allValidatorsInfo)
	if err != nil {
		return nil, err
	}

	finalMiniBlocks := make([]*block.MiniBlock, 0)
	finalMiniBlocks = append(finalMiniBlocks, rewardMiniBlocks...)
	finalMiniBlocks = append(finalMiniBlocks, validatorMiniBlocks...)

	return &block.Body{MiniBlocks: finalMiniBlocks}, nil
}

// createBlockBody creates block body of metachain
func (mp *metaProcessor) createBlockBody(metaBlock data.HeaderHandler, haveTime func() bool) (data.BodyHandler, error) {
	err := mp.createBlockStarted()
	if err != nil {
		return nil, err
	}

	mp.blockSizeThrottler.ComputeCurrentMaxSize()

	log.Debug("started creating meta block body",
		"epoch", metaBlock.GetEpoch(),
		"round", metaBlock.GetRound(),
		"nonce", metaBlock.GetNonce(),
	)

	miniBlocks, err := mp.createMiniBlocks(haveTime)
	if err != nil {
		return nil, err
	}

	err = mp.scToProtocol.UpdateProtocol(miniBlocks, metaBlock.GetNonce())
	if err != nil {
		return nil, err
	}

	return miniBlocks, nil
}

func (mp *metaProcessor) createMiniBlocks(
	haveTime func() bool,
) (*block.Body, error) {
	var miniBlocks block.MiniBlockSlice

	if !haveTime() {
		log.Debug("metaProcessor.createMiniBlocks", "error", process.ErrTimeIsOut)
		return &block.Body{MiniBlocks: miniBlocks}, nil
	}

	mbsToMe, numTxs, numShardHeaders, err := mp.createAndProcessCrossMiniBlocksDstMe(haveTime)
	if err != nil {
		log.Debug("createAndProcessCrossMiniBlocksDstMe", "error", err.Error())
	}

	if len(mbsToMe) > 0 {
		miniBlocks = append(miniBlocks, mbsToMe...)

		log.Debug("processed miniblocks and txs with destination in self shard",
			"num miniblocks", len(mbsToMe),
			"num txs", numTxs,
			"num shard headers", numShardHeaders,
		)
	}

	mbsFromMe := mp.txCoordinator.CreateMbsAndProcessTransactionsFromMe(haveTime)
	if len(mbsFromMe) > 0 {
		miniBlocks = append(miniBlocks, mbsFromMe...)

		numTxs = 0
		for _, mb := range mbsFromMe {
			numTxs += uint32(len(mb.TxHashes))
		}

		log.Debug("processed miniblocks and txs from self shard",
			"num miniblocks", len(mbsFromMe),
			"num txs", numTxs,
		)
	}

	log.Debug("creating mini blocks has been finished",
		"miniblocks created", len(miniBlocks),
	)

	return &block.Body{MiniBlocks: miniBlocks}, nil
}

func (mp *metaProcessor) isGenesisShardBlockAndFirstMeta(shardHdrNonce uint64) bool {
	return shardHdrNonce == mp.genesisNonce && check.IfNil(mp.blockChain.GetCurrentBlockHeader())
}

// full verification through metachain header
func (mp *metaProcessor) createAndProcessCrossMiniBlocksDstMe(
	haveTime func() bool,
) (block.MiniBlockSlice, uint32, uint32, error) {

	var miniBlocks block.MiniBlockSlice
	txsAdded := uint32(0)
	hdrsAdded := uint32(0)

	sw := core.NewStopWatch()
	sw.Start("ComputeLongestShardsChainsFromLastNotarized")
	orderedHdrs, orderedHdrsHashes, _, err := mp.blockTracker.ComputeLongestShardsChainsFromLastNotarized()
	sw.Stop("ComputeLongestShardsChainsFromLastNotarized")
	log.Debug("measurements ComputeLongestShardsChainsFromLastNotarized", sw.GetMeasurements()...)
	if err != nil {
		return nil, 0, 0, err
	}

	log.Debug("shard headers ordered",
		"num shard headers", len(orderedHdrs),
	)

	lastShardHdr, err := mp.getLastCrossNotarizedShardHdrs()
	if err != nil {
		return nil, 0, 0, err
	}

	maxShardHeadersFromSameShard := core.MaxUint32(
		process.MinShardHeadersFromSameShardInOneMetaBlock,
		process.MaxShardHeadersAllowedInOneMetaBlock/mp.shardCoordinator.NumberOfShards(),
	)
	maxShardHeadersAllowedInOneMetaBlock := maxShardHeadersFromSameShard * mp.shardCoordinator.NumberOfShards()
	hdrsAddedForShard := make(map[uint32]uint32)

	mp.hdrsForCurrBlock.mutHdrsForBlock.Lock()
	for i := 0; i < len(orderedHdrs); i++ {
		if !haveTime() {
			log.Debug("time is up after putting cross txs with destination to current shard",
				"num txs", txsAdded,
			)
			break
		}

		if hdrsAdded >= maxShardHeadersAllowedInOneMetaBlock {
			log.Debug("maximum shard headers allowed to be included in one meta block has been reached",
				"shard headers added", hdrsAdded,
			)
			break
		}

		currShardHdr := orderedHdrs[i]
		if currShardHdr.GetNonce() > lastShardHdr[currShardHdr.GetShardID()].GetNonce()+1 {
			log.Trace("skip searching",
				"shard", currShardHdr.GetShardID(),
				"last shard hdr nonce", lastShardHdr[currShardHdr.GetShardID()].GetNonce(),
				"curr shard hdr nonce", currShardHdr.GetNonce())
			continue
		}

		if hdrsAddedForShard[currShardHdr.GetShardID()] >= maxShardHeadersFromSameShard {
			log.Trace("maximum shard headers from same shard allowed to be included in one meta block has been reached",
				"shard", currShardHdr.GetShardID(),
				"shard headers added", hdrsAddedForShard[currShardHdr.GetShardID()],
			)
			continue
		}

		if len(currShardHdr.GetMiniBlockHeadersWithDst(mp.shardCoordinator.SelfId())) == 0 {
			mp.hdrsForCurrBlock.hdrHashAndInfo[string(orderedHdrsHashes[i])] = &hdrInfo{hdr: currShardHdr, usedInBlock: true}
			hdrsAdded++
			hdrsAddedForShard[currShardHdr.GetShardID()]++
			lastShardHdr[currShardHdr.GetShardID()] = currShardHdr
			continue
		}

		snapshot := mp.accountsDB[state.UserAccountsState].JournalLen()
		currMBProcessed, currTxsAdded, hdrProcessFinished, createErr := mp.txCoordinator.CreateMbsAndProcessCrossShardTransactionsDstMe(
			currShardHdr,
			nil,
			haveTime)

		if createErr != nil {
			return nil, 0, 0, createErr
		}

		if !hdrProcessFinished {
			log.Debug("shard header cannot be fully processed",
				"round", currShardHdr.GetRound(),
				"nonce", currShardHdr.GetNonce(),
				"hash", orderedHdrsHashes[i])

			// shard header must be processed completely
			errAccountState := mp.accountsDB[state.UserAccountsState].RevertToSnapshot(snapshot)
			if errAccountState != nil {
				// TODO: evaluate if reloading the trie from disk will might solve the problem
				log.Warn("accounts.RevertToSnapshot", "error", errAccountState.Error())
			}
			continue
		}

		// all txs processed, add to processed miniblocks
		miniBlocks = append(miniBlocks, currMBProcessed...)
		txsAdded += currTxsAdded

		mp.hdrsForCurrBlock.hdrHashAndInfo[string(orderedHdrsHashes[i])] = &hdrInfo{hdr: currShardHdr, usedInBlock: true}
		hdrsAdded++
		hdrsAddedForShard[currShardHdr.GetShardID()]++

		lastShardHdr[currShardHdr.GetShardID()] = currShardHdr
	}
	mp.hdrsForCurrBlock.mutHdrsForBlock.Unlock()

	go mp.requestShardHeadersIfNeeded(hdrsAddedForShard, lastShardHdr)

	return miniBlocks, txsAdded, hdrsAdded, nil
}

func (mp *metaProcessor) requestShardHeadersIfNeeded(
	hdrsAddedForShard map[uint32]uint32,
	lastShardHdr map[uint32]data.HeaderHandler,
) {
	for shardID := uint32(0); shardID < mp.shardCoordinator.NumberOfShards(); shardID++ {
		log.Debug("shard headers added",
			"shard", shardID,
			"num", hdrsAddedForShard[shardID],
			"highest nonce", lastShardHdr[shardID].GetNonce())

		roundTooOld := mp.roundHandler.Index() > int64(lastShardHdr[shardID].GetRound()+process.MaxRoundsWithoutNewBlockReceived)
		shouldRequestCrossHeaders := hdrsAddedForShard[shardID] == 0 && roundTooOld
		if shouldRequestCrossHeaders {
			fromNonce := lastShardHdr[shardID].GetNonce() + 1
			toNonce := fromNonce + uint64(mp.shardBlockFinality)
			for nonce := fromNonce; nonce <= toNonce; nonce++ {
				mp.addHeaderIntoTrackerPool(nonce, shardID)
				mp.requestHandler.RequestShardHeaderByNonce(shardID, nonce)
			}
		}
	}
}

// CommitBlock commits the block in the blockchain if everything was checked successfully
func (mp *metaProcessor) CommitBlock(
	headerHandler data.HeaderHandler,
	bodyHandler data.BodyHandler,
) error {
	var err error
	defer func() {
		if err != nil {
			mp.RevertAccountState(headerHandler)
		}
	}()

	err = checkForNils(headerHandler, bodyHandler)
	if err != nil {
		return err
	}

	log.Debug("started committing block",
		"epoch", headerHandler.GetEpoch(),
		"round", headerHandler.GetRound(),
		"nonce", headerHandler.GetNonce(),
	)

	err = mp.checkBlockValidity(headerHandler, bodyHandler)
	if err != nil {
		return err
	}

	mp.store.SetEpochForPutOperation(headerHandler.GetEpoch())

	header, ok := headerHandler.(*block.MetaBlock)
	if !ok {
		err = process.ErrWrongTypeAssertion
		return err
	}

	marshalizedHeader, err := mp.marshalizer.Marshal(header)
	if err != nil {
		return err
	}

	body, ok := bodyHandler.(*block.Body)
	if !ok {
		err = process.ErrWrongTypeAssertion
		return err
	}

	// must be called before commitEpochStart
	rewardsTxs := mp.getRewardsTxs(header, body)

	mp.commitEpochStart(header, body)
	headerHash := mp.hasher.Compute(string(marshalizedHeader))
	mp.saveMetaHeader(header, headerHash, marshalizedHeader)
	mp.saveBody(body, header, headerHash)

	err = mp.commitAll()
	if err != nil {
		return err
	}

	mp.validatorStatisticsProcessor.DisplayRatings(header.GetEpoch())

	err = mp.saveLastNotarizedHeader(header)
	if err != nil {
		return err
	}

	err = mp.pendingMiniBlocksHandler.AddProcessedHeader(header)
	if err != nil {
		return err
	}

	log.Info("meta block has been committed successfully",
		"epoch", header.Epoch,
		"round", header.Round,
		"nonce", header.Nonce,
		"hash", headerHash)

	notarizedHeadersHashes, errNotCritical := mp.updateCrossShardInfo(header)
	if errNotCritical != nil {
		log.Debug("updateCrossShardInfo", "error", errNotCritical.Error())
	}

	errNotCritical = mp.forkDetector.AddHeader(header, headerHash, process.BHProcessed, nil, nil)
	if errNotCritical != nil {
		log.Debug("forkDetector.AddHeader", "error", errNotCritical.Error())
	}

	currentHeader, currentHeaderHash := getLastSelfNotarizedHeaderByItself(mp.blockChain)
	mp.blockTracker.AddSelfNotarizedHeader(mp.shardCoordinator.SelfId(), currentHeader, currentHeaderHash)

	for shardID := uint32(0); shardID < mp.shardCoordinator.NumberOfShards(); shardID++ {
		lastSelfNotarizedHeader, lastSelfNotarizedHeaderHash := mp.getLastSelfNotarizedHeaderByShard(header, shardID)
		mp.blockTracker.AddSelfNotarizedHeader(shardID, lastSelfNotarizedHeader, lastSelfNotarizedHeaderHash)
	}

	go mp.historyRepo.OnNotarizedBlocks(mp.shardCoordinator.SelfId(), []data.HeaderHandler{currentHeader}, [][]byte{currentHeaderHash})

	log.Debug("highest final meta block",
		"nonce", mp.forkDetector.GetHighestFinalBlockNonce(),
	)

	lastHeader := mp.blockChain.GetCurrentBlockHeader()
	lastMetaBlock, ok := lastHeader.(data.MetaHeaderHandler)
	if !ok {
		log.Warn("metaBlock.CommitBlock - nil current block header")
	}
	mp.updateState(lastMetaBlock)

	err = mp.blockChain.SetCurrentBlockHeader(header)
	if err != nil {
		return err
	}

	mp.blockChain.SetCurrentBlockHeaderHash(headerHash)

	if !check.IfNil(lastMetaBlock) && lastMetaBlock.IsStartOfEpochBlock() {
		mp.blockTracker.CleanupInvalidCrossHeaders(header.Epoch, header.Round)
	}

	mp.tpsBenchmark.Update(lastMetaBlock)

	mp.indexBlock(header, headerHash, body, lastMetaBlock, notarizedHeadersHashes, rewardsTxs)
	mp.recordBlockInHistory(headerHash, headerHandler, bodyHandler)

	highestFinalBlockNonce := mp.forkDetector.GetHighestFinalBlockNonce()
	saveMetricsForCommitMetachainBlock(mp.appStatusHandler, header, headerHash, mp.nodesCoordinator, highestFinalBlockNonce)

	headersPool := mp.dataPool.Headers()
	numShardHeadersFromPool := 0
	for shardID := uint32(0); shardID < mp.shardCoordinator.NumberOfShards(); shardID++ {
		numShardHeadersFromPool += headersPool.GetNumHeaders(shardID)
	}

	go mp.headersCounter.displayLogInfo(
		header,
		body,
		headerHash,
		numShardHeadersFromPool,
		mp.blockTracker,
		uint64(mp.roundHandler.TimeDuration().Seconds()),
	)

	headerInfo := bootstrapStorage.BootstrapHeaderInfo{
		ShardId: header.GetShardID(),
		Epoch:   header.GetEpoch(),
		Nonce:   header.GetNonce(),
		Hash:    headerHash,
	}

	nodesCoordinatorKey := mp.nodesCoordinator.GetSavedStateKey()
	epochStartKey := mp.epochStartTrigger.GetSavedStateKey()

	args := bootStorerDataArgs{
		headerInfo:                 headerInfo,
		round:                      header.Round,
		lastSelfNotarizedHeaders:   mp.getLastSelfNotarizedHeaders(),
		nodesCoordinatorConfigKey:  nodesCoordinatorKey,
		epochStartTriggerConfigKey: epochStartKey,
		pendingMiniBlocks:          mp.getPendingMiniBlocks(),
		highestFinalBlockNonce:     highestFinalBlockNonce,
	}

	mp.prepareDataForBootStorer(args)

	mp.blockSizeThrottler.Succeed(header.Round)

	mp.displayPoolsInfo()

	errNotCritical = mp.removeTxsFromPools(bodyHandler)
	if errNotCritical != nil {
		log.Debug("removeTxsFromPools", "error", errNotCritical.Error())
	}

	mp.cleanupPools(headerHandler)

	return nil
}

func (mp *metaProcessor) updateCrossShardInfo(metaBlock *block.MetaBlock) ([]string, error) {
	mp.hdrsForCurrBlock.mutHdrsForBlock.RLock()
	defer mp.hdrsForCurrBlock.mutHdrsForBlock.RUnlock()

	notarizedHeadersHashes := make([]string, 0)
	for i := 0; i < len(metaBlock.ShardInfo); i++ {
		shardHeaderHash := metaBlock.ShardInfo[i].HeaderHash
		headerInfo, ok := mp.hdrsForCurrBlock.hdrHashAndInfo[string(shardHeaderHash)]
		if !ok {
			return nil, fmt.Errorf("%w : updateCrossShardInfo shardHeaderHash = %s",
				process.ErrMissingHeader, logger.DisplayByteSlice(shardHeaderHash))
		}

		shardHeader, ok := headerInfo.hdr.(data.ShardHeaderHandler)
		if !ok {
			return nil, process.ErrWrongTypeAssertion
		}

		mp.updateShardHeadersNonce(shardHeader.GetShardID(), shardHeader.GetNonce())

		marshalizedShardHeader, err := mp.marshalizer.Marshal(shardHeader)
		if err != nil {
			return nil, err
		}

		notarizedHeadersHashes = append(notarizedHeadersHashes, hex.EncodeToString(shardHeaderHash))

		mp.saveShardHeader(shardHeader, shardHeaderHash, marshalizedShardHeader)
	}

	mp.saveMetricCrossCheckBlockHeight()

	return notarizedHeadersHashes, nil
}

func (mp *metaProcessor) displayPoolsInfo() {
	headersPool := mp.dataPool.Headers()
	miniBlocksPool := mp.dataPool.MiniBlocks()

	for shardID := uint32(0); shardID < mp.shardCoordinator.NumberOfShards(); shardID++ {
		log.Trace("pools info",
			"shard", shardID,
			"num headers", headersPool.GetNumHeaders(shardID))
	}

	log.Trace("pools info",
		"shard", core.MetachainShardId,
		"num headers", headersPool.GetNumHeaders(core.MetachainShardId))

	// numShardsToKeepHeaders represents the total number of shards for which meta node would keep tracking headers
	// (in this case this number is equal with: number of shards + metachain (self shard))
	numShardsToKeepHeaders := int(mp.shardCoordinator.NumberOfShards()) + 1
	capacity := headersPool.MaxSize() * numShardsToKeepHeaders
	log.Debug("pools info",
		"total headers", headersPool.Len(),
		"headers pool capacity", capacity,
		"total miniblocks", miniBlocksPool.Len(),
		"miniblocks pool capacity", miniBlocksPool.MaxSize(),
	)

	mp.displayMiniBlocksPool()
}

func (mp *metaProcessor) updateState(lastMetaBlock data.MetaHeaderHandler) {
	if check.IfNil(lastMetaBlock) {
		log.Debug("updateState nil header")
		return
	}

	mp.validatorStatisticsProcessor.SetLastFinalizedRootHash(lastMetaBlock.GetValidatorStatsRootHash())

	prevHeader, errNotCritical := process.GetMetaHeader(
		lastMetaBlock.GetPrevHash(),
		mp.dataPool.Headers(),
		mp.marshalizer,
		mp.store,
	)
	if errNotCritical != nil {
		log.Debug("could not get meta header from storage")
		return
	}

	if lastMetaBlock.IsStartOfEpochBlock() {
		log.Debug("trie snapshot", "rootHash", lastMetaBlock.GetRootHash())
		mp.accountsDB[state.UserAccountsState].SnapshotState(lastMetaBlock.GetRootHash())
		mp.accountsDB[state.PeerAccountsState].SnapshotState(lastMetaBlock.GetValidatorStatsRootHash())
		go func() {
			metaBlock, ok := lastMetaBlock.(*block.MetaBlock)
			if !ok {
				log.Warn("cannot commit Trie Epoch Root Hash: lastMetaBlock is not *block.MetaBlock")
				return
			}
			err := mp.commitTrieEpochRootHashIfNeeded(metaBlock, lastMetaBlock.GetRootHash())
			if err != nil {
				log.Warn("couldn't commit trie checkpoint", "epoch", metaBlock.Epoch, "error", err)
			}
		}()
	}

	mp.updateStateStorage(
		lastMetaBlock,
		lastMetaBlock.GetRootHash(),
		prevHeader.GetRootHash(),
		mp.accountsDB[state.UserAccountsState],
		mp.userStatePruningQueue,
	)

	mp.updateStateStorage(
		lastMetaBlock,
		lastMetaBlock.GetValidatorStatsRootHash(),
		prevHeader.GetValidatorStatsRootHash(),
		mp.accountsDB[state.PeerAccountsState],
		mp.peerStatePruningQueue,
	)
}

func (mp *metaProcessor) getLastSelfNotarizedHeaderByShard(
	metaBlock *block.MetaBlock,
	shardID uint32,
) (data.HeaderHandler, []byte) {

	lastNotarizedMetaHeader, lastNotarizedMetaHeaderHash, err := mp.blockTracker.GetLastSelfNotarizedHeader(shardID)
	if err != nil {
		log.Warn("getLastSelfNotarizedHeaderByShard.GetLastSelfNotarizedHeader",
			"shard", shardID,
			"error", err.Error())
		return nil, nil
	}

	maxNotarizedNonce := lastNotarizedMetaHeader.GetNonce()
	for _, shardData := range metaBlock.ShardInfo {
		if shardData.ShardID != shardID {
			continue
		}

		mp.hdrsForCurrBlock.mutHdrsForBlock.RLock()
		headerInfo, ok := mp.hdrsForCurrBlock.hdrHashAndInfo[string(shardData.HeaderHash)]
		mp.hdrsForCurrBlock.mutHdrsForBlock.RUnlock()
		if !ok {
			log.Debug("getLastSelfNotarizedHeaderByShard",
				"error", process.ErrMissingHeader,
				"hash", shardData.HeaderHash)
			continue
		}

		shardHeader, ok := headerInfo.hdr.(data.ShardHeaderHandler)
		if !ok {
			log.Debug("getLastSelfNotarizedHeaderByShard",
				"error", process.ErrWrongTypeAssertion,
				"hash", shardData.HeaderHash)
			continue
		}

		for _, metaHash := range shardHeader.GetMetaBlockHashes() {
			metaHeader, errGet := process.GetMetaHeader(
				metaHash,
				mp.dataPool.Headers(),
				mp.marshalizer,
				mp.store,
			)
			if errGet != nil {
				log.Trace("getLastSelfNotarizedHeaderByShard.GetMetaHeader", "error", errGet.Error())
				continue
			}

			if metaHeader.Nonce > maxNotarizedNonce {
				maxNotarizedNonce = metaHeader.Nonce
				lastNotarizedMetaHeader = metaHeader
				lastNotarizedMetaHeaderHash = metaHash
			}
		}
	}

	if lastNotarizedMetaHeader != nil {
		log.Debug("last notarized meta header in shard",
			"shard", shardID,
			"epoch", lastNotarizedMetaHeader.GetEpoch(),
			"round", lastNotarizedMetaHeader.GetRound(),
			"nonce", lastNotarizedMetaHeader.GetNonce(),
			"hash", lastNotarizedMetaHeaderHash,
		)
	}

	return lastNotarizedMetaHeader, lastNotarizedMetaHeaderHash
}

// ApplyProcessedMiniBlocks will do nothing on meta processor
func (mp *metaProcessor) ApplyProcessedMiniBlocks(_ *processedMb.ProcessedMiniBlockTracker) {
}

// getRewardsTxs must be called before method commitEpoch start because when commit is done rewards txs are removed from pool and saved in storage
func (mp *metaProcessor) getRewardsTxs(header *block.MetaBlock, body *block.Body) (rewardsTx map[string]data.TransactionHandler) {
	if mp.indexer.IsNilIndexer() {
		return
	}
	if !header.IsStartOfEpochBlock() {
		return
	}

	rewardsTx = mp.epochRewardsCreator.GetRewardsTxs(body)
	return rewardsTx
}

func (mp *metaProcessor) commitEpochStart(header *block.MetaBlock, body *block.Body) {
	if header.IsStartOfEpochBlock() {
		mp.epochStartTrigger.SetProcessed(header, body)
		go mp.epochRewardsCreator.SaveTxBlockToStorage(header, body)
		go mp.validatorInfoCreator.SaveValidatorInfoBlocksToStorage(header, body)
	} else {
		currentHeader := mp.blockChain.GetCurrentBlockHeader()
		if !check.IfNil(currentHeader) && currentHeader.IsStartOfEpochBlock() {
			mp.epochStartTrigger.SetFinalityAttestingRound(header.GetRound())
			mp.nodesCoordinator.ShuffleOutForEpoch(currentHeader.GetEpoch())
		}
	}
}

// RevertStateToBlock recreates the state tries to the root hashes indicated by the provided header
func (mp *metaProcessor) RevertStateToBlock(header data.HeaderHandler) error {
	err := mp.accountsDB[state.UserAccountsState].RecreateTrie(header.GetRootHash())
	if err != nil {
		log.Debug("recreate trie with error for header",
			"nonce", header.GetNonce(),
			"hash", header.GetRootHash(),
			"error", err.Error(),
		)

		return err
	}

	metaHeader, ok := header.(data.MetaHeaderHandler)
	if !ok {
		return process.ErrWrongTypeAssertion
	}

	err = mp.validatorStatisticsProcessor.RevertPeerState(metaHeader)
	if err != nil {
		log.Debug("revert peer state with error for header",
			"nonce", metaHeader.GetNonce(),
			"validators root hash", metaHeader.GetValidatorStatsRootHash(),
			"error", err.Error(),
		)

		return err
	}

	err = mp.epochStartTrigger.RevertStateToBlock(metaHeader)
	if err != nil {
		log.Debug("revert epoch start trigger for header",
			"nonce", metaHeader.GetNonce(),
			"error", err,
		)
		return err
	}

	return nil
}

func (mp *metaProcessor) updateShardHeadersNonce(key uint32, value uint64) {
	valueStoredI, ok := mp.shardsHeadersNonce.Load(key)
	if !ok {
		mp.shardsHeadersNonce.Store(key, value)
		return
	}

	valueStored, ok := valueStoredI.(uint64)
	if !ok {
		mp.shardsHeadersNonce.Store(key, value)
		return
	}

	if valueStored < value {
		mp.shardsHeadersNonce.Store(key, value)
	}
}

func (mp *metaProcessor) saveMetricCrossCheckBlockHeight() {
	crossCheckBlockHeight := ""
	for i := uint32(0); i < mp.shardCoordinator.NumberOfShards(); i++ {
		heightValue := uint64(0)

		valueStoredI, isValueInMap := mp.shardsHeadersNonce.Load(i)
		if isValueInMap {
			valueStored, ok := valueStoredI.(uint64)
			if ok {
				heightValue = valueStored
			}
		}

		crossCheckBlockHeight += fmt.Sprintf("%d: %d, ", i, heightValue)
	}

	mp.appStatusHandler.SetStringValue(common.MetricCrossCheckBlockHeight, crossCheckBlockHeight)
}

func (mp *metaProcessor) saveLastNotarizedHeader(header *block.MetaBlock) error {
	lastCrossNotarizedHeaderForShard := make(map[uint32]*hashAndHdr, mp.shardCoordinator.NumberOfShards())
	for shardID := uint32(0); shardID < mp.shardCoordinator.NumberOfShards(); shardID++ {
		lastCrossNotarizedHeader, lastCrossNotarizedHeaderHash, err := mp.blockTracker.GetLastCrossNotarizedHeader(shardID)
		if err != nil {
			return err
		}

		lastCrossNotarizedHeaderForShard[shardID] = &hashAndHdr{hdr: lastCrossNotarizedHeader, hash: lastCrossNotarizedHeaderHash}
	}

	mp.hdrsForCurrBlock.mutHdrsForBlock.RLock()
	for i := 0; i < len(header.ShardInfo); i++ {
		shardHeaderHash := header.ShardInfo[i].HeaderHash
		headerInfo, ok := mp.hdrsForCurrBlock.hdrHashAndInfo[string(shardHeaderHash)]
		if !ok {
			mp.hdrsForCurrBlock.mutHdrsForBlock.RUnlock()
			return fmt.Errorf("%w : saveLastNotarizedHeader shardHeaderHash = %s",
				process.ErrMissingHeader, logger.DisplayByteSlice(shardHeaderHash))
		}

		shardHeader, ok := headerInfo.hdr.(data.ShardHeaderHandler)
		if !ok {
			mp.hdrsForCurrBlock.mutHdrsForBlock.RUnlock()
			return process.ErrWrongTypeAssertion
		}

		if lastCrossNotarizedHeaderForShard[shardHeader.GetShardID()].hdr.GetNonce() < shardHeader.GetNonce() {
			lastCrossNotarizedHeaderForShard[shardHeader.GetShardID()] = &hashAndHdr{hdr: shardHeader, hash: shardHeaderHash}
		}
	}
	mp.hdrsForCurrBlock.mutHdrsForBlock.RUnlock()

	for shardID := uint32(0); shardID < mp.shardCoordinator.NumberOfShards(); shardID++ {
		hdr := lastCrossNotarizedHeaderForShard[shardID].hdr
		hash := lastCrossNotarizedHeaderForShard[shardID].hash
		mp.blockTracker.AddCrossNotarizedHeader(shardID, hdr, hash)
		DisplayLastNotarized(mp.marshalizer, mp.hasher, hdr, shardID)
	}

	return nil
}

func (mp *metaProcessor) getLastCrossNotarizedShardHdrs() (map[uint32]data.HeaderHandler, error) {
	mp.hdrsForCurrBlock.mutHdrsForBlock.Lock()
	defer mp.hdrsForCurrBlock.mutHdrsForBlock.Unlock()

	lastCrossNotarizedHeader := make(map[uint32]data.HeaderHandler, mp.shardCoordinator.NumberOfShards())
	for shardID := uint32(0); shardID < mp.shardCoordinator.NumberOfShards(); shardID++ {
		lastCrossNotarizedHeaderForShard, hash, err := mp.blockTracker.GetLastCrossNotarizedHeader(shardID)
		if err != nil {
			return nil, err
		}

		log.Debug("lastCrossNotarizedHeader for shard", "shardID", shardID, "hash", hash)
		lastCrossNotarizedHeader[shardID] = lastCrossNotarizedHeaderForShard
		usedInBlock := mp.isGenesisShardBlockAndFirstMeta(lastCrossNotarizedHeaderForShard.GetNonce())
		mp.hdrsForCurrBlock.hdrHashAndInfo[string(hash)] = &hdrInfo{hdr: lastCrossNotarizedHeaderForShard, usedInBlock: usedInBlock}
	}

	return lastCrossNotarizedHeader, nil
}

// check if shard headers were signed and constructed correctly and returns headers which has to be
// checked for finality
func (mp *metaProcessor) checkShardHeadersValidity(metaHdr *block.MetaBlock) (map[uint32]data.HeaderHandler, error) {
	lastCrossNotarizedHeader, err := mp.getLastCrossNotarizedShardHdrs()
	if err != nil {
		return nil, err
	}

	usedShardHdrs := mp.sortHeadersForCurrentBlockByNonce(true)
	highestNonceHdrs := make(map[uint32]data.HeaderHandler, len(usedShardHdrs))

	if len(usedShardHdrs) == 0 {
		return highestNonceHdrs, nil
	}

	for shardID, hdrsForShard := range usedShardHdrs {
		for _, shardHdr := range hdrsForShard {
			if !mp.isGenesisShardBlockAndFirstMeta(shardHdr.GetNonce()) {
				err = mp.headerValidator.IsHeaderConstructionValid(shardHdr, lastCrossNotarizedHeader[shardID])
				if err != nil {
					return nil, fmt.Errorf("%w : checkShardHeadersValidity -> isHdrConstructionValid", err)
				}
			}

			lastCrossNotarizedHeader[shardID] = shardHdr
			highestNonceHdrs[shardID] = shardHdr
		}
	}

	mp.hdrsForCurrBlock.mutHdrsForBlock.Lock()
	defer mp.hdrsForCurrBlock.mutHdrsForBlock.Unlock()

	for _, shardData := range metaHdr.ShardInfo {
		headerInfo, ok := mp.hdrsForCurrBlock.hdrHashAndInfo[string(shardData.HeaderHash)]
		if !ok {
			return nil, fmt.Errorf("%w : checkShardHeadersValidity -> hash not found %s ", process.ErrHeaderShardDataMismatch, shardData.HeaderHash)
		}
		actualHdr := headerInfo.hdr
		shardHdr, ok := actualHdr.(data.ShardHeaderHandler)
		if !ok {
			return nil, process.ErrWrongTypeAssertion
		}

		if len(shardData.ShardMiniBlockHeaders) != len(shardHdr.GetMiniBlockHeaderHandlers()) {
			return nil, process.ErrHeaderShardDataMismatch
		}
		if shardData.AccumulatedFees.Cmp(shardHdr.GetAccumulatedFees()) != 0 {
			return nil, process.ErrAccumulatedFeesDoNotMatch
		}
		if shardData.DeveloperFees.Cmp(shardHdr.GetDeveloperFees()) != 0 {
			return nil, process.ErrDeveloperFeesDoNotMatch
		}

		mapMiniBlockHeadersInMetaBlock := make(map[string]struct{})
		for _, shardMiniBlockHdr := range shardData.ShardMiniBlockHeaders {
			mapMiniBlockHeadersInMetaBlock[string(shardMiniBlockHdr.Hash)] = struct{}{}
		}

		for _, actualMiniBlockHdr := range shardHdr.GetMiniBlockHeaderHandlers() {
			if _, hashExists := mapMiniBlockHeadersInMetaBlock[string(actualMiniBlockHdr.GetHash())]; !hashExists {
				return nil, process.ErrHeaderShardDataMismatch
			}
		}
	}

	return highestNonceHdrs, nil
}

// check if shard headers are final by checking if newer headers were constructed upon them
func (mp *metaProcessor) checkShardHeadersFinality(
	highestNonceHdrs map[uint32]data.HeaderHandler,
) error {
	finalityAttestingShardHdrs := mp.sortHeadersForCurrentBlockByNonce(false)

	var errFinal error

	for shardId, lastVerifiedHdr := range highestNonceHdrs {
		if check.IfNil(lastVerifiedHdr) {
			return process.ErrNilBlockHeader
		}
		if lastVerifiedHdr.GetShardID() != shardId {
			return process.ErrShardIdMissmatch
		}
		isGenesisShardBlockAndFirstMeta := mp.isGenesisShardBlockAndFirstMeta(lastVerifiedHdr.GetNonce())
		if isGenesisShardBlockAndFirstMeta {
			continue
		}

		// verify if there are "K" block after current to make this one final
		nextBlocksVerified := uint32(0)
		for _, shardHdr := range finalityAttestingShardHdrs[shardId] {
			if nextBlocksVerified >= mp.shardBlockFinality {
				break
			}

			// found a header with the next nonce
			if shardHdr.GetNonce() == lastVerifiedHdr.GetNonce()+1 {
				err := mp.headerValidator.IsHeaderConstructionValid(shardHdr, lastVerifiedHdr)
				if err != nil {
					log.Debug("checkShardHeadersFinality -> isHdrConstructionValid",
						"error", err.Error())
					continue
				}

				lastVerifiedHdr = shardHdr
				nextBlocksVerified += 1
			}
		}

		if nextBlocksVerified < mp.shardBlockFinality {
			go mp.requestHandler.RequestShardHeaderByNonce(lastVerifiedHdr.GetShardID(), lastVerifiedHdr.GetNonce())
			go mp.requestHandler.RequestShardHeaderByNonce(lastVerifiedHdr.GetShardID(), lastVerifiedHdr.GetNonce()+1)
			errFinal = process.ErrHeaderNotFinal
		}
	}

	return errFinal
}

// receivedShardHeader is a call back function which is called when a new header
// is added in the headers pool
func (mp *metaProcessor) receivedShardHeader(headerHandler data.HeaderHandler, shardHeaderHash []byte) {
	shardHeader, ok := headerHandler.(data.ShardHeaderHandler)
	if !ok {
		return
	}

	log.Trace("received shard header from network",
		"shard", shardHeader.GetShardID(),
		"round", shardHeader.GetRound(),
		"nonce", shardHeader.GetNonce(),
		"hash", shardHeaderHash,
	)

	mp.hdrsForCurrBlock.mutHdrsForBlock.Lock()

	haveMissingShardHeaders := mp.hdrsForCurrBlock.missingHdrs > 0 || mp.hdrsForCurrBlock.missingFinalityAttestingHdrs > 0
	if haveMissingShardHeaders {
		hdrInfoForHash := mp.hdrsForCurrBlock.hdrHashAndInfo[string(shardHeaderHash)]
		headerInfoIsNotNil := hdrInfoForHash != nil
		headerIsMissing := headerInfoIsNotNil && check.IfNil(hdrInfoForHash.hdr)
		if headerIsMissing {
			hdrInfoForHash.hdr = shardHeader
			mp.hdrsForCurrBlock.missingHdrs--

			if shardHeader.GetNonce() > mp.hdrsForCurrBlock.highestHdrNonce[shardHeader.GetShardID()] {
				mp.hdrsForCurrBlock.highestHdrNonce[shardHeader.GetShardID()] = shardHeader.GetNonce()
			}
		}

		if mp.hdrsForCurrBlock.missingHdrs == 0 {
			mp.hdrsForCurrBlock.missingFinalityAttestingHdrs = mp.requestMissingFinalityAttestingShardHeaders()
			if mp.hdrsForCurrBlock.missingFinalityAttestingHdrs == 0 {
				log.Debug("received all missing finality attesting shard headers")
			}
		}

		missingShardHdrs := mp.hdrsForCurrBlock.missingHdrs
		missingFinalityAttestingShardHdrs := mp.hdrsForCurrBlock.missingFinalityAttestingHdrs
		mp.hdrsForCurrBlock.mutHdrsForBlock.Unlock()

		allMissingShardHeadersReceived := missingShardHdrs == 0 && missingFinalityAttestingShardHdrs == 0
		if allMissingShardHeadersReceived {
			mp.chRcvAllHdrs <- true
		}
	} else {
		mp.hdrsForCurrBlock.mutHdrsForBlock.Unlock()
	}

	go mp.requestMiniBlocksIfNeeded(headerHandler)
}

// requestMissingFinalityAttestingShardHeaders requests the headers needed to accept the current selected headers for
// processing the current block. It requests the shardBlockFinality headers greater than the highest shard header,
// for each shard, related to the block which should be processed
// this method should be called only under the mutex protection: hdrsForCurrBlock.mutHdrsForBlock
func (mp *metaProcessor) requestMissingFinalityAttestingShardHeaders() uint32 {
	missingFinalityAttestingShardHeaders := uint32(0)

	for shardId := uint32(0); shardId < mp.shardCoordinator.NumberOfShards(); shardId++ {
		missingFinalityAttestingHeaders := mp.requestMissingFinalityAttestingHeaders(
			shardId,
			mp.shardBlockFinality,
		)

		missingFinalityAttestingShardHeaders += missingFinalityAttestingHeaders
	}

	return missingFinalityAttestingShardHeaders
}

func (mp *metaProcessor) requestShardHeaders(metaBlock *block.MetaBlock) (uint32, uint32) {
	_ = core.EmptyChannel(mp.chRcvAllHdrs)

	if len(metaBlock.ShardInfo) == 0 {
		return 0, 0
	}

	return mp.computeExistingAndRequestMissingShardHeaders(metaBlock)
}

func (mp *metaProcessor) computeExistingAndRequestMissingShardHeaders(metaBlock *block.MetaBlock) (uint32, uint32) {
	mp.hdrsForCurrBlock.mutHdrsForBlock.Lock()
	defer mp.hdrsForCurrBlock.mutHdrsForBlock.Unlock()

	for _, shardData := range metaBlock.ShardInfo {
		if shardData.Nonce == mp.genesisNonce {
			lastCrossNotarizedHeaderForShard, hash, err := mp.blockTracker.GetLastCrossNotarizedHeader(shardData.ShardID)
			if err != nil {
				log.Warn("computeExistingAndRequestMissingShardHeaders.GetLastCrossNotarizedHeader", "error", err.Error())
				continue
			}
			if !bytes.Equal(hash, shardData.HeaderHash) {
				log.Warn("genesis hash missmatch",
					"last notarized nonce", lastCrossNotarizedHeaderForShard.GetNonce(),
					"last notarized hash", hash,
					"genesis nonce", mp.genesisNonce,
					"genesis hash", shardData.HeaderHash)
			}
			continue
		}

		hdr, err := process.GetShardHeaderFromPool(
			shardData.HeaderHash,
			mp.dataPool.Headers())

		if err != nil {
			mp.hdrsForCurrBlock.missingHdrs++
			mp.hdrsForCurrBlock.hdrHashAndInfo[string(shardData.HeaderHash)] = &hdrInfo{
				hdr:         nil,
				usedInBlock: true,
			}
			go mp.requestHandler.RequestShardHeader(shardData.ShardID, shardData.HeaderHash)
			continue
		}

		mp.hdrsForCurrBlock.hdrHashAndInfo[string(shardData.HeaderHash)] = &hdrInfo{
			hdr:         hdr,
			usedInBlock: true,
		}

		if hdr.GetNonce() > mp.hdrsForCurrBlock.highestHdrNonce[shardData.ShardID] {
			mp.hdrsForCurrBlock.highestHdrNonce[shardData.ShardID] = hdr.GetNonce()
		}
	}

	if mp.hdrsForCurrBlock.missingHdrs == 0 {
		mp.hdrsForCurrBlock.missingFinalityAttestingHdrs = mp.requestMissingFinalityAttestingShardHeaders()
	}

	return mp.hdrsForCurrBlock.missingHdrs, mp.hdrsForCurrBlock.missingFinalityAttestingHdrs
}

func (mp *metaProcessor) createShardInfo() ([]data.ShardDataHandler, error) {
	var shardInfo []data.ShardDataHandler
	if mp.epochStartTrigger.IsEpochStart() {
		return shardInfo, nil
	}

	mp.hdrsForCurrBlock.mutHdrsForBlock.Lock()
	for hdrHash, headerInfo := range mp.hdrsForCurrBlock.hdrHashAndInfo {
		if !headerInfo.usedInBlock {
			continue
		}

		shardHdr, ok := headerInfo.hdr.(data.ShardHeaderHandler)
		if !ok {
			return nil, process.ErrWrongTypeAssertion
		}

		shardData := block.ShardData{}
		shardData.TxCount = shardHdr.GetTxCount()
		shardData.ShardID = shardHdr.GetShardID()
		shardData.HeaderHash = []byte(hdrHash)
		shardData.Round = shardHdr.GetRound()
		shardData.PrevHash = shardHdr.GetPrevHash()
		shardData.Nonce = shardHdr.GetNonce()
		shardData.PrevRandSeed = shardHdr.GetPrevRandSeed()
		shardData.PubKeysBitmap = shardHdr.GetPubKeysBitmap()
		shardData.NumPendingMiniBlocks = uint32(len(mp.pendingMiniBlocksHandler.GetPendingMiniBlocks(shardData.ShardID)))
		header, _, err := mp.blockTracker.GetLastSelfNotarizedHeader(shardHdr.GetShardID())
		if err != nil {
			return nil, err
		}
		shardData.LastIncludedMetaNonce = header.GetNonce()
		shardData.AccumulatedFees = shardHdr.GetAccumulatedFees()
		shardData.DeveloperFees = shardHdr.GetDeveloperFees()

		if len(shardHdr.GetMiniBlockHeaderHandlers()) > 0 {
			shardData.ShardMiniBlockHeaders = make([]block.MiniBlockHeader, 0, len(shardHdr.GetMiniBlockHeaderHandlers()))
		}

		for i := 0; i < len(shardHdr.GetMiniBlockHeaderHandlers()); i++ {
			shardMiniBlockHeader := block.MiniBlockHeader{}
			shardMiniBlockHeader.SenderShardID = shardHdr.GetMiniBlockHeaderHandlers()[i].GetSenderShardID()
			shardMiniBlockHeader.ReceiverShardID = shardHdr.GetMiniBlockHeaderHandlers()[i].GetReceiverShardID()
			shardMiniBlockHeader.Hash = shardHdr.GetMiniBlockHeaderHandlers()[i].GetHash()
			shardMiniBlockHeader.TxCount = shardHdr.GetMiniBlockHeaderHandlers()[i].GetTxCount()
			shardMiniBlockHeader.Type = block.Type(shardHdr.GetMiniBlockHeaderHandlers()[i].GetTypeInt32())

			shardData.ShardMiniBlockHeaders = append(shardData.ShardMiniBlockHeaders, shardMiniBlockHeader)
		}

		shardInfo = append(shardInfo, &shardData)
	}
	mp.hdrsForCurrBlock.mutHdrsForBlock.Unlock()

	log.Debug("created shard data",
		"size", len(shardInfo),
	)
	return shardInfo, nil
}

func (mp *metaProcessor) verifyTotalAccumulatedFeesInEpoch(metaHdr *block.MetaBlock) error {
	computedTotalFees, computedTotalDevFees, err := mp.computeAccumulatedFeesInEpoch(metaHdr)
	if err != nil {
		return err
	}

	if computedTotalFees.Cmp(metaHdr.AccumulatedFeesInEpoch) != 0 {
		return fmt.Errorf("%w, got %v, computed %v", process.ErrAccumulatedFeesInEpochDoNotMatch, metaHdr.AccumulatedFeesInEpoch, computedTotalFees)
	}

	if computedTotalDevFees.Cmp(metaHdr.DevFeesInEpoch) != 0 {
		return fmt.Errorf("%w, got %v, computed %v", process.ErrDevFeesInEpochDoNotMatch, metaHdr.DevFeesInEpoch, computedTotalDevFees)
	}

	return nil
}

func (mp *metaProcessor) computeAccumulatedFeesInEpoch(metaHdr data.MetaHeaderHandler) (*big.Int, *big.Int, error) {
	currentlyAccumulatedFeesInEpoch := big.NewInt(0)
	currentDevFeesInEpoch := big.NewInt(0)

	lastHdr := mp.blockChain.GetCurrentBlockHeader()
	if !check.IfNil(lastHdr) {
		lastMeta, ok := lastHdr.(*block.MetaBlock)
		if !ok {
			return nil, nil, process.ErrWrongTypeAssertion
		}

		if !lastHdr.IsStartOfEpochBlock() {
			currentlyAccumulatedFeesInEpoch = big.NewInt(0).Set(lastMeta.AccumulatedFeesInEpoch)
			currentDevFeesInEpoch = big.NewInt(0).Set(lastMeta.DevFeesInEpoch)
		}
	}

	currentlyAccumulatedFeesInEpoch.Add(currentlyAccumulatedFeesInEpoch, metaHdr.GetAccumulatedFees())
	currentDevFeesInEpoch.Add(currentDevFeesInEpoch, metaHdr.GetDeveloperFees())
	for _, shardData := range metaHdr.GetShardInfoHandlers() {
		currentlyAccumulatedFeesInEpoch.Add(currentlyAccumulatedFeesInEpoch, shardData.GetAccumulatedFees())
		currentDevFeesInEpoch.Add(currentDevFeesInEpoch, shardData.GetDeveloperFees())
	}

	return currentlyAccumulatedFeesInEpoch, currentDevFeesInEpoch, nil
}

// applyBodyToHeader creates a miniblock header list given a block body
func (mp *metaProcessor) applyBodyToHeader(metaHdr data.MetaHeaderHandler, bodyHandler data.BodyHandler) (data.BodyHandler, error) {
	sw := core.NewStopWatch()
	sw.Start("applyBodyToHeader")
	defer func() {
		sw.Stop("applyBodyToHeader")

		log.Debug("measurements", sw.GetMeasurements()...)
	}()

	if check.IfNil(bodyHandler) {
		return nil, process.ErrNilBlockBody
	}

	var err error
	defer func() {
		go mp.checkAndRequestIfShardHeadersMissing()
	}()

	sw.Start("createShardInfo")
	shardInfo, err := mp.createShardInfo()
	sw.Stop("createShardInfo")
	if err != nil {
		return nil, err
	}

	err = metaHdr.SetEpoch(mp.epochStartTrigger.Epoch())
	if err != nil {
		return nil, err
	}

	err = metaHdr.SetShardInfoHandlers(shardInfo)
	if err != nil {
		return nil, err
	}

	err = metaHdr.SetRootHash(mp.getRootHash())
	if err != nil {
		return nil, err
	}

	err = metaHdr.SetTxCount(getTxCount(shardInfo))
	if err != nil {
		return nil, err
	}

	err = metaHdr.SetAccumulatedFees(mp.feeHandler.GetAccumulatedFees())
	if err != nil {
		return nil, err
	}

	err = metaHdr.SetDeveloperFees(mp.feeHandler.GetDeveloperFees())
	if err != nil {
		return nil, err
	}

	accumulatedFees, devFees, err := mp.computeAccumulatedFeesInEpoch(metaHdr)
	if err != nil {
		return nil, err
	}

	err = metaHdr.SetAccumulatedFeesInEpoch(accumulatedFees)
	if err != nil {
		return nil, err
	}

	err = metaHdr.SetDevFeesInEpoch(devFees)
	if err != nil {
		return nil, err
	}

	body, ok := bodyHandler.(*block.Body)
	if !ok {
		err = process.ErrWrongTypeAssertion
		return nil, err
	}

	sw.Start("CreateReceiptsHash")
	receiptsHash, err := mp.txCoordinator.CreateReceiptsHash()
	sw.Stop("CreateReceiptsHash")
	if err != nil {
		return nil, err
	}

	err = metaHdr.SetReceiptsHash(receiptsHash)
	if err != nil {
		return nil, err
	}

	totalTxCount, miniBlockHeaderHandlers, err := mp.createMiniBlockHeaderHandlers(body)
	if err != nil {
		return nil, err
	}

	err = metaHdr.SetMiniBlockHeaderHandlers(miniBlockHeaderHandlers)
	if err != nil {
		return nil, err
	}

	txCount := metaHdr.GetTxCount() + uint32(totalTxCount)
	err = metaHdr.SetTxCount(txCount)
	if err != nil {
		return nil, err
	}

	sw.Start("UpdatePeerState")
	mp.prepareBlockHeaderInternalMapForValidatorProcessor()
	valStatRootHash, err := mp.validatorStatisticsProcessor.UpdatePeerState(metaHdr, mp.hdrsForCurrBlock.getHdrHashMap())
	sw.Stop("UpdatePeerState")
	if err != nil {
		return nil, err
	}

	err = metaHdr.SetValidatorStatsRootHash(valStatRootHash)
	if err != nil {
		return nil, err
	}

	marshalizedBody, err := mp.marshalizer.Marshal(body)
	if err != nil {
		return nil, err
	}

	mp.blockSizeThrottler.Add(metaHdr.GetRound(), uint32(len(marshalizedBody)))

	return body, nil
}

func (mp *metaProcessor) prepareBlockHeaderInternalMapForValidatorProcessor() {
	currentBlockHeader := mp.blockChain.GetCurrentBlockHeader()
	currentBlockHeaderHash := mp.blockChain.GetCurrentBlockHeaderHash()

	if check.IfNil(currentBlockHeader) {
		currentBlockHeader = mp.blockChain.GetGenesisHeader()
		currentBlockHeaderHash = mp.blockChain.GetGenesisHeaderHash()
	}

	mp.hdrsForCurrBlock.mutHdrsForBlock.Lock()
	mp.hdrsForCurrBlock.hdrHashAndInfo[string(currentBlockHeaderHash)] = &hdrInfo{false, currentBlockHeader}
	mp.hdrsForCurrBlock.mutHdrsForBlock.Unlock()
}

func (mp *metaProcessor) verifyValidatorStatisticsRootHash(header *block.MetaBlock) error {
	mp.prepareBlockHeaderInternalMapForValidatorProcessor()
	validatorStatsRH, err := mp.validatorStatisticsProcessor.UpdatePeerState(header, mp.hdrsForCurrBlock.getHdrHashMap())
	if err != nil {
		return err
	}

	if !bytes.Equal(validatorStatsRH, header.GetValidatorStatsRootHash()) {
		log.Debug("validator stats root hash mismatch",
			"computed", validatorStatsRH,
			"received", header.GetValidatorStatsRootHash(),
		)
		return fmt.Errorf("%s, metachain, computed: %s, received: %s, meta header nonce: %d",
			process.ErrValidatorStatsRootHashDoesNotMatch,
			logger.DisplayByteSlice(validatorStatsRH),
			logger.DisplayByteSlice(header.GetValidatorStatsRootHash()),
			header.Nonce,
		)
	}

	return nil
}

func (mp *metaProcessor) waitForBlockHeaders(waitTime time.Duration) error {
	select {
	case <-mp.chRcvAllHdrs:
		return nil
	case <-time.After(waitTime):
		return process.ErrTimeIsOut
	}
}

// CreateNewHeader creates a new header
func (mp *metaProcessor) CreateNewHeader(round uint64, nonce uint64) (data.HeaderHandler, error) {
	mp.epochStartTrigger.Update(round, nonce)
	epoch := mp.epochStartTrigger.Epoch()

	header := mp.versionedHeaderFactory.Create(epoch)
	metaHeader, ok := header.(data.MetaHeaderHandler)
	if !ok {
		return nil, process.ErrWrongTypeAssertion
	}

	err := metaHeader.SetRound(round)
	if err != nil {
		return nil, err
	}

	err = metaHeader.SetNonce(nonce)
	if err != nil {
		return nil, err
	}

	err = metaHeader.SetAccumulatedFees(big.NewInt(0))
	if err != nil {
		return nil, err
	}

	err = metaHeader.SetAccumulatedFeesInEpoch(big.NewInt(0))
	if err != nil {
		return nil, err
	}

	err = metaHeader.SetDeveloperFees(big.NewInt(0))
	if err != nil {
		return nil, err
	}

	err = metaHeader.SetDevFeesInEpoch(big.NewInt(0))
	if err != nil {
		return nil, err
	}

	err = mp.setHeaderVersionData(metaHeader)
	if err != nil {
		return nil, err
	}

	return metaHeader, nil
}

func (mp *metaProcessor) setHeaderVersionData(metaHeader data.MetaHeaderHandler) error {
	if check.IfNil(metaHeader) {
		return process.ErrNilHeaderHandler
	}

	rootHash, err := mp.accountsDB[state.UserAccountsState].RootHash()
	if err != nil {
		return err
	}

	additionalVersionData := &headerVersionData.AdditionalData{
		ScheduledRootHash: rootHash,
	}

	return metaHeader.SetAdditionalData(additionalVersionData)
}

// MarshalizedDataToBroadcast prepares underlying data into a marshalized object according to destination
func (mp *metaProcessor) MarshalizedDataToBroadcast(
	hdr data.HeaderHandler,
	bodyHandler data.BodyHandler,
) (map[uint32][]byte, map[string][][]byte, error) {
	if check.IfNil(hdr) {
		return nil, nil, process.ErrNilMetaBlockHeader
	}
	if check.IfNil(bodyHandler) {
		return nil, nil, process.ErrNilMiniBlocks
	}

	body, ok := bodyHandler.(*block.Body)
	if !ok {
		return nil, nil, process.ErrWrongTypeAssertion
	}

	var mrsTxs map[string][][]byte
	if hdr.IsStartOfEpochBlock() {
		mrsTxs = mp.epochRewardsCreator.CreateMarshalizedData(body)
	} else {
		mrsTxs = mp.txCoordinator.CreateMarshalizedData(body)
	}

	bodies := make(map[uint32]block.MiniBlockSlice)
	for _, miniBlock := range body.MiniBlocks {
		if miniBlock.SenderShardID != mp.shardCoordinator.SelfId() ||
			miniBlock.ReceiverShardID == mp.shardCoordinator.SelfId() {
			continue
		}
		bodies[miniBlock.ReceiverShardID] = append(bodies[miniBlock.ReceiverShardID], miniBlock)
	}

	mrsData := make(map[uint32][]byte, len(bodies))
	for shardId, subsetBlockBody := range bodies {
		buff, err := mp.marshalizer.Marshal(&block.Body{MiniBlocks: subsetBlockBody})
		if err != nil {
			log.Error("metaProcessor.MarshalizedDataToBroadcast.Marshal", "error", err.Error())
			continue
		}
		mrsData[shardId] = buff
	}

	return mrsData, mrsTxs, nil
}

func getTxCount(shardInfo []data.ShardDataHandler) uint32 {
	txs := uint32(0)
	for i := 0; i < len(shardInfo); i++ {
		shardDataHandlers := shardInfo[i].GetShardMiniBlockHeaderHandlers()
		for j := 0; j < len(shardDataHandlers); j++ {
			txs += shardDataHandlers[j].GetTxCount()
		}
	}

	return txs
}

// IsInterfaceNil returns true if there is no value under the interface
func (mp *metaProcessor) IsInterfaceNil() bool {
	return mp == nil
}

// GetBlockBodyFromPool returns block body from pool for a given header
func (mp *metaProcessor) GetBlockBodyFromPool(headerHandler data.HeaderHandler) (data.BodyHandler, error) {
	metaBlock, ok := headerHandler.(*block.MetaBlock)
	if !ok {
		return nil, process.ErrWrongTypeAssertion
	}

	miniBlocksPool := mp.dataPool.MiniBlocks()
	var miniBlocks block.MiniBlockSlice

	for _, mbHeader := range metaBlock.MiniBlockHeaders {
		obj, hashInPool := miniBlocksPool.Get(mbHeader.Hash)
		if !hashInPool {
			continue
		}

		miniBlock, typeOk := obj.(*block.MiniBlock)
		if !typeOk {
			return nil, process.ErrWrongTypeAssertion
		}

		miniBlocks = append(miniBlocks, miniBlock)
	}

	return &block.Body{MiniBlocks: miniBlocks}, nil
}

func (mp *metaProcessor) getPendingMiniBlocks() []bootstrapStorage.PendingMiniBlocksInfo {
	pendingMiniBlocksInfo := make([]bootstrapStorage.PendingMiniBlocksInfo, mp.shardCoordinator.NumberOfShards())

	for shardID := uint32(0); shardID < mp.shardCoordinator.NumberOfShards(); shardID++ {
		pendingMiniBlocksInfo[shardID] = bootstrapStorage.PendingMiniBlocksInfo{
			MiniBlocksHashes: mp.pendingMiniBlocksHandler.GetPendingMiniBlocks(shardID),
			ShardID:          shardID,
		}
	}

	return pendingMiniBlocksInfo
}

func (mp *metaProcessor) removeStartOfEpochBlockDataFromPools(
	headerHandler data.HeaderHandler,
	bodyHandler data.BodyHandler,
) error {

	if !headerHandler.IsStartOfEpochBlock() {
		return nil
	}

	metaBlock, ok := headerHandler.(*block.MetaBlock)
	if !ok {
		return process.ErrWrongTypeAssertion
	}

	body, ok := bodyHandler.(*block.Body)
	if !ok {
		return process.ErrWrongTypeAssertion
	}

	mp.epochRewardsCreator.RemoveBlockDataFromPools(metaBlock, body)
	mp.validatorInfoCreator.RemoveBlockDataFromPools(metaBlock, body)

	return nil
}

// Close - closes all underlying components
func (mp *metaProcessor) Close() error {
	return mp.baseProcessor.Close()
}<|MERGE_RESOLUTION|>--- conflicted
+++ resolved
@@ -13,20 +13,10 @@
 	"github.com/ElrondNetwork/elrond-go-core/core/queue"
 	"github.com/ElrondNetwork/elrond-go-core/data"
 	"github.com/ElrondNetwork/elrond-go-core/data/block"
+	"github.com/ElrondNetwork/elrond-go-core/data/headerVersionData"
 	"github.com/ElrondNetwork/elrond-go-core/data/indexer"
 	logger "github.com/ElrondNetwork/elrond-go-logger"
-<<<<<<< HEAD
-	"github.com/ElrondNetwork/elrond-go/core"
-	"github.com/ElrondNetwork/elrond-go/core/check"
-	"github.com/ElrondNetwork/elrond-go/core/queue"
-	"github.com/ElrondNetwork/elrond-go/data"
-	"github.com/ElrondNetwork/elrond-go/data/block"
-	"github.com/ElrondNetwork/elrond-go/data/headerVersionData"
-	"github.com/ElrondNetwork/elrond-go/data/indexer"
-	"github.com/ElrondNetwork/elrond-go/data/state"
-=======
 	"github.com/ElrondNetwork/elrond-go/common"
->>>>>>> 1de5cc16
 	"github.com/ElrondNetwork/elrond-go/dataRetriever"
 	"github.com/ElrondNetwork/elrond-go/process"
 	"github.com/ElrondNetwork/elrond-go/process/block/bootstrapStorage"
@@ -95,7 +85,6 @@
 
 	genesisHdr := arguments.DataComponents.Blockchain().GetGenesisHeader()
 	base := &baseProcessor{
-<<<<<<< HEAD
 		accountsDB:                   arguments.AccountsDB,
 		blockSizeThrottler:           arguments.BlockSizeThrottler,
 		forkDetector:                 arguments.ForkDetector,
@@ -127,40 +116,8 @@
 		epochNotifier:                arguments.EpochNotifier,
 		vmContainerFactory:           arguments.VMContainersFactory,
 		vmContainer:                  arguments.VmContainer,
+		processDataTriesOnCommitEpoch: arguments.Config.Debug.EpochStart.ProcessDataTrieOnCommitEpoch,
 		scheduledTxsExecutionHandler: arguments.ScheduledTxsExecutionHandler,
-=======
-		accountsDB:                    arguments.AccountsDB,
-		blockSizeThrottler:            arguments.BlockSizeThrottler,
-		forkDetector:                  arguments.ForkDetector,
-		hasher:                        arguments.CoreComponents.Hasher(),
-		marshalizer:                   arguments.CoreComponents.InternalMarshalizer(),
-		store:                         arguments.DataComponents.StorageService(),
-		shardCoordinator:              arguments.BootstrapComponents.ShardCoordinator(),
-		feeHandler:                    arguments.FeeHandler,
-		nodesCoordinator:              arguments.NodesCoordinator,
-		uint64Converter:               arguments.CoreComponents.Uint64ByteSliceConverter(),
-		requestHandler:                arguments.RequestHandler,
-		appStatusHandler:              arguments.CoreComponents.StatusHandler(),
-		blockChainHook:                arguments.BlockChainHook,
-		txCoordinator:                 arguments.TxCoordinator,
-		epochStartTrigger:             arguments.EpochStartTrigger,
-		headerValidator:               arguments.HeaderValidator,
-		roundHandler:                  arguments.CoreComponents.RoundHandler(),
-		bootStorer:                    arguments.BootStorer,
-		blockTracker:                  arguments.BlockTracker,
-		dataPool:                      arguments.DataComponents.Datapool(),
-		blockChain:                    arguments.DataComponents.Blockchain(),
-		stateCheckpointModulus:        arguments.Config.StateTriesConfig.CheckpointRoundsModulus,
-		indexer:                       arguments.StatusComponents.ElasticIndexer(),
-		tpsBenchmark:                  arguments.StatusComponents.TpsBenchmark(),
-		genesisNonce:                  genesisHdr.GetNonce(),
-		headerIntegrityVerifier:       arguments.BootstrapComponents.HeaderIntegrityVerifier(),
-		historyRepo:                   arguments.HistoryRepository,
-		epochNotifier:                 arguments.EpochNotifier,
-		vmContainerFactory:            arguments.VMContainersFactory,
-		vmContainer:                   arguments.VmContainer,
-		processDataTriesOnCommitEpoch: arguments.Config.Debug.EpochStart.ProcessDataTrieOnCommitEpoch,
->>>>>>> 1de5cc16
 	}
 
 	mp := metaProcessor{
