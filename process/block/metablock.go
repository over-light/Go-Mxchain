package block

import (
	"bytes"
	"encoding/hex"
	"fmt"
	"math/big"
	"sync"
	"time"

	"github.com/ElrondNetwork/elrond-go-core/core"
	"github.com/ElrondNetwork/elrond-go-core/core/check"
	"github.com/ElrondNetwork/elrond-go-core/core/queue"
	"github.com/ElrondNetwork/elrond-go-core/data"
	"github.com/ElrondNetwork/elrond-go-core/data/block"
	"github.com/ElrondNetwork/elrond-go-core/data/headerVersionData"
	"github.com/ElrondNetwork/elrond-go-core/data/indexer"
	logger "github.com/ElrondNetwork/elrond-go-logger"
	"github.com/ElrondNetwork/elrond-go/common"
	"github.com/ElrondNetwork/elrond-go/dataRetriever"
	"github.com/ElrondNetwork/elrond-go/process"
	"github.com/ElrondNetwork/elrond-go/process/block/bootstrapStorage"
	"github.com/ElrondNetwork/elrond-go/process/block/processedMb"
	"github.com/ElrondNetwork/elrond-go/state"
)

const firstHeaderNonce = uint64(1)

var _ process.BlockProcessor = (*metaProcessor)(nil)

// metaProcessor implements metaProcessor interface and actually it tries to execute block
type metaProcessor struct {
	*baseProcessor
	scToProtocol                 process.SmartContractToProtocolHandler
	epochStartDataCreator        process.EpochStartDataCreator
	epochEconomics               process.EndOfEpochEconomics
	epochRewardsCreator          process.RewardsCreator
	validatorInfoCreator         process.EpochStartValidatorInfoCreator
	epochSystemSCProcessor       process.EpochStartSystemSCProcessor
	pendingMiniBlocksHandler     process.PendingMiniBlocksHandler
	validatorStatisticsProcessor process.ValidatorStatisticsProcessor
	shardsHeadersNonce           *sync.Map
	shardBlockFinality           uint32
	chRcvAllHdrs                 chan bool
	headersCounter               *headersCounter
	rewardsV2EnableEpoch         uint32
	userStatePruningQueue        core.Queue
	peerStatePruningQueue        core.Queue
	processStatusHandler         common.ProcessStatusHandler
}

// NewMetaProcessor creates a new metaProcessor object
func NewMetaProcessor(arguments ArgMetaProcessor) (*metaProcessor, error) {
	err := checkProcessorNilParameters(arguments.ArgBaseProcessor)
	if err != nil {
		return nil, err
	}
	if check.IfNil(arguments.DataComponents.Datapool()) {
		return nil, process.ErrNilDataPoolHolder
	}
	if check.IfNil(arguments.DataComponents.Datapool().Headers()) {
		return nil, process.ErrNilHeadersDataPool
	}
	if check.IfNil(arguments.SCToProtocol) {
		return nil, process.ErrNilSCToProtocol
	}
	if check.IfNil(arguments.PendingMiniBlocksHandler) {
		return nil, process.ErrNilPendingMiniBlocksHandler
	}
	if check.IfNil(arguments.EpochStartDataCreator) {
		return nil, process.ErrNilEpochStartDataCreator
	}
	if check.IfNil(arguments.EpochEconomics) {
		return nil, process.ErrNilEpochEconomics
	}
	if check.IfNil(arguments.EpochRewardsCreator) {
		return nil, process.ErrNilRewardsCreator
	}
	if check.IfNil(arguments.EpochValidatorInfoCreator) {
		return nil, process.ErrNilEpochStartValidatorInfoCreator
	}
	if check.IfNil(arguments.ValidatorStatisticsProcessor) {
		return nil, process.ErrNilValidatorStatistics
	}
	if check.IfNil(arguments.EpochSystemSCProcessor) {
		return nil, process.ErrNilEpochStartSystemSCProcessor
	}

	genesisHdr := arguments.DataComponents.Blockchain().GetGenesisHeader()
	base := &baseProcessor{
		accountsDB:                     arguments.AccountsDB,
		blockSizeThrottler:             arguments.BlockSizeThrottler,
		forkDetector:                   arguments.ForkDetector,
		hasher:                         arguments.CoreComponents.Hasher(),
		marshalizer:                    arguments.CoreComponents.InternalMarshalizer(),
		store:                          arguments.DataComponents.StorageService(),
		shardCoordinator:               arguments.BootstrapComponents.ShardCoordinator(),
		feeHandler:                     arguments.FeeHandler,
		nodesCoordinator:               arguments.NodesCoordinator,
		uint64Converter:                arguments.CoreComponents.Uint64ByteSliceConverter(),
		requestHandler:                 arguments.RequestHandler,
		appStatusHandler:               arguments.CoreComponents.StatusHandler(),
		blockChainHook:                 arguments.BlockChainHook,
		txCoordinator:                  arguments.TxCoordinator,
		epochStartTrigger:              arguments.EpochStartTrigger,
		headerValidator:                arguments.HeaderValidator,
		roundHandler:                   arguments.CoreComponents.RoundHandler(),
		bootStorer:                     arguments.BootStorer,
		blockTracker:                   arguments.BlockTracker,
		dataPool:                       arguments.DataComponents.Datapool(),
		blockChain:                     arguments.DataComponents.Blockchain(),
		stateCheckpointModulus:         arguments.Config.StateTriesConfig.CheckpointRoundsModulus,
		outportHandler:                 arguments.StatusComponents.OutportHandler(),
		genesisNonce:                   genesisHdr.GetNonce(),
		versionedHeaderFactory:         arguments.BootstrapComponents.VersionedHeaderFactory(),
		headerIntegrityVerifier:        arguments.BootstrapComponents.HeaderIntegrityVerifier(),
		historyRepo:                    arguments.HistoryRepository,
		epochNotifier:                  arguments.EpochNotifier,
		roundNotifier:                  arguments.RoundNotifier,
		vmContainerFactory:             arguments.VMContainersFactory,
		vmContainer:                    arguments.VmContainer,
		processDataTriesOnCommitEpoch:  arguments.Config.Debug.EpochStart.ProcessDataTrieOnCommitEpoch,
		gasConsumedProvider:            arguments.GasHandler,
		economicsData:                  arguments.CoreComponents.EconomicsData(),
		scheduledTxsExecutionHandler:   arguments.ScheduledTxsExecutionHandler,
		scheduledMiniBlocksEnableEpoch: arguments.ScheduledMiniBlocksEnableEpoch,
<<<<<<< HEAD
		alteredAccountsProvider:        arguments.AlteredAccountsProvider,
=======
		processedMiniBlocksTracker:     arguments.ProcessedMiniBlocksTracker,
>>>>>>> 1b91b6ff
	}

	mp := metaProcessor{
		baseProcessor:                base,
		headersCounter:               NewHeaderCounter(),
		scToProtocol:                 arguments.SCToProtocol,
		pendingMiniBlocksHandler:     arguments.PendingMiniBlocksHandler,
		epochStartDataCreator:        arguments.EpochStartDataCreator,
		epochEconomics:               arguments.EpochEconomics,
		epochRewardsCreator:          arguments.EpochRewardsCreator,
		validatorStatisticsProcessor: arguments.ValidatorStatisticsProcessor,
		validatorInfoCreator:         arguments.EpochValidatorInfoCreator,
		epochSystemSCProcessor:       arguments.EpochSystemSCProcessor,
		rewardsV2EnableEpoch:         arguments.RewardsV2EnableEpoch,
		processStatusHandler:         arguments.CoreComponents.ProcessStatusHandler(),
	}

	log.Debug("metablock: enable epoch for staking v2", "epoch", mp.rewardsV2EnableEpoch)

	mp.txCounter, err = NewTransactionCounter(mp.hasher, mp.marshalizer)
	if err != nil {
		return nil, err
	}

	mp.requestBlockBodyHandler = &mp
	mp.blockProcessor = &mp

	mp.hdrsForCurrBlock = newHdrForBlock()

	headersPool := mp.dataPool.Headers()
	headersPool.RegisterHandler(mp.receivedShardHeader)

	mp.chRcvAllHdrs = make(chan bool)

	mp.shardBlockFinality = process.BlockFinality

	mp.shardsHeadersNonce = &sync.Map{}
	mp.userStatePruningQueue = queue.NewSliceQueue(arguments.Config.StateTriesConfig.UserStatePruningQueueSize)
	mp.peerStatePruningQueue = queue.NewSliceQueue(arguments.Config.StateTriesConfig.PeerStatePruningQueueSize)

	mp.epochNotifier.RegisterNotifyHandler(&mp)

	return &mp, nil
}

func (mp *metaProcessor) isRewardsV2Enabled(headerHandler data.HeaderHandler) bool {
	return headerHandler.GetEpoch() >= mp.rewardsV2EnableEpoch
}

// ProcessBlock processes a block. It returns nil if all ok or the specific error
func (mp *metaProcessor) ProcessBlock(
	headerHandler data.HeaderHandler,
	bodyHandler data.BodyHandler,
	haveTime func() time.Duration,
) error {
	if haveTime == nil {
		return process.ErrNilHaveTimeHandler
	}

	mp.processStatusHandler.SetBusy("metaProcessor.ProcessBlock")
	defer mp.processStatusHandler.SetIdle()

	err := mp.checkBlockValidity(headerHandler, bodyHandler)
	if err != nil {
		if err == process.ErrBlockHashDoesNotMatch {
			log.Debug("requested missing meta header",
				"hash", headerHandler.GetPrevHash(),
				"for shard", headerHandler.GetShardID(),
			)

			go mp.requestHandler.RequestMetaHeader(headerHandler.GetPrevHash())
		}

		return err
	}

	mp.roundNotifier.CheckRound(headerHandler.GetRound())
	mp.epochNotifier.CheckEpoch(headerHandler)
	mp.requestHandler.SetEpoch(headerHandler.GetEpoch())

	log.Debug("started processing block",
		"epoch", headerHandler.GetEpoch(),
		"shard", headerHandler.GetShardID(),
		"round", headerHandler.GetRound(),
		"nonce", headerHandler.GetNonce())

	header, ok := headerHandler.(*block.MetaBlock)
	if !ok {
		return process.ErrWrongTypeAssertion
	}

	body, ok := bodyHandler.(*block.Body)
	if !ok {
		return process.ErrWrongTypeAssertion
	}

	err = mp.checkHeaderBodyCorrelation(header.GetMiniBlockHeaderHandlers(), body)
	if err != nil {
		return err
	}

	err = mp.checkScheduledMiniBlocksValidity(headerHandler)
	if err != nil {
		return err
	}

	headersPool := mp.dataPool.Headers()
	numShardHeadersFromPool := 0
	for shardID := uint32(0); shardID < mp.shardCoordinator.NumberOfShards(); shardID++ {
		numShardHeadersFromPool += headersPool.GetNumHeaders(shardID)
	}

	txCounts, rewardCounts, unsignedCounts := mp.txCounter.getPoolCounts(mp.dataPool)
	log.Debug("total txs in pool", "counts", txCounts.String())
	log.Debug("total txs in rewards pool", "counts", rewardCounts.String())
	log.Debug("total txs in unsigned pool", "counts", unsignedCounts.String())

	go getMetricsFromMetaHeader(
		header,
		mp.marshalizer,
		mp.appStatusHandler,
		numShardHeadersFromPool,
		mp.headersCounter.getNumShardMBHeadersTotalProcessed(),
	)

	defer func() {
		if err != nil {
			mp.RevertCurrentBlock()
		}
	}()

	err = mp.createBlockStarted()
	if err != nil {
		return err
	}

	mp.blockChainHook.SetCurrentHeader(header)
	mp.epochStartTrigger.Update(header.GetRound(), header.GetNonce())

	err = mp.checkEpochCorrectness(header)
	if err != nil {
		return err
	}

	if mp.accountsDB[state.UserAccountsState].JournalLen() != 0 {
		log.Error("metaProcessor.ProcessBlock first entry", "stack", string(mp.accountsDB[state.UserAccountsState].GetStackDebugFirstEntry()))
		return process.ErrAccountStateDirty
	}

	err = mp.processIfFirstBlockAfterEpochStart()
	if err != nil {
		return err
	}

	if header.IsStartOfEpochBlock() {
		err = mp.processEpochStartMetaBlock(header, body)
		return err
	}

	mp.txCoordinator.RequestBlockTransactions(body)
	requestedShardHdrs, requestedFinalityAttestingShardHdrs := mp.requestShardHeaders(header)

	if haveTime() < 0 {
		return process.ErrTimeIsOut
	}

	err = mp.txCoordinator.IsDataPreparedForProcessing(haveTime)
	if err != nil {
		return err
	}

	haveMissingShardHeaders := requestedShardHdrs > 0 || requestedFinalityAttestingShardHdrs > 0
	if haveMissingShardHeaders {
		if requestedShardHdrs > 0 {
			log.Debug("requested missing shard headers",
				"num headers", requestedShardHdrs,
			)
		}
		if requestedFinalityAttestingShardHdrs > 0 {
			log.Debug("requested missing finality attesting shard headers",
				"num finality shard headers", requestedFinalityAttestingShardHdrs,
			)
		}

		err = mp.waitForBlockHeaders(haveTime())

		mp.hdrsForCurrBlock.mutHdrsForBlock.RLock()
		missingShardHdrs := mp.hdrsForCurrBlock.missingHdrs
		mp.hdrsForCurrBlock.mutHdrsForBlock.RUnlock()

		mp.hdrsForCurrBlock.resetMissingHdrs()

		if requestedShardHdrs > 0 {
			log.Debug("received missing shard headers",
				"num headers", requestedShardHdrs-missingShardHdrs,
			)
		}

		if err != nil {
			return err
		}
	}

	defer func() {
		go mp.checkAndRequestIfShardHeadersMissing()
	}()

	highestNonceHdrs, err := mp.checkShardHeadersValidity(header)
	if err != nil {
		return err
	}

	err = mp.checkShardHeadersFinality(highestNonceHdrs)
	if err != nil {
		return err
	}

	err = mp.verifyCrossShardMiniBlockDstMe(header)
	if err != nil {
		return err
	}

	err = mp.verifyTotalAccumulatedFeesInEpoch(header)
	if err != nil {
		return err
	}

	mbIndex := mp.getIndexOfFirstMiniBlockToBeExecuted(header)
	miniBlocks := body.MiniBlocks[mbIndex:]

	startTime := time.Now()
	err = mp.txCoordinator.ProcessBlockTransaction(header, &block.Body{MiniBlocks: miniBlocks}, haveTime)
	elapsedTime := time.Since(startTime)
	log.Debug("elapsed time to process block transaction",
		"time [s]", elapsedTime,
	)
	if err != nil {
		return err
	}

	err = mp.txCoordinator.VerifyCreatedBlockTransactions(header, &block.Body{MiniBlocks: miniBlocks})
	if err != nil {
		return err
	}

	err = mp.scToProtocol.UpdateProtocol(&block.Body{MiniBlocks: miniBlocks}, header.Nonce)
	if err != nil {
		return err
	}

	err = mp.verifyFees(header)
	if err != nil {
		return err
	}

	if !mp.verifyStateRoot(header.GetRootHash()) {
		err = process.ErrRootStateDoesNotMatch
		return err
	}

	err = mp.verifyValidatorStatisticsRootHash(header)
	if err != nil {
		return err
	}

	return nil
}

func (mp *metaProcessor) processEpochStartMetaBlock(
	header *block.MetaBlock,
	body *block.Body,
) error {
	err := mp.epochStartDataCreator.VerifyEpochStartDataForMetablock(header)
	if err != nil {
		return err
	}

	currentRootHash, err := mp.validatorStatisticsProcessor.RootHash()
	if err != nil {
		return err
	}

	allValidatorsInfo, err := mp.validatorStatisticsProcessor.GetValidatorInfoForRootHash(currentRootHash)
	if err != nil {
		return err
	}

	err = mp.validatorStatisticsProcessor.ProcessRatingsEndOfEpoch(allValidatorsInfo, header.Epoch)
	if err != nil {
		return err
	}

	computedEconomics, err := mp.epochEconomics.ComputeEndOfEpochEconomics(header)
	if err != nil {
		return err
	}

	if mp.isRewardsV2Enabled(header) {
		err = mp.epochSystemSCProcessor.ProcessSystemSmartContract(allValidatorsInfo, header.Nonce, header.Epoch)
		if err != nil {
			return err
		}

		err = mp.epochRewardsCreator.VerifyRewardsMiniBlocks(header, allValidatorsInfo, computedEconomics)
		if err != nil {
			return err
		}
	} else {
		err = mp.epochRewardsCreator.VerifyRewardsMiniBlocks(header, allValidatorsInfo, computedEconomics)
		if err != nil {
			return err
		}

		err = mp.epochSystemSCProcessor.ProcessSystemSmartContract(allValidatorsInfo, header.Nonce, header.Epoch)
		if err != nil {
			return err
		}
	}

	err = mp.epochSystemSCProcessor.ProcessDelegationRewards(body.MiniBlocks, mp.epochRewardsCreator.GetLocalTxCache())
	if err != nil {
		return err
	}

	err = mp.validatorInfoCreator.VerifyValidatorInfoMiniBlocks(body.MiniBlocks, allValidatorsInfo)
	if err != nil {
		return err
	}

	err = mp.validatorStatisticsProcessor.ResetValidatorStatisticsAtNewEpoch(allValidatorsInfo)
	if err != nil {
		return err
	}

	err = mp.epochEconomics.VerifyRewardsPerBlock(header, mp.epochRewardsCreator.GetProtocolSustainabilityRewards(), computedEconomics)
	if err != nil {
		return err
	}

	err = mp.verifyFees(header)
	if err != nil {
		return err
	}

	if !mp.verifyStateRoot(header.GetRootHash()) {
		err = process.ErrRootStateDoesNotMatch
		return err
	}

	err = mp.verifyValidatorStatisticsRootHash(header)
	if err != nil {
		return err
	}

	saveEpochStartEconomicsMetrics(mp.appStatusHandler, header)

	return nil
}

// SetNumProcessedObj will set the num of processed headers
func (mp *metaProcessor) SetNumProcessedObj(numObj uint64) {
	mp.headersCounter.shardMBHeadersTotalProcessed = numObj
}

func (mp *metaProcessor) checkEpochCorrectness(
	headerHandler data.HeaderHandler,
) error {
	currentBlockHeader := mp.blockChain.GetCurrentBlockHeader()
	if check.IfNil(currentBlockHeader) {
		return nil
	}

	isEpochIncorrect := headerHandler.GetEpoch() != currentBlockHeader.GetEpoch() &&
		mp.epochStartTrigger.Epoch() == currentBlockHeader.GetEpoch()
	if isEpochIncorrect {
		log.Warn("epoch does not match", "currentHeaderEpoch", currentBlockHeader.GetEpoch(), "receivedHeaderEpoch", headerHandler.GetEpoch(), "epochStartTrigger", mp.epochStartTrigger.Epoch())
		return process.ErrEpochDoesNotMatch
	}

	isEpochIncorrect = mp.epochStartTrigger.IsEpochStart() &&
		mp.epochStartTrigger.EpochStartRound() <= headerHandler.GetRound() &&
		headerHandler.GetEpoch() != currentBlockHeader.GetEpoch()+1
	if isEpochIncorrect {
		log.Warn("is epoch start and epoch does not match", "currentHeaderEpoch", currentBlockHeader.GetEpoch(), "receivedHeaderEpoch", headerHandler.GetEpoch(), "epochStartTrigger", mp.epochStartTrigger.Epoch())
		return process.ErrEpochDoesNotMatch
	}

	return nil
}

func (mp *metaProcessor) verifyCrossShardMiniBlockDstMe(metaBlock *block.MetaBlock) error {
	miniBlockShardsHashes, err := mp.getAllMiniBlockDstMeFromShards(metaBlock)
	if err != nil {
		return err
	}

	mapMetaMiniBlockHeaders := make(map[string]struct{}, len(metaBlock.MiniBlockHeaders))
	for _, miniBlockHeader := range metaBlock.MiniBlockHeaders {
		mapMetaMiniBlockHeaders[string(miniBlockHeader.Hash)] = struct{}{}
	}

	for hash := range miniBlockShardsHashes {
		if _, ok := mapMetaMiniBlockHeaders[hash]; !ok {
			return process.ErrCrossShardMBWithoutConfirmationFromMeta
		}
	}

	return nil
}

func (mp *metaProcessor) getAllMiniBlockDstMeFromShards(metaHdr *block.MetaBlock) (map[string][]byte, error) {
	miniBlockShardsHashes := make(map[string][]byte)

	mp.hdrsForCurrBlock.mutHdrsForBlock.RLock()
	defer mp.hdrsForCurrBlock.mutHdrsForBlock.RUnlock()

	for _, shardInfo := range metaHdr.ShardInfo {
		headerInfo, ok := mp.hdrsForCurrBlock.hdrHashAndInfo[string(shardInfo.HeaderHash)]
		if !ok {
			continue
		}
		shardHeader, ok := headerInfo.hdr.(data.ShardHeaderHandler)
		if !ok {
			continue
		}

		lastCrossNotarizedHeader, _, err := mp.blockTracker.GetLastCrossNotarizedHeader(shardInfo.ShardID)
		if err != nil {
			return nil, err
		}

		if shardHeader.GetRound() > metaHdr.Round {
			continue
		}
		if shardHeader.GetRound() <= lastCrossNotarizedHeader.GetRound() {
			continue
		}
		if shardHeader.GetNonce() <= lastCrossNotarizedHeader.GetNonce() {
			continue
		}

		finalCrossMiniBlockHashes := mp.getFinalCrossMiniBlockHashes(shardHeader)
		for hash := range finalCrossMiniBlockHashes {
			miniBlockShardsHashes[hash] = shardInfo.HeaderHash
		}
	}

	return miniBlockShardsHashes, nil
}

func (mp *metaProcessor) getFinalCrossMiniBlockHashes(headerHandler data.HeaderHandler) map[string]uint32 {
	if !mp.flagScheduledMiniBlocks.IsSet() {
		return headerHandler.GetMiniBlockHeadersWithDst(mp.shardCoordinator.SelfId())
	}
	return process.GetFinalCrossMiniBlockHashes(headerHandler, mp.shardCoordinator.SelfId())
}

func (mp *metaProcessor) checkAndRequestIfShardHeadersMissing() {
	orderedHdrsPerShard := mp.blockTracker.GetTrackedHeadersForAllShards()

	for i := uint32(0); i < mp.shardCoordinator.NumberOfShards(); i++ {
		err := mp.requestHeadersIfMissing(orderedHdrsPerShard[i], i)
		if err != nil {
			log.Debug("checkAndRequestIfShardHeadersMissing", "error", err.Error())
			continue
		}
	}
}

func (mp *metaProcessor) indexBlock(
	metaBlock data.HeaderHandler,
	headerHash []byte,
	body data.BodyHandler,
	lastMetaBlock data.HeaderHandler,
	notarizedHeadersHashes []string,
	rewardsTxs map[string]data.TransactionHandler,
) {
	if !mp.outportHandler.HasDrivers() {
		return
	}

	log.Debug("preparing to index block", "hash", headerHash, "nonce", metaBlock.GetNonce(), "round", metaBlock.GetRound())

	pool := &indexer.Pool{
		Txs:     mp.txCoordinator.GetAllCurrentUsedTxs(block.TxBlock),
		Scrs:    mp.txCoordinator.GetAllCurrentUsedTxs(block.SmartContractResultBlock),
		Rewards: rewardsTxs,
		Logs:    mp.txCoordinator.GetAllCurrentLogs(),
	}

	publicKeys, err := mp.nodesCoordinator.GetConsensusValidatorsPublicKeys(
		metaBlock.GetPrevRandSeed(), metaBlock.GetRound(), core.MetachainShardId, metaBlock.GetEpoch(),
	)
	if err != nil {
		log.Debug("indexBlock: GetConsensusValidatorsPublicKeys",
			"hash", headerHash,
			"epoch", metaBlock.GetEpoch(),
			"error", err.Error())
		return
	}

	epoch := metaBlock.GetEpoch()
	shardCoordinatorShardID := mp.shardCoordinator.SelfId()
	nodesCoordinatorShardID, err := mp.nodesCoordinator.ShardIdForEpoch(epoch)
	if err != nil {
		log.Debug("indexBlock",
			"epoch", epoch,
			"error", err.Error())
		return
	}

	if shardCoordinatorShardID != nodesCoordinatorShardID {
		log.Debug("indexBlock",
			"epoch", epoch,
			"shardCoordinator.ShardID", shardCoordinatorShardID,
			"nodesCoordinator.ShardID", nodesCoordinatorShardID)
		return
	}

	signersIndexes, err := mp.nodesCoordinator.GetValidatorsIndexes(publicKeys, epoch)
	if err != nil {
		log.Debug("indexBlock: GetValidatorsIndexes",
			"hash", headerHash,
			"epoch", metaBlock.GetEpoch(),
			"error", err.Error())
		return
	}

	gasProvidedInHeader := mp.baseProcessor.gasConsumedProvider.TotalGasProvidedWithScheduled()
	gasPenalizedInHeader := mp.baseProcessor.gasConsumedProvider.TotalGasPenalized()
	gasRefundedInHeader := mp.baseProcessor.gasConsumedProvider.TotalGasRefunded()
	maxGasInHeader := mp.baseProcessor.economicsData.MaxGasLimitPerBlock(mp.shardCoordinator.SelfId())

	alteredAccounts, err := mp.baseProcessor.alteredAccountsProvider.ExtractAlteredAccountsFromPool(pool)
	if err != nil {
		log.Warn("cannot get altered accounts", "error", err)
	}

	args := &indexer.ArgsSaveBlockData{
		HeaderHash:     headerHash,
		Body:           body,
		Header:         metaBlock,
		SignersIndexes: signersIndexes,
		HeaderGasConsumption: indexer.HeaderGasConsumption{
			GasProvided:    gasProvidedInHeader,
			GasRefunded:    gasRefundedInHeader,
			GasPenalized:   gasPenalizedInHeader,
			MaxGasPerBlock: maxGasInHeader,
		},
		NotarizedHeadersHashes: notarizedHeadersHashes,
		TransactionsPool:       pool,
		AlteredAccounts:        alteredAccounts,
	}
	mp.outportHandler.SaveBlock(args)
	log.Debug("indexed block", "hash", headerHash, "nonce", metaBlock.GetNonce(), "round", metaBlock.GetRound())

	indexRoundInfo(mp.outportHandler, mp.nodesCoordinator, core.MetachainShardId, metaBlock, lastMetaBlock, signersIndexes)

	if metaBlock.GetNonce() != 1 && !metaBlock.IsStartOfEpochBlock() {
		return
	}

	indexValidatorsRating(mp.outportHandler, mp.validatorStatisticsProcessor, metaBlock)
}

// RestoreBlockIntoPools restores the block into associated pools
func (mp *metaProcessor) RestoreBlockIntoPools(headerHandler data.HeaderHandler, bodyHandler data.BodyHandler) error {
	if check.IfNil(headerHandler) {
		return process.ErrNilMetaBlockHeader
	}

	metaBlock, ok := headerHandler.(*block.MetaBlock)
	if !ok {
		return process.ErrWrongTypeAssertion
	}

	hdrHashes := make([][]byte, len(metaBlock.ShardInfo))
	for i := 0; i < len(metaBlock.ShardInfo); i++ {
		hdrHashes[i] = metaBlock.ShardInfo[i].HeaderHash
	}

	err := mp.pendingMiniBlocksHandler.RevertHeader(metaBlock)
	if err != nil {
		return err
	}

	headersPool := mp.dataPool.Headers()

	for _, hdrHash := range hdrHashes {
		shardHeader, errNotCritical := process.GetShardHeaderFromStorage(hdrHash, mp.marshalizer, mp.store)
		if errNotCritical != nil {
			log.Debug("shard header not found in BlockHeaderUnit",
				"hash", hdrHash,
			)
			continue
		}

		headersPool.AddHeader(hdrHash, shardHeader)

		hdrNonceHashDataUnit := dataRetriever.ShardHdrNonceHashDataUnit + dataRetriever.UnitType(shardHeader.GetShardID())
		storer := mp.store.GetStorer(hdrNonceHashDataUnit)
		nonceToByteSlice := mp.uint64Converter.ToByteSlice(shardHeader.GetNonce())
		errNotCritical = storer.Remove(nonceToByteSlice)
		if errNotCritical != nil {
			log.Debug("ShardHdrNonceHashDataUnit.Remove", "error", errNotCritical.Error())
		}

		mp.headersCounter.subtractRestoredMBHeaders(len(shardHeader.GetMiniBlockHeaderHandlers()))
	}

	mp.restoreBlockBody(bodyHandler)

	mp.blockTracker.RemoveLastNotarizedHeaders()

	return nil
}

// CreateBlock creates the final block and header for the current round
func (mp *metaProcessor) CreateBlock(
	initialHdr data.HeaderHandler,
	haveTime func() bool,
) (data.HeaderHandler, data.BodyHandler, error) {
	if check.IfNil(initialHdr) {
		return nil, nil, process.ErrNilBlockHeader
	}

	metaHdr, ok := initialHdr.(*block.MetaBlock)
	if !ok {
		return nil, nil, process.ErrWrongTypeAssertion
	}

	mp.processStatusHandler.SetBusy("metaProcessor.CreateBlock")
	defer mp.processStatusHandler.SetIdle()

	metaHdr.SoftwareVersion = []byte(mp.headerIntegrityVerifier.GetVersion(metaHdr.Epoch))
	mp.epochNotifier.CheckEpoch(metaHdr)
	mp.blockChainHook.SetCurrentHeader(initialHdr)

	var body data.BodyHandler

	if mp.accountsDB[state.UserAccountsState].JournalLen() != 0 {
		log.Error("metaProcessor.CreateBlock first entry", "stack", string(mp.accountsDB[state.UserAccountsState].GetStackDebugFirstEntry()))
		return nil, nil, process.ErrAccountStateDirty
	}

	err := mp.processIfFirstBlockAfterEpochStart()
	if err != nil {
		return nil, nil, err
	}

	if mp.epochStartTrigger.IsEpochStart() {
		err = mp.updateEpochStartHeader(metaHdr)
		if err != nil {
			return nil, nil, err
		}

		body, err = mp.createEpochStartBody(metaHdr)
		if err != nil {
			return nil, nil, err
		}
	} else {
		body, err = mp.createBlockBody(metaHdr, haveTime)
		if err != nil {
			return nil, nil, err
		}
	}

	body, err = mp.applyBodyToHeader(metaHdr, body)
	if err != nil {
		return nil, nil, err
	}

	mp.requestHandler.SetEpoch(metaHdr.GetEpoch())

	return metaHdr, body, nil
}

func (mp *metaProcessor) isPreviousBlockEpochStart() (uint32, bool) {
	blockHeader := mp.blockChain.GetCurrentBlockHeader()
	if check.IfNil(blockHeader) {
		blockHeader = mp.blockChain.GetGenesisHeader()
	}

	return blockHeader.GetEpoch(), blockHeader.IsStartOfEpochBlock()
}

func (mp *metaProcessor) processIfFirstBlockAfterEpochStart() error {
	epoch, isPreviousEpochStart := mp.isPreviousBlockEpochStart()
	if !isPreviousEpochStart {
		return nil
	}

	nodesForcedToStay, err := mp.validatorStatisticsProcessor.SaveNodesCoordinatorUpdates(epoch)
	if err != nil {
		return err
	}

	err = mp.epochSystemSCProcessor.ToggleUnStakeUnBond(nodesForcedToStay)
	if err != nil {
		return err
	}

	return nil
}

func (mp *metaProcessor) updateEpochStartHeader(metaHdr *block.MetaBlock) error {
	sw := core.NewStopWatch()
	sw.Start("createEpochStartForMetablock")
	defer func() {
		sw.Stop("createEpochStartForMetablock")
		log.Debug("epochStartHeaderDataCreation", sw.GetMeasurements()...)
	}()

	epochStart, err := mp.epochStartDataCreator.CreateEpochStartData()
	if err != nil {
		return err
	}

	metaHdr.EpochStart = *epochStart

	totalAccumulatedFeesInEpoch := big.NewInt(0)
	totalDevFeesInEpoch := big.NewInt(0)
	currentHeader := mp.blockChain.GetCurrentBlockHeader()
	if !check.IfNil(currentHeader) && !currentHeader.IsStartOfEpochBlock() {
		prevMetaHdr, ok := currentHeader.(*block.MetaBlock)
		if !ok {
			return process.ErrWrongTypeAssertion
		}
		totalAccumulatedFeesInEpoch = big.NewInt(0).Set(prevMetaHdr.AccumulatedFeesInEpoch)
		totalDevFeesInEpoch = big.NewInt(0).Set(prevMetaHdr.DevFeesInEpoch)
	}

	metaHdr.AccumulatedFeesInEpoch.Set(totalAccumulatedFeesInEpoch)
	metaHdr.DevFeesInEpoch.Set(totalDevFeesInEpoch)
	economicsData, err := mp.epochEconomics.ComputeEndOfEpochEconomics(metaHdr)
	if err != nil {
		return err
	}

	metaHdr.EpochStart.Economics = *economicsData

	saveEpochStartEconomicsMetrics(mp.appStatusHandler, metaHdr)

	return nil
}

func (mp *metaProcessor) createEpochStartBody(metaBlock *block.MetaBlock) (data.BodyHandler, error) {
	err := mp.createBlockStarted()
	if err != nil {
		return nil, err
	}

	log.Debug("started creating epoch start block body",
		"epoch", metaBlock.GetEpoch(),
		"round", metaBlock.GetRound(),
		"nonce", metaBlock.GetNonce(),
	)

	currentRootHash, err := mp.validatorStatisticsProcessor.RootHash()
	if err != nil {
		return nil, err
	}

	allValidatorsInfo, err := mp.validatorStatisticsProcessor.GetValidatorInfoForRootHash(currentRootHash)
	if err != nil {
		return nil, err
	}

	err = mp.validatorStatisticsProcessor.ProcessRatingsEndOfEpoch(allValidatorsInfo, metaBlock.Epoch)
	if err != nil {
		return nil, err
	}

	var rewardMiniBlocks block.MiniBlockSlice
	if mp.isRewardsV2Enabled(metaBlock) {
		err = mp.epochSystemSCProcessor.ProcessSystemSmartContract(allValidatorsInfo, metaBlock.Nonce, metaBlock.Epoch)
		if err != nil {
			return nil, err
		}

		rewardMiniBlocks, err = mp.epochRewardsCreator.CreateRewardsMiniBlocks(metaBlock, allValidatorsInfo, &metaBlock.EpochStart.Economics)
		if err != nil {
			return nil, err
		}
	} else {
		rewardMiniBlocks, err = mp.epochRewardsCreator.CreateRewardsMiniBlocks(metaBlock, allValidatorsInfo, &metaBlock.EpochStart.Economics)
		if err != nil {
			return nil, err
		}

		err = mp.epochSystemSCProcessor.ProcessSystemSmartContract(allValidatorsInfo, metaBlock.Nonce, metaBlock.Epoch)
		if err != nil {
			return nil, err
		}
	}

	metaBlock.EpochStart.Economics.RewardsForProtocolSustainability.Set(mp.epochRewardsCreator.GetProtocolSustainabilityRewards())

	err = mp.epochSystemSCProcessor.ProcessDelegationRewards(rewardMiniBlocks, mp.epochRewardsCreator.GetLocalTxCache())
	if err != nil {
		return nil, err
	}

	validatorMiniBlocks, err := mp.validatorInfoCreator.CreateValidatorInfoMiniBlocks(allValidatorsInfo)
	if err != nil {
		return nil, err
	}

	err = mp.validatorStatisticsProcessor.ResetValidatorStatisticsAtNewEpoch(allValidatorsInfo)
	if err != nil {
		return nil, err
	}

	finalMiniBlocks := make([]*block.MiniBlock, 0)
	finalMiniBlocks = append(finalMiniBlocks, rewardMiniBlocks...)
	finalMiniBlocks = append(finalMiniBlocks, validatorMiniBlocks...)

	return &block.Body{MiniBlocks: finalMiniBlocks}, nil
}

// createBlockBody creates block body of metachain
func (mp *metaProcessor) createBlockBody(metaBlock data.HeaderHandler, haveTime func() bool) (data.BodyHandler, error) {
	err := mp.createBlockStarted()
	if err != nil {
		return nil, err
	}

	mp.blockSizeThrottler.ComputeCurrentMaxSize()

	log.Debug("started creating meta block body",
		"epoch", metaBlock.GetEpoch(),
		"round", metaBlock.GetRound(),
		"nonce", metaBlock.GetNonce(),
	)

	miniBlocks, err := mp.createMiniBlocks(haveTime, metaBlock.GetPrevRandSeed())
	if err != nil {
		return nil, err
	}

	err = mp.scToProtocol.UpdateProtocol(miniBlocks, metaBlock.GetNonce())
	if err != nil {
		return nil, err
	}

	return miniBlocks, nil
}

func (mp *metaProcessor) createMiniBlocks(
	haveTime func() bool,
	randomness []byte,
) (*block.Body, error) {
	var miniBlocks block.MiniBlockSlice

	if mp.flagScheduledMiniBlocks.IsSet() {
		miniBlocks = mp.scheduledTxsExecutionHandler.GetScheduledMiniBlocks()
		mp.txCoordinator.AddTxsFromMiniBlocks(miniBlocks)
		// TODO: in case we add metachain originating scheduled miniBlocks, we need to add the invalid txs here, same as for shard processor
	}

	if !haveTime() {
		log.Debug("metaProcessor.createMiniBlocks", "error", process.ErrTimeIsOut)

		interMBs := mp.txCoordinator.CreatePostProcessMiniBlocks()
		if len(interMBs) > 0 {
			miniBlocks = append(miniBlocks, interMBs...)
		}

		log.Debug("creating mini blocks has been finished", "num miniblocks", len(miniBlocks))
		return &block.Body{MiniBlocks: miniBlocks}, nil
	}

	mbsToMe, numTxs, numShardHeaders, err := mp.createAndProcessCrossMiniBlocksDstMe(haveTime)
	if err != nil {
		log.Debug("createAndProcessCrossMiniBlocksDstMe", "error", err.Error())
	}

	if len(mbsToMe) > 0 {
		miniBlocks = append(miniBlocks, mbsToMe...)

		log.Debug("processed miniblocks and txs with destination in self shard",
			"num miniblocks", len(mbsToMe),
			"num txs", numTxs,
			"num shard headers", numShardHeaders,
		)
	}

	mbsFromMe := mp.txCoordinator.CreateMbsAndProcessTransactionsFromMe(haveTime, randomness)
	if len(mbsFromMe) > 0 {
		miniBlocks = append(miniBlocks, mbsFromMe...)

		numTxs = 0
		for _, mb := range mbsFromMe {
			numTxs += uint32(len(mb.TxHashes))
		}

		log.Debug("processed miniblocks and txs from self shard",
			"num miniblocks", len(mbsFromMe),
			"num txs", numTxs,
		)
	}

	log.Debug("creating mini blocks has been finished",
		"miniblocks created", len(miniBlocks),
	)

	return &block.Body{MiniBlocks: miniBlocks}, nil
}

func (mp *metaProcessor) isGenesisShardBlockAndFirstMeta(shardHdrNonce uint64) bool {
	return shardHdrNonce == mp.genesisNonce && check.IfNil(mp.blockChain.GetCurrentBlockHeader())
}

// full verification through metachain header
func (mp *metaProcessor) createAndProcessCrossMiniBlocksDstMe(
	haveTime func() bool,
) (block.MiniBlockSlice, uint32, uint32, error) {

	var miniBlocks block.MiniBlockSlice
	txsAdded := uint32(0)
	hdrsAdded := uint32(0)

	sw := core.NewStopWatch()
	sw.Start("ComputeLongestShardsChainsFromLastNotarized")
	orderedHdrs, orderedHdrsHashes, _, err := mp.blockTracker.ComputeLongestShardsChainsFromLastNotarized()
	sw.Stop("ComputeLongestShardsChainsFromLastNotarized")
	log.Debug("measurements ComputeLongestShardsChainsFromLastNotarized", sw.GetMeasurements()...)
	if err != nil {
		return nil, 0, 0, err
	}

	log.Debug("shard headers ordered",
		"num shard headers", len(orderedHdrs),
	)

	lastShardHdr, err := mp.getLastCrossNotarizedShardHdrs()
	if err != nil {
		return nil, 0, 0, err
	}

	maxShardHeadersFromSameShard := core.MaxUint32(
		process.MinShardHeadersFromSameShardInOneMetaBlock,
		process.MaxShardHeadersAllowedInOneMetaBlock/mp.shardCoordinator.NumberOfShards(),
	)
	maxShardHeadersAllowedInOneMetaBlock := maxShardHeadersFromSameShard * mp.shardCoordinator.NumberOfShards()
	hdrsAddedForShard := make(map[uint32]uint32)
	haveAdditionalTimeFalse := func() bool {
		return false
	}

	mp.hdrsForCurrBlock.mutHdrsForBlock.Lock()
	for i := 0; i < len(orderedHdrs); i++ {
		if !haveTime() {
			log.Debug("time is up after putting cross txs with destination to current shard",
				"num txs", txsAdded,
			)
			break
		}

		if hdrsAdded >= maxShardHeadersAllowedInOneMetaBlock {
			log.Debug("maximum shard headers allowed to be included in one meta block has been reached",
				"shard headers added", hdrsAdded,
			)
			break
		}

		currShardHdr := orderedHdrs[i]
		if currShardHdr.GetNonce() > lastShardHdr[currShardHdr.GetShardID()].GetNonce()+1 {
			log.Trace("skip searching",
				"shard", currShardHdr.GetShardID(),
				"last shard hdr nonce", lastShardHdr[currShardHdr.GetShardID()].GetNonce(),
				"curr shard hdr nonce", currShardHdr.GetNonce())
			continue
		}

		if hdrsAddedForShard[currShardHdr.GetShardID()] >= maxShardHeadersFromSameShard {
			log.Trace("maximum shard headers from same shard allowed to be included in one meta block has been reached",
				"shard", currShardHdr.GetShardID(),
				"shard headers added", hdrsAddedForShard[currShardHdr.GetShardID()],
			)
			continue
		}

		if len(currShardHdr.GetMiniBlockHeadersWithDst(mp.shardCoordinator.SelfId())) == 0 {
			mp.hdrsForCurrBlock.hdrHashAndInfo[string(orderedHdrsHashes[i])] = &hdrInfo{hdr: currShardHdr, usedInBlock: true}
			hdrsAdded++
			hdrsAddedForShard[currShardHdr.GetShardID()]++
			lastShardHdr[currShardHdr.GetShardID()] = currShardHdr
			continue
		}

		snapshot := mp.accountsDB[state.UserAccountsState].JournalLen()
		currMBProcessed, currTxsAdded, hdrProcessFinished, createErr := mp.txCoordinator.CreateMbsAndProcessCrossShardTransactionsDstMe(
			currShardHdr,
			nil,
			haveTime,
			haveAdditionalTimeFalse,
			false)

		if createErr != nil {
			return nil, 0, 0, createErr
		}

		if !hdrProcessFinished {
			log.Debug("shard header cannot be fully processed",
				"round", currShardHdr.GetRound(),
				"nonce", currShardHdr.GetNonce(),
				"hash", orderedHdrsHashes[i])

			// shard header must be processed completely
			errAccountState := mp.accountsDB[state.UserAccountsState].RevertToSnapshot(snapshot)
			if errAccountState != nil {
				// TODO: evaluate if reloading the trie from disk will might solve the problem
				log.Warn("accounts.RevertToSnapshot", "error", errAccountState.Error())
			}
			continue
		}

		// all txs processed, add to processed miniblocks
		miniBlocks = append(miniBlocks, currMBProcessed...)
		txsAdded += currTxsAdded

		mp.hdrsForCurrBlock.hdrHashAndInfo[string(orderedHdrsHashes[i])] = &hdrInfo{hdr: currShardHdr, usedInBlock: true}
		hdrsAdded++
		hdrsAddedForShard[currShardHdr.GetShardID()]++

		lastShardHdr[currShardHdr.GetShardID()] = currShardHdr
	}
	mp.hdrsForCurrBlock.mutHdrsForBlock.Unlock()

	go mp.requestShardHeadersIfNeeded(hdrsAddedForShard, lastShardHdr)

	return miniBlocks, txsAdded, hdrsAdded, nil
}

func (mp *metaProcessor) requestShardHeadersIfNeeded(
	hdrsAddedForShard map[uint32]uint32,
	lastShardHdr map[uint32]data.HeaderHandler,
) {
	for shardID := uint32(0); shardID < mp.shardCoordinator.NumberOfShards(); shardID++ {
		log.Debug("shard headers added",
			"shard", shardID,
			"num", hdrsAddedForShard[shardID],
			"highest nonce", lastShardHdr[shardID].GetNonce())

		roundTooOld := mp.roundHandler.Index() > int64(lastShardHdr[shardID].GetRound()+process.MaxRoundsWithoutNewBlockReceived)
		shouldRequestCrossHeaders := hdrsAddedForShard[shardID] == 0 && roundTooOld
		if shouldRequestCrossHeaders {
			fromNonce := lastShardHdr[shardID].GetNonce() + 1
			toNonce := fromNonce + uint64(mp.shardBlockFinality)
			for nonce := fromNonce; nonce <= toNonce; nonce++ {
				mp.addHeaderIntoTrackerPool(nonce, shardID)
				mp.requestHandler.RequestShardHeaderByNonce(shardID, nonce)
			}
		}
	}
}

// CommitBlock commits the block in the blockchain if everything was checked successfully
func (mp *metaProcessor) CommitBlock(
	headerHandler data.HeaderHandler,
	bodyHandler data.BodyHandler,
) error {
	mp.processStatusHandler.SetBusy("metaProcessor.CommitBlock")
	var err error
	defer func() {
		if err != nil {
			mp.RevertCurrentBlock()
		}
		mp.processStatusHandler.SetIdle()
	}()

	err = checkForNils(headerHandler, bodyHandler)
	if err != nil {
		return err
	}

	log.Debug("started committing block",
		"epoch", headerHandler.GetEpoch(),
		"shard", headerHandler.GetShardID(),
		"round", headerHandler.GetRound(),
		"nonce", headerHandler.GetNonce(),
	)

	err = mp.checkBlockValidity(headerHandler, bodyHandler)
	if err != nil {
		return err
	}

	mp.store.SetEpochForPutOperation(headerHandler.GetEpoch())

	header, ok := headerHandler.(*block.MetaBlock)
	if !ok {
		err = process.ErrWrongTypeAssertion
		return err
	}

	marshalizedHeader, err := mp.marshalizer.Marshal(header)
	if err != nil {
		return err
	}

	body, ok := bodyHandler.(*block.Body)
	if !ok {
		err = process.ErrWrongTypeAssertion
		return err
	}

	// must be called before commitEpochStart
	rewardsTxs := mp.getRewardsTxs(header, body)

	mp.commitEpochStart(header, body)
	headerHash := mp.hasher.Compute(string(marshalizedHeader))
	mp.saveMetaHeader(header, headerHash, marshalizedHeader)
	mp.saveBody(body, header, headerHash)

	err = mp.commitAll(headerHandler)
	if err != nil {
		return err
	}

	mp.validatorStatisticsProcessor.DisplayRatings(header.GetEpoch())

	err = mp.saveLastNotarizedHeader(header)
	if err != nil {
		return err
	}

	err = mp.pendingMiniBlocksHandler.AddProcessedHeader(header)
	if err != nil {
		return err
	}

	log.Info("meta block has been committed successfully",
		"epoch", headerHandler.GetEpoch(),
		"shard", headerHandler.GetShardID(),
		"round", headerHandler.GetRound(),
		"nonce", headerHandler.GetNonce(),
		"hash", headerHash)

	notarizedHeadersHashes, errNotCritical := mp.updateCrossShardInfo(header)
	if errNotCritical != nil {
		log.Debug("updateCrossShardInfo", "error", errNotCritical.Error())
	}

	errNotCritical = mp.forkDetector.AddHeader(header, headerHash, process.BHProcessed, nil, nil)
	if errNotCritical != nil {
		log.Debug("forkDetector.AddHeader", "error", errNotCritical.Error())
	}

	currentHeader, currentHeaderHash := getLastSelfNotarizedHeaderByItself(mp.blockChain)
	mp.blockTracker.AddSelfNotarizedHeader(mp.shardCoordinator.SelfId(), currentHeader, currentHeaderHash)

	for shardID := uint32(0); shardID < mp.shardCoordinator.NumberOfShards(); shardID++ {
		lastSelfNotarizedHeader, lastSelfNotarizedHeaderHash := mp.getLastSelfNotarizedHeaderByShard(header, shardID)
		mp.blockTracker.AddSelfNotarizedHeader(shardID, lastSelfNotarizedHeader, lastSelfNotarizedHeaderHash)
	}

	go mp.historyRepo.OnNotarizedBlocks(mp.shardCoordinator.SelfId(), []data.HeaderHandler{currentHeader}, [][]byte{currentHeaderHash})

	log.Debug("highest final meta block",
		"nonce", mp.forkDetector.GetHighestFinalBlockNonce(),
	)

	lastHeader := mp.blockChain.GetCurrentBlockHeader()
	lastMetaBlock, ok := lastHeader.(data.MetaHeaderHandler)
	if !ok {
		if headerHandler.GetNonce() == firstHeaderNonce {
			log.Debug("metaBlock.CommitBlock - nil current block header, this is expected at genesis time")
		} else {
			log.Error("metaBlock.CommitBlock - nil current block header, last current header should have not been nil")
		}
	}
	lastMetaBlockHash := mp.blockChain.GetCurrentBlockHeaderHash()
	mp.updateState(lastMetaBlock, lastMetaBlockHash)

	committedRootHash, err := mp.accountsDB[state.UserAccountsState].RootHash()
	if err != nil {
		return err
	}

	err = mp.blockChain.SetCurrentBlockHeaderAndRootHash(header, committedRootHash)
	if err != nil {
		return err
	}

	mp.blockChain.SetCurrentBlockHeaderHash(headerHash)

	if !check.IfNil(lastMetaBlock) && lastMetaBlock.IsStartOfEpochBlock() {
		mp.blockTracker.CleanupInvalidCrossHeaders(header.Epoch, header.Round)
	}

	mp.indexBlock(header, headerHash, body, lastMetaBlock, notarizedHeadersHashes, rewardsTxs)
	mp.recordBlockInHistory(headerHash, headerHandler, bodyHandler)

	highestFinalBlockNonce := mp.forkDetector.GetHighestFinalBlockNonce()
	saveMetricsForCommitMetachainBlock(mp.appStatusHandler, header, headerHash, mp.nodesCoordinator, highestFinalBlockNonce)

	headersPool := mp.dataPool.Headers()
	numShardHeadersFromPool := 0
	for shardID := uint32(0); shardID < mp.shardCoordinator.NumberOfShards(); shardID++ {
		numShardHeadersFromPool += headersPool.GetNumHeaders(shardID)
	}

	go mp.headersCounter.displayLogInfo(
		header,
		body,
		headerHash,
		numShardHeadersFromPool,
		mp.blockTracker,
		uint64(mp.roundHandler.TimeDuration().Seconds()),
	)

	headerInfo := bootstrapStorage.BootstrapHeaderInfo{
		ShardId: header.GetShardID(),
		Epoch:   header.GetEpoch(),
		Nonce:   header.GetNonce(),
		Hash:    headerHash,
	}

	nodesCoordinatorKey := mp.nodesCoordinator.GetSavedStateKey()
	epochStartKey := mp.epochStartTrigger.GetSavedStateKey()

	args := bootStorerDataArgs{
		headerInfo:                 headerInfo,
		round:                      header.Round,
		lastSelfNotarizedHeaders:   mp.getLastSelfNotarizedHeaders(),
		nodesCoordinatorConfigKey:  nodesCoordinatorKey,
		epochStartTriggerConfigKey: epochStartKey,
		pendingMiniBlocks:          mp.getPendingMiniBlocks(),
		highestFinalBlockNonce:     highestFinalBlockNonce,
	}

	mp.prepareDataForBootStorer(args)

	mp.blockSizeThrottler.Succeed(header.Round)

	mp.displayPoolsInfo()

	errNotCritical = mp.removeTxsFromPools(header, body)
	if errNotCritical != nil {
		log.Debug("removeTxsFromPools", "error", errNotCritical.Error())
	}

	mp.cleanupPools(headerHandler)

	return nil
}

func (mp *metaProcessor) updateCrossShardInfo(metaBlock *block.MetaBlock) ([]string, error) {
	mp.hdrsForCurrBlock.mutHdrsForBlock.RLock()
	defer mp.hdrsForCurrBlock.mutHdrsForBlock.RUnlock()

	notarizedHeadersHashes := make([]string, 0)
	for i := 0; i < len(metaBlock.ShardInfo); i++ {
		shardHeaderHash := metaBlock.ShardInfo[i].HeaderHash
		headerInfo, ok := mp.hdrsForCurrBlock.hdrHashAndInfo[string(shardHeaderHash)]
		if !ok {
			return nil, fmt.Errorf("%w : updateCrossShardInfo shardHeaderHash = %s",
				process.ErrMissingHeader, logger.DisplayByteSlice(shardHeaderHash))
		}

		shardHeader, ok := headerInfo.hdr.(data.ShardHeaderHandler)
		if !ok {
			return nil, process.ErrWrongTypeAssertion
		}

		mp.updateShardHeadersNonce(shardHeader.GetShardID(), shardHeader.GetNonce())

		marshalizedShardHeader, err := mp.marshalizer.Marshal(shardHeader)
		if err != nil {
			return nil, err
		}

		notarizedHeadersHashes = append(notarizedHeadersHashes, hex.EncodeToString(shardHeaderHash))

		mp.saveShardHeader(shardHeader, shardHeaderHash, marshalizedShardHeader)
	}

	mp.saveMetricCrossCheckBlockHeight()

	return notarizedHeadersHashes, nil
}

func (mp *metaProcessor) displayPoolsInfo() {
	headersPool := mp.dataPool.Headers()
	miniBlocksPool := mp.dataPool.MiniBlocks()

	for shardID := uint32(0); shardID < mp.shardCoordinator.NumberOfShards(); shardID++ {
		log.Trace("pools info",
			"shard", shardID,
			"num headers", headersPool.GetNumHeaders(shardID))
	}

	log.Trace("pools info",
		"shard", core.MetachainShardId,
		"num headers", headersPool.GetNumHeaders(core.MetachainShardId))

	// numShardsToKeepHeaders represents the total number of shards for which meta node would keep tracking headers
	// (in this case this number is equal with: number of shards + metachain (self shard))
	numShardsToKeepHeaders := int(mp.shardCoordinator.NumberOfShards()) + 1
	capacity := headersPool.MaxSize() * numShardsToKeepHeaders
	log.Debug("pools info",
		"total headers", headersPool.Len(),
		"headers pool capacity", capacity,
		"total miniblocks", miniBlocksPool.Len(),
		"miniblocks pool capacity", miniBlocksPool.MaxSize(),
	)

	mp.displayMiniBlocksPool()
}

func (mp *metaProcessor) updateState(lastMetaBlock data.MetaHeaderHandler, _ []byte) {
	if check.IfNil(lastMetaBlock) {
		log.Debug("updateState nil header")
		return
	}

	mp.validatorStatisticsProcessor.SetLastFinalizedRootHash(lastMetaBlock.GetValidatorStatsRootHash())

	prevMetaBlockHash := lastMetaBlock.GetPrevHash()
	prevMetaBlock, errNotCritical := process.GetMetaHeader(
		prevMetaBlockHash,
		mp.dataPool.Headers(),
		mp.marshalizer,
		mp.store,
	)
	if errNotCritical != nil {
		log.Debug("could not get meta header from storage")
		return
	}

	if lastMetaBlock.IsStartOfEpochBlock() {
		log.Debug("trie snapshot",
			"rootHash", lastMetaBlock.GetRootHash(),
			"prevRootHash", prevMetaBlock.GetRootHash(),
			"validatorStatsRootHash", lastMetaBlock.GetValidatorStatsRootHash())
		mp.accountsDB[state.UserAccountsState].SnapshotState(lastMetaBlock.GetRootHash())
		mp.accountsDB[state.PeerAccountsState].SnapshotState(lastMetaBlock.GetValidatorStatsRootHash())
		go func() {
			metaBlock, ok := lastMetaBlock.(*block.MetaBlock)
			if !ok {
				log.Warn("cannot commit Trie Epoch Root Hash: lastMetaBlock is not *block.MetaBlock")
				return
			}
			err := mp.commitTrieEpochRootHashIfNeeded(metaBlock, lastMetaBlock.GetRootHash())
			if err != nil {
				log.Warn("couldn't commit trie checkpoint", "epoch", metaBlock.Epoch, "error", err)
			}
		}()
	}

	mp.updateStateStorage(
		lastMetaBlock,
		lastMetaBlock.GetRootHash(),
		prevMetaBlock.GetRootHash(),
		mp.accountsDB[state.UserAccountsState],
		mp.userStatePruningQueue,
	)

	mp.updateStateStorage(
		lastMetaBlock,
		lastMetaBlock.GetValidatorStatsRootHash(),
		prevMetaBlock.GetValidatorStatsRootHash(),
		mp.accountsDB[state.PeerAccountsState],
		mp.peerStatePruningQueue,
	)

	mp.setFinalizedHeaderHashInIndexer(lastMetaBlock.GetPrevHash())
}

func (mp *metaProcessor) getLastSelfNotarizedHeaderByShard(
	metaBlock *block.MetaBlock,
	shardID uint32,
) (data.HeaderHandler, []byte) {

	lastNotarizedMetaHeader, lastNotarizedMetaHeaderHash, err := mp.blockTracker.GetLastSelfNotarizedHeader(shardID)
	if err != nil {
		log.Warn("getLastSelfNotarizedHeaderByShard.GetLastSelfNotarizedHeader",
			"shard", shardID,
			"error", err.Error())
		return nil, nil
	}

	maxNotarizedNonce := lastNotarizedMetaHeader.GetNonce()
	for _, shardData := range metaBlock.ShardInfo {
		if shardData.ShardID != shardID {
			continue
		}

		mp.hdrsForCurrBlock.mutHdrsForBlock.RLock()
		headerInfo, ok := mp.hdrsForCurrBlock.hdrHashAndInfo[string(shardData.HeaderHash)]
		mp.hdrsForCurrBlock.mutHdrsForBlock.RUnlock()
		if !ok {
			log.Debug("getLastSelfNotarizedHeaderByShard",
				"error", process.ErrMissingHeader,
				"hash", shardData.HeaderHash)
			continue
		}

		shardHeader, ok := headerInfo.hdr.(data.ShardHeaderHandler)
		if !ok {
			log.Debug("getLastSelfNotarizedHeaderByShard",
				"error", process.ErrWrongTypeAssertion,
				"hash", shardData.HeaderHash)
			continue
		}

		for _, metaHash := range shardHeader.GetMetaBlockHashes() {
			metaHeader, errGet := process.GetMetaHeader(
				metaHash,
				mp.dataPool.Headers(),
				mp.marshalizer,
				mp.store,
			)
			if errGet != nil {
				log.Trace("getLastSelfNotarizedHeaderByShard.GetMetaHeader", "error", errGet.Error())
				continue
			}

			if metaHeader.Nonce > maxNotarizedNonce {
				maxNotarizedNonce = metaHeader.Nonce
				lastNotarizedMetaHeader = metaHeader
				lastNotarizedMetaHeaderHash = metaHash
			}
		}
	}

	if lastNotarizedMetaHeader != nil {
		log.Debug("last notarized meta header in shard",
			"shard", shardID,
			"epoch", lastNotarizedMetaHeader.GetEpoch(),
			"round", lastNotarizedMetaHeader.GetRound(),
			"nonce", lastNotarizedMetaHeader.GetNonce(),
			"hash", lastNotarizedMetaHeaderHash,
		)
	}

	return lastNotarizedMetaHeader, lastNotarizedMetaHeaderHash
}

// getRewardsTxs must be called before method commitEpoch start because when commit is done rewards txs are removed from pool and saved in storage
func (mp *metaProcessor) getRewardsTxs(header *block.MetaBlock, body *block.Body) (rewardsTx map[string]data.TransactionHandler) {
	if !mp.outportHandler.HasDrivers() {
		return
	}
	if !header.IsStartOfEpochBlock() {
		return
	}

	rewardsTx = mp.epochRewardsCreator.GetRewardsTxs(body)
	return rewardsTx
}

func (mp *metaProcessor) commitEpochStart(header *block.MetaBlock, body *block.Body) {
	if header.IsStartOfEpochBlock() {
		mp.epochStartTrigger.SetProcessed(header, body)
		go mp.epochRewardsCreator.SaveTxBlockToStorage(header, body)
		go mp.validatorInfoCreator.SaveValidatorInfoBlocksToStorage(header, body)
	} else {
		currentHeader := mp.blockChain.GetCurrentBlockHeader()
		if !check.IfNil(currentHeader) && currentHeader.IsStartOfEpochBlock() {
			mp.epochStartTrigger.SetFinalityAttestingRound(header.GetRound())
			mp.nodesCoordinator.ShuffleOutForEpoch(currentHeader.GetEpoch())
		}
	}
}

// RevertStateToBlock recreates the state tries to the root hashes indicated by the provided root hash and header
func (mp *metaProcessor) RevertStateToBlock(header data.HeaderHandler, rootHash []byte) error {
	err := mp.accountsDB[state.UserAccountsState].RecreateTrie(rootHash)
	if err != nil {
		log.Debug("recreate trie with error for header",
			"nonce", header.GetNonce(),
			"header root hash", header.GetRootHash(),
			"given root hash", rootHash,
			"error", err.Error(),
		)

		return err
	}

	metaHeader, ok := header.(data.MetaHeaderHandler)
	if !ok {
		return process.ErrWrongTypeAssertion
	}

	err = mp.validatorStatisticsProcessor.RevertPeerState(metaHeader)
	if err != nil {
		log.Debug("revert peer state with error for header",
			"nonce", metaHeader.GetNonce(),
			"validators root hash", metaHeader.GetValidatorStatsRootHash(),
			"error", err.Error(),
		)

		return err
	}

	err = mp.epochStartTrigger.RevertStateToBlock(metaHeader)
	if err != nil {
		log.Debug("revert epoch start trigger for header",
			"nonce", metaHeader.GetNonce(),
			"error", err,
		)
		return err
	}

	return nil
}

func (mp *metaProcessor) updateShardHeadersNonce(key uint32, value uint64) {
	valueStoredI, ok := mp.shardsHeadersNonce.Load(key)
	if !ok {
		mp.shardsHeadersNonce.Store(key, value)
		return
	}

	valueStored, ok := valueStoredI.(uint64)
	if !ok {
		mp.shardsHeadersNonce.Store(key, value)
		return
	}

	if valueStored < value {
		mp.shardsHeadersNonce.Store(key, value)
	}
}

func (mp *metaProcessor) saveMetricCrossCheckBlockHeight() {
	crossCheckBlockHeight := ""
	for i := uint32(0); i < mp.shardCoordinator.NumberOfShards(); i++ {
		heightValue := uint64(0)

		valueStoredI, isValueInMap := mp.shardsHeadersNonce.Load(i)
		if isValueInMap {
			valueStored, ok := valueStoredI.(uint64)
			if ok {
				heightValue = valueStored
			}
		}

		crossCheckBlockHeight += fmt.Sprintf("%d: %d, ", i, heightValue)
	}

	mp.appStatusHandler.SetStringValue(common.MetricCrossCheckBlockHeight, crossCheckBlockHeight)
}

func (mp *metaProcessor) saveLastNotarizedHeader(header *block.MetaBlock) error {
	lastCrossNotarizedHeaderForShard := make(map[uint32]*hashAndHdr, mp.shardCoordinator.NumberOfShards())
	for shardID := uint32(0); shardID < mp.shardCoordinator.NumberOfShards(); shardID++ {
		lastCrossNotarizedHeader, lastCrossNotarizedHeaderHash, err := mp.blockTracker.GetLastCrossNotarizedHeader(shardID)
		if err != nil {
			return err
		}

		lastCrossNotarizedHeaderForShard[shardID] = &hashAndHdr{hdr: lastCrossNotarizedHeader, hash: lastCrossNotarizedHeaderHash}
	}

	mp.hdrsForCurrBlock.mutHdrsForBlock.RLock()
	for i := 0; i < len(header.ShardInfo); i++ {
		shardHeaderHash := header.ShardInfo[i].HeaderHash
		headerInfo, ok := mp.hdrsForCurrBlock.hdrHashAndInfo[string(shardHeaderHash)]
		if !ok {
			mp.hdrsForCurrBlock.mutHdrsForBlock.RUnlock()
			return fmt.Errorf("%w : saveLastNotarizedHeader shardHeaderHash = %s",
				process.ErrMissingHeader, logger.DisplayByteSlice(shardHeaderHash))
		}

		shardHeader, ok := headerInfo.hdr.(data.ShardHeaderHandler)
		if !ok {
			mp.hdrsForCurrBlock.mutHdrsForBlock.RUnlock()
			return process.ErrWrongTypeAssertion
		}

		if lastCrossNotarizedHeaderForShard[shardHeader.GetShardID()].hdr.GetNonce() < shardHeader.GetNonce() {
			lastCrossNotarizedHeaderForShard[shardHeader.GetShardID()] = &hashAndHdr{hdr: shardHeader, hash: shardHeaderHash}
		}
	}
	mp.hdrsForCurrBlock.mutHdrsForBlock.RUnlock()

	for shardID := uint32(0); shardID < mp.shardCoordinator.NumberOfShards(); shardID++ {
		hdr := lastCrossNotarizedHeaderForShard[shardID].hdr
		hash := lastCrossNotarizedHeaderForShard[shardID].hash
		mp.blockTracker.AddCrossNotarizedHeader(shardID, hdr, hash)
		DisplayLastNotarized(mp.marshalizer, mp.hasher, hdr, shardID)
	}

	return nil
}

func (mp *metaProcessor) getLastCrossNotarizedShardHdrs() (map[uint32]data.HeaderHandler, error) {
	mp.hdrsForCurrBlock.mutHdrsForBlock.Lock()
	defer mp.hdrsForCurrBlock.mutHdrsForBlock.Unlock()

	lastCrossNotarizedHeader := make(map[uint32]data.HeaderHandler, mp.shardCoordinator.NumberOfShards())
	for shardID := uint32(0); shardID < mp.shardCoordinator.NumberOfShards(); shardID++ {
		lastCrossNotarizedHeaderForShard, hash, err := mp.blockTracker.GetLastCrossNotarizedHeader(shardID)
		if err != nil {
			return nil, err
		}

		log.Debug("lastCrossNotarizedHeader for shard", "shardID", shardID, "hash", hash)
		lastCrossNotarizedHeader[shardID] = lastCrossNotarizedHeaderForShard
		usedInBlock := mp.isGenesisShardBlockAndFirstMeta(lastCrossNotarizedHeaderForShard.GetNonce())
		mp.hdrsForCurrBlock.hdrHashAndInfo[string(hash)] = &hdrInfo{hdr: lastCrossNotarizedHeaderForShard, usedInBlock: usedInBlock}
	}

	return lastCrossNotarizedHeader, nil
}

// check if shard headers were signed and constructed correctly and returns headers which has to be
// checked for finality
func (mp *metaProcessor) checkShardHeadersValidity(metaHdr *block.MetaBlock) (map[uint32]data.HeaderHandler, error) {
	lastCrossNotarizedHeader, err := mp.getLastCrossNotarizedShardHdrs()
	if err != nil {
		return nil, err
	}

	usedShardHdrs := mp.sortHeadersForCurrentBlockByNonce(true)
	highestNonceHdrs := make(map[uint32]data.HeaderHandler, len(usedShardHdrs))

	if len(usedShardHdrs) == 0 {
		return highestNonceHdrs, nil
	}

	for shardID, hdrsForShard := range usedShardHdrs {
		for _, shardHdr := range hdrsForShard {
			if !mp.isGenesisShardBlockAndFirstMeta(shardHdr.GetNonce()) {
				err = mp.headerValidator.IsHeaderConstructionValid(shardHdr, lastCrossNotarizedHeader[shardID])
				if err != nil {
					return nil, fmt.Errorf("%w : checkShardHeadersValidity -> isHdrConstructionValid", err)
				}
			}

			lastCrossNotarizedHeader[shardID] = shardHdr
			highestNonceHdrs[shardID] = shardHdr
		}
	}

	mp.hdrsForCurrBlock.mutHdrsForBlock.Lock()
	defer mp.hdrsForCurrBlock.mutHdrsForBlock.Unlock()

	for _, shardData := range metaHdr.ShardInfo {
		headerInfo, ok := mp.hdrsForCurrBlock.hdrHashAndInfo[string(shardData.HeaderHash)]
		if !ok {
			return nil, fmt.Errorf("%w : checkShardHeadersValidity -> hash not found %s ",
				process.ErrHeaderShardDataMismatch, hex.EncodeToString(shardData.HeaderHash))
		}
		actualHdr := headerInfo.hdr
		shardHdr, ok := actualHdr.(data.ShardHeaderHandler)
		if !ok {
			return nil, process.ErrWrongTypeAssertion
		}

		finalMiniBlockHeaders := mp.getFinalMiniBlockHeaders(shardHdr.GetMiniBlockHeaderHandlers())

		if len(shardData.ShardMiniBlockHeaders) != len(finalMiniBlockHeaders) {
			return nil, process.ErrHeaderShardDataMismatch
		}
		if shardData.AccumulatedFees.Cmp(shardHdr.GetAccumulatedFees()) != 0 {
			return nil, process.ErrAccumulatedFeesDoNotMatch
		}
		if shardData.DeveloperFees.Cmp(shardHdr.GetDeveloperFees()) != 0 {
			return nil, process.ErrDeveloperFeesDoNotMatch
		}

		mapMiniBlockHeadersInMetaBlock := make(map[string]struct{})
		for _, shardMiniBlockHdr := range shardData.ShardMiniBlockHeaders {
			mapMiniBlockHeadersInMetaBlock[string(shardMiniBlockHdr.Hash)] = struct{}{}
		}

		for _, actualMiniBlockHdr := range finalMiniBlockHeaders {
			if _, hashExists := mapMiniBlockHeadersInMetaBlock[string(actualMiniBlockHdr.GetHash())]; !hashExists {
				return nil, process.ErrHeaderShardDataMismatch
			}
		}
	}

	return highestNonceHdrs, nil
}

func (mp *metaProcessor) getFinalMiniBlockHeaders(miniBlockHeaderHandlers []data.MiniBlockHeaderHandler) []data.MiniBlockHeaderHandler {
	if !mp.flagScheduledMiniBlocks.IsSet() {
		return miniBlockHeaderHandlers
	}

	miniBlockHeaders := make([]data.MiniBlockHeaderHandler, 0)
	for _, miniBlockHeader := range miniBlockHeaderHandlers {
		if !miniBlockHeader.IsFinal() {
			log.Debug("metaProcessor.getFinalMiniBlockHeaders: do not check validity for mini block which is not final", "mb hash", miniBlockHeader.GetHash())
			continue
		}

		miniBlockHeaders = append(miniBlockHeaders, miniBlockHeader)
	}

	return miniBlockHeaders
}

// check if shard headers are final by checking if newer headers were constructed upon them
func (mp *metaProcessor) checkShardHeadersFinality(
	highestNonceHdrs map[uint32]data.HeaderHandler,
) error {
	finalityAttestingShardHdrs := mp.sortHeadersForCurrentBlockByNonce(false)

	var errFinal error

	for shardId, lastVerifiedHdr := range highestNonceHdrs {
		if check.IfNil(lastVerifiedHdr) {
			return process.ErrNilBlockHeader
		}
		if lastVerifiedHdr.GetShardID() != shardId {
			return process.ErrShardIdMissmatch
		}
		isGenesisShardBlockAndFirstMeta := mp.isGenesisShardBlockAndFirstMeta(lastVerifiedHdr.GetNonce())
		if isGenesisShardBlockAndFirstMeta {
			continue
		}

		// verify if there are "K" block after current to make this one final
		nextBlocksVerified := uint32(0)
		for _, shardHdr := range finalityAttestingShardHdrs[shardId] {
			if nextBlocksVerified >= mp.shardBlockFinality {
				break
			}

			// found a header with the next nonce
			if shardHdr.GetNonce() == lastVerifiedHdr.GetNonce()+1 {
				err := mp.headerValidator.IsHeaderConstructionValid(shardHdr, lastVerifiedHdr)
				if err != nil {
					log.Debug("checkShardHeadersFinality -> isHdrConstructionValid",
						"error", err.Error())
					continue
				}

				lastVerifiedHdr = shardHdr
				nextBlocksVerified += 1
			}
		}

		if nextBlocksVerified < mp.shardBlockFinality {
			go mp.requestHandler.RequestShardHeaderByNonce(lastVerifiedHdr.GetShardID(), lastVerifiedHdr.GetNonce())
			go mp.requestHandler.RequestShardHeaderByNonce(lastVerifiedHdr.GetShardID(), lastVerifiedHdr.GetNonce()+1)
			errFinal = process.ErrHeaderNotFinal
		}
	}

	return errFinal
}

// receivedShardHeader is a call back function which is called when a new header
// is added in the headers pool
func (mp *metaProcessor) receivedShardHeader(headerHandler data.HeaderHandler, shardHeaderHash []byte) {
	shardHeader, ok := headerHandler.(data.ShardHeaderHandler)
	if !ok {
		return
	}

	log.Trace("received shard header from network",
		"shard", shardHeader.GetShardID(),
		"round", shardHeader.GetRound(),
		"nonce", shardHeader.GetNonce(),
		"hash", shardHeaderHash,
	)

	mp.hdrsForCurrBlock.mutHdrsForBlock.Lock()

	haveMissingShardHeaders := mp.hdrsForCurrBlock.missingHdrs > 0 || mp.hdrsForCurrBlock.missingFinalityAttestingHdrs > 0
	if haveMissingShardHeaders {
		hdrInfoForHash := mp.hdrsForCurrBlock.hdrHashAndInfo[string(shardHeaderHash)]
		headerInfoIsNotNil := hdrInfoForHash != nil
		headerIsMissing := headerInfoIsNotNil && check.IfNil(hdrInfoForHash.hdr)
		if headerIsMissing {
			hdrInfoForHash.hdr = shardHeader
			mp.hdrsForCurrBlock.missingHdrs--

			if shardHeader.GetNonce() > mp.hdrsForCurrBlock.highestHdrNonce[shardHeader.GetShardID()] {
				mp.hdrsForCurrBlock.highestHdrNonce[shardHeader.GetShardID()] = shardHeader.GetNonce()
			}
		}

		if mp.hdrsForCurrBlock.missingHdrs == 0 {
			mp.hdrsForCurrBlock.missingFinalityAttestingHdrs = mp.requestMissingFinalityAttestingShardHeaders()
			if mp.hdrsForCurrBlock.missingFinalityAttestingHdrs == 0 {
				log.Debug("received all missing finality attesting shard headers")
			}
		}

		missingShardHdrs := mp.hdrsForCurrBlock.missingHdrs
		missingFinalityAttestingShardHdrs := mp.hdrsForCurrBlock.missingFinalityAttestingHdrs
		mp.hdrsForCurrBlock.mutHdrsForBlock.Unlock()

		allMissingShardHeadersReceived := missingShardHdrs == 0 && missingFinalityAttestingShardHdrs == 0
		if allMissingShardHeadersReceived {
			mp.chRcvAllHdrs <- true
		}
	} else {
		mp.hdrsForCurrBlock.mutHdrsForBlock.Unlock()
	}

	go mp.requestMiniBlocksIfNeeded(headerHandler)
}

// requestMissingFinalityAttestingShardHeaders requests the headers needed to accept the current selected headers for
// processing the current block. It requests the shardBlockFinality headers greater than the highest shard header,
// for each shard, related to the block which should be processed
// this method should be called only under the mutex protection: hdrsForCurrBlock.mutHdrsForBlock
func (mp *metaProcessor) requestMissingFinalityAttestingShardHeaders() uint32 {
	missingFinalityAttestingShardHeaders := uint32(0)

	for shardId := uint32(0); shardId < mp.shardCoordinator.NumberOfShards(); shardId++ {
		missingFinalityAttestingHeaders := mp.requestMissingFinalityAttestingHeaders(
			shardId,
			mp.shardBlockFinality,
		)

		missingFinalityAttestingShardHeaders += missingFinalityAttestingHeaders
	}

	return missingFinalityAttestingShardHeaders
}

func (mp *metaProcessor) requestShardHeaders(metaBlock *block.MetaBlock) (uint32, uint32) {
	_ = core.EmptyChannel(mp.chRcvAllHdrs)

	if len(metaBlock.ShardInfo) == 0 {
		return 0, 0
	}

	return mp.computeExistingAndRequestMissingShardHeaders(metaBlock)
}

func (mp *metaProcessor) computeExistingAndRequestMissingShardHeaders(metaBlock *block.MetaBlock) (uint32, uint32) {
	mp.hdrsForCurrBlock.mutHdrsForBlock.Lock()
	defer mp.hdrsForCurrBlock.mutHdrsForBlock.Unlock()

	for _, shardData := range metaBlock.ShardInfo {
		if shardData.Nonce == mp.genesisNonce {
			lastCrossNotarizedHeaderForShard, hash, err := mp.blockTracker.GetLastCrossNotarizedHeader(shardData.ShardID)
			if err != nil {
				log.Warn("computeExistingAndRequestMissingShardHeaders.GetLastCrossNotarizedHeader", "error", err.Error())
				continue
			}
			if !bytes.Equal(hash, shardData.HeaderHash) {
				log.Warn("genesis hash missmatch",
					"last notarized nonce", lastCrossNotarizedHeaderForShard.GetNonce(),
					"last notarized hash", hash,
					"genesis nonce", mp.genesisNonce,
					"genesis hash", shardData.HeaderHash)
			}
			continue
		}

		hdr, err := process.GetShardHeaderFromPool(
			shardData.HeaderHash,
			mp.dataPool.Headers())

		if err != nil {
			mp.hdrsForCurrBlock.missingHdrs++
			mp.hdrsForCurrBlock.hdrHashAndInfo[string(shardData.HeaderHash)] = &hdrInfo{
				hdr:         nil,
				usedInBlock: true,
			}
			go mp.requestHandler.RequestShardHeader(shardData.ShardID, shardData.HeaderHash)
			continue
		}

		mp.hdrsForCurrBlock.hdrHashAndInfo[string(shardData.HeaderHash)] = &hdrInfo{
			hdr:         hdr,
			usedInBlock: true,
		}

		if hdr.GetNonce() > mp.hdrsForCurrBlock.highestHdrNonce[shardData.ShardID] {
			mp.hdrsForCurrBlock.highestHdrNonce[shardData.ShardID] = hdr.GetNonce()
		}
	}

	if mp.hdrsForCurrBlock.missingHdrs == 0 {
		mp.hdrsForCurrBlock.missingFinalityAttestingHdrs = mp.requestMissingFinalityAttestingShardHeaders()
	}

	return mp.hdrsForCurrBlock.missingHdrs, mp.hdrsForCurrBlock.missingFinalityAttestingHdrs
}

func (mp *metaProcessor) createShardInfo() ([]data.ShardDataHandler, error) {
	var shardInfo []data.ShardDataHandler
	if mp.epochStartTrigger.IsEpochStart() {
		return shardInfo, nil
	}

	mp.hdrsForCurrBlock.mutHdrsForBlock.Lock()
	for hdrHash, headerInfo := range mp.hdrsForCurrBlock.hdrHashAndInfo {
		if !headerInfo.usedInBlock {
			continue
		}

		shardHdr, ok := headerInfo.hdr.(data.ShardHeaderHandler)
		if !ok {
			return nil, process.ErrWrongTypeAssertion
		}

		shardData := block.ShardData{}
		shardData.TxCount = shardHdr.GetTxCount()
		shardData.ShardID = shardHdr.GetShardID()
		shardData.HeaderHash = []byte(hdrHash)
		shardData.Round = shardHdr.GetRound()
		shardData.PrevHash = shardHdr.GetPrevHash()
		shardData.Nonce = shardHdr.GetNonce()
		shardData.PrevRandSeed = shardHdr.GetPrevRandSeed()
		shardData.PubKeysBitmap = shardHdr.GetPubKeysBitmap()
		shardData.NumPendingMiniBlocks = uint32(len(mp.pendingMiniBlocksHandler.GetPendingMiniBlocks(shardData.ShardID)))
		header, _, err := mp.blockTracker.GetLastSelfNotarizedHeader(shardHdr.GetShardID())
		if err != nil {
			return nil, err
		}
		shardData.LastIncludedMetaNonce = header.GetNonce()
		shardData.AccumulatedFees = shardHdr.GetAccumulatedFees()
		shardData.DeveloperFees = shardHdr.GetDeveloperFees()

		for i := 0; i < len(shardHdr.GetMiniBlockHeaderHandlers()); i++ {
			if mp.flagScheduledMiniBlocks.IsSet() {
				miniBlockHeader := shardHdr.GetMiniBlockHeaderHandlers()[i]
				if !miniBlockHeader.IsFinal() {
					log.Debug("metaProcessor.createShardInfo: do not create shard data with mini block which is not final", "mb hash", miniBlockHeader.GetHash())
					continue
				}
			}

			shardMiniBlockHeader := block.MiniBlockHeader{}
			shardMiniBlockHeader.SenderShardID = shardHdr.GetMiniBlockHeaderHandlers()[i].GetSenderShardID()
			shardMiniBlockHeader.ReceiverShardID = shardHdr.GetMiniBlockHeaderHandlers()[i].GetReceiverShardID()
			shardMiniBlockHeader.Hash = shardHdr.GetMiniBlockHeaderHandlers()[i].GetHash()
			shardMiniBlockHeader.TxCount = shardHdr.GetMiniBlockHeaderHandlers()[i].GetTxCount()
			shardMiniBlockHeader.Type = block.Type(shardHdr.GetMiniBlockHeaderHandlers()[i].GetTypeInt32())

			shardData.ShardMiniBlockHeaders = append(shardData.ShardMiniBlockHeaders, shardMiniBlockHeader)
		}

		shardInfo = append(shardInfo, &shardData)
	}
	mp.hdrsForCurrBlock.mutHdrsForBlock.Unlock()

	log.Debug("created shard data",
		"size", len(shardInfo),
	)
	return shardInfo, nil
}

func (mp *metaProcessor) verifyTotalAccumulatedFeesInEpoch(metaHdr *block.MetaBlock) error {
	computedTotalFees, computedTotalDevFees, err := mp.computeAccumulatedFeesInEpoch(metaHdr)
	if err != nil {
		return err
	}

	if computedTotalFees.Cmp(metaHdr.AccumulatedFeesInEpoch) != 0 {
		return fmt.Errorf("%w, got %v, computed %v", process.ErrAccumulatedFeesInEpochDoNotMatch, metaHdr.AccumulatedFeesInEpoch, computedTotalFees)
	}

	if computedTotalDevFees.Cmp(metaHdr.DevFeesInEpoch) != 0 {
		return fmt.Errorf("%w, got %v, computed %v", process.ErrDevFeesInEpochDoNotMatch, metaHdr.DevFeesInEpoch, computedTotalDevFees)
	}

	return nil
}

func (mp *metaProcessor) computeAccumulatedFeesInEpoch(metaHdr data.MetaHeaderHandler) (*big.Int, *big.Int, error) {
	currentlyAccumulatedFeesInEpoch := big.NewInt(0)
	currentDevFeesInEpoch := big.NewInt(0)

	lastHdr := mp.blockChain.GetCurrentBlockHeader()
	if !check.IfNil(lastHdr) {
		lastMeta, ok := lastHdr.(*block.MetaBlock)
		if !ok {
			return nil, nil, process.ErrWrongTypeAssertion
		}

		if !lastHdr.IsStartOfEpochBlock() {
			currentlyAccumulatedFeesInEpoch = big.NewInt(0).Set(lastMeta.AccumulatedFeesInEpoch)
			currentDevFeesInEpoch = big.NewInt(0).Set(lastMeta.DevFeesInEpoch)
		}
	}

	currentlyAccumulatedFeesInEpoch.Add(currentlyAccumulatedFeesInEpoch, metaHdr.GetAccumulatedFees())
	currentDevFeesInEpoch.Add(currentDevFeesInEpoch, metaHdr.GetDeveloperFees())
	for _, shardData := range metaHdr.GetShardInfoHandlers() {
		currentlyAccumulatedFeesInEpoch.Add(currentlyAccumulatedFeesInEpoch, shardData.GetAccumulatedFees())
		currentDevFeesInEpoch.Add(currentDevFeesInEpoch, shardData.GetDeveloperFees())
	}

	return currentlyAccumulatedFeesInEpoch, currentDevFeesInEpoch, nil
}

// applyBodyToHeader creates a miniblock header list given a block body
func (mp *metaProcessor) applyBodyToHeader(metaHdr data.MetaHeaderHandler, bodyHandler data.BodyHandler) (data.BodyHandler, error) {
	sw := core.NewStopWatch()
	sw.Start("applyBodyToHeader")
	defer func() {
		sw.Stop("applyBodyToHeader")

		log.Debug("measurements", sw.GetMeasurements()...)
	}()

	if check.IfNil(bodyHandler) {
		return nil, process.ErrNilBlockBody
	}

	var err error
	defer func() {
		go mp.checkAndRequestIfShardHeadersMissing()
	}()

	sw.Start("createShardInfo")
	shardInfo, err := mp.createShardInfo()
	sw.Stop("createShardInfo")
	if err != nil {
		return nil, err
	}

	err = metaHdr.SetEpoch(mp.epochStartTrigger.Epoch())
	if err != nil {
		return nil, err
	}

	err = metaHdr.SetShardInfoHandlers(shardInfo)
	if err != nil {
		return nil, err
	}

	err = metaHdr.SetRootHash(mp.getRootHash())
	if err != nil {
		return nil, err
	}

	err = metaHdr.SetTxCount(getTxCount(shardInfo))
	if err != nil {
		return nil, err
	}

	err = metaHdr.SetAccumulatedFees(mp.feeHandler.GetAccumulatedFees())
	if err != nil {
		return nil, err
	}

	err = metaHdr.SetDeveloperFees(mp.feeHandler.GetDeveloperFees())
	if err != nil {
		return nil, err
	}

	accumulatedFees, devFees, err := mp.computeAccumulatedFeesInEpoch(metaHdr)
	if err != nil {
		return nil, err
	}

	err = metaHdr.SetAccumulatedFeesInEpoch(accumulatedFees)
	if err != nil {
		return nil, err
	}

	err = metaHdr.SetDevFeesInEpoch(devFees)
	if err != nil {
		return nil, err
	}

	body, ok := bodyHandler.(*block.Body)
	if !ok {
		err = process.ErrWrongTypeAssertion
		return nil, err
	}

	sw.Start("CreateReceiptsHash")
	receiptsHash, err := mp.txCoordinator.CreateReceiptsHash()
	sw.Stop("CreateReceiptsHash")
	if err != nil {
		return nil, err
	}

	err = metaHdr.SetReceiptsHash(receiptsHash)
	if err != nil {
		return nil, err
	}

	totalTxCount, miniBlockHeaderHandlers, err := mp.createMiniBlockHeaderHandlers(body, make(map[string]*processedMb.ProcessedMiniBlockInfo))
	if err != nil {
		return nil, err
	}

	err = metaHdr.SetMiniBlockHeaderHandlers(miniBlockHeaderHandlers)
	if err != nil {
		return nil, err
	}

	txCount := metaHdr.GetTxCount() + uint32(totalTxCount)
	err = metaHdr.SetTxCount(txCount)
	if err != nil {
		return nil, err
	}

	sw.Start("UpdatePeerState")
	mp.prepareBlockHeaderInternalMapForValidatorProcessor()
	valStatRootHash, err := mp.validatorStatisticsProcessor.UpdatePeerState(metaHdr, mp.hdrsForCurrBlock.getHdrHashMap())
	sw.Stop("UpdatePeerState")
	if err != nil {
		return nil, err
	}

	err = metaHdr.SetValidatorStatsRootHash(valStatRootHash)
	if err != nil {
		return nil, err
	}

	marshalizedBody, err := mp.marshalizer.Marshal(body)
	if err != nil {
		return nil, err
	}

	mp.blockSizeThrottler.Add(metaHdr.GetRound(), uint32(len(marshalizedBody)))

	return body, nil
}

func (mp *metaProcessor) prepareBlockHeaderInternalMapForValidatorProcessor() {
	currentBlockHeader := mp.blockChain.GetCurrentBlockHeader()
	currentBlockHeaderHash := mp.blockChain.GetCurrentBlockHeaderHash()

	if check.IfNil(currentBlockHeader) {
		currentBlockHeader = mp.blockChain.GetGenesisHeader()
		currentBlockHeaderHash = mp.blockChain.GetGenesisHeaderHash()
	}

	mp.hdrsForCurrBlock.mutHdrsForBlock.Lock()
	mp.hdrsForCurrBlock.hdrHashAndInfo[string(currentBlockHeaderHash)] = &hdrInfo{false, currentBlockHeader}
	mp.hdrsForCurrBlock.mutHdrsForBlock.Unlock()
}

func (mp *metaProcessor) verifyValidatorStatisticsRootHash(header *block.MetaBlock) error {
	mp.prepareBlockHeaderInternalMapForValidatorProcessor()
	validatorStatsRH, err := mp.validatorStatisticsProcessor.UpdatePeerState(header, mp.hdrsForCurrBlock.getHdrHashMap())
	if err != nil {
		return err
	}

	if !bytes.Equal(validatorStatsRH, header.GetValidatorStatsRootHash()) {
		log.Debug("validator stats root hash mismatch",
			"computed", validatorStatsRH,
			"received", header.GetValidatorStatsRootHash(),
		)
		return fmt.Errorf("%s, metachain, computed: %s, received: %s, meta header nonce: %d",
			process.ErrValidatorStatsRootHashDoesNotMatch,
			logger.DisplayByteSlice(validatorStatsRH),
			logger.DisplayByteSlice(header.GetValidatorStatsRootHash()),
			header.Nonce,
		)
	}

	return nil
}

func (mp *metaProcessor) waitForBlockHeaders(waitTime time.Duration) error {
	select {
	case <-mp.chRcvAllHdrs:
		return nil
	case <-time.After(waitTime):
		return process.ErrTimeIsOut
	}
}

// CreateNewHeader creates a new header
func (mp *metaProcessor) CreateNewHeader(round uint64, nonce uint64) (data.HeaderHandler, error) {
	mp.roundNotifier.CheckRound(round)

	mp.epochStartTrigger.Update(round, nonce)
	epoch := mp.epochStartTrigger.Epoch()

	header := mp.versionedHeaderFactory.Create(epoch)
	metaHeader, ok := header.(data.MetaHeaderHandler)
	if !ok {
		return nil, process.ErrWrongTypeAssertion
	}

	err := metaHeader.SetRound(round)
	if err != nil {
		return nil, err
	}

	err = metaHeader.SetNonce(nonce)
	if err != nil {
		return nil, err
	}

	err = metaHeader.SetAccumulatedFees(big.NewInt(0))
	if err != nil {
		return nil, err
	}

	err = metaHeader.SetAccumulatedFeesInEpoch(big.NewInt(0))
	if err != nil {
		return nil, err
	}

	err = metaHeader.SetDeveloperFees(big.NewInt(0))
	if err != nil {
		return nil, err
	}

	err = metaHeader.SetDevFeesInEpoch(big.NewInt(0))
	if err != nil {
		return nil, err
	}

	err = mp.setHeaderVersionData(metaHeader)
	if err != nil {
		return nil, err
	}

	return metaHeader, nil
}

func (mp *metaProcessor) setHeaderVersionData(metaHeader data.MetaHeaderHandler) error {
	if check.IfNil(metaHeader) {
		return process.ErrNilHeaderHandler
	}

	rootHash, err := mp.accountsDB[state.UserAccountsState].RootHash()
	if err != nil {
		return err
	}

	scheduledGasAndFees := mp.scheduledTxsExecutionHandler.GetScheduledGasAndFees()
	additionalVersionData := &headerVersionData.AdditionalData{
		ScheduledRootHash:        rootHash,
		ScheduledAccumulatedFees: scheduledGasAndFees.GetAccumulatedFees(),
		ScheduledDeveloperFees:   scheduledGasAndFees.GetDeveloperFees(),
		ScheduledGasProvided:     scheduledGasAndFees.GetGasProvided(),
		ScheduledGasPenalized:    scheduledGasAndFees.GetGasPenalized(),
		ScheduledGasRefunded:     scheduledGasAndFees.GetGasRefunded(),
	}

	return metaHeader.SetAdditionalData(additionalVersionData)
}

// MarshalizedDataToBroadcast prepares underlying data into a marshalized object according to destination
func (mp *metaProcessor) MarshalizedDataToBroadcast(
	hdr data.HeaderHandler,
	bodyHandler data.BodyHandler,
) (map[uint32][]byte, map[string][][]byte, error) {
	if check.IfNil(hdr) {
		return nil, nil, process.ErrNilMetaBlockHeader
	}
	if check.IfNil(bodyHandler) {
		return nil, nil, process.ErrNilMiniBlocks
	}

	body, ok := bodyHandler.(*block.Body)
	if !ok {
		return nil, nil, process.ErrWrongTypeAssertion
	}

	var mrsTxs map[string][][]byte
	if hdr.IsStartOfEpochBlock() {
		mrsTxs = mp.epochRewardsCreator.CreateMarshalizedData(body)
	} else {
		mrsTxs = mp.txCoordinator.CreateMarshalizedData(body)
	}

	bodies := make(map[uint32]block.MiniBlockSlice)
	for _, miniBlock := range body.MiniBlocks {
		if miniBlock.SenderShardID != mp.shardCoordinator.SelfId() ||
			miniBlock.ReceiverShardID == mp.shardCoordinator.SelfId() {
			continue
		}
		bodies[miniBlock.ReceiverShardID] = append(bodies[miniBlock.ReceiverShardID], miniBlock)
	}

	mrsData := make(map[uint32][]byte, len(bodies))
	for shardId, subsetBlockBody := range bodies {
		buff, err := mp.marshalizer.Marshal(&block.Body{MiniBlocks: subsetBlockBody})
		if err != nil {
			log.Error("metaProcessor.MarshalizedDataToBroadcast.Marshal", "error", err.Error())
			continue
		}
		mrsData[shardId] = buff
	}

	return mrsData, mrsTxs, nil
}

func getTxCount(shardInfo []data.ShardDataHandler) uint32 {
	txs := uint32(0)
	for i := 0; i < len(shardInfo); i++ {
		shardDataHandlers := shardInfo[i].GetShardMiniBlockHeaderHandlers()
		for j := 0; j < len(shardDataHandlers); j++ {
			txs += shardDataHandlers[j].GetTxCount()
		}
	}

	return txs
}

// IsInterfaceNil returns true if there is no value under the interface
func (mp *metaProcessor) IsInterfaceNil() bool {
	return mp == nil
}

// GetBlockBodyFromPool returns block body from pool for a given header
func (mp *metaProcessor) GetBlockBodyFromPool(headerHandler data.HeaderHandler) (data.BodyHandler, error) {
	metaBlock, ok := headerHandler.(*block.MetaBlock)
	if !ok {
		return nil, process.ErrWrongTypeAssertion
	}

	miniBlocksPool := mp.dataPool.MiniBlocks()
	var miniBlocks block.MiniBlockSlice

	for _, mbHeader := range metaBlock.MiniBlockHeaders {
		obj, hashInPool := miniBlocksPool.Get(mbHeader.Hash)
		if !hashInPool {
			continue
		}

		miniBlock, typeOk := obj.(*block.MiniBlock)
		if !typeOk {
			return nil, process.ErrWrongTypeAssertion
		}

		miniBlocks = append(miniBlocks, miniBlock)
	}

	return &block.Body{MiniBlocks: miniBlocks}, nil
}

func (mp *metaProcessor) getPendingMiniBlocks() []bootstrapStorage.PendingMiniBlocksInfo {
	pendingMiniBlocksInfo := make([]bootstrapStorage.PendingMiniBlocksInfo, mp.shardCoordinator.NumberOfShards())

	for shardID := uint32(0); shardID < mp.shardCoordinator.NumberOfShards(); shardID++ {
		pendingMiniBlocksInfo[shardID] = bootstrapStorage.PendingMiniBlocksInfo{
			MiniBlocksHashes: mp.pendingMiniBlocksHandler.GetPendingMiniBlocks(shardID),
			ShardID:          shardID,
		}
	}

	return pendingMiniBlocksInfo
}

func (mp *metaProcessor) removeStartOfEpochBlockDataFromPools(
	headerHandler data.HeaderHandler,
	bodyHandler data.BodyHandler,
) error {

	if !headerHandler.IsStartOfEpochBlock() {
		return nil
	}

	metaBlock, ok := headerHandler.(*block.MetaBlock)
	if !ok {
		return process.ErrWrongTypeAssertion
	}

	body, ok := bodyHandler.(*block.Body)
	if !ok {
		return process.ErrWrongTypeAssertion
	}

	mp.epochRewardsCreator.RemoveBlockDataFromPools(metaBlock, body)
	mp.validatorInfoCreator.RemoveBlockDataFromPools(metaBlock, body)

	return nil
}

// Close - closes all underlying components
func (mp *metaProcessor) Close() error {
	return mp.baseProcessor.Close()
}

// DecodeBlockHeader method decodes block header from a given byte array
func (mp *metaProcessor) DecodeBlockHeader(dta []byte) data.HeaderHandler {
	if dta == nil {
		return nil
	}

	metaBlock := &block.MetaBlock{}
	err := mp.marshalizer.Unmarshal(metaBlock, dta)
	if err != nil {
		log.Debug("DecodeBlockHeader.Unmarshal", "error", err.Error())
		return nil
	}

	return metaBlock
}<|MERGE_RESOLUTION|>--- conflicted
+++ resolved
@@ -124,11 +124,8 @@
 		economicsData:                  arguments.CoreComponents.EconomicsData(),
 		scheduledTxsExecutionHandler:   arguments.ScheduledTxsExecutionHandler,
 		scheduledMiniBlocksEnableEpoch: arguments.ScheduledMiniBlocksEnableEpoch,
-<<<<<<< HEAD
+		processedMiniBlocksTracker:     arguments.ProcessedMiniBlocksTracker,
 		alteredAccountsProvider:        arguments.AlteredAccountsProvider,
-=======
-		processedMiniBlocksTracker:     arguments.ProcessedMiniBlocksTracker,
->>>>>>> 1b91b6ff
 	}
 
 	mp := metaProcessor{
