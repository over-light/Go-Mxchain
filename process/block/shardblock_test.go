package block_test

import (
	"bytes"
	"encoding/json"
	"errors"
	"fmt"
	"math/big"
	"reflect"
	"sync"
	"sync/atomic"
	"testing"
	"time"

	"github.com/ElrondNetwork/elrond-go-core/core"
	"github.com/ElrondNetwork/elrond-go-core/data"
	"github.com/ElrondNetwork/elrond-go-core/data/block"
	"github.com/ElrondNetwork/elrond-go-core/data/indexer"
	"github.com/ElrondNetwork/elrond-go-core/data/smartContractResult"
	"github.com/ElrondNetwork/elrond-go-core/data/transaction"
	"github.com/ElrondNetwork/elrond-go-core/hashing"
	"github.com/ElrondNetwork/elrond-go-core/marshal"
	"github.com/ElrondNetwork/elrond-go/common"
	"github.com/ElrondNetwork/elrond-go/dataRetriever"
	"github.com/ElrondNetwork/elrond-go/dataRetriever/blockchain"
	"github.com/ElrondNetwork/elrond-go/process"
	blproc "github.com/ElrondNetwork/elrond-go/process/block"
	"github.com/ElrondNetwork/elrond-go/process/coordinator"
	"github.com/ElrondNetwork/elrond-go/process/factory/shard"
	"github.com/ElrondNetwork/elrond-go/process/mock"
	"github.com/ElrondNetwork/elrond-go/state"
	"github.com/ElrondNetwork/elrond-go/storage"
	"github.com/ElrondNetwork/elrond-go/testscommon"
	dataRetrieverMock "github.com/ElrondNetwork/elrond-go/testscommon/dataRetriever"
	"github.com/ElrondNetwork/elrond-go/testscommon/epochNotifier"
	"github.com/ElrondNetwork/elrond-go/testscommon/hashingMocks"
	stateMock "github.com/ElrondNetwork/elrond-go/testscommon/state"
	statusHandlerMock "github.com/ElrondNetwork/elrond-go/testscommon/statusHandler"
	storageStubs "github.com/ElrondNetwork/elrond-go/testscommon/storage"
	vmcommon "github.com/ElrondNetwork/elrond-vm-common"
	"github.com/stretchr/testify/assert"
	"github.com/stretchr/testify/require"
)

const MaxGasLimitPerBlock = uint64(100000)

func createMockPubkeyConverter() *mock.PubkeyConverterMock {
	return mock.NewPubkeyConverterMock(32)
}

//------- NewShardProcessor

func initAccountsMock() *stateMock.AccountsStub {
	rootHashCalled := func() ([]byte, error) {
		return []byte("rootHash"), nil
	}
	return &stateMock.AccountsStub{
		RootHashCalled: rootHashCalled,
	}
}

func initBasicTestData() (*dataRetrieverMock.PoolsHolderMock, data.ChainHandler, []byte, *block.Body, [][]byte, *hashingMocks.HasherMock, *mock.MarshalizerMock, error, []byte) {
	tdp := dataRetrieverMock.NewPoolsHolderMock()
	txHash := []byte("tx_hash1")
	randSeed := []byte("rand seed")
	tdp.Transactions().AddData(txHash, &transaction.Transaction{}, 0, process.ShardCacherIdentifier(1, 0))
	blkc, _ := blockchain.NewBlockChain(&statusHandlerMock.AppStatusHandlerStub{})
	_ = blkc.SetCurrentBlockHeader(
		&block.Header{
			Round:    1,
			Nonce:    1,
			RandSeed: randSeed,
		},
	)
	rootHash := []byte("rootHash")
	body := &block.Body{}
	txHashes := make([][]byte, 0)
	txHashes = append(txHashes, txHash)
	miniblock := block.MiniBlock{
		ReceiverShardID: 0,
		SenderShardID:   1,
		TxHashes:        txHashes,
	}
	body.MiniBlocks = append(body.MiniBlocks, &miniblock)
	hasher := &hashingMocks.HasherMock{}
	marshalizer := &mock.MarshalizerMock{}
	mbbytes, _ := marshalizer.Marshal(&miniblock)
	mbHash := hasher.Compute(string(mbbytes))
	return tdp, blkc, rootHash, body, txHashes, hasher, marshalizer, nil, mbHash
}

func initBlockHeader(prevHash []byte, prevRandSeed []byte, rootHash []byte, mbHdrs []block.MiniBlockHeader) block.Header {
	hdr := block.Header{
		Nonce:            2,
		Round:            2,
		PrevHash:         prevHash,
		PrevRandSeed:     prevRandSeed,
		Signature:        []byte("signature"),
		PubKeysBitmap:    []byte("00110"),
		ShardID:          0,
		RootHash:         rootHash,
		MiniBlockHeaders: mbHdrs,
	}
	return hdr
}

func CreateCoreComponentsMultiShard() (
	*mock.CoreComponentsMock,
	*mock.DataComponentsMock,
	*mock.BootstrapComponentsMock,
	*mock.StatusComponentsMock,
) {
	coreComponents, dataComponents, bootstrapComponents, statusComponents := createComponentHolderMocks()
	dataComponents.BlockChain, _ = blockchain.NewBlockChain(&statusHandlerMock.AppStatusHandlerStub{})
	_ = dataComponents.BlockChain.SetGenesisHeader(&block.Header{Nonce: 0})
	dataComponents.DataPool = initDataPool([]byte("tx_hash1"))
	bootstrapComponents.Coordinator = mock.NewMultiShardsCoordinatorMock(3)

	return coreComponents, dataComponents, bootstrapComponents, statusComponents
}

func CreateMockArgumentsMultiShard(
	coreComponents *mock.CoreComponentsMock,
	dataComponents *mock.DataComponentsMock,
	bootstrapComponents *mock.BootstrapComponentsMock,
	statusComponents *mock.StatusComponentsMock,
) blproc.ArgShardProcessor {

	arguments := CreateMockArguments(coreComponents, dataComponents, bootstrapComponents, statusComponents)
	arguments.AccountsDB[state.UserAccountsState] = initAccountsMock()

	return arguments
}

//------- NewBlockProcessor

func TestNewBlockProcessor_NilDataPoolShouldErr(t *testing.T) {
	t.Parallel()

	coreComponents, dataComponents, bootstrapComponents, statusComponents := createComponentHolderMocks()
	dataComponents.DataPool = nil
	arguments := CreateMockArguments(coreComponents, dataComponents, bootstrapComponents, statusComponents)
	sp, err := blproc.NewShardProcessor(arguments)

	assert.Equal(t, process.ErrNilDataPoolHolder, err)
	assert.Nil(t, sp)
}

func TestNewBlockProcessor_NilHeadersDataPoolShouldErr(t *testing.T) {
	t.Parallel()

	coreComponents, dataComponents, bootstrapComponents, statusComponents := createComponentHolderMocks()
	dataComponents.DataPool = &dataRetrieverMock.PoolsHolderStub{
		HeadersCalled: func() dataRetriever.HeadersPool {
			return nil
		},
	}
	arguments := CreateMockArguments(coreComponents, dataComponents, bootstrapComponents, statusComponents)
	sp, err := blproc.NewShardProcessor(arguments)

	assert.Equal(t, process.ErrNilHeadersDataPool, err)
	assert.Nil(t, sp)
}

func TestNewShardProcessor_NilStoreShouldErr(t *testing.T) {
	t.Parallel()

	coreComponents, dataComponents, bootstrapComponents, statusComponents := createComponentHolderMocks()
	dataComponents.Storage = nil
	arguments := CreateMockArguments(coreComponents, dataComponents, bootstrapComponents, statusComponents)
	sp, err := blproc.NewShardProcessor(arguments)

	assert.Equal(t, process.ErrNilStorage, err)
	assert.Nil(t, sp)
}

func TestNewShardProcessor_NilHasherShouldErr(t *testing.T) {
	t.Parallel()

	coreComponents, dataComponents, bootstrapComponents, statusComponents := createComponentHolderMocks()
	coreComponents.Hash = nil
	arguments := CreateMockArguments(coreComponents, dataComponents, bootstrapComponents, statusComponents)
	sp, err := blproc.NewShardProcessor(arguments)

	assert.Equal(t, process.ErrNilHasher, err)
	assert.Nil(t, sp)
}

func TestNewShardProcessor_NilMarshalizerShouldErr(t *testing.T) {
	t.Parallel()

	coreComponents, dataComponents, bootstrapComponents, statusComponents := createComponentHolderMocks()
	coreComponents.IntMarsh = nil
	arguments := CreateMockArguments(coreComponents, dataComponents, bootstrapComponents, statusComponents)
	sp, err := blproc.NewShardProcessor(arguments)

	assert.Equal(t, process.ErrNilMarshalizer, err)
	assert.Nil(t, sp)
}

func TestNewShardProcessor_NilAccountsAdapterShouldErr(t *testing.T) {
	t.Parallel()

	coreComponents, dataComponents, bootstrapComponents, statusComponents := createComponentHolderMocks()
	arguments := CreateMockArguments(coreComponents, dataComponents, bootstrapComponents, statusComponents)
	arguments.AccountsDB[state.UserAccountsState] = nil
	sp, err := blproc.NewShardProcessor(arguments)

	assert.Equal(t, process.ErrNilAccountsAdapter, err)
	assert.Nil(t, sp)
}

func TestNewShardProcessor_NilShardCoordinatorShouldErr(t *testing.T) {
	t.Parallel()

	coreComponents, dataComponents, bootstrapComponents, statusComponents := createComponentHolderMocks()
	arguments := CreateMockArguments(coreComponents, dataComponents, bootstrapComponents, statusComponents)
	bootstrapComponents.Coordinator = nil
	sp, err := blproc.NewShardProcessor(arguments)

	assert.Equal(t, process.ErrNilShardCoordinator, err)
	assert.Nil(t, sp)
}

func TestNewShardProcessor_NilForkDetectorShouldErr(t *testing.T) {
	t.Parallel()

	coreComponents, dataComponents, bootstrapComponents, statusComponents := createComponentHolderMocks()
	arguments := CreateMockArguments(coreComponents, dataComponents, bootstrapComponents, statusComponents)
	arguments.ForkDetector = nil
	sp, err := blproc.NewShardProcessor(arguments)

	assert.Equal(t, process.ErrNilForkDetector, err)
	assert.Nil(t, sp)
}

func TestNewShardProcessor_NilRequestTransactionHandlerShouldErr(t *testing.T) {
	t.Parallel()

	coreComponents, dataComponents, bootstrapComponents, statusComponents := createComponentHolderMocks()
	arguments := CreateMockArguments(coreComponents, dataComponents, bootstrapComponents, statusComponents)
	arguments.RequestHandler = nil
	sp, err := blproc.NewShardProcessor(arguments)

	assert.Equal(t, process.ErrNilRequestHandler, err)
	assert.Nil(t, sp)
}

func TestNewShardProcessor_NilTransactionPoolShouldErr(t *testing.T) {
	t.Parallel()

	tdp := initDataPool([]byte("tx_hash1"))
	tdp.TransactionsCalled = func() dataRetriever.ShardedDataCacherNotifier {
		return nil
	}
	coreComponents, dataComponents, bootstrapComponents, statusComponents := createComponentHolderMocks()
	dataComponents.DataPool = tdp
	arguments := CreateMockArguments(coreComponents, dataComponents, bootstrapComponents, statusComponents)

	sp, err := blproc.NewShardProcessor(arguments)

	assert.Equal(t, process.ErrNilTransactionPool, err)
	assert.Nil(t, sp)
}

func TestNewShardProcessor_NilTxCoordinatorShouldErr(t *testing.T) {
	t.Parallel()

	coreComponents, dataComponents, bootstrapComponents, statusComponents := createComponentHolderMocks()
	arguments := CreateMockArguments(coreComponents, dataComponents, bootstrapComponents, statusComponents)
	arguments.TxCoordinator = nil
	sp, err := blproc.NewShardProcessor(arguments)

	assert.Equal(t, process.ErrNilTransactionCoordinator, err)
	assert.Nil(t, sp)
}

func TestNewShardProcessor_NilUint64ConverterShouldErr(t *testing.T) {
	t.Parallel()

	coreComponents, dataComponents, bootstrapComponents, statusComponents := createComponentHolderMocks()
	coreComponents.UInt64ByteSliceConv = nil
	arguments := CreateMockArguments(coreComponents, dataComponents, bootstrapComponents, statusComponents)

	sp, err := blproc.NewShardProcessor(arguments)

	assert.Equal(t, process.ErrNilUint64Converter, err)
	assert.Nil(t, sp)
}

func TestNewShardProcessor_NilBlockSizeThrottlerShouldErr(t *testing.T) {
	t.Parallel()

	coreComponents, dataComponents, bootstrapComponents, statusComponents := createComponentHolderMocks()
	arguments := CreateMockArguments(coreComponents, dataComponents, bootstrapComponents, statusComponents)
	arguments.BlockSizeThrottler = nil
	sp, err := blproc.NewShardProcessor(arguments)

	assert.Equal(t, process.ErrNilBlockSizeThrottler, err)
	assert.Nil(t, sp)
}

func TestNewShardProcessor_NilScheduledTxsExecutionHandlerShouldErr(t *testing.T) {
	t.Parallel()

	arguments := CreateMockArguments(createComponentHolderMocks())
	arguments.ScheduledTxsExecutionHandler = nil
	sp, err := blproc.NewShardProcessor(arguments)

	assert.Equal(t, process.ErrNilScheduledTxsExecutionHandler, err)
	assert.Nil(t, sp)
}

func TestNewShardProcessor_OkValsShouldWork(t *testing.T) {
	t.Parallel()

	coreComponents, dataComponents, bootstrapComponents, statusComponents := createComponentHolderMocks()
	arguments := CreateMockArguments(coreComponents, dataComponents, bootstrapComponents, statusComponents)
	sp, err := blproc.NewShardProcessor(arguments)

	assert.Nil(t, err)
	assert.NotNil(t, sp)
	assert.False(t, sp.IsInterfaceNil())
}

//------- ProcessBlock

func TestShardProcessor_ProcessBlockWithNilHeaderShouldErr(t *testing.T) {
	t.Parallel()

	coreComponents, dataComponents, bootstrapComponents, statusComponents := createComponentHolderMocks()
	arguments := CreateMockArguments(coreComponents, dataComponents, bootstrapComponents, statusComponents)
	sp, _ := blproc.NewShardProcessor(arguments)
	body := &block.Body{}
	err := sp.ProcessBlock(nil, body, haveTime)

	assert.Equal(t, process.ErrNilBlockHeader, err)
}

func TestShardProcessor_ProcessBlockWithNilBlockBodyShouldErr(t *testing.T) {
	t.Parallel()

	coreComponents, dataComponents, bootstrapComponents, statusComponents := createComponentHolderMocks()
	arguments := CreateMockArguments(coreComponents, dataComponents, bootstrapComponents, statusComponents)
	sp, _ := blproc.NewShardProcessor(arguments)
	err := sp.ProcessBlock(&block.Header{}, nil, haveTime)

	assert.Equal(t, process.ErrNilBlockBody, err)
}

func TestShardProcessor_ProcessBlockWithNilHaveTimeFuncShouldErr(t *testing.T) {
	t.Parallel()

	coreComponents, dataComponents, bootstrapComponents, statusComponents := createComponentHolderMocks()
	arguments := CreateMockArguments(coreComponents, dataComponents, bootstrapComponents, statusComponents)
	sp, _ := blproc.NewShardProcessor(arguments)
	blk := &block.Body{}
	err := sp.ProcessBlock(&block.Header{}, blk, nil)

	assert.Equal(t, process.ErrNilHaveTimeHandler, err)
}

func TestShardProcessor_ProcessWithDirtyAccountShouldErr(t *testing.T) {
	t.Parallel()
	// set accounts dirty
	journalLen := func() int { return 3 }
	revToSnapshot := func(snapshot int) error { return nil }
	hdr := block.Header{
		Nonce:         1,
		PubKeysBitmap: []byte("0100101"),
		PrevHash:      []byte(""),
		PrevRandSeed:  []byte("rand seed"),
		Signature:     []byte("signature"),
		RootHash:      []byte("roothash"),
	}

	body := &block.Body{}
	coreComponents, dataComponents, bootstrapComponents, statusComponents := createComponentHolderMocks()
	arguments := CreateMockArguments(coreComponents, dataComponents, bootstrapComponents, statusComponents)
	arguments.AccountsDB[state.UserAccountsState] = &stateMock.AccountsStub{
		JournalLenCalled:       journalLen,
		RevertToSnapshotCalled: revToSnapshot,
	}
	sp, _ := blproc.NewShardProcessor(arguments)
	err := sp.ProcessBlock(&hdr, body, haveTime)

	assert.NotNil(t, err)
	assert.Equal(t, process.ErrAccountStateDirty, err)
}

func TestShardProcessor_ProcessBlockHeaderBodyMismatchShouldErr(t *testing.T) {
	t.Parallel()

	txHash := []byte("tx_hash1")
	hdr := block.Header{
		Nonce:         1,
		PrevHash:      []byte(""),
		PrevRandSeed:  []byte("rand seed"),
		Signature:     []byte("signature"),
		PubKeysBitmap: []byte("00110"),
		ShardID:       0,
		RootHash:      []byte("rootHash"),
	}
	body := &block.Body{}
	txHashes := make([][]byte, 0)
	txHashes = append(txHashes, txHash)
	miniblock := block.MiniBlock{
		ReceiverShardID: 0,
		SenderShardID:   0,
		TxHashes:        txHashes,
	}
	body.MiniBlocks = append(body.MiniBlocks, &miniblock)
	// set accounts not dirty
	journalLen := func() int { return 0 }
	revertToSnapshot := func(snapshot int) error { return nil }
	rootHashCalled := func() ([]byte, error) {
		return []byte("rootHash"), nil
	}

	coreComponents, dataComponents, bootstrapComponents, statusComponents := createComponentHolderMocks()
	arguments := CreateMockArguments(coreComponents, dataComponents, bootstrapComponents, statusComponents)
	arguments.AccountsDB[state.UserAccountsState] = &stateMock.AccountsStub{
		JournalLenCalled:       journalLen,
		RevertToSnapshotCalled: revertToSnapshot,
		RootHashCalled:         rootHashCalled,
	}
	arguments.ForkDetector = &mock.ForkDetectorMock{
		ProbableHighestNonceCalled: func() uint64 {
			return 0
		},
		GetHighestFinalBlockNonceCalled: func() uint64 {
			return 0
		},
	}
	sp, _ := blproc.NewShardProcessor(arguments)

	// should return err
	err := sp.ProcessBlock(&hdr, body, haveTime)
	assert.Equal(t, process.ErrHeaderBodyMismatch, err)
}

func TestShardProcessor_ProcessBlockWithInvalidTransactionShouldErr(t *testing.T) {
	t.Parallel()
	tdp := initDataPool([]byte("tx_hash1"))
	txHash := []byte("tx_hash1")

	body := &block.Body{}
	txHashes := make([][]byte, 0)
	txHashes = append(txHashes, txHash)
	miniblock := block.MiniBlock{
		ReceiverShardID: 0,
		SenderShardID:   0,
		TxHashes:        txHashes,
	}
	body.MiniBlocks = append(body.MiniBlocks, &miniblock)

	hasher := &mock.HasherStub{}
	marshalizer := &mock.MarshalizerMock{}

	mbbytes, _ := marshalizer.Marshal(&miniblock)
	mbHash := hasher.Compute(string(mbbytes))
	mbHdr := block.MiniBlockHeader{
		SenderShardID:   0,
		ReceiverShardID: 0,
		TxCount:         uint32(len(txHashes)),
		Hash:            mbHash}
	mbHdrs := make([]block.MiniBlockHeader, 0)
	mbHdrs = append(mbHdrs, mbHdr)

	hdr := block.Header{
		Nonce:            1,
		PrevHash:         []byte(""),
		PrevRandSeed:     []byte("rand seed"),
		Signature:        []byte("signature"),
		PubKeysBitmap:    []byte("00110"),
		ShardID:          0,
		RootHash:         []byte("rootHash"),
		MiniBlockHeaders: mbHdrs,
	}
	// set accounts not dirty
	journalLen := func() int { return 0 }
	revertToSnapshot := func(snapshot int) error { return nil }
	rootHashCalled := func() ([]byte, error) {
		return []byte("rootHash"), nil
	}

	accounts := &stateMock.AccountsStub{
		JournalLenCalled:       journalLen,
		RevertToSnapshotCalled: revertToSnapshot,
		RootHashCalled:         rootHashCalled,
	}
	factory, _ := shard.NewPreProcessorsContainerFactory(
		mock.NewMultiShardsCoordinatorMock(5),
		initStore(),
		marshalizer,
		hasher,
		tdp,
		createMockPubkeyConverter(),
		accounts,
		&testscommon.RequestHandlerStub{},
		&testscommon.TxProcessorMock{
			ProcessTransactionCalled: func(transaction *transaction.Transaction) (vmcommon.ReturnCode, error) {
				return 0, process.ErrHigherNonceInTransaction
			},
		},
		&testscommon.SCProcessorMock{},
		&testscommon.SmartContractResultsProcessorMock{},
		&testscommon.RewardTxProcessorMock{},
		&mock.FeeHandlerStub{
			ComputeGasLimitCalled: func(tx data.TransactionWithFeeHandler) uint64 {
				return 0
			},
			MaxGasLimitPerBlockCalled: func() uint64 {
				return MaxGasLimitPerBlock
			},
		},
		&testscommon.GasHandlerStub{
			ComputeGasConsumedByMiniBlockCalled: func(miniBlock *block.MiniBlock, mapHashTx map[string]data.TransactionHandler) (uint64, uint64, error) {
				return 0, 0, nil
			},
			TotalGasConsumedCalled: func() uint64 {
				return 0
			},
			SetGasRefundedCalled:    func(gasRefunded uint64, hash []byte) {},
			RemoveGasRefundedCalled: func(hashes [][]byte) {},
			RemoveGasConsumedCalled: func(hashes [][]byte) {},
		},
		&mock.BlockTrackerMock{},
		&testscommon.BlockSizeComputationStub{},
		&testscommon.BalanceComputationStub{},
		&epochNotifier.EpochNotifierStub{},
		2,
		2,
<<<<<<< HEAD
		&testscommon.TxTypeHandlerMock{},
		&testscommon.ScheduledTxsExecutionStub{},
=======
		2,
>>>>>>> 3ba1d923
	)
	container, _ := factory.Create()

	argsTransactionCoordinator := createMockTransactionCoordinatorArguments(accounts, tdp, container)
	argsTransactionCoordinator.GasHandler = &testscommon.GasHandlerStub{
		InitCalled: func() {
		},
	}
	tc, err := coordinator.NewTransactionCoordinator(argsTransactionCoordinator)
	assert.Nil(t, err)

	coreComponents, dataComponents, bootstrapComponents, statusComponents := createComponentHolderMocks()
	dataComponents.DataPool = tdp
	coreComponents.Hash = hasher
	coreComponents.IntMarsh = marshalizer
	arguments := CreateMockArguments(coreComponents, dataComponents, bootstrapComponents, statusComponents)
	arguments.AccountsDB[state.UserAccountsState] = &stateMock.AccountsStub{
		JournalLenCalled:       journalLen,
		RevertToSnapshotCalled: revertToSnapshot,
		RootHashCalled:         rootHashCalled,
	}
	arguments.TxCoordinator = tc
	sp, _ := blproc.NewShardProcessor(arguments)

	// should return err
	err = sp.ProcessBlock(&hdr, body, haveTime)
	assert.Equal(t, process.ErrReceiptsHashMissmatch, err)
}

func TestShardProcessor_ProcessWithHeaderNotFirstShouldErr(t *testing.T) {
	t.Parallel()

	coreComponents, dataComponents, bootstrapComponents, statusComponents := createComponentHolderMocks()
	arguments := CreateMockArguments(coreComponents, dataComponents, bootstrapComponents, statusComponents)
	sp, _ := blproc.NewShardProcessor(arguments)
	hdr := &block.Header{
		Nonce:         0,
		Round:         1,
		PubKeysBitmap: []byte("0100101"),
		PrevHash:      []byte(""),
		PrevRandSeed:  []byte("rand seed"),
		Signature:     []byte("signature"),
		RootHash:      []byte("root hash"),
	}
	body := &block.Body{}
	err := sp.ProcessBlock(hdr, body, haveTime)
	assert.Equal(t, process.ErrWrongNonceInBlock, err)
}

func TestShardProcessor_ProcessWithHeaderNotCorrectNonceShouldErr(t *testing.T) {
	t.Parallel()

	coreComponents, dataComponents, bootstrapComponents, statusComponents := createComponentHolderMocks()
	arguments := CreateMockArguments(coreComponents, dataComponents, bootstrapComponents, statusComponents)
	sp, _ := blproc.NewShardProcessor(arguments)
	hdr := &block.Header{
		Nonce:         0,
		Round:         1,
		PubKeysBitmap: []byte("0100101"),
		PrevHash:      []byte(""),
		PrevRandSeed:  []byte("rand seed"),
		Signature:     []byte("signature"),
		RootHash:      []byte("root hash"),
	}
	body := &block.Body{}
	err := sp.ProcessBlock(hdr, body, haveTime)

	assert.Equal(t, process.ErrWrongNonceInBlock, err)
}

func TestShardProcessor_ProcessWithHeaderNotCorrectPrevHashShouldErr(t *testing.T) {
	t.Parallel()

	randSeed := []byte("rand seed")
	blkc, _ := blockchain.NewBlockChain(&statusHandlerMock.AppStatusHandlerStub{})
	_ = blkc.SetCurrentBlockHeader(
		&block.Header{
			Nonce:    0,
			RandSeed: randSeed,
		},
	)
	_ = blkc.SetGenesisHeader(&block.Header{Nonce: 0})

	coreComponents, dataComponents, bootstrapComponents, statusComponents := createComponentHolderMocks()
	dataComponents.BlockChain = blkc
	arguments := CreateMockArguments(coreComponents, dataComponents, bootstrapComponents, statusComponents)
	arguments.ForkDetector = &mock.ForkDetectorMock{
		ProbableHighestNonceCalled: func() uint64 {
			return 0
		},
		GetHighestFinalBlockNonceCalled: func() uint64 {
			return 0
		},
	}

	sp, _ := blproc.NewShardProcessor(arguments)
	hdr := &block.Header{
		Nonce:         1,
		Round:         1,
		PubKeysBitmap: []byte("0100101"),
		PrevHash:      []byte("zzz"),
		PrevRandSeed:  randSeed,
		Signature:     []byte("signature"),
		RootHash:      []byte("root hash"),
	}
	body := &block.Body{}
	err := sp.ProcessBlock(hdr, body, haveTime)
	assert.Equal(t, process.ErrBlockHashDoesNotMatch, err)
}

func TestShardProcessor_ProcessBlockWithErrOnProcessBlockTransactionsCallShouldRevertState(t *testing.T) {
	t.Parallel()
	tdp := initDataPool([]byte("tx_hash1"))
	txHash := []byte("tx_hash1")
	randSeed := []byte("rand seed")
	blkc, _ := blockchain.NewBlockChain(&statusHandlerMock.AppStatusHandlerStub{})
	_ = blkc.SetCurrentBlockHeader(
		&block.Header{
			Nonce:    0,
			RandSeed: randSeed,
		},
	)
	_ = blkc.SetGenesisHeader(&block.Header{Nonce: 0})
	body := &block.Body{}
	txHashes := make([][]byte, 0)
	txHashes = append(txHashes, txHash)
	miniblock := block.MiniBlock{
		ReceiverShardID: 0,
		SenderShardID:   0,
		TxHashes:        txHashes,
	}
	body.MiniBlocks = append(body.MiniBlocks, &miniblock)

	hasher := &mock.HasherStub{}
	marshalizer := &mock.MarshalizerMock{}

	mbbytes, _ := marshalizer.Marshal(&miniblock)
	mbHash := hasher.Compute(string(mbbytes))
	mbHdr := block.MiniBlockHeader{
		SenderShardID:   0,
		ReceiverShardID: 0,
		TxCount:         uint32(len(txHashes)),
		Hash:            mbHash}
	mbHdrs := make([]block.MiniBlockHeader, 0)
	mbHdrs = append(mbHdrs, mbHdr)

	hdr := block.Header{
		Round:            1,
		Nonce:            1,
		PrevHash:         []byte(""),
		PrevRandSeed:     randSeed,
		Signature:        []byte("signature"),
		PubKeysBitmap:    []byte("00110"),
		ShardID:          0,
		RootHash:         []byte("rootHash"),
		MiniBlockHeaders: mbHdrs,
	}

	// set accounts not dirty
	journalLen := func() int { return 0 }
	wasCalled := false
	revertToSnapshot := func(snapshot int) error {
		wasCalled = true
		return nil
	}
	rootHashCalled := func() ([]byte, error) {
		return []byte("rootHash"), nil
	}

	err := errors.New("process block transaction error")
	txProcess := func(transaction *transaction.Transaction) (vmcommon.ReturnCode, error) {
		return 0, err
	}

	shardCoordinator := mock.NewMultiShardsCoordinatorMock(3)
	tpm := &testscommon.TxProcessorMock{ProcessTransactionCalled: txProcess}
	store := &mock.ChainStorerMock{}
	accounts := &stateMock.AccountsStub{
		JournalLenCalled:       journalLen,
		RevertToSnapshotCalled: revertToSnapshot,
		RootHashCalled:         rootHashCalled,
	}
	factory, _ := shard.NewPreProcessorsContainerFactory(
		mock.NewMultiShardsCoordinatorMock(3),
		store,
		marshalizer,
		hasher,
		tdp,
		createMockPubkeyConverter(),
		accounts,
		&testscommon.RequestHandlerStub{},
		tpm,
		&testscommon.SCProcessorMock{},
		&testscommon.SmartContractResultsProcessorMock{},
		&testscommon.RewardTxProcessorMock{},
		&mock.FeeHandlerStub{
			ComputeGasLimitCalled: func(tx data.TransactionWithFeeHandler) uint64 {
				return 0
			},
			MaxGasLimitPerBlockCalled: func() uint64 {
				return MaxGasLimitPerBlock
			},
		},
		&testscommon.GasHandlerStub{
			ComputeGasConsumedByMiniBlockCalled: func(miniBlock *block.MiniBlock, mapHashTx map[string]data.TransactionHandler) (uint64, uint64, error) {
				return 0, 0, nil
			},
			TotalGasConsumedCalled: func() uint64 {
				return 0
			},
			SetGasRefundedCalled:    func(gasRefunded uint64, hash []byte) {},
			RemoveGasRefundedCalled: func(hashes [][]byte) {},
			RemoveGasConsumedCalled: func(hashes [][]byte) {},
		},
		&mock.BlockTrackerMock{},
		&testscommon.BlockSizeComputationStub{},
		&testscommon.BalanceComputationStub{},
		&epochNotifier.EpochNotifierStub{},
		2,
		2,
<<<<<<< HEAD
		&testscommon.TxTypeHandlerMock{},
		&testscommon.ScheduledTxsExecutionStub{},
=======
>>>>>>> 3ba1d923
	)
	container, _ := factory.Create()

	totalGasConsumed := uint64(0)
	argsTransactionCoordinator := createMockTransactionCoordinatorArguments(accounts, tdp, container)
	argsTransactionCoordinator.GasHandler = &testscommon.GasHandlerStub{
		InitCalled: func() {
			totalGasConsumed = 0
		},
		TotalGasConsumedCalled: func() uint64 {
			return totalGasConsumed
		},
	}
	tc, _ := coordinator.NewTransactionCoordinator(argsTransactionCoordinator)

	coreComponents, dataComponents, bootstrapComponents, statusComponents := createComponentHolderMocks()
	dataComponents.DataPool = tdp
	dataComponents.Storage = store
	coreComponents.Hash = hasher
	dataComponents.BlockChain = blkc
	bootstrapComponents.Coordinator = shardCoordinator
	arguments := CreateMockArguments(coreComponents, dataComponents, bootstrapComponents, statusComponents)
	arguments.AccountsDB[state.UserAccountsState] = accounts

	arguments.ForkDetector = &mock.ForkDetectorMock{
		ProbableHighestNonceCalled: func() uint64 {
			return 0
		},
		GetHighestFinalBlockNonceCalled: func() uint64 {
			return 0
		},
	}
	arguments.TxCoordinator = tc

	sp, _ := blproc.NewShardProcessor(arguments)

	// should return err
	err2 := sp.ProcessBlock(&hdr, body, haveTime)
	assert.Equal(t, process.ErrReceiptsHashMissmatch, err2)
	assert.True(t, wasCalled)
}

func TestShardProcessor_ProcessBlockWithErrOnVerifyStateRootCallShouldRevertState(t *testing.T) {
	t.Parallel()

	tdp := initDataPool([]byte("tx_hash1"))
	randSeed := []byte("rand seed")
	txHash := []byte("tx_hash1")
	blkc, _ := blockchain.NewBlockChain(&statusHandlerMock.AppStatusHandlerStub{})
	_ = blkc.SetCurrentBlockHeader(
		&block.Header{
			Nonce:    0,
			RandSeed: randSeed,
		},
	)
	_ = blkc.SetGenesisHeader(&block.Header{Nonce: 0})
	body := &block.Body{}
	txHashes := make([][]byte, 0)
	txHashes = append(txHashes, txHash)
	miniblock := block.MiniBlock{
		ReceiverShardID: 0,
		SenderShardID:   0,
		TxHashes:        txHashes,
	}
	body.MiniBlocks = append(body.MiniBlocks, &miniblock)

	hasher := &mock.HasherStub{}
	marshalizer := &mock.MarshalizerMock{}

	mbbytes, _ := marshalizer.Marshal(&miniblock)
	mbHash := hasher.Compute(string(mbbytes))
	mbHdr := block.MiniBlockHeader{
		SenderShardID:   0,
		ReceiverShardID: 0,
		TxCount:         uint32(len(txHashes)),
		Hash:            mbHash}
	mbHdrs := make([]block.MiniBlockHeader, 0)
	mbHdrs = append(mbHdrs, mbHdr)

	hdr := block.Header{
		Round:            1,
		Nonce:            1,
		PrevHash:         []byte(""),
		PrevRandSeed:     randSeed,
		Signature:        []byte("signature"),
		PubKeysBitmap:    []byte("00110"),
		ShardID:          0,
		RootHash:         []byte("rootHash"),
		MiniBlockHeaders: mbHdrs,
		AccumulatedFees:  big.NewInt(0),
		DeveloperFees:    big.NewInt(0),
	}

	// set accounts not dirty
	journalLen := func() int { return 0 }
	wasCalled := false
	revertToSnapshot := func(snapshot int) error {
		wasCalled = true
		return nil
	}
	rootHashCalled := func() ([]byte, error) {
		return []byte("rootHashX"), nil
	}

	coreComponents, dataComponents, bootstrapComponents, statusComponents := createComponentHolderMocks()
	coreComponents.Hash = &mock.HasherStub{}
	dataComponents.DataPool = tdp
	dataComponents.BlockChain = blkc
	arguments := CreateMockArguments(coreComponents, dataComponents, bootstrapComponents, statusComponents)
	arguments.AccountsDB[state.UserAccountsState] = &stateMock.AccountsStub{
		JournalLenCalled:       journalLen,
		RevertToSnapshotCalled: revertToSnapshot,
		RootHashCalled:         rootHashCalled,
	}
	arguments.ForkDetector = &mock.ForkDetectorMock{
		ProbableHighestNonceCalled: func() uint64 {
			return 0
		},
		GetHighestFinalBlockNonceCalled: func() uint64 {
			return 0
		},
	}

	sp, _ := blproc.NewShardProcessor(arguments)
	// should return err
	err := sp.ProcessBlock(&hdr, body, haveTime)
	assert.Equal(t, process.ErrRootStateDoesNotMatch, err)
	assert.True(t, wasCalled)
}

func TestShardProcessor_ProcessBlockOnlyIntraShardShouldPass(t *testing.T) {
	t.Parallel()

	tdp := initDataPool([]byte("tx_hash1"))
	randSeed := []byte("rand seed")
	txHash := []byte("tx_hash1")
	blkc, _ := blockchain.NewBlockChain(&statusHandlerMock.AppStatusHandlerStub{})
	_ = blkc.SetCurrentBlockHeader(
		&block.Header{
			Nonce:    0,
			RandSeed: randSeed,
		},
	)
	_ = blkc.SetGenesisHeader(&block.Header{Nonce: 0})
	rootHash := []byte("rootHash")
	body := &block.Body{}
	txHashes := make([][]byte, 0)
	txHashes = append(txHashes, txHash)
	miniblock := block.MiniBlock{
		ReceiverShardID: 0,
		SenderShardID:   0,
		TxHashes:        txHashes,
	}
	body.MiniBlocks = append(body.MiniBlocks, &miniblock)

	hasher := &mock.HasherStub{}
	marshalizer := &mock.MarshalizerMock{}

	mbbytes, _ := marshalizer.Marshal(&miniblock)
	mbHash := hasher.Compute(string(mbbytes))
	mbHdr := block.MiniBlockHeader{
		SenderShardID:   0,
		ReceiverShardID: 0,
		TxCount:         uint32(len(txHashes)),
		Hash:            mbHash}
	mbHdrs := make([]block.MiniBlockHeader, 0)
	mbHdrs = append(mbHdrs, mbHdr)

	hdr := block.Header{
		Round:            1,
		Nonce:            1,
		PrevHash:         []byte(""),
		PrevRandSeed:     randSeed,
		Signature:        []byte("signature"),
		PubKeysBitmap:    []byte("00110"),
		ShardID:          0,
		RootHash:         rootHash,
		MiniBlockHeaders: mbHdrs,
		AccumulatedFees:  big.NewInt(0),
		DeveloperFees:    big.NewInt(0),
	}
	// set accounts not dirty
	journalLen := func() int { return 0 }
	wasCalled := false
	revertToSnapshot := func(snapshot int) error {
		wasCalled = true
		return nil
	}
	rootHashCalled := func() ([]byte, error) {
		return rootHash, nil
	}

	coreComponents, dataComponents, bootstrapComponents, statusComponents := createComponentHolderMocks()
	dataComponents.DataPool = tdp
	dataComponents.BlockChain = blkc
	arguments := CreateMockArguments(coreComponents, dataComponents, bootstrapComponents, statusComponents)
	arguments.AccountsDB[state.UserAccountsState] = &stateMock.AccountsStub{
		JournalLenCalled:       journalLen,
		RevertToSnapshotCalled: revertToSnapshot,
		RootHashCalled:         rootHashCalled,
	}

	sp, _ := blproc.NewShardProcessor(arguments)

	// should return err
	err := sp.ProcessBlock(&hdr, body, haveTime)
	assert.Nil(t, err)
	assert.False(t, wasCalled)
}

func TestShardProcessor_ProcessBlockCrossShardWithoutMetaShouldFail(t *testing.T) {
	t.Parallel()

	randSeed := []byte("rand seed")
	tdp := initDataPool([]byte("tx_hash1"))
	txHash := []byte("tx_hash1")
	blkc, _ := blockchain.NewBlockChain(&statusHandlerMock.AppStatusHandlerStub{})
	_ = blkc.SetCurrentBlockHeader(
		&block.Header{
			Nonce:    0,
			RandSeed: randSeed,
		},
	)
	_ = blkc.SetGenesisHeader(&block.Header{Nonce: 0})
	rootHash := []byte("rootHash")
	body := &block.Body{}
	txHashes := make([][]byte, 0)
	txHashes = append(txHashes, txHash)
	miniblock := block.MiniBlock{
		ReceiverShardID: 0,
		SenderShardID:   1,
		TxHashes:        txHashes,
	}
	body.MiniBlocks = append(body.MiniBlocks, &miniblock)

	shardCoordinator := mock.NewMultiShardsCoordinatorMock(3)
	tx := &transaction.Transaction{}
	tdp.Transactions().AddData(txHash, tx, tx.Size(), shardCoordinator.CommunicationIdentifier(0))

	hasher := &mock.HasherStub{}
	marshalizer := &mock.MarshalizerMock{}

	mbbytes, _ := marshalizer.Marshal(&miniblock)
	mbHash := hasher.Compute(string(mbbytes))
	mbHdr := block.MiniBlockHeader{
		ReceiverShardID: 0,
		SenderShardID:   1,
		TxCount:         uint32(len(txHashes)),
		Hash:            mbHash}
	mbHdrs := make([]block.MiniBlockHeader, 0)
	mbHdrs = append(mbHdrs, mbHdr)

	hdr := block.Header{
		Round:            1,
		Nonce:            1,
		PrevHash:         []byte(""),
		PrevRandSeed:     randSeed,
		Signature:        []byte("signature"),
		PubKeysBitmap:    []byte("00110"),
		ShardID:          0,
		RootHash:         rootHash,
		MiniBlockHeaders: mbHdrs,
	}
	// set accounts not dirty
	journalLen := func() int { return 0 }
	wasCalled := false
	revertToSnapshot := func(snapshot int) error {
		wasCalled = true
		return nil
	}
	rootHashCalled := func() ([]byte, error) {
		return rootHash, nil
	}
	coreComponents, dataComponents, bootstrapComponents, statusComponents := createComponentHolderMocks()
	dataComponents.DataPool = tdp
	dataComponents.BlockChain = blkc
	arguments := CreateMockArguments(coreComponents, dataComponents, bootstrapComponents, statusComponents)
	arguments.AccountsDB[state.UserAccountsState] = &stateMock.AccountsStub{
		JournalLenCalled:       journalLen,
		RevertToSnapshotCalled: revertToSnapshot,
		RootHashCalled:         rootHashCalled,
	}

	sp, _ := blproc.NewShardProcessor(arguments)

	// should return err
	err := sp.ProcessBlock(&hdr, body, haveTime)
	assert.Equal(t, process.ErrCrossShardMBWithoutConfirmationFromMeta, err)
	assert.False(t, wasCalled)
}

func TestShardProcessor_ProcessBlockCrossShardWithMetaShouldPass(t *testing.T) {
	t.Parallel()

	tdp, blkc, rootHash, body, txHashes, hasher, marshalizer, _, mbHash := initBasicTestData()
	mbHdr := block.MiniBlockHeader{
		ReceiverShardID: 0,
		SenderShardID:   1,
		TxCount:         uint32(len(txHashes)),
		Hash:            mbHash}
	mbHdrs := make([]block.MiniBlockHeader, 0)
	mbHdrs = append(mbHdrs, mbHdr)

	randSeed := []byte("rand seed")
	lastHdr := blkc.GetCurrentBlockHeader()
	prevHash, _ := core.CalculateHash(marshalizer, hasher, lastHdr)
	blkc.SetCurrentBlockHeaderHash(prevHash)
	_ = blkc.SetGenesisHeader(&block.Header{Nonce: 0})
	hdr := initBlockHeader(prevHash, randSeed, rootHash, mbHdrs)

	shardMiniBlock := block.MiniBlockHeader{
		ReceiverShardID: mbHdr.ReceiverShardID,
		SenderShardID:   mbHdr.SenderShardID,
		TxCount:         mbHdr.TxCount,
		Hash:            mbHdr.Hash,
	}
	shardMiniblockHdrs := make([]block.MiniBlockHeader, 0)
	shardMiniblockHdrs = append(shardMiniblockHdrs, shardMiniBlock)
	shardHeader := block.ShardData{
		ShardMiniBlockHeaders: shardMiniblockHdrs,
	}
	shardHdrs := make([]block.ShardData, 0)
	shardHdrs = append(shardHdrs, shardHeader)

	meta := block.MetaBlock{
		Nonce:     1,
		ShardInfo: shardHdrs,
		RandSeed:  randSeed,
	}
	metaBytes, _ := marshalizer.Marshal(&meta)
	metaHash := hasher.Compute(string(metaBytes))

	tdp.Headers().AddHeader(metaHash, &meta)

	meta = block.MetaBlock{
		Nonce:        2,
		ShardInfo:    make([]block.ShardData, 0),
		PrevRandSeed: randSeed,
	}
	metaBytes, _ = marshalizer.Marshal(&meta)
	metaHash = hasher.Compute(string(metaBytes))

	tdp.Headers().AddHeader(metaHash, &meta)

	// set accounts not dirty
	journalLen := func() int { return 0 }
	wasCalled := false
	revertToSnapshot := func(snapshot int) error {
		wasCalled = true
		return nil
	}
	rootHashCalled := func() ([]byte, error) {
		return rootHash, nil
	}
	coreComponents, dataComponents, bootstrapComponents, statusComponents := createComponentHolderMocks()
	coreComponents.Hash = hasher
	coreComponents.IntMarsh = marshalizer
	dataComponents.DataPool = tdp
	dataComponents.BlockChain = blkc
	arguments := CreateMockArguments(coreComponents, dataComponents, bootstrapComponents, statusComponents)
	arguments.AccountsDB[state.UserAccountsState] = &stateMock.AccountsStub{
		JournalLenCalled:       journalLen,
		RevertToSnapshotCalled: revertToSnapshot,
		RootHashCalled:         rootHashCalled,
	}
	sp, _ := blproc.NewShardProcessor(arguments)

	// should return err
	err := sp.ProcessBlock(&hdr, body, haveTime)
	assert.Equal(t, process.ErrCrossShardMBWithoutConfirmationFromMeta, err)
	assert.False(t, wasCalled)
}

func TestShardProcessor_ProcessBlockHaveTimeLessThanZeroShouldErr(t *testing.T) {
	t.Parallel()
	txHash := []byte("tx_hash1")
	tdp := initDataPool(txHash)

	randSeed := []byte("rand seed")
	blkc, _ := blockchain.NewBlockChain(&statusHandlerMock.AppStatusHandlerStub{})
	_ = blkc.SetCurrentBlockHeader(
		&block.Header{
			Nonce:    1,
			RandSeed: randSeed,
		},
	)
	rootHash := []byte("rootHash")
	body := &block.Body{}
	txHashes := make([][]byte, 0)
	txHashes = append(txHashes, txHash)
	miniblock := block.MiniBlock{
		ReceiverShardID: 0,
		SenderShardID:   0,
		TxHashes:        txHashes,
	}
	body.MiniBlocks = append(body.MiniBlocks, &miniblock)

	hasher := &hashingMocks.HasherMock{}
	marshalizer := &mock.MarshalizerMock{}

	mbbytes, _ := marshalizer.Marshal(&miniblock)
	mbHash := hasher.Compute(string(mbbytes))
	mbHdr := block.MiniBlockHeader{
		SenderShardID:   0,
		ReceiverShardID: 0,
		TxCount:         uint32(len(txHashes)),
		Hash:            mbHash}
	mbHdrs := make([]block.MiniBlockHeader, 0)
	mbHdrs = append(mbHdrs, mbHdr)

	currHdr := blkc.GetCurrentBlockHeader()
	preHash, _ := core.CalculateHash(marshalizer, hasher, currHdr)
	blkc.SetCurrentBlockHeaderHash(preHash)
	_ = blkc.SetGenesisHeader(&block.Header{Nonce: 0})
	hdr := block.Header{
		Round:            2,
		Nonce:            2,
		PrevHash:         preHash,
		PrevRandSeed:     randSeed,
		Signature:        []byte("signature"),
		PubKeysBitmap:    []byte("00110"),
		ShardID:          0,
		RootHash:         rootHash,
		MiniBlockHeaders: mbHdrs,
	}
	genesisBlocks := createGenesisBlocks(mock.NewMultiShardsCoordinatorMock(3))
	sp, _ := blproc.NewShardProcessorEmptyWith3shards(tdp, genesisBlocks, blkc)
	haveTimeLessThanZero := func() time.Duration {
		return -1 * time.Millisecond
	}

	// should return err
	err := sp.ProcessBlock(&hdr, body, haveTimeLessThanZero)
	assert.Equal(t, process.ErrTimeIsOut, err)
}

func TestShardProcessor_ProcessBlockWithMissingMetaHdrShouldErr(t *testing.T) {
	t.Parallel()

	tdp, blkc, rootHash, body, txHashes, hasher, marshalizer, _, mbHash := initBasicTestData()
	mbHdr := block.MiniBlockHeader{
		ReceiverShardID: 0,
		SenderShardID:   1,
		TxCount:         uint32(len(txHashes)),
		Hash:            mbHash}
	mbHdrs := make([]block.MiniBlockHeader, 0)
	mbHdrs = append(mbHdrs, mbHdr)

	randSeed := []byte("rand seed")
	lastHdr := blkc.GetCurrentBlockHeader()
	prevHash, _ := core.CalculateHash(marshalizer, hasher, lastHdr)
	blkc.SetCurrentBlockHeaderHash(prevHash)
	_ = blkc.SetGenesisHeader(&block.Header{Nonce: 0})
	hdr := initBlockHeader(prevHash, randSeed, rootHash, mbHdrs)

	shardMiniBlock := block.MiniBlockHeader{
		ReceiverShardID: mbHdr.ReceiverShardID,
		SenderShardID:   mbHdr.SenderShardID,
		TxCount:         mbHdr.TxCount,
		Hash:            mbHdr.Hash,
	}
	shardMiniblockHdrs := make([]block.MiniBlockHeader, 0)
	shardMiniblockHdrs = append(shardMiniblockHdrs, shardMiniBlock)
	shardHeader := block.ShardData{
		ShardMiniBlockHeaders: shardMiniblockHdrs,
	}
	shardHdrs := make([]block.ShardData, 0)
	shardHdrs = append(shardHdrs, shardHeader)

	meta := block.MetaBlock{
		Nonce:     1,
		ShardInfo: shardHdrs,
		RandSeed:  randSeed,
	}
	metaBytes, _ := marshalizer.Marshal(&meta)
	metaHash := hasher.Compute(string(metaBytes))

	hdr.MetaBlockHashes = append(hdr.MetaBlockHashes, metaHash)
	tdp.Headers().AddHeader(metaHash, &meta)

	meta = block.MetaBlock{
		Nonce:        2,
		ShardInfo:    make([]block.ShardData, 0),
		PrevRandSeed: randSeed,
	}
	metaBytes, _ = marshalizer.Marshal(&meta)
	metaHash = hasher.Compute(string(metaBytes))

	hdr.MetaBlockHashes = append(hdr.MetaBlockHashes, metaHash)
	tdp.Headers().AddHeader(metaHash, &meta)

	// set accounts not dirty
	journalLen := func() int { return 0 }
	revertToSnapshot := func(snapshot int) error {
		return nil
	}
	rootHashCalled := func() ([]byte, error) {
		return rootHash, nil
	}
	coreComponents, dataComponents, bootstrapComponents, statusComponents := createComponentHolderMocks()
	coreComponents.Hash = hasher
	coreComponents.IntMarsh = marshalizer
	dataComponents.DataPool = tdp
	dataComponents.BlockChain = blkc
	arguments := CreateMockArguments(coreComponents, dataComponents, bootstrapComponents, statusComponents)
	arguments.AccountsDB[state.UserAccountsState] = &stateMock.AccountsStub{
		JournalLenCalled:       journalLen,
		RevertToSnapshotCalled: revertToSnapshot,
		RootHashCalled:         rootHashCalled,
	}
	sp, _ := blproc.NewShardProcessor(arguments)

	// should return err
	err := sp.ProcessBlock(&hdr, body, haveTime)
	assert.Equal(t, process.ErrTimeIsOut, err)
}

func TestShardProcessor_ProcessBlockWithWrongMiniBlockHeaderShouldErr(t *testing.T) {
	t.Parallel()

	txHash := []byte("tx_hash1")
	tdp := initDataPool(txHash)
	randSeed := []byte("rand seed")
	blkc, _ := blockchain.NewBlockChain(&statusHandlerMock.AppStatusHandlerStub{})
	_ = blkc.SetCurrentBlockHeader(
		&block.Header{
			Nonce:    1,
			RandSeed: randSeed,
		},
	)
	_ = blkc.SetGenesisHeader(&block.Header{Nonce: 0})
	rootHash := []byte("rootHash")
	body := &block.Body{}
	txHashes := make([][]byte, 0)
	txHashes = append(txHashes, txHash)
	miniblock := block.MiniBlock{
		ReceiverShardID: 1,
		SenderShardID:   0,
		TxHashes:        txHashes,
	}
	body.MiniBlocks = append(body.MiniBlocks, &miniblock)

	hasher := &mock.HasherStub{}
	marshalizer := &mock.MarshalizerMock{}

	mbbytes, _ := marshalizer.Marshal(&miniblock)
	mbHash := hasher.Compute(string(mbbytes))
	mbHdr := block.MiniBlockHeader{
		SenderShardID:   1,
		ReceiverShardID: 0,
		TxCount:         uint32(len(txHashes)),
		Hash:            mbHash,
	}
	mbHdrs := make([]block.MiniBlockHeader, 0)
	mbHdrs = append(mbHdrs, mbHdr)

	lastHdr := blkc.GetCurrentBlockHeader()
	prevHash, _ := core.CalculateHash(marshalizer, hasher, lastHdr)
	hdr := initBlockHeader(prevHash, randSeed, rootHash, mbHdrs)

	rootHashCalled := func() ([]byte, error) {
		return rootHash, nil
	}
	coreComponents, dataComponents, bootstrapComponents, statusComponents := createComponentHolderMocks()
	dataComponents.DataPool = tdp
	dataComponents.BlockChain = blkc
	arguments := CreateMockArguments(coreComponents, dataComponents, bootstrapComponents, statusComponents)
	arguments.AccountsDB[state.UserAccountsState] = &stateMock.AccountsStub{
		RootHashCalled: rootHashCalled,
	}

	sp, _ := blproc.NewShardProcessor(arguments)

	// should return err
	err := sp.ProcessBlock(&hdr, body, haveTime)
	assert.Equal(t, process.ErrHeaderBodyMismatch, err)
}

//------- checkAndRequestIfMetaHeadersMissing
func TestShardProcessor_CheckAndRequestIfMetaHeadersMissingShouldErr(t *testing.T) {
	t.Parallel()

	hdrNoncesRequestCalled := int32(0)
	tdp, blkc, rootHash, body, txHashes, hasher, marshalizer, _, mbHash := initBasicTestData()
	mbHdr := block.MiniBlockHeader{
		ReceiverShardID: 0,
		SenderShardID:   1,
		TxCount:         uint32(len(txHashes)),
		Hash:            mbHash,
	}
	mbHdrs := make([]block.MiniBlockHeader, 0)
	mbHdrs = append(mbHdrs, mbHdr)

	lastHdr := blkc.GetCurrentBlockHeader()
	prevHash, _ := core.CalculateHash(marshalizer, hasher, lastHdr)
	blkc.SetCurrentBlockHeaderHash(prevHash)
	_ = blkc.SetGenesisHeader(&block.Header{Nonce: 0})
	randSeed := []byte("rand seed")

	hdr := initBlockHeader(prevHash, randSeed, rootHash, mbHdrs)

	shardMiniBlock := block.MiniBlockHeader{
		ReceiverShardID: mbHdr.ReceiverShardID,
		SenderShardID:   mbHdr.SenderShardID,
		TxCount:         mbHdr.TxCount,
		Hash:            mbHdr.Hash,
	}
	shardMiniblockHdrs := make([]block.MiniBlockHeader, 0)
	shardMiniblockHdrs = append(shardMiniblockHdrs, shardMiniBlock)
	shardHeader := block.ShardData{
		ShardMiniBlockHeaders: shardMiniblockHdrs,
	}
	shardHdrs := make([]block.ShardData, 0)
	shardHdrs = append(shardHdrs, shardHeader)

	meta := &block.MetaBlock{
		Nonce:     1,
		ShardInfo: shardHdrs,
		Round:     1,
		RandSeed:  randSeed,
	}
	metaBytes, _ := marshalizer.Marshal(meta)
	metaHash := hasher.Compute(string(metaBytes))

	hdr.MetaBlockHashes = append(hdr.MetaBlockHashes, metaHash)
	tdp.Headers().AddHeader(metaHash, meta)

	// set accounts not dirty
	journalLen := func() int { return 0 }
	revertToSnapshot := func(snapshot int) error {
		return nil
	}
	rootHashCalled := func() ([]byte, error) {
		return rootHash, nil
	}

	coreComponents, dataComponents, bootstrapComponents, statusComponents := createComponentHolderMocks()
	coreComponents.Hash = hasher
	coreComponents.IntMarsh = marshalizer
	dataComponents.DataPool = tdp
	dataComponents.BlockChain = blkc
	arguments := CreateMockArguments(coreComponents, dataComponents, bootstrapComponents, statusComponents)
	arguments.RequestHandler = &testscommon.RequestHandlerStub{
		RequestMetaHeaderByNonceCalled: func(nonce uint64) {
			atomic.AddInt32(&hdrNoncesRequestCalled, 1)
		},
	}
	arguments.AccountsDB[state.UserAccountsState] = &stateMock.AccountsStub{
		JournalLenCalled:       journalLen,
		RevertToSnapshotCalled: revertToSnapshot,
		RootHashCalled:         rootHashCalled,
	}
	sp, _ := blproc.NewShardProcessor(arguments)

	err := sp.ProcessBlock(&hdr, body, haveTime)

	meta = &block.MetaBlock{
		Nonce:        2,
		ShardInfo:    make([]block.ShardData, 0),
		Round:        2,
		PrevRandSeed: randSeed,
	}
	metaBytes, _ = marshalizer.Marshal(meta)
	metaHash = hasher.Compute(string(metaBytes))

	tdp.Headers().AddHeader(metaHash, meta)

	sp.CheckAndRequestIfMetaHeadersMissing()
	time.Sleep(100 * time.Millisecond)
	assert.Equal(t, int32(1), atomic.LoadInt32(&hdrNoncesRequestCalled))
	assert.Equal(t, err, process.ErrTimeIsOut)
}

//-------- requestMissingFinalityAttestingHeaders
func TestShardProcessor_RequestMissingFinalityAttestingHeaders(t *testing.T) {
	t.Parallel()

	tdp := dataRetrieverMock.NewPoolsHolderMock()
	coreComponents, dataComponents, bootstrapComponents, statusComponents := createComponentHolderMocks()
	dataComponents.DataPool = tdp
	arguments := CreateMockArguments(coreComponents, dataComponents, bootstrapComponents, statusComponents)
	sp, _ := blproc.NewShardProcessor(arguments)

	sp.SetHighestHdrNonceForCurrentBlock(core.MetachainShardId, 1)
	res := sp.RequestMissingFinalityAttestingHeaders()
	assert.Equal(t, res > 0, true)
}

//--------- verifyIncludedMetaBlocksFinality
func TestShardProcessor_CheckMetaHeadersValidityAndFinalityShouldPass(t *testing.T) {
	t.Parallel()

	tdp := dataRetrieverMock.NewPoolsHolderMock()
	txHash := []byte("tx_hash1")
	tdp.Transactions().AddData(txHash, &transaction.Transaction{}, 0, process.ShardCacherIdentifier(1, 0))
	rootHash := []byte("rootHash")
	txHashes := make([][]byte, 0)
	txHashes = append(txHashes, txHash)
	miniblock := block.MiniBlock{
		ReceiverShardID: 0,
		SenderShardID:   1,
		TxHashes:        txHashes,
	}

	hasher := &hashingMocks.HasherMock{}
	marshalizer := &mock.MarshalizerMock{}

	mbbytes, _ := marshalizer.Marshal(&miniblock)
	mbHash := hasher.Compute(string(mbbytes))
	mbHdr := block.MiniBlockHeader{
		ReceiverShardID: 0,
		SenderShardID:   1,
		TxCount:         uint32(len(txHashes)),
		Hash:            mbHash}
	mbHdrs := make([]block.MiniBlockHeader, 0)
	mbHdrs = append(mbHdrs, mbHdr)

	genesisBlocks := createGenesisBlocks(mock.NewMultiShardsCoordinatorMock(3))
	lastHdr := genesisBlocks[0]
	prevHash, _ := core.CalculateHash(marshalizer, hasher, lastHdr)
	randSeed := []byte("rand seed")
	hdr := initBlockHeader(prevHash, randSeed, rootHash, mbHdrs)

	shardMiniBlock := block.MiniBlockHeader{
		ReceiverShardID: mbHdr.ReceiverShardID,
		SenderShardID:   mbHdr.SenderShardID,
		TxCount:         mbHdr.TxCount,
		Hash:            mbHdr.Hash,
	}
	shardMiniblockHdrs := make([]block.MiniBlockHeader, 0)
	shardMiniblockHdrs = append(shardMiniblockHdrs, shardMiniBlock)
	shardHeader := block.ShardData{
		ShardMiniBlockHeaders: shardMiniblockHdrs,
	}
	shardHdrs := make([]block.ShardData, 0)
	shardHdrs = append(shardHdrs, shardHeader)

	prevMeta := genesisBlocks[core.MetachainShardId]
	prevHash, _ = core.CalculateHash(marshalizer, hasher, prevMeta)
	meta1 := &block.MetaBlock{
		Nonce:        1,
		ShardInfo:    shardHdrs,
		Round:        1,
		PrevHash:     prevHash,
		PrevRandSeed: prevMeta.GetRandSeed(),
	}
	metaBytes, _ := marshalizer.Marshal(meta1)
	metaHash1 := hasher.Compute(string(metaBytes))
	hdr.MetaBlockHashes = append(hdr.MetaBlockHashes, metaHash1)

	tdp.Headers().AddHeader(metaHash1, meta1)

	prevHash, _ = core.CalculateHash(marshalizer, hasher, meta1)
	meta2 := &block.MetaBlock{
		Nonce:     2,
		ShardInfo: make([]block.ShardData, 0),
		Round:     2,
		PrevHash:  prevHash,
	}
	metaBytes, _ = marshalizer.Marshal(meta2)
	metaHash2 := hasher.Compute(string(metaBytes))

	tdp.Headers().AddHeader(metaHash2, meta2)
	coreComponents, dataComponents, bootstrapComponents, statusComponents := createComponentHolderMocks()
	coreComponents.Hash = hasher
	coreComponents.IntMarsh = marshalizer
	dataComponents.DataPool = tdp
	arguments := CreateMockArguments(coreComponents, dataComponents, bootstrapComponents, statusComponents)

	sp, _ := blproc.NewShardProcessor(arguments)
	hdr.Round = 4

	sp.SetHdrForCurrentBlock(metaHash1, meta1, true)
	sp.SetHdrForCurrentBlock(metaHash2, meta2, false)

	err := sp.CheckMetaHeadersValidityAndFinality()
	assert.Nil(t, err)
}

func TestShardProcessor_CheckMetaHeadersValidityAndFinalityShouldReturnNilWhenNoMetaBlocksAreUsed(t *testing.T) {
	t.Parallel()

	tdp := dataRetrieverMock.NewPoolsHolderMock()
	genesisBlocks := createGenesisBlocks(mock.NewMultiShardsCoordinatorMock(3))
	sp, _ := blproc.NewShardProcessorEmptyWith3shards(
		tdp,
		genesisBlocks,
		&mock.BlockChainStub{
			GetGenesisHeaderCalled: func() data.HeaderHandler {
				return &block.Header{Nonce: 0}
			},
		},
	)

	err := sp.CheckMetaHeadersValidityAndFinality()
	assert.Nil(t, err)
}

//------- CommitBlock

func TestShardProcessor_CommitBlockMarshalizerFailForHeaderShouldErr(t *testing.T) {
	t.Parallel()
	tdp := initDataPool([]byte("tx_hash1"))
	rootHash := []byte("root hash to be tested")
	accounts := &stateMock.AccountsStub{
		RootHashCalled: func() ([]byte, error) {
			return rootHash, nil
		},
		RevertToSnapshotCalled: func(snapshot int) error {
			return nil
		},
	}
	errMarshalizer := errors.New("failure")
	hdr := &block.Header{
		Nonce:         1,
		Round:         1,
		PubKeysBitmap: []byte("0100101"),
		Signature:     []byte("signature"),
		RootHash:      rootHash,
	}
	body := &block.Body{}
	marshalizer := &mock.MarshalizerStub{
		MarshalCalled: func(obj interface{}) (i []byte, e error) {
			if reflect.DeepEqual(obj, hdr) {
				return nil, errMarshalizer
			}

			return []byte("obj"), nil
		},
	}
	coreComponents, dataComponents, bootstrapComponents, statusComponents := createComponentHolderMocks()
	dataComponents.DataPool = tdp
	coreComponents.IntMarsh = marshalizer
	arguments := CreateMockArguments(coreComponents, dataComponents, bootstrapComponents, statusComponents)
	arguments.AccountsDB[state.UserAccountsState] = accounts
	sp, _ := blproc.NewShardProcessor(arguments)

	err := sp.CommitBlock(hdr, body)
	assert.Equal(t, errMarshalizer, err)
}

func TestShardProcessor_CommitBlockStorageFailsForHeaderShouldErr(t *testing.T) {
	t.Parallel()

	tdp := initDataPool([]byte("tx_hash1"))
	errPersister := errors.New("failure")
	putCalledNr := uint32(0)
	rootHash := []byte("root hash to be tested")
	marshalizer := &mock.MarshalizerMock{}
	accounts := &stateMock.AccountsStub{
		CommitCalled: func() ([]byte, error) {
			return nil, nil
		},
		RootHashCalled: func() ([]byte, error) {
			return rootHash, nil
		},
		RevertToSnapshotCalled: func(snapshot int) error {
			return nil
		},
	}
	hdr := &block.Header{
		Nonce:         1,
		Round:         1,
		PubKeysBitmap: []byte("0100101"),
		Signature:     []byte("signature"),
		RootHash:      rootHash,
	}
	body := &block.Body{}
	wg := sync.WaitGroup{}
	wg.Add(1)
	hdrUnit := &storageStubs.StorerStub{
		GetCalled: func(key []byte) (i []byte, e error) {
			return marshalizer.Marshal(&block.Header{})
		},
		PutCalled: func(key, data []byte) error {
			atomic.AddUint32(&putCalledNr, 1)
			wg.Done()
			return errPersister
		},
		HasCalled: func(key []byte) error {
			return nil
		},
	}
	store := initStore()
	store.AddStorer(dataRetriever.BlockHeaderUnit, hdrUnit)

	blkc, _ := blockchain.NewBlockChain(&statusHandlerMock.AppStatusHandlerStub{
		SetUInt64ValueHandler: func(key string, value uint64) {},
	})
	_ = blkc.SetGenesisHeader(&block.Header{Nonce: 0})
	coreComponents, dataComponents, bootstrapComponents, statusComponents := createComponentHolderMocks()
	dataComponents.DataPool = tdp
	dataComponents.Storage = store
	dataComponents.BlockChain = blkc
	arguments := CreateMockArguments(coreComponents, dataComponents, bootstrapComponents, statusComponents)
	arguments.AccountsDB[state.UserAccountsState] = accounts
	arguments.ForkDetector = &mock.ForkDetectorMock{
		AddHeaderCalled: func(header data.HeaderHandler, hash []byte, state process.BlockHeaderState, selfNotarizedHeaders []data.HeaderHandler, selfNotarizedHeadersHashes [][]byte) error {
			return nil
		},
		GetHighestFinalBlockNonceCalled: func() uint64 {
			return 0
		},
		GetHighestFinalBlockHashCalled: func() []byte {
			return nil
		},
	}

	blockTrackerMock := mock.NewBlockTrackerMock(mock.NewOneShardCoordinatorMock(), createGenesisBlocks(mock.NewOneShardCoordinatorMock()))
	blockTrackerMock.GetCrossNotarizedHeaderCalled = func(shardID uint32, offset uint64) (data.HeaderHandler, []byte, error) {
		return &block.MetaBlock{}, []byte("hash"), nil
	}
	arguments.BlockTracker = blockTrackerMock

	sp, _ := blproc.NewShardProcessor(arguments)

	err := sp.CommitBlock(hdr, body)
	wg.Wait()
	assert.True(t, atomic.LoadUint32(&putCalledNr) > 0)
	assert.Nil(t, err)
}

func TestShardProcessor_CommitBlockStorageFailsForBodyShouldWork(t *testing.T) {
	t.Parallel()
	tdp := initDataPool([]byte("tx_hash1"))
	putCalledNr := uint32(0)
	errPersister := errors.New("failure")
	rootHash := []byte("root hash to be tested")
	accounts := &stateMock.AccountsStub{
		RootHashCalled: func() ([]byte, error) {
			return rootHash, nil
		},
		CommitCalled: func() (i []byte, e error) {
			return nil, nil
		},
		RevertToSnapshotCalled: func(snapshot int) error {
			return nil
		},
	}
	hdr := &block.Header{
		Nonce:         1,
		Round:         1,
		PubKeysBitmap: []byte("0100101"),
		Signature:     []byte("signature"),
		RootHash:      rootHash,
	}
	mb := block.MiniBlock{}
	body := &block.Body{}
	body.MiniBlocks = append(body.MiniBlocks, &mb)

	wg := sync.WaitGroup{}
	wg.Add(1)
	miniBlockUnit := &storageStubs.StorerStub{
		PutCalled: func(key, data []byte) error {
			atomic.AddUint32(&putCalledNr, 1)
			wg.Done()
			return errPersister
		},
	}
	store := initStore()
	store.AddStorer(dataRetriever.MiniBlockUnit, miniBlockUnit)

	blkc, _ := blockchain.NewBlockChain(&statusHandlerMock.AppStatusHandlerStub{
		SetUInt64ValueHandler: func(key string, value uint64) {},
	})
	_ = blkc.SetGenesisHeader(&block.Header{Nonce: 0})
	coreComponents, dataComponents, bootstrapComponents, statusComponents := createComponentHolderMocks()
	dataComponents.DataPool = tdp
	dataComponents.Storage = store
	dataComponents.BlockChain = blkc
	arguments := CreateMockArguments(coreComponents, dataComponents, bootstrapComponents, statusComponents)
	arguments.AccountsDB[state.UserAccountsState] = accounts
	arguments.ForkDetector = &mock.ForkDetectorMock{
		AddHeaderCalled: func(header data.HeaderHandler, hash []byte, state process.BlockHeaderState, selfNotarizedHeaders []data.HeaderHandler, selfNotarizedHeadersHashes [][]byte) error {
			return nil
		},
		GetHighestFinalBlockNonceCalled: func() uint64 {
			return 0
		},
		GetHighestFinalBlockHashCalled: func() []byte {
			return nil
		},
	}
	blockTrackerMock := mock.NewBlockTrackerMock(bootstrapComponents.ShardCoordinator(), createGenesisBlocks(bootstrapComponents.ShardCoordinator()))
	blockTrackerMock.GetCrossNotarizedHeaderCalled = func(shardID uint32, offset uint64) (data.HeaderHandler, []byte, error) {
		return &block.MetaBlock{}, []byte("hash"), nil
	}
	arguments.BlockTracker = blockTrackerMock

	sp, err := blproc.NewShardProcessor(arguments)
	assert.Nil(t, err)

	err = sp.CommitBlock(hdr, body)
	wg.Wait()
	assert.Nil(t, err)
	assert.True(t, atomic.LoadUint32(&putCalledNr) > 0)
}

func TestShardProcessor_CommitBlockOkValsShouldWork(t *testing.T) {
	t.Parallel()
	tdp := initDataPool([]byte("tx_hash1"))
	txHash := []byte("tx_hash1")

	rootHash := []byte("root hash")
	hdrHash := []byte("header hash")
	randSeed := []byte("rand seed")

	prevHdr := &block.Header{
		Nonce:         0,
		Round:         0,
		PubKeysBitmap: rootHash,
		PrevHash:      hdrHash,
		Signature:     rootHash,
		RootHash:      rootHash,
		RandSeed:      randSeed,
	}

	hdr := &block.Header{
		Nonce:           1,
		Round:           1,
		PubKeysBitmap:   rootHash,
		PrevHash:        hdrHash,
		Signature:       rootHash,
		RootHash:        rootHash,
		PrevRandSeed:    randSeed,
		AccumulatedFees: big.NewInt(0),
		DeveloperFees:   big.NewInt(0),
	}
	mb := block.MiniBlock{
		TxHashes: [][]byte{txHash},
	}
	body := &block.Body{MiniBlocks: []*block.MiniBlock{&mb}}

	mbHdr := block.MiniBlockHeader{
		TxCount: uint32(len(mb.TxHashes)),
		Hash:    hdrHash,
	}
	mbHdrs := make([]block.MiniBlockHeader, 0)
	mbHdrs = append(mbHdrs, mbHdr)
	hdr.MiniBlockHeaders = mbHdrs

	accounts := &stateMock.AccountsStub{
		CommitCalled: func() (i []byte, e error) {
			return rootHash, nil
		},
		RootHashCalled: func() ([]byte, error) {
			return rootHash, nil
		},
	}
	forkDetectorAddCalled := false
	fd := &mock.ForkDetectorMock{
		AddHeaderCalled: func(header data.HeaderHandler, hash []byte, state process.BlockHeaderState, selfNotarizedHeaders []data.HeaderHandler, selfNotarizedHeadersHashes [][]byte) error {
			if header == hdr {
				forkDetectorAddCalled = true
				return nil
			}

			return errors.New("should have not got here")
		},
		GetHighestFinalBlockNonceCalled: func() uint64 {
			return 0
		},
		GetHighestFinalBlockHashCalled: func() []byte {
			return nil
		},
	}
	hasher := &mock.HasherStub{}
	hasher.ComputeCalled = func(s string) []byte {
		return hdrHash
	}
	store := initStore()

	blkc := createTestBlockchain()
	blkc.GetCurrentBlockHeaderCalled = func() data.HeaderHandler {
		return prevHdr
	}
	blkc.GetCurrentBlockHeaderHashCalled = func() []byte {
		return hdrHash
	}

	coreComponents, dataComponents, bootstrapComponents, statusComponents := createComponentHolderMocks()
	coreComponents.Hash = hasher
	dataComponents.DataPool = tdp
	dataComponents.Storage = store
	dataComponents.BlockChain = blkc
	arguments := CreateMockArguments(coreComponents, dataComponents, bootstrapComponents, statusComponents)
	arguments.AccountsDB[state.UserAccountsState] = accounts
	arguments.ForkDetector = fd
	blockTrackerMock := mock.NewBlockTrackerMock(mock.NewOneShardCoordinatorMock(), createGenesisBlocks(mock.NewOneShardCoordinatorMock()))
	blockTrackerMock.GetCrossNotarizedHeaderCalled = func(shardID uint32, offset uint64) (data.HeaderHandler, []byte, error) {
		return &block.MetaBlock{}, []byte("hash"), nil
	}
	arguments.BlockTracker = blockTrackerMock

	sp, _ := blproc.NewShardProcessor(arguments)

	err := sp.ProcessBlock(hdr, body, haveTime)
	assert.Nil(t, err)
	err = sp.CommitBlock(hdr, body)
	assert.Nil(t, err)
	assert.True(t, forkDetectorAddCalled)
	assert.Equal(t, hdrHash, blkc.GetCurrentBlockHeaderHash())
	//this should sleep as there is an async call to display current hdr and block in CommitBlock
	time.Sleep(time.Second)
}

func TestShardProcessor_CommitBlockCallsIndexerMethods(t *testing.T) {
	t.Parallel()
	tdp := initDataPool([]byte("tx_hash1"))
	txHash := []byte("tx_hash1")

	rootHash := []byte("root hash")
	hdrHash := []byte("header hash")
	randSeed := []byte("rand seed")

	prevHdr := &block.Header{
		Nonce:         0,
		Round:         0,
		PubKeysBitmap: rootHash,
		PrevHash:      hdrHash,
		Signature:     rootHash,
		RootHash:      rootHash,
		RandSeed:      randSeed,
	}

	hdr := &block.Header{
		Nonce:           1,
		Round:           1,
		PubKeysBitmap:   rootHash,
		PrevHash:        hdrHash,
		Signature:       rootHash,
		RootHash:        rootHash,
		PrevRandSeed:    randSeed,
		AccumulatedFees: big.NewInt(0),
		DeveloperFees:   big.NewInt(0),
	}
	mb := block.MiniBlock{
		TxHashes: [][]byte{txHash},
	}
	body := &block.Body{MiniBlocks: []*block.MiniBlock{&mb}}

	mbHdr := block.MiniBlockHeader{
		TxCount: uint32(len(mb.TxHashes)),
		Hash:    hdrHash,
	}
	mbHdrs := make([]block.MiniBlockHeader, 0)
	mbHdrs = append(mbHdrs, mbHdr)
	hdr.MiniBlockHeaders = mbHdrs

	accounts := &stateMock.AccountsStub{
		CommitCalled: func() (i []byte, e error) {
			return rootHash, nil
		},
		RootHashCalled: func() ([]byte, error) {
			return rootHash, nil
		},
	}
	fd := &mock.ForkDetectorMock{
		AddHeaderCalled: func(header data.HeaderHandler, hash []byte, state process.BlockHeaderState, selfNotarizedHeaders []data.HeaderHandler, selfNotarizedHeadersHashes [][]byte) error {
			return nil
		},
		GetHighestFinalBlockNonceCalled: func() uint64 {
			return 0
		},
		GetHighestFinalBlockHashCalled: func() []byte {
			return nil
		},
	}
	hasher := &mock.HasherStub{}
	hasher.ComputeCalled = func(s string) []byte {
		return hdrHash
	}
	store := initStore()

	var txsPool *indexer.Pool
	saveBlockCalledMutex := sync.Mutex{}

	blkc := createTestBlockchain()
	blkc.GetCurrentBlockHeaderCalled = func() data.HeaderHandler {
		return prevHdr
	}
	blkc.GetCurrentBlockHeaderHashCalled = func() []byte {
		return hdrHash
	}
	coreComponents, dataComponents, bootstrapComponents, statusComponents := createComponentHolderMocks()
	dataComponents.DataPool = tdp
	dataComponents.Storage = store
	coreComponents.Hash = hasher
	dataComponents.BlockChain = blkc

	arguments := CreateMockArguments(coreComponents, dataComponents, bootstrapComponents, statusComponents)

	statusComponents.Outport = &testscommon.OutportStub{
		SaveBlockCalled: func(args *indexer.ArgsSaveBlockData) {
			saveBlockCalledMutex.Lock()
			txsPool = args.TransactionsPool
			saveBlockCalledMutex.Unlock()
		},
		HasDriversCalled: func() bool {
			return true
		},
	}

	arguments.AccountsDB[state.UserAccountsState] = accounts
	arguments.ForkDetector = fd
	arguments.TxCoordinator = &mock.TransactionCoordinatorMock{
		GetAllCurrentUsedTxsCalled: func(blockType block.Type) map[string]data.TransactionHandler {
			switch blockType {
			case block.TxBlock:
				return map[string]data.TransactionHandler{
					"tx_1": &transaction.Transaction{Nonce: 1},
					"tx_2": &transaction.Transaction{Nonce: 2},
				}
			case block.SmartContractResultBlock:
				return map[string]data.TransactionHandler{
					"utx_1": &smartContractResult.SmartContractResult{Nonce: 1},
					"utx_2": &smartContractResult.SmartContractResult{Nonce: 2},
				}
			default:
				return nil
			}
		},
	}
	blockTrackerMock := mock.NewBlockTrackerMock(mock.NewOneShardCoordinatorMock(), createGenesisBlocks(mock.NewOneShardCoordinatorMock()))
	blockTrackerMock.GetCrossNotarizedHeaderCalled = func(shardID uint32, offset uint64) (data.HeaderHandler, []byte, error) {
		return &block.MetaBlock{}, []byte("hash"), nil
	}
	arguments.BlockTracker = blockTrackerMock

	sp, _ := blproc.NewShardProcessor(arguments)

	err := sp.ProcessBlock(hdr, body, haveTime)
	assert.Nil(t, err)
	err = sp.CommitBlock(hdr, body)
	assert.Nil(t, err)

	// Wait for the index block go routine to start
	time.Sleep(time.Second * 2)

	assert.Equal(t, 2, len(txsPool.Txs))
	assert.Equal(t, 2, len(txsPool.Scrs))
}

func TestShardProcessor_CreateTxBlockBodyWithDirtyAccStateShouldReturnEmptyBody(t *testing.T) {
	t.Parallel()
	tdp := initDataPool([]byte("tx_hash1"))
	journalLen := func() int { return 3 }
	revToSnapshot := func(snapshot int) error { return nil }

	coreComponents, dataComponents, bootstrapComponents, statusComponents := createComponentHolderMocks()
	dataComponents.DataPool = tdp
	arguments := CreateMockArguments(coreComponents, dataComponents, bootstrapComponents, statusComponents)
	arguments.AccountsDB[state.UserAccountsState] = &stateMock.AccountsStub{
		JournalLenCalled:       journalLen,
		RevertToSnapshotCalled: revToSnapshot,
	}

	sp, _ := blproc.NewShardProcessor(arguments)

	bl, err := sp.CreateBlockBody(&block.Header{PrevRandSeed: []byte("randSeed")}, func() bool { return true })
	assert.Nil(t, err)
	assert.Equal(t, &block.Body{}, bl)
}

func TestShardProcessor_CreateTxBlockBodyWithNoTimeShouldReturnEmptyBody(t *testing.T) {
	t.Parallel()
	tdp := initDataPool([]byte("tx_hash1"))
	journalLen := func() int { return 0 }
	rootHashfunc := func() ([]byte, error) {
		return []byte("roothash"), nil
	}
	revToSnapshot := func(snapshot int) error { return nil }
	coreComponents, dataComponents, bootstrapComponents, statusComponents := createComponentHolderMocks()
	dataComponents.DataPool = tdp
	arguments := CreateMockArguments(coreComponents, dataComponents, bootstrapComponents, statusComponents)
	arguments.AccountsDB[state.UserAccountsState] = &stateMock.AccountsStub{
		JournalLenCalled:       journalLen,
		RootHashCalled:         rootHashfunc,
		RevertToSnapshotCalled: revToSnapshot,
	}

	sp, _ := blproc.NewShardProcessor(arguments)
	haveTimeTrue := func() bool {
		return false
	}
	bl, err := sp.CreateBlockBody(&block.Header{PrevRandSeed: []byte("randSeed")}, haveTimeTrue)
	assert.Nil(t, err)
	assert.Equal(t, &block.Body{}, bl)
}

func TestShardProcessor_CreateTxBlockBodyOK(t *testing.T) {
	t.Parallel()
	tdp := initDataPool([]byte("tx_hash1"))
	journalLen := func() int { return 0 }
	rootHashfunc := func() ([]byte, error) {
		return []byte("roothash"), nil
	}
	haveTimeTrue := func() bool {
		return true
	}
	coreComponents, dataComponents, bootstrapComponents, statusComponents := createComponentHolderMocks()
	dataComponents.DataPool = tdp
	arguments := CreateMockArguments(coreComponents, dataComponents, bootstrapComponents, statusComponents)
	arguments.AccountsDB[state.UserAccountsState] = &stateMock.AccountsStub{
		JournalLenCalled: journalLen,
		RootHashCalled:   rootHashfunc,
	}

	sp, _ := blproc.NewShardProcessor(arguments)
	blk, err := sp.CreateBlockBody(&block.Header{PrevRandSeed: []byte("randSeed")}, haveTimeTrue)
	assert.NotNil(t, blk)
	assert.Nil(t, err)
}

//------- ComputeNewNoncePrevHash

func TestNode_ComputeNewNoncePrevHashShouldWork(t *testing.T) {
	t.Parallel()
	tdp := initDataPool([]byte("tx_hash1"))
	marshalizer := &mock.MarshalizerStub{}
	hasher := &mock.HasherStub{}
	coreComponents, dataComponents, bootstrapComponents, statusComponents := createComponentHolderMocks()
	dataComponents.Storage = initStore()
	dataComponents.DataPool = tdp
	coreComponents.Hash = hasher
	coreComponents.IntMarsh = marshalizer
	arguments := CreateMockArguments(coreComponents, dataComponents, bootstrapComponents, statusComponents)

	be, _ := blproc.NewShardProcessor(arguments)
	hdr, txBlock := createTestHdrTxBlockBody()
	marshalizer.MarshalCalled = func(obj interface{}) (bytes []byte, e error) {
		if hdr == obj {
			return []byte("hdrHeaderMarshalized"), nil
		}
		if reflect.DeepEqual(txBlock, obj) {
			return []byte("txBlockBodyMarshalized"), nil
		}
		return nil, nil
	}
	hasher.ComputeCalled = func(s string) []byte {
		if s == "hdrHeaderMarshalized" {
			return []byte("header hash")
		}
		if s == "txBlockBodyMarshalized" {
			return []byte("tx block body hash")
		}
		return nil
	}
	_, err := be.ComputeHeaderHash(hdr)
	assert.Nil(t, err)
}

func createTestHdrTxBlockBody() (*block.Header, *block.Body) {
	hasher := hashingMocks.HasherMock{}
	hdr := &block.Header{
		Nonce:         1,
		ShardID:       2,
		Epoch:         3,
		Round:         4,
		TimeStamp:     uint64(11223344),
		PrevHash:      hasher.Compute("prev hash"),
		PubKeysBitmap: []byte{255, 0, 128},
		Signature:     hasher.Compute("signature"),
		RootHash:      hasher.Compute("root hash"),
	}
	txBlock := &block.Body{
		MiniBlocks: []*block.MiniBlock{
			{
				ReceiverShardID: 0,
				SenderShardID:   0,
				TxHashes: [][]byte{
					hasher.Compute("txHash_0_1"),
					hasher.Compute("txHash_0_2"),
				},
			},
			{
				ReceiverShardID: 1,
				SenderShardID:   0,
				TxHashes: [][]byte{
					hasher.Compute("txHash_1_1"),
					hasher.Compute("txHash_1_2"),
				},
			},
			{
				ReceiverShardID: 2,
				SenderShardID:   0,
				TxHashes: [][]byte{
					hasher.Compute("txHash_2_1"),
				},
			},
			{
				ReceiverShardID: 3,
				SenderShardID:   0,
				TxHashes:        make([][]byte, 0),
			},
		},
	}
	return hdr, txBlock
}

//------- ComputeNewNoncePrevHash

func TestShardProcessor_DisplayLogInfo(t *testing.T) {
	t.Parallel()
	tdp := initDataPool([]byte("tx_hash1"))
	hasher := hashingMocks.HasherMock{}
	hdr, txBlock := createTestHdrTxBlockBody()
	shardCoordinator := mock.NewMultiShardsCoordinatorMock(3)
	statusHandler := &statusHandlerMock.AppStatusHandlerStub{
		SetUInt64ValueHandler: func(key string, value uint64) {
		},
	}

	coreComponents, dataComponents, bootstrapComponents, statusComponents := createComponentHolderMocks()
	dataComponents.DataPool = tdp
	arguments := CreateMockArguments(coreComponents, dataComponents, bootstrapComponents, statusComponents)

	sp, _ := blproc.NewShardProcessor(arguments)
	assert.NotNil(t, sp)
	hdr.PrevHash = hasher.Compute("prev hash")
	sp.DisplayLogInfo(hdr, txBlock, []byte("tx_hash1"), shardCoordinator.NumberOfShards(), shardCoordinator.SelfId(), tdp, statusHandler, &mock.BlockTrackerMock{})
}

func TestBlockProcessor_ApplyBodyToHeaderNilBodyError(t *testing.T) {
	t.Parallel()

	coreComponents, dataComponents, bootstrapComponents, statusComponents := createComponentHolderMocks()
	arguments := CreateMockArguments(coreComponents, dataComponents, bootstrapComponents, statusComponents)

	bp, _ := blproc.NewShardProcessor(arguments)
	hdr := &block.Header{}
	_, err := bp.ApplyBodyToHeader(hdr, nil)
	assert.Equal(t, process.ErrNilBlockBody, err)
}

func TestBlockProcessor_ApplyBodyToHeaderShouldNotReturnNil(t *testing.T) {
	t.Parallel()

	coreComponents, dataComponents, bootstrapComponents, statusComponents := createComponentHolderMocks()
	arguments := CreateMockArguments(coreComponents, dataComponents, bootstrapComponents, statusComponents)

	bp, _ := blproc.NewShardProcessor(arguments)
	hdr := &block.Header{}
	_, err := bp.ApplyBodyToHeader(hdr, &block.Body{})
	assert.Nil(t, err)
	assert.NotNil(t, hdr)
}

func TestShardProcessor_ApplyBodyToHeaderShouldErrWhenMarshalizerErrors(t *testing.T) {
	t.Parallel()

	coreComponents, dataComponents, bootstrapComponents, statusComponents := createComponentHolderMocks()
	coreComponents.IntMarsh = &mock.MarshalizerMock{Fail: true}
	arguments := CreateMockArguments(coreComponents, dataComponents, bootstrapComponents, statusComponents)
	bp, _ := blproc.NewShardProcessor(arguments)
	body := &block.Body{
		MiniBlocks: []*block.MiniBlock{{
			ReceiverShardID: 1,
			SenderShardID:   0,
			TxHashes:        make([][]byte, 0),
		},
			{
				ReceiverShardID: 2,
				SenderShardID:   0,
				TxHashes:        make([][]byte, 0),
			},
			{
				ReceiverShardID: 3,
				SenderShardID:   0,
				TxHashes:        make([][]byte, 0),
			},
		},
	}
	hdr := &block.Header{}
	_, err := bp.ApplyBodyToHeader(hdr, body)
	assert.NotNil(t, err)
}

func TestShardProcessor_ApplyBodyToHeaderReturnsOK(t *testing.T) {
	t.Parallel()

	coreComponents, dataComponents, bootstrapComponents, statusComponents := createComponentHolderMocks()
	arguments := CreateMockArguments(coreComponents, dataComponents, bootstrapComponents, statusComponents)
	bp, _ := blproc.NewShardProcessor(arguments)
	body := &block.Body{
		MiniBlocks: []*block.MiniBlock{
			{
				ReceiverShardID: 1,
				SenderShardID:   0,
				TxHashes:        make([][]byte, 0),
			},
			{
				ReceiverShardID: 2,
				SenderShardID:   0,
				TxHashes:        make([][]byte, 0),
			},
			{
				ReceiverShardID: 3,
				SenderShardID:   0,
				TxHashes:        make([][]byte, 0),
			},
		},
	}
	hdr := &block.Header{}
	_, err := bp.ApplyBodyToHeader(hdr, body)
	assert.Nil(t, err)
	assert.Equal(t, len(body.MiniBlocks), len(hdr.MiniBlockHeaders))
}

func TestShardProcessor_CommitBlockShouldRevertCurrentBlockWhenErr(t *testing.T) {
	t.Parallel()
	// set accounts dirty
	journalEntries := 3
	revToSnapshot := func(snapshot int) error {
		journalEntries = 0
		return nil
	}

	coreComponents, dataComponents, bootstrapComponents, statusComponents := createComponentHolderMocks()
	arguments := CreateMockArguments(coreComponents, dataComponents, bootstrapComponents, statusComponents)
	arguments.AccountsDB[state.UserAccountsState] = &stateMock.AccountsStub{
		RevertToSnapshotCalled: revToSnapshot,
	}
	bp, _ := blproc.NewShardProcessor(arguments)
	err := bp.CommitBlock(nil, nil)
	assert.NotNil(t, err)
	assert.Equal(t, 0, journalEntries)
}

func TestShardProcessor_MarshalizedDataToBroadcastShouldWork(t *testing.T) {
	t.Parallel()
	tdp := initDataPool([]byte("tx_hash1"))
	txHash0 := []byte("txHash0")
	mb0 := block.MiniBlock{
		ReceiverShardID: 0,
		SenderShardID:   0,
		TxHashes:        [][]byte{txHash0},
	}
	txHash1 := []byte("txHash1")
	mb1 := block.MiniBlock{
		ReceiverShardID: 1,
		SenderShardID:   0,
		TxHashes:        [][]byte{txHash1},
	}
	body := &block.Body{}
	body.MiniBlocks = append(body.MiniBlocks, &mb0)
	body.MiniBlocks = append(body.MiniBlocks, &mb1)
	body.MiniBlocks = append(body.MiniBlocks, &mb0)
	body.MiniBlocks = append(body.MiniBlocks, &mb1)
	marshalizer := &mock.MarshalizerMock{
		Fail: false,
	}

	factory, _ := shard.NewPreProcessorsContainerFactory(
		mock.NewMultiShardsCoordinatorMock(3),
		initStore(),
		marshalizer,
		&hashingMocks.HasherMock{},
		tdp,
		createMockPubkeyConverter(),
		initAccountsMock(),
		&testscommon.RequestHandlerStub{},
		&testscommon.TxProcessorMock{},
		&testscommon.SCProcessorMock{},
		&testscommon.SmartContractResultsProcessorMock{},
		&testscommon.RewardTxProcessorMock{},
		&mock.FeeHandlerStub{},
		&testscommon.GasHandlerStub{},
		&mock.BlockTrackerMock{},
		&testscommon.BlockSizeComputationStub{},
		&testscommon.BalanceComputationStub{},
		&epochNotifier.EpochNotifierStub{},
		2,
		2,
<<<<<<< HEAD
		&testscommon.TxTypeHandlerMock{},
		&testscommon.ScheduledTxsExecutionStub{},
=======
		2,
>>>>>>> 3ba1d923
	)
	container, _ := factory.Create()

	argsTransactionCoordinator := createMockTransactionCoordinatorArguments(initAccountsMock(), tdp, container)
	tc, err := coordinator.NewTransactionCoordinator(argsTransactionCoordinator)
	assert.Nil(t, err)

	coreComponents, dataComponents, bootstrapComponents, statusComponents := createComponentHolderMocks()
	dataComponents.DataPool = tdp
	coreComponents.IntMarsh = marshalizer
	arguments := CreateMockArguments(coreComponents, dataComponents, bootstrapComponents, statusComponents)
	arguments.TxCoordinator = tc
	sp, _ := blproc.NewShardProcessor(arguments)
	msh, mstx, err := sp.MarshalizedDataToBroadcast(&block.Header{}, body)
	assert.Nil(t, err)
	assert.NotNil(t, msh)
	assert.NotNil(t, mstx)
	_, found := msh[0]
	assert.False(t, found)

	bh := &block.Body{}
	err = marshalizer.Unmarshal(bh, msh[1])
	assert.Nil(t, err)
	assert.Equal(t, len(bh.MiniBlocks), 2)
	assert.Equal(t, &mb1, bh.MiniBlocks[0])
	assert.Equal(t, &mb1, bh.MiniBlocks[1])
}

func TestShardProcessor_MarshalizedDataWrongType(t *testing.T) {
	t.Parallel()
	tdp := initDataPool([]byte("tx_hash1"))
	marshalizer := &mock.MarshalizerMock{
		Fail: false,
	}

	coreComponents, dataComponents, bootstrapComponents, statusComponents := createComponentHolderMocks()
	dataComponents.DataPool = tdp
	coreComponents.IntMarsh = marshalizer
	arguments := CreateMockArguments(coreComponents, dataComponents, bootstrapComponents, statusComponents)

	sp, _ := blproc.NewShardProcessor(arguments)
	wr := &wrongBody{}
	msh, mstx, err := sp.MarshalizedDataToBroadcast(&block.Header{}, wr)
	assert.Equal(t, process.ErrWrongTypeAssertion, err)
	assert.Nil(t, msh)
	assert.Nil(t, mstx)
}

func TestShardProcessor_MarshalizedDataNilInput(t *testing.T) {
	t.Parallel()
	tdp := initDataPool([]byte("tx_hash1"))
	marshalizer := &mock.MarshalizerMock{
		Fail: false,
	}

	coreComponents, dataComponents, bootstrapComponents, statusComponents := createComponentHolderMocks()
	dataComponents.DataPool = tdp
	coreComponents.IntMarsh = marshalizer
	arguments := CreateMockArguments(coreComponents, dataComponents, bootstrapComponents, statusComponents)

	sp, _ := blproc.NewShardProcessor(arguments)
	msh, mstx, err := sp.MarshalizedDataToBroadcast(nil, nil)
	assert.Equal(t, process.ErrNilMiniBlocks, err)
	assert.Nil(t, msh)
	assert.Nil(t, mstx)
}

func TestShardProcessor_MarshalizedDataMarshalWithoutSuccess(t *testing.T) {
	t.Parallel()
	wasCalled := false
	tdp := initDataPool([]byte("tx_hash1"))
	txHash0 := []byte("txHash0")
	mb0 := block.MiniBlock{
		ReceiverShardID: 1,
		SenderShardID:   0,
		TxHashes:        [][]byte{txHash0},
	}
	body := &block.Body{}
	body.MiniBlocks = append(body.MiniBlocks, &mb0)
	marshalizer := &mock.MarshalizerStub{
		MarshalCalled: func(obj interface{}) ([]byte, error) {
			wasCalled = true
			return nil, process.ErrMarshalWithoutSuccess
		},
	}

	factory, _ := shard.NewPreProcessorsContainerFactory(
		mock.NewMultiShardsCoordinatorMock(3),
		initStore(),
		&mock.MarshalizerMock{},
		&hashingMocks.HasherMock{},
		tdp,
		createMockPubkeyConverter(),
		initAccountsMock(),
		&testscommon.RequestHandlerStub{},
		&testscommon.TxProcessorMock{},
		&testscommon.SCProcessorMock{},
		&testscommon.SmartContractResultsProcessorMock{},
		&testscommon.RewardTxProcessorMock{},
		&mock.FeeHandlerStub{},
		&testscommon.GasHandlerStub{},
		&mock.BlockTrackerMock{},
		&testscommon.BlockSizeComputationStub{},
		&testscommon.BalanceComputationStub{},
		&epochNotifier.EpochNotifierStub{},
		2,
		2,
<<<<<<< HEAD
		&testscommon.TxTypeHandlerMock{},
		&testscommon.ScheduledTxsExecutionStub{},
=======
>>>>>>> 3ba1d923
	)
	container, _ := factory.Create()

	argsTransactionCoordinator := createMockTransactionCoordinatorArguments(initAccountsMock(), tdp, container)
	tc, err := coordinator.NewTransactionCoordinator(argsTransactionCoordinator)
	assert.Nil(t, err)

	coreComponents, dataComponents, bootstrapComponents, statusComponents := createComponentHolderMocks()
	dataComponents.DataPool = tdp
	coreComponents.IntMarsh = marshalizer
	arguments := CreateMockArguments(coreComponents, dataComponents, bootstrapComponents, statusComponents)
	arguments.TxCoordinator = tc

	sp, _ := blproc.NewShardProcessor(arguments)

	msh, mstx, err := sp.MarshalizedDataToBroadcast(&block.Header{}, body)
	assert.Nil(t, err)
	assert.True(t, wasCalled)
	assert.Equal(t, 0, len(msh))
	assert.Equal(t, 0, len(mstx))
}

//------- receivedMetaBlock

func TestShardProcessor_ReceivedMetaBlockShouldRequestMissingMiniBlocks(t *testing.T) {
	t.Parallel()

	hasher := &hashingMocks.HasherMock{}
	marshalizer := &mock.MarshalizerMock{}
	datapool := dataRetrieverMock.NewPoolsHolderMock()

	//we will have a metablock that will return 3 miniblock hashes
	//1 miniblock hash will be in cache
	//2 will be requested on network

	miniBlockHash1 := []byte("miniblock hash 1 found in cache")
	miniBlockHash2 := []byte("miniblock hash 2")
	miniBlockHash3 := []byte("miniblock hash 3")

	metaBlock := &block.MetaBlock{
		Nonce: 1,
		Round: 1,
		ShardInfo: []block.ShardData{
			{
				ShardID: 1,
				ShardMiniBlockHeaders: []block.MiniBlockHeader{
					{Hash: miniBlockHash1, SenderShardID: 1, ReceiverShardID: 0},
					{Hash: miniBlockHash2, SenderShardID: 1, ReceiverShardID: 0},
					{Hash: miniBlockHash3, SenderShardID: 1, ReceiverShardID: 0},
				}},
		}}

	//put this metaBlock inside datapool
	metaBlockHash := []byte("metablock hash")
	datapool.Headers().AddHeader(metaBlockHash, metaBlock)
	//put the existing miniblock inside datapool
	datapool.MiniBlocks().Put(miniBlockHash1, &block.MiniBlock{}, 0)

	miniBlockHash1Requested := int32(0)
	miniBlockHash2Requested := int32(0)
	miniBlockHash3Requested := int32(0)

	requestHandler := &testscommon.RequestHandlerStub{
		RequestMiniBlockHandlerCalled: func(destShardID uint32, miniblockHash []byte) {
			if bytes.Equal(miniBlockHash1, miniblockHash) {
				atomic.AddInt32(&miniBlockHash1Requested, 1)
			}
			if bytes.Equal(miniBlockHash2, miniblockHash) {
				atomic.AddInt32(&miniBlockHash2Requested, 1)
			}
			if bytes.Equal(miniBlockHash3, miniblockHash) {
				atomic.AddInt32(&miniBlockHash3Requested, 1)
			}
		},
	}

	argsTransactionCoordinator := createMockTransactionCoordinatorArguments(initAccountsMock(), datapool, &mock.PreProcessorContainerMock{})
	argsTransactionCoordinator.RequestHandler = requestHandler
	tc, _ := coordinator.NewTransactionCoordinator(argsTransactionCoordinator)

	coreComponents, dataComponents, bootstrapComponents, statusComponents := createComponentHolderMocks()
	dataComponents.DataPool = datapool
	coreComponents.Hash = hasher
	coreComponents.IntMarsh = marshalizer
	arguments := CreateMockArguments(coreComponents, dataComponents, bootstrapComponents, statusComponents)
	arguments.RequestHandler = requestHandler
	arguments.TxCoordinator = tc

	bp, _ := blproc.NewShardProcessor(arguments)
	bp.ReceivedMetaBlock(metaBlock, metaBlockHash)

	//we have to wait to be sure txHash1Requested is not incremented by a late call
	time.Sleep(common.ExtraDelayForRequestBlockInfo + time.Second)

	assert.Equal(t, int32(0), atomic.LoadInt32(&miniBlockHash1Requested))
	assert.Equal(t, int32(1), atomic.LoadInt32(&miniBlockHash2Requested))
	assert.Equal(t, int32(1), atomic.LoadInt32(&miniBlockHash2Requested))
}

//--------- receivedMetaBlockNoMissingMiniBlocks
func TestShardProcessor_ReceivedMetaBlockNoMissingMiniBlocksShouldPass(t *testing.T) {
	t.Parallel()

	hasher := &hashingMocks.HasherMock{}
	marshalizer := &mock.MarshalizerMock{}
	datapool := dataRetrieverMock.NewPoolsHolderMock()

	//we will have a metablock that will return 3 miniblock hashes
	//1 miniblock hash will be in cache
	//2 will be requested on network

	miniBlockHash1 := []byte("miniblock hash 1 found in cache")

	metaBlock := &block.MetaBlock{
		Nonce: 1,
		Round: 1,
		ShardInfo: []block.ShardData{
			{
				ShardID: 1,
				ShardMiniBlockHeaders: []block.MiniBlockHeader{
					{
						Hash:            miniBlockHash1,
						SenderShardID:   1,
						ReceiverShardID: 0,
					},
				},
			},
		}}

	//put this metaBlock inside datapool
	metaBlockHash := []byte("metablock hash")
	datapool.Headers().AddHeader(metaBlockHash, metaBlock)
	//put the existing miniblock inside datapool
	datapool.MiniBlocks().Put(miniBlockHash1, &block.MiniBlock{}, 0)

	noOfMissingMiniBlocks := int32(0)

	requestHandler := &testscommon.RequestHandlerStub{
		RequestMiniBlockHandlerCalled: func(destShardID uint32, miniblockHash []byte) {
			atomic.AddInt32(&noOfMissingMiniBlocks, 1)
		},
	}

	argsTransactionCoordinator := createMockTransactionCoordinatorArguments(initAccountsMock(), datapool, &mock.PreProcessorContainerMock{})
	argsTransactionCoordinator.RequestHandler = requestHandler
	tc, _ := coordinator.NewTransactionCoordinator(argsTransactionCoordinator)

	coreComponents, dataComponents, bootstrapComponents, statusComponents := createComponentHolderMocks()
	dataComponents.DataPool = datapool
	coreComponents.Hash = hasher
	coreComponents.IntMarsh = marshalizer
	arguments := CreateMockArguments(coreComponents, dataComponents, bootstrapComponents, statusComponents)
	arguments.RequestHandler = requestHandler
	arguments.TxCoordinator = tc

	sp, _ := blproc.NewShardProcessor(arguments)
	sp.ReceivedMetaBlock(metaBlock, metaBlockHash)

	//we have to wait to be sure txHash1Requested is not incremented by a late call
	time.Sleep(common.ExtraDelayForRequestBlockInfo + time.Second)

	assert.Equal(t, int32(0), atomic.LoadInt32(&noOfMissingMiniBlocks))
}

//--------- createAndProcessCrossMiniBlocksDstMe
func TestShardProcessor_CreateAndProcessCrossMiniBlocksDstMe(t *testing.T) {
	t.Parallel()

	tdp := dataRetrieverMock.NewPoolsHolderMock()
	txHash := []byte("tx_hash1")
	tdp.Transactions().AddData(txHash, &transaction.Transaction{}, 0, process.ShardCacherIdentifier(1, 0))

	hasher := &mock.HasherStub{}
	marshalizer := &mock.MarshalizerMock{}

	meta := &block.MetaBlock{
		Nonce:        1,
		ShardInfo:    make([]block.ShardData, 0),
		Round:        1,
		PrevRandSeed: []byte("roothash"),
	}
	metaBytes, _ := marshalizer.Marshal(meta)
	metaHash := hasher.Compute(string(metaBytes))

	tdp.Headers().AddHeader(metaHash, meta)

	haveTimeTrue := func() bool {
		return true
	}

	coreComponents, dataComponents, bootstrapComponents, statusComponents := createComponentHolderMocks()
	dataComponents.DataPool = tdp
	arguments := CreateMockArguments(coreComponents, dataComponents, bootstrapComponents, statusComponents)
	sp, _ := blproc.NewShardProcessor(arguments)
	miniBlockSlice, usedMetaHdrsHashes, noOfTxs, err := sp.CreateAndProcessMiniBlocksDstMe(haveTimeTrue)
	assert.Equal(t, err == nil, true)
	assert.Equal(t, len(miniBlockSlice) == 0, true)
	assert.Equal(t, usedMetaHdrsHashes, uint32(0))
	assert.Equal(t, noOfTxs, uint32(0))
}

func TestShardProcessor_CreateAndProcessCrossMiniBlocksDstMeProcessPartOfMiniBlocksInMetaBlock(t *testing.T) {
	t.Parallel()

	haveTimeTrue := func() bool {
		return true
	}
	tdp := dataRetrieverMock.NewPoolsHolderMock()
	destShardId := uint32(2)

	hasher := &mock.HasherStub{}
	marshalizer := &mock.MarshalizerMock{}
	miniblocks := make([]*block.MiniBlock, 6)

	txHash := []byte("txhash")
	txHashes := make([][]byte, 0)
	txHashes = append(txHashes, txHash)

	miniblock1 := block.MiniBlock{
		ReceiverShardID: 0,
		SenderShardID:   1,
		TxHashes:        txHashes,
	}
	miniblock2 := block.MiniBlock{
		ReceiverShardID: 0,
		SenderShardID:   2,
		TxHashes:        txHashes,
	}

	miniBlocks := make([]block.MiniBlock, 0)
	miniBlocks = append(miniBlocks, miniblock1, miniblock2)

	destShards := []uint32{1, 3, 4}
	for i := 0; i < 6; i++ {
		miniblocks[i], _ = createDummyMiniBlock(fmt.Sprintf("tx hash %d", i), marshalizer, hasher, destShardId, destShards[i/2])
	}

	//put 2 metablocks in pool
	meta := &block.MetaBlock{
		Nonce:        1,
		ShardInfo:    createShardData(hasher, marshalizer, miniBlocks),
		Round:        1,
		PrevRandSeed: []byte("roothash"),
	}

	mb1Hash := []byte("meta block 1")
	tdp.Headers().AddHeader(mb1Hash, meta)

	meta = &block.MetaBlock{
		Nonce:     2,
		ShardInfo: createShardData(hasher, marshalizer, miniBlocks),
		Round:     2,
	}

	mb2Hash := []byte("meta block 2")
	tdp.Headers().AddHeader(mb2Hash, meta)

	meta = &block.MetaBlock{
		Nonce:        3,
		ShardInfo:    make([]block.ShardData, 0),
		Round:        3,
		PrevRandSeed: []byte("roothash"),
	}

	mb3Hash := []byte("meta block 3")
	tdp.Headers().AddHeader(mb3Hash, meta)

	coreComponents, dataComponents, bootstrapComponents, statusComponents := createComponentHolderMocks()
	dataComponents.DataPool = tdp
	arguments := CreateMockArguments(coreComponents, dataComponents, bootstrapComponents, statusComponents)
	sp, _ := blproc.NewShardProcessor(arguments)

	miniBlocksReturned, usedMetaHdrsHashes, nrTxAdded, err := sp.CreateAndProcessMiniBlocksDstMe(haveTimeTrue)

	assert.Equal(t, 0, len(miniBlocksReturned))
	assert.Equal(t, uint32(0), usedMetaHdrsHashes)
	assert.Equal(t, uint32(0), nrTxAdded)
	assert.Nil(t, err)
}

//------- createMiniBlocks

func TestShardProcessor_CreateMiniBlocksShouldWorkWithIntraShardTxs(t *testing.T) {
	t.Parallel()

	hasher := &hashingMocks.HasherMock{}
	marshalizer := &mock.MarshalizerMock{}
	datapool := dataRetrieverMock.NewPoolsHolderMock()

	//we will have a 3 txs in pool

	txHash1 := []byte("tx hash 1")
	txHash2 := []byte("tx hash 2")
	txHash3 := []byte("tx hash 3")

	senderShardId := uint32(0)
	receiverShardId := uint32(0)

	tx1Nonce := uint64(45)
	tx2Nonce := uint64(46)
	tx3Nonce := uint64(47)

	//put the existing tx inside datapool
	cacheId := process.ShardCacherIdentifier(senderShardId, receiverShardId)
	datapool.Transactions().AddData(txHash1, &transaction.Transaction{
		Nonce: tx1Nonce,
		Data:  txHash1,
	}, 0, cacheId)
	datapool.Transactions().AddData(txHash2, &transaction.Transaction{
		Nonce: tx2Nonce,
		Data:  txHash2,
	}, 0, cacheId)
	datapool.Transactions().AddData(txHash3, &transaction.Transaction{
		Nonce: tx3Nonce,
		Data:  txHash3,
	}, 0, cacheId)

	tx1ExecutionResult := uint64(0)
	tx2ExecutionResult := uint64(0)
	tx3ExecutionResult := uint64(0)

	txProcessorMock := &testscommon.TxProcessorMock{
		ProcessTransactionCalled: func(transaction *transaction.Transaction) (vmcommon.ReturnCode, error) {
			//execution, in this context, means moving the tx nonce to itx corresponding execution result variable
			if bytes.Equal(transaction.Data, txHash1) {
				tx1ExecutionResult = transaction.Nonce
			}
			if bytes.Equal(transaction.Data, txHash2) {
				tx2ExecutionResult = transaction.Nonce
			}
			if bytes.Equal(transaction.Data, txHash3) {
				tx3ExecutionResult = transaction.Nonce
			}

			return 0, nil
		},
	}
	shardCoordinator := mock.NewMultiShardsCoordinatorMock(3)
	accntAdapter := &stateMock.AccountsStub{
		RevertToSnapshotCalled: func(snapshot int) error {
			assert.Fail(t, "revert should have not been called")
			return nil
		},
		JournalLenCalled: func() int {
			return 0
		},
	}

	totalGasConsumed := uint64(0)
	factory, _ := shard.NewPreProcessorsContainerFactory(
		shardCoordinator,
		initStore(),
		marshalizer,
		hasher,
		datapool,
		createMockPubkeyConverter(),
		accntAdapter,
		&testscommon.RequestHandlerStub{},
		txProcessorMock,
		&testscommon.SCProcessorMock{},
		&testscommon.SmartContractResultsProcessorMock{},
		&testscommon.RewardTxProcessorMock{},
		&mock.FeeHandlerStub{
			ComputeGasLimitCalled: func(tx data.TransactionWithFeeHandler) uint64 {
				return 0
			},
			MaxGasLimitPerBlockCalled: func() uint64 {
				return MaxGasLimitPerBlock
			},
		},
		&testscommon.GasHandlerStub{
			SetGasConsumedCalled: func(gasConsumed uint64, hash []byte) {
				totalGasConsumed += gasConsumed
			},
			TotalGasConsumedCalled: func() uint64 {
				return totalGasConsumed
			},
			ComputeGasConsumedByTxCalled: func(txSenderShardId uint32, txReceiverSharedId uint32, txHandler data.TransactionHandler) (uint64, uint64, error) {
				return 0, 0, nil
			},
			SetGasRefundedCalled: func(gasRefunded uint64, hash []byte) {},
			TotalGasRefundedCalled: func() uint64 {
				return 0
			},
		},
		&mock.BlockTrackerMock{},
		&testscommon.BlockSizeComputationStub{},
		&testscommon.BalanceComputationStub{},
		&epochNotifier.EpochNotifierStub{},
		2,
		2,
<<<<<<< HEAD
		&testscommon.TxTypeHandlerMock{},
		&testscommon.ScheduledTxsExecutionStub{},
=======
		2,
>>>>>>> 3ba1d923
	)
	container, _ := factory.Create()

	argsTransactionCoordinator := createMockTransactionCoordinatorArguments(accntAdapter, datapool, container)
	tc, err := coordinator.NewTransactionCoordinator(argsTransactionCoordinator)
	require.Nil(t, err)

	coreComponents, dataComponents, bootstrapComponents, statusComponents := createComponentHolderMocks()
	dataComponents.DataPool = datapool
	coreComponents.Hash = hasher
	coreComponents.IntMarsh = marshalizer
	arguments := CreateMockArguments(coreComponents, dataComponents, bootstrapComponents, statusComponents)
	arguments.AccountsDB[state.UserAccountsState] = accntAdapter
	arguments.TxCoordinator = tc
	bp, err := blproc.NewShardProcessor(arguments)
	require.Nil(t, err)

	blockBody, err := bp.CreateMiniBlocks(func() bool { return true })

	assert.Nil(t, err)
	//testing execution
	assert.Equal(t, tx1Nonce, tx1ExecutionResult)
	assert.Equal(t, tx2Nonce, tx2ExecutionResult)
	assert.Equal(t, tx3Nonce, tx3ExecutionResult)
	//one miniblock output
	assert.Equal(t, 1, len(blockBody.MiniBlocks))
	//miniblock should have 3 txs
	assert.Equal(t, 3, len(blockBody.MiniBlocks[0].TxHashes))
	//testing all 3 hashes are present in block body
	assert.True(t, isInTxHashes(txHash1, blockBody.MiniBlocks[0].TxHashes))
	assert.True(t, isInTxHashes(txHash2, blockBody.MiniBlocks[0].TxHashes))
	assert.True(t, isInTxHashes(txHash3, blockBody.MiniBlocks[0].TxHashes))
}

func TestShardProcessor_GetProcessedMetaBlockFromPoolShouldWork(t *testing.T) {
	t.Parallel()

	//we have 3 metablocks in pool each containing 2 miniblocks.
	//blockbody will have 2 + 1 miniblocks from 2 out of the 3 metablocks
	//The test should remove only one metablock

	destShardId := uint32(2)

	hasher := &hashingMocks.HasherMock{}
	marshalizer := &mock.MarshalizerMock{}
	datapool := dataRetrieverMock.NewPoolsHolderMock()

	miniblockHashes := make([][]byte, 6)

	destShards := []uint32{1, 3, 4}
	for i := 0; i < 6; i++ {
		_, hash := createDummyMiniBlock(fmt.Sprintf("tx hash %d", i), marshalizer, hasher, destShardId, destShards[i/2])
		miniblockHashes[i] = hash
	}

	//put 3 metablocks in pool
	metaBlockHash1 := []byte("meta block 1")
	metaBlock1 := createDummyMetaBlock(destShardId, destShards[0], miniblockHashes[0], miniblockHashes[1])
	datapool.Headers().AddHeader(metaBlockHash1, metaBlock1)

	metaBlockHash2 := []byte("meta block 2")
	metaBlock2 := createDummyMetaBlock(destShardId, destShards[1], miniblockHashes[2], miniblockHashes[3])
	datapool.Headers().AddHeader(metaBlockHash2, metaBlock2)

	metaBlockHash3 := []byte("meta block 3")
	metaBlock3 := createDummyMetaBlock(destShardId, destShards[2], miniblockHashes[4], miniblockHashes[5])
	datapool.Headers().AddHeader(metaBlockHash3, metaBlock3)

	shardCoordinator := mock.NewMultipleShardsCoordinatorMock()
	shardCoordinator.CurrentShard = destShardId
	shardCoordinator.SetNoShards(destShardId + 1)

	coreComponents, dataComponents, bootstrapComponents, statusComponents := createComponentHolderMocks()
	dataComponents.DataPool = datapool
	coreComponents.Hash = hasher
	coreComponents.IntMarsh = marshalizer
	bootstrapComponents.Coordinator = shardCoordinator
	arguments := CreateMockArguments(coreComponents, dataComponents, bootstrapComponents, statusComponents)
	arguments.ForkDetector = &mock.ForkDetectorMock{
		GetHighestFinalBlockNonceCalled: func() uint64 {
			return 0
		},
	}
	bp, _ := blproc.NewShardProcessor(arguments)

	bp.SetHdrForCurrentBlock(metaBlockHash1, metaBlock1, true)
	bp.SetHdrForCurrentBlock(metaBlockHash2, metaBlock2, true)
	bp.SetHdrForCurrentBlock(metaBlockHash3, metaBlock3, true)

	//create mini block headers with first 3 miniblocks from miniblocks var
	mbHeaders := []block.MiniBlockHeader{
		{Hash: miniblockHashes[0]},
		{Hash: miniblockHashes[1]},
		{Hash: miniblockHashes[2]},
	}

	hashes := [][]byte{
		metaBlockHash1,
		metaBlockHash2,
		metaBlockHash3,
	}

	blockHeader := &block.Header{MetaBlockHashes: hashes, MiniBlockHeaders: mbHeaders}

	err := bp.AddProcessedCrossMiniBlocksFromHeader(blockHeader)

	assert.Nil(t, err)
}

func TestBlockProcessor_RestoreBlockIntoPoolsShouldErrNilBlockHeader(t *testing.T) {
	t.Parallel()
	tdp := initDataPool([]byte("tx_hash1"))

	coreComponents, dataComponents, bootstrapComponents, statusComponents := createComponentHolderMocks()
	dataComponents.DataPool = tdp
	arguments := CreateMockArguments(coreComponents, dataComponents, bootstrapComponents, statusComponents)
	be, _ := blproc.NewShardProcessor(arguments)
	err := be.RestoreBlockIntoPools(nil, nil)
	assert.NotNil(t, err)
	assert.Equal(t, process.ErrNilBlockHeader, err)
}

func TestBlockProcessor_RestoreBlockIntoPoolsShouldWorkNilTxBlockBody(t *testing.T) {
	t.Parallel()
	tdp := initDataPool([]byte("tx_hash1"))

	coreComponents, dataComponents, bootstrapComponents, statusComponents := createComponentHolderMocks()
	dataComponents.DataPool = tdp
	arguments := CreateMockArguments(coreComponents, dataComponents, bootstrapComponents, statusComponents)
	sp, _ := blproc.NewShardProcessor(arguments)

	err := sp.RestoreBlockIntoPools(&block.Header{}, nil)
	assert.Nil(t, err)
}

func TestShardProcessor_RestoreBlockIntoPoolsShouldWork(t *testing.T) {
	t.Parallel()

	txHash := []byte("tx hash 1")

	datapool := dataRetrieverMock.NewPoolsHolderMock()
	marshalizerMock := &mock.MarshalizerMock{}
	hasherMock := &mock.HasherStub{}

	body := &block.Body{}
	tx := &transaction.Transaction{
		Nonce: 1,
		Value: big.NewInt(0),
	}
	buffTx, _ := marshalizerMock.Marshal(tx)

	store := &mock.ChainStorerMock{
		GetAllCalled: func(unitType dataRetriever.UnitType, keys [][]byte) (map[string][]byte, error) {
			m := make(map[string][]byte)
			m[string(txHash)] = buffTx
			return m, nil
		},
	}

	factory, _ := shard.NewPreProcessorsContainerFactory(
		mock.NewMultiShardsCoordinatorMock(3),
		store,
		marshalizerMock,
		hasherMock,
		datapool,
		createMockPubkeyConverter(),
		initAccountsMock(),
		&testscommon.RequestHandlerStub{},
		&testscommon.TxProcessorMock{},
		&testscommon.SCProcessorMock{},
		&testscommon.SmartContractResultsProcessorMock{},
		&testscommon.RewardTxProcessorMock{},
		&mock.FeeHandlerStub{},
		&testscommon.GasHandlerStub{},
		&mock.BlockTrackerMock{},
		&testscommon.BlockSizeComputationStub{},
		&testscommon.BalanceComputationStub{},
		&epochNotifier.EpochNotifierStub{},
		2,
		2,
<<<<<<< HEAD
		&testscommon.TxTypeHandlerMock{},
		&testscommon.ScheduledTxsExecutionStub{},
=======
		2,
>>>>>>> 3ba1d923
	)
	container, _ := factory.Create()

	argsTransactionCoordinator := createMockTransactionCoordinatorArguments(initAccountsMock(), datapool, container)
	tc, err := coordinator.NewTransactionCoordinator(argsTransactionCoordinator)
	assert.Nil(t, err)

	coreComponents, dataComponents, bootstrapComponents, statusComponents := createComponentHolderMocks()
	dataComponents.DataPool = datapool
	dataComponents.Storage = store
	coreComponents.Hash = hasherMock
	coreComponents.IntMarsh = marshalizerMock
	arguments := CreateMockArguments(coreComponents, dataComponents, bootstrapComponents, statusComponents)
	arguments.TxCoordinator = tc
	sp, _ := blproc.NewShardProcessor(arguments)

	txHashes := make([][]byte, 0)
	txHashes = append(txHashes, txHash)
	miniblock := block.MiniBlock{
		ReceiverShardID: 0,
		SenderShardID:   1,
		TxHashes:        txHashes,
	}
	body.MiniBlocks = append(body.MiniBlocks, &miniblock)

	miniblockHash := []byte("mini block hash 1")
	hasherMock.ComputeCalled = func(s string) []byte {
		return miniblockHash
	}

	metablockHash := []byte("meta block hash 1")
	metablockHeader := createDummyMetaBlock(0, 1, miniblockHash)
	datapool.Headers().AddHeader(metablockHash, metablockHeader)

	store.GetStorerCalled = func(unitType dataRetriever.UnitType) storage.Storer {
		return &storageStubs.StorerStub{
			RemoveCalled: func(key []byte) error {
				return nil
			},
			GetCalled: func(key []byte) ([]byte, error) {
				return marshalizerMock.Marshal(metablockHeader)
			},
		}
	}

	miniBlockHeader := block.MiniBlockHeader{
		Hash:            miniblockHash,
		SenderShardID:   miniblock.SenderShardID,
		ReceiverShardID: miniblock.ReceiverShardID,
	}

	err = sp.RestoreBlockIntoPools(&block.Header{MetaBlockHashes: [][]byte{metablockHash}, MiniBlockHeaders: []block.MiniBlockHeader{miniBlockHeader}}, body)
	assert.Nil(t, err)

	miniblockFromPool, _ := datapool.MiniBlocks().Get(miniblockHash)
	txFromPool, _ := datapool.Transactions().SearchFirstData(txHash)
	assert.Nil(t, err)
	assert.Equal(t, &miniblock, miniblockFromPool)
	assert.Equal(t, tx, txFromPool)
}

func TestShardProcessor_DecodeBlockBody(t *testing.T) {
	t.Parallel()

	tdp := initDataPool([]byte("tx_hash1"))
	marshalizerMock := &mock.MarshalizerMock{}
	coreComponents, dataComponents, bootstrapComponents, statusComponents := createComponentHolderMocks()
	dataComponents.DataPool = tdp
	coreComponents.IntMarsh = marshalizerMock
	arguments := CreateMockArguments(coreComponents, dataComponents, bootstrapComponents, statusComponents)
	sp, _ := blproc.NewShardProcessor(arguments)
	body := &block.Body{}
	body.MiniBlocks = append(body.MiniBlocks, &block.MiniBlock{ReceiverShardID: 69})
	message, err := marshalizerMock.Marshal(body)
	assert.Nil(t, err)

	bodyNil := &block.Body{}
	dcdBlk := sp.DecodeBlockBody(nil)
	assert.Equal(t, bodyNil, dcdBlk)

	dcdBlk = sp.DecodeBlockBody(message)
	assert.Equal(t, body, dcdBlk)
	assert.Equal(t, uint32(69), body.MiniBlocks[0].ReceiverShardID)
}

func TestShardProcessor_DecodeBlockHeader(t *testing.T) {
	t.Parallel()
	tdp := initDataPool([]byte("tx_hash1"))
	marshalizerMock := &mock.MarshalizerMock{}

	coreComponents, dataComponents, bootstrapComponents, statusComponents := createComponentHolderMocks()
	dataComponents.DataPool = tdp
	coreComponents.IntMarsh = marshalizerMock
	arguments := CreateMockArguments(coreComponents, dataComponents, bootstrapComponents, statusComponents)
	sp, err := blproc.NewShardProcessor(arguments)
	assert.Nil(t, err)
	hdr := &block.Header{}
	hdr.Nonce = 1
	hdr.TimeStamp = uint64(0)
	hdr.Signature = []byte("A")
	hdr.AccumulatedFees = big.NewInt(0)
	hdr.DeveloperFees = big.NewInt(0)
	_, err = marshalizerMock.Marshal(hdr)
	assert.Nil(t, err)

	message, err := marshalizerMock.Marshal(hdr)
	assert.Nil(t, err)

	dcdHdr := sp.DecodeBlockHeader(nil)
	assert.Nil(t, dcdHdr)

	dcdHdr = sp.DecodeBlockHeader(message)
	assert.Equal(t, hdr, dcdHdr)
	assert.Equal(t, []byte("A"), dcdHdr.GetSignature())
}

func TestShardProcessor_IsHdrConstructionValid(t *testing.T) {
	t.Parallel()

	hasher := &hashingMocks.HasherMock{}
	marshalizer := &mock.MarshalizerMock{}
	datapool := initDataPool([]byte("tx_hash1"))

	shardNr := uint32(5)
	coreComponents, dataComponents, bootstrapComponents, statusComponents := createComponentHolderMocks()
	dataComponents.DataPool = datapool
	coreComponents.Hash = hasher
	coreComponents.IntMarsh = marshalizer
	arguments := CreateMockArguments(coreComponents, dataComponents, bootstrapComponents, statusComponents)
	bootstrapComponents.Coordinator = mock.NewMultiShardsCoordinatorMock(shardNr)
	sp, _ := blproc.NewShardProcessor(arguments)

	prevRandSeed := []byte("prevrand")
	currRandSeed := []byte("currrand")
	notarizedHdrs := sp.NotarizedHdrs()
	lastHdr := &block.MetaBlock{Round: 9,
		Nonce:    44,
		RandSeed: prevRandSeed}
	notarizedHdrs[core.MetachainShardId] = append(notarizedHdrs[core.MetachainShardId], lastHdr)

	//put the existing headers inside datapool

	//header shard 0
	prevHash, _ := sp.ComputeHeaderHash(sp.LastNotarizedHdrForShard(core.MetachainShardId).(*block.MetaBlock))
	prevHdr := &block.MetaBlock{
		Round:        10,
		Nonce:        45,
		PrevRandSeed: prevRandSeed,
		RandSeed:     currRandSeed,
		PrevHash:     prevHash,
		RootHash:     []byte("prevRootHash")}

	prevHash, _ = sp.ComputeHeaderHash(prevHdr)
	currHdr := &block.MetaBlock{
		Round:        11,
		Nonce:        46,
		PrevRandSeed: currRandSeed,
		RandSeed:     []byte("nextrand"),
		PrevHash:     prevHash,
		RootHash:     []byte("currRootHash")}

	err := sp.IsHdrConstructionValid(nil, prevHdr)
	assert.Equal(t, err, process.ErrNilBlockHeader)

	err = sp.IsHdrConstructionValid(currHdr, nil)
	assert.Equal(t, err, process.ErrNilBlockHeader)

	currHdr.Nonce = 0
	err = sp.IsHdrConstructionValid(currHdr, prevHdr)
	assert.Equal(t, err, process.ErrWrongNonceInBlock)

	currHdr.Nonce = 46
	prevHdr.Nonce = 45
	prevHdr.Round = currHdr.Round + 1
	err = sp.IsHdrConstructionValid(currHdr, prevHdr)
	assert.Equal(t, err, process.ErrLowerRoundInBlock)

	prevHdr.Round = currHdr.Round - 1
	currHdr.Nonce = prevHdr.Nonce + 2
	err = sp.IsHdrConstructionValid(currHdr, prevHdr)
	assert.Equal(t, err, process.ErrWrongNonceInBlock)

	currHdr.Nonce = prevHdr.Nonce + 1
	currHdr.PrevHash = []byte("wronghash")
	err = sp.IsHdrConstructionValid(currHdr, prevHdr)
	assert.Equal(t, err, process.ErrBlockHashDoesNotMatch)

	prevHdr.RandSeed = []byte("randomwrong")
	currHdr.PrevHash, _ = sp.ComputeHeaderHash(prevHdr)
	err = sp.IsHdrConstructionValid(currHdr, prevHdr)
	assert.Equal(t, err, process.ErrRandSeedDoesNotMatch)

	currHdr.PrevHash = prevHash
	prevHdr.RandSeed = currRandSeed
	prevHdr.RootHash = []byte("prevRootHash")
	err = sp.IsHdrConstructionValid(currHdr, prevHdr)
	assert.Nil(t, err)
}

func TestShardProcessor_RemoveAndSaveLastNotarizedMetaHdrNoDstMB(t *testing.T) {
	t.Parallel()

	hasher := &hashingMocks.HasherMock{}
	marshalizer := &mock.MarshalizerMock{}
	datapool := dataRetrieverMock.NewPoolsHolderMock()
	forkDetector := &mock.ForkDetectorMock{}
	highNonce := uint64(500)
	forkDetector.GetHighestFinalBlockNonceCalled = func() uint64 {
		return highNonce
	}

	wg := sync.WaitGroup{}
	wg.Add(4)
	putCalledNr := uint32(0)
	store := &mock.ChainStorerMock{
		PutCalled: func(unitType dataRetriever.UnitType, key []byte, value []byte) error {
			atomic.AddUint32(&putCalledNr, 1)
			wg.Done()
			return nil
		},
	}

	shardNr := uint32(5)
	coreComponents, dataComponents, bootstrapComponents, statusComponents := createComponentHolderMocks()
	dataComponents.DataPool = datapool
	dataComponents.Storage = store
	coreComponents.Hash = hasher
	coreComponents.IntMarsh = marshalizer
	arguments := CreateMockArguments(coreComponents, dataComponents, bootstrapComponents, statusComponents)
	bootstrapComponents.Coordinator = mock.NewMultiShardsCoordinatorMock(shardNr)
	arguments.ForkDetector = forkDetector
	startHeaders := createGenesisBlocks(bootstrapComponents.ShardCoordinator())
	arguments.BlockTracker = mock.NewBlockTrackerMock(bootstrapComponents.ShardCoordinator(), startHeaders)
	sp, _ := blproc.NewShardProcessor(arguments)

	prevRandSeed := []byte("prevrand")
	currRandSeed := []byte("currrand")
	firstNonce := uint64(44)

	lastHdr := &block.MetaBlock{Round: 9,
		Nonce:    firstNonce,
		RandSeed: prevRandSeed}

	arguments.BlockTracker.AddCrossNotarizedHeader(core.MetachainShardId, lastHdr, nil)

	//header shard 0
	prevHash, _ := sp.ComputeHeaderHash(sp.LastNotarizedHdrForShard(core.MetachainShardId).(*block.MetaBlock))
	prevHdr := &block.MetaBlock{
		Round:        10,
		Nonce:        45,
		PrevRandSeed: prevRandSeed,
		RandSeed:     currRandSeed,
		PrevHash:     prevHash,
		RootHash:     []byte("prevRootHash")}

	prevHash, _ = sp.ComputeHeaderHash(prevHdr)
	currHdr := &block.MetaBlock{
		Round:        11,
		Nonce:        46,
		PrevRandSeed: currRandSeed,
		RandSeed:     []byte("nextrand"),
		PrevHash:     prevHash,
		RootHash:     []byte("currRootHash")}
	currHash, _ := sp.ComputeHeaderHash(currHdr)
	prevHash, _ = sp.ComputeHeaderHash(prevHdr)

	shardHdr := &block.Header{Round: 15}
	mbHeaders := make([]block.MiniBlockHeader, 0)
	blockHeader := &block.Header{}

	// test header not in pool and defer called
	processedMetaHdrs, err := sp.GetOrderedProcessedMetaBlocksFromHeader(blockHeader)
	assert.Nil(t, err)

	err = sp.SaveLastNotarizedHeader(core.MetachainShardId, processedMetaHdrs)
	assert.Nil(t, err)

	err = sp.UpdateCrossShardInfo(processedMetaHdrs)
	assert.Nil(t, err)
	assert.Equal(t, uint32(0), atomic.LoadUint32(&putCalledNr))

	assert.Equal(t, firstNonce, sp.LastNotarizedHdrForShard(core.MetachainShardId).GetNonce())
	assert.Equal(t, 0, len(processedMetaHdrs))

	// wrong header type in pool and defer called
	datapool.Headers().AddHeader(currHash, shardHdr)
	sp.SetHdrForCurrentBlock(currHash, shardHdr, true)

	hashes := make([][]byte, 0)
	hashes = append(hashes, currHash)
	blockHeader = &block.Header{MetaBlockHashes: hashes, MiniBlockHeaders: mbHeaders}

	processedMetaHdrs, err = sp.GetOrderedProcessedMetaBlocksFromHeader(blockHeader)
	assert.Equal(t, process.ErrWrongTypeAssertion, err)

	err = sp.SaveLastNotarizedHeader(core.MetachainShardId, processedMetaHdrs)
	assert.Nil(t, err)

	err = sp.UpdateCrossShardInfo(processedMetaHdrs)
	assert.Nil(t, err)
	assert.Equal(t, uint32(0), atomic.LoadUint32(&putCalledNr))

	assert.Equal(t, firstNonce, sp.LastNotarizedHdrForShard(core.MetachainShardId).GetNonce())

	// put headers in pool
	datapool.Headers().AddHeader(currHash, currHdr)
	datapool.Headers().AddHeader(prevHash, prevHdr)

	_ = sp.CreateBlockStarted()
	sp.SetHdrForCurrentBlock(currHash, currHdr, true)
	sp.SetHdrForCurrentBlock(prevHash, prevHdr, true)

	hashes = make([][]byte, 0)
	hashes = append(hashes, currHash)
	hashes = append(hashes, prevHash)
	blockHeader = &block.Header{MetaBlockHashes: hashes, MiniBlockHeaders: mbHeaders}

	processedMetaHdrs, err = sp.GetOrderedProcessedMetaBlocksFromHeader(blockHeader)
	assert.Nil(t, err)

	err = sp.SaveLastNotarizedHeader(core.MetachainShardId, processedMetaHdrs)
	assert.Nil(t, err)

	err = sp.UpdateCrossShardInfo(processedMetaHdrs)
	wg.Wait()
	assert.Nil(t, err)
	assert.Equal(t, uint32(4), atomic.LoadUint32(&putCalledNr))

	assert.Equal(t, currHdr, sp.LastNotarizedHdrForShard(core.MetachainShardId))
}

func createShardData(hasher hashing.Hasher, marshalizer marshal.Marshalizer, miniBlocks []block.MiniBlock) []block.ShardData {
	shardData := make([]block.ShardData, len(miniBlocks))
	for i := 0; i < len(miniBlocks); i++ {
		hashed, _ := core.CalculateHash(marshalizer, hasher, &miniBlocks[i])

		shardMBHeader := block.MiniBlockHeader{
			ReceiverShardID: miniBlocks[i].ReceiverShardID,
			SenderShardID:   miniBlocks[i].SenderShardID,
			TxCount:         uint32(len(miniBlocks[i].TxHashes)),
			Hash:            hashed,
		}
		shardMBHeaders := make([]block.MiniBlockHeader, 0)
		shardMBHeaders = append(shardMBHeaders, shardMBHeader)

		shardData[0].ShardID = miniBlocks[i].SenderShardID
		shardData[0].TxCount = 10
		shardData[0].HeaderHash = []byte("headerHash")
		shardData[0].ShardMiniBlockHeaders = shardMBHeaders
	}

	return shardData
}

func TestShardProcessor_RemoveAndSaveLastNotarizedMetaHdrNotAllMBFinished(t *testing.T) {
	t.Parallel()

	hasher := &hashingMocks.HasherMock{}
	marshalizer := &mock.MarshalizerMock{}
	datapool := dataRetrieverMock.NewPoolsHolderMock()
	forkDetector := &mock.ForkDetectorMock{}
	highNonce := uint64(500)
	forkDetector.GetHighestFinalBlockNonceCalled = func() uint64 {
		return highNonce
	}

	wg := sync.WaitGroup{}
	wg.Add(2)
	putCalledNr := uint32(0)
	store := &mock.ChainStorerMock{
		PutCalled: func(unitType dataRetriever.UnitType, key []byte, value []byte) error {
			atomic.AddUint32(&putCalledNr, 1)
			wg.Done()
			return nil
		},
	}

	shardNr := uint32(5)

	coreComponents, dataComponents, bootstrapComponents, statusComponents := createComponentHolderMocks()
	dataComponents.DataPool = datapool
	dataComponents.Storage = store
	coreComponents.Hash = hasher
	coreComponents.IntMarsh = marshalizer
	arguments := CreateMockArguments(coreComponents, dataComponents, bootstrapComponents, statusComponents)
	bootstrapComponents.Coordinator = mock.NewMultiShardsCoordinatorMock(shardNr)
	arguments.ForkDetector = forkDetector
	startHeaders := createGenesisBlocks(bootstrapComponents.ShardCoordinator())
	arguments.BlockTracker = mock.NewBlockTrackerMock(bootstrapComponents.ShardCoordinator(), startHeaders)
	sp, err := blproc.NewShardProcessor(arguments)
	require.Nil(t, err)

	prevRandSeed := []byte("prevrand")
	currRandSeed := []byte("currrand")
	notarizedHdrs := sp.NotarizedHdrs()
	firstNonce := uint64(44)

	lastHdr := &block.MetaBlock{Round: 9,
		Nonce:    firstNonce,
		RandSeed: prevRandSeed}
	notarizedHdrs[core.MetachainShardId] = append(notarizedHdrs[core.MetachainShardId], lastHdr)

	txHash := []byte("txhash")
	txHashes := make([][]byte, 0)
	txHashes = append(txHashes, txHash)
	miniblock1 := block.MiniBlock{
		ReceiverShardID: 0,
		SenderShardID:   1,
		TxHashes:        txHashes,
	}
	miniblock2 := block.MiniBlock{
		ReceiverShardID: 0,
		SenderShardID:   2,
		TxHashes:        txHashes,
	}
	miniblock3 := block.MiniBlock{
		ReceiverShardID: 0,
		SenderShardID:   3,
		TxHashes:        txHashes,
	}
	miniblock4 := block.MiniBlock{
		ReceiverShardID: 0,
		SenderShardID:   4,
		TxHashes:        txHashes,
	}
	mbHeaders := make([]block.MiniBlockHeader, 0)

	hashed, err := core.CalculateHash(marshalizer, hasher, &miniblock1)
	require.Nil(t, err)
	mbHeaders = append(mbHeaders, block.MiniBlockHeader{Hash: hashed})

	hashed, err = core.CalculateHash(marshalizer, hasher, &miniblock2)
	require.Nil(t, err)
	mbHeaders = append(mbHeaders, block.MiniBlockHeader{Hash: hashed})

	hashed, err = core.CalculateHash(marshalizer, hasher, &miniblock3)
	require.Nil(t, err)
	mbHeaders = append(mbHeaders, block.MiniBlockHeader{Hash: hashed})

	miniBlocks := make([]block.MiniBlock, 0)
	miniBlocks = append(miniBlocks, miniblock1, miniblock2)
	//header shard 0
	prevHash, err := sp.ComputeHeaderHash(sp.LastNotarizedHdrForShard(core.MetachainShardId).(*block.MetaBlock))
	require.Nil(t, err)
	prevHdr := &block.MetaBlock{
		Round:        10,
		Nonce:        45,
		PrevRandSeed: prevRandSeed,
		RandSeed:     currRandSeed,
		PrevHash:     prevHash,
		RootHash:     []byte("prevRootHash"),
		ShardInfo:    createShardData(hasher, marshalizer, miniBlocks)}

	miniBlocks = make([]block.MiniBlock, 0)
	miniBlocks = append(miniBlocks, miniblock3, miniblock4)
	prevHash, err = sp.ComputeHeaderHash(prevHdr)
	require.Nil(t, err)
	currHdr := &block.MetaBlock{
		Round:        11,
		Nonce:        46,
		PrevRandSeed: currRandSeed,
		RandSeed:     []byte("nextrand"),
		PrevHash:     prevHash,
		RootHash:     []byte("currRootHash"),
		ShardInfo:    createShardData(hasher, marshalizer, miniBlocks)}
	currHash, err := sp.ComputeHeaderHash(currHdr)
	require.Nil(t, err)
	prevHash, err = sp.ComputeHeaderHash(prevHdr)
	require.Nil(t, err)

	// put headers in pool
	datapool.Headers().AddHeader(currHash, currHdr)
	datapool.Headers().AddHeader(prevHash, prevHdr)

	sp.SetHdrForCurrentBlock(currHash, currHdr, true)
	sp.SetHdrForCurrentBlock(prevHash, prevHdr, true)

	hashes := make([][]byte, 0)
	hashes = append(hashes, currHash)
	hashes = append(hashes, prevHash)
	blockHeader := &block.Header{MetaBlockHashes: hashes, MiniBlockHeaders: mbHeaders}

	processedMetaHdrs, err := sp.GetOrderedProcessedMetaBlocksFromHeader(blockHeader)
	assert.Nil(t, err)

	err = sp.SaveLastNotarizedHeader(core.MetachainShardId, processedMetaHdrs)
	assert.Nil(t, err)

	err = sp.UpdateCrossShardInfo(processedMetaHdrs)
	wg.Wait()
	assert.Nil(t, err)
	assert.Equal(t, uint32(2), atomic.LoadUint32(&putCalledNr))

	assert.Equal(t, prevHdr, sp.LastNotarizedHdrForShard(core.MetachainShardId))
}

func TestShardProcessor_RemoveAndSaveLastNotarizedMetaHdrAllMBFinished(t *testing.T) {
	t.Parallel()

	hasher := &hashingMocks.HasherMock{}
	marshalizer := &mock.MarshalizerMock{}
	datapool := dataRetrieverMock.NewPoolsHolderMock()
	forkDetector := &mock.ForkDetectorMock{}
	highNonce := uint64(500)
	forkDetector.GetHighestFinalBlockNonceCalled = func() uint64 {
		return highNonce
	}

	wg := sync.WaitGroup{}
	wg.Add(4)
	putCalledNr := uint32(0)
	store := &mock.ChainStorerMock{
		PutCalled: func(unitType dataRetriever.UnitType, key []byte, value []byte) error {
			atomic.AddUint32(&putCalledNr, 1)
			wg.Done()
			return nil
		},
	}

	shardNr := uint32(5)

	coreComponents, dataComponents, bootstrapComponents, statusComponents := createComponentHolderMocks()
	dataComponents.DataPool = datapool
	dataComponents.Storage = store
	coreComponents.Hash = hasher
	coreComponents.IntMarsh = marshalizer
	arguments := CreateMockArguments(coreComponents, dataComponents, bootstrapComponents, statusComponents)
	bootstrapComponents.Coordinator = mock.NewMultiShardsCoordinatorMock(shardNr)
	arguments.ForkDetector = forkDetector
	startHeaders := createGenesisBlocks(bootstrapComponents.ShardCoordinator())
	arguments.BlockTracker = mock.NewBlockTrackerMock(bootstrapComponents.ShardCoordinator(), startHeaders)
	sp, _ := blproc.NewShardProcessor(arguments)

	prevRandSeed := []byte("prevrand")
	currRandSeed := []byte("currrand")
	notarizedHdrs := sp.NotarizedHdrs()
	firstNonce := uint64(44)

	lastHdr := &block.MetaBlock{Round: 9,
		Nonce:    firstNonce,
		RandSeed: prevRandSeed}
	notarizedHdrs[core.MetachainShardId] = append(notarizedHdrs[core.MetachainShardId], lastHdr)

	txHash := []byte("txhash")
	txHashes := make([][]byte, 0)
	txHashes = append(txHashes, txHash)
	miniblock1 := block.MiniBlock{
		ReceiverShardID: 0,
		SenderShardID:   1,
		TxHashes:        txHashes,
	}
	miniblock2 := block.MiniBlock{
		ReceiverShardID: 0,
		SenderShardID:   2,
		TxHashes:        txHashes,
	}
	miniblock3 := block.MiniBlock{
		ReceiverShardID: 0,
		SenderShardID:   3,
		TxHashes:        txHashes,
	}
	miniblock4 := block.MiniBlock{
		ReceiverShardID: 0,
		SenderShardID:   4,
		TxHashes:        txHashes,
	}

	mbHeaders := make([]block.MiniBlockHeader, 0, 4)

	hashed, _ := core.CalculateHash(marshalizer, hasher, &miniblock1)
	mbHeaders = append(mbHeaders, block.MiniBlockHeader{Hash: hashed})

	hashed, _ = core.CalculateHash(marshalizer, hasher, &miniblock2)
	mbHeaders = append(mbHeaders, block.MiniBlockHeader{Hash: hashed})

	hashed, _ = core.CalculateHash(marshalizer, hasher, &miniblock3)
	mbHeaders = append(mbHeaders, block.MiniBlockHeader{Hash: hashed})

	hashed, _ = core.CalculateHash(marshalizer, hasher, &miniblock4)
	mbHeaders = append(mbHeaders, block.MiniBlockHeader{Hash: hashed})

	miniBlocks := make([]block.MiniBlock, 0)
	miniBlocks = append(miniBlocks, miniblock1, miniblock2)
	//header shard 0
	prevHash, _ := sp.ComputeHeaderHash(sp.LastNotarizedHdrForShard(core.MetachainShardId).(*block.MetaBlock))
	prevHdr := &block.MetaBlock{
		Round:        10,
		Nonce:        45,
		PrevRandSeed: prevRandSeed,
		RandSeed:     currRandSeed,
		PrevHash:     prevHash,
		RootHash:     []byte("prevRootHash"),
		ShardInfo:    createShardData(hasher, marshalizer, miniBlocks)}

	miniBlocks = make([]block.MiniBlock, 0)
	miniBlocks = append(miniBlocks, miniblock3, miniblock4)
	prevHash, _ = sp.ComputeHeaderHash(prevHdr)
	currHdr := &block.MetaBlock{
		Round:        11,
		Nonce:        46,
		PrevRandSeed: currRandSeed,
		RandSeed:     []byte("nextrand"),
		PrevHash:     prevHash,
		RootHash:     []byte("currRootHash"),
		ShardInfo:    createShardData(hasher, marshalizer, miniBlocks)}
	currHash, _ := sp.ComputeHeaderHash(currHdr)
	prevHash, _ = sp.ComputeHeaderHash(prevHdr)

	// put headers in pool
	datapool.Headers().AddHeader(currHash, currHdr)
	datapool.Headers().AddHeader(prevHash, prevHdr)
	datapool.Headers().AddHeader([]byte("shouldNotRemove"), &block.MetaBlock{
		Round:        12,
		PrevRandSeed: []byte("nextrand"),
		PrevHash:     currHash,
		Nonce:        47})

	sp.SetHdrForCurrentBlock(currHash, currHdr, true)
	sp.SetHdrForCurrentBlock(prevHash, prevHdr, true)

	hashes := make([][]byte, 0)
	hashes = append(hashes, currHash)
	hashes = append(hashes, prevHash)
	blockHeader := &block.Header{MetaBlockHashes: hashes, MiniBlockHeaders: mbHeaders}

	processedMetaHdrs, err := sp.GetOrderedProcessedMetaBlocksFromHeader(blockHeader)
	assert.Nil(t, err)
	assert.Equal(t, 2, len(processedMetaHdrs))

	err = sp.SaveLastNotarizedHeader(core.MetachainShardId, processedMetaHdrs)
	assert.Nil(t, err)

	err = sp.UpdateCrossShardInfo(processedMetaHdrs)
	wg.Wait()
	assert.Nil(t, err)
	assert.Equal(t, uint32(4), atomic.LoadUint32(&putCalledNr))

	assert.Equal(t, currHdr, sp.LastNotarizedHdrForShard(core.MetachainShardId))
}

func createOneHeaderOneBody() (*block.Header, *block.Body) {
	txHash := []byte("tx_hash1")
	rootHash := []byte("rootHash")
	body := &block.Body{}
	txHashes := make([][]byte, 0)
	txHashes = append(txHashes, txHash)
	miniblock := block.MiniBlock{
		ReceiverShardID: 0,
		SenderShardID:   1,
		TxHashes:        txHashes,
	}
	body.MiniBlocks = append(body.MiniBlocks, &miniblock)

	hasher := &mock.HasherStub{}
	marshalizer := &mock.MarshalizerMock{}

	mbbytes, _ := marshalizer.Marshal(&miniblock)
	mbHash := hasher.Compute(string(mbbytes))
	mbHdr := block.MiniBlockHeader{
		ReceiverShardID: 0,
		SenderShardID:   1,
		TxCount:         uint32(len(txHashes)),
		Hash:            mbHash}
	mbHdrs := make([]block.MiniBlockHeader, 0)
	mbHdrs = append(mbHdrs, mbHdr)

	hdr := &block.Header{
		Nonce:            1,
		PrevHash:         []byte(""),
		Signature:        []byte("signature"),
		PubKeysBitmap:    []byte("00110"),
		ShardID:          0,
		RootHash:         rootHash,
		MiniBlockHeaders: mbHdrs,
	}

	return hdr, body
}

func TestShardProcessor_CheckHeaderBodyCorrelationReceiverMissmatch(t *testing.T) {
	t.Parallel()

	hdr, body := createOneHeaderOneBody()
	coreComponents, dataComponents, bootstrapComponents, statusComponents := createComponentHolderMocks()
	arguments := CreateMockArguments(coreComponents, dataComponents, bootstrapComponents, statusComponents)
	sp, _ := blproc.NewShardProcessor(arguments)

	hdr.MiniBlockHeaders[0].ReceiverShardID = body.MiniBlocks[0].ReceiverShardID + 1
	err := sp.CheckHeaderBodyCorrelation(hdr, body)
	assert.Equal(t, process.ErrHeaderBodyMismatch, err)
}

func TestShardProcessor_CheckHeaderBodyCorrelationSenderMissmatch(t *testing.T) {
	t.Parallel()

	hdr, body := createOneHeaderOneBody()
	coreComponents, dataComponents, bootstrapComponents, statusComponents := createComponentHolderMocks()
	arguments := CreateMockArguments(coreComponents, dataComponents, bootstrapComponents, statusComponents)
	sp, _ := blproc.NewShardProcessor(arguments)

	hdr.MiniBlockHeaders[0].SenderShardID = body.MiniBlocks[0].SenderShardID + 1
	err := sp.CheckHeaderBodyCorrelation(hdr, body)
	assert.Equal(t, process.ErrHeaderBodyMismatch, err)
}

func TestShardProcessor_CheckHeaderBodyCorrelationTxCountMissmatch(t *testing.T) {
	t.Parallel()

	hdr, body := createOneHeaderOneBody()

	coreComponents, dataComponents, bootstrapComponents, statusComponents := createComponentHolderMocks()
	arguments := CreateMockArguments(coreComponents, dataComponents, bootstrapComponents, statusComponents)
	sp, _ := blproc.NewShardProcessor(arguments)

	hdr.MiniBlockHeaders[0].TxCount = uint32(len(body.MiniBlocks[0].TxHashes) + 1)
	err := sp.CheckHeaderBodyCorrelation(hdr, body)
	assert.Equal(t, process.ErrHeaderBodyMismatch, err)
}

func TestShardProcessor_CheckHeaderBodyCorrelationHashMissmatch(t *testing.T) {
	t.Parallel()

	hdr, body := createOneHeaderOneBody()
	coreComponents, dataComponents, bootstrapComponents, statusComponents := createComponentHolderMocks()
	arguments := CreateMockArguments(coreComponents, dataComponents, bootstrapComponents, statusComponents)
	sp, _ := blproc.NewShardProcessor(arguments)

	hdr.MiniBlockHeaders[0].Hash = []byte("wrongHash")
	err := sp.CheckHeaderBodyCorrelation(hdr, body)
	assert.Equal(t, process.ErrHeaderBodyMismatch, err)
}

func TestShardProcessor_CheckHeaderBodyCorrelationShouldPass(t *testing.T) {
	t.Parallel()

	hdr, body := createOneHeaderOneBody()
	coreComponents, dataComponents, bootstrapComponents, statusComponents := createComponentHolderMocks()
	arguments := CreateMockArguments(coreComponents, dataComponents, bootstrapComponents, statusComponents)
	sp, _ := blproc.NewShardProcessor(arguments)

	err := sp.CheckHeaderBodyCorrelation(hdr, body)
	assert.Nil(t, err)
}

func TestShardProcessor_CheckHeaderBodyCorrelationNilMiniBlock(t *testing.T) {
	t.Parallel()

	hdr, body := createOneHeaderOneBody()
	coreComponents, dataComponents, bootstrapComponents, statusComponents := createComponentHolderMocks()
	arguments := CreateMockArguments(coreComponents, dataComponents, bootstrapComponents, statusComponents)
	sp, _ := blproc.NewShardProcessor(arguments)

	body.MiniBlocks[0] = nil

	err := sp.CheckHeaderBodyCorrelation(hdr, body)
	assert.NotNil(t, err)
	assert.Equal(t, process.ErrNilMiniBlock, err)
}

func TestShardProcessor_RestoreMetaBlockIntoPoolShouldPass(t *testing.T) {
	t.Parallel()

	marshalizer := &mock.MarshalizerMock{}

	poolFake := dataRetrieverMock.NewPoolsHolderMock()

	metaBlock := block.MetaBlock{
		Nonce:     1,
		ShardInfo: make([]block.ShardData, 0),
	}

	store := &mock.ChainStorerMock{
		GetStorerCalled: func(unitType dataRetriever.UnitType) storage.Storer {
			return &storageStubs.StorerStub{
				RemoveCalled: func(key []byte) error {
					return nil
				},
				GetCalled: func(key []byte) ([]byte, error) {
					return marshalizer.Marshal(&metaBlock)
				},
			}
		},
	}

	coreComponents, dataComponents, bootstrapComponents, statusComponents := createComponentHolderMocks()
	dataComponents.DataPool = poolFake
	dataComponents.Storage = store
	arguments := CreateMockArguments(coreComponents, dataComponents, bootstrapComponents, statusComponents)
	sp, _ := blproc.NewShardProcessor(arguments)

	miniblockHashes := make(map[string]uint32)

	meta := &block.MetaBlock{
		Nonce:     1,
		ShardInfo: make([]block.ShardData, 0),
	}
	hasher := &mock.HasherStub{}

	metaBytes, _ := marshalizer.Marshal(meta)
	hasher.ComputeCalled = func(s string) []byte {
		return []byte("cool")
	}
	metaHash := hasher.Compute(string(metaBytes))
	metablockHashes := make([][]byte, 0)
	metablockHashes = append(metablockHashes, metaHash)

	metaBlockRestored, err := poolFake.Headers().GetHeaderByHash(metaHash)

	assert.Equal(t, nil, metaBlockRestored)
	assert.Error(t, err)

	err = sp.RestoreMetaBlockIntoPool(miniblockHashes, metablockHashes)

	metaBlockRestored, _ = poolFake.Headers().GetHeaderByHash(metaHash)

	assert.Equal(t, &metaBlock, metaBlockRestored)
	assert.Nil(t, err)
}

func TestShardPreprocessor_getAllMiniBlockDstMeFromMetaShouldPass(t *testing.T) {
	t.Parallel()

	marshalizer := &mock.MarshalizerMock{}

	txHash := []byte("tx_hash1")
	txHashes := make([][]byte, 0)
	txHashes = append(txHashes, txHash)
	miniblock := block.MiniBlock{
		ReceiverShardID: 0,
		SenderShardID:   1,
		TxHashes:        txHashes,
	}
	hasher := &mock.HasherStub{}

	mbbytes, _ := marshalizer.Marshal(&miniblock)
	mbHash := hasher.Compute(string(mbbytes))

	shardMiniBlock := block.MiniBlockHeader{
		ReceiverShardID: 0,
		SenderShardID:   2,
		TxCount:         uint32(len(txHashes)),
		Hash:            mbHash,
	}
	shardMiniblockHdrs := make([]block.MiniBlockHeader, 0)
	shardMiniblockHdrs = append(shardMiniblockHdrs, shardMiniBlock)
	shardHeader := block.ShardData{
		ShardID:               1,
		ShardMiniBlockHeaders: shardMiniblockHdrs,
	}
	shardHdrs := make([]block.ShardData, 0)
	shardHdrs = append(shardHdrs, shardHeader)
	metaBlock := &block.MetaBlock{Nonce: 1, Round: 1, ShardInfo: shardHdrs}

	idp := initDataPool([]byte("tx_hash1"))

	coreComponents, dataComponents, bootstrapComponents, statusComponents := createComponentHolderMocks()
	dataComponents.DataPool = idp
	arguments := CreateMockArguments(coreComponents, dataComponents, bootstrapComponents, statusComponents)
	sp, _ := blproc.NewShardProcessor(arguments)

	metaBytes, _ := marshalizer.Marshal(metaBlock)
	hasher.ComputeCalled = func(s string) []byte {
		return []byte("cool")
	}
	metaHash := hasher.Compute(string(metaBytes))
	sp.SetHdrForCurrentBlock(metaHash, metaBlock, true)

	metablockHashes := make([][]byte, 0)
	metablockHashes = append(metablockHashes, metaHash)
	header := &block.Header{Nonce: 1, Round: 1, MetaBlockHashes: metablockHashes}

	orderedMetaBlocks, err := sp.GetAllMiniBlockDstMeFromMeta(header)

	assert.Equal(t, 1, len(orderedMetaBlocks))
	assert.Equal(t, orderedMetaBlocks[""], metaHash)
	assert.Nil(t, err)
}

func TestShardProcessor_GetHighestHdrForOwnShardFromMetachainNothingToProcess(t *testing.T) {
	t.Parallel()

	coreComponents, dataComponents, bootstrapComponents, statusComponents := createComponentHolderMocks()
	arguments := CreateMockArguments(coreComponents, dataComponents, bootstrapComponents, statusComponents)
	sp, _ := blproc.NewShardProcessor(arguments)
	hdrs, _, _ := sp.GetHighestHdrForOwnShardFromMetachain(nil)

	assert.NotNil(t, hdrs)
	assert.Equal(t, 0, len(hdrs))
}

func TestShardProcessor_GetHighestHdrForOwnShardFromMetachaiMetaHdrsWithoutOwnHdr(t *testing.T) {
	t.Parallel()

	processedHdrs := make([]data.HeaderHandler, 0)
	datapool := dataRetrieverMock.CreatePoolsHolder(1, 0)
	store := initStore()
	hasher := &hashingMocks.HasherMock{}
	marshalizer := &mock.MarshalizerMock{}
	genesisBlocks := createGenesisBlocks(mock.NewMultiShardsCoordinatorMock(3))

	coreComponents, dataComponents, bootstrapComponents, statusComponents := createComponentHolderMocks()
	dataComponents.DataPool = datapool
	dataComponents.Storage = store
	coreComponents.Hash = hasher
	coreComponents.IntMarsh = marshalizer
	arguments := CreateMockArguments(coreComponents, dataComponents, bootstrapComponents, statusComponents)
	arguments.BlockTracker = &mock.BlockTrackerMock{}

	sp, err := blproc.NewShardProcessor(arguments)
	require.Nil(t, err)

	shardInfo := make([]block.ShardData, 0)
	shardInfo = append(shardInfo, block.ShardData{HeaderHash: []byte("hash"), ShardID: 1})
	datapool.Headers().AddHeader([]byte("hash"), &block.Header{ShardID: 0, Nonce: 1})

	prevMetaHdr := genesisBlocks[core.MetachainShardId]
	prevHash, _ := core.CalculateHash(marshalizer, hasher, prevMetaHdr)
	currMetaHdr := &block.MetaBlock{
		Nonce:        1,
		Epoch:        0,
		Round:        1,
		PrevHash:     prevHash,
		PrevRandSeed: prevMetaHdr.GetRandSeed(),
		RandSeed:     prevMetaHdr.GetRandSeed(),
		ShardInfo:    shardInfo,
	}
	currHash, _ := core.CalculateHash(marshalizer, hasher, currMetaHdr)
	datapool.Headers().AddHeader(currHash, currMetaHdr)
	processedHdrs = append(processedHdrs, currMetaHdr)

	prevMetaHdr = currMetaHdr
	prevHash, _ = core.CalculateHash(marshalizer, hasher, prevMetaHdr)
	currMetaHdr = &block.MetaBlock{
		Nonce:        2,
		Epoch:        0,
		Round:        2,
		PrevHash:     prevHash,
		PrevRandSeed: prevMetaHdr.GetRandSeed(),
		RandSeed:     prevMetaHdr.GetRandSeed(),
		ShardInfo:    shardInfo,
	}
	currHash, _ = core.CalculateHash(marshalizer, hasher, currMetaHdr)
	datapool.Headers().AddHeader(currHash, currMetaHdr)
	processedHdrs = append(processedHdrs, currMetaHdr)

	hdrs, _, _ := sp.GetHighestHdrForOwnShardFromMetachain(processedHdrs)

	assert.NotNil(t, hdrs)
	assert.Equal(t, 0, len(hdrs))
}

func TestShardProcessor_GetHighestHdrForOwnShardFromMetachaiMetaHdrsWithOwnHdrButNotStored(t *testing.T) {
	t.Parallel()

	processedHdrs := make([]data.HeaderHandler, 0)
	datapool := dataRetrieverMock.CreatePoolsHolder(1, 0)
	store := initStore()
	hasher := &hashingMocks.HasherMock{}
	marshalizer := &mock.MarshalizerMock{}
	genesisBlocks := createGenesisBlocks(mock.NewMultiShardsCoordinatorMock(3))

	coreComponents, dataComponents, bootstrapComponents, statusComponents := createComponentHolderMocks()
	dataComponents.DataPool = datapool
	dataComponents.Storage = store
	coreComponents.Hash = hasher
	coreComponents.IntMarsh = marshalizer
	arguments := CreateMockArguments(coreComponents, dataComponents, bootstrapComponents, statusComponents)
	arguments.BlockTracker = &mock.BlockTrackerMock{}

	sp, _ := blproc.NewShardProcessor(arguments)

	shardInfo := make([]block.ShardData, 0)
	shardInfo = append(shardInfo, block.ShardData{HeaderHash: []byte("hash"), ShardID: 0})

	prevMetaHdr := genesisBlocks[core.MetachainShardId]
	prevHash, _ := core.CalculateHash(marshalizer, hasher, prevMetaHdr)
	currMetaHdr := &block.MetaBlock{
		Nonce:        1,
		Epoch:        0,
		Round:        1,
		PrevHash:     prevHash,
		PrevRandSeed: prevMetaHdr.GetRandSeed(),
		RandSeed:     prevMetaHdr.GetRandSeed(),
		ShardInfo:    shardInfo,
	}
	currHash, _ := core.CalculateHash(marshalizer, hasher, currMetaHdr)
	datapool.Headers().AddHeader(currHash, currMetaHdr)
	processedHdrs = append(processedHdrs, currMetaHdr)

	prevMetaHdr = currMetaHdr
	prevHash, _ = core.CalculateHash(marshalizer, hasher, prevMetaHdr)
	currMetaHdr = &block.MetaBlock{
		Nonce:        2,
		Epoch:        0,
		Round:        2,
		PrevHash:     prevHash,
		PrevRandSeed: prevMetaHdr.GetRandSeed(),
		RandSeed:     prevMetaHdr.GetRandSeed(),
		ShardInfo:    shardInfo,
	}
	currHash, _ = core.CalculateHash(marshalizer, hasher, currMetaHdr)
	datapool.Headers().AddHeader(currHash, currMetaHdr)
	processedHdrs = append(processedHdrs, currMetaHdr)

	hdrs, _, _ := sp.GetHighestHdrForOwnShardFromMetachain(processedHdrs)

	assert.Equal(t, 0, len(hdrs))
}

func TestShardProcessor_GetHighestHdrForOwnShardFromMetachaiMetaHdrsWithOwnHdrStored(t *testing.T) {
	t.Parallel()

	processedHdrs := make([]data.HeaderHandler, 0)
	datapool := dataRetrieverMock.CreatePoolsHolder(1, 0)
	store := initStore()
	hasher := &hashingMocks.HasherMock{}
	marshalizer := &mock.MarshalizerMock{}
	genesisBlocks := createGenesisBlocks(mock.NewMultiShardsCoordinatorMock(3))

	coreComponents, dataComponents, bootstrapComponents, statusComponents := createComponentHolderMocks()
	dataComponents.DataPool = datapool
	dataComponents.Storage = store
	coreComponents.Hash = hasher
	coreComponents.IntMarsh = marshalizer
	arguments := CreateMockArguments(coreComponents, dataComponents, bootstrapComponents, statusComponents)
	arguments.BlockTracker = &mock.BlockTrackerMock{}

	sp, _ := blproc.NewShardProcessor(arguments)

	ownHdr := &block.Header{
		Nonce: 1,
		Round: 1,
	}
	ownHash, _ := core.CalculateHash(marshalizer, hasher, ownHdr)
	datapool.Headers().AddHeader(ownHash, ownHdr)

	shardInfo := make([]block.ShardData, 0)
	shardInfo = append(shardInfo, block.ShardData{HeaderHash: ownHash, ShardID: 0})

	prevMetaHdr := genesisBlocks[core.MetachainShardId]
	prevHash, _ := core.CalculateHash(marshalizer, hasher, prevMetaHdr)
	currMetaHdr := &block.MetaBlock{
		Nonce:        1,
		Epoch:        0,
		Round:        1,
		PrevHash:     prevHash,
		PrevRandSeed: prevMetaHdr.GetRandSeed(),
		RandSeed:     prevMetaHdr.GetRandSeed(),
		ShardInfo:    shardInfo,
	}
	currHash, _ := core.CalculateHash(marshalizer, hasher, currMetaHdr)
	datapool.Headers().AddHeader(currHash, currMetaHdr)

	ownHdr = &block.Header{
		Nonce: 2,
		Round: 2,
	}
	ownHash, _ = core.CalculateHash(marshalizer, hasher, ownHdr)
	mrsOwnHdr, _ := marshalizer.Marshal(ownHdr)
	_ = store.Put(dataRetriever.BlockHeaderUnit, ownHash, mrsOwnHdr)

	shardInfo = make([]block.ShardData, 0)
	shardInfo = append(shardInfo, block.ShardData{HeaderHash: ownHash, ShardID: 0})

	prevMetaHdr = currMetaHdr
	prevHash, _ = core.CalculateHash(marshalizer, hasher, prevMetaHdr)
	currMetaHdr = &block.MetaBlock{
		Nonce:        2,
		Epoch:        0,
		Round:        2,
		PrevHash:     prevHash,
		PrevRandSeed: prevMetaHdr.GetRandSeed(),
		RandSeed:     prevMetaHdr.GetRandSeed(),
		ShardInfo:    shardInfo,
	}
	currHash, _ = core.CalculateHash(marshalizer, hasher, currMetaHdr)
	datapool.Headers().AddHeader(currHash, currMetaHdr)
	processedHdrs = append(processedHdrs, currMetaHdr)

	prevMetaHdr = currMetaHdr
	prevHash, _ = core.CalculateHash(marshalizer, hasher, prevMetaHdr)
	currMetaHdr = &block.MetaBlock{
		Nonce:        3,
		Epoch:        0,
		Round:        3,
		PrevHash:     prevHash,
		PrevRandSeed: prevMetaHdr.GetRandSeed(),
		RandSeed:     prevMetaHdr.GetRandSeed(),
	}
	currHash, _ = core.CalculateHash(marshalizer, hasher, currMetaHdr)
	datapool.Headers().AddHeader(currHash, currMetaHdr)
	processedHdrs = append(processedHdrs, currMetaHdr)

	hdrs, _, _ := sp.GetHighestHdrForOwnShardFromMetachain(processedHdrs)

	assert.NotNil(t, hdrs)
	assert.Equal(t, ownHdr.GetNonce(), hdrs[0].GetNonce())
}

func TestShardProcessor_RestoreMetaBlockIntoPoolVerifyMiniblocks(t *testing.T) {
	t.Parallel()

	marshalizer := &mock.MarshalizerMock{}
	poolMock := dataRetrieverMock.CreatePoolsHolder(1, 0)

	storer := &mock.ChainStorerMock{}
	shardC := mock.NewMultiShardsCoordinatorMock(3)

	coreComponents, dataComponents, bootstrapComponents, statusComponents := createComponentHolderMocks()
	dataComponents.DataPool = poolMock
	dataComponents.Storage = storer
	arguments := CreateMockArguments(coreComponents, dataComponents, bootstrapComponents, statusComponents)
	bootstrapComponents.Coordinator = shardC
	arguments.BlockTracker = &mock.BlockTrackerMock{}
	sp, _ := blproc.NewShardProcessor(arguments)

	miniblockHashes := make(map[string]uint32)

	testMBHash := []byte("hash")
	shardMBHdr := block.MiniBlockHeader{
		Hash:            testMBHash,
		SenderShardID:   shardC.SelfId() + 1,
		ReceiverShardID: shardC.SelfId(),
	}
	shardMBHeaders := make([]block.MiniBlockHeader, 0)
	shardMBHeaders = append(shardMBHeaders, shardMBHdr)

	shardHdr := block.ShardData{ShardMiniBlockHeaders: shardMBHeaders, ShardID: shardC.SelfId() + 1}

	shardInfos := make([]block.ShardData, 0)
	shardInfos = append(shardInfos, shardHdr)

	meta := &block.MetaBlock{
		Nonce:     1,
		ShardInfo: shardInfos,
	}

	hasher := &mock.HasherStub{}

	metaBytes, _ := marshalizer.Marshal(meta)
	hasher.ComputeCalled = func(s string) []byte {
		return []byte("cool")
	}
	metaHash := hasher.Compute(string(metaBytes))
	metablockHashes := make([][]byte, 0)
	metablockHashes = append(metablockHashes, metaHash)

	metaBlockRestored, err := poolMock.Headers().GetHeaderByHash(metaHash)

	assert.Equal(t, nil, metaBlockRestored)
	assert.Error(t, err)

	storer.GetCalled = func(unitType dataRetriever.UnitType, key []byte) ([]byte, error) {
		return metaBytes, nil
	}
	storer.GetStorerCalled = func(unitType dataRetriever.UnitType) storage.Storer {
		return &storageStubs.StorerStub{
			RemoveCalled: func(key []byte) error {
				return nil
			},
			GetCalled: func(key []byte) ([]byte, error) {
				return metaBytes, nil
			},
		}
	}

	err = sp.RestoreMetaBlockIntoPool(miniblockHashes, metablockHashes)

	metaBlockRestored, _ = poolMock.Headers().GetHeaderByHash(metaHash)

	assert.Equal(t, meta, metaBlockRestored)
	assert.Nil(t, err)
}

//------- updateStateStorage

func TestShardProcessor_updateStateStorage(t *testing.T) {
	t.Parallel()

	pruneTrieWasCalled := false
	cancelPruneWasCalled := false
	rootHash := []byte("root-hash")
	poolMock := dataRetrieverMock.NewPoolsHolderMock()

	hdrStore := &storageStubs.StorerStub{
		GetCalled: func(key []byte) ([]byte, error) {
			hdr := block.Header{Nonce: 7, RootHash: rootHash}
			return json.Marshal(hdr)
		},
	}

	storer := &mock.ChainStorerMock{
		GetStorerCalled: func(unitType dataRetriever.UnitType) storage.Storer {
			if unitType == dataRetriever.ScheduledSCRsUnit {
				return nil
			}

			return hdrStore
		},
	}

	shardC := mock.NewMultiShardsCoordinatorMock(3)

	coreComponents, dataComponents, bootstrapComponents, statusComponents := createComponentHolderMocks()
	dataComponents.DataPool = poolMock
	dataComponents.Storage = storer
	bootstrapComponents.Coordinator = shardC
	arguments := CreateMockArguments(coreComponents, dataComponents, bootstrapComponents, statusComponents)

	arguments.BlockTracker = &mock.BlockTrackerMock{}
	arguments.Config.StateTriesConfig.CheckpointRoundsModulus = 2
	arguments.AccountsDB[state.UserAccountsState] = &stateMock.AccountsStub{
		IsPruningEnabledCalled: func() bool {
			return true
		},
		PruneTrieCalled: func(rootHashParam []byte, identifier state.TriePruningIdentifier) {
			pruneTrieWasCalled = true
			assert.Equal(t, rootHash, rootHashParam)
		},
		CancelPruneCalled: func(rootHash []byte, identifier state.TriePruningIdentifier) {
			cancelPruneWasCalled = true
		},
	}
	sp, _ := blproc.NewShardProcessor(arguments)

	finalHeaders := make([]data.HeaderHandler, 0)
	hdr1 := &block.Header{Nonce: 0, Round: 0}
	hdr2 := &block.Header{Nonce: 1, Round: 1}
	finalHeaders = append(finalHeaders, hdr1, hdr2)
	sp.UpdateStateStorage(finalHeaders, &block.Header{})

	assert.True(t, pruneTrieWasCalled)
	assert.True(t, cancelPruneWasCalled)
}

func TestShardProcessor_checkEpochCorrectnessCrossChainNilCurrentBlock(t *testing.T) {
	t.Parallel()

	chain := &mock.BlockChainStub{
		GetCurrentBlockHeaderCalled: func() data.HeaderHandler {
			return nil
		},
		GetGenesisHeaderCalled: func() data.HeaderHandler {
			return &block.Header{Nonce: 0}
		},
	}
	coreComponents, dataComponents, bootstrapComponents, statusComponents := createComponentHolderMocks()
	dataComponents.BlockChain = chain
	arguments := CreateMockArguments(coreComponents, dataComponents, bootstrapComponents, statusComponents)
	sp, _ := blproc.NewShardProcessor(arguments)

	err := sp.CheckEpochCorrectnessCrossChain()
	assert.Equal(t, nil, err)
}

func TestShardProcessor_checkEpochCorrectnessCrossChainCorrectEpoch(t *testing.T) {
	t.Parallel()

	epochStartTrigger := &mock.EpochStartTriggerStub{
		EpochFinalityAttestingRoundCalled: func() uint64 {
			return 10
		},
		EpochCalled: func() uint32 {
			return 1
		},
	}
	blockChain := &mock.BlockChainStub{
		GetCurrentBlockHeaderCalled: func() data.HeaderHandler {
			return &block.Header{Epoch: 1}
		},
		GetGenesisHeaderCalled: func() data.HeaderHandler {
			return &block.Header{Nonce: 0}
		},
	}
	coreComponents, dataComponents, bootstrapComponents, statusComponents := createComponentHolderMocks()
	dataComponents.BlockChain = blockChain
	arguments := CreateMockArguments(coreComponents, dataComponents, bootstrapComponents, statusComponents)
	arguments.EpochStartTrigger = epochStartTrigger
	sp, _ := blproc.NewShardProcessor(arguments)

	err := sp.CheckEpochCorrectnessCrossChain()
	assert.Equal(t, nil, err)

	sp, _ = blproc.NewShardProcessor(arguments)

	err = sp.CheckEpochCorrectnessCrossChain()
	assert.Equal(t, nil, err)
}

func TestShardProcessor_checkEpochCorrectnessCrossChainInCorrectEpochStorageError(t *testing.T) {
	t.Parallel()

	epochStartTrigger := &mock.EpochStartTriggerStub{
		EpochFinalityAttestingRoundCalled: func() uint64 {
			return 10
		},
		EpochCalled: func() uint32 {
			return 1
		},
		MetaEpochCalled: func() uint32 {
			return 1
		},
	}

	header := &block.Header{Epoch: epochStartTrigger.Epoch() - 1, Round: epochStartTrigger.EpochFinalityAttestingRound() + process.EpochChangeGracePeriod + 1}
	blockChain := &mock.BlockChainStub{
		GetCurrentBlockHeaderCalled: func() data.HeaderHandler {
			return header
		},
		GetGenesisHeaderCalled: func() data.HeaderHandler {
			return &block.Header{Nonce: 0}
		},
	}
	coreComponents, dataComponents, bootstrapComponents, statusComponents := createComponentHolderMocks()
	dataComponents.BlockChain = blockChain
	arguments := CreateMockArguments(coreComponents, dataComponents, bootstrapComponents, statusComponents)
	arguments.EpochStartTrigger = epochStartTrigger

	sp, _ := blproc.NewShardProcessor(arguments)

	store := dataComponents.StorageService()
	val, _ := coreComponents.InternalMarshalizer().Marshal(header)
	key := coreComponents.Hasher().Compute(string(val))
	_ = store.Put(
		dataRetriever.ShardHdrNonceHashDataUnit,
		coreComponents.Uint64ByteSliceConverter().ToByteSlice(header.Nonce),
		key,
	)

	err := sp.CheckEpochCorrectnessCrossChain()
	assert.True(t, errors.Is(err, process.ErrMissingHeader))
}

func TestShardProcessor_checkEpochCorrectnessCrossChainInCorrectEpochRollback1Block(t *testing.T) {
	t.Parallel()

	epochStartTrigger := &mock.EpochStartTriggerStub{
		EpochFinalityAttestingRoundCalled: func() uint64 {
			return 10
		},
		EpochCalled: func() uint32 {
			return 1
		},
		MetaEpochCalled: func() uint32 {
			return 1
		},
	}
	store := initStore()
	nonceCalled := uint64(444444)
	forkDetector := &mock.ForkDetectorMock{SetRollBackNonceCalled: func(nonce uint64) {
		nonceCalled = nonce
	}}
	prevHash := []byte("prevHash")
	currHeader := &block.Header{
		Nonce:    10,
		Epoch:    epochStartTrigger.Epoch() - 1,
		Round:    epochStartTrigger.EpochFinalityAttestingRound() + process.EpochChangeGracePeriod + 1,
		PrevHash: prevHash}

	blockChain := &mock.BlockChainStub{
		GetCurrentBlockHeaderCalled: func() data.HeaderHandler {
			return currHeader
		},
		GetGenesisHeaderCalled: func() data.HeaderHandler {
			return &block.Header{Nonce: 0}
		},
	}

	coreComponents, dataComponents, bootstrapComponents, statusComponents := createComponentHolderMocks()
	dataComponents.Storage = store
	dataComponents.BlockChain = blockChain
	arguments := CreateMockArguments(coreComponents, dataComponents, bootstrapComponents, statusComponents)
	arguments.EpochStartTrigger = epochStartTrigger
	arguments.ForkDetector = forkDetector

	sp, _ := blproc.NewShardProcessor(arguments)

	prevHeader := &block.Header{
		Nonce: 8,
		Epoch: epochStartTrigger.Epoch() - 1,
		Round: epochStartTrigger.EpochFinalityAttestingRound() + process.EpochChangeGracePeriod,
	}

	prevHeaderData, _ := coreComponents.InternalMarshalizer().Marshal(prevHeader)
	_ = store.Put(
		dataRetriever.ShardHdrNonceHashDataUnit,
		coreComponents.Uint64ByteSliceConverter().ToByteSlice(prevHeader.Nonce),
		prevHash,
	)
	_ = store.Put(dataRetriever.BlockHeaderUnit, prevHash, prevHeaderData)

	err := sp.CheckEpochCorrectnessCrossChain()
	assert.Equal(t, process.ErrEpochDoesNotMatch, err)
	assert.Equal(t, nonceCalled, currHeader.Nonce)
}

func TestShardProcessor_checkEpochCorrectnessCrossChainInCorrectEpochRollback2Blocks(t *testing.T) {
	t.Parallel()

	epochStartTrigger := &mock.EpochStartTriggerStub{
		EpochFinalityAttestingRoundCalled: func() uint64 {
			return 10
		},
		EpochCalled: func() uint32 {
			return 1
		},
		MetaEpochCalled: func() uint32 {
			return 1
		},
	}
	store := initStore()
	nonceCalled := uint64(444444)
	forkDetector := &mock.ForkDetectorMock{SetRollBackNonceCalled: func(nonce uint64) {
		nonceCalled = nonce
	}}
	prevHash := []byte("prevHash")
	header := &block.Header{
		Nonce:    10,
		Epoch:    epochStartTrigger.Epoch() - 1,
		Round:    epochStartTrigger.EpochFinalityAttestingRound() + process.EpochChangeGracePeriod + 2,
		PrevHash: prevHash}

	blockChain := &mock.BlockChainStub{
		GetCurrentBlockHeaderCalled: func() data.HeaderHandler {
			return header
		},
		GetGenesisHeaderCalled: func() data.HeaderHandler {
			return &block.Header{Nonce: 0}
		},
	}

	coreComponents, dataComponents, bootstrapComponents, statusComponents := createComponentHolderMocks()
	dataComponents.Storage = store
	dataComponents.BlockChain = blockChain
	arguments := CreateMockArguments(coreComponents, dataComponents, bootstrapComponents, statusComponents)
	arguments.EpochStartTrigger = epochStartTrigger
	arguments.ForkDetector = forkDetector

	sp, _ := blproc.NewShardProcessor(arguments)

	prevPrevHash := []byte("prevPrevHash")
	prevHeader := &block.Header{
		Nonce:    8,
		Epoch:    epochStartTrigger.Epoch() - 1,
		Round:    epochStartTrigger.EpochFinalityAttestingRound() + process.EpochChangeGracePeriod + 1,
		PrevHash: prevPrevHash,
	}
	prevHeaderData, _ := coreComponents.InternalMarshalizer().Marshal(prevHeader)
	_ = store.Put(
		dataRetriever.ShardHdrNonceHashDataUnit,
		coreComponents.Uint64ByteSliceConverter().ToByteSlice(prevHeader.Nonce),
		prevHash,
	)
	_ = store.Put(dataRetriever.BlockHeaderUnit, prevHash, prevHeaderData)

	prevPrevHeader := &block.Header{
		Nonce:    7,
		Epoch:    epochStartTrigger.Epoch() - 1,
		Round:    epochStartTrigger.EpochFinalityAttestingRound() + process.EpochChangeGracePeriod,
		PrevHash: prevPrevHash,
	}
	prevPrevHeaderData, _ := coreComponents.InternalMarshalizer().Marshal(prevPrevHeader)
	_ = store.Put(
		dataRetriever.ShardHdrNonceHashDataUnit,
		coreComponents.Uint64ByteSliceConverter().ToByteSlice(prevPrevHeader.Nonce),
		prevPrevHash,
	)
	_ = store.Put(dataRetriever.BlockHeaderUnit, prevPrevHash, prevPrevHeaderData)

	err := sp.CheckEpochCorrectnessCrossChain()
	assert.Equal(t, process.ErrEpochDoesNotMatch, err)
	assert.Equal(t, nonceCalled, prevHeader.Nonce)
}

func TestShardProcessor_GetBootstrapHeadersInfoShouldReturnNilWhenNoSelfNotarizedHeadersExists(t *testing.T) {
	t.Parallel()

	coreComponents, dataComponents, bootstrapComponents, statusComponents := createComponentHolderMocks()
	arguments := CreateMockArguments(coreComponents, dataComponents, bootstrapComponents, statusComponents)
	sp, _ := blproc.NewShardProcessor(arguments)

	bootstrapHeaderInfos := sp.GetBootstrapHeadersInfo(nil, nil)

	assert.Nil(t, bootstrapHeaderInfos)
}

func TestShardProcessor_GetBootstrapHeadersInfoShouldReturnOneItemWhenFinalNonceIsHigherThanGenesis(t *testing.T) {
	t.Parallel()

	finalNonce := uint64(1)
	finalHash := []byte("final hash")

	coreComponents, dataComponents, bootstrapComponents, statusComponents := createComponentHolderMocks()
	arguments := CreateMockArguments(coreComponents, dataComponents, bootstrapComponents, statusComponents)
	arguments.ForkDetector = &mock.ForkDetectorMock{
		GetHighestFinalBlockNonceCalled: func() uint64 {
			return finalNonce
		},
		GetHighestFinalBlockHashCalled: func() []byte {
			return finalHash
		},
	}
	sp, _ := blproc.NewShardProcessor(arguments)

	bootstrapHeaderInfos := sp.GetBootstrapHeadersInfo(nil, nil)

	require.Equal(t, 1, len(bootstrapHeaderInfos))
	assert.Equal(t, finalHash, bootstrapHeaderInfos[0].Hash)
}

func TestShardProcessor_GetBootstrapHeadersInfoShouldReturnOneItemWhenFinalNonceIsNotHigherThanSelfNotarizedNonce(t *testing.T) {
	t.Parallel()

	coreComponents, dataComponents, bootstrapComponents, statusComponents := createComponentHolderMocks()
	arguments := CreateMockArguments(coreComponents, dataComponents, bootstrapComponents, statusComponents)
	arguments.ForkDetector = &mock.ForkDetectorMock{
		GetHighestFinalBlockNonceCalled: func() uint64 {
			return 0
		},
	}
	sp, _ := blproc.NewShardProcessor(arguments)

	hash := []byte("hash")
	header := &block.Header{}

	selfNotarizedHeaders := make([]data.HeaderHandler, 0)
	selfNotarizedHeadersHashes := make([][]byte, 0)

	selfNotarizedHeaders = append(selfNotarizedHeaders, header)
	selfNotarizedHeadersHashes = append(selfNotarizedHeadersHashes, hash)

	bootstrapHeaderInfos := sp.GetBootstrapHeadersInfo(selfNotarizedHeaders, selfNotarizedHeadersHashes)

	require.Equal(t, 1, len(bootstrapHeaderInfos))
	assert.Equal(t, hash, bootstrapHeaderInfos[0].Hash)
}

func TestShardProcessor_GetBootstrapHeadersInfoShouldReturnTwoItemsWhenFinalNonceIsHigherThanSelfNotarizedNonce(t *testing.T) {
	t.Parallel()

	finalNonce := uint64(2)
	finalHash := []byte("final hash")

	coreComponents, dataComponents, bootstrapComponents, statusComponents := createComponentHolderMocks()
	arguments := CreateMockArguments(coreComponents, dataComponents, bootstrapComponents, statusComponents)
	arguments.ForkDetector = &mock.ForkDetectorMock{
		GetHighestFinalBlockNonceCalled: func() uint64 {
			return finalNonce
		},
		GetHighestFinalBlockHashCalled: func() []byte {
			return finalHash
		},
	}
	sp, _ := blproc.NewShardProcessor(arguments)

	hash := []byte("hash")
	header := &block.Header{Nonce: 1}

	selfNotarizedHeaders := make([]data.HeaderHandler, 0)
	selfNotarizedHeadersHashes := make([][]byte, 0)

	selfNotarizedHeaders = append(selfNotarizedHeaders, header)
	selfNotarizedHeadersHashes = append(selfNotarizedHeadersHashes, hash)

	bootstrapHeaderInfos := sp.GetBootstrapHeadersInfo(selfNotarizedHeaders, selfNotarizedHeadersHashes)

	require.Equal(t, 2, len(bootstrapHeaderInfos))
	assert.Equal(t, hash, bootstrapHeaderInfos[0].Hash)
	assert.Equal(t, finalHash, bootstrapHeaderInfos[1].Hash)
}

func TestShardProcessor_RequestMetaHeadersIfNeededShouldAddHeaderIntoTrackerPool(t *testing.T) {
	t.Parallel()

	var addedNonces []uint64
	poolsHolderStub := initDataPool([]byte(""))
	poolsHolderStub.HeadersCalled = func() dataRetriever.HeadersPool {
		return &mock.HeadersCacherStub{
			GetHeaderByNonceAndShardIdCalled: func(hdrNonce uint64, shardId uint32) ([]data.HeaderHandler, [][]byte, error) {
				addedNonces = append(addedNonces, hdrNonce)
				return []data.HeaderHandler{&block.MetaBlock{Nonce: 1}}, [][]byte{[]byte("hash")}, nil
			},
		}
	}

	coreComponents, dataComponents, bootstrapComponents, statusComponents := createComponentHolderMocks()
	dataComponents.DataPool = poolsHolderStub
	arguments := CreateMockArguments(coreComponents, dataComponents, bootstrapComponents, statusComponents)
	roundHandlerMock := &mock.RoundHandlerMock{}
	coreComponents.RoundField = roundHandlerMock

	sp, _ := blproc.NewShardProcessor(arguments)

	roundHandlerMock.RoundIndex = 20
	metaBlock := &block.MetaBlock{
		Round: 9,
		Nonce: 5,
	}
	sp.RequestMetaHeadersIfNeeded(0, metaBlock)

	expectedAddedNonces := []uint64{6, 7}
	assert.Equal(t, expectedAddedNonces, addedNonces)
}

<<<<<<< HEAD
func TestShardProcessor_CreateNewHeaderErrWrongTypeAssertion(t *testing.T) {
	t.Parallel()

	cc, dc, _, sc := createMockComponentHolders()

	boostrapComponents := &mock.BootstrapComponentsMock{
		Coordinator:          mock.NewOneShardCoordinatorMock(),
		HdrIntegrityVerifier: &mock.HeaderIntegrityVerifierStub{},
		VersionedHdrFactory: &testscommon.VersionedHeaderFactoryStub{
			CreateCalled: func(epoch uint32) data.HeaderHandler {
				return &block.MetaBlock{}
			},
		},
	}

	arguments := CreateMockArgumentsMultiShard(cc, dc, boostrapComponents, sc)

	sp, err := blproc.NewShardProcessor(arguments)
	assert.Nil(t, err)

	h, err := sp.CreateNewHeader(1, 1)
	assert.Equal(t, process.ErrWrongTypeAssertion, err)
	assert.Nil(t, h)
}

func TestShardProcessor_CreateNewHeaderValsOK(t *testing.T) {
	t.Parallel()

	rootHash := []byte("root")
	round := uint64(7)
	epoch := uint64(5)

	coreComponents, dataComponents, _, statusComponents := createMockComponentHolders()

	boostrapComponents := &mock.BootstrapComponentsMock{
		Coordinator:          mock.NewOneShardCoordinatorMock(),
		HdrIntegrityVerifier: &mock.HeaderIntegrityVerifierStub{},
		VersionedHdrFactory: &testscommon.VersionedHeaderFactoryStub{
			CreateCalled: func(epoch uint32) data.HeaderHandler {
				return &block.HeaderV2{}
			},
		},
	}

	boostrapComponents.VersionedHdrFactory = &testscommon.VersionedHeaderFactoryStub{
		CreateCalled: func(epoch uint32) data.HeaderHandler {
			return &block.HeaderV2{
				Header: &block.Header{},
			}
		},
	}

	arguments := CreateMockArgumentsMultiShard(coreComponents, dataComponents, boostrapComponents, statusComponents)
	arguments.AccountsDB[state.UserAccountsState] = &stateMock.AccountsStub{
		RootHashCalled: func() ([]byte, error) {
			return rootHash, nil
		},
	}

	sp, err := blproc.NewShardProcessor(arguments)
	assert.Nil(t, err)

	h, err := sp.CreateNewHeader(round, epoch)
	assert.Nil(t, err)
	assert.IsType(t, &block.HeaderV2{}, h)
	assert.Equal(t, round, h.GetRound())

	headerV2 := h.(*block.HeaderV2)
	assert.Equal(t, rootHash, headerV2.ScheduledRootHash)

	zeroInt := big.NewInt(0)
	assert.Equal(t, zeroInt, headerV2.GetDeveloperFees())
	assert.Equal(t, zeroInt, headerV2.GetAccumulatedFees())
=======
func TestShardProcessor_CheckEpochCorrectnessShouldRemoveAndRequestStartOfEpochMetaBlockWhenEpochDoesNotMatch(t *testing.T) {
	t.Parallel()

	removeHeaderByHashWasCalled := false
	requestMetaHeaderWasCalled := false
	epochStartMetaHash := []byte("epoch start meta hash")

	currentHeader := &block.Header{
		Epoch: uint32(1),
	}
	nextHeader := &block.Header{
		Epoch:              uint32(2),
		EpochStartMetaHash: epochStartMetaHash,
	}

	blockChainMock := &mock.BlockChainStub{
		GetCurrentBlockHeaderCalled: func() data.HeaderHandler {
			return currentHeader
		},
	}
	epochStartTriggerStub := &mock.EpochStartTriggerStub{
		MetaEpochCalled: func() uint32 {
			return currentHeader.Epoch
		},
	}
	poolsHolderStub := &dataRetrieverMock.PoolsHolderStub{
		HeadersCalled: func() dataRetriever.HeadersPool {
			return &mock.HeadersCacherStub{
				RemoveHeaderByHashCalled: func(headerHash []byte) {
					if bytes.Equal(headerHash, epochStartMetaHash) {
						removeHeaderByHashWasCalled = true
					}
				},
			}
		},
	}

	ch := make(chan struct{})

	requestHandlerStub := &testscommon.RequestHandlerStub{
		RequestMetaHeaderCalled: func(headerHash []byte) {
			if bytes.Equal(headerHash, epochStartMetaHash) {
				requestMetaHeaderWasCalled = true
				close(ch)
			}
		},
	}

	coreComponents, dataComponents, bootstrapComponents, statusComponents := createComponentHolderMocks()
	dataComponents.BlockChain = blockChainMock
	dataComponents.DataPool = poolsHolderStub
	arguments := CreateMockArguments(coreComponents, dataComponents, bootstrapComponents, statusComponents)
	arguments.EpochStartTrigger = epochStartTriggerStub
	arguments.RequestHandler = requestHandlerStub
	sp, _ := blproc.NewShardProcessor(arguments)

	err := sp.CheckEpochCorrectness(nextHeader)

	select {
	case <-ch:
	case <-time.After(time.Minute):
		assert.Fail(t, "timeout while waiting the sending of the request for the meta header")
	}

	assert.True(t, removeHeaderByHashWasCalled)
	assert.True(t, requestMetaHeaderWasCalled)
	assert.True(t, errors.Is(err, process.ErrEpochDoesNotMatch))
>>>>>>> 3ba1d923
}<|MERGE_RESOLUTION|>--- conflicted
+++ resolved
@@ -531,12 +531,9 @@
 		&epochNotifier.EpochNotifierStub{},
 		2,
 		2,
-<<<<<<< HEAD
+		2,
 		&testscommon.TxTypeHandlerMock{},
 		&testscommon.ScheduledTxsExecutionStub{},
-=======
-		2,
->>>>>>> 3ba1d923
 	)
 	container, _ := factory.Create()
 
@@ -757,11 +754,9 @@
 		&epochNotifier.EpochNotifierStub{},
 		2,
 		2,
-<<<<<<< HEAD
+		2,
 		&testscommon.TxTypeHandlerMock{},
 		&testscommon.ScheduledTxsExecutionStub{},
-=======
->>>>>>> 3ba1d923
 	)
 	container, _ := factory.Create()
 
@@ -2336,12 +2331,9 @@
 		&epochNotifier.EpochNotifierStub{},
 		2,
 		2,
-<<<<<<< HEAD
+		2,
 		&testscommon.TxTypeHandlerMock{},
 		&testscommon.ScheduledTxsExecutionStub{},
-=======
-		2,
->>>>>>> 3ba1d923
 	)
 	container, _ := factory.Create()
 
@@ -2449,11 +2441,9 @@
 		&epochNotifier.EpochNotifierStub{},
 		2,
 		2,
-<<<<<<< HEAD
+		2,
 		&testscommon.TxTypeHandlerMock{},
 		&testscommon.ScheduledTxsExecutionStub{},
-=======
->>>>>>> 3ba1d923
 	)
 	container, _ := factory.Create()
 
@@ -2845,12 +2835,9 @@
 		&epochNotifier.EpochNotifierStub{},
 		2,
 		2,
-<<<<<<< HEAD
+		2,
 		&testscommon.TxTypeHandlerMock{},
 		&testscommon.ScheduledTxsExecutionStub{},
-=======
-		2,
->>>>>>> 3ba1d923
 	)
 	container, _ := factory.Create()
 
@@ -3031,12 +3018,9 @@
 		&epochNotifier.EpochNotifierStub{},
 		2,
 		2,
-<<<<<<< HEAD
+		2,
 		&testscommon.TxTypeHandlerMock{},
 		&testscommon.ScheduledTxsExecutionStub{},
-=======
-		2,
->>>>>>> 3ba1d923
 	)
 	container, _ := factory.Create()
 
@@ -4641,81 +4625,6 @@
 	assert.Equal(t, expectedAddedNonces, addedNonces)
 }
 
-<<<<<<< HEAD
-func TestShardProcessor_CreateNewHeaderErrWrongTypeAssertion(t *testing.T) {
-	t.Parallel()
-
-	cc, dc, _, sc := createMockComponentHolders()
-
-	boostrapComponents := &mock.BootstrapComponentsMock{
-		Coordinator:          mock.NewOneShardCoordinatorMock(),
-		HdrIntegrityVerifier: &mock.HeaderIntegrityVerifierStub{},
-		VersionedHdrFactory: &testscommon.VersionedHeaderFactoryStub{
-			CreateCalled: func(epoch uint32) data.HeaderHandler {
-				return &block.MetaBlock{}
-			},
-		},
-	}
-
-	arguments := CreateMockArgumentsMultiShard(cc, dc, boostrapComponents, sc)
-
-	sp, err := blproc.NewShardProcessor(arguments)
-	assert.Nil(t, err)
-
-	h, err := sp.CreateNewHeader(1, 1)
-	assert.Equal(t, process.ErrWrongTypeAssertion, err)
-	assert.Nil(t, h)
-}
-
-func TestShardProcessor_CreateNewHeaderValsOK(t *testing.T) {
-	t.Parallel()
-
-	rootHash := []byte("root")
-	round := uint64(7)
-	epoch := uint64(5)
-
-	coreComponents, dataComponents, _, statusComponents := createMockComponentHolders()
-
-	boostrapComponents := &mock.BootstrapComponentsMock{
-		Coordinator:          mock.NewOneShardCoordinatorMock(),
-		HdrIntegrityVerifier: &mock.HeaderIntegrityVerifierStub{},
-		VersionedHdrFactory: &testscommon.VersionedHeaderFactoryStub{
-			CreateCalled: func(epoch uint32) data.HeaderHandler {
-				return &block.HeaderV2{}
-			},
-		},
-	}
-
-	boostrapComponents.VersionedHdrFactory = &testscommon.VersionedHeaderFactoryStub{
-		CreateCalled: func(epoch uint32) data.HeaderHandler {
-			return &block.HeaderV2{
-				Header: &block.Header{},
-			}
-		},
-	}
-
-	arguments := CreateMockArgumentsMultiShard(coreComponents, dataComponents, boostrapComponents, statusComponents)
-	arguments.AccountsDB[state.UserAccountsState] = &stateMock.AccountsStub{
-		RootHashCalled: func() ([]byte, error) {
-			return rootHash, nil
-		},
-	}
-
-	sp, err := blproc.NewShardProcessor(arguments)
-	assert.Nil(t, err)
-
-	h, err := sp.CreateNewHeader(round, epoch)
-	assert.Nil(t, err)
-	assert.IsType(t, &block.HeaderV2{}, h)
-	assert.Equal(t, round, h.GetRound())
-
-	headerV2 := h.(*block.HeaderV2)
-	assert.Equal(t, rootHash, headerV2.ScheduledRootHash)
-
-	zeroInt := big.NewInt(0)
-	assert.Equal(t, zeroInt, headerV2.GetDeveloperFees())
-	assert.Equal(t, zeroInt, headerV2.GetAccumulatedFees())
-=======
 func TestShardProcessor_CheckEpochCorrectnessShouldRemoveAndRequestStartOfEpochMetaBlockWhenEpochDoesNotMatch(t *testing.T) {
 	t.Parallel()
 
@@ -4783,5 +4692,79 @@
 	assert.True(t, removeHeaderByHashWasCalled)
 	assert.True(t, requestMetaHeaderWasCalled)
 	assert.True(t, errors.Is(err, process.ErrEpochDoesNotMatch))
->>>>>>> 3ba1d923
+}
+
+func TestShardProcessor_CreateNewHeaderErrWrongTypeAssertion(t *testing.T) {
+	t.Parallel()
+
+	cc, dc, _, sc := createMockComponentHolders()
+
+	boostrapComponents := &mock.BootstrapComponentsMock{
+		Coordinator:          mock.NewOneShardCoordinatorMock(),
+		HdrIntegrityVerifier: &mock.HeaderIntegrityVerifierStub{},
+		VersionedHdrFactory: &testscommon.VersionedHeaderFactoryStub{
+			CreateCalled: func(epoch uint32) data.HeaderHandler {
+				return &block.MetaBlock{}
+			},
+		},
+	}
+
+	arguments := CreateMockArgumentsMultiShard(cc, dc, boostrapComponents, sc)
+
+	sp, err := blproc.NewShardProcessor(arguments)
+	assert.Nil(t, err)
+
+	h, err := sp.CreateNewHeader(1, 1)
+	assert.Equal(t, process.ErrWrongTypeAssertion, err)
+	assert.Nil(t, h)
+}
+
+func TestShardProcessor_CreateNewHeaderValsOK(t *testing.T) {
+	t.Parallel()
+
+	rootHash := []byte("root")
+	round := uint64(7)
+	epoch := uint64(5)
+
+	coreComponents, dataComponents, _, statusComponents := createMockComponentHolders()
+
+	boostrapComponents := &mock.BootstrapComponentsMock{
+		Coordinator:          mock.NewOneShardCoordinatorMock(),
+		HdrIntegrityVerifier: &mock.HeaderIntegrityVerifierStub{},
+		VersionedHdrFactory: &testscommon.VersionedHeaderFactoryStub{
+			CreateCalled: func(epoch uint32) data.HeaderHandler {
+				return &block.HeaderV2{}
+			},
+		},
+	}
+
+	boostrapComponents.VersionedHdrFactory = &testscommon.VersionedHeaderFactoryStub{
+		CreateCalled: func(epoch uint32) data.HeaderHandler {
+			return &block.HeaderV2{
+				Header: &block.Header{},
+			}
+		},
+	}
+
+	arguments := CreateMockArgumentsMultiShard(coreComponents, dataComponents, boostrapComponents, statusComponents)
+	arguments.AccountsDB[state.UserAccountsState] = &stateMock.AccountsStub{
+		RootHashCalled: func() ([]byte, error) {
+			return rootHash, nil
+		},
+	}
+
+	sp, err := blproc.NewShardProcessor(arguments)
+	assert.Nil(t, err)
+
+	h, err := sp.CreateNewHeader(round, epoch)
+	assert.Nil(t, err)
+	assert.IsType(t, &block.HeaderV2{}, h)
+	assert.Equal(t, round, h.GetRound())
+
+	headerV2 := h.(*block.HeaderV2)
+	assert.Equal(t, rootHash, headerV2.ScheduledRootHash)
+
+	zeroInt := big.NewInt(0)
+	assert.Equal(t, zeroInt, headerV2.GetDeveloperFees())
+	assert.Equal(t, zeroInt, headerV2.GetAccumulatedFees())
 }