--- conflicted
+++ resolved
@@ -1611,100 +1611,6 @@
 	time.Sleep(time.Second)
 }
 
-<<<<<<< HEAD
-func TestShardProcessor_GetTransactionFromPool(t *testing.T) {
-	t.Parallel()
-	tdp := initDataPool()
-	sp, _ := blproc.NewShardProcessor(
-		&mock.ServiceContainerMock{},
-		tdp,
-		&mock.ChainStorerMock{},
-		&mock.HasherStub{},
-		&mock.MarshalizerMock{},
-		&mock.TxProcessorMock{},
-		initAccountsMock(),
-		mock.NewMultiShardsCoordinatorMock(3),
-		&mock.ForkDetectorMock{},
-		&mock.BlocksTrackerMock{},
-		createGenesisBlocks(mock.NewMultiShardsCoordinatorMock(3)),
-		true,
-		&mock.RequestHandlerMock{},
-	)
-	txHash := []byte("tx1_hash")
-	tx := sp.GetTransactionFromPool(1, 1, txHash)
-	assert.NotNil(t, tx)
-	assert.Equal(t, uint64(10), tx.Nonce)
-}
-
-func TestShardProcessor_RequestTransactionFromNetwork(t *testing.T) {
-	t.Parallel()
-	tdp := initDataPool()
-	sp, _ := blproc.NewShardProcessor(
-		&mock.ServiceContainerMock{},
-		tdp,
-		&mock.ChainStorerMock{},
-		&mock.HasherStub{},
-		&mock.MarshalizerMock{},
-		&mock.TxProcessorMock{},
-		initAccountsMock(),
-		mock.NewMultiShardsCoordinatorMock(3),
-		&mock.ForkDetectorMock{
-			GetHighestFinalBlockNonceCalled: func() uint64 {
-				return 0
-			},
-			ProbableHighestNonceCalled: func() uint64 {
-				return 0
-			},
-		},
-		&mock.BlocksTrackerMock{},
-		createGenesisBlocks(mock.NewMultiShardsCoordinatorMock(3)),
-		true,
-		&mock.RequestHandlerMock{},
-	)
-	shardId := uint32(1)
-	txHash1 := []byte("tx_hash1")
-	txHash2 := []byte("tx_hash2")
-	body := make(block.Body, 0)
-	txHashes := make([][]byte, 0)
-	txHashes = append(txHashes, txHash1)
-	txHashes = append(txHashes, txHash2)
-	mBlk := block.MiniBlock{ReceiverShardID: shardId, TxHashes: txHashes}
-	body = append(body, &mBlk)
-	txsRequested := sp.RequestBlockTransactions(body)
-	assert.Equal(t, 2, txsRequested)
-}
-
-func TestShardProcessor_RequestBlockTransactionFromMiniBlockFromNetwork(t *testing.T) {
-	t.Parallel()
-	tdp := initDataPool()
-	sp, _ := blproc.NewShardProcessor(
-		&mock.ServiceContainerMock{},
-		tdp,
-		&mock.ChainStorerMock{},
-		&mock.HasherStub{},
-		&mock.MarshalizerMock{},
-		&mock.TxProcessorMock{},
-		initAccountsMock(),
-		mock.NewMultiShardsCoordinatorMock(3),
-		&mock.ForkDetectorMock{},
-		&mock.BlocksTrackerMock{},
-		createGenesisBlocks(mock.NewMultiShardsCoordinatorMock(3)),
-		true,
-		&mock.RequestHandlerMock{},
-	)
-	shardId := uint32(1)
-	txHash1 := []byte("tx_hash1")
-	txHash2 := []byte("tx_hash2")
-	txHashes := make([][]byte, 0)
-	txHashes = append(txHashes, txHash1)
-	txHashes = append(txHashes, txHash2)
-	mb := block.MiniBlock{ReceiverShardID: shardId, TxHashes: txHashes}
-	txsRequested := sp.RequestBlockTransactionsForMiniBlock(&mb)
-	assert.Equal(t, 2, txsRequested)
-}
-
-=======
->>>>>>> f24fe01e
 func TestShardProcessor_CreateTxBlockBodyWithDirtyAccStateShouldErr(t *testing.T) {
 	t.Parallel()
 	tdp := initDataPool([]byte("tx_hash1"))
@@ -2341,12 +2247,7 @@
 
 func TestShardProcessor_MarshalizedDataMarshalWithoutSuccess(t *testing.T) {
 	t.Parallel()
-<<<<<<< HEAD
-	tdp := initDataPool()
-	wasCalled := false
-=======
-	tdp := initDataPool([]byte("tx_hash1"))
->>>>>>> f24fe01e
+	tdp := initDataPool([]byte("tx_hash1"))
 	txHash0 := []byte("txHash0")
 	mb0 := block.MiniBlock{
 		ReceiverShardID: 1,
