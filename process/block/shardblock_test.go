--- conflicted
+++ resolved
@@ -2741,11 +2741,7 @@
 		metablockHeader,
 	)
 
-<<<<<<< HEAD
 	err = sp.RestoreBlockIntoPools(nil, body)
-=======
-	err := sp.RestoreBlockIntoPools(&block.Header{}, body)
->>>>>>> 8c9344ad
 
 	miniblockFromPool, _ := dataPool.MiniBlocks().Get(miniblockHash)
 	txFromPool, _ := dataPool.Transactions().SearchFirstData(txHash)
