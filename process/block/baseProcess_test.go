package block_test

import (
	"bytes"
	"errors"
	"math/big"
	"reflect"
	"sort"
	"sync"
	"testing"
	"time"

	"github.com/ElrondNetwork/elrond-go/core"
	"github.com/ElrondNetwork/elrond-go/data"
	"github.com/ElrondNetwork/elrond-go/data/block"
	"github.com/ElrondNetwork/elrond-go/data/blockchain"
	"github.com/ElrondNetwork/elrond-go/data/rewardTx"
	"github.com/ElrondNetwork/elrond-go/data/state"
	"github.com/ElrondNetwork/elrond-go/data/transaction"
	"github.com/ElrondNetwork/elrond-go/dataRetriever"
	"github.com/ElrondNetwork/elrond-go/hashing"
	"github.com/ElrondNetwork/elrond-go/marshal"
	"github.com/ElrondNetwork/elrond-go/process"
	blproc "github.com/ElrondNetwork/elrond-go/process/block"
	"github.com/ElrondNetwork/elrond-go/process/block/bootstrapStorage"
	"github.com/ElrondNetwork/elrond-go/process/mock"
	"github.com/ElrondNetwork/elrond-go/storage"
	"github.com/ElrondNetwork/elrond-go/storage/memorydb"
	"github.com/ElrondNetwork/elrond-go/storage/storageUnit"
	"github.com/ElrondNetwork/elrond-go/testscommon"
	"github.com/stretchr/testify/assert"
)

func haveTime() time.Duration {
	return 2000 * time.Millisecond
}

func createTestBlockchain() *mock.BlockChainMock {
	return &mock.BlockChainMock{GetGenesisHeaderCalled: func() data.HeaderHandler {
		return &block.Header{Nonce: 0}
	}}
}

func generateTestCache() storage.Cacher {
	cache, _ := storageUnit.NewCache(storageUnit.CacheConfig{Type: storageUnit.LRUCache, Capacity: 1000, Shards: 1, SizeInBytes: 0})
	return cache
}

func generateTestUnit() storage.Storer {
	storer, _ := storageUnit.NewStorageUnit(
		generateTestCache(),
		memorydb.New(),
	)

	return storer
}

func createShardedDataChacherNotifier(
	handler data.TransactionHandler,
	testHash []byte,
) func() dataRetriever.ShardedDataCacherNotifier {
	return func() dataRetriever.ShardedDataCacherNotifier {
		return &testscommon.ShardedDataStub{
			ShardDataStoreCalled: func(id string) (c storage.Cacher) {
				return &testscommon.CacherStub{
					PeekCalled: func(key []byte) (value interface{}, ok bool) {
						if reflect.DeepEqual(key, testHash) {
							return handler, true
						}
						return nil, false
					},
					KeysCalled: func() [][]byte {
						return [][]byte{[]byte("key1"), []byte("key2")}
					},
					LenCalled: func() int {
						return 0
					},
					MaxSizeCalled: func() int {
						return 1000
					},
				}
			},
			RemoveSetOfDataFromPoolCalled: func(keys [][]byte, id string) {},
			SearchFirstDataCalled: func(key []byte) (value interface{}, ok bool) {
				if reflect.DeepEqual(key, []byte("tx1_hash")) {
					return handler, true
				}
				return nil, false
			},
			AddDataCalled: func(key []byte, data interface{}, sizeInBytes int, cacheId string) {
			},
		}
	}
}

func initDataPool(testHash []byte) *testscommon.PoolsHolderStub {
	rwdTx := &rewardTx.RewardTx{
		Round:   1,
		Epoch:   0,
		Value:   big.NewInt(10),
		RcvAddr: []byte("receiver"),
	}
	txCalled := createShardedDataChacherNotifier(&transaction.Transaction{Nonce: 10}, testHash)
	unsignedTxCalled := createShardedDataChacherNotifier(&transaction.Transaction{Nonce: 10}, testHash)
	rewardTransactionsCalled := createShardedDataChacherNotifier(rwdTx, testHash)

	sdp := &testscommon.PoolsHolderStub{
		TransactionsCalled:         txCalled,
		UnsignedTransactionsCalled: unsignedTxCalled,
		RewardTransactionsCalled:   rewardTransactionsCalled,
		MetaBlocksCalled: func() storage.Cacher {
			return &testscommon.CacherStub{
				GetCalled: func(key []byte) (value interface{}, ok bool) {
					if reflect.DeepEqual(key, []byte("tx1_hash")) {
						return &transaction.Transaction{Nonce: 10}, true
					}
					return nil, false
				},
				KeysCalled: func() [][]byte {
					return nil
				},
				LenCalled: func() int {
					return 0
				},
				MaxSizeCalled: func() int {
					return 1000
				},
				PeekCalled: func(key []byte) (value interface{}, ok bool) {
					if reflect.DeepEqual(key, []byte("tx1_hash")) {
						return &transaction.Transaction{Nonce: 10}, true
					}
					return nil, false
				},
				RegisterHandlerCalled: func(i func(key []byte, value interface{})) {},
				RemoveCalled:          func(key []byte) {},
			}
		},
		MiniBlocksCalled: func() storage.Cacher {
			cs := testscommon.NewCacherStub()
			cs.RegisterHandlerCalled = func(i func(key []byte, value interface{})) {
			}
			cs.GetCalled = func(key []byte) (value interface{}, ok bool) {
				if bytes.Equal([]byte("bbb"), key) {
					return make(block.MiniBlockSlice, 0), true
				}

				return nil, false
			}
			cs.PeekCalled = func(key []byte) (value interface{}, ok bool) {
				if bytes.Equal([]byte("bbb"), key) {
					return make(block.MiniBlockSlice, 0), true
				}

				return nil, false
			}
			cs.RegisterHandlerCalled = func(i func(key []byte, value interface{})) {}
			cs.RemoveCalled = func(key []byte) {}
			cs.LenCalled = func() int {
				return 0
			}
			cs.MaxSizeCalled = func() int {
				return 300
			}
			cs.KeysCalled = func() [][]byte {
				return nil
			}
			return cs
		},
		HeadersCalled: func() dataRetriever.HeadersPool {
			cs := &mock.HeadersCacherStub{}
			cs.RegisterHandlerCalled = func(i func(header data.HeaderHandler, key []byte)) {
			}
			cs.GetHeaderByHashCalled = func(hash []byte) (data.HeaderHandler, error) {
				return nil, process.ErrMissingHeader
			}
			cs.RemoveHeaderByHashCalled = func(key []byte) {
			}
			cs.LenCalled = func() int {
				return 0
			}
			cs.MaxSizeCalled = func() int {
				return 1000
			}
			cs.NoncesCalled = func(shardId uint32) []uint64 {
				return nil
			}
			return cs
		},
	}

	return sdp
}

func initStore() *dataRetriever.ChainStorer {
	store := dataRetriever.NewChainStorer()
	store.AddStorer(dataRetriever.TransactionUnit, generateTestUnit())
	store.AddStorer(dataRetriever.MiniBlockUnit, generateTestUnit())
	store.AddStorer(dataRetriever.RewardTransactionUnit, generateTestUnit())
	store.AddStorer(dataRetriever.MetaBlockUnit, generateTestUnit())
	store.AddStorer(dataRetriever.PeerChangesUnit, generateTestUnit())
	store.AddStorer(dataRetriever.BlockHeaderUnit, generateTestUnit())
	store.AddStorer(dataRetriever.ShardHdrNonceHashDataUnit, generateTestUnit())
	store.AddStorer(dataRetriever.MetaHdrNonceHashDataUnit, generateTestUnit())
	return store
}

func createDummyMetaBlock(destShardId uint32, senderShardId uint32, miniBlockHashes ...[]byte) *block.MetaBlock {
	metaBlock := &block.MetaBlock{
		ShardInfo: []block.ShardData{
			{
				ShardID:               senderShardId,
				ShardMiniBlockHeaders: make([]block.MiniBlockHeader, len(miniBlockHashes)),
			},
		},
	}

	for idx, mbHash := range miniBlockHashes {
		metaBlock.ShardInfo[0].ShardMiniBlockHeaders[idx].ReceiverShardID = destShardId
		metaBlock.ShardInfo[0].ShardMiniBlockHeaders[idx].SenderShardID = senderShardId
		metaBlock.ShardInfo[0].ShardMiniBlockHeaders[idx].Hash = mbHash
	}

	return metaBlock
}

func createDummyMiniBlock(
	txHash string,
	marshalizer marshal.Marshalizer,
	hasher hashing.Hasher,
	destShardId uint32,
	senderShardId uint32) (*block.MiniBlock, []byte) {

	miniblock := &block.MiniBlock{
		TxHashes:        [][]byte{[]byte(txHash)},
		ReceiverShardID: destShardId,
		SenderShardID:   senderShardId,
	}

	buff, _ := marshalizer.Marshal(miniblock)
	hash := hasher.Compute(string(buff))

	return miniblock, hash
}

func isInTxHashes(searched []byte, list [][]byte) bool {
	for _, txHash := range list {
		if bytes.Equal(txHash, searched) {
			return true
		}
	}
	return false
}

type wrongBody struct {
}

func (wr *wrongBody) Clone() data.BodyHandler {
	wrCopy := *wr

	return &wrCopy
}

func (wr *wrongBody) IntegrityAndValidity() error {
	return nil
}

// IsInterfaceNil returns true if there is no value under the interface
func (wr *wrongBody) IsInterfaceNil() bool {
	return wr == nil
}

func CreateMockArguments() blproc.ArgShardProcessor {
	nodesCoordinator := mock.NewNodesCoordinatorMock()
	shardCoordinator := mock.NewOneShardCoordinatorMock()
	argsHeaderValidator := blproc.ArgsHeaderValidator{
		Hasher:      &mock.HasherMock{},
		Marshalizer: &mock.MarshalizerMock{},
	}
	headerValidator, _ := blproc.NewHeaderValidator(argsHeaderValidator)

	startHeaders := createGenesisBlocks(mock.NewOneShardCoordinatorMock())

	accountsDb := make(map[state.AccountsDbIdentifier]state.AccountsAdapter)
	accountsDb[state.UserAccountsState] = &mock.AccountsStub{}

	blkc := blockchain.NewBlockChain()
	_ = blkc.SetGenesisHeader(&block.Header{Nonce: 0})
	arguments := blproc.ArgShardProcessor{
		ArgBaseProcessor: blproc.ArgBaseProcessor{
			AccountsDB:        accountsDb,
			ForkDetector:      &mock.ForkDetectorMock{},
			Hasher:            &mock.HasherStub{},
			Marshalizer:       &mock.MarshalizerMock{},
			Store:             initStore(),
			ShardCoordinator:  shardCoordinator,
			NodesCoordinator:  nodesCoordinator,
			FeeHandler:        &mock.FeeAccumulatorStub{},
			Uint64Converter:   &mock.Uint64ByteSliceConverterMock{},
			RequestHandler:    &mock.RequestHandlerStub{},
			BlockChainHook:    &mock.BlockChainHookHandlerMock{},
			TxCoordinator:     &mock.TransactionCoordinatorMock{},
			EpochStartTrigger: &mock.EpochStartTriggerStub{},
			HeaderValidator:   headerValidator,
			Rounder:           &mock.RounderMock{},
			BootStorer: &mock.BoostrapStorerMock{
				PutCalled: func(round int64, bootData bootstrapStorage.BootstrapData) error {
					return nil
				},
			},
<<<<<<< HEAD
			DataPool:           initDataPool([]byte("")),
			BlockTracker:       mock.NewBlockTrackerMock(shardCoordinator, startHeaders),
			BlockChain:         blkc,
			BlockSizeThrottler: &mock.BlockSizeThrottlerStub{},
			Indexer:            &mock.IndexerMock{},
			TpsBenchmark:       &testscommon.TpsBenchmarkMock{},
			Version:            "softwareVersion",
			HistoryRepository:  &testscommon.HistoryRepositoryStub{},
			EpochNotifier:      &mock.EpochNotifierStub{},
=======
			DataPool:                initDataPool([]byte("")),
			BlockTracker:            mock.NewBlockTrackerMock(shardCoordinator, startHeaders),
			BlockChain:              blkc,
			BlockSizeThrottler:      &mock.BlockSizeThrottlerStub{},
			Indexer:                 &mock.IndexerMock{},
			TpsBenchmark:            &testscommon.TpsBenchmarkMock{},
			HeaderIntegrityVerifier: &mock.HeaderIntegrityVerifierStub{},
			HistoryRepository:       &mock.HistoryRepositoryStub{},
			EpochNotifier:           &mock.EpochNotifierStub{},
>>>>>>> 3eb39db7
		},
	}

	return arguments
}

func TestBlockProcessor_CheckBlockValidity(t *testing.T) {
	t.Parallel()

	arguments := CreateMockArguments()
	arguments.Hasher = &mock.HasherMock{}
	blkc := createTestBlockchain()
	arguments.BlockChain = blkc
	bp, _ := blproc.NewShardProcessor(arguments)

	body := &block.Body{}
	hdr := &block.Header{}
	hdr.Nonce = 1
	hdr.Round = 1
	hdr.TimeStamp = 0
	hdr.PrevHash = []byte("X")
	err := bp.CheckBlockValidity(hdr, body)
	assert.Equal(t, process.ErrBlockHashDoesNotMatch, err)

	hdr.PrevHash = []byte("")
	err = bp.CheckBlockValidity(hdr, body)
	assert.Nil(t, err)

	hdr.Nonce = 2
	err = bp.CheckBlockValidity(hdr, body)
	assert.Equal(t, process.ErrWrongNonceInBlock, err)

	blkc.GetCurrentBlockHeaderCalled = func() data.HeaderHandler {
		return &block.Header{Round: 1, Nonce: 1}
	}
	prevHash := []byte("X")
	blkc.GetCurrentBlockHeaderHashCalled = func() []byte {
		return prevHash
	}
	hdr = &block.Header{}

	err = bp.CheckBlockValidity(hdr, body)
	assert.Equal(t, process.ErrLowerRoundInBlock, err)

	hdr.Round = 2
	hdr.Nonce = 1
	err = bp.CheckBlockValidity(hdr, body)
	assert.Equal(t, process.ErrWrongNonceInBlock, err)

	hdr.Nonce = 2
	hdr.PrevHash = []byte("XX")
	err = bp.CheckBlockValidity(hdr, body)
	assert.Equal(t, process.ErrBlockHashDoesNotMatch, err)

	hdr.PrevHash = blkc.GetCurrentBlockHeaderHash()
	hdr.PrevRandSeed = []byte("X")
	err = bp.CheckBlockValidity(hdr, body)
	assert.Equal(t, process.ErrRandSeedDoesNotMatch, err)

	hdr.PrevRandSeed = []byte("")
	err = bp.CheckBlockValidity(hdr, body)
	assert.Nil(t, err)
}

func TestVerifyStateRoot_ShouldWork(t *testing.T) {
	t.Parallel()
	rootHash := []byte("root hash to be tested")
	accounts := &mock.AccountsStub{
		RootHashCalled: func() ([]byte, error) {
			return rootHash, nil
		},
	}

	arguments := CreateMockArguments()
	arguments.AccountsDB[state.UserAccountsState] = accounts
	bp, _ := blproc.NewShardProcessor(arguments)

	assert.True(t, bp.VerifyStateRoot(rootHash))
}

//------- SetAppStatusHandler
func TestBaseProcessor_SetAppStatusHandlerNilHandlerShouldErr(t *testing.T) {
	t.Parallel()

	arguments := CreateMockArguments()
	bp, _ := blproc.NewShardProcessor(arguments)

	err := bp.SetAppStatusHandler(nil)
	assert.Equal(t, process.ErrNilAppStatusHandler, err)
}

func TestBaseProcessor_SetAppStatusHandlerOkHandlerShouldWork(t *testing.T) {
	t.Parallel()

	arguments := CreateMockArguments()
	bp, _ := blproc.NewShardProcessor(arguments)

	ash := &mock.AppStatusHandlerStub{}
	err := bp.SetAppStatusHandler(ash)
	assert.Nil(t, err)
}

//------- RevertState
func TestBaseProcessor_RevertStateRecreateTrieFailsShouldErr(t *testing.T) {
	t.Parallel()

	expectedErr := errors.New("err")
	arguments := CreateMockArguments()
	arguments.AccountsDB[state.UserAccountsState] = &mock.AccountsStub{
		RecreateTrieCalled: func(rootHash []byte) error {
			return expectedErr
		},
	}

	bp, _ := blproc.NewShardProcessor(arguments)

	hdr := block.Header{Nonce: 37}
	err := bp.RevertStateToBlock(&hdr)
	assert.Equal(t, expectedErr, err)
}

// removeHeadersBehindNonceFromPools
func TestBaseProcessor_RemoveHeadersBehindNonceFromPools(t *testing.T) {
	t.Parallel()

	removeFromDataPoolWasCalled := false
	arguments := CreateMockArguments()
	arguments.TxCoordinator = &mock.TransactionCoordinatorMock{
		RemoveBlockDataFromPoolCalled: func(body *block.Body) error {
			removeFromDataPoolWasCalled = true
			return nil
		},
	}

	dataPool := initDataPool([]byte(""))
	dataPool.HeadersCalled = func() dataRetriever.HeadersPool {
		cs := &mock.HeadersCacherStub{}
		cs.RegisterHandlerCalled = func(i func(header data.HeaderHandler, key []byte)) {
		}
		cs.GetHeaderByHashCalled = func(hash []byte) (handler data.HeaderHandler, err error) {
			return nil, err
		}
		cs.RemoveHeaderByHashCalled = func(key []byte) {
		}
		cs.LenCalled = func() int {
			return 0
		}
		cs.MaxSizeCalled = func() int {
			return 1000
		}
		cs.NoncesCalled = func(shardId uint32) []uint64 {
			return []uint64{1, 2, 3}
		}
		cs.GetHeaderByNonceAndShardIdCalled = func(hdrNonce uint64, shardId uint32) ([]data.HeaderHandler, [][]byte, error) {
			hdrs := make([]data.HeaderHandler, 0)
			hdrs = append(hdrs, &block.Header{Nonce: 2})
			return hdrs, nil, nil
		}

		return cs
	}

	arguments.DataPool = dataPool
	bp, _ := blproc.NewShardProcessor(arguments)

	bp.RemoveHeadersBehindNonceFromPools(true, 0, 4)

	assert.True(t, removeFromDataPoolWasCalled)
}

//------- ComputeNewNoncePrevHash

func TestBlockProcessor_computeHeaderHashMarshalizerFail1ShouldErr(t *testing.T) {
	t.Parallel()
	marshalizer := &mock.MarshalizerStub{}

	arguments := CreateMockArguments()
	arguments.Marshalizer = marshalizer
	bp, _ := blproc.NewShardProcessor(arguments)
	hdr, txBlock := createTestHdrTxBlockBody()
	expectedError := errors.New("marshalizer fail")
	marshalizer.MarshalCalled = func(obj interface{}) (bytes []byte, e error) {
		if hdr == obj {
			return nil, expectedError
		}

		if reflect.DeepEqual(txBlock, obj) {
			return []byte("txBlockBodyMarshalized"), nil
		}
		return nil, nil
	}
	_, err := bp.ComputeHeaderHash(hdr)
	assert.Equal(t, expectedError, err)
}

func TestBlockPorcessor_ComputeNewNoncePrevHashShouldWork(t *testing.T) {
	t.Parallel()
	marshalizer := &mock.MarshalizerStub{}
	hasher := &mock.HasherStub{}

	arguments := CreateMockArguments()
	arguments.Marshalizer = marshalizer
	arguments.Hasher = hasher
	bp, _ := blproc.NewShardProcessor(arguments)
	hdr, txBlock := createTestHdrTxBlockBody()
	marshalizer.MarshalCalled = func(obj interface{}) (bytes []byte, e error) {
		if hdr == obj {
			return []byte("hdrHeaderMarshalized"), nil
		}
		if reflect.DeepEqual(txBlock, obj) {
			return []byte("txBlockBodyMarshalized"), nil
		}
		return nil, nil
	}
	hasher.ComputeCalled = func(s string) []byte {
		if s == "hdrHeaderMarshalized" {
			return []byte("hdr hash")
		}
		if s == "txBlockBodyMarshalized" {
			return []byte("tx block body hash")
		}
		return nil
	}
	_, err := bp.ComputeHeaderHash(hdr)
	assert.Nil(t, err)
}

func createShardProcessHeadersToSaveLastNotarized(
	highestNonce uint64,
	genesisHdr data.HeaderHandler,
	hasher hashing.Hasher,
	marshalizer marshal.Marshalizer,
) []data.HeaderHandler {
	rootHash := []byte("roothash")
	processedHdrs := make([]data.HeaderHandler, 0)

	headerMarsh, _ := marshalizer.Marshal(genesisHdr)
	headerHash := hasher.Compute(string(headerMarsh))

	for i := uint64(1); i <= highestNonce; i++ {
		hdr := &block.Header{
			Nonce:         i,
			Round:         i,
			Signature:     rootHash,
			RandSeed:      rootHash,
			PrevRandSeed:  rootHash,
			PubKeysBitmap: rootHash,
			RootHash:      rootHash,
			PrevHash:      headerHash}
		processedHdrs = append(processedHdrs, hdr)

		headerMarsh, _ = marshalizer.Marshal(hdr)
		headerHash = hasher.Compute(string(headerMarsh))
	}

	return processedHdrs
}

func createMetaProcessHeadersToSaveLastNoterized(
	highestNonce uint64,
	genesisHdr data.HeaderHandler,
	hasher hashing.Hasher,
	marshalizer marshal.Marshalizer,
) []data.HeaderHandler {
	rootHash := []byte("roothash")
	processedHdrs := make([]data.HeaderHandler, 0)

	headerMarsh, _ := marshalizer.Marshal(genesisHdr)
	headerHash := hasher.Compute(string(headerMarsh))

	for i := uint64(1); i <= highestNonce; i++ {
		hdr := &block.MetaBlock{
			Nonce:         i,
			Round:         i,
			Signature:     rootHash,
			RandSeed:      rootHash,
			PrevRandSeed:  rootHash,
			PubKeysBitmap: rootHash,
			RootHash:      rootHash,
			PrevHash:      headerHash}
		processedHdrs = append(processedHdrs, hdr)

		headerMarsh, _ = marshalizer.Marshal(hdr)
		headerHash = hasher.Compute(string(headerMarsh))
	}

	return processedHdrs
}

func TestBaseProcessor_SaveLastNotarizedInOneShardHdrsSliceForShardIsNil(t *testing.T) {
	t.Parallel()

	arguments := CreateMockArguments()
	arguments.Hasher = &mock.HasherMock{}
	arguments.Marshalizer = &mock.MarshalizerMock{}
	sp, _ := blproc.NewShardProcessor(arguments)
	prHdrs := createShardProcessHeadersToSaveLastNotarized(10, &block.Header{}, mock.HasherMock{}, &mock.MarshalizerMock{})

	err := sp.SaveLastNotarizedHeader(2, prHdrs)

	assert.Equal(t, process.ErrNotarizedHeadersSliceForShardIsNil, err)
}

func TestBaseProcessor_SaveLastNotarizedInMultiShardHdrsSliceForShardIsNil(t *testing.T) {
	t.Parallel()

	shardCoordinator := mock.NewMultiShardsCoordinatorMock(5)
	arguments := CreateMockArguments()
	arguments.Hasher = &mock.HasherMock{}
	arguments.Marshalizer = &mock.MarshalizerMock{}
	arguments.ShardCoordinator = shardCoordinator
	sp, _ := blproc.NewShardProcessor(arguments)

	prHdrs := createShardProcessHeadersToSaveLastNotarized(10, &block.Header{}, mock.HasherMock{}, &mock.MarshalizerMock{})

	err := sp.SaveLastNotarizedHeader(6, prHdrs)

	assert.Equal(t, process.ErrNotarizedHeadersSliceForShardIsNil, err)
}

func TestBaseProcessor_SaveLastNotarizedHdrShardGood(t *testing.T) {
	t.Parallel()

	shardCoordinator := mock.NewMultiShardsCoordinatorMock(5)
	arguments := CreateMockArguments()
	arguments.Hasher = &mock.HasherMock{}
	arguments.Marshalizer = &mock.MarshalizerMock{}
	arguments.ShardCoordinator = shardCoordinator
	sp, _ := blproc.NewShardProcessor(arguments)
	argsHeaderValidator := blproc.ArgsHeaderValidator{
		Hasher:      arguments.Hasher,
		Marshalizer: arguments.Marshalizer,
	}
	headerValidator, _ := blproc.NewHeaderValidator(argsHeaderValidator)
	sp.SetHeaderValidator(headerValidator)

	genesisBlcks := createGenesisBlocks(shardCoordinator)

	highestNonce := uint64(10)
	shardId := uint32(0)
	prHdrs := createShardProcessHeadersToSaveLastNotarized(highestNonce, genesisBlcks[shardId], arguments.Hasher, arguments.Marshalizer)

	err := sp.SaveLastNotarizedHeader(shardId, prHdrs)
	assert.Nil(t, err)

	assert.Equal(t, highestNonce, sp.LastNotarizedHdrForShard(shardId).GetNonce())
}

func TestBaseProcessor_SaveLastNotarizedHdrMetaGood(t *testing.T) {
	t.Parallel()

	shardCoordinator := mock.NewMultiShardsCoordinatorMock(5)
	arguments := CreateMockArguments()
	arguments.Hasher = &mock.HasherMock{}
	arguments.Marshalizer = &mock.MarshalizerMock{}
	arguments.ShardCoordinator = shardCoordinator
	sp, _ := blproc.NewShardProcessor(arguments)

	argsHeaderValidator := blproc.ArgsHeaderValidator{
		Hasher:      arguments.Hasher,
		Marshalizer: arguments.Marshalizer,
	}
	headerValidator, _ := blproc.NewHeaderValidator(argsHeaderValidator)
	sp.SetHeaderValidator(headerValidator)

	genesisBlcks := createGenesisBlocks(shardCoordinator)

	highestNonce := uint64(10)
	prHdrs := createMetaProcessHeadersToSaveLastNoterized(highestNonce, genesisBlcks[core.MetachainShardId], arguments.Hasher, arguments.Marshalizer)

	err := sp.SaveLastNotarizedHeader(core.MetachainShardId, prHdrs)
	assert.Nil(t, err)

	assert.Equal(t, highestNonce, sp.LastNotarizedHdrForShard(core.MetachainShardId).GetNonce())
}

func TestShardProcessor_ProcessBlockEpochDoesNotMatchShouldErr(t *testing.T) {
	t.Parallel()

	arguments := CreateMockArgumentsMultiShard()
	blockChain := &mock.BlockChainMock{
		GetCurrentBlockHeaderCalled: func() data.HeaderHandler {
			return &block.Header{
				Epoch: 2,
			}
		},
		GetGenesisHeaderCalled: func() data.HeaderHandler {
			return &block.Header{Nonce: 0}
		},
	}
	arguments.BlockChain = blockChain
	sp, _ := blproc.NewShardProcessor(arguments)
	header := &block.Header{Round: 10, Nonce: 1}

	blk := &block.Body{}
	err := sp.ProcessBlock(header, blk, func() time.Duration { return time.Second })

	assert.True(t, errors.Is(err, process.ErrEpochDoesNotMatch))
}

func TestShardProcessor_ProcessBlockEpochDoesNotMatchShouldErr2(t *testing.T) {
	t.Parallel()

	arguments := CreateMockArgumentsMultiShard()
	arguments.EpochStartTrigger = &mock.EpochStartTriggerStub{
		EpochCalled: func() uint32 {
			return 1
		},
	}
	randSeed := []byte("randseed")
	blockChain := &mock.BlockChainMock{
		GetCurrentBlockHeaderCalled: func() data.HeaderHandler {
			return &block.Header{
				Epoch:           1,
				RandSeed:        randSeed,
				AccumulatedFees: big.NewInt(0),
				DeveloperFees:   big.NewInt(0),
			}
		},
		GetGenesisHeaderCalled: func() data.HeaderHandler {
			return &block.Header{Nonce: 0}
		},
	}
	arguments.BlockChain = blockChain
	sp, _ := blproc.NewShardProcessor(arguments)
	header := &block.Header{Round: 10, Nonce: 1, Epoch: 5, RandSeed: randSeed, PrevRandSeed: randSeed}

	blk := &block.Body{}
	err := sp.ProcessBlock(header, blk, func() time.Duration { return time.Second })

	assert.True(t, errors.Is(err, process.ErrEpochDoesNotMatch))
}

func TestShardProcessor_ProcessBlockEpochDoesNotMatchShouldErr3(t *testing.T) {
	t.Parallel()

	arguments := CreateMockArgumentsMultiShard()
	arguments.EpochStartTrigger = &mock.EpochStartTriggerStub{
		EpochCalled: func() uint32 {
			return 2
		},
		IsEpochStartCalled: func() bool {
			return true
		},
	}
	randSeed := []byte("randseed")
	blockChain := &mock.BlockChainMock{
		GetCurrentBlockHeaderCalled: func() data.HeaderHandler {
			return &block.Header{
				Epoch:    3,
				RandSeed: randSeed,
			}
		},
		GetGenesisHeaderCalled: func() data.HeaderHandler {
			return &block.Header{Nonce: 0}
		},
	}
	arguments.BlockChain = blockChain
	sp, _ := blproc.NewShardProcessor(arguments)
	header := &block.Header{Round: 10, Nonce: 1, Epoch: 5, RandSeed: randSeed, PrevRandSeed: randSeed}

	blk := &block.Body{}
	err := sp.ProcessBlock(header, blk, func() time.Duration { return time.Second })

	assert.True(t, errors.Is(err, process.ErrEpochDoesNotMatch))
}

func TestShardProcessor_ProcessBlockEpochDoesNotMatchShouldErrMetaHashDoesNotMatch(t *testing.T) {
	t.Parallel()

	arguments := CreateMockArgumentsMultiShard()
	hasher := &mock.HasherStub{ComputeCalled: func(s string) []byte {
		return nil
	}}
	arguments.Hasher = hasher
	epochStartTrigger := &mock.EpochStartTriggerStub{
		EpochCalled: func() uint32 {
			return 2
		},
		MetaEpochCalled: func() uint32 {
			return 3
		},
		IsEpochStartCalled: func() bool {
			return true
		},
		EpochFinalityAttestingRoundCalled: func() uint64 {
			return 100
		},
	}
	arguments.EpochStartTrigger = epochStartTrigger

	randSeed := []byte("randseed")
	arguments.BlockChain = &mock.BlockChainMock{
		GetCurrentBlockHeaderCalled: func() data.HeaderHandler {
			return &block.Header{
				Epoch:    2,
				RandSeed: randSeed,
			}
		},
		GetGenesisHeaderCalled: func() data.HeaderHandler {
			return &block.Header{Nonce: 0}
		},
	}

	sp, _ := blproc.NewShardProcessor(arguments)
	rootHash, _ := arguments.AccountsDB[state.UserAccountsState].RootHash()
	epochStartHash := []byte("epochStartHash")
	header := &block.Header{
		Round:              10,
		Nonce:              1,
		Epoch:              3,
		RandSeed:           randSeed,
		PrevRandSeed:       randSeed,
		EpochStartMetaHash: epochStartHash,
		RootHash:           rootHash,
		AccumulatedFees:    big.NewInt(0),
		DeveloperFees:      big.NewInt(0),
	}

	blk := &block.Body{}
	err := sp.ProcessBlock(header, blk, func() time.Duration { return time.Second })
	assert.True(t, errors.Is(err, process.ErrEpochDoesNotMatch))

	epochStartTrigger.EpochStartMetaHdrHashCalled = func() []byte {
		return header.EpochStartMetaHash
	}
	err = sp.ProcessBlock(header, blk, func() time.Duration { return time.Second })
	assert.Nil(t, err)
}

func TestShardProcessor_ProcessBlockEpochDoesNotMatchShouldErrMetaHashDoesNotMatchForOldEpoch(t *testing.T) {
	t.Parallel()

	arguments := CreateMockArgumentsMultiShard()
	hasher := &mock.HasherStub{ComputeCalled: func(s string) []byte {
		return nil
	}}
	arguments.Hasher = hasher
	arguments.EpochStartTrigger = &mock.EpochStartTriggerStub{
		EpochCalled: func() uint32 {
			return 5
		},
		MetaEpochCalled: func() uint32 {
			return 6
		},
		IsEpochStartCalled: func() bool {
			return true
		},
		EpochFinalityAttestingRoundCalled: func() uint64 {
			return 100
		},
	}

	randSeed := []byte("randseed")
	arguments.BlockChain = &mock.BlockChainMock{
		GetCurrentBlockHeaderCalled: func() data.HeaderHandler {
			return &block.Header{
				Epoch:    2,
				RandSeed: randSeed,
			}
		},
		GetGenesisHeaderCalled: func() data.HeaderHandler {
			return &block.Header{Nonce: 0}
		},
	}

	sp, _ := blproc.NewShardProcessor(arguments)
	rootHash, _ := arguments.AccountsDB[state.UserAccountsState].RootHash()
	epochStartHash := []byte("epochStartHash")
	header := &block.Header{
		Round:              10,
		Nonce:              1,
		Epoch:              3,
		RandSeed:           randSeed,
		PrevRandSeed:       randSeed,
		EpochStartMetaHash: epochStartHash,
		RootHash:           rootHash,
		AccumulatedFees:    big.NewInt(0),
		DeveloperFees:      big.NewInt(0),
	}

	blk := &block.Body{}
	err := sp.ProcessBlock(header, blk, func() time.Duration { return time.Second })
	assert.True(t, errors.Is(err, process.ErrMissingHeader))

	metaHdr := &block.MetaBlock{}
	metaHdrData, _ := arguments.Marshalizer.Marshal(metaHdr)
	_ = arguments.Store.Put(dataRetriever.MetaBlockUnit, header.EpochStartMetaHash, metaHdrData)

	err = sp.ProcessBlock(header, blk, func() time.Duration { return time.Second })
	assert.True(t, errors.Is(err, process.ErrEpochDoesNotMatch))

	metaHdr = &block.MetaBlock{Epoch: 3, EpochStart: block.EpochStart{
		LastFinalizedHeaders: []block.EpochStartShardData{{}},
		Economics:            block.Economics{},
	}}
	metaHdrData, _ = arguments.Marshalizer.Marshal(metaHdr)
	_ = arguments.Store.Put(dataRetriever.MetaBlockUnit, header.EpochStartMetaHash, metaHdrData)

	err = sp.ProcessBlock(header, blk, func() time.Duration { return time.Second })
	assert.Nil(t, err)
}

func TestBlockProcessor_PruneStateOnRollbackPrunesPeerTrieIfAccPruneIsDisabled(t *testing.T) {
	t.Parallel()

	pruningCalled := 0
	peerAccDb := &mock.AccountsStub{
		PruneTrieCalled: func(rootHash []byte, identifier data.TriePruningIdentifier) {
			pruningCalled++
		},
		CancelPruneCalled: func(rootHash []byte, identifier data.TriePruningIdentifier) {
			pruningCalled++
		},
		IsPruningEnabledCalled: func() bool {
			return true
		},
	}

	arguments := CreateMockArguments()
	arguments.AccountsDB[state.PeerAccountsState] = peerAccDb
	bp, _ := blproc.NewShardProcessor(arguments)

	prevHeader := &block.MetaBlock{
		RootHash:               []byte("prevRootHash"),
		ValidatorStatsRootHash: []byte("prevValidatorRootHash"),
	}
	currHeader := &block.MetaBlock{
		RootHash:               []byte("prevRootHash"),
		ValidatorStatsRootHash: []byte("currValidatorRootHash"),
	}

	bp.PruneStateOnRollback(currHeader, prevHeader)
	assert.Equal(t, 2, pruningCalled)
}

func TestBlockProcessor_PruneStateOnRollbackPrunesPeerTrieIfSameRootHashButDifferentValidatorRootHash(t *testing.T) {
	t.Parallel()

	pruningCalled := 0
	peerAccDb := &mock.AccountsStub{
		PruneTrieCalled: func(rootHash []byte, identifier data.TriePruningIdentifier) {
			pruningCalled++
		},
		CancelPruneCalled: func(rootHash []byte, identifier data.TriePruningIdentifier) {
			pruningCalled++
		},
		IsPruningEnabledCalled: func() bool {
			return true
		},
	}

	accDb := &mock.AccountsStub{
		PruneTrieCalled: func(rootHash []byte, identifier data.TriePruningIdentifier) {
			pruningCalled++
		},
		CancelPruneCalled: func(rootHash []byte, identifier data.TriePruningIdentifier) {
			pruningCalled++
		},
		IsPruningEnabledCalled: func() bool {
			return true
		},
	}

	arguments := CreateMockArguments()
	arguments.AccountsDB[state.PeerAccountsState] = peerAccDb
	arguments.AccountsDB[state.UserAccountsState] = accDb
	bp, _ := blproc.NewShardProcessor(arguments)

	prevHeader := &block.MetaBlock{
		RootHash:               []byte("prevRootHash"),
		ValidatorStatsRootHash: []byte("prevValidatorRootHash"),
	}
	currHeader := &block.MetaBlock{
		RootHash:               []byte("prevRootHash"),
		ValidatorStatsRootHash: []byte("currValidatorRootHash"),
	}

	bp.PruneStateOnRollback(currHeader, prevHeader)
	assert.Equal(t, 2, pruningCalled)
}

func TestBlocProcessor_RequestHeadersIfMissingShouldWorkWhenSortedHeadersListIsEmpty(t *testing.T) {
	t.Parallel()

	var requestedNonces []uint64
	var mutRequestedNonces sync.Mutex

	arguments := CreateMockArguments()
	rounder := &mock.RounderMock{}
	requestHandlerStub := &mock.RequestHandlerStub{
		RequestMetaHeaderByNonceCalled: func(nonce uint64) {
			mutRequestedNonces.Lock()
			requestedNonces = append(requestedNonces, nonce)
			mutRequestedNonces.Unlock()
		},
	}
	arguments.Rounder = rounder
	arguments.RequestHandler = requestHandlerStub
	sp, _ := blproc.NewShardProcessor(arguments)

	sortedHeaders := make([]data.HeaderHandler, 0)

	requestedNonces = make([]uint64, 0)
	rounder.RoundIndex = process.MaxHeaderRequestsAllowed + 5
	_ = sp.RequestHeadersIfMissing(sortedHeaders, core.MetachainShardId)
	time.Sleep(100 * time.Millisecond)
	mutRequestedNonces.Lock()
	sort.Slice(requestedNonces, func(i, j int) bool {
		return requestedNonces[i] < requestedNonces[j]
	})
	mutRequestedNonces.Unlock()
	expectedNonces := []uint64{1, 2, 3, 4, 5, 6, 7, 8, 9, 10, 11, 12, 13, 14, 15, 16, 17, 18, 19, 20}
	assert.Equal(t, expectedNonces, requestedNonces)

	requestedNonces = make([]uint64, 0)
	rounder.RoundIndex = 5
	_ = sp.RequestHeadersIfMissing(sortedHeaders, core.MetachainShardId)
	time.Sleep(100 * time.Millisecond)
	mutRequestedNonces.Lock()
	sort.Slice(requestedNonces, func(i, j int) bool {
		return requestedNonces[i] < requestedNonces[j]
	})
	mutRequestedNonces.Unlock()
	expectedNonces = []uint64{1, 2, 3}
	assert.Equal(t, expectedNonces, requestedNonces)
}

func TestBlocProcessor_RequestHeadersIfMissingShouldWork(t *testing.T) {
	t.Parallel()

	var requestedNonces []uint64
	var mutRequestedNonces sync.Mutex

	arguments := CreateMockArguments()
	rounder := &mock.RounderMock{}
	requestHandlerStub := &mock.RequestHandlerStub{
		RequestMetaHeaderByNonceCalled: func(nonce uint64) {
			mutRequestedNonces.Lock()
			requestedNonces = append(requestedNonces, nonce)
			mutRequestedNonces.Unlock()
		},
	}
	arguments.Rounder = rounder
	arguments.RequestHandler = requestHandlerStub
	sp, _ := blproc.NewShardProcessor(arguments)

	sortedHeaders := make([]data.HeaderHandler, 0)

	crossNotarizedHeader := &block.MetaBlock{
		Nonce: 5,
		Round: 5,
	}
	arguments.BlockTracker.AddCrossNotarizedHeader(core.MetachainShardId, crossNotarizedHeader, []byte("hash"))

	hdr1 := &block.MetaBlock{
		Nonce: 1,
		Round: 1,
	}
	sortedHeaders = append(sortedHeaders, hdr1)

	hdr2 := &block.MetaBlock{
		Nonce: 8,
		Round: 8,
	}
	sortedHeaders = append(sortedHeaders, hdr2)

	hdr3 := &block.MetaBlock{
		Nonce: 10,
		Round: 10,
	}
	sortedHeaders = append(sortedHeaders, hdr3)

	requestedNonces = make([]uint64, 0)
	rounder.RoundIndex = 15
	_ = sp.RequestHeadersIfMissing(sortedHeaders, core.MetachainShardId)
	time.Sleep(100 * time.Millisecond)
	mutRequestedNonces.Lock()
	sort.Slice(requestedNonces, func(i, j int) bool {
		return requestedNonces[i] < requestedNonces[j]
	})
	mutRequestedNonces.Unlock()
	expectedNonces := []uint64{6, 7, 9, 11, 12, 13}
	assert.Equal(t, expectedNonces, requestedNonces)

	requestedNonces = make([]uint64, 0)
	rounder.RoundIndex = process.MaxHeaderRequestsAllowed + 10
	_ = sp.RequestHeadersIfMissing(sortedHeaders, core.MetachainShardId)
	time.Sleep(100 * time.Millisecond)
	mutRequestedNonces.Lock()
	sort.Slice(requestedNonces, func(i, j int) bool {
		return requestedNonces[i] < requestedNonces[j]
	})
	mutRequestedNonces.Unlock()
	expectedNonces = []uint64{6, 7, 9, 11, 12, 13, 14, 15, 16, 17, 18, 19, 20, 21, 22, 23, 24, 25}
	assert.Equal(t, expectedNonces, requestedNonces)
}<|MERGE_RESOLUTION|>--- conflicted
+++ resolved
@@ -307,17 +307,6 @@
 					return nil
 				},
 			},
-<<<<<<< HEAD
-			DataPool:           initDataPool([]byte("")),
-			BlockTracker:       mock.NewBlockTrackerMock(shardCoordinator, startHeaders),
-			BlockChain:         blkc,
-			BlockSizeThrottler: &mock.BlockSizeThrottlerStub{},
-			Indexer:            &mock.IndexerMock{},
-			TpsBenchmark:       &testscommon.TpsBenchmarkMock{},
-			Version:            "softwareVersion",
-			HistoryRepository:  &testscommon.HistoryRepositoryStub{},
-			EpochNotifier:      &mock.EpochNotifierStub{},
-=======
 			DataPool:                initDataPool([]byte("")),
 			BlockTracker:            mock.NewBlockTrackerMock(shardCoordinator, startHeaders),
 			BlockChain:              blkc,
@@ -325,9 +314,8 @@
 			Indexer:                 &mock.IndexerMock{},
 			TpsBenchmark:            &testscommon.TpsBenchmarkMock{},
 			HeaderIntegrityVerifier: &mock.HeaderIntegrityVerifierStub{},
-			HistoryRepository:       &mock.HistoryRepositoryStub{},
+			HistoryRepository:       &testscommon.HistoryRepositoryStub{},
 			EpochNotifier:           &mock.EpochNotifierStub{},
->>>>>>> 3eb39db7
 		},
 	}
 
