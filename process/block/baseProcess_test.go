package block_test

import (
	"bytes"
	"encoding/json"
	"errors"
	"math/big"
	"reflect"
	"sort"
	"strconv"
	"sync"
	"testing"
	"time"

	"github.com/ElrondNetwork/elrond-go/config"
	"github.com/ElrondNetwork/elrond-go/core"
	"github.com/ElrondNetwork/elrond-go/core/queue"
	"github.com/ElrondNetwork/elrond-go/data"
	"github.com/ElrondNetwork/elrond-go/data/block"
	"github.com/ElrondNetwork/elrond-go/data/blockchain"
	"github.com/ElrondNetwork/elrond-go/data/rewardTx"
	"github.com/ElrondNetwork/elrond-go/data/state"
	"github.com/ElrondNetwork/elrond-go/data/transaction"
	"github.com/ElrondNetwork/elrond-go/data/typeConverters/uint64ByteSlice"
	"github.com/ElrondNetwork/elrond-go/dataRetriever"
	"github.com/ElrondNetwork/elrond-go/hashing"
	"github.com/ElrondNetwork/elrond-go/marshal"
	"github.com/ElrondNetwork/elrond-go/process"
	blproc "github.com/ElrondNetwork/elrond-go/process/block"
	"github.com/ElrondNetwork/elrond-go/process/block/bootstrapStorage"
	"github.com/ElrondNetwork/elrond-go/process/coordinator"
	"github.com/ElrondNetwork/elrond-go/process/mock"
	"github.com/ElrondNetwork/elrond-go/storage"
	"github.com/ElrondNetwork/elrond-go/storage/memorydb"
	"github.com/ElrondNetwork/elrond-go/storage/storageUnit"
	"github.com/ElrondNetwork/elrond-go/testscommon"
	"github.com/stretchr/testify/assert"
	"github.com/stretchr/testify/require"
)

func haveTime() time.Duration {
	return 2000 * time.Millisecond
}

func createTestBlockchain() *mock.BlockChainMock {
	return &mock.BlockChainMock{GetGenesisHeaderCalled: func() data.HeaderHandler {
		return &block.Header{Nonce: 0}
	}}
}

func generateTestCache() storage.Cacher {
	cache, _ := storageUnit.NewCache(storageUnit.CacheConfig{Type: storageUnit.LRUCache, Capacity: 1000, Shards: 1, SizeInBytes: 0})
	return cache
}

func generateTestUnit() storage.Storer {
	storer, _ := storageUnit.NewStorageUnit(
		generateTestCache(),
		memorydb.New(),
	)

	return storer
}

func createShardedDataChacherNotifier(
	handler data.TransactionHandler,
	testHash []byte,
) func() dataRetriever.ShardedDataCacherNotifier {
	return func() dataRetriever.ShardedDataCacherNotifier {
		return &testscommon.ShardedDataStub{
			ShardDataStoreCalled: func(id string) (c storage.Cacher) {
				return &testscommon.CacherStub{
					PeekCalled: func(key []byte) (value interface{}, ok bool) {
						if reflect.DeepEqual(key, testHash) {
							return handler, true
						}
						return nil, false
					},
					KeysCalled: func() [][]byte {
						return [][]byte{[]byte("key1"), []byte("key2")}
					},
					LenCalled: func() int {
						return 0
					},
					MaxSizeCalled: func() int {
						return 1000
					},
				}
			},
			RemoveSetOfDataFromPoolCalled: func(keys [][]byte, id string) {},
			SearchFirstDataCalled: func(key []byte) (value interface{}, ok bool) {
				if reflect.DeepEqual(key, []byte("tx1_hash")) {
					return handler, true
				}
				return nil, false
			},
			AddDataCalled: func(key []byte, data interface{}, sizeInBytes int, cacheId string) {
			},
		}
	}
}

func initDataPool(testHash []byte) *testscommon.PoolsHolderStub {
	rwdTx := &rewardTx.RewardTx{
		Round:   1,
		Epoch:   0,
		Value:   big.NewInt(10),
		RcvAddr: []byte("receiver"),
	}
	txCalled := createShardedDataChacherNotifier(&transaction.Transaction{Nonce: 10}, testHash)
	unsignedTxCalled := createShardedDataChacherNotifier(&transaction.Transaction{Nonce: 10}, testHash)
	rewardTransactionsCalled := createShardedDataChacherNotifier(rwdTx, testHash)

	sdp := &testscommon.PoolsHolderStub{
		TransactionsCalled:         txCalled,
		UnsignedTransactionsCalled: unsignedTxCalled,
		RewardTransactionsCalled:   rewardTransactionsCalled,
		MetaBlocksCalled: func() storage.Cacher {
			return &testscommon.CacherStub{
				GetCalled: func(key []byte) (value interface{}, ok bool) {
					if reflect.DeepEqual(key, []byte("tx1_hash")) {
						return &transaction.Transaction{Nonce: 10}, true
					}
					return nil, false
				},
				KeysCalled: func() [][]byte {
					return nil
				},
				LenCalled: func() int {
					return 0
				},
				MaxSizeCalled: func() int {
					return 1000
				},
				PeekCalled: func(key []byte) (value interface{}, ok bool) {
					if reflect.DeepEqual(key, []byte("tx1_hash")) {
						return &transaction.Transaction{Nonce: 10}, true
					}
					return nil, false
				},
				RegisterHandlerCalled: func(i func(key []byte, value interface{})) {},
				RemoveCalled:          func(key []byte) {},
			}
		},
		MiniBlocksCalled: func() storage.Cacher {
			cs := testscommon.NewCacherStub()
			cs.RegisterHandlerCalled = func(i func(key []byte, value interface{})) {
			}
			cs.GetCalled = func(key []byte) (value interface{}, ok bool) {
				if bytes.Equal([]byte("bbb"), key) {
					return make(block.MiniBlockSlice, 0), true
				}

				return nil, false
			}
			cs.PeekCalled = func(key []byte) (value interface{}, ok bool) {
				if bytes.Equal([]byte("bbb"), key) {
					return make(block.MiniBlockSlice, 0), true
				}

				return nil, false
			}
			cs.RegisterHandlerCalled = func(i func(key []byte, value interface{})) {}
			cs.RemoveCalled = func(key []byte) {}
			cs.LenCalled = func() int {
				return 0
			}
			cs.MaxSizeCalled = func() int {
				return 300
			}
			cs.KeysCalled = func() [][]byte {
				return nil
			}
			return cs
		},
		HeadersCalled: func() dataRetriever.HeadersPool {
			cs := &mock.HeadersCacherStub{}
			cs.RegisterHandlerCalled = func(i func(header data.HeaderHandler, key []byte)) {
			}
			cs.GetHeaderByHashCalled = func(hash []byte) (data.HeaderHandler, error) {
				return nil, process.ErrMissingHeader
			}
			cs.RemoveHeaderByHashCalled = func(key []byte) {
			}
			cs.LenCalled = func() int {
				return 0
			}
			cs.MaxSizeCalled = func() int {
				return 1000
			}
			cs.NoncesCalled = func(shardId uint32) []uint64 {
				return nil
			}
			return cs
		},
	}

	return sdp
}

func initStore() *dataRetriever.ChainStorer {
	store := dataRetriever.NewChainStorer()
	store.AddStorer(dataRetriever.TransactionUnit, generateTestUnit())
	store.AddStorer(dataRetriever.MiniBlockUnit, generateTestUnit())
	store.AddStorer(dataRetriever.RewardTransactionUnit, generateTestUnit())
	store.AddStorer(dataRetriever.MetaBlockUnit, generateTestUnit())
	store.AddStorer(dataRetriever.PeerChangesUnit, generateTestUnit())
	store.AddStorer(dataRetriever.BlockHeaderUnit, generateTestUnit())
	store.AddStorer(dataRetriever.ShardHdrNonceHashDataUnit, generateTestUnit())
	store.AddStorer(dataRetriever.MetaHdrNonceHashDataUnit, generateTestUnit())
	store.AddStorer(dataRetriever.ReceiptsUnit, generateTestUnit())
	store.AddStorer(dataRetriever.TrieEpochRootHashUnit, generateTestUnit())
	return store
}

func createDummyMetaBlock(destShardId uint32, senderShardId uint32, miniBlockHashes ...[]byte) *block.MetaBlock {
	metaBlock := &block.MetaBlock{
		ShardInfo: []block.ShardData{
			{
				ShardID:               senderShardId,
				ShardMiniBlockHeaders: make([]block.MiniBlockHeader, len(miniBlockHashes)),
			},
		},
	}

	for idx, mbHash := range miniBlockHashes {
		metaBlock.ShardInfo[0].ShardMiniBlockHeaders[idx].ReceiverShardID = destShardId
		metaBlock.ShardInfo[0].ShardMiniBlockHeaders[idx].SenderShardID = senderShardId
		metaBlock.ShardInfo[0].ShardMiniBlockHeaders[idx].Hash = mbHash
	}

	return metaBlock
}

func createDummyMiniBlock(
	txHash string,
	marshalizer marshal.Marshalizer,
	hasher hashing.Hasher,
	destShardId uint32,
	senderShardId uint32) (*block.MiniBlock, []byte) {

	miniblock := &block.MiniBlock{
		TxHashes:        [][]byte{[]byte(txHash)},
		ReceiverShardID: destShardId,
		SenderShardID:   senderShardId,
	}

	buff, _ := marshalizer.Marshal(miniblock)
	hash := hasher.Compute(string(buff))

	return miniblock, hash
}

func isInTxHashes(searched []byte, list [][]byte) bool {
	for _, txHash := range list {
		if bytes.Equal(txHash, searched) {
			return true
		}
	}
	return false
}

type wrongBody struct {
}

func (wr *wrongBody) Clone() data.BodyHandler {
	wrCopy := *wr

	return &wrCopy
}

func (wr *wrongBody) IntegrityAndValidity() error {
	return nil
}

// IsInterfaceNil returns true if there is no value under the interface
func (wr *wrongBody) IsInterfaceNil() bool {
	return wr == nil
}

func createComponentHolderMocks() (
	*mock.CoreComponentsMock,
	*mock.DataComponentsMock,
	*mock.BootstrapComponentsMock,
	*mock.StatusComponentsMock,
) {
	blkc, _ := blockchain.NewBlockChain(&mock.AppStatusHandlerStub{})
	_ = blkc.SetGenesisHeader(&block.Header{Nonce: 0})

	coreComponents := &mock.CoreComponentsMock{
		IntMarsh:            &mock.MarshalizerMock{},
		Hash:                &mock.HasherStub{},
		UInt64ByteSliceConv: &mock.Uint64ByteSliceConverterMock{},
		StatusField:         &mock.AppStatusHandlerStub{},
		RoundField:          &mock.RoundHandlerMock{},
	}

	dataComponents := &mock.DataComponentsMock{
		Storage:    initStore(),
		DataPool:   initDataPool([]byte("")),
		BlockChain: blkc,
	}

	boostrapComponents := &mock.BootstrapComponentsMock{
		Coordinator:          mock.NewOneShardCoordinatorMock(),
		HdrIntegrityVerifier: &mock.HeaderIntegrityVerifierStub{},
	}

	statusComponents := &mock.StatusComponentsMock{
		Indexer:      &mock.IndexerMock{},
		TPSBenchmark: &testscommon.TpsBenchmarkMock{},
	}

	return coreComponents, dataComponents, boostrapComponents, statusComponents
}

func CreateMockArguments(
	coreComponents *mock.CoreComponentsMock,
	dataComponents *mock.DataComponentsMock,
	bootstrapComponents *mock.BootstrapComponentsMock,
	statusComponents *mock.StatusComponentsMock,
) blproc.ArgShardProcessor {
	nodesCoordinator := mock.NewNodesCoordinatorMock()
	argsHeaderValidator := blproc.ArgsHeaderValidator{
		Hasher:      &mock.HasherMock{},
		Marshalizer: &mock.MarshalizerMock{},
	}
	headerValidator, _ := blproc.NewHeaderValidator(argsHeaderValidator)

	startHeaders := createGenesisBlocks(mock.NewOneShardCoordinatorMock())

	accountsDb := make(map[state.AccountsDbIdentifier]state.AccountsAdapter)
	accountsDb[state.UserAccountsState] = &mock.AccountsStub{}

	arguments := blproc.ArgShardProcessor{
		ArgBaseProcessor: blproc.ArgBaseProcessor{
			CoreComponents:      coreComponents,
			DataComponents:      dataComponents,
			BootstrapComponents: bootstrapComponents,
			StatusComponents:    statusComponents,
			Config:              config.Config{},
			AccountsDB:          accountsDb,
			ForkDetector:        &mock.ForkDetectorMock{},
			NodesCoordinator:    nodesCoordinator,
			FeeHandler:          &mock.FeeAccumulatorStub{},
			RequestHandler:      &mock.RequestHandlerStub{},
			BlockChainHook:      &mock.BlockChainHookHandlerMock{},
			TxCoordinator:       &mock.TransactionCoordinatorMock{},
			EpochStartTrigger:   &mock.EpochStartTriggerStub{},
			HeaderValidator:     headerValidator,
			BootStorer: &mock.BoostrapStorerMock{
				PutCalled: func(round int64, bootData bootstrapStorage.BootstrapData) error {
					return nil
				},
			},
<<<<<<< HEAD
			BlockTracker:            mock.NewBlockTrackerMock(shardCoordinator, startHeaders),
			BlockSizeThrottler:      &mock.BlockSizeThrottlerStub{},
			OutportHandler:          &testscommon.OutportStub{},
			TpsBenchmark:            &testscommon.TpsBenchmarkMock{},
			Version:                 "softwareVersion",
			HistoryRepository:       &testscommon.HistoryRepositoryStub{},
			HeaderIntegrityVerifier: &mock.HeaderIntegrityVerifierStub{},
			EpochNotifier:           &mock.EpochNotifierStub{},
			AppStatusHandler:        &mock.AppStatusHandlerStub{},
=======
			BlockTracker:       mock.NewBlockTrackerMock(bootstrapComponents.ShardCoordinator(), startHeaders),
			BlockSizeThrottler: &mock.BlockSizeThrottlerStub{},
			Version:            "softwareVersion",
			HistoryRepository:  &testscommon.HistoryRepositoryStub{},
			EpochNotifier:      &mock.EpochNotifierStub{},
>>>>>>> 7c1bbe2e
		},
	}

	return arguments
}

func createMockTransactionCoordinatorArguments(
	accountAdapter state.AccountsAdapter,
	poolsHolder dataRetriever.PoolsHolder,
	preProcessorsContainer process.PreProcessorsContainer,
) coordinator.ArgTransactionCoordinator {
	argsTransactionCoordinator := coordinator.ArgTransactionCoordinator{
		Hasher:                            &mock.HasherMock{},
		Marshalizer:                       &mock.MarshalizerMock{},
		ShardCoordinator:                  mock.NewMultiShardsCoordinatorMock(3),
		Accounts:                          accountAdapter,
		MiniBlockPool:                     poolsHolder.MiniBlocks(),
		RequestHandler:                    &mock.RequestHandlerStub{},
		PreProcessors:                     preProcessorsContainer,
		InterProcessors:                   &mock.InterimProcessorContainerMock{},
		GasHandler:                        &mock.GasHandlerMock{},
		FeeHandler:                        &mock.FeeAccumulatorStub{},
		BlockSizeComputation:              &mock.BlockSizeComputationStub{},
		BalanceComputation:                &mock.BalanceComputationStub{},
		EconomicsFee:                      &mock.FeeHandlerStub{},
		TxTypeHandler:                     &mock.TxTypeHandlerMock{},
		BlockGasAndFeesReCheckEnableEpoch: 0,
	}

	return argsTransactionCoordinator
}

func TestBlockProcessor_CheckBlockValidity(t *testing.T) {
	t.Parallel()

	coreComponents, dataComponents, bootstrapComponents, statusComponents := createComponentHolderMocks()
	coreComponents.Hash = &mock.HasherMock{}
	blkc := createTestBlockchain()
	dataComponents.BlockChain = blkc
	arguments := CreateMockArguments(coreComponents, dataComponents, bootstrapComponents, statusComponents)
	bp, _ := blproc.NewShardProcessor(arguments)

	body := &block.Body{}
	hdr := &block.Header{}
	hdr.Nonce = 1
	hdr.Round = 1
	hdr.TimeStamp = 0
	hdr.PrevHash = []byte("X")
	err := bp.CheckBlockValidity(hdr, body)
	assert.Equal(t, process.ErrBlockHashDoesNotMatch, err)

	hdr.PrevHash = []byte("")
	err = bp.CheckBlockValidity(hdr, body)
	assert.Nil(t, err)

	hdr.Nonce = 2
	err = bp.CheckBlockValidity(hdr, body)
	assert.Equal(t, process.ErrWrongNonceInBlock, err)

	blkc.GetCurrentBlockHeaderCalled = func() data.HeaderHandler {
		return &block.Header{Round: 1, Nonce: 1}
	}
	prevHash := []byte("X")
	blkc.GetCurrentBlockHeaderHashCalled = func() []byte {
		return prevHash
	}
	hdr = &block.Header{}

	err = bp.CheckBlockValidity(hdr, body)
	assert.Equal(t, process.ErrLowerRoundInBlock, err)

	hdr.Round = 2
	hdr.Nonce = 1
	err = bp.CheckBlockValidity(hdr, body)
	assert.Equal(t, process.ErrWrongNonceInBlock, err)

	hdr.Nonce = 2
	hdr.PrevHash = []byte("XX")
	err = bp.CheckBlockValidity(hdr, body)
	assert.Equal(t, process.ErrBlockHashDoesNotMatch, err)

	hdr.PrevHash = blkc.GetCurrentBlockHeaderHash()
	hdr.PrevRandSeed = []byte("X")
	err = bp.CheckBlockValidity(hdr, body)
	assert.Equal(t, process.ErrRandSeedDoesNotMatch, err)

	hdr.PrevRandSeed = []byte("")
	err = bp.CheckBlockValidity(hdr, body)
	assert.Nil(t, err)
}

func TestVerifyStateRoot_ShouldWork(t *testing.T) {
	t.Parallel()
	rootHash := []byte("root hash to be tested")
	accounts := &mock.AccountsStub{
		RootHashCalled: func() ([]byte, error) {
			return rootHash, nil
		},
	}

	arguments := CreateMockArguments(createComponentHolderMocks())
	arguments.AccountsDB[state.UserAccountsState] = accounts
	bp, _ := blproc.NewShardProcessor(arguments)

	assert.True(t, bp.VerifyStateRoot(rootHash))
}

//------- RevertState
func TestBaseProcessor_RevertStateRecreateTrieFailsShouldErr(t *testing.T) {
	t.Parallel()

	expectedErr := errors.New("err")
	arguments := CreateMockArguments(createComponentHolderMocks())
	arguments.AccountsDB[state.UserAccountsState] = &mock.AccountsStub{
		RecreateTrieCalled: func(rootHash []byte) error {
			return expectedErr
		},
	}

	bp, _ := blproc.NewShardProcessor(arguments)

	hdr := block.Header{Nonce: 37}
	err := bp.RevertStateToBlock(&hdr)
	assert.Equal(t, expectedErr, err)
}

// removeHeadersBehindNonceFromPools
func TestBaseProcessor_RemoveHeadersBehindNonceFromPools(t *testing.T) {
	t.Parallel()

	removeFromDataPoolWasCalled := false
	dataPool := initDataPool([]byte(""))
	dataPool.HeadersCalled = func() dataRetriever.HeadersPool {
		cs := &mock.HeadersCacherStub{}
		cs.RegisterHandlerCalled = func(i func(header data.HeaderHandler, key []byte)) {
		}
		cs.GetHeaderByHashCalled = func(hash []byte) (handler data.HeaderHandler, err error) {
			return nil, err
		}
		cs.RemoveHeaderByHashCalled = func(key []byte) {
		}
		cs.LenCalled = func() int {
			return 0
		}
		cs.MaxSizeCalled = func() int {
			return 1000
		}
		cs.NoncesCalled = func(shardId uint32) []uint64 {
			return []uint64{1, 2, 3}
		}
		cs.GetHeaderByNonceAndShardIdCalled = func(hdrNonce uint64, shardId uint32) ([]data.HeaderHandler, [][]byte, error) {
			hdrs := make([]data.HeaderHandler, 0)
			hdrs = append(hdrs, &block.Header{Nonce: 2})
			return hdrs, nil, nil
		}

		return cs
	}

	coreComponents, dataComponents, bootstrapComponents, statusComponents := createComponentHolderMocks()
	dataComponents.DataPool = dataPool
	arguments := CreateMockArguments(coreComponents, dataComponents, bootstrapComponents, statusComponents)
	arguments.TxCoordinator = &mock.TransactionCoordinatorMock{
		RemoveBlockDataFromPoolCalled: func(body *block.Body) error {
			removeFromDataPoolWasCalled = true
			return nil
		},
	}
	bp, _ := blproc.NewShardProcessor(arguments)

	bp.RemoveHeadersBehindNonceFromPools(true, 0, 4)

	assert.True(t, removeFromDataPoolWasCalled)
}

//------- ComputeNewNoncePrevHash

func TestBlockProcessor_computeHeaderHashMarshalizerFail1ShouldErr(t *testing.T) {
	t.Parallel()
	marshalizer := &mock.MarshalizerStub{}

	coreComponents, dataComponents, bootstrapComponents, statusComponents := createComponentHolderMocks()
	coreComponents.IntMarsh = marshalizer
	arguments := CreateMockArguments(coreComponents, dataComponents, bootstrapComponents, statusComponents)
	bp, _ := blproc.NewShardProcessor(arguments)
	hdr, txBlock := createTestHdrTxBlockBody()
	expectedError := errors.New("marshalizer fail")
	marshalizer.MarshalCalled = func(obj interface{}) (bytes []byte, e error) {
		if hdr == obj {
			return nil, expectedError
		}

		if reflect.DeepEqual(txBlock, obj) {
			return []byte("txBlockBodyMarshalized"), nil
		}
		return nil, nil
	}
	_, err := bp.ComputeHeaderHash(hdr)
	assert.Equal(t, expectedError, err)
}

func TestBlockPorcessor_ComputeNewNoncePrevHashShouldWork(t *testing.T) {
	t.Parallel()
	marshalizer := &mock.MarshalizerStub{}
	hasher := &mock.HasherStub{}

	coreComponents, dataComponents, bootstrapComponents, statusComponents := createComponentHolderMocks()
	coreComponents.IntMarsh = marshalizer
	coreComponents.Hash = hasher
	arguments := CreateMockArguments(coreComponents, dataComponents, bootstrapComponents, statusComponents)
	bp, _ := blproc.NewShardProcessor(arguments)
	hdr, txBlock := createTestHdrTxBlockBody()
	marshalizer.MarshalCalled = func(obj interface{}) (bytes []byte, e error) {
		if hdr == obj {
			return []byte("hdrHeaderMarshalized"), nil
		}
		if reflect.DeepEqual(txBlock, obj) {
			return []byte("txBlockBodyMarshalized"), nil
		}
		return nil, nil
	}
	hasher.ComputeCalled = func(s string) []byte {
		if s == "hdrHeaderMarshalized" {
			return []byte("hdr hash")
		}
		if s == "txBlockBodyMarshalized" {
			return []byte("tx block body hash")
		}
		return nil
	}
	_, err := bp.ComputeHeaderHash(hdr)
	assert.Nil(t, err)
}

func createShardProcessHeadersToSaveLastNotarized(
	highestNonce uint64,
	genesisHdr data.HeaderHandler,
	hasher hashing.Hasher,
	marshalizer marshal.Marshalizer,
) []data.HeaderHandler {
	rootHash := []byte("roothash")
	processedHdrs := make([]data.HeaderHandler, 0)

	headerMarsh, _ := marshalizer.Marshal(genesisHdr)
	headerHash := hasher.Compute(string(headerMarsh))

	for i := uint64(1); i <= highestNonce; i++ {
		hdr := &block.Header{
			Nonce:         i,
			Round:         i,
			Signature:     rootHash,
			RandSeed:      rootHash,
			PrevRandSeed:  rootHash,
			PubKeysBitmap: rootHash,
			RootHash:      rootHash,
			PrevHash:      headerHash}
		processedHdrs = append(processedHdrs, hdr)

		headerMarsh, _ = marshalizer.Marshal(hdr)
		headerHash = hasher.Compute(string(headerMarsh))
	}

	return processedHdrs
}

func createMetaProcessHeadersToSaveLastNoterized(
	highestNonce uint64,
	genesisHdr data.HeaderHandler,
	hasher hashing.Hasher,
	marshalizer marshal.Marshalizer,
) []data.HeaderHandler {
	rootHash := []byte("roothash")
	processedHdrs := make([]data.HeaderHandler, 0)

	headerMarsh, _ := marshalizer.Marshal(genesisHdr)
	headerHash := hasher.Compute(string(headerMarsh))

	for i := uint64(1); i <= highestNonce; i++ {
		hdr := &block.MetaBlock{
			Nonce:         i,
			Round:         i,
			Signature:     rootHash,
			RandSeed:      rootHash,
			PrevRandSeed:  rootHash,
			PubKeysBitmap: rootHash,
			RootHash:      rootHash,
			PrevHash:      headerHash}
		processedHdrs = append(processedHdrs, hdr)

		headerMarsh, _ = marshalizer.Marshal(hdr)
		headerHash = hasher.Compute(string(headerMarsh))
	}

	return processedHdrs
}

func TestBaseProcessor_SaveLastNotarizedInOneShardHdrsSliceForShardIsNil(t *testing.T) {
	t.Parallel()

	coreComponents, dataComponents, bootstrapComponents, statusComponents := createComponentHolderMocks()
	coreComponents.Hash = &mock.HasherMock{}
	coreComponents.IntMarsh = &mock.MarshalizerMock{}
	arguments := CreateMockArguments(coreComponents, dataComponents, bootstrapComponents, statusComponents)
	sp, _ := blproc.NewShardProcessor(arguments)
	prHdrs := createShardProcessHeadersToSaveLastNotarized(10, &block.Header{}, mock.HasherMock{}, &mock.MarshalizerMock{})

	err := sp.SaveLastNotarizedHeader(2, prHdrs)

	assert.Equal(t, process.ErrNotarizedHeadersSliceForShardIsNil, err)
}

func TestBaseProcessor_SaveLastNotarizedInMultiShardHdrsSliceForShardIsNil(t *testing.T) {
	t.Parallel()

	shardCoordinator := mock.NewMultiShardsCoordinatorMock(5)
	coreComponents, dataComponents, bootstrapComponents, statusComponents := createComponentHolderMocks()
	coreComponents.Hash = &mock.HasherMock{}
	coreComponents.IntMarsh = &mock.MarshalizerMock{}
	bootstrapComponents.Coordinator = shardCoordinator
	arguments := CreateMockArguments(coreComponents, dataComponents, bootstrapComponents, statusComponents)
	sp, _ := blproc.NewShardProcessor(arguments)

	prHdrs := createShardProcessHeadersToSaveLastNotarized(10, &block.Header{}, mock.HasherMock{}, &mock.MarshalizerMock{})

	err := sp.SaveLastNotarizedHeader(6, prHdrs)

	assert.Equal(t, process.ErrNotarizedHeadersSliceForShardIsNil, err)
}

func TestBaseProcessor_SaveLastNotarizedHdrShardGood(t *testing.T) {
	t.Parallel()

	shardCoordinator := mock.NewMultiShardsCoordinatorMock(5)
	coreComponents, dataComponents, bootstrapComponents, statusComponents := createComponentHolderMocks()
	coreComponents.Hash = &mock.HasherMock{}
	coreComponents.IntMarsh = &mock.MarshalizerMock{}
	bootstrapComponents.Coordinator = shardCoordinator
	arguments := CreateMockArguments(coreComponents, dataComponents, bootstrapComponents, statusComponents)

	sp, _ := blproc.NewShardProcessor(arguments)
	argsHeaderValidator := blproc.ArgsHeaderValidator{
		Hasher:      coreComponents.Hasher(),
		Marshalizer: coreComponents.InternalMarshalizer(),
	}
	headerValidator, _ := blproc.NewHeaderValidator(argsHeaderValidator)
	sp.SetHeaderValidator(headerValidator)

	genesisBlcks := createGenesisBlocks(shardCoordinator)

	highestNonce := uint64(10)
	shardId := uint32(0)
	prHdrs := createShardProcessHeadersToSaveLastNotarized(
		highestNonce,
		genesisBlcks[shardId],
		coreComponents.Hasher(),
		coreComponents.InternalMarshalizer())

	err := sp.SaveLastNotarizedHeader(shardId, prHdrs)
	assert.Nil(t, err)

	assert.Equal(t, highestNonce, sp.LastNotarizedHdrForShard(shardId).GetNonce())
}

func TestBaseProcessor_SaveLastNotarizedHdrMetaGood(t *testing.T) {
	t.Parallel()

	shardCoordinator := mock.NewMultiShardsCoordinatorMock(5)
	coreComponents, dataComponents, bootstrapComponents, statusComponents := createComponentHolderMocks()
	coreComponents.Hash = &mock.HasherMock{}
	coreComponents.IntMarsh = &mock.MarshalizerMock{}
	bootstrapComponents.Coordinator = shardCoordinator
	arguments := CreateMockArguments(coreComponents, dataComponents, bootstrapComponents, statusComponents)
	sp, _ := blproc.NewShardProcessor(arguments)

	argsHeaderValidator := blproc.ArgsHeaderValidator{
		Hasher:      coreComponents.Hasher(),
		Marshalizer: coreComponents.InternalMarshalizer(),
	}
	headerValidator, _ := blproc.NewHeaderValidator(argsHeaderValidator)
	sp.SetHeaderValidator(headerValidator)

	genesisBlcks := createGenesisBlocks(shardCoordinator)

	highestNonce := uint64(10)
	prHdrs := createMetaProcessHeadersToSaveLastNoterized(
		highestNonce,
		genesisBlcks[core.MetachainShardId],
		coreComponents.Hasher(),
		coreComponents.InternalMarshalizer())

	err := sp.SaveLastNotarizedHeader(core.MetachainShardId, prHdrs)
	assert.Nil(t, err)

	assert.Equal(t, highestNonce, sp.LastNotarizedHdrForShard(core.MetachainShardId).GetNonce())
}

func TestShardProcessor_ProcessBlockEpochDoesNotMatchShouldErr(t *testing.T) {
	t.Parallel()
	blockChain := &mock.BlockChainMock{
		GetCurrentBlockHeaderCalled: func() data.HeaderHandler {
			return &block.Header{
				Epoch: 2,
			}
		},
		GetGenesisHeaderCalled: func() data.HeaderHandler {
			return &block.Header{Nonce: 0}
		},
	}
	coreComponents, dataComponents, bootstrapComponents, statusComponents := CreateCoreComponentsMultiShard()
	dataComponents.BlockChain = blockChain
	arguments := CreateMockArgumentsMultiShard(coreComponents, dataComponents, bootstrapComponents, statusComponents)
	sp, _ := blproc.NewShardProcessor(arguments)
	header := &block.Header{Round: 10, Nonce: 1}

	blk := &block.Body{}
	err := sp.ProcessBlock(header, blk, func() time.Duration { return time.Second })

	assert.True(t, errors.Is(err, process.ErrEpochDoesNotMatch))
}

func TestShardProcessor_ProcessBlockEpochDoesNotMatchShouldErr2(t *testing.T) {
	t.Parallel()

	randSeed := []byte("randseed")
	blockChain := &mock.BlockChainMock{
		GetCurrentBlockHeaderCalled: func() data.HeaderHandler {
			return &block.Header{
				Epoch:           1,
				RandSeed:        randSeed,
				AccumulatedFees: big.NewInt(0),
				DeveloperFees:   big.NewInt(0),
			}
		},
		GetGenesisHeaderCalled: func() data.HeaderHandler {
			return &block.Header{Nonce: 0}
		},
	}

	coreComponents, dataComponents, bootstrapComponents, statusComponents := CreateCoreComponentsMultiShard()
	dataComponents.BlockChain = blockChain
	arguments := CreateMockArgumentsMultiShard(coreComponents, dataComponents, bootstrapComponents, statusComponents)
	arguments.EpochStartTrigger = &mock.EpochStartTriggerStub{
		EpochCalled: func() uint32 {
			return 1
		},
	}

	sp, _ := blproc.NewShardProcessor(arguments)
	header := &block.Header{Round: 10, Nonce: 1, Epoch: 5, RandSeed: randSeed, PrevRandSeed: randSeed}

	blk := &block.Body{}
	err := sp.ProcessBlock(header, blk, func() time.Duration { return time.Second })

	assert.True(t, errors.Is(err, process.ErrEpochDoesNotMatch))
}

func TestShardProcessor_ProcessBlockEpochDoesNotMatchShouldErr3(t *testing.T) {
	t.Parallel()

	randSeed := []byte("randseed")
	blockChain := &mock.BlockChainMock{
		GetCurrentBlockHeaderCalled: func() data.HeaderHandler {
			return &block.Header{
				Epoch:    3,
				RandSeed: randSeed,
			}
		},
		GetGenesisHeaderCalled: func() data.HeaderHandler {
			return &block.Header{Nonce: 0}
		},
	}

	coreComponents, dataComponents, bootstrapComponents, statusComponents := CreateCoreComponentsMultiShard()
	dataComponents.BlockChain = blockChain
	arguments := CreateMockArgumentsMultiShard(coreComponents, dataComponents, bootstrapComponents, statusComponents)
	arguments.EpochStartTrigger = &mock.EpochStartTriggerStub{
		EpochCalled: func() uint32 {
			return 2
		},
		IsEpochStartCalled: func() bool {
			return true
		},
	}

	sp, _ := blproc.NewShardProcessor(arguments)
	header := &block.Header{Round: 10, Nonce: 1, Epoch: 5, RandSeed: randSeed, PrevRandSeed: randSeed}

	blk := &block.Body{}
	err := sp.ProcessBlock(header, blk, func() time.Duration { return time.Second })

	assert.True(t, errors.Is(err, process.ErrEpochDoesNotMatch))
}

func TestShardProcessor_ProcessBlockEpochDoesNotMatchShouldErrMetaHashDoesNotMatch(t *testing.T) {
	t.Parallel()

	randSeed := []byte("randseed")
	chain := &mock.BlockChainMock{
		GetCurrentBlockHeaderCalled: func() data.HeaderHandler {
			return &block.Header{
				Epoch:    2,
				RandSeed: randSeed,
			}
		},
		GetGenesisHeaderCalled: func() data.HeaderHandler {
			return &block.Header{Nonce: 0}
		},
	}
	hasher := &mock.HasherStub{ComputeCalled: func(s string) []byte {
		return nil
	}}

	coreComponents, dataComponents, bootstrapComponents, statusComponents := CreateCoreComponentsMultiShard()
	dataComponents.BlockChain = chain
	coreComponents.Hash = hasher
	arguments := CreateMockArgumentsMultiShard(coreComponents, dataComponents, bootstrapComponents, statusComponents)

	epochStartTrigger := &mock.EpochStartTriggerStub{
		EpochCalled: func() uint32 {
			return 2
		},
		MetaEpochCalled: func() uint32 {
			return 3
		},
		IsEpochStartCalled: func() bool {
			return true
		},
		EpochFinalityAttestingRoundCalled: func() uint64 {
			return 100
		},
	}
	arguments.EpochStartTrigger = epochStartTrigger

	sp, _ := blproc.NewShardProcessor(arguments)
	rootHash, _ := arguments.AccountsDB[state.UserAccountsState].RootHash()
	epochStartHash := []byte("epochStartHash")
	header := &block.Header{
		Round:              10,
		Nonce:              1,
		Epoch:              3,
		RandSeed:           randSeed,
		PrevRandSeed:       randSeed,
		EpochStartMetaHash: epochStartHash,
		RootHash:           rootHash,
		AccumulatedFees:    big.NewInt(0),
		DeveloperFees:      big.NewInt(0),
	}

	blk := &block.Body{}
	err := sp.ProcessBlock(header, blk, func() time.Duration { return time.Second })
	assert.True(t, errors.Is(err, process.ErrEpochDoesNotMatch))

	epochStartTrigger.EpochStartMetaHdrHashCalled = func() []byte {
		return header.EpochStartMetaHash
	}
	err = sp.ProcessBlock(header, blk, func() time.Duration { return time.Second })
	assert.Nil(t, err)
}

func TestShardProcessor_ProcessBlockEpochDoesNotMatchShouldErrMetaHashDoesNotMatchForOldEpoch(t *testing.T) {
	t.Parallel()

	randSeed := []byte("randseed")
	chain := &mock.BlockChainMock{
		GetCurrentBlockHeaderCalled: func() data.HeaderHandler {
			return &block.Header{
				Epoch:    2,
				RandSeed: randSeed,
			}
		},
		GetGenesisHeaderCalled: func() data.HeaderHandler {
			return &block.Header{Nonce: 0}
		},
	}
	hasher := &mock.HasherStub{ComputeCalled: func(s string) []byte {
		return nil
	}}

	coreComponents, dataComponents, bootstrapComponents, statusComponents := CreateCoreComponentsMultiShard()
	coreComponents.Hash = hasher
	dataComponents.BlockChain = chain
	arguments := CreateMockArgumentsMultiShard(coreComponents, dataComponents, bootstrapComponents, statusComponents)

	arguments.EpochStartTrigger = &mock.EpochStartTriggerStub{
		EpochCalled: func() uint32 {
			return 5
		},
		MetaEpochCalled: func() uint32 {
			return 6
		},
		IsEpochStartCalled: func() bool {
			return true
		},
		EpochFinalityAttestingRoundCalled: func() uint64 {
			return 100
		},
	}

	sp, _ := blproc.NewShardProcessor(arguments)
	rootHash, _ := arguments.AccountsDB[state.UserAccountsState].RootHash()
	epochStartHash := []byte("epochStartHash")
	header := &block.Header{
		Round:              10,
		Nonce:              1,
		Epoch:              3,
		RandSeed:           randSeed,
		PrevRandSeed:       randSeed,
		EpochStartMetaHash: epochStartHash,
		RootHash:           rootHash,
		AccumulatedFees:    big.NewInt(0),
		DeveloperFees:      big.NewInt(0),
	}

	blk := &block.Body{}
	err := sp.ProcessBlock(header, blk, func() time.Duration { return time.Second })
	assert.True(t, errors.Is(err, process.ErrMissingHeader))

	metaHdr := &block.MetaBlock{}
	metaHdrData, _ := coreComponents.InternalMarshalizer().Marshal(metaHdr)
	_ = dataComponents.StorageService().Put(dataRetriever.MetaBlockUnit, header.EpochStartMetaHash, metaHdrData)

	err = sp.ProcessBlock(header, blk, func() time.Duration { return time.Second })
	assert.True(t, errors.Is(err, process.ErrEpochDoesNotMatch))

	metaHdr = &block.MetaBlock{Epoch: 3, EpochStart: block.EpochStart{
		LastFinalizedHeaders: []block.EpochStartShardData{{}},
		Economics:            block.Economics{},
	}}
	metaHdrData, _ = coreComponents.InternalMarshalizer().Marshal(metaHdr)
	_ = dataComponents.StorageService().Put(dataRetriever.MetaBlockUnit, header.EpochStartMetaHash, metaHdrData)

	err = sp.ProcessBlock(header, blk, func() time.Duration { return time.Second })
	assert.Nil(t, err)
}

func TestBlockProcessor_PruneStateOnRollbackPrunesPeerTrieIfAccPruneIsDisabled(t *testing.T) {
	t.Parallel()

	pruningCalled := 0
	peerAccDb := &mock.AccountsStub{
		PruneTrieCalled: func(rootHash []byte, identifier data.TriePruningIdentifier) {
			pruningCalled++
		},
		CancelPruneCalled: func(rootHash []byte, identifier data.TriePruningIdentifier) {
			pruningCalled++
		},
		IsPruningEnabledCalled: func() bool {
			return true
		},
	}

	arguments := CreateMockArguments(createComponentHolderMocks())
	arguments.AccountsDB[state.PeerAccountsState] = peerAccDb
	bp, _ := blproc.NewShardProcessor(arguments)

	prevHeader := &block.MetaBlock{
		RootHash:               []byte("prevRootHash"),
		ValidatorStatsRootHash: []byte("prevValidatorRootHash"),
	}
	currHeader := &block.MetaBlock{
		RootHash:               []byte("prevRootHash"),
		ValidatorStatsRootHash: []byte("currValidatorRootHash"),
	}

	bp.PruneStateOnRollback(currHeader, prevHeader)
	assert.Equal(t, 2, pruningCalled)
}

func TestBlockProcessor_PruneStateOnRollbackPrunesPeerTrieIfSameRootHashButDifferentValidatorRootHash(t *testing.T) {
	t.Parallel()

	pruningCalled := 0
	peerAccDb := &mock.AccountsStub{
		PruneTrieCalled: func(rootHash []byte, identifier data.TriePruningIdentifier) {
			pruningCalled++
		},
		CancelPruneCalled: func(rootHash []byte, identifier data.TriePruningIdentifier) {
			pruningCalled++
		},
		IsPruningEnabledCalled: func() bool {
			return true
		},
	}

	accDb := &mock.AccountsStub{
		PruneTrieCalled: func(rootHash []byte, identifier data.TriePruningIdentifier) {
			pruningCalled++
		},
		CancelPruneCalled: func(rootHash []byte, identifier data.TriePruningIdentifier) {
			pruningCalled++
		},
		IsPruningEnabledCalled: func() bool {
			return true
		},
	}

	arguments := CreateMockArguments(createComponentHolderMocks())
	arguments.AccountsDB[state.PeerAccountsState] = peerAccDb
	arguments.AccountsDB[state.UserAccountsState] = accDb
	bp, _ := blproc.NewShardProcessor(arguments)

	prevHeader := &block.MetaBlock{
		RootHash:               []byte("prevRootHash"),
		ValidatorStatsRootHash: []byte("prevValidatorRootHash"),
	}
	currHeader := &block.MetaBlock{
		RootHash:               []byte("prevRootHash"),
		ValidatorStatsRootHash: []byte("currValidatorRootHash"),
	}

	bp.PruneStateOnRollback(currHeader, prevHeader)
	assert.Equal(t, 2, pruningCalled)
}

func TestBlockProcessor_RequestHeadersIfMissingShouldWorkWhenSortedHeadersListIsEmpty(t *testing.T) {
	t.Parallel()

	var requestedNonces []uint64
	var mutRequestedNonces sync.Mutex

	coreComponents, dataComponents, bootstrapComponents, statusComponents := createComponentHolderMocks()
	roundHandler := &mock.RoundHandlerMock{}
	coreComponents.RoundField = roundHandler
	arguments := CreateMockArguments(coreComponents, dataComponents, bootstrapComponents, statusComponents)

	requestHandlerStub := &mock.RequestHandlerStub{
		RequestMetaHeaderByNonceCalled: func(nonce uint64) {
			mutRequestedNonces.Lock()
			requestedNonces = append(requestedNonces, nonce)
			mutRequestedNonces.Unlock()
		},
	}
	arguments.RequestHandler = requestHandlerStub
	sp, _ := blproc.NewShardProcessor(arguments)

	sortedHeaders := make([]data.HeaderHandler, 0)

	requestedNonces = make([]uint64, 0)
	roundHandler.RoundIndex = process.MaxHeaderRequestsAllowed + 5
	_ = sp.RequestHeadersIfMissing(sortedHeaders, core.MetachainShardId)
	time.Sleep(100 * time.Millisecond)
	mutRequestedNonces.Lock()
	sort.Slice(requestedNonces, func(i, j int) bool {
		return requestedNonces[i] < requestedNonces[j]
	})
	mutRequestedNonces.Unlock()
	expectedNonces := []uint64{1, 2, 3, 4, 5, 6, 7, 8, 9, 10, 11, 12, 13, 14, 15, 16, 17, 18, 19, 20}
	assert.Equal(t, expectedNonces, requestedNonces)

	requestedNonces = make([]uint64, 0)
	roundHandler.RoundIndex = 5
	_ = sp.RequestHeadersIfMissing(sortedHeaders, core.MetachainShardId)
	time.Sleep(100 * time.Millisecond)
	mutRequestedNonces.Lock()
	sort.Slice(requestedNonces, func(i, j int) bool {
		return requestedNonces[i] < requestedNonces[j]
	})
	mutRequestedNonces.Unlock()
	expectedNonces = []uint64{1, 2, 3}
	assert.Equal(t, expectedNonces, requestedNonces)
}

func TestBlockProcessor_RequestHeadersIfMissingShouldWork(t *testing.T) {
	t.Parallel()

	var requestedNonces []uint64
	var mutRequestedNonces sync.Mutex

	coreComponents, dataComponents, bootstrapComponents, statusComponents := createComponentHolderMocks()
	roundHandler := &mock.RoundHandlerMock{}
	coreComponents.RoundField = roundHandler
	arguments := CreateMockArguments(coreComponents, dataComponents, bootstrapComponents, statusComponents)

	requestHandlerStub := &mock.RequestHandlerStub{
		RequestMetaHeaderByNonceCalled: func(nonce uint64) {
			mutRequestedNonces.Lock()
			requestedNonces = append(requestedNonces, nonce)
			mutRequestedNonces.Unlock()
		},
	}
	arguments.RequestHandler = requestHandlerStub
	sp, _ := blproc.NewShardProcessor(arguments)

	sortedHeaders := make([]data.HeaderHandler, 0)

	crossNotarizedHeader := &block.MetaBlock{
		Nonce: 5,
		Round: 5,
	}
	arguments.BlockTracker.AddCrossNotarizedHeader(core.MetachainShardId, crossNotarizedHeader, []byte("hash"))

	hdr1 := &block.MetaBlock{
		Nonce: 1,
		Round: 1,
	}
	sortedHeaders = append(sortedHeaders, hdr1)

	hdr2 := &block.MetaBlock{
		Nonce: 8,
		Round: 8,
	}
	sortedHeaders = append(sortedHeaders, hdr2)

	hdr3 := &block.MetaBlock{
		Nonce: 10,
		Round: 10,
	}
	sortedHeaders = append(sortedHeaders, hdr3)

	requestedNonces = make([]uint64, 0)
	roundHandler.RoundIndex = 15
	_ = sp.RequestHeadersIfMissing(sortedHeaders, core.MetachainShardId)
	time.Sleep(100 * time.Millisecond)
	mutRequestedNonces.Lock()
	sort.Slice(requestedNonces, func(i, j int) bool {
		return requestedNonces[i] < requestedNonces[j]
	})
	mutRequestedNonces.Unlock()
	expectedNonces := []uint64{6, 7, 9, 11, 12, 13}
	assert.Equal(t, expectedNonces, requestedNonces)

	requestedNonces = make([]uint64, 0)
	roundHandler.RoundIndex = process.MaxHeaderRequestsAllowed + 10
	_ = sp.RequestHeadersIfMissing(sortedHeaders, core.MetachainShardId)
	time.Sleep(100 * time.Millisecond)
	mutRequestedNonces.Lock()
	sort.Slice(requestedNonces, func(i, j int) bool {
		return requestedNonces[i] < requestedNonces[j]
	})
	mutRequestedNonces.Unlock()
	expectedNonces = []uint64{6, 7, 9, 11, 12, 13, 14, 15, 16, 17, 18, 19, 20, 21, 22, 23, 24, 25}
	assert.Equal(t, expectedNonces, requestedNonces)
}

func TestBlockProcessor_RequestHeadersIfMissingShouldAddHeaderIntoTrackerPool(t *testing.T) {
	t.Parallel()

	var addedNonces []uint64
	poolsHolderStub := initDataPool([]byte(""))
	poolsHolderStub.HeadersCalled = func() dataRetriever.HeadersPool {
		return &mock.HeadersCacherStub{
			GetHeaderByNonceAndShardIdCalled: func(hdrNonce uint64, shardId uint32) ([]data.HeaderHandler, [][]byte, error) {
				addedNonces = append(addedNonces, hdrNonce)
				return []data.HeaderHandler{&block.MetaBlock{Nonce: 1}}, [][]byte{[]byte("hash")}, nil
			},
		}
	}

	coreComponents, dataComponents, bootstrapComponents, statusComponents := createComponentHolderMocks()
	dataComponents.DataPool = poolsHolderStub
<<<<<<< HEAD
	arguments := CreateMockArguments(coreComponents, dataComponents)
	rounder := &mock.RounderMock{}
	arguments.Rounder = rounder
=======
	roundHandler := &mock.RoundHandlerMock{}
	coreComponents.RoundField = roundHandler
	arguments := CreateMockArguments(coreComponents, dataComponents, bootstrapComponents, statusComponents)
>>>>>>> 7c1bbe2e

	sp, _ := blproc.NewShardProcessor(arguments)

	sortedHeaders := make([]data.HeaderHandler, 0)

	crossNotarizedHeader := &block.MetaBlock{
		Nonce: 5,
		Round: 5,
	}
	arguments.BlockTracker.AddCrossNotarizedHeader(core.MetachainShardId, crossNotarizedHeader, []byte("hash"))

	hdr1 := &block.MetaBlock{
		Nonce: 1,
		Round: 1,
	}
	sortedHeaders = append(sortedHeaders, hdr1)

	hdr2 := &block.MetaBlock{
		Nonce: 8,
		Round: 8,
	}
	sortedHeaders = append(sortedHeaders, hdr2)

	hdr3 := &block.MetaBlock{
		Nonce: 10,
		Round: 10,
	}
	sortedHeaders = append(sortedHeaders, hdr3)

	addedNonces = make([]uint64, 0)

	roundHandler.RoundIndex = 12
	_ = sp.RequestHeadersIfMissing(sortedHeaders, core.MetachainShardId)

	expectedAddedNonces := []uint64{6, 7, 9}
	assert.Equal(t, expectedAddedNonces, addedNonces)
}

func TestAddHeaderIntoTrackerPool_ShouldWork(t *testing.T) {
	t.Parallel()

	var wasCalled bool
	shardID := core.MetachainShardId
	nonce := uint64(1)
	poolsHolderStub := initDataPool([]byte(""))
	poolsHolderStub.HeadersCalled = func() dataRetriever.HeadersPool {
		return &mock.HeadersCacherStub{
			GetHeaderByNonceAndShardIdCalled: func(hdrNonce uint64, shardId uint32) ([]data.HeaderHandler, [][]byte, error) {
				if hdrNonce == nonce && shardId == shardID {
					wasCalled = true
					return []data.HeaderHandler{&block.MetaBlock{Nonce: 1}}, [][]byte{[]byte("hash")}, nil
				}

				return nil, nil, errors.New("error")
			},
		}
	}

	coreComponents, dataComponents, bootstrapComponents, statusComponents := createComponentHolderMocks()
	dataComponents.DataPool = poolsHolderStub
	arguments := CreateMockArguments(coreComponents, dataComponents, bootstrapComponents, statusComponents)
	sp, _ := blproc.NewShardProcessor(arguments)

	wasCalled = false
	sp.AddHeaderIntoTrackerPool(nonce+1, shardID)
	assert.False(t, wasCalled)

	wasCalled = false
	sp.AddHeaderIntoTrackerPool(nonce, shardID)
	assert.True(t, wasCalled)
}

func TestBaseProcessor_commitTrieEpochRootHashIfNeededNilStorerShouldNotErr(t *testing.T) {
	t.Parallel()

	epoch := uint32(37)

	coreComponents, dataComponents, bootstrapComponents, statusComponents := createComponentHolderMocks()
	store := dataRetriever.NewChainStorer()
	dataComponents.Storage = store
	arguments := CreateMockArguments(coreComponents, dataComponents, bootstrapComponents, statusComponents)
	sp, _ := blproc.NewShardProcessor(arguments)

	mb := &block.MetaBlock{Epoch: epoch}
	err := sp.CommitTrieEpochRootHashIfNeeded(mb, []byte("root"))
	require.NoError(t, err)
}

func TestBaseProcessor_commitTrieEpochRootHashIfNeededDisabledStorerShouldNotErr(t *testing.T) {
	t.Parallel()

	epoch := uint32(37)

	coreComponents, dataComponents, bootstrapComponents, statusComponents := createComponentHolderMocks()
	dataComponents.Storage.AddStorer(dataRetriever.TrieEpochRootHashUnit, &storageUnit.NilStorer{})
	arguments := CreateMockArguments(coreComponents, dataComponents, bootstrapComponents, statusComponents)

	sp, _ := blproc.NewShardProcessor(arguments)

	mb := &block.MetaBlock{Epoch: epoch}
	err := sp.CommitTrieEpochRootHashIfNeeded(mb, []byte("root"))
	require.NoError(t, err)
}

func TestBaseProcessor_commitTrieEpochRootHashIfNeededCannotFindUserAccountStateShouldErr(t *testing.T) {
	t.Parallel()

	epoch := uint32(37)

	coreComponents, dataComponents, bootstrapComponents, statusComponents := createComponentHolderMocks()
	arguments := CreateMockArguments(coreComponents, dataComponents, bootstrapComponents, statusComponents)
	arguments.AccountsDB = map[state.AccountsDbIdentifier]state.AccountsAdapter{}

	sp, _ := blproc.NewShardProcessor(arguments)

	mb := &block.MetaBlock{Epoch: epoch}
	err := sp.CommitTrieEpochRootHashIfNeeded(mb, []byte("root"))
	require.True(t, errors.Is(err, process.ErrNilAccountsAdapter))
}

func TestBaseProcessor_commitTrieEpochRootHashIfNeededShouldWork(t *testing.T) {
	t.Parallel()

	epoch := uint32(37)
	rootHash := []byte("root-hash")

	coreComponents, dataComponents, bootstrapComponents, statusComponents := createComponentHolderMocks()
	coreComponents.UInt64ByteSliceConv = uint64ByteSlice.NewBigEndianConverter()
	store := dataRetriever.NewChainStorer()
	store.AddStorer(dataRetriever.TrieEpochRootHashUnit,
		&mock.StorerStub{
			PutCalled: func(key, data []byte) error {
				restoredEpoch, err := coreComponents.UInt64ByteSliceConv.ToUint64(key)
				require.NoError(t, err)
				require.Equal(t, epoch, uint32(restoredEpoch))
				return nil
			},
		},
	)
	dataComponents.Storage = store

	arguments := CreateMockArguments(coreComponents, dataComponents, bootstrapComponents, statusComponents)
	arguments.AccountsDB = map[state.AccountsDbIdentifier]state.AccountsAdapter{
		state.UserAccountsState: &mock.AccountsStub{
			RootHashCalled: func() ([]byte, error) {
				return rootHash, nil
			},
		},
	}

	sp, _ := blproc.NewShardProcessor(arguments)

	mb := &block.MetaBlock{Epoch: epoch}
	err := sp.CommitTrieEpochRootHashIfNeeded(mb, []byte("root"))
	require.NoError(t, err)
}

func TestBaseProcessor_updateState(t *testing.T) {
	t.Parallel()

	var pruneRootHash []byte
	var cancelPruneRootHash []byte

	poolMock := testscommon.NewPoolsHolderMock()

	numHeaders := 5
	headers := make([]block.Header, numHeaders)
	for i := 0; i < numHeaders; i++ {
		headers[i] = block.Header{Nonce: uint64(i), RootHash: []byte(strconv.Itoa(i))}
	}

	hdrStore := &mock.StorerStub{
		GetCalled: func(key []byte) ([]byte, error) {
			if len(headers) != 0 {
				header := headers[0]
				headers = headers[1:]
				return json.Marshal(header)
			}

			return nil, nil
		},
	}

	storer := &mock.ChainStorerMock{
		GetStorerCalled: func(unitType dataRetriever.UnitType) storage.Storer {
			return hdrStore
		},
	}

	shardC := mock.NewMultiShardsCoordinatorMock(3)

	coreComponents, dataComponents, bootstrapComponents, statusComponents := createComponentHolderMocks()
	dataComponents.DataPool = poolMock
	dataComponents.Storage = storer
	bootstrapComponents.Coordinator = shardC
	arguments := CreateMockArguments(coreComponents, dataComponents, bootstrapComponents, statusComponents)

	arguments.BlockTracker = &mock.BlockTrackerMock{}
	arguments.Config.StateTriesConfig.CheckpointRoundsModulus = 2
	arguments.AccountsDB[state.UserAccountsState] = &mock.AccountsStub{
		IsPruningEnabledCalled: func() bool {
			return true
		},
		PruneTrieCalled: func(rootHashParam []byte, identifier data.TriePruningIdentifier) {
			pruneRootHash = rootHashParam
		},
		CancelPruneCalled: func(rootHash []byte, identifier data.TriePruningIdentifier) {
			cancelPruneRootHash = rootHash
		},
	}
	sp, _ := blproc.NewShardProcessor(arguments)

	pruningQueue := queue.NewSliceQueue(uint(numHeaders - 1))

	prevRootHash := []byte("rootHash")
	for i := range headers {
		sp.UpdateState(
			&headers[i],
			headers[i].RootHash,
			prevRootHash,
			arguments.AccountsDB[state.UserAccountsState],
			pruningQueue,
		)
		prevRootHash = headers[i].RootHash

		if i < numHeaders-1 {
			assert.Equal(t, 0, len(pruneRootHash))
			assert.Equal(t, 0, len(cancelPruneRootHash))
		}
	}

	assert.Equal(t, []byte("rootHash"), pruneRootHash)
	assert.Equal(t, []byte("rootHash"), cancelPruneRootHash)
}<|MERGE_RESOLUTION|>--- conflicted
+++ resolved
@@ -353,23 +353,12 @@
 					return nil
 				},
 			},
-<<<<<<< HEAD
-			BlockTracker:            mock.NewBlockTrackerMock(shardCoordinator, startHeaders),
-			BlockSizeThrottler:      &mock.BlockSizeThrottlerStub{},
-			OutportHandler:          &testscommon.OutportStub{},
-			TpsBenchmark:            &testscommon.TpsBenchmarkMock{},
-			Version:                 "softwareVersion",
-			HistoryRepository:       &testscommon.HistoryRepositoryStub{},
-			HeaderIntegrityVerifier: &mock.HeaderIntegrityVerifierStub{},
-			EpochNotifier:           &mock.EpochNotifierStub{},
-			AppStatusHandler:        &mock.AppStatusHandlerStub{},
-=======
 			BlockTracker:       mock.NewBlockTrackerMock(bootstrapComponents.ShardCoordinator(), startHeaders),
 			BlockSizeThrottler: &mock.BlockSizeThrottlerStub{},
 			Version:            "softwareVersion",
 			HistoryRepository:  &testscommon.HistoryRepositoryStub{},
 			EpochNotifier:      &mock.EpochNotifierStub{},
->>>>>>> 7c1bbe2e
+			OutportHandler:          &testscommon.OutportStub{},
 		},
 	}
 
@@ -1220,15 +1209,9 @@
 
 	coreComponents, dataComponents, bootstrapComponents, statusComponents := createComponentHolderMocks()
 	dataComponents.DataPool = poolsHolderStub
-<<<<<<< HEAD
-	arguments := CreateMockArguments(coreComponents, dataComponents)
-	rounder := &mock.RounderMock{}
-	arguments.Rounder = rounder
-=======
 	roundHandler := &mock.RoundHandlerMock{}
 	coreComponents.RoundField = roundHandler
 	arguments := CreateMockArguments(coreComponents, dataComponents, bootstrapComponents, statusComponents)
->>>>>>> 7c1bbe2e
 
 	sp, _ := blproc.NewShardProcessor(arguments)
 
