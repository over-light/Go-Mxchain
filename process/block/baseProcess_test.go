--- conflicted
+++ resolved
@@ -97,28 +97,16 @@
 				return nil
 			},
 		},
-<<<<<<< HEAD
-		BlockTracker:                 mock.NewBlockTrackerMock(bootstrapComponents.ShardCoordinator(), startHeaders),
-		BlockSizeThrottler:           &mock.BlockSizeThrottlerStub{},
-		Version:                      "softwareVersion",
-		HistoryRepository:            &dblookupext.HistoryRepositoryStub{},
-		EnableRoundsHandler:          &testscommon.EnableRoundsHandlerStub{},
-		GasHandler:                   &mock.GasHandlerMock{},
-		ScheduledTxsExecutionHandler: &testscommon.ScheduledTxsExecutionStub{},
-		ProcessedMiniBlocksTracker:   &testscommon.ProcessedMiniBlocksTrackerStub{},
-=======
 		BlockTracker:                   mock.NewBlockTrackerMock(bootstrapComponents.ShardCoordinator(), startHeaders),
 		BlockSizeThrottler:             &mock.BlockSizeThrottlerStub{},
 		Version:                        "softwareVersion",
 		HistoryRepository:              &dblookupext.HistoryRepositoryStub{},
-		EpochNotifier:                  &epochNotifier.EpochNotifierStub{},
-		RoundNotifier:                  &mock.RoundNotifierStub{},
+		EnableRoundsHandler:          &testscommon.EnableRoundsHandlerStub{},
 		GasHandler:                     &mock.GasHandlerMock{},
 		ScheduledTxsExecutionHandler:   &testscommon.ScheduledTxsExecutionStub{},
 		ScheduledMiniBlocksEnableEpoch: 2,
 		ProcessedMiniBlocksTracker:     &testscommon.ProcessedMiniBlocksTrackerStub{},
 		ReceiptsRepository:             &testscommon.ReceiptsRepositoryStub{},
->>>>>>> 701410bb
 	}
 }
 
