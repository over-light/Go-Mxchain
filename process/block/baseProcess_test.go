package block_test

import (
	"bytes"
	"errors"
	"math/big"
	"reflect"
	"testing"
	"time"

	"github.com/ElrondNetwork/elrond-go/data"
	"github.com/ElrondNetwork/elrond-go/data/block"
	"github.com/ElrondNetwork/elrond-go/data/rewardTx"
	"github.com/ElrondNetwork/elrond-go/data/transaction"
	"github.com/ElrondNetwork/elrond-go/dataRetriever"
	"github.com/ElrondNetwork/elrond-go/hashing"
	"github.com/ElrondNetwork/elrond-go/marshal"
	"github.com/ElrondNetwork/elrond-go/process"
	blproc "github.com/ElrondNetwork/elrond-go/process/block"
	"github.com/ElrondNetwork/elrond-go/process/block/bootstrapStorage"
	"github.com/ElrondNetwork/elrond-go/process/mock"
	"github.com/ElrondNetwork/elrond-go/sharding"
	"github.com/ElrondNetwork/elrond-go/storage"
	"github.com/ElrondNetwork/elrond-go/storage/memorydb"
	"github.com/ElrondNetwork/elrond-go/storage/storageUnit"
	"github.com/stretchr/testify/assert"
)

func haveTime() time.Duration {
	return 2000 * time.Millisecond
}

func createTestBlockchain() *mock.BlockChainMock {
	return &mock.BlockChainMock{}
}

func generateTestCache() storage.Cacher {
	cache, _ := storageUnit.NewCache(storageUnit.LRUCache, 1000, 1)
	return cache
}

func generateTestUnit() storage.Storer {
	storer, _ := storageUnit.NewStorageUnit(
		generateTestCache(),
		memorydb.New(),
	)

	return storer
}

func createShardedDataChacherNotifier(
	handler data.TransactionHandler,
	testHash []byte,
) func() dataRetriever.ShardedDataCacherNotifier {
	return func() dataRetriever.ShardedDataCacherNotifier {
		return &mock.ShardedDataStub{
			RegisterHandlerCalled: func(i func(key []byte)) {},
			ShardDataStoreCalled: func(id string) (c storage.Cacher) {
				return &mock.CacherStub{
					PeekCalled: func(key []byte) (value interface{}, ok bool) {
						if reflect.DeepEqual(key, testHash) {
							return handler, true
						}
						return nil, false
					},
					KeysCalled: func() [][]byte {
						return [][]byte{[]byte("key1"), []byte("key2")}
					},
					LenCalled: func() int {
						return 0
					},
					MaxSizeCalled: func() int {
						return 1000
					},
				}
			},
			RemoveSetOfDataFromPoolCalled: func(keys [][]byte, id string) {},
			SearchFirstDataCalled: func(key []byte) (value interface{}, ok bool) {
				if reflect.DeepEqual(key, []byte("tx1_hash")) {
					return handler, true
				}
				return nil, false
			},
			AddDataCalled: func(key []byte, data interface{}, cacheId string) {
			},
		}
	}
}

func initDataPool(testHash []byte) *mock.PoolsHolderStub {
	rwdTx := &rewardTx.RewardTx{
		Round:   1,
		Epoch:   0,
		Value:   big.NewInt(10),
		RcvAddr: []byte("receiver"),
		ShardId: 0,
	}
	txCalled := createShardedDataChacherNotifier(&transaction.Transaction{Nonce: 10}, testHash)
	unsignedTxCalled := createShardedDataChacherNotifier(&transaction.Transaction{Nonce: 10}, testHash)
	rewardTransactionsCalled := createShardedDataChacherNotifier(rwdTx, testHash)

	sdp := &mock.PoolsHolderStub{
		TransactionsCalled:         txCalled,
		UnsignedTransactionsCalled: unsignedTxCalled,
		RewardTransactionsCalled:   rewardTransactionsCalled,
		MetaBlocksCalled: func() storage.Cacher {
			return &mock.CacherStub{
				GetCalled: func(key []byte) (value interface{}, ok bool) {
					if reflect.DeepEqual(key, []byte("tx1_hash")) {
						return &transaction.Transaction{Nonce: 10}, true
					}
					return nil, false
				},
				KeysCalled: func() [][]byte {
					return nil
				},
				LenCalled: func() int {
					return 0
				},
				MaxSizeCalled: func() int {
					return 1000
				},
				PeekCalled: func(key []byte) (value interface{}, ok bool) {
					if reflect.DeepEqual(key, []byte("tx1_hash")) {
						return &transaction.Transaction{Nonce: 10}, true
					}
					return nil, false
				},
				RegisterHandlerCalled: func(i func(key []byte)) {},
				RemoveCalled:          func(key []byte) {},
			}
		},
		MiniBlocksCalled: func() storage.Cacher {
			cs := &mock.CacherStub{}
			cs.RegisterHandlerCalled = func(i func(key []byte)) {
			}
			cs.GetCalled = func(key []byte) (value interface{}, ok bool) {
				if bytes.Equal([]byte("bbb"), key) {
					return make(block.MiniBlockSlice, 0), true
				}

				return nil, false
			}
			cs.PeekCalled = func(key []byte) (value interface{}, ok bool) {
				if bytes.Equal([]byte("bbb"), key) {
					return make(block.MiniBlockSlice, 0), true
				}

				return nil, false
			}
			cs.RegisterHandlerCalled = func(i func(key []byte)) {}
			cs.RemoveCalled = func(key []byte) {}
			cs.LenCalled = func() int {
				return 0
			}
			cs.MaxSizeCalled = func() int {
				return 300
			}
			return cs
		},
		HeadersCalled: func() dataRetriever.HeadersPool {
			cs := &mock.HeadersCacherStub{}
			cs.RegisterHandlerCalled = func(i func(header data.HeaderHandler, key []byte)) {
			}
			cs.GetHeaderByHashCalled = func(hash []byte) (handler data.HeaderHandler, err error) {
				return nil, err
			}
			cs.RemoveHeaderByHashCalled = func(key []byte) {
			}
			cs.LenCalled = func() int {
				return 0
			}
			cs.MaxSizeCalled = func() int {
				return 1000
			}
			cs.NoncesCalled = func(shardId uint32) []uint64 {
				return nil
			}
			return cs
		},
	}

	return sdp
}

func initMetaDataPool() *mock.PoolsHolderStub {
	mdp := &mock.PoolsHolderStub{
		MiniBlocksCalled: func() storage.Cacher {
			cs := &mock.CacherStub{}
			cs.RegisterHandlerCalled = func(i func(key []byte)) {
			}
			cs.PeekCalled = func(key []byte) (value interface{}, ok bool) {
				if bytes.Equal([]byte("mb_hash1"), key) {
					return &block.Header{Nonce: 1}, true
				}
				return nil, false
			}
			cs.LenCalled = func() int {
				return 0
			}
			cs.MaxSizeCalled = func() int {
				return 300
			}
			cs.RemoveCalled = func(key []byte) {}
			cs.KeysCalled = func() [][]byte {
				return nil
			}
			return cs
		},
		HeadersCalled: func() dataRetriever.HeadersPool {
			cs := &mock.HeadersCacherStub{}
			cs.RegisterHandlerCalled = func(i func(header data.HeaderHandler, key []byte)) {
			}
			cs.GetHeaderByHashCalled = func(hash []byte) (handler data.HeaderHandler, e error) {
				if bytes.Equal([]byte("hdr_hash1"), hash) {
					return &block.Header{Nonce: 1}, nil
				}
				return nil, errors.New("err")
			}
			cs.LenCalled = func() int {
				return 0
			}
			cs.MaxSizeCalled = func() int {
				return 1000
			}
			cs.RemoveHeaderByHashCalled = func(key []byte) {}
			cs.NoncesCalled = func(shardId uint32) []uint64 {
				return nil
			}
			return cs
		},
	}
	return mdp
}

func initStore() *dataRetriever.ChainStorer {
	store := dataRetriever.NewChainStorer()
	store.AddStorer(dataRetriever.TransactionUnit, generateTestUnit())
	store.AddStorer(dataRetriever.MiniBlockUnit, generateTestUnit())
	store.AddStorer(dataRetriever.MetaBlockUnit, generateTestUnit())
	store.AddStorer(dataRetriever.PeerChangesUnit, generateTestUnit())
	store.AddStorer(dataRetriever.BlockHeaderUnit, generateTestUnit())
	store.AddStorer(dataRetriever.ShardHdrNonceHashDataUnit, generateTestUnit())
	store.AddStorer(dataRetriever.MetaHdrNonceHashDataUnit, generateTestUnit())
	return store
}

func createDummyMetaBlock(destShardId uint32, senderShardId uint32, miniBlockHashes ...[]byte) *block.MetaBlock {
	metaBlock := &block.MetaBlock{
		ShardInfo: []block.ShardData{
			{
				ShardID:               senderShardId,
				ShardMiniBlockHeaders: make([]block.ShardMiniBlockHeader, len(miniBlockHashes)),
			},
		},
	}

	for idx, mbHash := range miniBlockHashes {
		metaBlock.ShardInfo[0].ShardMiniBlockHeaders[idx].ReceiverShardID = destShardId
		metaBlock.ShardInfo[0].ShardMiniBlockHeaders[idx].SenderShardID = senderShardId
		metaBlock.ShardInfo[0].ShardMiniBlockHeaders[idx].Hash = mbHash
	}

	return metaBlock
}

func createDummyMiniBlock(
	txHash string,
	marshalizer marshal.Marshalizer,
	hasher hashing.Hasher,
	destShardId uint32,
	senderShardId uint32) (*block.MiniBlock, []byte) {

	miniblock := &block.MiniBlock{
		TxHashes:        [][]byte{[]byte(txHash)},
		ReceiverShardID: destShardId,
		SenderShardID:   senderShardId,
	}

	buff, _ := marshalizer.Marshal(miniblock)
	hash := hasher.Compute(string(buff))

	return miniblock, hash
}

func isInTxHashes(searched []byte, list [][]byte) bool {
	for _, txHash := range list {
		if bytes.Equal(txHash, searched) {
			return true
		}
	}
	return false
}

type wrongBody struct {
}

func (wr wrongBody) IntegrityAndValidity() error {
	return nil
}

// IsInterfaceNil returns true if there is no value under the interface
func (wr *wrongBody) IsInterfaceNil() bool {
	if wr == nil {
		return true
	}
	return false
}

func CreateMockArguments() blproc.ArgShardProcessor {
	nodesCoordinator := mock.NewNodesCoordinatorMock()
	shardCoordinator := mock.NewOneShardCoordinatorMock()
	specialAddressHandler := mock.NewSpecialAddressHandlerMock(
		&mock.AddressConverterMock{},
		shardCoordinator,
		nodesCoordinator,
	)
	argsHeaderValidator := blproc.ArgsHeaderValidator{
		Hasher:      &mock.HasherMock{},
		Marshalizer: &mock.MarshalizerMock{},
	}
	headerValidator, _ := blproc.NewHeaderValidator(argsHeaderValidator)

	startHeaders := createGenesisBlocks(mock.NewOneShardCoordinatorMock())
	arguments := blproc.ArgShardProcessor{
		ArgBaseProcessor: blproc.ArgBaseProcessor{
			Accounts:                     &mock.AccountsStub{},
			ForkDetector:                 &mock.ForkDetectorMock{},
			Hasher:                       &mock.HasherStub{},
			Marshalizer:                  &mock.MarshalizerMock{},
			Store:                        initStore(),
			ShardCoordinator:             shardCoordinator,
			NodesCoordinator:             nodesCoordinator,
			SpecialAddressHandler:        specialAddressHandler,
			Uint64Converter:              &mock.Uint64ByteSliceConverterMock{},
			RequestHandler:               &mock.RequestHandlerStub{},
			Core:                         &mock.ServiceContainerMock{},
			BlockChainHook:               &mock.BlockChainHookHandlerMock{},
			TxCoordinator:                &mock.TransactionCoordinatorMock{},
			ValidatorStatisticsProcessor: &mock.ValidatorStatisticsProcessorMock{},
			EpochStartTrigger:            &mock.EpochStartTriggerStub{},
			HeaderValidator:              headerValidator,
			Rounder:                      &mock.RounderMock{},
			BootStorer: &mock.BoostrapStorerMock{
				PutCalled: func(round int64, bootData bootstrapStorage.BootstrapData) error {
					return nil
				},
			},
<<<<<<< HEAD
			DataPool: initDataPool([]byte("")),
=======
			BlockTracker: mock.NewBlockTrackerMock(shardCoordinator, startHeaders),
>>>>>>> fe4dfd40
		},
		TxsPoolsCleaner: &mock.TxPoolsCleanerMock{},
	}

	return arguments
}

func TestBlockProcessor_CheckBlockValidity(t *testing.T) {
	t.Parallel()

	arguments := CreateMockArguments()
	arguments.Hasher = &mock.HasherMock{}
	bp, _ := blproc.NewShardProcessor(arguments)
	blkc := createTestBlockchain()
	body := block.Body{}
	hdr := &block.Header{}
	hdr.Nonce = 1
	hdr.Round = 1
	hdr.TimeStamp = 0
	hdr.PrevHash = []byte("X")
	err := bp.CheckBlockValidity(blkc, hdr, body)
	assert.Equal(t, process.ErrBlockHashDoesNotMatch, err)

	hdr.PrevHash = []byte("")
	err = bp.CheckBlockValidity(blkc, hdr, body)
	assert.Nil(t, err)

	hdr.Nonce = 2
	err = bp.CheckBlockValidity(blkc, hdr, body)
	assert.Equal(t, process.ErrWrongNonceInBlock, err)

	blkc.GetCurrentBlockHeaderCalled = func() data.HeaderHandler {
		return &block.Header{Round: 1, Nonce: 1}
	}
	hdr = &block.Header{}

	err = bp.CheckBlockValidity(blkc, hdr, body)
	assert.Equal(t, process.ErrLowerRoundInBlock, err)

	hdr.Round = 2
	hdr.Nonce = 1
	err = bp.CheckBlockValidity(blkc, hdr, body)
	assert.Equal(t, process.ErrWrongNonceInBlock, err)

	hdr.Nonce = 2
	hdr.PrevHash = []byte("X")
	err = bp.CheckBlockValidity(blkc, hdr, body)
	assert.Equal(t, process.ErrBlockHashDoesNotMatch, err)

	marshalizerMock := mock.MarshalizerMock{}
	hasherMock := mock.HasherMock{}
	prevHeader, _ := marshalizerMock.Marshal(blkc.GetCurrentBlockHeader())
	hdr.PrevHash = hasherMock.Compute(string(prevHeader))
	hdr.PrevRandSeed = []byte("X")
	err = bp.CheckBlockValidity(blkc, hdr, body)
	assert.Equal(t, process.ErrRandSeedDoesNotMatch, err)

	hdr.PrevRandSeed = []byte("")
	err = bp.CheckBlockValidity(blkc, hdr, body)
	assert.Nil(t, err)
}

func TestVerifyStateRoot_ShouldWork(t *testing.T) {
	t.Parallel()
	rootHash := []byte("root hash to be tested")
	accounts := &mock.AccountsStub{
		RootHashCalled: func() ([]byte, error) {
			return rootHash, nil
		},
	}

	arguments := CreateMockArguments()
	arguments.Accounts = accounts
	bp, _ := blproc.NewShardProcessor(arguments)

	assert.True(t, bp.VerifyStateRoot(rootHash))
}

//------- ComputeNewNoncePrevHash

func TestBlockProcessor_computeHeaderHashMarshalizerFail1ShouldErr(t *testing.T) {
	t.Parallel()
	marshalizer := &mock.MarshalizerStub{}

	arguments := CreateMockArguments()
	arguments.Marshalizer = marshalizer
	bp, _ := blproc.NewShardProcessor(arguments)
	hdr, txBlock := createTestHdrTxBlockBody()
	expectedError := errors.New("marshalizer fail")
	marshalizer.MarshalCalled = func(obj interface{}) (bytes []byte, e error) {
		if hdr == obj {
			return nil, expectedError
		}

		if reflect.DeepEqual(txBlock, obj) {
			return []byte("txBlockBodyMarshalized"), nil
		}
		return nil, nil
	}
	_, err := bp.ComputeHeaderHash(hdr)
	assert.Equal(t, expectedError, err)
}

func TestBlockPorcessor_ComputeNewNoncePrevHashShouldWork(t *testing.T) {
	t.Parallel()
	marshalizer := &mock.MarshalizerStub{}
	hasher := &mock.HasherStub{}

	arguments := CreateMockArguments()
	arguments.Marshalizer = marshalizer
	arguments.Hasher = hasher
	bp, _ := blproc.NewShardProcessor(arguments)
	hdr, txBlock := createTestHdrTxBlockBody()
	marshalizer.MarshalCalled = func(obj interface{}) (bytes []byte, e error) {
		if hdr == obj {
			return []byte("hdrHeaderMarshalized"), nil
		}
		if reflect.DeepEqual(txBlock, obj) {
			return []byte("txBlockBodyMarshalized"), nil
		}
		return nil, nil
	}
	hasher.ComputeCalled = func(s string) []byte {
		if s == "hdrHeaderMarshalized" {
			return []byte("hdr hash")
		}
		if s == "txBlockBodyMarshalized" {
			return []byte("tx block body hash")
		}
		return nil
	}
	_, err := bp.ComputeHeaderHash(hdr)
	assert.Nil(t, err)
}

func createShardProcessHeadersToSaveLastNotarized(
	highestNonce uint64,
	genesisHdr data.HeaderHandler,
	hasher hashing.Hasher,
	marshalizer marshal.Marshalizer,
) []data.HeaderHandler {
	rootHash := []byte("roothash")
	processedHdrs := make([]data.HeaderHandler, 0)

	headerMarsh, _ := marshalizer.Marshal(genesisHdr)
	headerHash := hasher.Compute(string(headerMarsh))

	for i := uint64(1); i <= highestNonce; i++ {
		hdr := &block.Header{
			Nonce:         i,
			Round:         i,
			Signature:     rootHash,
			RandSeed:      rootHash,
			PrevRandSeed:  rootHash,
			PubKeysBitmap: rootHash,
			RootHash:      rootHash,
			PrevHash:      headerHash}
		processedHdrs = append(processedHdrs, hdr)

		headerMarsh, _ = marshalizer.Marshal(hdr)
		headerHash = hasher.Compute(string(headerMarsh))
	}

	return processedHdrs
}

func createMetaProcessHeadersToSaveLastNoterized(
	highestNonce uint64,
	genesisHdr data.HeaderHandler,
	hasher hashing.Hasher,
	marshalizer marshal.Marshalizer,
) []data.HeaderHandler {
	rootHash := []byte("roothash")
	processedHdrs := make([]data.HeaderHandler, 0)

	headerMarsh, _ := marshalizer.Marshal(genesisHdr)
	headerHash := hasher.Compute(string(headerMarsh))

	for i := uint64(1); i <= highestNonce; i++ {
		hdr := &block.MetaBlock{
			Nonce:         i,
			Round:         i,
			Signature:     rootHash,
			RandSeed:      rootHash,
			PrevRandSeed:  rootHash,
			PubKeysBitmap: rootHash,
			RootHash:      rootHash,
			PrevHash:      headerHash}
		processedHdrs = append(processedHdrs, hdr)

		headerMarsh, _ = marshalizer.Marshal(hdr)
		headerHash = hasher.Compute(string(headerMarsh))
	}

	return processedHdrs
}

func TestBaseProcessor_SaveLastNotarizedInOneShardHdrsSliceForShardIsNil(t *testing.T) {
	t.Parallel()

	arguments := CreateMockArguments()
	arguments.Hasher = &mock.HasherMock{}
	arguments.Marshalizer = &mock.MarshalizerMock{}
	sp, _ := blproc.NewShardProcessor(arguments)
	prHdrs := createShardProcessHeadersToSaveLastNotarized(10, &block.Header{}, mock.HasherMock{}, &mock.MarshalizerMock{})

	err := sp.SaveLastNotarizedHeader(2, prHdrs)

	assert.Equal(t, process.ErrNotarizedHeadersSliceForShardIsNil, err)
}

func TestBaseProcessor_SaveLastNotarizedInMultiShardHdrsSliceForShardIsNil(t *testing.T) {
	t.Parallel()

	shardCoordinator := mock.NewMultiShardsCoordinatorMock(5)
	arguments := CreateMockArguments()
	arguments.Hasher = &mock.HasherMock{}
	arguments.Marshalizer = &mock.MarshalizerMock{}
	arguments.ShardCoordinator = shardCoordinator
	sp, _ := blproc.NewShardProcessor(arguments)

	prHdrs := createShardProcessHeadersToSaveLastNotarized(10, &block.Header{}, mock.HasherMock{}, &mock.MarshalizerMock{})

	err := sp.SaveLastNotarizedHeader(6, prHdrs)

	assert.Equal(t, process.ErrNotarizedHeadersSliceForShardIsNil, err)
}

func TestBaseProcessor_SaveLastNotarizedHdrShardGood(t *testing.T) {
	t.Parallel()

	shardCoordinator := mock.NewMultiShardsCoordinatorMock(5)
	arguments := CreateMockArguments()
	arguments.Hasher = &mock.HasherMock{}
	arguments.Marshalizer = &mock.MarshalizerMock{}
	arguments.ShardCoordinator = shardCoordinator
	sp, _ := blproc.NewShardProcessor(arguments)
	argsHeaderValidator := blproc.ArgsHeaderValidator{
		Hasher:      arguments.Hasher,
		Marshalizer: arguments.Marshalizer,
	}
	headerValidator, _ := blproc.NewHeaderValidator(argsHeaderValidator)
	sp.SetHeaderValidator(headerValidator)

	genesisBlcks := createGenesisBlocks(shardCoordinator)

	highestNonce := uint64(10)
	shardId := uint32(0)
	prHdrs := createShardProcessHeadersToSaveLastNotarized(highestNonce, genesisBlcks[shardId], arguments.Hasher, arguments.Marshalizer)

	err := sp.SaveLastNotarizedHeader(shardId, prHdrs)
	assert.Nil(t, err)

	assert.Equal(t, highestNonce, sp.LastNotarizedHdrForShard(shardId).GetNonce())
}

func TestBaseProcessor_SaveLastNotarizedHdrMetaGood(t *testing.T) {
	t.Parallel()

	shardCoordinator := mock.NewMultiShardsCoordinatorMock(5)
	arguments := CreateMockArguments()
	arguments.Hasher = &mock.HasherMock{}
	arguments.Marshalizer = &mock.MarshalizerMock{}
	arguments.ShardCoordinator = shardCoordinator
	sp, _ := blproc.NewShardProcessor(arguments)

	argsHeaderValidator := blproc.ArgsHeaderValidator{
		Hasher:      arguments.Hasher,
		Marshalizer: arguments.Marshalizer,
	}
	headerValidator, _ := blproc.NewHeaderValidator(argsHeaderValidator)
	sp.SetHeaderValidator(headerValidator)

	genesisBlcks := createGenesisBlocks(shardCoordinator)

	highestNonce := uint64(10)
	prHdrs := createMetaProcessHeadersToSaveLastNoterized(highestNonce, genesisBlcks[sharding.MetachainShardId], arguments.Hasher, arguments.Marshalizer)

	err := sp.SaveLastNotarizedHeader(sharding.MetachainShardId, prHdrs)
	assert.Nil(t, err)

	assert.Equal(t, highestNonce, sp.LastNotarizedHdrForShard(sharding.MetachainShardId).GetNonce())
}

func TestShardProcessor_ProcessBlockEpochDoesNotMatchShouldErr(t *testing.T) {
	t.Parallel()

	arguments := CreateMockArgumentsMultiShard()
	sp, _ := blproc.NewShardProcessor(arguments)
	blockChain := &mock.BlockChainMock{
		GetCurrentBlockHeaderCalled: func() data.HeaderHandler {
			return &block.Header{
				Epoch: 2,
			}
		},
	}
	header := &block.Header{Round: 10, Nonce: 1}

	blk := make(block.Body, 0)
	err := sp.ProcessBlock(blockChain, header, blk, func() time.Duration { return time.Second })

	assert.Equal(t, process.ErrEpochDoesNotMatch, err)
}

func TestShardProcessor_ProcessBlockEpochDoesNotMatchShouldErr2(t *testing.T) {
	t.Parallel()

	arguments := CreateMockArgumentsMultiShard()
	arguments.EpochStartTrigger = &mock.EpochStartTriggerStub{
		EpochCalled: func() uint32 {
			return 1
		},
	}

	randSeed := []byte("randseed")
	sp, _ := blproc.NewShardProcessor(arguments)
	blockChain := &mock.BlockChainMock{
		GetCurrentBlockHeaderCalled: func() data.HeaderHandler {
			return &block.Header{
				Epoch:    1,
				RandSeed: randSeed,
			}
		},
	}
	header := &block.Header{Round: 10, Nonce: 1, Epoch: 5, RandSeed: randSeed, PrevRandSeed: randSeed}

	blk := make(block.Body, 0)
	err := sp.ProcessBlock(blockChain, header, blk, func() time.Duration { return time.Second })

	assert.Equal(t, process.ErrEpochDoesNotMatch, err)
}

func TestShardProcessor_ProcessBlockEpochDoesNotMatchShouldErr3(t *testing.T) {
	t.Parallel()

	arguments := CreateMockArgumentsMultiShard()
	arguments.EpochStartTrigger = &mock.EpochStartTriggerStub{
		EpochCalled: func() uint32 {
			return 2
		},
		IsEpochStartCalled: func() bool {
			return true
		},
	}

	randSeed := []byte("randseed")
	sp, _ := blproc.NewShardProcessor(arguments)
	blockChain := &mock.BlockChainMock{
		GetCurrentBlockHeaderCalled: func() data.HeaderHandler {
			return &block.Header{
				Epoch:    3,
				RandSeed: randSeed,
			}
		},
	}
	header := &block.Header{Round: 10, Nonce: 1, Epoch: 5, RandSeed: randSeed, PrevRandSeed: randSeed}

	blk := make(block.Body, 0)
	err := sp.ProcessBlock(blockChain, header, blk, func() time.Duration { return time.Second })

	assert.Equal(t, process.ErrEpochDoesNotMatch, err)
}<|MERGE_RESOLUTION|>--- conflicted
+++ resolved
@@ -346,11 +346,9 @@
 					return nil
 				},
 			},
-<<<<<<< HEAD
 			DataPool: initDataPool([]byte("")),
-=======
+		},
 			BlockTracker: mock.NewBlockTrackerMock(shardCoordinator, startHeaders),
->>>>>>> fe4dfd40
 		},
 		TxsPoolsCleaner: &mock.TxPoolsCleanerMock{},
 	}
