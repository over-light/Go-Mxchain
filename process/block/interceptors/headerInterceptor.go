package interceptors

import (
	"github.com/ElrondNetwork/elrond-go/crypto"
	"github.com/ElrondNetwork/elrond-go/dataRetriever"
	"github.com/ElrondNetwork/elrond-go/dataRetriever/dataPool"
	"github.com/ElrondNetwork/elrond-go/hashing"
	"github.com/ElrondNetwork/elrond-go/marshal"
	"github.com/ElrondNetwork/elrond-go/p2p"
	"github.com/ElrondNetwork/elrond-go/process"
	"github.com/ElrondNetwork/elrond-go/process/block"
	"github.com/ElrondNetwork/elrond-go/sharding"
	"github.com/ElrondNetwork/elrond-go/storage"
)

// HeaderInterceptor represents an interceptor used for block headers
type HeaderInterceptor struct {
	marshalizer         marshal.Marshalizer
	storer              storage.Storer
	multiSigVerifier    crypto.MultiSigVerifier
	hasher              hashing.Hasher
	chronologyValidator process.ChronologyValidator
	headers             storage.Cacher
	headersNonces       dataRetriever.Uint64SyncMapCacher
	headerValidator     process.HeaderValidator
	shardCoordinator    sharding.Coordinator
}

// NewHeaderInterceptor hooks a new interceptor for block headers
// Fetched block headers will be placed in a data pool
func NewHeaderInterceptor(
	marshalizer marshal.Marshalizer,
	headers storage.Cacher,
	headersNonces dataRetriever.Uint64SyncMapCacher,
	headerValidator process.HeaderValidator,
	multiSigVerifier crypto.MultiSigVerifier,
	hasher hashing.Hasher,
	shardCoordinator sharding.Coordinator,
	nodesCoordinator sharding.NodesCoordinator,
) (*HeaderInterceptor, error) {

	if marshalizer == nil {
		return nil, process.ErrNilMarshalizer
	}
	if headersNonces == nil {
		return nil, process.ErrNilHeadersNoncesDataPool
	}
	if headers == nil {
		return nil, process.ErrNilHeadersDataPool
	}
<<<<<<< HEAD
	hdrBaseInterceptor, err := NewHeaderInterceptorBase(
		marshalizer,
		storer,
		multiSigVerifier,
		hasher,
		shardCoordinator,
		nodesCoordinator,
	)
=======
	if headerValidator == nil {
		return nil, process.ErrNilHeaderHandlerValidator
	}
	if multiSigVerifier == nil {
		return nil, process.ErrNilMultiSigVerifier
	}
	if hasher == nil {
		return nil, process.ErrNilHasher
	}
	if shardCoordinator == nil {
		return nil, process.ErrNilShardCoordinator
	}
	if chronologyValidator == nil {
		return nil, process.ErrNilChronologyValidator
	}

	hdrInterceptor := &HeaderInterceptor{
		marshalizer:         marshalizer,
		multiSigVerifier:    multiSigVerifier,
		hasher:              hasher,
		shardCoordinator:    shardCoordinator,
		chronologyValidator: chronologyValidator,
		headers:             headers,
		headersNonces:       headersNonces,
		headerValidator:     headerValidator,
	}

	return hdrInterceptor, nil
}

// ParseReceivedMessage will transform the received p2p.Message in an InterceptedHeader.
// If the header hash is present in storage it will output an error
func (hi *HeaderInterceptor) ParseReceivedMessage(message p2p.MessageP2P) (*block.InterceptedHeader, error) {
	if message == nil {
		return nil, process.ErrNilMessage
	}
	if message.Data() == nil {
		return nil, process.ErrNilDataToProcess
	}

	hdrIntercepted := block.NewInterceptedHeader(hi.multiSigVerifier, hi.chronologyValidator)
	err := hi.marshalizer.Unmarshal(hdrIntercepted, message.Data())
	if err != nil {
		return nil, err
	}

	hashWithSig := hi.hasher.Compute(string(message.Data()))
	hdrIntercepted.SetHash(hashWithSig)

	err = hdrIntercepted.IntegrityAndValidity(hi.shardCoordinator)
>>>>>>> f2641e1d
	if err != nil {
		return nil, err
	}

	err = hdrIntercepted.VerifySig()
	if err != nil {
		return nil, err
	}

	return hdrIntercepted, nil
}

// ProcessReceivedMessage will be the callback func from the p2p.Messenger and will be called each time a new message was received
// (for the topic this validator was registered to)
func (hi *HeaderInterceptor) ProcessReceivedMessage(message p2p.MessageP2P) error {
	hdrIntercepted, err := hi.ParseReceivedMessage(message)
	if err != nil {
		return err
	}

	go hi.processHeader(hdrIntercepted)

	return nil
}

// checkHeaderForCurrentShard checks if the header is for current shard
func (hi *HeaderInterceptor) checkHeaderForCurrentShard(interceptedHdr *block.InterceptedHeader) bool {
	isHeaderForCurrentShard := hi.shardCoordinator.SelfId() == interceptedHdr.GetHeader().ShardId
	isMetachainShardCoordinator := hi.shardCoordinator.SelfId() == sharding.MetachainShardId

	return isHeaderForCurrentShard || isMetachainShardCoordinator
}

func (hi *HeaderInterceptor) processHeader(hdrIntercepted *block.InterceptedHeader) {
	if !hi.checkHeaderForCurrentShard(hdrIntercepted) {
		return
	}

	isHeaderOkForProcessing := hi.headerValidator.IsHeaderValidForProcessing(hdrIntercepted.Header)
	if !isHeaderOkForProcessing {
		log.Debug("intercepted block header can not be processed")
		return
	}

	hi.headers.HasOrAdd(hdrIntercepted.Hash(), hdrIntercepted.GetHeader())

	syncMap := &dataPool.ShardIdHashSyncMap{}
	syncMap.Store(hdrIntercepted.ShardId, hdrIntercepted.Hash())
	hi.headersNonces.Merge(hdrIntercepted.Nonce, syncMap)
}<|MERGE_RESOLUTION|>--- conflicted
+++ resolved
@@ -24,6 +24,7 @@
 	headersNonces       dataRetriever.Uint64SyncMapCacher
 	headerValidator     process.HeaderValidator
 	shardCoordinator    sharding.Coordinator
+	nodesCoordinator sharding.NodesCoordinator
 }
 
 // NewHeaderInterceptor hooks a new interceptor for block headers
@@ -48,16 +49,6 @@
 	if headers == nil {
 		return nil, process.ErrNilHeadersDataPool
 	}
-<<<<<<< HEAD
-	hdrBaseInterceptor, err := NewHeaderInterceptorBase(
-		marshalizer,
-		storer,
-		multiSigVerifier,
-		hasher,
-		shardCoordinator,
-		nodesCoordinator,
-	)
-=======
 	if headerValidator == nil {
 		return nil, process.ErrNilHeaderHandlerValidator
 	}
@@ -73,6 +64,9 @@
 	if chronologyValidator == nil {
 		return nil, process.ErrNilChronologyValidator
 	}
+	if nodesCoordinator == nil {
+		return nil, process.ErrNilNodesCoordinator
+	}
 
 	hdrInterceptor := &HeaderInterceptor{
 		marshalizer:         marshalizer,
@@ -83,6 +77,7 @@
 		headers:             headers,
 		headersNonces:       headersNonces,
 		headerValidator:     headerValidator,
+		nodesCoordinator: 	 nodesCoordinator
 	}
 
 	return hdrInterceptor, nil
@@ -108,7 +103,6 @@
 	hdrIntercepted.SetHash(hashWithSig)
 
 	err = hdrIntercepted.IntegrityAndValidity(hi.shardCoordinator)
->>>>>>> f2641e1d
 	if err != nil {
 		return nil, err
 	}
