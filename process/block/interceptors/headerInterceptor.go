--- conflicted
+++ resolved
@@ -93,32 +93,20 @@
 	if err != nil {
 		return err
 	}
-
 	err = hdrIntercepted.VerifySig()
 	if err != nil {
 		return err
 	}
 
 	isHeaderInStorage, _ := hi.storer.Has(hashWithSig)
-
 	if isHeaderInStorage {
 		log.Debug("intercepted block header already processed")
 		return nil
 	}
-
-<<<<<<< HEAD
 	found, _ := hi.headers.HasOrAdd(hashWithSig, hdrIntercepted.GetHeader())
 	if found {
 		return nil
 	}
-
-=======
-	hi.headers.AddData(
-		hashWithSig,
-		hdrIntercepted.GetHeader(),
-		process.ShardCacherIdentifier(hdrIntercepted.Shard(), hdrIntercepted.Shard()),
-	)
->>>>>>> 62a5225f
 	if hi.checkHeaderForCurrentShard(hdrIntercepted) {
 		_, _ = hi.headersNonces.HasOrAdd(hdrIntercepted.GetHeader().Nonce, hashWithSig)
 	}
