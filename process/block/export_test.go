package block

import (
	"sync"
	"time"

	"github.com/ElrondNetwork/elrond-go/core"
	"github.com/ElrondNetwork/elrond-go/data"
	"github.com/ElrondNetwork/elrond-go/data/block"
	"github.com/ElrondNetwork/elrond-go/dataRetriever"
	"github.com/ElrondNetwork/elrond-go/display"
	"github.com/ElrondNetwork/elrond-go/hashing"
	"github.com/ElrondNetwork/elrond-go/marshal"
	"github.com/ElrondNetwork/elrond-go/process"
	"github.com/ElrondNetwork/elrond-go/process/mock"
	"github.com/ElrondNetwork/elrond-go/sharding"
)

func (bp *baseProcessor) ComputeHeaderHash(hdr data.HeaderHandler) ([]byte, error) {
	return core.CalculateHash(bp.marshalizer, bp.hasher, hdr)
}

func (bp *baseProcessor) VerifyStateRoot(rootHash []byte) bool {
	return bp.verifyStateRoot(rootHash)
}

func (bp *baseProcessor) CheckBlockValidity(
	chainHandler data.ChainHandler,
	headerHandler data.HeaderHandler,
	bodyHandler data.BodyHandler,
) error {
	return bp.checkBlockValidity(chainHandler, headerHandler, bodyHandler)
}

func DisplayHeader(headerHandler data.HeaderHandler) []*display.LineData {
	return displayHeader(headerHandler)
}

func (sp *shardProcessor) ReceivedMetaBlock(metaBlockHash []byte) {
	sp.receivedMetaBlock(metaBlockHash)
}

func (sp *shardProcessor) CreateMiniBlocks(maxItemsInBlock uint32, round uint64, haveTime func() bool) (block.Body, error) {
	return sp.createMiniBlocks(maxItemsInBlock, round, haveTime)
}

func (sp *shardProcessor) GetOrderedProcessedMetaBlocksFromHeader(header *block.Header) ([]data.HeaderHandler, error) {
	return sp.getOrderedProcessedMetaBlocksFromHeader(header)
}

func (sp *shardProcessor) RemoveProcessedMetaBlocksFromPool(processedMetaHdrs []data.HeaderHandler) error {
	return sp.removeProcessedMetaBlocksFromPool(processedMetaHdrs)
}

func NewShardProcessorEmptyWith3shards(tdp dataRetriever.PoolsHolder, genesisBlocks map[uint32]data.HeaderHandler) (*shardProcessor, error) {
	shardCoordinator := mock.NewMultiShardsCoordinatorMock(3)
	nodesCoordinator := mock.NewNodesCoordinatorMock()
	specialAddressHandler := mock.NewSpecialAddressHandlerMock(
		&mock.AddressConverterMock{},
		shardCoordinator,
		nodesCoordinator,
	)
	arguments := ArgShardProcessor{
		ArgBaseProcessor: ArgBaseProcessor{
			Accounts:              &mock.AccountsStub{},
			ForkDetector:          &mock.ForkDetectorMock{},
			Hasher:                &mock.HasherMock{},
			Marshalizer:           &mock.MarshalizerMock{},
			Store:                 &mock.ChainStorerMock{},
			ShardCoordinator:      shardCoordinator,
			NodesCoordinator:      nodesCoordinator,
			SpecialAddressHandler: specialAddressHandler,
			Uint64Converter:       &mock.Uint64ByteSliceConverterMock{},
			StartHeaders:          genesisBlocks,
			RequestHandler:        &mock.RequestHandlerMock{},
			Core:                  &mock.ServiceContainerMock{},
			TxCoordinator:         &mock.TransactionCoordinatorMock{},
		},
		DataPool:        tdp,
		TxsPoolsCleaner: &mock.TxPoolsCleanerMock{},
	}
	shardProcessor, err := NewShardProcessor(arguments)
	return shardProcessor, err
}

func (mp *metaProcessor) RequestBlockHeaders(header *block.MetaBlock) (uint32, uint32) {
	return mp.requestShardHeaders(header)
}

func (mp *metaProcessor) RemoveBlockInfoFromPool(header *block.MetaBlock) error {
	return mp.removeBlockInfoFromPool(header)
}

func (mp *metaProcessor) ReceivedShardHeader(shardHeaderHash []byte) {
	mp.receivedShardHeader(shardHeaderHash)
}

func (mp *metaProcessor) AddHdrHashToRequestedList(hdr *block.Header, hdrHash []byte) {
	mp.hdrsForCurrBlock.mutHdrsForBlock.Lock()
	defer mp.hdrsForCurrBlock.mutHdrsForBlock.Unlock()

	if mp.hdrsForCurrBlock.hdrHashAndInfo == nil {
		mp.hdrsForCurrBlock.hdrHashAndInfo = make(map[string]*hdrInfo)
	}

	if mp.hdrsForCurrBlock.highestHdrNonce == nil {
		mp.hdrsForCurrBlock.highestHdrNonce = make(map[uint32]uint64, mp.shardCoordinator.NumberOfShards())
	}

	mp.hdrsForCurrBlock.hdrHashAndInfo[string(hdrHash)] = &hdrInfo{hdr: hdr, usedInBlock: true}
	mp.hdrsForCurrBlock.missingHdrs++
}

func (mp *metaProcessor) IsHdrMissing(hdrHash []byte) bool {
	mp.hdrsForCurrBlock.mutHdrsForBlock.RLock()
	defer mp.hdrsForCurrBlock.mutHdrsForBlock.RUnlock()

	hdrInfo, ok := mp.hdrsForCurrBlock.hdrHashAndInfo[string(hdrHash)]
	if !ok {
		return true
	}

	return hdrInfo.hdr == nil || hdrInfo.hdr.IsInterfaceNil()
}

<<<<<<< HEAD
func (mp *metaProcessor) CreateShardInfo(round uint64, haveTime func() bool) ([]block.ShardData, error) {
	return mp.createShardInfo(round, haveTime)
=======
func (mp *metaProcessor) CreateShardInfo(round uint64) ([]block.ShardData, error) {
	return mp.createShardInfo(round)
>>>>>>> ff089fae
}

func (mp *metaProcessor) ProcessBlockHeaders(header *block.MetaBlock, round uint64, haveTime func() time.Duration) error {
	return mp.processBlockHeaders(header, round, haveTime)
}

func (mp *metaProcessor) RequestMissingFinalityAttestingHeaders() uint32 {
	mp.hdrsForCurrBlock.mutHdrsForBlock.Lock()
	defer mp.hdrsForCurrBlock.mutHdrsForBlock.Unlock()

	return mp.requestMissingFinalityAttestingHeaders()
}

func (bp *baseProcessor) NotarizedHdrs() map[uint32][]data.HeaderHandler {
	return bp.notarizedHdrs
}

func (bp *baseProcessor) LastNotarizedHdrForShard(shardId uint32) data.HeaderHandler {
	return bp.lastNotarizedHdrForShard(shardId)
}

func (bp *baseProcessor) RemoveLastNotarized() {
	bp.removeLastNotarized()
}

func (bp *baseProcessor) SetMarshalizer(marshal marshal.Marshalizer) {
	bp.marshalizer = marshal
}

func (bp *baseProcessor) SetHasher(hasher hashing.Hasher) {
	bp.hasher = hasher
}

func (mp *metaProcessor) SetShardBlockFinality(val uint32) {
	mp.hdrsForCurrBlock.mutHdrsForBlock.Lock()
	mp.shardBlockFinality = val
	mp.hdrsForCurrBlock.mutHdrsForBlock.Unlock()
}

func (mp *metaProcessor) SaveLastNotarizedHeader(header *block.MetaBlock) error {
	return mp.saveLastNotarizedHeader(header)
}

func (mp *metaProcessor) CheckShardHeadersValidity() (map[uint32]data.HeaderHandler, error) {
	return mp.checkShardHeadersValidity()
}

func (mp *metaProcessor) CheckShardHeadersFinality(highestNonceHdrs map[uint32]data.HeaderHandler) error {
	return mp.checkShardHeadersFinality(highestNonceHdrs)
}

func (bp *baseProcessor) IsHdrConstructionValid(currHdr, prevHdr data.HeaderHandler) error {
	return bp.isHdrConstructionValid(currHdr, prevHdr)
}

func (mp *metaProcessor) IsShardHeaderValidFinal(currHdr *block.Header, lastHdr *block.Header, sortedShardHdrs []*block.Header) (bool, []uint32) {
	return mp.isShardHeaderValidFinal(currHdr, lastHdr, sortedShardHdrs)
}

func (mp *metaProcessor) ChRcvAllHdrs() chan bool {
	return mp.chRcvAllHdrs
}

func (mp *metaProcessor) UpdateShardsHeadersNonce(key uint32, value uint64) {
	mp.updateShardHeadersNonce(key, value)
}

func (mp *metaProcessor) GetShardsHeadersNonce() *sync.Map {
	return mp.shardsHeadersNonce
}

func NewBaseProcessor(shardCord sharding.Coordinator) *baseProcessor {
	return &baseProcessor{shardCoordinator: shardCord}
}

func (bp *baseProcessor) SaveLastNotarizedHeader(shardId uint32, processedHdrs []data.HeaderHandler) error {
	return bp.saveLastNotarizedHeader(shardId, processedHdrs)
}

func (sp *shardProcessor) CheckHeaderBodyCorrelation(hdr *block.Header, body block.Body) error {
	return sp.checkHeaderBodyCorrelation(hdr.MiniBlockHeaders, body)
}

func (bp *baseProcessor) SetLastNotarizedHeadersSlice(startHeaders map[uint32]data.HeaderHandler) error {
	return bp.setLastNotarizedHeadersSlice(startHeaders)
}

func (sp *shardProcessor) CheckAndRequestIfMetaHeadersMissing(round uint64) {
	sp.checkAndRequestIfMetaHeadersMissing(round)
}

func (sp *shardProcessor) IsMetaHeaderFinal(currHdr data.HeaderHandler, sortedHdrs []*hashAndHdr, startPos int) bool {
	return sp.isMetaHeaderFinal(currHdr, sortedHdrs, startPos)
}

func (sp *shardProcessor) GetHashAndHdrStruct(header data.HeaderHandler, hash []byte) *hashAndHdr {
	return &hashAndHdr{header, hash}
}

func (sp *shardProcessor) RequestMissingFinalityAttestingHeaders() uint32 {
	sp.hdrsForCurrBlock.mutHdrsForBlock.Lock()
	defer sp.hdrsForCurrBlock.mutHdrsForBlock.Unlock()

	return sp.requestMissingFinalityAttestingHeaders()
}

func (sp *shardProcessor) CheckMetaHeadersValidityAndFinality() error {
	return sp.checkMetaHeadersValidityAndFinality()
}

func (sp *shardProcessor) GetOrderedMetaBlocks(round uint64) ([]*hashAndHdr, error) {
	return sp.getOrderedMetaBlocks(round)
}

func (sp *shardProcessor) CreateAndProcessCrossMiniBlocksDstMe(
	maxItemsInBlock uint32,
	round uint64,
	haveTime func() bool,
) (block.MiniBlockSlice, uint32, uint32, error) {
	return sp.createAndProcessCrossMiniBlocksDstMe(maxItemsInBlock, round, haveTime)
}

func (bp *baseProcessor) SetBlockSizeThrottler(blockSizeThrottler process.BlockSizeThrottler) {
	bp.blockSizeThrottler = blockSizeThrottler
}

func (sp *shardProcessor) DisplayLogInfo(
	header *block.Header,
	body block.Body,
	headerHash []byte,
	numShards uint32,
	selfId uint32,
	dataPool dataRetriever.PoolsHolder,
) {
	sp.txCounter.displayLogInfo(header, body, headerHash, numShards, selfId, dataPool)
}

func (sp *shardProcessor) GetHighestHdrForOwnShardFromMetachain(processedHdrs []data.HeaderHandler) ([]data.HeaderHandler, [][]byte, error) {
	return sp.getHighestHdrForOwnShardFromMetachain(processedHdrs)
}

func (sp *shardProcessor) RestoreMetaBlockIntoPool(
	miniBlockHashes map[string]uint32,
	metaBlockHashes [][]byte,
) error {
	return sp.restoreMetaBlockIntoPool(miniBlockHashes, metaBlockHashes)
}

func (sp *shardProcessor) GetAllMiniBlockDstMeFromMeta(
	header *block.Header,
) (map[string][]byte, error) {
	return sp.getAllMiniBlockDstMeFromMeta(header)
}

func (sp *shardProcessor) IsMiniBlockProcessed(metaBlockHash []byte, miniBlockHash []byte) bool {
	return sp.isMiniBlockProcessed(metaBlockHash, miniBlockHash)
}

func (sp *shardProcessor) AddProcessedMiniBlock(metaBlockHash []byte, miniBlockHash []byte) {
	sp.addProcessedMiniBlock(metaBlockHash, miniBlockHash)
}

func (bp *baseProcessor) SetHdrForCurrentBlock(headerHash []byte, headerHandler data.HeaderHandler, usedInBlock bool) {
	bp.hdrsForCurrBlock.mutHdrsForBlock.Lock()
	bp.hdrsForCurrBlock.hdrHashAndInfo[string(headerHash)] = &hdrInfo{hdr: headerHandler, usedInBlock: usedInBlock}
	bp.hdrsForCurrBlock.mutHdrsForBlock.Unlock()
}

func (bp *baseProcessor) SetHighestHdrNonceForCurrentBlock(shardId uint32, value uint64) {
	bp.hdrsForCurrBlock.mutHdrsForBlock.Lock()
	bp.hdrsForCurrBlock.highestHdrNonce[shardId] = value
	bp.hdrsForCurrBlock.mutHdrsForBlock.Unlock()
}

func (bp *baseProcessor) CreateBlockStarted() {
	bp.createBlockStarted()
}

func (sp *shardProcessor) CreateBlockStarted() {
	sp.createBlockStarted()
}

func (sp *shardProcessor) AddProcessedCrossMiniBlocksFromHeader(header *block.Header) error {
	return sp.addProcessedCrossMiniBlocksFromHeader(header)
}

func (mp *metaProcessor) VerifyCrossShardMiniBlockDstMe(header *block.MetaBlock) error {
	return mp.verifyCrossShardMiniBlockDstMe(header)
}<|MERGE_RESOLUTION|>--- conflicted
+++ resolved
@@ -123,13 +123,8 @@
 	return hdrInfo.hdr == nil || hdrInfo.hdr.IsInterfaceNil()
 }
 
-<<<<<<< HEAD
-func (mp *metaProcessor) CreateShardInfo(round uint64, haveTime func() bool) ([]block.ShardData, error) {
-	return mp.createShardInfo(round, haveTime)
-=======
 func (mp *metaProcessor) CreateShardInfo(round uint64) ([]block.ShardData, error) {
 	return mp.createShardInfo(round)
->>>>>>> ff089fae
 }
 
 func (mp *metaProcessor) ProcessBlockHeaders(header *block.MetaBlock, round uint64, haveTime func() time.Duration) error {
