package block

import (
	"sync"
	"time"

	"github.com/ElrondNetwork/elrond-go/core"
	"github.com/ElrondNetwork/elrond-go/data"
	"github.com/ElrondNetwork/elrond-go/data/block"
	"github.com/ElrondNetwork/elrond-go/dataRetriever"
	"github.com/ElrondNetwork/elrond-go/display"
	"github.com/ElrondNetwork/elrond-go/hashing"
	"github.com/ElrondNetwork/elrond-go/marshal"
	"github.com/ElrondNetwork/elrond-go/process"
	"github.com/ElrondNetwork/elrond-go/process/mock"
	"github.com/ElrondNetwork/elrond-go/sharding"
)

func (bp *baseProcessor) ComputeHeaderHash(hdr data.HeaderHandler) ([]byte, error) {
	return core.CalculateHash(bp.marshalizer, bp.hasher, hdr)
}

func (bp *baseProcessor) VerifyStateRoot(rootHash []byte) bool {
	return bp.verifyStateRoot(rootHash)
}

func (bp *baseProcessor) CheckBlockValidity(
	chainHandler data.ChainHandler,
	headerHandler data.HeaderHandler,
	bodyHandler data.BodyHandler,
) error {
	return bp.checkBlockValidity(chainHandler, headerHandler, bodyHandler)
}

func DisplayHeader(headerHandler data.HeaderHandler) []*display.LineData {
	return displayHeader(headerHandler)
}

func (sp *shardProcessor) ReceivedMetaBlock(metaBlockHash []byte) {
	sp.receivedMetaBlock(metaBlockHash)
}

func (sp *shardProcessor) CreateMiniBlocks(noShards uint32, maxItemsInBlock uint32, round uint64, haveTime func() bool) (block.Body, error) {
	return sp.createMiniBlocks(noShards, maxItemsInBlock, round, haveTime)
}

func (sp *shardProcessor) GetProcessedMetaBlocksFromHeader(header *block.Header) ([]data.HeaderHandler, error) {
	return sp.getProcessedMetaBlocksFromHeader(header)
}

func (sp *shardProcessor) RemoveProcessedMetaBlocksFromPool(processedMetaHdrs []data.HeaderHandler) error {
	return sp.removeProcessedMetaBlocksFromPool(processedMetaHdrs)
}

func NewShardProcessorEmptyWith3shards(tdp dataRetriever.PoolsHolder, genesisBlocks map[uint32]data.HeaderHandler) (*shardProcessor, error) {
<<<<<<< HEAD
	shardProcessor, err := NewShardProcessor(
		&mock.ServiceContainerMock{},
		tdp,
		&mock.ChainStorerMock{},
		&mock.HasherMock{},
		&mock.MarshalizerMock{},
		&mock.AccountsStub{},
		mock.NewMultiShardsCoordinatorMock(3),
		mock.NewNodesCoordinatorMock(),
		&mock.SpecialAddressHandlerMock{},
		&mock.ForkDetectorMock{},
		&mock.BlocksTrackerMock{},
		&mock.PeerProcessorMock{},
		genesisBlocks,
		&mock.RequestHandlerMock{},
		&mock.TransactionCoordinatorMock{},
		&mock.Uint64ByteSliceConverterMock{},
=======
	shardCoordinator := mock.NewMultiShardsCoordinatorMock(3)
	nodesCoordinator := mock.NewNodesCoordinatorMock()
	specialAddressHandler := mock.NewSpecialAddressHandlerMock(
		&mock.AddressConverterMock{},
		shardCoordinator,
		nodesCoordinator,
>>>>>>> 0c5b6ebe
	)
	arguments := ArgShardProcessor{
		ArgBaseProcessor: &ArgBaseProcessor{
			Accounts:              &mock.AccountsStub{},
			ForkDetector:          &mock.ForkDetectorMock{},
			Hasher:                &mock.HasherMock{},
			Marshalizer:           &mock.MarshalizerMock{},
			Store:                 &mock.ChainStorerMock{},
			ShardCoordinator:      shardCoordinator,
			NodesCoordinator:      nodesCoordinator,
			SpecialAddressHandler: specialAddressHandler,
			Uint64Converter:       &mock.Uint64ByteSliceConverterMock{},
			StartHeaders:          genesisBlocks,
			RequestHandler:        &mock.RequestHandlerMock{},
			Core:                  &mock.ServiceContainerMock{},
		},
		DataPool:        tdp,
		BlocksTracker:   &mock.BlocksTrackerMock{},
		TxCoordinator:   &mock.TransactionCoordinatorMock{},
		TxsPoolsCleaner: &mock.TxPoolsCleanerMock{},
	}
	shardProcessor, err := NewShardProcessor(arguments)
	return shardProcessor, err
}

func NewMetaProcessorBasicSingleShard(mdp dataRetriever.MetaPoolsHolder, genesisBlocks map[uint32]data.HeaderHandler) (*metaProcessor, error) {
	mp, err := NewMetaProcessor(
		&mock.ServiceContainerMock{},
		&mock.AccountsStub{},
		mdp,
		&mock.ForkDetectorMock{},
		&mock.PeerProcessorMock{},
		mock.NewOneShardCoordinatorMock(),
		mock.NewNodesCoordinatorMock(),
		&mock.SpecialAddressHandlerMock{},
		&mock.HasherStub{},
		&mock.MarshalizerMock{},
		&mock.ChainStorerMock{},
		genesisBlocks,
		&mock.RequestHandlerMock{},
		&mock.Uint64ByteSliceConverterMock{},
	)
	return mp, err
}

func (mp *metaProcessor) RequestBlockHeaders(header *block.MetaBlock) (uint32, uint32) {
	return mp.requestShardHeaders(header)
}

func (mp *metaProcessor) RemoveBlockInfoFromPool(header *block.MetaBlock) error {
	return mp.removeBlockInfoFromPool(header)
}

func (mp *metaProcessor) ReceivedHeader(hdrHash []byte) {
	mp.receivedHeader(hdrHash)
}

func (mp *metaProcessor) AddHdrHashToRequestedList(hdrHash []byte) {
	mp.mutRequestedShardHdrsHashes.Lock()
	defer mp.mutRequestedShardHdrsHashes.Unlock()

	if mp.requestedShardHdrsHashes == nil {
		mp.requestedShardHdrsHashes = make(map[string]bool)
		mp.allNeededShardHdrsFound = true
	}

	if mp.currHighestShardHdrsNonces == nil {
		mp.currHighestShardHdrsNonces = make(map[uint32]uint64, mp.shardCoordinator.NumberOfShards())
		for i := uint32(0); i < mp.shardCoordinator.NumberOfShards(); i++ {
			mp.currHighestShardHdrsNonces[i] = uint64(0)
		}
	}

	mp.requestedShardHdrsHashes[string(hdrHash)] = true
	mp.allNeededShardHdrsFound = false
}

func (mp *metaProcessor) SetCurrHighestShardHdrsNonces(key uint32, value uint64) {
	mp.currHighestShardHdrsNonces[key] = value
}

func (mp *metaProcessor) IsHdrHashRequested(hdrHash []byte) bool {
	mp.mutRequestedShardHdrsHashes.Lock()
	defer mp.mutRequestedShardHdrsHashes.Unlock()

	_, found := mp.requestedShardHdrsHashes[string(hdrHash)]

	return found
}

func (mp *metaProcessor) CreateShardInfo(maxItemsInBlock uint32, round uint64, haveTime func() bool) ([]block.ShardData, error) {
	return mp.createShardInfo(maxItemsInBlock, round, haveTime)
}

func (mp *metaProcessor) ProcessBlockHeaders(header *block.MetaBlock, round uint64, haveTime func() time.Duration) error {
	return mp.processBlockHeaders(header, round, haveTime)
}

func (mp *metaProcessor) RequestFinalMissingHeaders() uint32 {
	return mp.requestFinalMissingHeaders()
}

func (bp *baseProcessor) NotarizedHdrs() map[uint32][]data.HeaderHandler {
	return bp.notarizedHdrs
}

func (bp *baseProcessor) LastNotarizedHdrForShard(shardId uint32) data.HeaderHandler {
	return bp.lastNotarizedHdrForShard(shardId)
}

func (bp *baseProcessor) RemoveLastNotarized() {
	bp.removeLastNotarized()
}

func (bp *baseProcessor) SetMarshalizer(marshal marshal.Marshalizer) {
	bp.marshalizer = marshal
}

func (bp *baseProcessor) SetHasher(hasher hashing.Hasher) {
	bp.hasher = hasher
}

func (mp *metaProcessor) SetNextKValidity(val uint32) {
	mp.mutRequestedShardHdrsHashes.Lock()
	mp.nextKValidity = val
	mp.mutRequestedShardHdrsHashes.Unlock()
}

func (mp *metaProcessor) SaveLastNotarizedHeader(header *block.MetaBlock) error {
	return mp.saveLastNotarizedHeader(header)
}

func (mp *metaProcessor) CheckShardHeadersValidity(header *block.MetaBlock) (map[uint32]data.HeaderHandler, error) {
	return mp.checkShardHeadersValidity(header)
}

func (mp *metaProcessor) CheckShardHeadersFinality(header *block.MetaBlock, highestNonceHdrs map[uint32]data.HeaderHandler) error {
	return mp.checkShardHeadersFinality(header, highestNonceHdrs)
}

func (bp *baseProcessor) IsHdrConstructionValid(currHdr, prevHdr data.HeaderHandler) error {
	return bp.isHdrConstructionValid(currHdr, prevHdr)
}

func (mp *metaProcessor) IsShardHeaderValidFinal(currHdr *block.Header, lastHdr *block.Header, sortedShardHdrs []*block.Header) (bool, []uint32) {
	return mp.isShardHeaderValidFinal(currHdr, lastHdr, sortedShardHdrs)
}

func (mp *metaProcessor) ChRcvAllHdrs() chan bool {
	return mp.chRcvAllHdrs
}

func (mp *metaProcessor) UpdateShardsHeadersNonce(key uint32, value uint64) {
	mp.updateShardHeadersNonce(key, value)
}

func (mp *metaProcessor) GetShardsHeadersNonce() *sync.Map {
	return mp.shardsHeadersNonce
}

func NewBaseProcessor(shardCord sharding.Coordinator) *baseProcessor {
	return &baseProcessor{shardCoordinator: shardCord}
}

func (bp *baseProcessor) SaveLastNotarizedHeader(shardId uint32, processedHdrs []data.HeaderHandler) error {
	return bp.saveLastNotarizedHeader(shardId, processedHdrs)
}

func (sp *shardProcessor) CheckHeaderBodyCorrelation(hdr *block.Header, body block.Body) error {
	return sp.checkHeaderBodyCorrelation(hdr, body)
}

func (bp *baseProcessor) SetLastNotarizedHeadersSlice(startHeaders map[uint32]data.HeaderHandler) error {
	return bp.setLastNotarizedHeadersSlice(startHeaders)
}

func (sp *shardProcessor) CheckAndRequestIfMetaHeadersMissing(round uint64) {
	sp.checkAndRequestIfMetaHeadersMissing(round)
}

func (sp *shardProcessor) IsMetaHeaderFinal(currHdr data.HeaderHandler, sortedHdrs []*hashAndHdr, startPos int) bool {
	return sp.isMetaHeaderFinal(currHdr, sortedHdrs, startPos)
}

func (sp *shardProcessor) GetHashAndHdrStruct(header data.HeaderHandler, hash []byte) *hashAndHdr {
	return &hashAndHdr{header, hash}
}

func (sp *shardProcessor) RequestFinalMissingHeaders() uint32 {
	return sp.requestFinalMissingHeaders()
}

func (sp *shardProcessor) CheckMetaHeadersValidityAndFinality(hdr *block.Header) error {
	return sp.checkMetaHeadersValidityAndFinality(hdr)
}

func (sp *shardProcessor) GetOrderedMetaBlocks(round uint64) ([]*hashAndHdr, error) {
	return sp.getOrderedMetaBlocks(round)
}

func (sp *shardProcessor) CreateAndProcessCrossMiniBlocksDstMe(
	noShards uint32,
	maxItemsInBlock uint32,
	round uint64,
	haveTime func() bool,
) (block.MiniBlockSlice, [][]byte, uint32, error) {
	return sp.createAndProcessCrossMiniBlocksDstMe(noShards, maxItemsInBlock, round, haveTime)
}

func (bp *baseProcessor) SetBlockSizeThrottler(blockSizeThrottler process.BlockSizeThrottler) {
	bp.blockSizeThrottler = blockSizeThrottler
}

func (sp *shardProcessor) SetCurrHighestMetaHdrNonce(value uint64) {
	sp.currHighestMetaHdrNonce = value
}

func (sp *shardProcessor) DisplayLogInfo(
	header *block.Header,
	body block.Body,
	headerHash []byte,
	numShards uint32,
	selfId uint32,
	dataPool dataRetriever.PoolsHolder,
) {
	sp.txCounter.displayLogInfo(header, body, headerHash, numShards, selfId, dataPool)
}

func (sp *shardProcessor) GetHighestHdrForOwnShardFromMetachain(processedHdrs []data.HeaderHandler) ([]data.HeaderHandler, [][]byte, error) {
	return sp.getHighestHdrForOwnShardFromMetachain(processedHdrs)
}

func (sp *shardProcessor) RestoreMetaBlockIntoPool(
	miniBlockHashes map[string]uint32,
	metaBlockHashes [][]byte,
) error {
	return sp.restoreMetaBlockIntoPool(miniBlockHashes, metaBlockHashes)
}

func (sp *shardProcessor) GetAllMiniBlockDstMeFromMeta(
	round uint64,
	metaHashes [][]byte,
) (map[string][]byte, error) {
	return sp.getAllMiniBlockDstMeFromMeta(round, metaHashes)
}

func (sp *shardProcessor) IsMiniBlockProcessed(metaBlockHash []byte, miniBlockHash []byte) bool {
	return sp.isMiniBlockProcessed(metaBlockHash, miniBlockHash)
}

func (sp *shardProcessor) AddProcessedMiniBlock(metaBlockHash []byte, miniBlockHash []byte) {
	sp.addProcessedMiniBlock(metaBlockHash, miniBlockHash)
}<|MERGE_RESOLUTION|>--- conflicted
+++ resolved
@@ -53,32 +53,12 @@
 }
 
 func NewShardProcessorEmptyWith3shards(tdp dataRetriever.PoolsHolder, genesisBlocks map[uint32]data.HeaderHandler) (*shardProcessor, error) {
-<<<<<<< HEAD
-	shardProcessor, err := NewShardProcessor(
-		&mock.ServiceContainerMock{},
-		tdp,
-		&mock.ChainStorerMock{},
-		&mock.HasherMock{},
-		&mock.MarshalizerMock{},
-		&mock.AccountsStub{},
-		mock.NewMultiShardsCoordinatorMock(3),
-		mock.NewNodesCoordinatorMock(),
-		&mock.SpecialAddressHandlerMock{},
-		&mock.ForkDetectorMock{},
-		&mock.BlocksTrackerMock{},
-		&mock.PeerProcessorMock{},
-		genesisBlocks,
-		&mock.RequestHandlerMock{},
-		&mock.TransactionCoordinatorMock{},
-		&mock.Uint64ByteSliceConverterMock{},
-=======
 	shardCoordinator := mock.NewMultiShardsCoordinatorMock(3)
 	nodesCoordinator := mock.NewNodesCoordinatorMock()
 	specialAddressHandler := mock.NewSpecialAddressHandlerMock(
 		&mock.AddressConverterMock{},
 		shardCoordinator,
 		nodesCoordinator,
->>>>>>> 0c5b6ebe
 	)
 	arguments := ArgShardProcessor{
 		ArgBaseProcessor: &ArgBaseProcessor{
@@ -94,6 +74,7 @@
 			StartHeaders:          genesisBlocks,
 			RequestHandler:        &mock.RequestHandlerMock{},
 			Core:                  &mock.ServiceContainerMock{},
+			PeerProcessor:         &mock.PeerProcessorMock{},
 		},
 		DataPool:        tdp,
 		BlocksTracker:   &mock.BlocksTrackerMock{},
