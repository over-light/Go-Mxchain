--- conflicted
+++ resolved
@@ -176,11 +176,7 @@
 	for i := 0; i < len(body); i++ {
 		miniBlock := body[i]
 
-<<<<<<< HEAD
-		part := fmt.Sprintf("MiniBlock_%d_%d", miniBlock.SenderShardID, miniBlock.ReceiverShardID)
-=======
 		part := fmt.Sprintf("MiniBlock_%d->%d", miniBlock.SenderShardID, miniBlock.ReceiverShardID)
->>>>>>> 3ddec14f
 
 		if miniBlock.TxHashes == nil || len(miniBlock.TxHashes) == 0 {
 			lines = append(lines, display.NewLineData(false, []string{
