--- conflicted
+++ resolved
@@ -32,11 +32,8 @@
 	BlockChainHook        process.BlockChainHookHandler
 	TxCoordinator         process.TransactionCoordinator
 	ValidatorStatisticsProcessor process.ValidatorStatisticsProcessor
-<<<<<<< HEAD
 	EndOfEpochTrigger            process.EndOfEpochTriggerHandler
-=======
 	Rounder                      consensus.Rounder
->>>>>>> 4bd8ba3f
 }
 
 // ArgShardProcessor holds all dependencies required by the process data factory in order to create
