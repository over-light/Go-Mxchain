--- conflicted
+++ resolved
@@ -27,11 +27,8 @@
 	StartHeaders          map[uint32]data.HeaderHandler
 	RequestHandler        process.RequestHandler
 	Core                  serviceContainer.Core
-<<<<<<< HEAD
 	BlockChainHook        process.BlockChainHookHandler
-=======
 	TxCoordinator         process.TransactionCoordinator
->>>>>>> ff089fae
 }
 
 // ArgShardProcessor holds all dependencies required by the process data factory in order to create
