--- conflicted
+++ resolved
@@ -54,29 +54,6 @@
 	BootstrapComponents bootstrapComponentsHolder
 	StatusComponents    statusComponentsHolder
 
-<<<<<<< HEAD
-	Config                  config.Config
-	AccountsDB              map[state.AccountsDbIdentifier]state.AccountsAdapter
-	ForkDetector            process.ForkDetector
-	NodesCoordinator        sharding.NodesCoordinator
-	FeeHandler              process.TransactionFeeHandler
-	RequestHandler          process.RequestHandler
-	BlockChainHook          process.BlockChainHookHandler
-	TxCoordinator           process.TransactionCoordinator
-	EpochStartTrigger       process.EpochStartTriggerHandler
-	HeaderValidator         process.HeaderConstructionValidator
-	BootStorer              process.BootStorer
-	BlockTracker            process.BlockTracker
-	BlockSizeThrottler      process.BlockSizeThrottler
-	Version                 string
-	HistoryRepository       dblookupext.HistoryRepository
-	EpochNotifier           process.EpochNotifier
-	RoundNotifier           process.RoundNotifier
-	VMContainersFactory     process.VirtualMachinesContainerFactory
-	VmContainer             process.VirtualMachinesContainer
-	GasHandler              gasConsumedProvider
-	AlteredAccountsProvider process.AlteredAccountsProviderHandler
-=======
 	Config                         config.Config
 	AccountsDB                     map[state.AccountsDbIdentifier]state.AccountsAdapter
 	ForkDetector                   process.ForkDetector
@@ -97,9 +74,9 @@
 	VMContainersFactory            process.VirtualMachinesContainerFactory
 	VmContainer                    process.VirtualMachinesContainer
 	GasHandler                     gasConsumedProvider
+	AlteredAccountsProvider        process.AlteredAccountsProviderHandler
 	ScheduledTxsExecutionHandler   process.ScheduledTxsExecutionHandler
 	ScheduledMiniBlocksEnableEpoch uint32
->>>>>>> 0d3770bf
 }
 
 // ArgShardProcessor holds all dependencies required by the process data factory in order to create
