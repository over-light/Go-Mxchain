--- conflicted
+++ resolved
@@ -52,12 +52,8 @@
 	BlockSizeThrottler      process.BlockSizeThrottler
 	Indexer                 indexer.Indexer
 	TpsBenchmark            statistics.TPSBenchmark
-<<<<<<< HEAD
 	Version                 string
-	HistoryRepository       fullHistory.HistoryRepository
-=======
 	HistoryRepository       dblookupext.HistoryRepository
->>>>>>> a126bc40
 	EpochNotifier           process.EpochNotifier
 	HeaderIntegrityVerifier process.HeaderIntegrityVerifier
 }
