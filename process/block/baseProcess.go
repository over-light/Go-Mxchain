--- conflicted
+++ resolved
@@ -1048,19 +1048,10 @@
 func (bp *baseProcessor) cleanupBlockTrackerPoolsForShard(shardID uint32, noncesToPrevFinal uint64) {
 	selfNotarizedHeader, _, errSelfNotarized := bp.blockTracker.GetSelfNotarizedHeader(shardID, noncesToPrevFinal)
 	if errSelfNotarized != nil {
-<<<<<<< HEAD
-		level := logger.LogWarning
-		if noncesToPrevFinal <= maxNoncesToPrevFinalWithoutWarn {
-			level = logger.LogDebug
-		}
-
-		log.Log(level, "cleanupBlockTrackerPoolsForShard.GetSelfNotarizedHeader", "shard ID", shardID, "nonces to previous final", noncesToPrevFinal, "error", errSelfNotarized)
-=======
 		displayCleanupErrorMessage("cleanupBlockTrackerPoolsForShard.GetSelfNotarizedHeader",
 			shardID,
 			noncesToPrevFinal,
 			errSelfNotarized)
->>>>>>> ab7c4f2f
 		return
 	}
 
@@ -1070,19 +1061,10 @@
 	if shardID != bp.shardCoordinator.SelfId() {
 		crossNotarizedHeader, _, errCrossNotarized := bp.blockTracker.GetCrossNotarizedHeader(shardID, noncesToPrevFinal)
 		if errCrossNotarized != nil {
-<<<<<<< HEAD
-			level := logger.LogWarning
-			if noncesToPrevFinal <= maxNoncesToPrevFinalWithoutWarn {
-				level = logger.LogDebug
-			}
-
-			log.Log(level, "cleanupBlockTrackerPoolsForShard.GetCrossNotarizedHeader", "shard ID", shardID, "nonces to previous final", noncesToPrevFinal, "error", errCrossNotarized)
-=======
 			displayCleanupErrorMessage("cleanupBlockTrackerPoolsForShard.GetCrossNotarizedHeader",
 				shardID,
 				noncesToPrevFinal,
 				errCrossNotarized)
->>>>>>> ab7c4f2f
 			return
 		}
 
