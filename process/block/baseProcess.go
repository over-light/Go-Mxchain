--- conflicted
+++ resolved
@@ -22,35 +22,28 @@
 
 var log = logger.DefaultLogger()
 
-<<<<<<< HEAD
 // blocksGapWhenUseStorage defines the max gap difference between the last check point block nonce and the probable
 // highest nonce, under which the node stops using the storage when it tries to achieve the missed transactions
-const blocksGapWhenUseStorage = 10
-=======
+const blocksGapWhenUseStorage = 3
+
 type hashAndHdr struct {
 	hdr  data.HeaderHandler
 	hash []byte
 }
 
 type mapShardLastHeaders map[uint32]data.HeaderHandler
->>>>>>> cdc4285b
 
 type baseProcessor struct {
-	shardCoordinator sharding.Coordinator
-	accounts         state.AccountsAdapter
-	forkDetector     process.ForkDetector
-	hasher           hashing.Hasher
-	marshalizer      marshal.Marshalizer
-	store            dataRetriever.StorageService
-<<<<<<< HEAD
-	uint64Converter  typeConverters.Uint64ByteSliceConverter
-=======
-
-	mutLastNotarizedHdrs sync.RWMutex
-	lastNotarizedHdrs    mapShardLastHeaders
-
+	shardCoordinator              sharding.Coordinator
+	accounts                      state.AccountsAdapter
+	forkDetector                  process.ForkDetector
+	hasher                        hashing.Hasher
+	marshalizer                   marshal.Marshalizer
+	store                         dataRetriever.StorageService
+	uint64Converter               typeConverters.Uint64ByteSliceConverter
+	mutLastNotarizedHdrs          sync.RWMutex
+	lastNotarizedHdrs             mapShardLastHeaders
 	onRequestHeaderHandlerByNonce func(shardId uint32, nonce uint64)
->>>>>>> cdc4285b
 }
 
 func checkForNils(
