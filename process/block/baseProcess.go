package block

import (
	"bytes"
	"encoding/hex"
	"fmt"
	"math/big"
	"sort"
	"time"

	"github.com/ElrondNetwork/elrond-go-core/core"
	"github.com/ElrondNetwork/elrond-go-core/core/check"
	"github.com/ElrondNetwork/elrond-go-core/data"
	"github.com/ElrondNetwork/elrond-go-core/data/block"
	"github.com/ElrondNetwork/elrond-go-core/data/typeConverters"
	"github.com/ElrondNetwork/elrond-go-core/display"
	"github.com/ElrondNetwork/elrond-go-core/hashing"
	"github.com/ElrondNetwork/elrond-go-core/marshal"
	logger "github.com/ElrondNetwork/elrond-go-logger"
	nodeFactory "github.com/ElrondNetwork/elrond-go/cmd/node/factory"
	"github.com/ElrondNetwork/elrond-go/common"
	"github.com/ElrondNetwork/elrond-go/consensus"
	"github.com/ElrondNetwork/elrond-go/dataRetriever"
	"github.com/ElrondNetwork/elrond-go/dblookupext"
	"github.com/ElrondNetwork/elrond-go/outport"
	"github.com/ElrondNetwork/elrond-go/process"
	"github.com/ElrondNetwork/elrond-go/process/block/bootstrapStorage"
	"github.com/ElrondNetwork/elrond-go/sharding"
	"github.com/ElrondNetwork/elrond-go/state"
	"github.com/ElrondNetwork/elrond-go/storage/storageUnit"
	"github.com/ElrondNetwork/elrond-vm-common/atomic"
)

var log = logger.GetOrCreate("process/block")

type hashAndHdr struct {
	hdr  data.HeaderHandler
	hash []byte
}

type nonceAndHashInfo struct {
	hash  []byte
	nonce uint64
}

type hdrInfo struct {
	usedInBlock bool
	hdr         data.HeaderHandler
}

type baseProcessor struct {
	shardCoordinator        sharding.Coordinator
	nodesCoordinator        sharding.NodesCoordinator
	accountsDB              map[state.AccountsDbIdentifier]state.AccountsAdapter
	forkDetector            process.ForkDetector
	hasher                  hashing.Hasher
	marshalizer             marshal.Marshalizer
	store                   dataRetriever.StorageService
	uint64Converter         typeConverters.Uint64ByteSliceConverter
	blockSizeThrottler      process.BlockSizeThrottler
	epochStartTrigger       process.EpochStartTriggerHandler
	headerValidator         process.HeaderConstructionValidator
	blockChainHook          process.BlockChainHookHandler
	txCoordinator           process.TransactionCoordinator
	roundHandler            consensus.RoundHandler
	bootStorer              process.BootStorer
	requestBlockBodyHandler process.RequestBlockBodyHandler
	requestHandler          process.RequestHandler
	blockTracker            process.BlockTracker
	dataPool                dataRetriever.PoolsHolder
	feeHandler              process.TransactionFeeHandler
	blockChain              data.ChainHandler
	hdrsForCurrBlock        *hdrForBlock
	genesisNonce            uint64

	versionedHeaderFactory       nodeFactory.VersionedHeaderFactory
	headerIntegrityVerifier      process.HeaderIntegrityVerifier
	scheduledTxsExecutionHandler process.ScheduledTxsExecutionHandler

	appStatusHandler       core.AppStatusHandler
	stateCheckpointModulus uint
	blockProcessor         blockProcessor
	txCounter              *transactionCounter

	outportHandler      outport.OutportHandler
	historyRepo         dblookupext.HistoryRepository
	epochNotifier       process.EpochNotifier
	vmContainerFactory  process.VirtualMachinesContainerFactory
	vmContainer         process.VirtualMachinesContainer
	gasConsumedProvider gasConsumedProvider
	economicsData       process.EconomicsDataHandler

	processDataTriesOnCommitEpoch  bool
	scheduledMiniBlocksEnableEpoch uint32
	flagScheduledMiniBlocks        atomic.Flag
}

type bootStorerDataArgs struct {
	headerInfo                 bootstrapStorage.BootstrapHeaderInfo
	lastSelfNotarizedHeaders   []bootstrapStorage.BootstrapHeaderInfo
	round                      uint64
	highestFinalBlockNonce     uint64
	pendingMiniBlocks          []bootstrapStorage.PendingMiniBlocksInfo
	processedMiniBlocks        []bootstrapStorage.MiniBlocksInMeta
	nodesCoordinatorConfigKey  []byte
	epochStartTriggerConfigKey []byte
}

func checkForNils(
	headerHandler data.HeaderHandler,
	bodyHandler data.BodyHandler,
) error {
	if check.IfNil(headerHandler) {
		return process.ErrNilBlockHeader
	}
	if check.IfNil(bodyHandler) {
		return process.ErrNilBlockBody
	}
	return nil
}

// checkBlockValidity method checks if the given block is valid
func (bp *baseProcessor) checkBlockValidity(
	headerHandler data.HeaderHandler,
	bodyHandler data.BodyHandler,
) error {

	err := checkForNils(headerHandler, bodyHandler)
	if err != nil {
		return err
	}

	currentBlockHeader := bp.blockChain.GetCurrentBlockHeader()

	if check.IfNil(currentBlockHeader) {
		if headerHandler.GetNonce() == bp.genesisNonce+1 { // first block after genesis
			if bytes.Equal(headerHandler.GetPrevHash(), bp.blockChain.GetGenesisHeaderHash()) {
				// TODO: add genesis block verification
				return nil
			}

			log.Debug("hash does not match",
				"local block hash", bp.blockChain.GetGenesisHeaderHash(),
				"received previous hash", headerHandler.GetPrevHash())

			return process.ErrBlockHashDoesNotMatch
		}

		log.Debug("nonce does not match",
			"local block nonce", 0,
			"received nonce", headerHandler.GetNonce())

		return process.ErrWrongNonceInBlock
	}

	if headerHandler.GetRound() <= currentBlockHeader.GetRound() {
		log.Debug("round does not match",
			"local block round", currentBlockHeader.GetRound(),
			"received block round", headerHandler.GetRound())

		return process.ErrLowerRoundInBlock
	}

	if headerHandler.GetNonce() != currentBlockHeader.GetNonce()+1 {
		log.Debug("nonce does not match",
			"local block nonce", currentBlockHeader.GetNonce(),
			"received nonce", headerHandler.GetNonce())

		return process.ErrWrongNonceInBlock
	}

	if !bytes.Equal(headerHandler.GetPrevHash(), bp.blockChain.GetCurrentBlockHeaderHash()) {
		log.Debug("hash does not match",
			"local block hash", bp.blockChain.GetCurrentBlockHeaderHash(),
			"received previous hash", headerHandler.GetPrevHash())

		return process.ErrBlockHashDoesNotMatch
	}

	if !bytes.Equal(headerHandler.GetPrevRandSeed(), currentBlockHeader.GetRandSeed()) {
		log.Debug("random seed does not match",
			"local random seed", currentBlockHeader.GetRandSeed(),
			"received previous random seed", headerHandler.GetPrevRandSeed())

		return process.ErrRandSeedDoesNotMatch
	}

	// verification of epoch
	if headerHandler.GetEpoch() < currentBlockHeader.GetEpoch() {
		return process.ErrEpochDoesNotMatch
	}

	return nil
}

// checkScheduledRootHash checks if the scheduled root hash from the given header is the same with the current user accounts state root hash
func (bp *baseProcessor) checkScheduledRootHash(headerHandler data.HeaderHandler) error {
	if !bp.flagScheduledMiniBlocks.IsSet() {
		return nil
	}

	if check.IfNil(headerHandler) {
		return process.ErrNilBlockHeader
	}

	additionalData := headerHandler.GetAdditionalData()
	if check.IfNil(additionalData) {
		return process.ErrNilAdditionalData
	}

	if !bytes.Equal(additionalData.GetScheduledRootHash(), bp.getRootHash()) {
		log.Debug("scheduled root hash does not match",
			"current root hash", bp.getRootHash(),
			"header scheduled root hash", additionalData.GetScheduledRootHash())
		return process.ErrScheduledRootHashDoesNotMatch
	}

	return nil
}

// verifyStateRoot verifies the state root hash given as parameter against the
// Merkle trie root hash stored for accounts and returns if equal or not
func (bp *baseProcessor) verifyStateRoot(rootHash []byte) bool {
	trieRootHash, err := bp.accountsDB[state.UserAccountsState].RootHash()
	if err != nil {
		log.Debug("verify account.RootHash", "error", err.Error())
	}

	return bytes.Equal(trieRootHash, rootHash)
}

// getRootHash returns the accounts merkle tree root hash
func (bp *baseProcessor) getRootHash() []byte {
	rootHash, err := bp.accountsDB[state.UserAccountsState].RootHash()
	if err != nil {
		log.Trace("get account.RootHash", "error", err.Error())
	}

	return rootHash
}

func (bp *baseProcessor) requestHeadersIfMissing(
	sortedHdrs []data.HeaderHandler,
	shardId uint32,
) error {

	prevHdr, _, err := bp.blockTracker.GetLastCrossNotarizedHeader(shardId)
	if err != nil {
		return err
	}

	lastNotarizedHdrRound := prevHdr.GetRound()
	lastNotarizedHdrNonce := prevHdr.GetNonce()

	missingNonces := make([]uint64, 0)
	for i := 0; i < len(sortedHdrs); i++ {
		currHdr := sortedHdrs[i]
		if check.IfNil(currHdr) {
			continue
		}

		hdrTooOld := currHdr.GetRound() <= lastNotarizedHdrRound
		if hdrTooOld {
			continue
		}

		maxNumNoncesToAdd := process.MaxHeaderRequestsAllowed - int(int64(prevHdr.GetNonce())-int64(lastNotarizedHdrNonce))
		if maxNumNoncesToAdd <= 0 {
			break
		}

		noncesDiff := int64(currHdr.GetNonce()) - int64(prevHdr.GetNonce())
		nonces := addMissingNonces(noncesDiff, prevHdr.GetNonce(), maxNumNoncesToAdd)
		missingNonces = append(missingNonces, nonces...)

		prevHdr = currHdr
	}

	maxNumNoncesToAdd := process.MaxHeaderRequestsAllowed - int(int64(prevHdr.GetNonce())-int64(lastNotarizedHdrNonce))
	if maxNumNoncesToAdd > 0 {
		lastRound := bp.roundHandler.Index() - 1
		roundsDiff := lastRound - int64(prevHdr.GetRound())
		nonces := addMissingNonces(roundsDiff, prevHdr.GetNonce(), maxNumNoncesToAdd)
		missingNonces = append(missingNonces, nonces...)
	}

	for _, nonce := range missingNonces {
		bp.addHeaderIntoTrackerPool(nonce, shardId)
		go bp.requestHeaderByShardAndNonce(shardId, nonce)
	}

	return nil
}

func addMissingNonces(diff int64, lastNonce uint64, maxNumNoncesToAdd int) []uint64 {
	missingNonces := make([]uint64, 0)

	if diff < 2 {
		return missingNonces
	}

	numNonces := uint64(diff) - 1
	startNonce := lastNonce + 1
	endNonce := startNonce + numNonces

	for nonce := startNonce; nonce < endNonce; nonce++ {
		missingNonces = append(missingNonces, nonce)
		if len(missingNonces) >= maxNumNoncesToAdd {
			break
		}
	}

	return missingNonces
}

func displayHeader(headerHandler data.HeaderHandler) []*display.LineData {
	var valStatRootHash, epochStartMetaHash, scheduledRootHash []byte
	metaHeader, isMetaHeader := headerHandler.(data.MetaHeaderHandler)
	if isMetaHeader {
		valStatRootHash = metaHeader.GetValidatorStatsRootHash()
	} else {
		shardHeader, isShardHeader := headerHandler.(data.ShardHeaderHandler)
		if isShardHeader {
			epochStartMetaHash = shardHeader.GetEpochStartMetaHash()
		}
	}
	additionalData := headerHandler.GetAdditionalData()
	if !check.IfNil(additionalData) {
		scheduledRootHash = additionalData.GetScheduledRootHash()
	}
	return []*display.LineData{
		display.NewLineData(false, []string{
			"",
			"ChainID",
			logger.DisplayByteSlice(headerHandler.GetChainID())}),
		display.NewLineData(false, []string{
			"",
			"Epoch",
			fmt.Sprintf("%d", headerHandler.GetEpoch())}),
		display.NewLineData(false, []string{
			"",
			"Round",
			fmt.Sprintf("%d", headerHandler.GetRound())}),
		display.NewLineData(false, []string{
			"",
			"TimeStamp",
			fmt.Sprintf("%d", headerHandler.GetTimeStamp())}),
		display.NewLineData(false, []string{
			"",
			"Nonce",
			fmt.Sprintf("%d", headerHandler.GetNonce())}),
		display.NewLineData(false, []string{
			"",
			"Prev hash",
			logger.DisplayByteSlice(headerHandler.GetPrevHash())}),
		display.NewLineData(false, []string{
			"",
			"Prev rand seed",
			logger.DisplayByteSlice(headerHandler.GetPrevRandSeed())}),
		display.NewLineData(false, []string{
			"",
			"Rand seed",
			logger.DisplayByteSlice(headerHandler.GetRandSeed())}),
		display.NewLineData(false, []string{
			"",
			"Pub keys bitmap",
			hex.EncodeToString(headerHandler.GetPubKeysBitmap())}),
		display.NewLineData(false, []string{
			"",
			"Signature",
			logger.DisplayByteSlice(headerHandler.GetSignature())}),
		display.NewLineData(false, []string{
			"",
			"Leader's Signature",
			logger.DisplayByteSlice(headerHandler.GetLeaderSignature())}),
		display.NewLineData(false, []string{
			"",
			"Scheduled root hash",
			logger.DisplayByteSlice(scheduledRootHash)}),
		display.NewLineData(false, []string{
			"",
			"Root hash",
			logger.DisplayByteSlice(headerHandler.GetRootHash())}),
		display.NewLineData(false, []string{
			"",
			"Validator stats root hash",
			logger.DisplayByteSlice(valStatRootHash)}),
		display.NewLineData(false, []string{
			"",
			"Receipts hash",
			logger.DisplayByteSlice(headerHandler.GetReceiptsHash())}),
		display.NewLineData(true, []string{
			"",
			"Epoch start meta hash",
			logger.DisplayByteSlice(epochStartMetaHash)}),
	}
}

// checkProcessorNilParameters will check the input parameters for nil values
func checkProcessorNilParameters(arguments ArgBaseProcessor) error {

	for key := range arguments.AccountsDB {
		if check.IfNil(arguments.AccountsDB[key]) {
			return process.ErrNilAccountsAdapter
		}
	}
	if check.IfNil(arguments.DataComponents) {
		return process.ErrNilDataComponentsHolder
	}
	if check.IfNil(arguments.CoreComponents) {
		return process.ErrNilCoreComponentsHolder
	}
	if check.IfNil(arguments.BootstrapComponents) {
		return process.ErrNilBootstrapComponentsHolder
	}
	if check.IfNil(arguments.StatusComponents) {
		return process.ErrNilStatusComponentsHolder
	}
	if check.IfNil(arguments.ForkDetector) {
		return process.ErrNilForkDetector
	}
	if check.IfNil(arguments.CoreComponents.Hasher()) {
		return process.ErrNilHasher
	}
	if check.IfNil(arguments.CoreComponents.InternalMarshalizer()) {
		return process.ErrNilMarshalizer
	}
	if check.IfNil(arguments.DataComponents.StorageService()) {
		return process.ErrNilStorage
	}
	if check.IfNil(arguments.BootstrapComponents.ShardCoordinator()) {
		return process.ErrNilShardCoordinator
	}
	if check.IfNil(arguments.NodesCoordinator) {
		return process.ErrNilNodesCoordinator
	}
	if check.IfNil(arguments.CoreComponents.Uint64ByteSliceConverter()) {
		return process.ErrNilUint64Converter
	}
	if check.IfNil(arguments.RequestHandler) {
		return process.ErrNilRequestHandler
	}
	if check.IfNil(arguments.EpochStartTrigger) {
		return process.ErrNilEpochStartTrigger
	}
	if check.IfNil(arguments.CoreComponents.RoundHandler()) {
		return process.ErrNilRoundHandler
	}
	if check.IfNil(arguments.BootStorer) {
		return process.ErrNilStorage
	}
	if check.IfNil(arguments.BlockChainHook) {
		return process.ErrNilBlockChainHook
	}
	if check.IfNil(arguments.TxCoordinator) {
		return process.ErrNilTransactionCoordinator
	}
	if check.IfNil(arguments.HeaderValidator) {
		return process.ErrNilHeaderValidator
	}
	if check.IfNil(arguments.BlockTracker) {
		return process.ErrNilBlockTracker
	}
	if check.IfNil(arguments.FeeHandler) {
		return process.ErrNilEconomicsFeeHandler
	}
	if check.IfNil(arguments.DataComponents.Blockchain()) {
		return process.ErrNilBlockChain
	}
	if check.IfNil(arguments.BlockSizeThrottler) {
		return process.ErrNilBlockSizeThrottler
	}
	if check.IfNil(arguments.StatusComponents.OutportHandler()) {
		return process.ErrNilOutportHandler
	}
	if check.IfNil(arguments.HistoryRepository) {
		return process.ErrNilHistoryRepository
	}
	if check.IfNil(arguments.BootstrapComponents.HeaderIntegrityVerifier()) {
		return process.ErrNilHeaderIntegrityVerifier
	}
	if check.IfNil(arguments.EpochNotifier) {
		return process.ErrNilEpochNotifier
	}
	if check.IfNil(arguments.CoreComponents.StatusHandler()) {
		return process.ErrNilAppStatusHandler
	}
	if check.IfNil(arguments.GasHandler) {
		return process.ErrNilGasHandler
	}
	if check.IfNil(arguments.CoreComponents.EconomicsData()) {
		return process.ErrNilEconomicsData
	}
	if check.IfNil(arguments.ScheduledTxsExecutionHandler) {
		return process.ErrNilScheduledTxsExecutionHandler
	}
	if check.IfNil(arguments.BootstrapComponents.VersionedHeaderFactory()) {
		return process.ErrNilVersionedHeaderFactory
	}

	return nil
}

func (bp *baseProcessor) createBlockStarted() error {
	bp.hdrsForCurrBlock.resetMissingHdrs()
	bp.hdrsForCurrBlock.initMaps()
	bp.txCoordinator.CreateBlockStarted()
	bp.feeHandler.CreateBlockStarted()

	err := bp.txCoordinator.AddIntermediateTransactions(bp.scheduledTxsExecutionHandler.GetScheduledSCRs())
	if err != nil {
		return err
	}

	return nil
}

func (bp *baseProcessor) verifyFees(header data.HeaderHandler) error {
	if header.GetAccumulatedFees().Cmp(bp.feeHandler.GetAccumulatedFees()) != 0 {
		return process.ErrAccumulatedFeesDoNotMatch
	}
	if header.GetDeveloperFees().Cmp(bp.feeHandler.GetDeveloperFees()) != 0 {
		return process.ErrDeveloperFeesDoNotMatch
	}

	return nil
}

//TODO: remove bool parameter and give instead the set to sort
func (bp *baseProcessor) sortHeadersForCurrentBlockByNonce(usedInBlock bool) map[uint32][]data.HeaderHandler {
	hdrsForCurrentBlock := make(map[uint32][]data.HeaderHandler)

	bp.hdrsForCurrBlock.mutHdrsForBlock.RLock()
	for _, headerInfo := range bp.hdrsForCurrBlock.hdrHashAndInfo {
		if headerInfo.usedInBlock != usedInBlock {
			continue
		}

		hdrsForCurrentBlock[headerInfo.hdr.GetShardID()] = append(hdrsForCurrentBlock[headerInfo.hdr.GetShardID()], headerInfo.hdr)
	}
	bp.hdrsForCurrBlock.mutHdrsForBlock.RUnlock()

	// sort headers for each shard
	for _, hdrsForShard := range hdrsForCurrentBlock {
		process.SortHeadersByNonce(hdrsForShard)
	}

	return hdrsForCurrentBlock
}

func (bp *baseProcessor) sortHeaderHashesForCurrentBlockByNonce(usedInBlock bool) map[uint32][][]byte {
	hdrsForCurrentBlockInfo := make(map[uint32][]*nonceAndHashInfo)

	bp.hdrsForCurrBlock.mutHdrsForBlock.RLock()
	for metaBlockHash, headerInfo := range bp.hdrsForCurrBlock.hdrHashAndInfo {
		if headerInfo.usedInBlock != usedInBlock {
			continue
		}

		hdrsForCurrentBlockInfo[headerInfo.hdr.GetShardID()] = append(hdrsForCurrentBlockInfo[headerInfo.hdr.GetShardID()],
			&nonceAndHashInfo{nonce: headerInfo.hdr.GetNonce(), hash: []byte(metaBlockHash)})
	}
	bp.hdrsForCurrBlock.mutHdrsForBlock.RUnlock()

	for _, hdrsForShard := range hdrsForCurrentBlockInfo {
		if len(hdrsForShard) > 1 {
			sort.Slice(hdrsForShard, func(i, j int) bool {
				return hdrsForShard[i].nonce < hdrsForShard[j].nonce
			})
		}
	}

	hdrsHashesForCurrentBlock := make(map[uint32][][]byte, len(hdrsForCurrentBlockInfo))
	for shardId, hdrsForShard := range hdrsForCurrentBlockInfo {
		for _, hdrForShard := range hdrsForShard {
			hdrsHashesForCurrentBlock[shardId] = append(hdrsHashesForCurrentBlock[shardId], hdrForShard.hash)
		}
	}

	return hdrsHashesForCurrentBlock
}

func (bp *baseProcessor) createMiniBlockHeaderHandlers(body *block.Body) (int, []data.MiniBlockHeaderHandler, error) {
	if len(body.MiniBlocks) == 0 {
		return 0, nil, nil
	}

	totalTxCount := 0
	miniBlockHeaderHandlers := make([]data.MiniBlockHeaderHandler, len(body.MiniBlocks))

	for i := 0; i < len(body.MiniBlocks); i++ {
		txCount := len(body.MiniBlocks[i].TxHashes)
		totalTxCount += txCount

		miniBlockHash, err := core.CalculateHash(bp.marshalizer, bp.hasher, body.MiniBlocks[i])
		if err != nil {
			return 0, nil, err
		}

		var reserved []byte
		notEmpty := len(body.MiniBlocks[i].TxHashes) > 0
		if notEmpty && bp.scheduledTxsExecutionHandler.IsScheduledTx(body.MiniBlocks[i].TxHashes[0]) {
			reserved = []byte{byte(block.Scheduled)}
		}

		miniBlockHeaderHandlers[i] = &block.MiniBlockHeader{
			Hash:            miniBlockHash,
			SenderShardID:   body.MiniBlocks[i].SenderShardID,
			ReceiverShardID: body.MiniBlocks[i].ReceiverShardID,
			TxCount:         uint32(txCount),
			Type:            body.MiniBlocks[i].Type,
			Reserved:        reserved,
		}
	}

	return totalTxCount, miniBlockHeaderHandlers, nil
}

// check if header has the same miniblocks as presented in body
func (bp *baseProcessor) checkHeaderBodyCorrelation(miniBlockHeaders []data.MiniBlockHeaderHandler, body *block.Body) error {
	mbHashesFromHdr := make(map[string]data.MiniBlockHeaderHandler, len(miniBlockHeaders))
	for i := 0; i < len(miniBlockHeaders); i++ {
		mbHashesFromHdr[string(miniBlockHeaders[i].GetHash())] = miniBlockHeaders[i]
	}

	if len(miniBlockHeaders) != len(body.MiniBlocks) {
		return process.ErrHeaderBodyMismatch
	}

	for i := 0; i < len(body.MiniBlocks); i++ {
		miniBlock := body.MiniBlocks[i]
		if miniBlock == nil {
			return process.ErrNilMiniBlock
		}

		mbHash, err := core.CalculateHash(bp.marshalizer, bp.hasher, miniBlock)
		if err != nil {
			return err
		}

		mbHdr, ok := mbHashesFromHdr[string(mbHash)]
		if !ok {
			return process.ErrHeaderBodyMismatch
		}

		if mbHdr.GetTxCount() != uint32(len(miniBlock.TxHashes)) {
			return process.ErrHeaderBodyMismatch
		}

		if mbHdr.GetReceiverShardID() != miniBlock.ReceiverShardID {
			return process.ErrHeaderBodyMismatch
		}

		if mbHdr.GetSenderShardID() != miniBlock.SenderShardID {
			return process.ErrHeaderBodyMismatch
		}
	}

	return nil
}

// requestMissingFinalityAttestingHeaders requests the headers needed to accept the current selected headers for
// processing the current block. It requests the finality headers greater than the highest header, for given shard,
// related to the block which should be processed
// this method should be called only under the mutex protection: hdrsForCurrBlock.mutHdrsForBlock
func (bp *baseProcessor) requestMissingFinalityAttestingHeaders(
	shardID uint32,
	finality uint32,
) uint32 {
	requestedHeaders := uint32(0)
	missingFinalityAttestingHeaders := uint32(0)

	highestHdrNonce := bp.hdrsForCurrBlock.highestHdrNonce[shardID]
	if highestHdrNonce == uint64(0) {
		return missingFinalityAttestingHeaders
	}

	headersPool := bp.dataPool.Headers()
	lastFinalityAttestingHeader := highestHdrNonce + uint64(finality)
	for i := highestHdrNonce + 1; i <= lastFinalityAttestingHeader; i++ {
		headers, headersHashes, err := headersPool.GetHeadersByNonceAndShardId(i, shardID)
		if err != nil {
			missingFinalityAttestingHeaders++
			requestedHeaders++
			go bp.requestHeaderByShardAndNonce(shardID, i)
			continue
		}

		for index := range headers {
			bp.hdrsForCurrBlock.hdrHashAndInfo[string(headersHashes[index])] = &hdrInfo{
				hdr:         headers[index],
				usedInBlock: false,
			}
		}
	}

	if requestedHeaders > 0 {
		log.Debug("requested missing finality attesting headers",
			"num headers", requestedHeaders,
			"shard", shardID)
	}

	return missingFinalityAttestingHeaders
}

func (bp *baseProcessor) requestHeaderByShardAndNonce(shardID uint32, nonce uint64) {
	if shardID == core.MetachainShardId {
		bp.requestHandler.RequestMetaHeaderByNonce(nonce)
	} else {
		bp.requestHandler.RequestShardHeaderByNonce(shardID, nonce)
	}
}

func (bp *baseProcessor) cleanupPools(headerHandler data.HeaderHandler) {
	bp.cleanupBlockTrackerPools(headerHandler)

	noncesToFinal := bp.getNoncesToFinal(headerHandler)

	bp.removeHeadersBehindNonceFromPools(
		true,
		bp.shardCoordinator.SelfId(),
		bp.forkDetector.GetHighestFinalBlockNonce())

	if bp.shardCoordinator.SelfId() == core.MetachainShardId {
		for shardID := uint32(0); shardID < bp.shardCoordinator.NumberOfShards(); shardID++ {
			bp.cleanupPoolsForCrossShard(shardID, noncesToFinal)
		}
	} else {
		bp.cleanupPoolsForCrossShard(core.MetachainShardId, noncesToFinal)
	}
}

func (bp *baseProcessor) cleanupPoolsForCrossShard(
	shardID uint32,
	noncesToFinal uint64,
) {
	crossNotarizedHeader, _, err := bp.blockTracker.GetCrossNotarizedHeader(shardID, noncesToFinal)
	if err != nil {
		log.Warn("cleanupPoolsForCrossShard",
			"shard", shardID,
			"nonces to final", noncesToFinal,
			"error", err.Error())
		return
	}

	bp.removeHeadersBehindNonceFromPools(
		false,
		shardID,
		crossNotarizedHeader.GetNonce(),
	)
}

func (bp *baseProcessor) removeHeadersBehindNonceFromPools(
	shouldRemoveBlockBody bool,
	shardId uint32,
	nonce uint64,
) {
	if nonce <= 1 {
		return
	}

	headersPool := bp.dataPool.Headers()
	nonces := headersPool.Nonces(shardId)
	for _, nonceFromCache := range nonces {
		if nonceFromCache >= nonce {
			continue
		}

		if shouldRemoveBlockBody {
			bp.removeBlocksBody(nonceFromCache, shardId)
		}

		headersPool.RemoveHeaderByNonceAndShardId(nonceFromCache, shardId)
	}
}

func (bp *baseProcessor) removeBlocksBody(nonce uint64, shardId uint32) {
	headersPool := bp.dataPool.Headers()
	headers, _, err := headersPool.GetHeadersByNonceAndShardId(nonce, shardId)
	if err != nil {
		return
	}

	for _, header := range headers {
		errNotCritical := bp.removeBlockBodyOfHeader(header)
		if errNotCritical != nil {
			log.Debug("RemoveBlockDataFromPool", "error", errNotCritical.Error())
		}
	}
}

func (bp *baseProcessor) removeBlockBodyOfHeader(headerHandler data.HeaderHandler) error {
	bodyHandler, err := bp.requestBlockBodyHandler.GetBlockBodyFromPool(headerHandler)
	if err != nil {
		return err
	}

	return bp.removeBlockDataFromPools(headerHandler, bodyHandler)
}

func (bp *baseProcessor) removeBlockDataFromPools(headerHandler data.HeaderHandler, bodyHandler data.BodyHandler) error {
	body, ok := bodyHandler.(*block.Body)
	if !ok {
		return process.ErrWrongTypeAssertion
	}

	err := bp.txCoordinator.RemoveBlockDataFromPool(body)
	if err != nil {
		return err
	}

	err = bp.blockProcessor.removeStartOfEpochBlockDataFromPools(headerHandler, bodyHandler)
	if err != nil {
		return err
	}

	return nil
}

func (bp *baseProcessor) removeTxsFromPools(bodyHandler data.BodyHandler) error {
	body, ok := bodyHandler.(*block.Body)
	if !ok {
		return process.ErrWrongTypeAssertion
	}

	return bp.txCoordinator.RemoveTxsFromPool(body)
}

func (bp *baseProcessor) cleanupBlockTrackerPools(headerHandler data.HeaderHandler) {
	noncesToFinal := bp.getNoncesToFinal(headerHandler)

	bp.cleanupBlockTrackerPoolsForShard(bp.shardCoordinator.SelfId(), noncesToFinal)

	if bp.shardCoordinator.SelfId() == core.MetachainShardId {
		for shardID := uint32(0); shardID < bp.shardCoordinator.NumberOfShards(); shardID++ {
			bp.cleanupBlockTrackerPoolsForShard(shardID, noncesToFinal)
		}
	} else {
		bp.cleanupBlockTrackerPoolsForShard(core.MetachainShardId, noncesToFinal)
	}
}

func (bp *baseProcessor) cleanupBlockTrackerPoolsForShard(shardID uint32, noncesToFinal uint64) {
	selfNotarizedHeader, _, errSelfNotarized := bp.blockTracker.GetSelfNotarizedHeader(shardID, noncesToFinal)
	if errSelfNotarized != nil {
		log.Warn("cleanupBlockTrackerPoolsForShard.GetSelfNotarizedHeader",
			"shard", shardID,
			"nonces to final", noncesToFinal,
			"error", errSelfNotarized.Error())
		return
	}

	selfNotarizedNonce := selfNotarizedHeader.GetNonce()

	crossNotarizedNonce := uint64(0)
	if shardID != bp.shardCoordinator.SelfId() {
		crossNotarizedHeader, _, errCrossNotarized := bp.blockTracker.GetCrossNotarizedHeader(shardID, noncesToFinal)
		if errCrossNotarized != nil {
			log.Warn("cleanupBlockTrackerPoolsForShard.GetCrossNotarizedHeader",
				"shard", shardID,
				"nonces to final", noncesToFinal,
				"error", errCrossNotarized.Error())
			return
		}

		crossNotarizedNonce = crossNotarizedHeader.GetNonce()
	}

	bp.blockTracker.CleanupHeadersBehindNonce(
		shardID,
		selfNotarizedNonce,
		crossNotarizedNonce,
	)

	log.Trace("cleanupBlockTrackerPoolsForShard.CleanupHeadersBehindNonce",
		"shard", shardID,
		"self notarized nonce", selfNotarizedNonce,
		"cross notarized nonce", crossNotarizedNonce,
		"nonces to final", noncesToFinal)
}

func (bp *baseProcessor) prepareDataForBootStorer(args bootStorerDataArgs) {
	lastCrossNotarizedHeaders := bp.getLastCrossNotarizedHeaders()

	bootData := bootstrapStorage.BootstrapData{
		LastHeader:                 args.headerInfo,
		LastCrossNotarizedHeaders:  lastCrossNotarizedHeaders,
		LastSelfNotarizedHeaders:   args.lastSelfNotarizedHeaders,
		PendingMiniBlocks:          args.pendingMiniBlocks,
		ProcessedMiniBlocks:        args.processedMiniBlocks,
		HighestFinalBlockNonce:     args.highestFinalBlockNonce,
		NodesCoordinatorConfigKey:  args.nodesCoordinatorConfigKey,
		EpochStartTriggerConfigKey: args.epochStartTriggerConfigKey,
	}

	startTime := time.Now()

	err := bp.bootStorer.Put(int64(args.round), bootData)
	if err != nil {
		log.Warn("cannot save boot data in storage",
			"error", err.Error())
	}

	elapsedTime := time.Since(startTime)
	if elapsedTime >= common.PutInStorerMaxTime {
		log.Warn("saveDataForBootStorer", "elapsed time", elapsedTime)
	}
}

func (bp *baseProcessor) getLastCrossNotarizedHeaders() []bootstrapStorage.BootstrapHeaderInfo {
	lastCrossNotarizedHeaders := make([]bootstrapStorage.BootstrapHeaderInfo, 0, bp.shardCoordinator.NumberOfShards()+1)

	for shardID := uint32(0); shardID < bp.shardCoordinator.NumberOfShards(); shardID++ {
		bootstrapHeaderInfo := bp.getLastCrossNotarizedHeadersForShard(shardID)
		if bootstrapHeaderInfo != nil {
			lastCrossNotarizedHeaders = append(lastCrossNotarizedHeaders, *bootstrapHeaderInfo)
		}
	}

	bootstrapHeaderInfo := bp.getLastCrossNotarizedHeadersForShard(core.MetachainShardId)
	if bootstrapHeaderInfo != nil {
		lastCrossNotarizedHeaders = append(lastCrossNotarizedHeaders, *bootstrapHeaderInfo)
	}

	if len(lastCrossNotarizedHeaders) == 0 {
		return nil
	}

	return trimSliceBootstrapHeaderInfo(lastCrossNotarizedHeaders)
}

func (bp *baseProcessor) getLastCrossNotarizedHeadersForShard(shardID uint32) *bootstrapStorage.BootstrapHeaderInfo {
	lastCrossNotarizedHeader, lastCrossNotarizedHeaderHash, err := bp.blockTracker.GetLastCrossNotarizedHeader(shardID)
	if err != nil {
		log.Warn("getLastCrossNotarizedHeadersForShard",
			"shard", shardID,
			"error", err.Error())
		return nil
	}

	if lastCrossNotarizedHeader.GetNonce() == 0 {
		return nil
	}

	headerInfo := &bootstrapStorage.BootstrapHeaderInfo{
		ShardId: lastCrossNotarizedHeader.GetShardID(),
		Nonce:   lastCrossNotarizedHeader.GetNonce(),
		Hash:    lastCrossNotarizedHeaderHash,
	}

	return headerInfo
}

func (bp *baseProcessor) getLastSelfNotarizedHeaders() []bootstrapStorage.BootstrapHeaderInfo {
	lastSelfNotarizedHeaders := make([]bootstrapStorage.BootstrapHeaderInfo, 0, bp.shardCoordinator.NumberOfShards()+1)

	for shardID := uint32(0); shardID < bp.shardCoordinator.NumberOfShards(); shardID++ {
		bootstrapHeaderInfo := bp.getLastSelfNotarizedHeadersForShard(shardID)
		if bootstrapHeaderInfo != nil {
			lastSelfNotarizedHeaders = append(lastSelfNotarizedHeaders, *bootstrapHeaderInfo)
		}
	}

	bootstrapHeaderInfo := bp.getLastSelfNotarizedHeadersForShard(core.MetachainShardId)
	if bootstrapHeaderInfo != nil {
		lastSelfNotarizedHeaders = append(lastSelfNotarizedHeaders, *bootstrapHeaderInfo)
	}

	if len(lastSelfNotarizedHeaders) == 0 {
		return nil
	}

	return trimSliceBootstrapHeaderInfo(lastSelfNotarizedHeaders)
}

func (bp *baseProcessor) getLastSelfNotarizedHeadersForShard(shardID uint32) *bootstrapStorage.BootstrapHeaderInfo {
	lastSelfNotarizedHeader, lastSelfNotarizedHeaderHash, err := bp.blockTracker.GetLastSelfNotarizedHeader(shardID)
	if err != nil {
		log.Warn("getLastSelfNotarizedHeadersForShard",
			"shard", shardID,
			"error", err.Error())
		return nil
	}

	if lastSelfNotarizedHeader.GetNonce() == 0 {
		return nil
	}

	headerInfo := &bootstrapStorage.BootstrapHeaderInfo{
		ShardId: lastSelfNotarizedHeader.GetShardID(),
		Nonce:   lastSelfNotarizedHeader.GetNonce(),
		Hash:    lastSelfNotarizedHeaderHash,
	}

	return headerInfo
}

func deleteSelfReceiptsMiniBlocks(body *block.Body) *block.Body {
	newBody := &block.Body{}
	for _, mb := range body.MiniBlocks {
		isInShardUnsignedMB := mb.ReceiverShardID == mb.SenderShardID &&
			(mb.Type == block.ReceiptBlock || mb.Type == block.SmartContractResultBlock)
		if isInShardUnsignedMB {
			continue
		}

		newBody.MiniBlocks = append(newBody.MiniBlocks, mb)
	}

	return newBody
}

func (bp *baseProcessor) getNoncesToFinal(headerHandler data.HeaderHandler) uint64 {
	currentBlockNonce := bp.genesisNonce
	if !check.IfNil(headerHandler) {
		currentBlockNonce = headerHandler.GetNonce()
	}

	noncesToFinal := uint64(0)
	finalBlockNonce := bp.forkDetector.GetHighestFinalBlockNonce()
	if currentBlockNonce > finalBlockNonce {
		noncesToFinal = currentBlockNonce - finalBlockNonce
	}

	return noncesToFinal
}

// DecodeBlockBody method decodes block body from a given byte array
func (bp *baseProcessor) DecodeBlockBody(dta []byte) data.BodyHandler {
	body := &block.Body{}
	if dta == nil {
		return body
	}

	err := bp.marshalizer.Unmarshal(body, dta)
	if err != nil {
		log.Debug("DecodeBlockBody.Unmarshal", "error", err.Error())
		return nil
	}

	return body
}

func (bp *baseProcessor) saveBody(body *block.Body, header data.HeaderHandler, headerHash []byte) {
	startTime := time.Now()

	errNotCritical := bp.txCoordinator.SaveTxsToStorage(body)
	if errNotCritical != nil {
		log.Warn("saveBody.SaveTxsToStorage", "error", errNotCritical.Error())
	}
	log.Trace("saveBody.SaveTxsToStorage", "time", time.Since(startTime))

	var marshalizedMiniBlock []byte
	for i := 0; i < len(body.MiniBlocks); i++ {
		marshalizedMiniBlock, errNotCritical = bp.marshalizer.Marshal(body.MiniBlocks[i])
		if errNotCritical != nil {
			log.Warn("saveBody.Marshal", "error", errNotCritical.Error())
			continue
		}

		miniBlockHash := bp.hasher.Compute(string(marshalizedMiniBlock))
		errNotCritical = bp.store.Put(dataRetriever.MiniBlockUnit, miniBlockHash, marshalizedMiniBlock)
		if errNotCritical != nil {
			log.Warn("saveBody.Put -> MiniBlockUnit", "error", errNotCritical.Error())
		}
		log.Trace("saveBody.Put -> MiniBlockUnit", "time", time.Since(startTime))
	}

	marshalizedReceipts, errNotCritical := bp.txCoordinator.CreateMarshalizedReceipts()
	if errNotCritical != nil {
		log.Warn("saveBody.CreateMarshalizedReceipts", "error", errNotCritical.Error())
	} else {
		if len(marshalizedReceipts) > 0 {
			errNotCritical = bp.store.Put(dataRetriever.ReceiptsUnit, header.GetReceiptsHash(), marshalizedReceipts)
			if errNotCritical != nil {
				log.Warn("saveBody.Put -> ReceiptsUnit", "error", errNotCritical.Error())
			}
		}
	}

	bp.scheduledTxsExecutionHandler.SaveStateIfNeeded(headerHash)

	elapsedTime := time.Since(startTime)
	if elapsedTime >= common.PutInStorerMaxTime {
		log.Warn("saveBody", "elapsed time", elapsedTime)
	}
}

func (bp *baseProcessor) saveShardHeader(header data.HeaderHandler, headerHash []byte, marshalizedHeader []byte) {
	startTime := time.Now()

	nonceToByteSlice := bp.uint64Converter.ToByteSlice(header.GetNonce())
	hdrNonceHashDataUnit := dataRetriever.ShardHdrNonceHashDataUnit + dataRetriever.UnitType(header.GetShardID())

	errNotCritical := bp.store.Put(hdrNonceHashDataUnit, nonceToByteSlice, headerHash)
	if errNotCritical != nil {
		log.Warn(fmt.Sprintf("saveHeader.Put -> ShardHdrNonceHashDataUnit_%d", header.GetShardID()),
			"error", errNotCritical.Error(),
		)
	}

	errNotCritical = bp.store.Put(dataRetriever.BlockHeaderUnit, headerHash, marshalizedHeader)
	if errNotCritical != nil {
		log.Warn("saveHeader.Put -> BlockHeaderUnit", "error", errNotCritical.Error())
	}

	elapsedTime := time.Since(startTime)
	if elapsedTime >= common.PutInStorerMaxTime {
		log.Warn("saveShardHeader", "elapsed time", elapsedTime)
	}
}

func (bp *baseProcessor) saveMetaHeader(header data.HeaderHandler, headerHash []byte, marshalizedHeader []byte) {
	startTime := time.Now()

	nonceToByteSlice := bp.uint64Converter.ToByteSlice(header.GetNonce())

	errNotCritical := bp.store.Put(dataRetriever.MetaHdrNonceHashDataUnit, nonceToByteSlice, headerHash)
	if errNotCritical != nil {
		log.Warn("saveMetaHeader.Put -> MetaHdrNonceHashDataUnit", "error", errNotCritical.Error())
	}

	errNotCritical = bp.store.Put(dataRetriever.MetaBlockUnit, headerHash, marshalizedHeader)
	if errNotCritical != nil {
		log.Warn("saveMetaHeader.Put -> MetaBlockUnit", "error", errNotCritical.Error())
	}

	elapsedTime := time.Since(startTime)
	if elapsedTime >= common.PutInStorerMaxTime {
		log.Warn("saveMetaHeader", "elapsed time", elapsedTime)
	}
}

func getLastSelfNotarizedHeaderByItself(chainHandler data.ChainHandler) (data.HeaderHandler, []byte) {
	currentHeader := chainHandler.GetCurrentBlockHeader()
	if check.IfNil(currentHeader) {
		return chainHandler.GetGenesisHeader(), chainHandler.GetGenesisHeaderHash()
	}

	currentBlockHash := chainHandler.GetCurrentBlockHeaderHash()

	return currentHeader, currentBlockHash
}

func (bp *baseProcessor) setFinalizedHeaderHashInIndexer(hdrHash []byte) {
	log.Debug("baseProcessor.setFinalizedBlockInIndexer", "finalized header hash", hdrHash)

	bp.outportHandler.FinalizedBlock(hdrHash)
}

func (bp *baseProcessor) updateStateStorage(
	finalHeader data.HeaderHandler,
	currRootHash []byte,
	prevRootHash []byte,
	accounts state.AccountsAdapter,
	statePruningQueue core.Queue,
) {
	if !accounts.IsPruningEnabled() {
		return
	}

	// TODO generate checkpoint on a trigger
	if bp.stateCheckpointModulus != 0 {
		if finalHeader.GetNonce()%uint64(bp.stateCheckpointModulus) == 0 {
			log.Debug("trie checkpoint", "currRootHash", currRootHash)
			accounts.SetStateCheckpoint(currRootHash)
		}
	}

	if bytes.Equal(prevRootHash, currRootHash) {
		return
	}

	rootHashToBePruned := statePruningQueue.Add(prevRootHash)
	if len(rootHashToBePruned) == 0 {
		return
	}

	accounts.CancelPrune(rootHashToBePruned, state.NewRoot)
	accounts.PruneTrie(rootHashToBePruned, state.OldRoot)
}

// RevertCurrentBlock reverts the current block for cleanup failed process
func (bp *baseProcessor) RevertCurrentBlock() {
	bp.revertAccountState()
	bp.revertScheduledRootHashAndSCRs()
}

func (bp *baseProcessor) revertAccountState() {
	for key := range bp.accountsDB {
		err := bp.accountsDB[key].RevertToSnapshot(0)
		if err != nil {
			log.Debug("RevertToSnapshot", "error", err.Error())
		}
	}
}

<<<<<<< HEAD
func (bp *baseProcessor) revertScheduledRootHashAndSCRs() {
	header, headerHash := bp.getLastCommittedHeaderAndHash()
	err := bp.scheduledTxsExecutionHandler.RollBackToBlock(headerHash)
	if err != nil {
		bp.scheduledTxsExecutionHandler.SetScheduledRootHashAndSCRs(header.GetRootHash(), make(map[block.Type][]data.TransactionHandler))
	}
}

func (bp *baseProcessor) getLastCommittedHeaderAndHash() (data.HeaderHandler, []byte) {
	headerHandler := bp.blockChain.GetCurrentBlockHeader()
	headerHash := bp.blockChain.GetCurrentBlockHeaderHash()
	if check.IfNil(headerHandler) {
		headerHandler = bp.blockChain.GetGenesisHeader()
		headerHash = bp.blockChain.GetGenesisHeaderHash()
	}

	return headerHandler, headerHash
}

// GetAccountsDBSnapshot returns the account snapshot
func (bp *baseProcessor) GetAccountsDBSnapshot() map[state.AccountsDbIdentifier]int {
	snapshots := make(map[state.AccountsDbIdentifier]int)
	for key := range bp.accountsDB {
		snapshots[key] = bp.accountsDB[key].JournalLen()
	}

	return snapshots
}

// RevertAccountsDBToSnapshot reverts the accountsDB to the given snapshot
func (bp *baseProcessor) RevertAccountsDBToSnapshot(accountsSnapshot map[state.AccountsDbIdentifier]int) {
	for key := range bp.accountsDB {
		err := bp.accountsDB[key].RevertToSnapshot(accountsSnapshot[key])
		if err != nil {
			log.Debug("RevertAccountsDBToSnapshot", "error", err.Error())
		}
	}
}

func (bp *baseProcessor) commitAll() error {
=======
func (bp *baseProcessor) commitAll(headerHandler data.HeaderHandler) error {
	if headerHandler.IsStartOfEpochBlock() {
		return bp.commitInLastEpoch(headerHandler.GetEpoch())
	}

	return bp.commit()
}

func (bp *baseProcessor) commitInLastEpoch(currentEpoch uint32) error {
	lastEpoch := uint32(0)
	if currentEpoch > 0 {
		lastEpoch = currentEpoch - 1
	}

	return bp.commitInEpoch(currentEpoch, lastEpoch)
}

func (bp *baseProcessor) commit() error {
>>>>>>> 3ba1d923
	for key := range bp.accountsDB {
		_, err := bp.accountsDB[key].Commit()
		if err != nil {
			return err
		}
	}

	return nil
}

<<<<<<< HEAD
// PruneStateOnRollback recreates the state tries to the root hashes indicated by the provided headers
func (bp *baseProcessor) PruneStateOnRollback(currHeader data.HeaderHandler, currHeaderHash []byte, prevHeader data.HeaderHandler, prevHeaderHash []byte) {
=======
func (bp *baseProcessor) commitInEpoch(currentEpoch uint32, epochToCommit uint32) error {
	for key := range bp.accountsDB {
		_, err := bp.accountsDB[key].CommitInEpoch(currentEpoch, epochToCommit)
		if err != nil {
			return err
		}
	}

	return nil
}

// PruneStateOnRollback recreates the state tries to the root hashes indicated by the provided header
func (bp *baseProcessor) PruneStateOnRollback(currHeader data.HeaderHandler, prevHeader data.HeaderHandler) {
>>>>>>> 3ba1d923
	for key := range bp.accountsDB {
		if !bp.accountsDB[key].IsPruningEnabled() {
			continue
		}

		rootHash, prevRootHash := bp.getRootHashes(currHeader, prevHeader, key)
		if key == state.UserAccountsState {
			scheduledRootHash, err := bp.scheduledTxsExecutionHandler.GetScheduledRootHashForHeader(currHeaderHash)
			if err == nil {
				rootHash = scheduledRootHash
			}

			scheduledPrevRootHash, err := bp.scheduledTxsExecutionHandler.GetScheduledRootHashForHeader(prevHeaderHash)
			if err == nil {
				prevRootHash = scheduledPrevRootHash
			}

			var prevStartScheduledRootHash []byte
			if prevHeader.GetAdditionalData() != nil && prevHeader.GetAdditionalData().GetScheduledRootHash() != nil {
				prevStartScheduledRootHash = prevHeader.GetAdditionalData().GetScheduledRootHash()
				if bytes.Equal(prevStartScheduledRootHash, prevRootHash) {
					bp.accountsDB[key].CancelPrune(prevStartScheduledRootHash, state.OldRoot)
				}
			}
		}

		if bytes.Equal(rootHash, prevRootHash) {
			continue
		}

		bp.accountsDB[key].CancelPrune(prevRootHash, state.OldRoot)
		bp.accountsDB[key].PruneTrie(rootHash, state.NewRoot)
	}
}

func (bp *baseProcessor) getRootHashes(currHeader data.HeaderHandler, prevHeader data.HeaderHandler, identifier state.AccountsDbIdentifier) ([]byte, []byte) {
	switch identifier {
	case state.UserAccountsState:
		return currHeader.GetRootHash(), prevHeader.GetRootHash()
	case state.PeerAccountsState:
		currMetaHeader, ok := currHeader.(data.MetaHeaderHandler)
		if !ok {
			return []byte{}, []byte{}
		}
		prevMetaHeader, ok := prevHeader.(data.MetaHeaderHandler)
		if !ok {
			return []byte{}, []byte{}
		}
		return currMetaHeader.GetValidatorStatsRootHash(), prevMetaHeader.GetValidatorStatsRootHash()
	default:
		return []byte{}, []byte{}
	}
}

func (bp *baseProcessor) displayMiniBlocksPool() {
	miniBlocksPool := bp.dataPool.MiniBlocks()

	for _, hash := range miniBlocksPool.Keys() {
		value, ok := miniBlocksPool.Get(hash)
		if !ok {
			log.Debug("displayMiniBlocksPool: mini block not found", "hash", logger.DisplayByteSlice(hash))
			continue
		}

		miniBlock, ok := value.(*block.MiniBlock)
		if !ok {
			log.Debug("displayMiniBlocksPool: wrong type assertion", "hash", logger.DisplayByteSlice(hash))
			continue
		}

		log.Trace("mini block in pool",
			"hash", logger.DisplayByteSlice(hash),
			"type", miniBlock.Type,
			"sender", miniBlock.SenderShardID,
			"receiver", miniBlock.ReceiverShardID,
			"num txs", len(miniBlock.TxHashes))
	}
}

// trimSliceBootstrapHeaderInfo creates a copy of the provided slice without the excess capacity
func trimSliceBootstrapHeaderInfo(in []bootstrapStorage.BootstrapHeaderInfo) []bootstrapStorage.BootstrapHeaderInfo {
	if len(in) == 0 {
		return []bootstrapStorage.BootstrapHeaderInfo{}
	}
	ret := make([]bootstrapStorage.BootstrapHeaderInfo, len(in))
	copy(ret, in)
	return ret
}

func (bp *baseProcessor) restoreBlockBody(bodyHandler data.BodyHandler) {
	if check.IfNil(bodyHandler) {
		log.Debug("restoreMiniblocks nil bodyHandler")
		return
	}

	body, ok := bodyHandler.(*block.Body)
	if !ok {
		log.Debug("restoreMiniblocks wrong type assertion for bodyHandler")
		return
	}

	restoredTxNr, errNotCritical := bp.txCoordinator.RestoreBlockDataFromStorage(body)
	if errNotCritical != nil {
		log.Debug("restoreBlockBody RestoreBlockDataFromStorage", "error", errNotCritical.Error())
	}

	go bp.txCounter.subtractRestoredTxs(restoredTxNr)
}

func (bp *baseProcessor) requestMiniBlocksIfNeeded(headerHandler data.HeaderHandler) {
	lastCrossNotarizedHeader, _, err := bp.blockTracker.GetLastCrossNotarizedHeader(headerHandler.GetShardID())
	if err != nil {
		log.Debug("requestMiniBlocksIfNeeded.GetLastCrossNotarizedHeader",
			"shard", headerHandler.GetShardID(),
			"error", err.Error())
		return
	}

	isHeaderOutOfRequestRange := headerHandler.GetNonce() > lastCrossNotarizedHeader.GetNonce()+process.MaxHeadersToRequestInAdvance
	if isHeaderOutOfRequestRange {
		return
	}

	waitTime := common.ExtraDelayForRequestBlockInfo
	roundDifferences := bp.roundHandler.Index() - int64(headerHandler.GetRound())
	if roundDifferences > 1 {
		waitTime = 0
	}

	// waiting for late broadcast of mini blocks and transactions to be done and received
	time.Sleep(waitTime)

	bp.txCoordinator.RequestMiniBlocks(headerHandler)
}

func (bp *baseProcessor) recordBlockInHistory(blockHeaderHash []byte, blockHeader data.HeaderHandler, blockBody data.BodyHandler) {
	scrResultsFromPool := bp.txCoordinator.GetAllCurrentUsedTxs(block.SmartContractResultBlock)
	receiptsFromPool := bp.txCoordinator.GetAllCurrentUsedTxs(block.ReceiptBlock)
	logs := bp.txCoordinator.GetAllCurrentLogs()

	err := bp.historyRepo.RecordBlock(blockHeaderHash, blockHeader, blockBody, scrResultsFromPool, receiptsFromPool, logs)
	if err != nil {
		log.Error("historyRepo.RecordBlock()", "blockHeaderHash", blockHeaderHash, "error", err.Error())
	}
}

func (bp *baseProcessor) addHeaderIntoTrackerPool(nonce uint64, shardID uint32) {
	headersPool := bp.dataPool.Headers()
	headers, hashes, err := headersPool.GetHeadersByNonceAndShardId(nonce, shardID)
	if err != nil {
		log.Trace("baseProcessor.addHeaderIntoTrackerPool", "error", err.Error())
		return
	}

	for i := 0; i < len(headers); i++ {
		bp.blockTracker.AddTrackedHeader(headers[i], hashes[i])
	}
}

func (bp *baseProcessor) commitTrieEpochRootHashIfNeeded(metaBlock *block.MetaBlock, rootHash []byte) error {
	trieEpochRootHashStorageUnit := bp.store.GetStorer(dataRetriever.TrieEpochRootHashUnit)
	if check.IfNil(trieEpochRootHashStorageUnit) {
		return nil
	}
	_, isStorerDisabled := trieEpochRootHashStorageUnit.(*storageUnit.NilStorer)
	if isStorerDisabled {
		return nil
	}

	userAccountsDb := bp.accountsDB[state.UserAccountsState]
	if userAccountsDb == nil {
		return fmt.Errorf("%w for user accounts state", process.ErrNilAccountsAdapter)
	}

	epochBytes := bp.uint64Converter.ToByteSlice(uint64(metaBlock.Epoch))

	err := trieEpochRootHashStorageUnit.Put(epochBytes, rootHash)
	if err != nil {
		return err
	}

	allLeavesChan, err := userAccountsDb.GetAllLeaves(rootHash)
	if err != nil {
		return err
	}

	processDataTries := bp.processDataTriesOnCommitEpoch
	balanceSum := big.NewInt(0)
	numAccountLeaves := 0
	numAccountsWithDataTrie := 0
	numCodeLeaves := 0
	totalSizeAccounts := 0
	totalSizeAccountsDataTries := 0
	totalSizeCodeLeaves := 0
	for leaf := range allLeavesChan {
		userAccount, errUnmarshal := unmarshalUserAccount(leaf.Key(), leaf.Value(), bp.marshalizer)
		if errUnmarshal != nil {
			numCodeLeaves++
			totalSizeCodeLeaves += len(leaf.Value())
			log.Trace("cannot unmarshal user account. it may be a code leaf", "error", errUnmarshal)
			continue
		}

		if processDataTries {
			rh := userAccount.GetRootHash()
			if len(rh) != 0 {
				dataTrie, errDataTrieGet := userAccountsDb.GetAllLeaves(rh)
				if errDataTrieGet != nil {
					continue
				}

				currentSize := 0
				for lf := range dataTrie {
					currentSize += len(lf.Value())
				}

				totalSizeAccountsDataTries += currentSize
				numAccountsWithDataTrie++
			}
		}

		numAccountLeaves++
		totalSizeAccounts += len(leaf.Value())

		balanceSum.Add(balanceSum, userAccount.GetBalance())
	}

	totalSizeAccounts += totalSizeAccountsDataTries

	stats := []interface{}{
		"shard", bp.shardCoordinator.SelfId(),
		"epoch", metaBlock.Epoch,
		"sum", balanceSum.String(),
		"processDataTries", processDataTries,
		"numCodeLeaves", numCodeLeaves,
		"totalSizeCodeLeaves", totalSizeCodeLeaves,
		"numAccountLeaves", numAccountLeaves,
		"totalSizeAccountsLeaves", totalSizeAccounts,
	}

	if processDataTries {
		stats = append(stats, []interface{}{
			"from which numAccountsWithDataTrie", numAccountsWithDataTrie,
			"from which totalSizeAccountsDataTries", totalSizeAccountsDataTries}...)
	}

	log.Debug("sum of addresses in shard at epoch start", stats...)

	return nil
}

func unmarshalUserAccount(address []byte, userAccountsBytes []byte, marshalizer marshal.Marshalizer) (state.UserAccountHandler, error) {
	userAccount, err := state.NewUserAccount(address)
	if err != nil {
		return nil, err
	}
	err = marshalizer.Unmarshal(userAccount, userAccountsBytes)
	if err != nil {
		return nil, err
	}

	return userAccount, nil
}

// Close - closes all underlying components
func (bp *baseProcessor) Close() error {
	var err1, err2 error
	if !check.IfNil(bp.vmContainer) {
		err1 = bp.vmContainer.Close()
	}
	if !check.IfNil(bp.vmContainerFactory) {
		err2 = bp.vmContainerFactory.Close()
	}
	if err1 != nil || err2 != nil {
		return fmt.Errorf("vmContainer close error: %v, vmContainerFactory close error: %v", err1, err2)
	}

	return nil
}

// ProcessScheduledBlock processes a scheduled block
func (bp *baseProcessor) ProcessScheduledBlock(_ data.HeaderHandler, _ data.BodyHandler, haveTime func() time.Duration) error {
	var err error
	defer func() {
		if err != nil {
			bp.RevertCurrentBlock()
		}
	}()

	startTime := time.Now()
	err = bp.scheduledTxsExecutionHandler.ExecuteAll(haveTime)
	elapsedTime := time.Since(startTime)
	log.Debug("elapsed time to execute all scheduled transactions",
		"time [s]", elapsedTime,
	)
	if err != nil {
		return err
	}

	rootHash, err := bp.accountsDB[state.UserAccountsState].RootHash()
	if err != nil {
		return err
	}

	bp.scheduledTxsExecutionHandler.SetScheduledRootHash(rootHash)

	return nil
}

// EpochConfirmed is called whenever a new epoch is confirmed
func (bp *baseProcessor) EpochConfirmed(epoch uint32, _ uint64) {
	bp.flagScheduledMiniBlocks.Toggle(epoch >= bp.scheduledMiniBlocksEnableEpoch)
	log.Debug("baseProcessor: scheduled mini blocks", "enabled", bp.flagScheduledMiniBlocks.IsSet())
}<|MERGE_RESOLUTION|>--- conflicted
+++ resolved
@@ -1195,7 +1195,6 @@
 	}
 }
 
-<<<<<<< HEAD
 func (bp *baseProcessor) revertScheduledRootHashAndSCRs() {
 	header, headerHash := bp.getLastCommittedHeaderAndHash()
 	err := bp.scheduledTxsExecutionHandler.RollBackToBlock(headerHash)
@@ -1235,8 +1234,6 @@
 	}
 }
 
-func (bp *baseProcessor) commitAll() error {
-=======
 func (bp *baseProcessor) commitAll(headerHandler data.HeaderHandler) error {
 	if headerHandler.IsStartOfEpochBlock() {
 		return bp.commitInLastEpoch(headerHandler.GetEpoch())
@@ -1255,7 +1252,6 @@
 }
 
 func (bp *baseProcessor) commit() error {
->>>>>>> 3ba1d923
 	for key := range bp.accountsDB {
 		_, err := bp.accountsDB[key].Commit()
 		if err != nil {
@@ -1266,10 +1262,6 @@
 	return nil
 }
 
-<<<<<<< HEAD
-// PruneStateOnRollback recreates the state tries to the root hashes indicated by the provided headers
-func (bp *baseProcessor) PruneStateOnRollback(currHeader data.HeaderHandler, currHeaderHash []byte, prevHeader data.HeaderHandler, prevHeaderHash []byte) {
-=======
 func (bp *baseProcessor) commitInEpoch(currentEpoch uint32, epochToCommit uint32) error {
 	for key := range bp.accountsDB {
 		_, err := bp.accountsDB[key].CommitInEpoch(currentEpoch, epochToCommit)
@@ -1281,9 +1273,8 @@
 	return nil
 }
 
-// PruneStateOnRollback recreates the state tries to the root hashes indicated by the provided header
-func (bp *baseProcessor) PruneStateOnRollback(currHeader data.HeaderHandler, prevHeader data.HeaderHandler) {
->>>>>>> 3ba1d923
+// PruneStateOnRollback recreates the state tries to the root hashes indicated by the provided headers
+func (bp *baseProcessor) PruneStateOnRollback(currHeader data.HeaderHandler, currHeaderHash []byte, prevHeader data.HeaderHandler, prevHeaderHash []byte) {
 	for key := range bp.accountsDB {
 		if !bp.accountsDB[key].IsPruningEnabled() {
 			continue
