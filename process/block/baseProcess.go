--- conflicted
+++ resolved
@@ -66,15 +66,7 @@
 	blockChainHook        process.BlockChainHookHandler
 	txCoordinator         process.TransactionCoordinator
 	validatorStatisticsProcessor process.ValidatorStatisticsProcessor
-<<<<<<< HEAD
-	hasher                       hashing.Hasher
-	marshalizer                  marshal.Marshalizer
-	store                        dataRetriever.StorageService
-	uint64Converter              typeConverters.Uint64ByteSliceConverter
-	blockSizeThrottler           process.BlockSizeThrottler
 	rounder                      consensus.Rounder
-=======
->>>>>>> 2dd75f2d
 
 	hdrsForCurrBlock hdrForBlock
 
@@ -597,16 +589,14 @@
 	if check.IfNil(arguments.RequestHandler) {
 		return process.ErrNilRequestHandler
 	}
-<<<<<<< HEAD
 	if check.IfNil(arguments.Rounder) {
 		return process.ErrNilRounder
-=======
+	}
 	if arguments.BlockChainHook == nil || arguments.BlockChainHook.IsInterfaceNil() {
 		return process.ErrNilBlockChainHook
 	}
 	if arguments.TxCoordinator == nil || arguments.TxCoordinator.IsInterfaceNil() {
 		return process.ErrNilTransactionCoordinator
->>>>>>> 2dd75f2d
 	}
 
 	return nil
