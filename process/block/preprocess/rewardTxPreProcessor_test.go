package preprocess

import (
	"testing"
	"time"

	"github.com/ElrondNetwork/elrond-go-core/core"
	"github.com/ElrondNetwork/elrond-go-core/data"
	"github.com/ElrondNetwork/elrond-go-core/data/block"
	"github.com/ElrondNetwork/elrond-go-core/data/rewardTx"
	"github.com/ElrondNetwork/elrond-go/dataRetriever"
	"github.com/ElrondNetwork/elrond-go/process"
	"github.com/ElrondNetwork/elrond-go/process/mock"
	"github.com/ElrondNetwork/elrond-go/storage"
	"github.com/ElrondNetwork/elrond-go/testscommon"
	"github.com/ElrondNetwork/elrond-go/testscommon/hashingMocks"
	stateMock "github.com/ElrondNetwork/elrond-go/testscommon/state"
	"github.com/stretchr/testify/assert"
)

const testTxHash = "tx1_hash"

func TestNewRewardTxPreprocessor_NilRewardTxDataPoolShouldErr(t *testing.T) {
	t.Parallel()

	rtp, err := NewRewardTxPreprocessor(
		nil,
		&mock.ChainStorerMock{},
		&hashingMocks.HasherMock{},
		&mock.MarshalizerMock{},
		&testscommon.RewardTxProcessorMock{},
		mock.NewMultiShardsCoordinatorMock(3),
		&stateMock.AccountsStub{},
		func(shardID uint32, txHashes [][]byte) {},
		&testscommon.GasHandlerStub{},
		createMockPubkeyConverter(),
		&testscommon.BlockSizeComputationStub{},
		&testscommon.BalanceComputationStub{},
	)

	assert.Nil(t, rtp)
	assert.Equal(t, process.ErrNilRewardTxDataPool, err)
}

func TestNewRewardTxPreprocessor_NilStoreShouldErr(t *testing.T) {
	t.Parallel()

	tdp := initDataPool()
	rtp, err := NewRewardTxPreprocessor(
		tdp.Transactions(),
		nil,
		&hashingMocks.HasherMock{},
		&mock.MarshalizerMock{},
		&testscommon.RewardTxProcessorMock{},
		mock.NewMultiShardsCoordinatorMock(3),
		&stateMock.AccountsStub{},
		func(shardID uint32, txHashes [][]byte) {},
		&testscommon.GasHandlerStub{},
		createMockPubkeyConverter(),
		&testscommon.BlockSizeComputationStub{},
		&testscommon.BalanceComputationStub{},
	)

	assert.Nil(t, rtp)
	assert.Equal(t, process.ErrNilStorage, err)
}

func TestNewRewardTxPreprocessor_NilHasherShouldErr(t *testing.T) {
	t.Parallel()

	tdp := initDataPool()
	rtp, err := NewRewardTxPreprocessor(
		tdp.Transactions(),
		&mock.ChainStorerMock{},
		nil,
		&mock.MarshalizerMock{},
		&testscommon.RewardTxProcessorMock{},
		mock.NewMultiShardsCoordinatorMock(3),
		&stateMock.AccountsStub{},
		func(shardID uint32, txHashes [][]byte) {},
		&testscommon.GasHandlerStub{},
		createMockPubkeyConverter(),
		&testscommon.BlockSizeComputationStub{},
		&testscommon.BalanceComputationStub{},
	)

	assert.Nil(t, rtp)
	assert.Equal(t, process.ErrNilHasher, err)
}

func TestNewRewardTxPreprocessor_NilMarshalizerShouldErr(t *testing.T) {
	t.Parallel()

	tdp := initDataPool()
	rtp, err := NewRewardTxPreprocessor(
		tdp.RewardTransactions(),
		&mock.ChainStorerMock{},
		&hashingMocks.HasherMock{},
		nil,
		&testscommon.RewardTxProcessorMock{},
		mock.NewMultiShardsCoordinatorMock(3),
		&stateMock.AccountsStub{},
		func(shardID uint32, txHashes [][]byte) {},
		&testscommon.GasHandlerStub{},
		createMockPubkeyConverter(),
		&testscommon.BlockSizeComputationStub{},
		&testscommon.BalanceComputationStub{},
	)

	assert.Nil(t, rtp)
	assert.Equal(t, process.ErrNilMarshalizer, err)
}

func TestNewRewardTxPreprocessor_NilRewardTxProcessorShouldErr(t *testing.T) {
	t.Parallel()

	tdp := initDataPool()
	rtp, err := NewRewardTxPreprocessor(
		tdp.RewardTransactions(),
		&mock.ChainStorerMock{},
		&hashingMocks.HasherMock{},
		&mock.MarshalizerMock{},
		nil,
		mock.NewMultiShardsCoordinatorMock(3),
		&stateMock.AccountsStub{},
		func(shardID uint32, txHashes [][]byte) {},
		&testscommon.GasHandlerStub{},
		createMockPubkeyConverter(),
		&testscommon.BlockSizeComputationStub{},
		&testscommon.BalanceComputationStub{},
	)

	assert.Nil(t, rtp)
	assert.Equal(t, process.ErrNilRewardsTxProcessor, err)
}

func TestNewRewardTxPreprocessor_NilShardCoordinatorShouldErr(t *testing.T) {
	t.Parallel()

	tdp := initDataPool()
	rtp, err := NewRewardTxPreprocessor(
		tdp.RewardTransactions(),
		&mock.ChainStorerMock{},
		&hashingMocks.HasherMock{},
		&mock.MarshalizerMock{},
		&testscommon.RewardTxProcessorMock{},
		nil,
		&stateMock.AccountsStub{},
		func(shardID uint32, txHashes [][]byte) {},
		&testscommon.GasHandlerStub{},
		createMockPubkeyConverter(),
		&testscommon.BlockSizeComputationStub{},
		&testscommon.BalanceComputationStub{},
	)

	assert.Nil(t, rtp)
	assert.Equal(t, process.ErrNilShardCoordinator, err)
}

func TestNewRewardTxPreprocessor_NilAccountsShouldErr(t *testing.T) {
	t.Parallel()

	tdp := initDataPool()
	rtp, err := NewRewardTxPreprocessor(
		tdp.RewardTransactions(),
		&mock.ChainStorerMock{},
		&hashingMocks.HasherMock{},
		&mock.MarshalizerMock{},
		&testscommon.RewardTxProcessorMock{},
		mock.NewMultiShardsCoordinatorMock(3),
		nil,
		func(shardID uint32, txHashes [][]byte) {},
		&testscommon.GasHandlerStub{},
		createMockPubkeyConverter(),
		&testscommon.BlockSizeComputationStub{},
		&testscommon.BalanceComputationStub{},
	)

	assert.Nil(t, rtp)
	assert.Equal(t, process.ErrNilAccountsAdapter, err)
}

func TestNewRewardTxPreprocessor_NilRequestHandlerShouldErr(t *testing.T) {
	t.Parallel()

	tdp := initDataPool()
	rtp, err := NewRewardTxPreprocessor(
		tdp.RewardTransactions(),
		&mock.ChainStorerMock{},
		&hashingMocks.HasherMock{},
		&mock.MarshalizerMock{},
		&testscommon.RewardTxProcessorMock{},
		mock.NewMultiShardsCoordinatorMock(3),
		&stateMock.AccountsStub{},
		nil,
		&testscommon.GasHandlerStub{},
		createMockPubkeyConverter(),
		&testscommon.BlockSizeComputationStub{},
		&testscommon.BalanceComputationStub{},
	)

	assert.Nil(t, rtp)
	assert.Equal(t, process.ErrNilRequestHandler, err)
}

func TestNewRewardTxPreprocessor_NilGasHandlerShouldErr(t *testing.T) {
	t.Parallel()

	tdp := initDataPool()
	rtp, err := NewRewardTxPreprocessor(
		tdp.RewardTransactions(),
		&mock.ChainStorerMock{},
		&hashingMocks.HasherMock{},
		&mock.MarshalizerMock{},
		&testscommon.RewardTxProcessorMock{},
		mock.NewMultiShardsCoordinatorMock(3),
		&stateMock.AccountsStub{},
		func(shardID uint32, txHashes [][]byte) {},
		nil,
		createMockPubkeyConverter(),
		&testscommon.BlockSizeComputationStub{},
		&testscommon.BalanceComputationStub{},
	)

	assert.Nil(t, rtp)
	assert.Equal(t, process.ErrNilGasHandler, err)
}

func TestNewRewardTxPreprocessor_NilPubkeyConverterShouldErr(t *testing.T) {
	t.Parallel()

	tdp := initDataPool()
	rtp, err := NewRewardTxPreprocessor(
		tdp.RewardTransactions(),
		&mock.ChainStorerMock{},
		&hashingMocks.HasherMock{},
		&mock.MarshalizerMock{},
		&testscommon.RewardTxProcessorMock{},
		mock.NewMultiShardsCoordinatorMock(3),
		&stateMock.AccountsStub{},
		func(shardID uint32, txHashes [][]byte) {},
		&testscommon.GasHandlerStub{},
		nil,
		&testscommon.BlockSizeComputationStub{},
		&testscommon.BalanceComputationStub{},
	)

	assert.Nil(t, rtp)
	assert.Equal(t, process.ErrNilPubkeyConverter, err)
}

func TestNewRewardTxPreprocessor_NilBlockSizeComputationHandlerShouldErr(t *testing.T) {
	t.Parallel()

	tdp := initDataPool()
	rtp, err := NewRewardTxPreprocessor(
		tdp.RewardTransactions(),
		&mock.ChainStorerMock{},
		&hashingMocks.HasherMock{},
		&mock.MarshalizerMock{},
		&testscommon.RewardTxProcessorMock{},
		mock.NewMultiShardsCoordinatorMock(3),
		&stateMock.AccountsStub{},
		func(shardID uint32, txHashes [][]byte) {},
		&testscommon.GasHandlerStub{},
		createMockPubkeyConverter(),
		nil,
		&testscommon.BalanceComputationStub{},
	)

	assert.Nil(t, rtp)
	assert.Equal(t, process.ErrNilBlockSizeComputationHandler, err)
}

func TestNewRewardTxPreprocessor_NilBalanceComputationHandlerShouldErr(t *testing.T) {
	t.Parallel()

	tdp := initDataPool()
	rtp, err := NewRewardTxPreprocessor(
		tdp.RewardTransactions(),
		&mock.ChainStorerMock{},
		&hashingMocks.HasherMock{},
		&mock.MarshalizerMock{},
		&testscommon.RewardTxProcessorMock{},
		mock.NewMultiShardsCoordinatorMock(3),
		&stateMock.AccountsStub{},
		func(shardID uint32, txHashes [][]byte) {},
		&testscommon.GasHandlerStub{},
		createMockPubkeyConverter(),
		&testscommon.BlockSizeComputationStub{},
		nil,
	)

	assert.Nil(t, rtp)
	assert.Equal(t, process.ErrNilBalanceComputationHandler, err)
}

func TestNewRewardTxPreprocessor_OkValsShouldWork(t *testing.T) {
	t.Parallel()

	tdp := initDataPool()
	rtp, err := NewRewardTxPreprocessor(
		tdp.RewardTransactions(),
		&mock.ChainStorerMock{},
		&hashingMocks.HasherMock{},
		&mock.MarshalizerMock{},
		&testscommon.RewardTxProcessorMock{},
		mock.NewMultiShardsCoordinatorMock(3),
		&stateMock.AccountsStub{},
		func(shardID uint32, txHashes [][]byte) {},
		&testscommon.GasHandlerStub{},
		createMockPubkeyConverter(),
		&testscommon.BlockSizeComputationStub{},
		&testscommon.BalanceComputationStub{},
	)
	assert.Nil(t, err)
	assert.NotNil(t, rtp)
}

func TestRewardTxPreprocessor_CreateMarshalizedDataShouldWork(t *testing.T) {
	t.Parallel()

	txHash := testTxHash
	tdp := initDataPool()
	rtp, _ := NewRewardTxPreprocessor(
		tdp.RewardTransactions(),
		&mock.ChainStorerMock{},
		&hashingMocks.HasherMock{},
		&mock.MarshalizerMock{},
		&testscommon.RewardTxProcessorMock{},
		mock.NewMultiShardsCoordinatorMock(3),
		&stateMock.AccountsStub{},
		func(shardID uint32, txHashes [][]byte) {},
		&testscommon.GasHandlerStub{},
		createMockPubkeyConverter(),
		&testscommon.BlockSizeComputationStub{},
		&testscommon.BalanceComputationStub{},
	)

	txHashes := [][]byte{[]byte(txHash)}
	txs := []data.TransactionHandler{&rewardTx.RewardTx{}}
	rtp.AddTxs(txHashes, txs)

	res, err := rtp.CreateMarshalizedData(txHashes)

	assert.Nil(t, err)
	assert.Equal(t, 1, len(res))
}

func TestRewardTxPreprocessor_ProcessMiniBlockInvalidMiniBlockTypeShouldErr(t *testing.T) {
	t.Parallel()

	txHash := testTxHash
	tdp := initDataPool()
	rtp, _ := NewRewardTxPreprocessor(
		tdp.RewardTransactions(),
		&mock.ChainStorerMock{},
		&hashingMocks.HasherMock{},
		&mock.MarshalizerMock{},
		&testscommon.RewardTxProcessorMock{},
		mock.NewMultiShardsCoordinatorMock(3),
		&stateMock.AccountsStub{},
		func(shardID uint32, txHashes [][]byte) {},
		&testscommon.GasHandlerStub{},
		createMockPubkeyConverter(),
		&testscommon.BlockSizeComputationStub{},
		&testscommon.BalanceComputationStub{},
	)

	txHashes := [][]byte{[]byte(txHash)}
	mb1 := block.MiniBlock{
		TxHashes:        txHashes,
		ReceiverShardID: 1,
		SenderShardID:   0,
		Type:            0,
	}

	_, _, err := rtp.ProcessMiniBlock(&mb1, haveTimeTrue, getNumOfCrossInterMbsAndTxsZero, false)
	assert.Equal(t, process.ErrWrongTypeInMiniBlock, err)
}

func TestRewardTxPreprocessor_ProcessMiniBlockShouldWork(t *testing.T) {
	t.Parallel()

	txHash := testTxHash
	tdp := initDataPool()
	rtp, _ := NewRewardTxPreprocessor(
		tdp.RewardTransactions(),
		&mock.ChainStorerMock{},
		&hashingMocks.HasherMock{},
		&mock.MarshalizerMock{},
		&testscommon.RewardTxProcessorMock{},
		mock.NewMultiShardsCoordinatorMock(3),
		&stateMock.AccountsStub{},
		func(shardID uint32, txHashes [][]byte) {},
		&testscommon.GasHandlerStub{},
		createMockPubkeyConverter(),
		&testscommon.BlockSizeComputationStub{},
		&testscommon.BalanceComputationStub{},
	)

	txHashes := [][]byte{[]byte(txHash)}
	mb1 := block.MiniBlock{
		TxHashes:        txHashes,
		ReceiverShardID: 1,
		SenderShardID:   core.MetachainShardId,
		Type:            block.RewardsBlock,
	}

	txs := []data.TransactionHandler{&rewardTx.RewardTx{}}
	rtp.AddTxs(txHashes, txs)

	_, _, err := rtp.ProcessMiniBlock(&mb1, haveTimeTrue, getNumOfCrossInterMbsAndTxsZero, false)
	assert.Nil(t, err)

	txsMap := rtp.GetAllCurrentUsedTxs()
	if _, ok := txsMap[txHash]; !ok {
		assert.Fail(t, "miniblock was not added")
	}
}

func TestRewardTxPreprocessor_ProcessMiniBlockNotFromMeta(t *testing.T) {
	t.Parallel()

	txHash := testTxHash
	tdp := initDataPool()
	rtp, _ := NewRewardTxPreprocessor(
		tdp.RewardTransactions(),
		&mock.ChainStorerMock{},
		&hashingMocks.HasherMock{},
		&mock.MarshalizerMock{},
		&testscommon.RewardTxProcessorMock{},
		mock.NewMultiShardsCoordinatorMock(3),
		&stateMock.AccountsStub{},
		func(shardID uint32, txHashes [][]byte) {},
		&testscommon.GasHandlerStub{},
		createMockPubkeyConverter(),
		&testscommon.BlockSizeComputationStub{},
		&testscommon.BalanceComputationStub{},
	)

	txHashes := [][]byte{[]byte(txHash)}
	mb1 := block.MiniBlock{
		TxHashes:        txHashes,
		ReceiverShardID: 1,
		SenderShardID:   0,
		Type:            block.RewardsBlock,
	}

	txs := []data.TransactionHandler{&rewardTx.RewardTx{}}
	rtp.AddTxs(txHashes, txs)

	_, _, err := rtp.ProcessMiniBlock(&mb1, haveTimeTrue, getNumOfCrossInterMbsAndTxsZero, false)
	assert.Equal(t, process.ErrRewardMiniBlockNotFromMeta, err)
}

func TestRewardTxPreprocessor_SaveTxsToStorageShouldWork(t *testing.T) {
	t.Parallel()

	txHash := testTxHash
	tdp := initDataPool()
	rtp, _ := NewRewardTxPreprocessor(
		tdp.RewardTransactions(),
		&mock.ChainStorerMock{},
		&hashingMocks.HasherMock{},
		&mock.MarshalizerMock{},
		&testscommon.RewardTxProcessorMock{},
		mock.NewMultiShardsCoordinatorMock(3),
		&stateMock.AccountsStub{},
		func(shardID uint32, txHashes [][]byte) {},
		&testscommon.GasHandlerStub{},
		createMockPubkeyConverter(),
		&testscommon.BlockSizeComputationStub{},
		&testscommon.BalanceComputationStub{},
	)

	txHashes := [][]byte{[]byte(txHash)}
	txs := []data.TransactionHandler{&rewardTx.RewardTx{}}
	rtp.AddTxs(txHashes, txs)

	mb1 := block.MiniBlock{
		TxHashes:        txHashes,
		ReceiverShardID: 1,
		SenderShardID:   0,
		Type:            block.RewardsBlock,
	}
	mb2 := block.MiniBlock{
		TxHashes:        txHashes,
		ReceiverShardID: 0,
		SenderShardID:   1,
		Type:            block.RewardsBlock,
	}

	blockBody := &block.Body{}
	blockBody.MiniBlocks = append(blockBody.MiniBlocks, &mb1, &mb2)
	err := rtp.SaveTxsToStorage(blockBody)

	assert.Nil(t, err)
}

func TestRewardTxPreprocessor_RequestBlockTransactionsNoMissingTxsShouldWork(t *testing.T) {
	t.Parallel()

	txHash := testTxHash
	tdp := initDataPool()
	rtp, _ := NewRewardTxPreprocessor(
		tdp.RewardTransactions(),
		&mock.ChainStorerMock{},
		&hashingMocks.HasherMock{},
		&mock.MarshalizerMock{},
		&testscommon.RewardTxProcessorMock{},
		mock.NewMultiShardsCoordinatorMock(3),
		&stateMock.AccountsStub{},
		func(shardID uint32, txHashes [][]byte) {},
		&testscommon.GasHandlerStub{},
		createMockPubkeyConverter(),
		&testscommon.BlockSizeComputationStub{},
		&testscommon.BalanceComputationStub{},
	)

	txHashes := [][]byte{[]byte(txHash)}
	mb1 := block.MiniBlock{
		TxHashes:        txHashes,
		ReceiverShardID: 1,
		SenderShardID:   0,
		Type:            block.RewardsBlock,
	}
	mb2 := block.MiniBlock{
		TxHashes:        txHashes,
		ReceiverShardID: 0,
		SenderShardID:   1,
		Type:            block.RewardsBlock,
	}

	blockBody := &block.Body{}
	blockBody.MiniBlocks = append(blockBody.MiniBlocks, &mb1, &mb2)

	_ = rtp.SaveTxsToStorage(blockBody)

	res := rtp.RequestBlockTransactions(blockBody)
	assert.Equal(t, 0, res)
}

func TestRewardTxPreprocessor_RequestTransactionsForMiniBlockShouldWork(t *testing.T) {
	t.Parallel()

	txHash := testTxHash
	tdp := initDataPool()
	rtp, _ := NewRewardTxPreprocessor(
		tdp.RewardTransactions(),
		&mock.ChainStorerMock{},
		&hashingMocks.HasherMock{},
		&mock.MarshalizerMock{},
		&testscommon.RewardTxProcessorMock{},
		mock.NewMultiShardsCoordinatorMock(3),
		&stateMock.AccountsStub{},
		func(shardID uint32, txHashes [][]byte) {},
		&testscommon.GasHandlerStub{},
		createMockPubkeyConverter(),
		&testscommon.BlockSizeComputationStub{},
		&testscommon.BalanceComputationStub{},
	)

	txHashes := [][]byte{[]byte(txHash)}
	mb1 := &block.MiniBlock{
		TxHashes:        txHashes,
		ReceiverShardID: 1,
		SenderShardID:   0,
		Type:            block.RewardsBlock,
	}

	res := rtp.RequestTransactionsForMiniBlock(mb1)
	assert.Equal(t, 0, res)
}

func TestRewardTxPreprocessor_ProcessBlockTransactions(t *testing.T) {
	t.Parallel()

	txHash := testTxHash
	tdp := initDataPool()
	rtp, _ := NewRewardTxPreprocessor(
		tdp.RewardTransactions(),
		&mock.ChainStorerMock{},
		&hashingMocks.HasherMock{},
		&mock.MarshalizerMock{},
		&testscommon.RewardTxProcessorMock{},
		mock.NewMultiShardsCoordinatorMock(3),
		&stateMock.AccountsStub{},
		func(shardID uint32, txHashes [][]byte) {},
		&testscommon.GasHandlerStub{},
		createMockPubkeyConverter(),
		&testscommon.BlockSizeComputationStub{},
		&testscommon.BalanceComputationStub{},
	)

	txHashes := [][]byte{[]byte(txHash)}
	txs := []data.TransactionHandler{&rewardTx.RewardTx{}}
	rtp.AddTxs(txHashes, txs)

	mb1 := block.MiniBlock{
		TxHashes:        txHashes,
		ReceiverShardID: 1,
		SenderShardID:   0,
		Type:            block.RewardsBlock,
	}
	mb2 := block.MiniBlock{
		TxHashes:        txHashes,
		ReceiverShardID: 0,
		SenderShardID:   1,
		Type:            block.RewardsBlock,
	}

	var blockBody block.Body
	blockBody.MiniBlocks = append(blockBody.MiniBlocks, &mb1, &mb2)

<<<<<<< HEAD
	err := rtp.ProcessBlockTransactions(nil, &blockBody, haveTimeTrue)
=======
	err := rtp.ProcessBlockTransactions(&blockBody, haveTimeTrue, false)
>>>>>>> cdb03db0
	assert.Nil(t, err)
}

func TestRewardTxPreprocessor_IsDataPreparedShouldErr(t *testing.T) {
	t.Parallel()

	tdp := initDataPool()
	rtp, _ := NewRewardTxPreprocessor(
		tdp.RewardTransactions(),
		&mock.ChainStorerMock{},
		&hashingMocks.HasherMock{},
		&mock.MarshalizerMock{},
		&testscommon.RewardTxProcessorMock{},
		mock.NewMultiShardsCoordinatorMock(3),
		&stateMock.AccountsStub{},
		func(shardID uint32, txHashes [][]byte) {},
		&testscommon.GasHandlerStub{},
		createMockPubkeyConverter(),
		&testscommon.BlockSizeComputationStub{},
		&testscommon.BalanceComputationStub{},
	)

	err := rtp.IsDataPrepared(1, haveTime)

	assert.Equal(t, process.ErrTimeIsOut, err)
}

func TestRewardTxPreprocessor_IsDataPrepared(t *testing.T) {
	t.Parallel()

	tdp := initDataPool()
	rtp, _ := NewRewardTxPreprocessor(
		tdp.RewardTransactions(),
		&mock.ChainStorerMock{},
		&hashingMocks.HasherMock{},
		&mock.MarshalizerMock{},
		&testscommon.RewardTxProcessorMock{},
		mock.NewMultiShardsCoordinatorMock(3),
		&stateMock.AccountsStub{},
		func(shardID uint32, txHashes [][]byte) {},
		&testscommon.GasHandlerStub{},
		createMockPubkeyConverter(),
		&testscommon.BlockSizeComputationStub{},
		&testscommon.BalanceComputationStub{},
	)

	go func() {
		time.Sleep(50 * time.Millisecond)
		rtp.chReceivedAllRewardTxs <- true
	}()

	err := rtp.IsDataPrepared(1, haveTime)

	assert.Nil(t, err)
}

func TestRewardTxPreprocessor_RestoreBlockDataIntoPools(t *testing.T) {
	t.Parallel()

	tdp := initDataPool()
	storer := mock.ChainStorerMock{
		GetAllCalled: func(unitType dataRetriever.UnitType, keys [][]byte) (map[string][]byte, error) {
			retMap := map[string][]byte{
				"tx_hash1": []byte(`{"Round": 0}`),
			}

			return retMap, nil
		},
		GetStorerCalled: func(unitType dataRetriever.UnitType) storage.Storer {
			return &testscommon.StorerStub{
				RemoveCalled: func(key []byte) error {
					return nil
				},
			}
		},
	}
	rtp, _ := NewRewardTxPreprocessor(
		tdp.RewardTransactions(),
		&storer,
		&hashingMocks.HasherMock{},
		&mock.MarshalizerMock{},
		&testscommon.RewardTxProcessorMock{},
		mock.NewMultiShardsCoordinatorMock(3),
		&stateMock.AccountsStub{},
		func(shardID uint32, txHashes [][]byte) {},
		&testscommon.GasHandlerStub{},
		createMockPubkeyConverter(),
		&testscommon.BlockSizeComputationStub{},
		&testscommon.BalanceComputationStub{},
	)

	txHashes := [][]byte{[]byte("tx_hash1")}
	mb1 := block.MiniBlock{
		TxHashes:        txHashes,
		ReceiverShardID: 1,
		SenderShardID:   0,
		Type:            block.RewardsBlock,
	}

	blockBody := &block.Body{}
	blockBody.MiniBlocks = append(blockBody.MiniBlocks, &mb1)
	miniBlockPool := testscommon.NewCacherMock()

	numRestoredTxs, err := rtp.RestoreBlockDataIntoPools(blockBody, miniBlockPool)
	assert.Equal(t, 1, numRestoredTxs)
	assert.Nil(t, err)
}

func TestRewardTxPreprocessor_CreateAndProcessMiniBlocksShouldWork(t *testing.T) {
	t.Parallel()

	totalGasConsumed := uint64(0)
	tdp := initDataPool()
	rtp, _ := NewRewardTxPreprocessor(
		tdp.RewardTransactions(),
		&mock.ChainStorerMock{},
		&hashingMocks.HasherMock{},
		&mock.MarshalizerMock{},
		&testscommon.RewardTxProcessorMock{},
		mock.NewMultiShardsCoordinatorMock(3),
		&stateMock.AccountsStub{},
		func(shardID uint32, txHashes [][]byte) {},
		&testscommon.GasHandlerStub{
			InitCalled: func() {
				totalGasConsumed = 0
			},
			TotalGasConsumedCalled: func() uint64 {
				return totalGasConsumed
			},
		},
		createMockPubkeyConverter(),
		&testscommon.BlockSizeComputationStub{},
		&testscommon.BalanceComputationStub{},
	)

	mBlocksSlice, err := rtp.CreateAndProcessMiniBlocks(haveTimeTrue)
	assert.NotNil(t, mBlocksSlice)
	assert.Nil(t, err)
}

func TestRewardTxPreprocessor_CreateBlockStartedShouldCleanMap(t *testing.T) {
	t.Parallel()

	tdp := initDataPool()
	rtp, _ := NewRewardTxPreprocessor(
		tdp.RewardTransactions(),
		&mock.ChainStorerMock{},
		&hashingMocks.HasherMock{},
		&mock.MarshalizerMock{},
		&testscommon.RewardTxProcessorMock{},
		mock.NewMultiShardsCoordinatorMock(3),
		&stateMock.AccountsStub{},
		func(shardID uint32, txHashes [][]byte) {},
		&testscommon.GasHandlerStub{},
		createMockPubkeyConverter(),
		&testscommon.BlockSizeComputationStub{},
		&testscommon.BalanceComputationStub{},
	)

	rtp.CreateBlockStarted()
	assert.Equal(t, 0, len(rtp.rewardTxsForBlock.txHashAndInfo))
}<|MERGE_RESOLUTION|>--- conflicted
+++ resolved
@@ -613,11 +613,7 @@
 	var blockBody block.Body
 	blockBody.MiniBlocks = append(blockBody.MiniBlocks, &mb1, &mb2)
 
-<<<<<<< HEAD
 	err := rtp.ProcessBlockTransactions(nil, &blockBody, haveTimeTrue)
-=======
-	err := rtp.ProcessBlockTransactions(&blockBody, haveTimeTrue, false)
->>>>>>> cdb03db0
 	assert.Nil(t, err)
 }
 
