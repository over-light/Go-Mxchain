package preprocess

import (
	"bytes"
	"encoding/hex"
	"fmt"
	"math/big"
	"reflect"
	"testing"
	"time"

	"github.com/ElrondNetwork/elrond-go/core"
	"github.com/ElrondNetwork/elrond-go/data"
	"github.com/ElrondNetwork/elrond-go/data/block"
	"github.com/ElrondNetwork/elrond-go/data/rewardTx"
	"github.com/ElrondNetwork/elrond-go/data/smartContractResult"
	"github.com/ElrondNetwork/elrond-go/data/state"
	"github.com/ElrondNetwork/elrond-go/data/transaction"
	"github.com/ElrondNetwork/elrond-go/dataRetriever"
	"github.com/ElrondNetwork/elrond-go/dataRetriever/txpool"
	"github.com/ElrondNetwork/elrond-go/hashing"
	"github.com/ElrondNetwork/elrond-go/marshal"
	"github.com/ElrondNetwork/elrond-go/process"
	"github.com/ElrondNetwork/elrond-go/process/mock"
	"github.com/ElrondNetwork/elrond-go/storage"
	"github.com/ElrondNetwork/elrond-go/storage/storageUnit"
	"github.com/ElrondNetwork/elrond-go/storage/txcache"
	"github.com/stretchr/testify/assert"
)

const MaxGasLimitPerBlock = uint64(100000)

func feeHandlerMock() *mock.FeeHandlerStub {
	return &mock.FeeHandlerStub{
		ComputeGasLimitCalled: func(tx process.TransactionWithFeeHandler) uint64 {
			return 0
		},
		MaxGasLimitPerBlockCalled: func() uint64 {
			return MaxGasLimitPerBlock
		},
	}
}

<<<<<<< HEAD
func shardedDataCacherNotifier() dataRetriever.ShardedDataCacherNotifier {
	return &mock.ShardedDataStub{
		RegisterHandlerCalled: func(i func(key []byte)) {},
		ShardDataStoreCalled: func(id string) (c storage.Cacher) {
			return &mock.CacherStub{
				PeekCalled: func(key []byte) (value interface{}, ok bool) {
=======
func initDataPool() *mock.PoolsHolderStub {
	sdp := &mock.PoolsHolderStub{
		TransactionsCalled: func() dataRetriever.ShardedDataCacherNotifier {
			return &mock.ShardedDataStub{
				RegisterHandlerCalled: func(i func(key []byte, value interface{})) {},
				ShardDataStoreCalled: func(id string) (c storage.Cacher) {
					return &mock.CacherStub{
						PeekCalled: func(key []byte) (value interface{}, ok bool) {
							if reflect.DeepEqual(key, []byte("tx1_hash")) {
								return &transaction.Transaction{Nonce: 10}, true
							}
							return nil, false
						},
						KeysCalled: func() [][]byte {
							return [][]byte{[]byte("key1"), []byte("key2")}
						},
						LenCalled: func() int {
							return 0
						},
					}
				},
				AddDataCalled:                 func(key []byte, data interface{}, cacheId string) {},
				RemoveSetOfDataFromPoolCalled: func(keys [][]byte, id string) {},
				SearchFirstDataCalled: func(key []byte) (value interface{}, ok bool) {
>>>>>>> 66803e84
					if reflect.DeepEqual(key, []byte("tx1_hash")) {
						return &smartContractResult.SmartContractResult{Nonce: 10}, true
					}
					if reflect.DeepEqual(key, []byte("tx2_hash")) {
						return &transaction.Transaction{Nonce: 10}, true
					}
					return nil, false
				},
<<<<<<< HEAD
				KeysCalled: func() [][]byte {
					return [][]byte{[]byte("key1"), []byte("key2")}
=======
			}
		},
		UnsignedTransactionsCalled: func() dataRetriever.ShardedDataCacherNotifier {
			return &mock.ShardedDataStub{
				RegisterHandlerCalled: func(i func(key []byte, value interface{})) {},
				ShardDataStoreCalled: func(id string) (c storage.Cacher) {
					return &mock.CacherStub{
						PeekCalled: func(key []byte) (value interface{}, ok bool) {
							if reflect.DeepEqual(key, []byte("tx1_hash")) {
								return &smartContractResult.SmartContractResult{Nonce: 10}, true
							}
							return nil, false
						},
						KeysCalled: func() [][]byte {
							return [][]byte{[]byte("key1"), []byte("key2")}
						},
						LenCalled: func() int {
							return 0
						},
					}
>>>>>>> 66803e84
				},
				LenCalled: func() int {
					return 0
				},
			}
		},
		AddDataCalled:                 func(key []byte, data interface{}, cacheId string) {},
		RemoveSetOfDataFromPoolCalled: func(keys [][]byte, id string) {},
		SearchFirstDataCalled: func(key []byte) (value interface{}, ok bool) {
			if reflect.DeepEqual(key, []byte("tx1_hash")) {
				return &smartContractResult.SmartContractResult{Nonce: 10}, true
			}
			if reflect.DeepEqual(key, []byte("tx2_hash")) {
				return &transaction.Transaction{Nonce: 10}, true
			}
			return nil, false
		},
	}
}

func initDataPool() *mock.PoolsHolderStub {
	sdp := &mock.PoolsHolderStub{
		TransactionsCalled: func() dataRetriever.ShardedDataCacherNotifier {
			return shardedDataCacherNotifier()
		},
		UnsignedTransactionsCalled: func() dataRetriever.ShardedDataCacherNotifier {
			return shardedDataCacherNotifier()
		},
		RewardTransactionsCalled: func() dataRetriever.ShardedDataCacherNotifier {
			return &mock.ShardedDataStub{
				RegisterHandlerCalled: func(i func(key []byte, value interface{})) {},
				ShardDataStoreCalled: func(id string) (c storage.Cacher) {
					return &mock.CacherStub{
						PeekCalled: func(key []byte) (value interface{}, ok bool) {
							if reflect.DeepEqual(key, []byte("tx1_hash")) {
								return &rewardTx.RewardTx{Value: big.NewInt(100)}, true
							}
							return nil, false
						},
						KeysCalled: func() [][]byte {
							return [][]byte{[]byte("key1"), []byte("key2")}
						},
						LenCalled: func() int {
							return 0
						},
					}
				},
				AddDataCalled:                 func(key []byte, data interface{}, cacheId string) {},
				RemoveSetOfDataFromPoolCalled: func(keys [][]byte, id string) {},
				SearchFirstDataCalled: func(key []byte) (value interface{}, ok bool) {
					if reflect.DeepEqual(key, []byte("tx1_hash")) {
						return &rewardTx.RewardTx{Value: big.NewInt(100)}, true
					}
					return nil, false
				},
			}
		},
		MetaBlocksCalled: func() storage.Cacher {
			return &mock.CacherStub{
				GetCalled: func(key []byte) (value interface{}, ok bool) {
					if reflect.DeepEqual(key, []byte("tx1_hash")) {
						return &transaction.Transaction{Nonce: 10}, true
					}
					return nil, false
				},
				KeysCalled: func() [][]byte {
					return nil
				},
				LenCalled: func() int {
					return 0
				},
				PeekCalled: func(key []byte) (value interface{}, ok bool) {
					if reflect.DeepEqual(key, []byte("tx1_hash")) {
						return &transaction.Transaction{Nonce: 10}, true
					}
					return nil, false
				},
				RegisterHandlerCalled: func(i func(key []byte, value interface{})) {},
			}
		},
		MiniBlocksCalled: func() storage.Cacher {
			cs := &mock.CacherStub{}
			cs.RegisterHandlerCalled = func(i func(key []byte, value interface{})) {
			}
			cs.GetCalled = func(key []byte) (value interface{}, ok bool) {
				if bytes.Equal([]byte("bbb"), key) {
					return make(block.MiniBlockSlice, 0), true
				}

				return nil, false
			}
			cs.PeekCalled = func(key []byte) (value interface{}, ok bool) {
				if bytes.Equal([]byte("bbb"), key) {
					return make(block.MiniBlockSlice, 0), true
				}

				return nil, false
			}
			cs.RegisterHandlerCalled = func(i func(key []byte, value interface{})) {}
			cs.RemoveCalled = func(key []byte) {}
			return cs
		},
		HeadersCalled: func() dataRetriever.HeadersPool {
			cs := &mock.HeadersCacherStub{}
			cs.RegisterHandlerCalled = func(i func(header data.HeaderHandler, key []byte)) {
			}
			return cs
		},
	}
	return sdp
}

func TestTxsPreprocessor_NewTransactionPreprocessorNilPool(t *testing.T) {
	t.Parallel()

	requestTransaction := func(shardID uint32, txHashes [][]byte) {}
	txs, err := NewTransactionPreprocessor(
		nil,
		&mock.ChainStorerMock{},
		&mock.HasherMock{},
		&mock.MarshalizerMock{},
		&mock.TxProcessorMock{},
		mock.NewMultiShardsCoordinatorMock(3),
		&mock.AccountsStub{},
		requestTransaction,
		feeHandlerMock(),
		&mock.GasHandlerMock{},
		&mock.BlockTrackerMock{},
		block.TxBlock,
		&mock.AddressConverterMock{},
		&mock.BlockSizeComputationStub{},
	)

	assert.Nil(t, txs)
	assert.Equal(t, process.ErrNilTransactionPool, err)
}

func TestTxsPreprocessor_NewTransactionPreprocessorNilStore(t *testing.T) {
	t.Parallel()

	tdp := initDataPool()
	requestTransaction := func(shardID uint32, txHashes [][]byte) {}
	txs, err := NewTransactionPreprocessor(
		tdp.Transactions(),
		nil,
		&mock.HasherMock{},
		&mock.MarshalizerMock{},
		&mock.TxProcessorMock{},
		mock.NewMultiShardsCoordinatorMock(3),
		&mock.AccountsStub{},
		requestTransaction,
		feeHandlerMock(),
		&mock.GasHandlerMock{},
		&mock.BlockTrackerMock{},
		block.TxBlock,
		&mock.AddressConverterMock{},
		&mock.BlockSizeComputationStub{},
	)

	assert.Nil(t, txs)
	assert.Equal(t, process.ErrNilTxStorage, err)
}

func TestTxsPreprocessor_NewTransactionPreprocessorNilHasher(t *testing.T) {
	t.Parallel()

	tdp := initDataPool()
	requestTransaction := func(shardID uint32, txHashes [][]byte) {}
	txs, err := NewTransactionPreprocessor(
		tdp.Transactions(),
		&mock.ChainStorerMock{},
		nil,
		&mock.MarshalizerMock{},
		&mock.TxProcessorMock{},
		mock.NewMultiShardsCoordinatorMock(3),
		&mock.AccountsStub{},
		requestTransaction,
		feeHandlerMock(),
		&mock.GasHandlerMock{},
		&mock.BlockTrackerMock{},
		block.TxBlock,
		&mock.AddressConverterMock{},
		&mock.BlockSizeComputationStub{},
	)

	assert.Nil(t, txs)
	assert.Equal(t, process.ErrNilHasher, err)
}

func TestTxsPreprocessor_NewTransactionPreprocessorNilMarsalizer(t *testing.T) {
	t.Parallel()

	tdp := initDataPool()
	requestTransaction := func(shardID uint32, txHashes [][]byte) {}
	txs, err := NewTransactionPreprocessor(
		tdp.Transactions(),
		&mock.ChainStorerMock{},
		&mock.HasherMock{},
		nil,
		&mock.TxProcessorMock{},
		mock.NewMultiShardsCoordinatorMock(3),
		&mock.AccountsStub{},
		requestTransaction,
		feeHandlerMock(),
		&mock.GasHandlerMock{},
		&mock.BlockTrackerMock{},
		block.TxBlock,
		&mock.AddressConverterMock{},
		&mock.BlockSizeComputationStub{},
	)

	assert.Nil(t, txs)
	assert.Equal(t, process.ErrNilMarshalizer, err)
}

func TestTxsPreprocessor_NewTransactionPreprocessorNilTxProce(t *testing.T) {
	t.Parallel()

	tdp := initDataPool()
	requestTransaction := func(shardID uint32, txHashes [][]byte) {}
	txs, err := NewTransactionPreprocessor(
		tdp.Transactions(),
		&mock.ChainStorerMock{},
		&mock.HasherMock{},
		&mock.MarshalizerMock{},
		nil,
		mock.NewMultiShardsCoordinatorMock(3),
		&mock.AccountsStub{},
		requestTransaction,
		feeHandlerMock(),
		&mock.GasHandlerMock{},
		&mock.BlockTrackerMock{},
		block.TxBlock,
		&mock.AddressConverterMock{},
		&mock.BlockSizeComputationStub{},
	)

	assert.Nil(t, txs)
	assert.Equal(t, process.ErrNilTxProcessor, err)
}

func TestTxsPreprocessor_NewTransactionPreprocessorNilShardCoord(t *testing.T) {
	t.Parallel()

	tdp := initDataPool()
	requestTransaction := func(shardID uint32, txHashes [][]byte) {}
	txs, err := NewTransactionPreprocessor(
		tdp.Transactions(),
		&mock.ChainStorerMock{},
		&mock.HasherMock{},
		&mock.MarshalizerMock{},
		&mock.TxProcessorMock{},
		nil,
		&mock.AccountsStub{},
		requestTransaction,
		feeHandlerMock(),
		&mock.GasHandlerMock{},
		&mock.BlockTrackerMock{},
		block.TxBlock,
		&mock.AddressConverterMock{},
		&mock.BlockSizeComputationStub{},
	)

	assert.Nil(t, txs)
	assert.Equal(t, process.ErrNilShardCoordinator, err)
}

func TestTxsPreprocessor_NewTransactionPreprocessorNilAccounts(t *testing.T) {
	t.Parallel()

	tdp := initDataPool()
	requestTransaction := func(shardID uint32, txHashes [][]byte) {}
	txs, err := NewTransactionPreprocessor(
		tdp.Transactions(),
		&mock.ChainStorerMock{},
		&mock.HasherMock{},
		&mock.MarshalizerMock{},
		&mock.TxProcessorMock{},
		mock.NewMultiShardsCoordinatorMock(3),
		nil,
		requestTransaction,
		feeHandlerMock(),
		&mock.GasHandlerMock{},
		&mock.BlockTrackerMock{},
		block.TxBlock,
		&mock.AddressConverterMock{},
		&mock.BlockSizeComputationStub{},
	)

	assert.Nil(t, txs)
	assert.Equal(t, process.ErrNilAccountsAdapter, err)
}

func TestTxsPreprocessor_NewTransactionPreprocessorNilRequestFunc(t *testing.T) {
	t.Parallel()

	tdp := initDataPool()
	txs, err := NewTransactionPreprocessor(
		tdp.Transactions(),
		&mock.ChainStorerMock{},
		&mock.HasherMock{},
		&mock.MarshalizerMock{},
		&mock.TxProcessorMock{},
		mock.NewMultiShardsCoordinatorMock(3),
		&mock.AccountsStub{},
		nil,
		feeHandlerMock(),
		&mock.GasHandlerMock{},
		&mock.BlockTrackerMock{},
		block.TxBlock,
		&mock.AddressConverterMock{},
		&mock.BlockSizeComputationStub{},
	)

	assert.Nil(t, txs)
	assert.Equal(t, process.ErrNilRequestHandler, err)
}

func TestTxsPreprocessor_NewTransactionPreprocessorNilFeeHandler(t *testing.T) {
	t.Parallel()

	tdp := initDataPool()
	requestTransaction := func(shardID uint32, txHashes [][]byte) {}
	txs, err := NewTransactionPreprocessor(
		tdp.Transactions(),
		&mock.ChainStorerMock{},
		&mock.HasherMock{},
		&mock.MarshalizerMock{},
		&mock.TxProcessorMock{},
		mock.NewMultiShardsCoordinatorMock(3),
		&mock.AccountsStub{},
		requestTransaction,
		nil,
		&mock.GasHandlerMock{},
		&mock.BlockTrackerMock{},
		block.TxBlock,
		&mock.AddressConverterMock{},
		&mock.BlockSizeComputationStub{},
	)

	assert.Nil(t, txs)
	assert.Equal(t, process.ErrNilEconomicsFeeHandler, err)
}

func TestTxsPreprocessor_NewTransactionPreprocessorNilGasHandler(t *testing.T) {
	t.Parallel()

	tdp := initDataPool()
	requestTransaction := func(shardID uint32, txHashes [][]byte) {}
	txs, err := NewTransactionPreprocessor(
		tdp.Transactions(),
		&mock.ChainStorerMock{},
		&mock.HasherMock{},
		&mock.MarshalizerMock{},
		&mock.TxProcessorMock{},
		mock.NewMultiShardsCoordinatorMock(3),
		&mock.AccountsStub{},
		requestTransaction,
		feeHandlerMock(),
		nil,
		&mock.BlockTrackerMock{},
		block.TxBlock,
		&mock.AddressConverterMock{},
		&mock.BlockSizeComputationStub{},
	)

	assert.Nil(t, txs)
	assert.Equal(t, process.ErrNilGasHandler, err)
}

func TestTxsPreprocessor_NewTransactionPreprocessorNilBlockTracker(t *testing.T) {
	t.Parallel()

	tdp := initDataPool()
	requestTransaction := func(shardID uint32, txHashes [][]byte) {}
	txs, err := NewTransactionPreprocessor(
		tdp.Transactions(),
		&mock.ChainStorerMock{},
		&mock.HasherMock{},
		&mock.MarshalizerMock{},
		&mock.TxProcessorMock{},
		mock.NewMultiShardsCoordinatorMock(3),
		&mock.AccountsStub{},
		requestTransaction,
		feeHandlerMock(),
		&mock.GasHandlerMock{},
		nil,
		block.TxBlock,
		&mock.AddressConverterMock{},
		&mock.BlockSizeComputationStub{},
	)

	assert.Nil(t, txs)
	assert.Equal(t, process.ErrNilBlockTracker, err)
}

func TestTxsPreprocessor_NewTransactionPreprocessorNilAddressConverter(t *testing.T) {
	t.Parallel()

	tdp := initDataPool()
	requestTransaction := func(shardID uint32, txHashes [][]byte) {}
	txs, err := NewTransactionPreprocessor(
		tdp.Transactions(),
		&mock.ChainStorerMock{},
		&mock.HasherMock{},
		&mock.MarshalizerMock{},
		&mock.TxProcessorMock{},
		mock.NewMultiShardsCoordinatorMock(3),
		&mock.AccountsStub{},
		requestTransaction,
		feeHandlerMock(),
		&mock.GasHandlerMock{},
		&mock.BlockTrackerMock{},
		block.TxBlock,
		nil,
		&mock.BlockSizeComputationStub{},
	)

	assert.Nil(t, txs)
	assert.Equal(t, process.ErrNilAddressConverter, err)
}

func TestTxsPreprocessor_NewTransactionPreprocessorNilBlockSizeComputationHandler(t *testing.T) {
	t.Parallel()

	tdp := initDataPool()
	requestTransaction := func(shardID uint32, txHashes [][]byte) {}
	txs, err := NewTransactionPreprocessor(
		tdp.Transactions(),
		&mock.ChainStorerMock{},
		&mock.HasherMock{},
		&mock.MarshalizerMock{},
		&mock.TxProcessorMock{},
		mock.NewMultiShardsCoordinatorMock(3),
		&mock.AccountsStub{},
		requestTransaction,
		feeHandlerMock(),
		&mock.GasHandlerMock{},
		&mock.BlockTrackerMock{},
		block.TxBlock,
		&mock.AddressConverterMock{},
		nil,
	)

	assert.Nil(t, txs)
	assert.Equal(t, process.ErrNilBlockSizeComputationHandler, err)
}

func TestTxsPreprocessor_NewTransactionPreprocessorOkValsShouldWork(t *testing.T) {
	t.Parallel()

	tdp := initDataPool()
	requestTransaction := func(shardID uint32, txHashes [][]byte) {}
	txs, err := NewTransactionPreprocessor(
		tdp.Transactions(),
		&mock.ChainStorerMock{},
		&mock.HasherMock{},
		&mock.MarshalizerMock{},
		&mock.TxProcessorMock{},
		mock.NewMultiShardsCoordinatorMock(3),
		&mock.AccountsStub{},
		requestTransaction,
		feeHandlerMock(),
		&mock.GasHandlerMock{},
		&mock.BlockTrackerMock{},
		block.TxBlock,
		&mock.AddressConverterMock{},
		&mock.BlockSizeComputationStub{},
	)

	assert.Nil(t, err)
	assert.NotNil(t, txs)
	assert.False(t, txs.IsInterfaceNil())
}

func TestTxsPreProcessor_GetTransactionFromPool(t *testing.T) {
	t.Parallel()
	dataPool := initDataPool()
	txs := createGoodPreprocessor(dataPool)
	txHash := []byte("tx2_hash")
	tx, _ := process.GetTransactionHandlerFromPool(1, 1, txHash, dataPool.Transactions(), false)
	assert.NotNil(t, txs)
	assert.NotNil(t, tx)
	assert.Equal(t, uint64(10), tx.(*transaction.Transaction).Nonce)
}

func TestTransactionPreprocessor_RequestTransactionFromNetwork(t *testing.T) {
	t.Parallel()
	dataPool := initDataPool()
	txs := createGoodPreprocessor(dataPool)
	shardID := uint32(1)
	txHash1 := []byte("tx_hash1")
	txHash2 := []byte("tx_hash2")
	body := &block.Body{}
	txHashes := make([][]byte, 0)
	txHashes = append(txHashes, txHash1)
	txHashes = append(txHashes, txHash2)
	mBlk := block.MiniBlock{ReceiverShardID: shardID, TxHashes: txHashes}
	body.MiniBlocks = append(body.MiniBlocks, &mBlk)
	txsRequested := txs.RequestBlockTransactions(body)
	assert.Equal(t, 2, txsRequested)
}

func TestTransactionPreprocessor_RequestBlockTransactionFromMiniBlockFromNetwork(t *testing.T) {
	t.Parallel()
	dataPool := initDataPool()
	txs := createGoodPreprocessor(dataPool)

	shardID := uint32(1)
	txHash1 := []byte("tx_hash1")
	txHash2 := []byte("tx_hash2")
	txHashes := make([][]byte, 0)
	txHashes = append(txHashes, txHash1)
	txHashes = append(txHashes, txHash2)
	mb := &block.MiniBlock{ReceiverShardID: shardID, TxHashes: txHashes}
	txsRequested := txs.RequestTransactionsForMiniBlock(mb)
	assert.Equal(t, 2, txsRequested)
}

func TestTransactionPreprocessor_ReceivedTransactionShouldEraseRequested(t *testing.T) {
	t.Parallel()

	dataPool := mock.NewPoolsHolderMock()

	shardedDataStub := &mock.ShardedDataStub{
		ShardDataStoreCalled: func(cacheId string) (c storage.Cacher) {
			return &mock.CacherStub{
				PeekCalled: func(key []byte) (value interface{}, ok bool) {
					return &transaction.Transaction{}, true
				},
			}
		},
		RegisterHandlerCalled: func(i func(key []byte, value interface{})) {
		},
	}

	dataPool.SetTransactions(shardedDataStub)

	txs := createGoodPreprocessor(dataPool)

	//add 3 tx hashes on requested list
	txHash1 := []byte("tx hash 1")
	txHash2 := []byte("tx hash 2")
	txHash3 := []byte("tx hash 3")

	txs.AddTxHashToRequestedList(txHash1)
	txs.AddTxHashToRequestedList(txHash2)
	txs.AddTxHashToRequestedList(txHash3)

	txs.SetMissingTxs(3)

	//received txHash2
	txs.ReceivedTransaction(txHash2, &txcache.WrappedTransaction{Tx: &transaction.Transaction{}})

	assert.True(t, txs.IsTxHashRequested(txHash1))
	assert.False(t, txs.IsTxHashRequested(txHash2))
	assert.True(t, txs.IsTxHashRequested(txHash3))
}

//------- GetAllTxsFromMiniBlock

func computeHash(data interface{}, marshalizer marshal.Marshalizer, hasher hashing.Hasher) []byte {
	buff, _ := marshalizer.Marshal(data)
	return hasher.Compute(string(buff))
}

func TestTransactionPreprocessor_GetAllTxsFromMiniBlockShouldWork(t *testing.T) {
	t.Parallel()

	hasher := mock.HasherMock{}
	marshalizer := &mock.MarshalizerMock{}
	dataPool := mock.NewPoolsHolderMock()
	senderShardId := uint32(0)
	destinationShardId := uint32(1)

	txsSlice := []*transaction.Transaction{
		{Nonce: 1},
		{Nonce: 2},
		{Nonce: 3},
	}
	transactionsHashes := make([][]byte, len(txsSlice))

	//add defined transactions to sender-destination cacher
	for idx, tx := range txsSlice {
		transactionsHashes[idx] = computeHash(tx, marshalizer, hasher)

		dataPool.Transactions().AddData(
			transactionsHashes[idx],
			tx,
			process.ShardCacherIdentifier(senderShardId, destinationShardId),
		)
	}

	//add some random data
	txRandom := &transaction.Transaction{Nonce: 4}
	dataPool.Transactions().AddData(
		computeHash(txRandom, marshalizer, hasher),
		txRandom,
		process.ShardCacherIdentifier(3, 4),
	)

	txs := createGoodPreprocessor(dataPool)

	mb := &block.MiniBlock{
		SenderShardID:   senderShardId,
		ReceiverShardID: destinationShardId,
		TxHashes:        transactionsHashes,
	}

	txsRetrieved, txHashesRetrieved, err := txs.getAllTxsFromMiniBlock(mb, func() bool { return true })

	assert.Nil(t, err)
	assert.Equal(t, len(txsSlice), len(txsRetrieved))
	assert.Equal(t, len(txsSlice), len(txHashesRetrieved))
	for idx, tx := range txsSlice {
		//txReceived should be all txs in the same order
		assert.Equal(t, txsRetrieved[idx], tx)
		//verify corresponding transaction hashes
		assert.Equal(t, txHashesRetrieved[idx], computeHash(tx, marshalizer, hasher))
	}
}

func TestTransactionPreprocessor_RemoveBlockTxsFromPoolNilBlockShouldErr(t *testing.T) {
	t.Parallel()
	dataPool := initDataPool()
	txs := createGoodPreprocessor(dataPool)
	err := txs.RemoveTxBlockFromPools(nil, dataPool.MiniBlocks())
	assert.NotNil(t, err)
	assert.Equal(t, err, process.ErrNilTxBlockBody)
}

func TestTransactionPreprocessor_RemoveBlockTxsFromPoolOK(t *testing.T) {
	t.Parallel()
	dataPool := initDataPool()
	txs := createGoodPreprocessor(dataPool)
	body := &block.Body{}
	txHash := []byte("txHash")
	txHashes := make([][]byte, 0)
	txHashes = append(txHashes, txHash)
	miniblock := block.MiniBlock{
		ReceiverShardID: 0,
		SenderShardID:   0,
		TxHashes:        txHashes,
	}
	body.MiniBlocks = append(body.MiniBlocks, &miniblock)
	err := txs.RemoveTxBlockFromPools(body, dataPool.MiniBlocks())
	assert.Nil(t, err)
}

func TestTransactions_CreateAndProcessMiniBlockCrossShardGasLimitAddAll(t *testing.T) {
	t.Parallel()

	txPool, _ := createTxPool()
	requestTransaction := func(shardID uint32, txHashes [][]byte) {}
	hasher := &mock.HasherMock{}
	marshalizer := &mock.MarshalizerMock{}

	totalGasConsumed := uint64(0)
	txs, _ := NewTransactionPreprocessor(
		txPool,
		&mock.ChainStorerMock{},
		hasher,
		marshalizer,
		&mock.TxProcessorMock{ProcessTransactionCalled: func(transaction *transaction.Transaction) error {
			return nil
		}},
		mock.NewMultiShardsCoordinatorMock(3),
		&mock.AccountsStub{},
		requestTransaction,
		feeHandlerMock(),
		&mock.GasHandlerMock{
			SetGasConsumedCalled: func(gasConsumed uint64, hash []byte) {
				totalGasConsumed += gasConsumed
			},
			TotalGasConsumedCalled: func() uint64 {
				return totalGasConsumed
			},
			ComputeGasConsumedByTxCalled: func(txSenderShardId uint32, txReceiverShardId uint32, txHandler data.TransactionHandler) (uint64, uint64, error) {
				return 0, 0, nil
			},
			SetGasRefundedCalled: func(gasRefunded uint64, hash []byte) {},
			TotalGasRefundedCalled: func() uint64 {
				return 0
			},
		},
		&mock.BlockTrackerMock{},
		block.TxBlock,
		&mock.AddressConverterMock{},
		&mock.BlockSizeComputationStub{},
	)
	assert.NotNil(t, txs)

	sndShardId := uint32(0)
	dstShardId := uint32(1)
	strCache := process.ShardCacherIdentifier(sndShardId, dstShardId)

	addedTxs := make([]*transaction.Transaction, 0)
	for i := 0; i < 10; i++ {
		newTx := &transaction.Transaction{GasLimit: uint64(i)}

		txHash, _ := core.CalculateHash(marshalizer, hasher, newTx)
		txPool.AddData(txHash, newTx, strCache)

		addedTxs = append(addedTxs, newTx)
	}

	sortedTxsAndHashes, _ := txs.computeSortedTxs(sndShardId, dstShardId)
	miniBlocks, err := txs.createAndProcessMiniBlocksFromMe(haveTimeTrue, isShardStuckFalse, isMaxBlockSizeReachedFalse, sortedTxsAndHashes)
	assert.Nil(t, err)

	txHashes := 0
	for _, miniBlock := range miniBlocks {
		txHashes += len(miniBlock.TxHashes)
	}

	assert.Equal(t, len(addedTxs), txHashes)
}

func TestTransactions_CreateAndProcessMiniBlockCrossShardGasLimitAddAllAsNoSCCalls(t *testing.T) {
	t.Parallel()

	txPool, _ := createTxPool()
	requestTransaction := func(shardID uint32, txHashes [][]byte) {}
	hasher := &mock.HasherMock{}
	marshalizer := &mock.MarshalizerMock{}

	totalGasConsumed := uint64(0)
	txs, _ := NewTransactionPreprocessor(
		txPool,
		&mock.ChainStorerMock{},
		hasher,
		marshalizer,
		&mock.TxProcessorMock{ProcessTransactionCalled: func(transaction *transaction.Transaction) error {
			return nil
		}},
		mock.NewMultiShardsCoordinatorMock(3),
		&mock.AccountsStub{},
		requestTransaction,
		feeHandlerMock(),
		&mock.GasHandlerMock{
			SetGasConsumedCalled: func(gasConsumed uint64, hash []byte) {
				totalGasConsumed += gasConsumed
			},
			TotalGasConsumedCalled: func() uint64 {
				return totalGasConsumed
			},
			ComputeGasConsumedByTxCalled: func(txSenderShardId uint32, txReceiverShardId uint32, txHandler data.TransactionHandler) (uint64, uint64, error) {
				return 0, 0, nil
			},
			SetGasRefundedCalled: func(gasRefunded uint64, hash []byte) {},
			TotalGasRefundedCalled: func() uint64 {
				return 0
			},
		},
		&mock.BlockTrackerMock{},
		block.TxBlock,
		&mock.AddressConverterMock{},
		&mock.BlockSizeComputationStub{},
	)
	assert.NotNil(t, txs)

	sndShardId := uint32(0)
	dstShardId := uint32(1)
	strCache := process.ShardCacherIdentifier(sndShardId, dstShardId)

	gasLimit := MaxGasLimitPerBlock / uint64(5)

	addedTxs := make([]*transaction.Transaction, 0)
	for i := 0; i < 10; i++ {
		newTx := &transaction.Transaction{GasLimit: gasLimit, GasPrice: uint64(i), RcvAddr: []byte("012345678910")}

		txHash, _ := core.CalculateHash(marshalizer, hasher, newTx)
		txPool.AddData(txHash, newTx, strCache)

		addedTxs = append(addedTxs, newTx)
	}

	sortedTxsAndHashes, _ := txs.computeSortedTxs(sndShardId, dstShardId)
	miniBlocks, err := txs.createAndProcessMiniBlocksFromMe(haveTimeTrue, isShardStuckFalse, isMaxBlockSizeReachedFalse, sortedTxsAndHashes)
	assert.Nil(t, err)

	txHashes := 0
	for _, miniBlock := range miniBlocks {
		txHashes += len(miniBlock.TxHashes)
	}

	assert.Equal(t, len(addedTxs), txHashes)
}

func TestTransactions_CreateAndProcessMiniBlockCrossShardGasLimitAddOnly5asSCCall(t *testing.T) {
	t.Parallel()

	txPool, _ := createTxPool()
	requestTransaction := func(shardID uint32, txHashes [][]byte) {}
	hasher := &mock.HasherMock{}
	marshalizer := &mock.MarshalizerMock{}

	numTxsToAdd := 5
	gasLimit := MaxGasLimitPerBlock / uint64(numTxsToAdd)

	totalGasConsumed := uint64(0)
	txs, _ := NewTransactionPreprocessor(
		txPool,
		&mock.ChainStorerMock{},
		hasher,
		marshalizer,
		&mock.TxProcessorMock{ProcessTransactionCalled: func(transaction *transaction.Transaction) error {
			return nil
		}},
		mock.NewMultiShardsCoordinatorMock(3),
		&mock.AccountsStub{},
		requestTransaction,
		feeHandlerMock(),
		&mock.GasHandlerMock{
			SetGasConsumedCalled: func(gasConsumed uint64, hash []byte) {
				totalGasConsumed += gasConsumed
			},
			ComputeGasConsumedByTxCalled: func(txSenderShardId uint32, txReceiverShardId uint32, txHandler data.TransactionHandler) (uint64, uint64, error) {
				return gasLimit, gasLimit, nil
			},
			TotalGasConsumedCalled: func() uint64 {
				return totalGasConsumed
			},
			SetGasRefundedCalled: func(gasRefunded uint64, hash []byte) {},
			GasRefundedCalled: func(hash []byte) uint64 {
				return 0
			},
			RemoveGasConsumedCalled: func(hashes [][]byte) {
				totalGasConsumed = 0
			},
			RemoveGasRefundedCalled: func(hashes [][]byte) {
			},
		},
		&mock.BlockTrackerMock{},
		block.TxBlock,
		&mock.AddressConverterMock{},
		&mock.BlockSizeComputationStub{},
	)
	assert.NotNil(t, txs)

	sndShardId := uint32(0)
	dstShardId := uint32(1)
	strCache := process.ShardCacherIdentifier(sndShardId, dstShardId)

	scAddress, _ := hex.DecodeString("000000000000000000005fed9c659422cd8429ce92f8973bba2a9fb51e0eb3a1")
	for i := 0; i < 10; i++ {
		newTx := &transaction.Transaction{GasLimit: gasLimit, GasPrice: uint64(i), RcvAddr: scAddress}

		txHash, _ := core.CalculateHash(marshalizer, hasher, newTx)
		txPool.AddData(txHash, newTx, strCache)
	}

	sortedTxsAndHashes, _ := txs.computeSortedTxs(sndShardId, dstShardId)
	miniBlocks, err := txs.createAndProcessMiniBlocksFromMe(haveTimeTrue, isShardStuckFalse, isMaxBlockSizeReachedFalse, sortedTxsAndHashes)
	assert.Nil(t, err)

	txHashes := 0
	for _, miniBlock := range miniBlocks {
		txHashes += len(miniBlock.TxHashes)
	}

	assert.Equal(t, numTxsToAdd, txHashes)
}

func TestTransactions_IsDataPrepared_NumMissingTxsZeroShouldWork(t *testing.T) {
	t.Parallel()

	dataPool := initDataPool()
	txs := createGoodPreprocessor(dataPool)

	err := txs.IsDataPrepared(0, haveTime)
	assert.Nil(t, err)
}

func TestTransactions_IsDataPrepared_NumMissingTxsGreaterThanZeroTxNotReceivedShouldTimeout(t *testing.T) {
	t.Parallel()

	dataPool := initDataPool()
	txs := createGoodPreprocessor(dataPool)

	haveTimeShorter := func() time.Duration {
		return time.Millisecond
	}
	err := txs.IsDataPrepared(2, haveTimeShorter)
	assert.Equal(t, process.ErrTimeIsOut, err)
}

func TestTransactions_IsDataPrepared_NumMissingTxsGreaterThanZeroShouldWork(t *testing.T) {
	t.Parallel()

	dataPool := initDataPool()
	txs := createGoodPreprocessor(dataPool)

	go func() {
		txs.SetRcvdTxChan()
	}()

	err := txs.IsDataPrepared(2, haveTime)
	assert.Nil(t, err)
}

func ExampleSortTransactionsBySenderAndNonce() {
	txs := []*txcache.WrappedTransaction{
		{Tx: &transaction.Transaction{Nonce: 3, SndAddr: []byte("bbbb")}, TxHash: []byte("w")},
		{Tx: &transaction.Transaction{Nonce: 1, SndAddr: []byte("aaaa")}, TxHash: []byte("x")},
		{Tx: &transaction.Transaction{Nonce: 5, SndAddr: []byte("bbbb")}, TxHash: []byte("y")},
		{Tx: &transaction.Transaction{Nonce: 2, SndAddr: []byte("aaaa")}, TxHash: []byte("z")},
		{Tx: &transaction.Transaction{Nonce: 7, SndAddr: []byte("aabb")}, TxHash: []byte("t")},
		{Tx: &transaction.Transaction{Nonce: 6, SndAddr: []byte("aabb")}, TxHash: []byte("a")},
		{Tx: &transaction.Transaction{Nonce: 3, SndAddr: []byte("ffff")}, TxHash: []byte("b")},
		{Tx: &transaction.Transaction{Nonce: 3, SndAddr: []byte("eeee")}, TxHash: []byte("c")},
	}

	SortTransactionsBySenderAndNonce(txs)

	for _, item := range txs {
		fmt.Println(item.Tx.GetNonce(), string(item.Tx.GetSndAddr()), string(item.TxHash))
	}

	// Output:
	// 1 aaaa x
	// 2 aaaa z
	// 6 aabb a
	// 7 aabb t
	// 3 bbbb w
	// 5 bbbb y
	// 3 eeee c
	// 3 ffff b
}

func BenchmarkSortTransactionsByNonceAndSender_WhenReversedNonces(b *testing.B) {
	numTx := 100000
	txs := make([]*txcache.WrappedTransaction, numTx)
	for i := 0; i < numTx; i++ {
		txs[i] = &txcache.WrappedTransaction{
			Tx: &transaction.Transaction{
				Nonce:   uint64(numTx - i),
				SndAddr: []byte(fmt.Sprintf("sender-%d", i)),
			},
		}
	}

	b.ResetTimer()

	for i := 0; i < b.N; i++ {
		SortTransactionsBySenderAndNonce(txs)
	}
}

func createTxPool() (dataRetriever.ShardedDataCacherNotifier, error) {
	return txpool.NewShardedTxPool(
		txpool.ArgShardedTxPool{
			Config: storageUnit.CacheConfig{
				Size:        100000,
				SizeInBytes: 1000000000,
				Shards:      1,
			},
			MinGasPrice:    100000000000000,
			NumberOfShards: 1,
		},
	)
}

func createGoodPreprocessor(dataPool dataRetriever.PoolsHolder) *transactions {
	requestTransaction := func(shardID uint32, txHashes [][]byte) {}
	preprocessor, _ := NewTransactionPreprocessor(
		dataPool.Transactions(),
		&mock.ChainStorerMock{},
		&mock.HasherMock{},
		&mock.MarshalizerMock{},
		&mock.TxProcessorMock{},
		mock.NewMultiShardsCoordinatorMock(3),
		&mock.AccountsStub{},
		requestTransaction,
		feeHandlerMock(),
		&mock.GasHandlerMock{},
		&mock.BlockTrackerMock{},
		block.TxBlock,
		&mock.AddressConverterMock{},
		&mock.BlockSizeComputationStub{},
	)

	return preprocessor
}

func TestTransactionPreprocessor_ProcessTxsToMeShouldUseCorrectSenderAndReceiverShards(t *testing.T) {
	t.Parallel()

	dataPool := initDataPool()
	requestTransaction := func(shardID uint32, txHashes [][]byte) {}
	shardCoordinatorMock := mock.NewMultiShardsCoordinatorMock(3)
	shardCoordinatorMock.ComputeIdCalled = func(address state.AddressContainer) uint32 {
		if bytes.Equal(address.Bytes(), []byte("0")) {
			return 0
		}
		if bytes.Equal(address.Bytes(), []byte("1")) {
			return 1
		}
		if bytes.Equal(address.Bytes(), []byte("2")) {
			return 2
		}

		return shardCoordinatorMock.SelfId()
	}

	preprocessor, _ := NewTransactionPreprocessor(
		dataPool.Transactions(),
		&mock.ChainStorerMock{},
		&mock.HasherMock{},
		&mock.MarshalizerMock{},
		&mock.TxProcessorMock{
			ProcessTransactionCalled: func(transaction *transaction.Transaction) error {
				return nil
			},
		},
		shardCoordinatorMock,
		&mock.AccountsStub{},
		requestTransaction,
		feeHandlerMock(),
		&mock.GasHandlerMock{},
		&mock.BlockTrackerMock{},
		block.TxBlock,
		&mock.AddressConverterMock{},
		&mock.BlockSizeComputationStub{},
	)

	tx := transaction.Transaction{SndAddr: []byte("2"), RcvAddr: []byte("0")}
	txHash, _ := core.CalculateHash(preprocessor.marshalizer, preprocessor.hasher, tx)
	body := block.Body{
		MiniBlocks: []*block.MiniBlock{
			{
				TxHashes:        [][]byte{txHash},
				SenderShardID:   1,
				ReceiverShardID: 0,
				Type:            block.TxBlock,
			},
		},
	}
	haveTime := func() bool {
		return true
	}

	preprocessor.AddTxForCurrentBlock(txHash, &tx, 1, 0)

	_, senderShardID, receiverShardID := preprocessor.GetTxInfoForCurrentBlock(txHash)
	assert.Equal(t, uint32(1), senderShardID)
	assert.Equal(t, uint32(0), receiverShardID)

	_ = preprocessor.ProcessTxsToMe(&body, haveTime)

	_, senderShardID, receiverShardID = preprocessor.GetTxInfoForCurrentBlock(txHash)
	assert.Equal(t, uint32(2), senderShardID)
	assert.Equal(t, uint32(0), receiverShardID)
}<|MERGE_RESOLUTION|>--- conflicted
+++ resolved
@@ -41,39 +41,12 @@
 	}
 }
 
-<<<<<<< HEAD
 func shardedDataCacherNotifier() dataRetriever.ShardedDataCacherNotifier {
 	return &mock.ShardedDataStub{
-		RegisterHandlerCalled: func(i func(key []byte)) {},
+		RegisterHandlerCalled: func(i func(key []byte, value interface{})) {},
 		ShardDataStoreCalled: func(id string) (c storage.Cacher) {
 			return &mock.CacherStub{
 				PeekCalled: func(key []byte) (value interface{}, ok bool) {
-=======
-func initDataPool() *mock.PoolsHolderStub {
-	sdp := &mock.PoolsHolderStub{
-		TransactionsCalled: func() dataRetriever.ShardedDataCacherNotifier {
-			return &mock.ShardedDataStub{
-				RegisterHandlerCalled: func(i func(key []byte, value interface{})) {},
-				ShardDataStoreCalled: func(id string) (c storage.Cacher) {
-					return &mock.CacherStub{
-						PeekCalled: func(key []byte) (value interface{}, ok bool) {
-							if reflect.DeepEqual(key, []byte("tx1_hash")) {
-								return &transaction.Transaction{Nonce: 10}, true
-							}
-							return nil, false
-						},
-						KeysCalled: func() [][]byte {
-							return [][]byte{[]byte("key1"), []byte("key2")}
-						},
-						LenCalled: func() int {
-							return 0
-						},
-					}
-				},
-				AddDataCalled:                 func(key []byte, data interface{}, cacheId string) {},
-				RemoveSetOfDataFromPoolCalled: func(keys [][]byte, id string) {},
-				SearchFirstDataCalled: func(key []byte) (value interface{}, ok bool) {
->>>>>>> 66803e84
 					if reflect.DeepEqual(key, []byte("tx1_hash")) {
 						return &smartContractResult.SmartContractResult{Nonce: 10}, true
 					}
@@ -82,31 +55,8 @@
 					}
 					return nil, false
 				},
-<<<<<<< HEAD
 				KeysCalled: func() [][]byte {
 					return [][]byte{[]byte("key1"), []byte("key2")}
-=======
-			}
-		},
-		UnsignedTransactionsCalled: func() dataRetriever.ShardedDataCacherNotifier {
-			return &mock.ShardedDataStub{
-				RegisterHandlerCalled: func(i func(key []byte, value interface{})) {},
-				ShardDataStoreCalled: func(id string) (c storage.Cacher) {
-					return &mock.CacherStub{
-						PeekCalled: func(key []byte) (value interface{}, ok bool) {
-							if reflect.DeepEqual(key, []byte("tx1_hash")) {
-								return &smartContractResult.SmartContractResult{Nonce: 10}, true
-							}
-							return nil, false
-						},
-						KeysCalled: func() [][]byte {
-							return [][]byte{[]byte("key1"), []byte("key2")}
-						},
-						LenCalled: func() int {
-							return 0
-						},
-					}
->>>>>>> 66803e84
 				},
 				LenCalled: func() int {
 					return 0
