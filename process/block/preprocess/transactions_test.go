--- conflicted
+++ resolved
@@ -4,10 +4,6 @@
 	"bytes"
 	"encoding/hex"
 	"fmt"
-<<<<<<< HEAD
-	"github.com/ElrondNetwork/elrond-go/data/rewardTx"
-=======
->>>>>>> 3ddec14f
 	"math/big"
 	"math/rand"
 	"reflect"
