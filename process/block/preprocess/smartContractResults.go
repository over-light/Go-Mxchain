--- conflicted
+++ resolved
@@ -472,17 +472,11 @@
 		}
 	}()
 
-<<<<<<< HEAD
 	gasInfo := gasConsumedInfo{
 		gasConsumedByMiniBlockInReceiverShard: uint64(0),
 		gasConsumedByMiniBlocksInSenderShard:  uint64(0),
-		totalGasConsumedInSelfShard:           scr.gasHandler.TotalGasConsumed(),
-	}
-=======
-	gasConsumedByMiniBlockInSenderShard := uint64(0)
-	gasConsumedByMiniBlockInReceiverShard := uint64(0)
-	totalGasConsumedInSelfShard := scr.getTotalGasConsumed()
->>>>>>> 8a113c9d
+		totalGasConsumedInSelfShard:           scr.getTotalGasConsumed(),
+	}
 
 	log.Trace("smartContractResults.ProcessMiniBlock", "totalGasConsumedInSelfShard", gasInfo.totalGasConsumedInSelfShard)
 
@@ -497,18 +491,10 @@
 			miniBlock.ReceiverShardID,
 			miniBlockScrs[index],
 			miniBlockTxHashes[index],
-<<<<<<< HEAD
 			&gasInfo)
+
 		if errComputeGas != nil {
-			return processedTxHashes, 0, errComputeGas
-=======
-			&gasConsumedByMiniBlockInSenderShard,
-			&gasConsumedByMiniBlockInReceiverShard,
-			&totalGasConsumedInSelfShard)
-
-		if err != nil {
-			return processedTxHashes, index, err
->>>>>>> 8a113c9d
+			return processedTxHashes, index, errComputeGas
 		}
 
 		scr.gasHandler.SetGasConsumed(gasConsumedByTxInSelfShard, miniBlockTxHashes[index])
