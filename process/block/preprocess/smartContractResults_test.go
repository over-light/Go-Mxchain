package preprocess

import (
<<<<<<< HEAD
	"testing"
=======
	"reflect"
	"testing"
	"time"
>>>>>>> fc9506fe

	"github.com/ElrondNetwork/elrond-go/data/block"
	"github.com/ElrondNetwork/elrond-go/data/smartContractResult"
	"github.com/ElrondNetwork/elrond-go/dataRetriever"
	"github.com/ElrondNetwork/elrond-go/process"
	"github.com/ElrondNetwork/elrond-go/process/mock"
	"github.com/ElrondNetwork/elrond-go/storage"
	"github.com/gin-gonic/gin/json"
	"github.com/stretchr/testify/assert"
)

func haveTime() time.Duration {
	return time.Duration(2000 * time.Millisecond)
}

func haveTimeTrue() bool {
	return true
}

func TestScrsPreprocessor_NewSmartContractResultPreprocessorNilPool(t *testing.T) {
	t.Parallel()

	requestTransaction := func(shardID uint32, txHashes [][]byte) {}
	txs, err := NewSmartContractResultPreprocessor(
		nil,
		&mock.ChainStorerMock{},
		&mock.HasherMock{},
		&mock.MarshalizerMock{},
		&mock.TxProcessorMock{},
		mock.NewMultiShardsCoordinatorMock(3),
		&mock.AccountsStub{},
		requestTransaction,
	)

	assert.Nil(t, txs)
	assert.Equal(t, process.ErrNilUTxDataPool, err)
}

func TestScrsPreprocessor_NewSmartContractResultPreprocessorNilStore(t *testing.T) {
	t.Parallel()

	tdp := initDataPool()
	requestTransaction := func(shardID uint32, txHashes [][]byte) {}
	txs, err := NewSmartContractResultPreprocessor(
		tdp.Transactions(),
		nil,
		&mock.HasherMock{},
		&mock.MarshalizerMock{},
		&mock.TxProcessorMock{},
		mock.NewMultiShardsCoordinatorMock(3),
		&mock.AccountsStub{},
		requestTransaction,
	)

	assert.Nil(t, txs)
	assert.Equal(t, process.ErrNilUTxStorage, err)
}

func TestScrsPreprocessor_NewSmartContractResultPreprocessorNilHasher(t *testing.T) {
	t.Parallel()

	tdp := initDataPool()
	requestTransaction := func(shardID uint32, txHashes [][]byte) {}
	txs, err := NewSmartContractResultPreprocessor(
		tdp.Transactions(),
		&mock.ChainStorerMock{},
		nil,
		&mock.MarshalizerMock{},
		&mock.TxProcessorMock{},
		mock.NewMultiShardsCoordinatorMock(3),
		&mock.AccountsStub{},
		requestTransaction,
	)

	assert.Nil(t, txs)
	assert.Equal(t, process.ErrNilHasher, err)
}

func TestScrsPreprocessor_NewSmartContractResultPreprocessorNilMarsalizer(t *testing.T) {
	t.Parallel()

	tdp := initDataPool()
	requestTransaction := func(shardID uint32, txHashes [][]byte) {}
	txs, err := NewSmartContractResultPreprocessor(
		tdp.Transactions(),
		&mock.ChainStorerMock{},
		&mock.HasherMock{},
		nil,
		&mock.TxProcessorMock{},
		mock.NewMultiShardsCoordinatorMock(3),
		&mock.AccountsStub{},
		requestTransaction,
	)

	assert.Nil(t, txs)
	assert.Equal(t, process.ErrNilMarshalizer, err)
}

func TestScrsPreprocessor_NewSmartContractResultPreprocessorNilTxProce(t *testing.T) {
	t.Parallel()

	tdp := initDataPool()
	requestTransaction := func(shardID uint32, txHashes [][]byte) {}
	txs, err := NewSmartContractResultPreprocessor(
		tdp.Transactions(),
		&mock.ChainStorerMock{},
		&mock.HasherMock{},
		&mock.MarshalizerMock{},
		nil,
		mock.NewMultiShardsCoordinatorMock(3),
		&mock.AccountsStub{},
		requestTransaction,
	)

	assert.Nil(t, txs)
	assert.Equal(t, process.ErrNilTxProcessor, err)
}

func TestScrsPreprocessor_NewSmartContractResultPreprocessorNilShardCoord(t *testing.T) {
	t.Parallel()

	tdp := initDataPool()
	requestTransaction := func(shardID uint32, txHashes [][]byte) {}
	txs, err := NewSmartContractResultPreprocessor(
		tdp.Transactions(),
		&mock.ChainStorerMock{},
		&mock.HasherMock{},
		&mock.MarshalizerMock{},
		&mock.TxProcessorMock{},
		nil,
		&mock.AccountsStub{},
		requestTransaction,
	)

	assert.Nil(t, txs)
	assert.Equal(t, process.ErrNilShardCoordinator, err)
}

func TestScrsPreprocessor_NewSmartContractResultPreprocessorNilAccounts(t *testing.T) {
	t.Parallel()

	tdp := initDataPool()
	requestTransaction := func(shardID uint32, txHashes [][]byte) {}
	txs, err := NewSmartContractResultPreprocessor(
		tdp.Transactions(),
		&mock.ChainStorerMock{},
		&mock.HasherMock{},
		&mock.MarshalizerMock{},
		&mock.TxProcessorMock{},
		mock.NewMultiShardsCoordinatorMock(3),
		nil,
		requestTransaction,
	)

	assert.Nil(t, txs)
	assert.Equal(t, process.ErrNilAccountsAdapter, err)
}

func TestScrsPreprocessor_NewSmartContractResultPreprocessorNilRequestFunc(t *testing.T) {
	t.Parallel()

	tdp := initDataPool()
	txs, err := NewSmartContractResultPreprocessor(
		tdp.Transactions(),
		&mock.ChainStorerMock{},
		&mock.HasherMock{},
		&mock.MarshalizerMock{},
		&mock.TxProcessorMock{},
		mock.NewMultiShardsCoordinatorMock(3),
		&mock.AccountsStub{},
		nil,
	)

	assert.Nil(t, txs)
	assert.Equal(t, process.ErrNilRequestHandler, err)
}

func TestScrsPreProcessor_GetTransactionFromPool(t *testing.T) {
	t.Parallel()

	tdp := initDataPool()
	requestTransaction := func(shardID uint32, txHashes [][]byte) {}
	txs, _ := NewSmartContractResultPreprocessor(
		tdp.UnsignedTransactions(),
		&mock.ChainStorerMock{},
		&mock.HasherMock{},
		&mock.MarshalizerMock{},
		&mock.TxProcessorMock{},
		mock.NewMultiShardsCoordinatorMock(3),
		&mock.AccountsStub{},
		requestTransaction,
	)

	txHash := []byte("tx1_hash")
	tx := txs.getTransactionFromPool(1, 1, txHash, tdp.UnsignedTransactions())

	assert.NotNil(t, tx)
	assert.Equal(t, uint64(10), tx.(*smartContractResult.SmartContractResult).Nonce)
}

func TestScrsPreprocessor_RequestTransactionNothingToRequestAsGeneratedAtProcessing(t *testing.T) {
	t.Parallel()

	tdp := initDataPool()
	requestTransaction := func(shardID uint32, txHashes [][]byte) {}
	shardCoord := mock.NewMultiShardsCoordinatorMock(3)
	txs, _ := NewSmartContractResultPreprocessor(
		tdp.Transactions(),
		&mock.ChainStorerMock{},
		&mock.HasherMock{},
		&mock.MarshalizerMock{},
		&mock.TxProcessorMock{},
		shardCoord,
		&mock.AccountsStub{},
		requestTransaction,
	)

	shardId := uint32(1)
	txHash1 := []byte("tx_hash1")
	txHash2 := []byte("tx_hash2")
	body := make(block.Body, 0)
	txHashes := make([][]byte, 0)
	txHashes = append(txHashes, txHash1)
	txHashes = append(txHashes, txHash2)
	mBlk := block.MiniBlock{SenderShardID: shardCoord.SelfId(), ReceiverShardID: shardId, TxHashes: txHashes, Type: block.SmartContractResultBlock}
	body = append(body, &mBlk)

	txsRequested := txs.RequestBlockTransactions(body)

	assert.Equal(t, 0, txsRequested)
}

func TestScrsPreprocessor_RequestTransactionFromNetwork(t *testing.T) {
	t.Parallel()

	tdp := initDataPool()
	requestTransaction := func(shardID uint32, txHashes [][]byte) {}
	shardCoord := mock.NewMultiShardsCoordinatorMock(3)
	txs, _ := NewSmartContractResultPreprocessor(
		tdp.Transactions(),
		&mock.ChainStorerMock{},
		&mock.HasherMock{},
		&mock.MarshalizerMock{},
		&mock.TxProcessorMock{},
		shardCoord,
		&mock.AccountsStub{},
		requestTransaction,
	)

	shardId := uint32(1)
	txHash1 := []byte("tx_hash1")
	txHash2 := []byte("tx_hash2")
	body := make(block.Body, 0)
	txHashes := make([][]byte, 0)
	txHashes = append(txHashes, txHash1)
	txHashes = append(txHashes, txHash2)
	mBlk := block.MiniBlock{SenderShardID: shardCoord.SelfId() + 1, ReceiverShardID: shardId, TxHashes: txHashes, Type: block.SmartContractResultBlock}
	body = append(body, &mBlk)

	txsRequested := txs.RequestBlockTransactions(body)

	assert.Equal(t, 2, txsRequested)
}

func TestScrsPreprocessor_RequestBlockTransactionFromMiniBlockFromNetwork(t *testing.T) {
	t.Parallel()

	tdp := initDataPool()
	requestTransaction := func(shardID uint32, txHashes [][]byte) {}
	txs, _ := NewSmartContractResultPreprocessor(
		tdp.Transactions(),
		&mock.ChainStorerMock{},
		&mock.HasherMock{},
		&mock.MarshalizerMock{},
		&mock.TxProcessorMock{},
		mock.NewMultiShardsCoordinatorMock(3),
		&mock.AccountsStub{},
		requestTransaction,
	)

	shardId := uint32(1)
	txHash1 := []byte("tx_hash1")
	txHash2 := []byte("tx_hash2")
	txHashes := make([][]byte, 0)
	txHashes = append(txHashes, txHash1)
	txHashes = append(txHashes, txHash2)
	mb := block.MiniBlock{ReceiverShardID: shardId, TxHashes: txHashes, Type: block.SmartContractResultBlock}

	txsRequested := txs.RequestTransactionsForMiniBlock(mb)

	assert.Equal(t, 2, txsRequested)
}

func TestScrsPreprocessor_ReceivedTransactionShouldEraseRequested(t *testing.T) {
	t.Parallel()

	dataPool := mock.NewPoolsHolderFake()

	shardedDataStub := &mock.ShardedDataStub{
		ShardDataStoreCalled: func(cacheId string) (c storage.Cacher) {
			return &mock.CacherStub{
				PeekCalled: func(key []byte) (value interface{}, ok bool) {
					return &smartContractResult.SmartContractResult{}, true
				},
			}
		},
		RegisterHandlerCalled: func(i func(key []byte)) {
		},
	}

	dataPool.SetUnsignedTransactions(shardedDataStub)

	requestTransaction := func(shardID uint32, txHashes [][]byte) {}
	txs, _ := NewSmartContractResultPreprocessor(
		dataPool.UnsignedTransactions(),
		&mock.ChainStorerMock{},
		&mock.HasherMock{},
		&mock.MarshalizerMock{},
		&mock.TxProcessorMock{},
		mock.NewMultiShardsCoordinatorMock(3),
		&mock.AccountsStub{},
		requestTransaction,
	)

	//add 3 tx hashes on requested list
	txHash1 := []byte("tx hash 1")
	txHash2 := []byte("tx hash 2")
	txHash3 := []byte("tx hash 3")

	txs.AddScrHashToRequestedList(txHash1)
	txs.AddScrHashToRequestedList(txHash2)
	txs.AddScrHashToRequestedList(txHash3)

	txs.SetMissingScr(3)

	//received txHash2
	txs.receivedSmartContractResult(txHash2)

	assert.True(t, txs.IsScrHashRequested(txHash1))
	assert.False(t, txs.IsScrHashRequested(txHash2))
	assert.True(t, txs.IsScrHashRequested(txHash3))
}

func TestScrsPreprocessor_GetAllTxsFromMiniBlockShouldWork(t *testing.T) {
	t.Parallel()

	hasher := mock.HasherMock{}
	marshalizer := &mock.MarshalizerMock{}
	dataPool := mock.NewPoolsHolderFake()
	senderShardId := uint32(0)
	destinationShardId := uint32(1)

	transactions := []*smartContractResult.SmartContractResult{
		{Nonce: 1},
		{Nonce: 2},
		{Nonce: 3},
	}
	transactionsHashes := make([][]byte, len(transactions))

	//add defined transactions to sender-destination cacher
	for idx, tx := range transactions {
		transactionsHashes[idx] = computeHash(tx, marshalizer, hasher)

		dataPool.UnsignedTransactions().AddData(
			transactionsHashes[idx],
			tx,
			process.ShardCacherIdentifier(senderShardId, destinationShardId),
		)
	}

	//add some random data
	txRandom := &smartContractResult.SmartContractResult{Nonce: 4}
	dataPool.UnsignedTransactions().AddData(
		computeHash(txRandom, marshalizer, hasher),
		txRandom,
		process.ShardCacherIdentifier(3, 4),
	)

	requestTransaction := func(shardID uint32, txHashes [][]byte) {}
	txs, _ := NewSmartContractResultPreprocessor(
		dataPool.UnsignedTransactions(),
		&mock.ChainStorerMock{},
		&mock.HasherMock{},
		&mock.MarshalizerMock{},
		&mock.TxProcessorMock{},
		mock.NewMultiShardsCoordinatorMock(3),
		&mock.AccountsStub{},
		requestTransaction,
	)

	mb := &block.MiniBlock{
		SenderShardID:   senderShardId,
		ReceiverShardID: destinationShardId,
		TxHashes:        transactionsHashes,
		Type:            block.SmartContractResultBlock,
	}

	txsRetrieved, txHashesRetrieved, err := txs.getAllScrsFromMiniBlock(mb, haveTimeTrue)

	assert.Nil(t, err)
	assert.Equal(t, len(transactions), len(txsRetrieved))
	assert.Equal(t, len(transactions), len(txHashesRetrieved))

	for idx, tx := range transactions {
		//txReceived should be all txs in the same order
		assert.Equal(t, txsRetrieved[idx], tx)
		//verify corresponding transaction hashes
		assert.Equal(t, txHashesRetrieved[idx], computeHash(tx, marshalizer, hasher))
	}
}

func TestScrsPreprocessor_RemoveBlockTxsFromPoolNilBlockShouldErr(t *testing.T) {
	t.Parallel()

	tdp := initDataPool()
	requestTransaction := func(shardID uint32, txHashes [][]byte) {}
	txs, _ := NewSmartContractResultPreprocessor(
		tdp.Transactions(),
		&mock.ChainStorerMock{},
		&mock.HasherMock{},
		&mock.MarshalizerMock{},
		&mock.TxProcessorMock{},
		mock.NewMultiShardsCoordinatorMock(3),
		&mock.AccountsStub{},
		requestTransaction,
	)

	err := txs.RemoveTxBlockFromPools(nil, tdp.MiniBlocks())

	assert.NotNil(t, err)
	assert.Equal(t, err, process.ErrNilTxBlockBody)
}

func TestScrsPreprocessor_RemoveBlockTxsFromPoolOK(t *testing.T) {
	t.Parallel()

	tdp := initDataPool()
	requestTransaction := func(shardID uint32, txHashes [][]byte) {}
	txs, _ := NewSmartContractResultPreprocessor(
		tdp.Transactions(),
		&mock.ChainStorerMock{},
		&mock.HasherMock{},
		&mock.MarshalizerMock{},
		&mock.TxProcessorMock{},
		mock.NewMultiShardsCoordinatorMock(3),
		&mock.AccountsStub{},
		requestTransaction,
	)

	body := make(block.Body, 0)
	txHash := []byte("txHash")
	txHashes := make([][]byte, 0)
	txHashes = append(txHashes, txHash)
	miniblock := block.MiniBlock{
		ReceiverShardID: 0,
		SenderShardID:   0,
		TxHashes:        txHashes,
	}

	body = append(body, &miniblock)

	err := txs.RemoveTxBlockFromPools(body, tdp.MiniBlocks())

<<<<<<< HEAD
=======
	assert.Nil(t, err)

}

func TestScrsPreprocessor_IsDataPreparedErr(t *testing.T) {
	t.Parallel()

	tdp := initDataPool()
	requestTransaction := func(shardID uint32, txHashes [][]byte) {}

	txs, _ := NewSmartContractResultPreprocessor(
		tdp.Transactions(),
		&mock.ChainStorerMock{},
		&mock.HasherMock{},
		&mock.MarshalizerMock{},
		&mock.TxProcessorMock{},
		mock.NewMultiShardsCoordinatorMock(3),
		&mock.AccountsStub{},
		requestTransaction,
	)

	err := txs.IsDataPrepared(1, haveTime)

	assert.Equal(t, process.ErrTimeIsOut, err)
}

func TestScrsPreprocessor_IsDataPrepared(t *testing.T) {
	t.Parallel()

	tdp := initDataPool()
	requestTransaction := func(shardID uint32, txHashes [][]byte) {}

	txs, _ := NewSmartContractResultPreprocessor(
		tdp.Transactions(),
		&mock.ChainStorerMock{},
		&mock.HasherMock{},
		&mock.MarshalizerMock{},
		&mock.TxProcessorMock{},
		mock.NewMultiShardsCoordinatorMock(3),
		&mock.AccountsStub{},
		requestTransaction,
	)

	go func() {
		time.Sleep(50 * time.Millisecond)
		txs.chRcvAllScrs <- true
	}()

	err := txs.IsDataPrepared(1, haveTime)

>>>>>>> fc9506fe
	assert.Nil(t, err)
}

func TestScrsPreprocessor_SaveTxBlockToStorage(t *testing.T) {
	t.Parallel()

	tdp := initDataPool()
	requestTransaction := func(shardID uint32, txHashes [][]byte) {}

	txs, _ := NewSmartContractResultPreprocessor(
		tdp.Transactions(),
		&mock.ChainStorerMock{},
		&mock.HasherMock{},
		&mock.MarshalizerMock{},
		&mock.TxProcessorMock{},
		mock.NewMultiShardsCoordinatorMock(3),
		&mock.AccountsStub{},
		requestTransaction,
	)

	body := make(block.Body, 0)

	txHash := []byte("txHash")
	txHashes := make([][]byte, 0)
	txHashes = append(txHashes, txHash)

	miniblock := block.MiniBlock{
		ReceiverShardID: 0,
		SenderShardID:   0,
		TxHashes:        txHashes,
	}

	body = append(body, &miniblock)

	err := txs.SaveTxBlockToStorage(body)
	assert.Nil(t, err)
}

func TestScrsPreprocessor_SaveTxBlockToStorageMissingTransactionsShouldErr(t *testing.T) {
	t.Parallel()

	tdp := initDataPool()
	requestTransaction := func(shardID uint32, txHashes [][]byte) {}
	txs, _ := NewSmartContractResultPreprocessor(
		tdp.Transactions(),
		&mock.ChainStorerMock{},
		&mock.HasherMock{},
		&mock.MarshalizerMock{},
		&mock.TxProcessorMock{},
		mock.NewMultiShardsCoordinatorMock(3),
		&mock.AccountsStub{},
		requestTransaction,
	)

	body := make(block.Body, 0)

	txHash := []byte(nil)
	txHashes := make([][]byte, 0)
	txHashes = append(txHashes, txHash)

	miniblock := block.MiniBlock{
		ReceiverShardID: 0,
		SenderShardID:   0,
		TxHashes:        txHashes,
		Type:            block.SmartContractResultBlock,
	}

	body = append(body, &miniblock)

	err := txs.SaveTxBlockToStorage(body)

	assert.Equal(t, process.ErrMissingTransaction, err)
}

func TestScrsPreprocessor_ProcessBlockTransactions(t *testing.T) {
	t.Parallel()

	tdp := initDataPool()
	requestTransaction := func(shardID uint32, txHashes [][]byte) {}
	scr, _ := NewSmartContractResultPreprocessor(
		tdp.Transactions(),
		&mock.ChainStorerMock{},
		&mock.HasherMock{},
		&mock.MarshalizerMock{},
		&mock.TxProcessorMock{
			ProcessSmartContractResultCalled: func(scr *smartContractResult.SmartContractResult) error {
				return nil
			},
		},
		mock.NewMultiShardsCoordinatorMock(3),
		&mock.AccountsStub{},
		requestTransaction,
	)

	body := make(block.Body, 0)

	txHash := []byte("txHash")
	txHashes := make([][]byte, 0)
	txHashes = append(txHashes, txHash)

	miniblock := block.MiniBlock{
		ReceiverShardID: 0,
		SenderShardID:   0,
		TxHashes:        txHashes,
		Type:            block.SmartContractResultBlock,
	}

	body = append(body, &miniblock)

	scr.AddScrHashToRequestedList([]byte("txHash"))
	txshardInfo := txShardInfo{0, 0}
	smartcr := smartContractResult.SmartContractResult{
		Nonce: 1,
		Data:  "tx",
	}

	scr.scrForBlock.txHashAndInfo["txHash"] = &txInfo{&smartcr, &txshardInfo}

	err := scr.ProcessBlockTransactions(body, 1, haveTime)

	assert.Nil(t, err)
}

func TestScrsPreprocessor_ProcessMiniBlock(t *testing.T) {
	t.Parallel()

	tdp := initDataPool()

	tdp.TransactionsCalled = func() dataRetriever.ShardedDataCacherNotifier {
		return &mock.ShardedDataStub{
			RegisterHandlerCalled: func(i func(key []byte)) {},
			ShardDataStoreCalled: func(id string) (c storage.Cacher) {
				return &mock.CacherStub{
					PeekCalled: func(key []byte) (value interface{}, ok bool) {
						if reflect.DeepEqual(key, []byte("tx1_hash")) {
							return &smartContractResult.SmartContractResult{Nonce: 10}, true
						}
						return nil, false
					},
				}
			},
		}
	}

	requestTransaction := func(shardID uint32, txHashes [][]byte) {}

	scr, _ := NewSmartContractResultPreprocessor(
		tdp.Transactions(),
		&mock.ChainStorerMock{},
		&mock.HasherMock{},
		&mock.MarshalizerMock{},
		&mock.TxProcessorMock{
			ProcessSmartContractResultCalled: func(scr *smartContractResult.SmartContractResult) error {
				return nil
			},
		},
		mock.NewMultiShardsCoordinatorMock(3),
		&mock.AccountsStub{},
		requestTransaction,
	)

	body := make(block.Body, 0)
	txHash := []byte("tx1_hash")
	txHashes := make([][]byte, 0)
	txHashes = append(txHashes, txHash)

	miniblock := block.MiniBlock{
		ReceiverShardID: 0,
		SenderShardID:   0,
		TxHashes:        txHashes,
		Type:            block.SmartContractResultBlock,
	}

	body = append(body, &miniblock)

	err := scr.ProcessMiniBlock(&miniblock, haveTimeTrue, 1)

	assert.Nil(t, err)
}

func TestScrsPreprocessor_ProcessMiniBlockWrongTypeMiniblockShouldErr(t *testing.T) {
	t.Parallel()

	tdp := initDataPool()
	requestTransaction := func(shardID uint32, txHashes [][]byte) {}

	scr, _ := NewSmartContractResultPreprocessor(
		tdp.Transactions(),
		&mock.ChainStorerMock{},
		&mock.HasherMock{},
		&mock.MarshalizerMock{},
		&mock.TxProcessorMock{},
		mock.NewMultiShardsCoordinatorMock(3),
		&mock.AccountsStub{},
		requestTransaction,
	)

	body := make(block.Body, 0)

	txHash := []byte("tx1_hash")
	txHashes := make([][]byte, 0)
	txHashes = append(txHashes, txHash)

	miniblock := block.MiniBlock{
		ReceiverShardID: 0,
		SenderShardID:   0,
	}

	body = append(body, &miniblock)

	err := scr.ProcessMiniBlock(&miniblock, haveTimeTrue, 1)

	assert.NotNil(t, err)
	assert.Equal(t, err, process.ErrWrongTypeInMiniBlock)
}

func TestScrsPreprocessor_RestoreTxBlockIntoPools(t *testing.T) {
	t.Parallel()

	txHash := []byte("txHash")
	scrstorage := mock.ChainStorerMock{}
	scrstorage.AddStorer(1, &mock.StorerStub{})
	err := scrstorage.Put(1, txHash, txHash)
	assert.Nil(t, err)

	scrstorage.GetAllCalled = func(unitType dataRetriever.UnitType, keys [][]byte) (bytes map[string][]byte, e error) {
		par := make(map[string][]byte)
		tx := smartContractResult.SmartContractResult{}
		par["txHash"], _ = json.Marshal(tx)
		return par, nil
	}

	dataPool := mock.NewPoolsHolderFake()

	shardedDataStub := &mock.ShardedDataStub{
		AddDataCalled: func(key []byte, data interface{}, cacheId string) {
			return
		},
		RegisterHandlerCalled: func(i func(key []byte)) {
		},
	}

	dataPool.SetUnsignedTransactions(shardedDataStub)
	requestTransaction := func(shardID uint32, txHashes [][]byte) {}

	scr, _ := NewSmartContractResultPreprocessor(
		dataPool.UnsignedTransactions(),
		&scrstorage,
		&mock.HasherMock{},
		&mock.MarshalizerMock{},
		&mock.TxProcessorMock{},
		mock.NewMultiShardsCoordinatorMock(3),
		&mock.AccountsStub{},
		requestTransaction,
	)

	body := make(block.Body, 0)

	txHashes := make([][]byte, 0)
	txHashes = append(txHashes, txHash)

	miniblock := block.MiniBlock{
		ReceiverShardID: 0,
		SenderShardID:   0,
		TxHashes:        txHashes,
		Type:            block.SmartContractResultBlock,
	}

	body = append(body, &miniblock)
	miniblockPool := mock.NewCacherMock()
	scrRestored, miniBlockHashes, err := scr.RestoreTxBlockIntoPools(body, miniblockPool)

	assert.Equal(t, miniBlockHashes[0], []uint8([]byte(nil)))
	assert.Equal(t, scrRestored, 1)
	assert.Nil(t, err)
}

func TestScrsPreprocessor__RestoreTxBlockIntoPoolsNilMiniblockPoolShouldErr(t *testing.T) {
	t.Parallel()

	tdp := initDataPool()
	requestTransaction := func(shardID uint32, txHashes [][]byte) {}

	scr, _ := NewSmartContractResultPreprocessor(
		tdp.Transactions(),
		&mock.ChainStorerMock{},
		&mock.HasherMock{},
		&mock.MarshalizerMock{},
		&mock.TxProcessorMock{},
		mock.NewMultiShardsCoordinatorMock(3),
		&mock.AccountsStub{},
		requestTransaction,
	)

	body := make(block.Body, 0)

	txHash := []byte("tx1_hash")
	txHashes := make([][]byte, 0)
	txHashes = append(txHashes, txHash)

	miniblockPool := storage.Cacher(nil)

	_, _, err := scr.RestoreTxBlockIntoPools(body, miniblockPool)

	assert.NotNil(t, err)
	assert.Equal(t, err, process.ErrNilMiniBlockPool)
}<|MERGE_RESOLUTION|>--- conflicted
+++ resolved
@@ -1,13 +1,9 @@
 package preprocess
 
 import (
-<<<<<<< HEAD
-	"testing"
-=======
 	"reflect"
 	"testing"
 	"time"
->>>>>>> fc9506fe
 
 	"github.com/ElrondNetwork/elrond-go/data/block"
 	"github.com/ElrondNetwork/elrond-go/data/smartContractResult"
@@ -471,8 +467,6 @@
 
 	err := txs.RemoveTxBlockFromPools(body, tdp.MiniBlocks())
 
-<<<<<<< HEAD
-=======
 	assert.Nil(t, err)
 
 }
@@ -523,7 +517,6 @@
 
 	err := txs.IsDataPrepared(1, haveTime)
 
->>>>>>> fc9506fe
 	assert.Nil(t, err)
 }
 
