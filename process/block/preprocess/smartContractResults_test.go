--- conflicted
+++ resolved
@@ -198,13 +198,8 @@
 	)
 
 	txHash := []byte("tx1_hash")
-<<<<<<< HEAD
 	tx, _ := process.GetTransactionHandlerFromPool(1, 1, txHash, tdp.UnsignedTransactions())
 	assert.NotNil(t, txs)
-=======
-	tx := txs.getTransactionFromPool(1, 1, txHash, tdp.UnsignedTransactions())
-
->>>>>>> 92dab07d
 	assert.NotNil(t, tx)
 	assert.Equal(t, uint64(10), tx.(*smartContractResult.SmartContractResult).Nonce)
 }
