package preprocess

import (
	"sort"
	"sync"
	"time"

	"github.com/ElrondNetwork/elrond-go/core"
	"github.com/ElrondNetwork/elrond-go/core/check"
	"github.com/ElrondNetwork/elrond-go/core/sliceUtil"
	"github.com/ElrondNetwork/elrond-go/data"
	"github.com/ElrondNetwork/elrond-go/data/block"
	"github.com/ElrondNetwork/elrond-go/data/state"
	"github.com/ElrondNetwork/elrond-go/data/transaction"
	"github.com/ElrondNetwork/elrond-go/dataRetriever"
	"github.com/ElrondNetwork/elrond-go/hashing"
	"github.com/ElrondNetwork/elrond-go/logger"
	"github.com/ElrondNetwork/elrond-go/marshal"
	"github.com/ElrondNetwork/elrond-go/process"
	"github.com/ElrondNetwork/elrond-go/sharding"
	"github.com/ElrondNetwork/elrond-go/storage"
)

var log = logger.GetOrCreate("process/block/preprocess")

// TODO: increase code coverage with unit tests

type transactions struct {
	*basePreProcess
	chRcvAllTxs          chan bool
	onRequestTransaction func(shardID uint32, txHashes [][]byte)
	txsForCurrBlock      txsForBlock
	txPool               dataRetriever.ShardedDataCacherNotifier
	storage              dataRetriever.StorageService
	txProcessor          process.TransactionProcessor
	accounts             state.AccountsAdapter
	orderedTxs           map[string][]*transaction.Transaction
	orderedTxHashes      map[string][][]byte
	mutOrderedTxs        sync.RWMutex
	miniBlocksCompacter  process.MiniBlocksCompacter
}

// NewTransactionPreprocessor creates a new transaction preprocessor object
func NewTransactionPreprocessor(
	txDataPool dataRetriever.ShardedDataCacherNotifier,
	store dataRetriever.StorageService,
	hasher hashing.Hasher,
	marshalizer marshal.Marshalizer,
	txProcessor process.TransactionProcessor,
	shardCoordinator sharding.Coordinator,
	accounts state.AccountsAdapter,
	onRequestTransaction func(shardID uint32, txHashes [][]byte),
	economicsFee process.FeeHandler,
	miniBlocksCompacter process.MiniBlocksCompacter,
	gasHandler process.GasHandler,
) (*transactions, error) {

	if check.IfNil(hasher) {
		return nil, process.ErrNilHasher
	}
	if check.IfNil(marshalizer) {
		return nil, process.ErrNilMarshalizer
	}
	if check.IfNil(txDataPool) {
		return nil, process.ErrNilTransactionPool
	}
	if check.IfNil(store) {
		return nil, process.ErrNilTxStorage
	}
	if check.IfNil(txProcessor) {
		return nil, process.ErrNilTxProcessor
	}
	if check.IfNil(shardCoordinator) {
		return nil, process.ErrNilShardCoordinator
	}
	if check.IfNil(accounts) {
		return nil, process.ErrNilAccountsAdapter
	}
	if onRequestTransaction == nil {
		return nil, process.ErrNilRequestHandler
	}
	if check.IfNil(economicsFee) {
		return nil, process.ErrNilEconomicsFeeHandler
	}
	if check.IfNil(miniBlocksCompacter) {
		return nil, process.ErrNilMiniBlocksCompacter
	}
	if check.IfNil(gasHandler) {
		return nil, process.ErrNilGasHandler
	}

	bpp := basePreProcess{
		hasher:           hasher,
		marshalizer:      marshalizer,
		shardCoordinator: shardCoordinator,
		gasHandler:       gasHandler,
		economicsFee:     economicsFee,
	}

	txs := transactions{
		basePreProcess:       &bpp,
		storage:              store,
		txPool:               txDataPool,
		onRequestTransaction: onRequestTransaction,
		txProcessor:          txProcessor,
		accounts:             accounts,
		miniBlocksCompacter:  miniBlocksCompacter,
	}

	txs.chRcvAllTxs = make(chan bool)
	txs.txPool.RegisterHandler(txs.receivedTransaction)

	txs.txsForCurrBlock.txHashAndInfo = make(map[string]*txInfo)
	txs.orderedTxs = make(map[string][]*transaction.Transaction)
	txs.orderedTxHashes = make(map[string][][]byte)

	return &txs, nil
}

// waitForTxHashes waits for a call whether all the requested transactions appeared
func (txs *transactions) waitForTxHashes(waitTime time.Duration) error {
	select {
	case <-txs.chRcvAllTxs:
		return nil
	case <-time.After(waitTime):
		return process.ErrTimeIsOut
	}
}

// IsDataPrepared returns non error if all the requested transactions arrived and were saved into the pool
func (txs *transactions) IsDataPrepared(requestedTxs int, haveTime func() time.Duration) error {
	if requestedTxs > 0 {
		log.Debug("requested missing txs",
			"num txs", requestedTxs)
		err := txs.waitForTxHashes(haveTime())
		txs.txsForCurrBlock.mutTxsForBlock.Lock()
		missingTxs := txs.txsForCurrBlock.missingTxs
		txs.txsForCurrBlock.missingTxs = 0
		txs.txsForCurrBlock.mutTxsForBlock.Unlock()
		log.Debug("received missing txs",
			"num txs", requestedTxs-missingTxs)
		if err != nil {
			return err
		}
	}

	return nil
}

// RemoveTxBlockFromPools removes transactions and miniblocks from associated pools
func (txs *transactions) RemoveTxBlockFromPools(body block.Body, miniBlockPool storage.Cacher) error {
	if body == nil || body.IsInterfaceNil() {
		return process.ErrNilTxBlockBody
	}
	if miniBlockPool == nil || miniBlockPool.IsInterfaceNil() {
		return process.ErrNilMiniBlockPool
	}

	err := txs.removeDataFromPools(body, miniBlockPool, txs.txPool, block.TxBlock)

	return err
}

// RestoreTxBlockIntoPools restores the transactions and miniblocks to associated pools
func (txs *transactions) RestoreTxBlockIntoPools(
	body block.Body,
	miniBlockPool storage.Cacher,
) (int, error) {
	txsRestored := 0

	for i := 0; i < len(body); i++ {
		miniBlock := body[i]
		strCache := process.ShardCacherIdentifier(miniBlock.SenderShardID, miniBlock.ReceiverShardID)
		txsBuff, err := txs.storage.GetAll(dataRetriever.TransactionUnit, miniBlock.TxHashes)
		if err != nil {
			log.Debug("tx from mini block was not found in TransactionUnit",
				"sender shard ID", miniBlock.SenderShardID,
				"receiver shard ID", miniBlock.ReceiverShardID,
				"num txs", len(miniBlock.TxHashes),
			)

			return txsRestored, err
		}

		for txHash, txBuff := range txsBuff {
			tx := transaction.Transaction{}
			err = txs.marshalizer.Unmarshal(&tx, txBuff)
			if err != nil {
				return txsRestored, err
			}

			txs.txPool.AddData([]byte(txHash), &tx, strCache)
		}

		miniBlockHash, err := core.CalculateHash(txs.marshalizer, txs.hasher, miniBlock)
		if err != nil {
			return txsRestored, err
		}

		miniBlockPool.Put(miniBlockHash, miniBlock)

		txsRestored += len(miniBlock.TxHashes)
	}

	return txsRestored, nil
}

// ProcessBlockTransactions processes all the transaction from the block.Body, updates the state
func (txs *transactions) ProcessBlockTransactions(
	body block.Body,
	haveTime func() bool,
) error {

	mapHashesAndTxs := txs.GetAllCurrentUsedTxs()
	expandedMiniBlocks, err := txs.miniBlocksCompacter.Expand(block.MiniBlockSlice(body), mapHashesAndTxs)
	if err != nil {
		return err
	}

	// basic validation already done in interceptors
	for i := 0; i < len(expandedMiniBlocks); i++ {
		miniBlock := expandedMiniBlocks[i]
		if miniBlock.Type != block.TxBlock {
			continue
		}

		gasConsumedByMiniBlockInSenderShard := uint64(0)
		gasConsumedByMiniBlockInReceiverShard := uint64(0)

		for j := 0; j < len(miniBlock.TxHashes); j++ {
			if !haveTime() {
				return process.ErrTimeIsOut
			}

			txHash := miniBlock.TxHashes[j]
			txs.txsForCurrBlock.mutTxsForBlock.RLock()
			txInfo := txs.txsForCurrBlock.txHashAndInfo[string(txHash)]
			txs.txsForCurrBlock.mutTxsForBlock.RUnlock()

			if txInfo == nil || txInfo.tx == nil {
				log.Debug("missing transaction in ProcessBlockTransactions ", "type", block.TxBlock, "txHash", txHash)
				return process.ErrMissingTransaction
			}

			tx, ok := txInfo.tx.(*transaction.Transaction)
			if !ok {
				return process.ErrWrongTypeAssertion
			}

			err := txs.processAndRemoveBadTransaction(
				txHash,
				tx,
				miniBlock.SenderShardID,
				miniBlock.ReceiverShardID,
			)

			if err != nil {
				return err
			}

			err = txs.computeGasConsumed(
				miniBlock.SenderShardID,
				miniBlock.ReceiverShardID,
				tx,
				txHash,
				&gasConsumedByMiniBlockInSenderShard,
				&gasConsumedByMiniBlockInReceiverShard)

			if err != nil {
				return err
			}
		}
	}

	return nil
}

// SaveTxBlockToStorage saves transactions from body into storage
func (txs *transactions) SaveTxBlockToStorage(body block.Body) error {
	for i := 0; i < len(body); i++ {
		miniBlock := (body)[i]
		if miniBlock.Type != block.TxBlock {
			continue
		}

		err := txs.saveTxsToStorage(miniBlock.TxHashes, &txs.txsForCurrBlock, txs.storage, dataRetriever.TransactionUnit)
		if err != nil {
			return err
		}
	}

	return nil
}

// receivedTransaction is a call back function which is called when a new transaction
// is added in the transaction pool
func (txs *transactions) receivedTransaction(txHash []byte) {
	receivedAllMissing := txs.baseReceivedTransaction(txHash, &txs.txsForCurrBlock, txs.txPool)

	if receivedAllMissing {
		txs.chRcvAllTxs <- true
	}
}

// CreateBlockStarted cleans the local cache map for processed/created transactions at this round
func (txs *transactions) CreateBlockStarted() {
	_ = process.EmptyChannel(txs.chRcvAllTxs)

	txs.txsForCurrBlock.mutTxsForBlock.Lock()
	txs.txsForCurrBlock.missingTxs = 0
	txs.txsForCurrBlock.txHashAndInfo = make(map[string]*txInfo)
	txs.txsForCurrBlock.mutTxsForBlock.Unlock()

	txs.mutOrderedTxs.Lock()
	txs.orderedTxs = make(map[string][]*transaction.Transaction)
	txs.orderedTxHashes = make(map[string][][]byte)
	txs.mutOrderedTxs.Unlock()
}

// RequestBlockTransactions request for transactions if missing from a block.Body
func (txs *transactions) RequestBlockTransactions(body block.Body) int {
	requestedTxs := 0
	missingTxsForShards := txs.computeMissingAndExistingTxsForShards(body)

	txs.txsForCurrBlock.mutTxsForBlock.Lock()
	for senderShardID, mbsTxHashes := range missingTxsForShards {
		for _, mbTxHashes := range mbsTxHashes {
			txs.setMissingTxsForShard(senderShardID, mbTxHashes)
		}
	}
	txs.txsForCurrBlock.mutTxsForBlock.Unlock()

	for senderShardID, mbsTxHashes := range missingTxsForShards {
		for _, mbTxHashes := range mbsTxHashes {
			requestedTxs += len(mbTxHashes.txHashes)
			txs.onRequestTransaction(senderShardID, mbTxHashes.txHashes)
		}
	}

	return requestedTxs
}

func (txs *transactions) setMissingTxsForShard(senderShardID uint32, mbTxHashes *txsHashesInfo) {
	txShardInfo := &txShardInfo{senderShardID: senderShardID, receiverShardID: mbTxHashes.receiverShardID}
	for _, txHash := range mbTxHashes.txHashes {
		txs.txsForCurrBlock.txHashAndInfo[string(txHash)] = &txInfo{tx: nil, txShardInfo: txShardInfo}
	}
}

// computeMissingAndExistingTxsForShards calculates what transactions are available and what are missing from block.Body
func (txs *transactions) computeMissingAndExistingTxsForShards(body block.Body) map[uint32][]*txsHashesInfo {
	missingTxsForShard := txs.computeExistingAndMissing(
		body,
		&txs.txsForCurrBlock,
		txs.chRcvAllTxs,
		block.TxBlock,
		txs.txPool)

	return missingTxsForShard
}

// processAndRemoveBadTransactions processed transactions, if txs are with error it removes them from pool
func (txs *transactions) processAndRemoveBadTransaction(
	transactionHash []byte,
	transaction *transaction.Transaction,
	sndShardId uint32,
	dstShardId uint32,
) error {

	err := txs.txProcessor.ProcessTransaction(transaction)
	if err == process.ErrLowerNonceInTransaction ||
		err == process.ErrInsufficientFunds {
		strCache := process.ShardCacherIdentifier(sndShardId, dstShardId)
		txs.txPool.RemoveData(transactionHash, strCache)
	}

	if err != nil {
		return err
	}

	txShardInfo := &txShardInfo{senderShardID: sndShardId, receiverShardID: dstShardId}
	txs.txsForCurrBlock.mutTxsForBlock.Lock()
	txs.txsForCurrBlock.txHashAndInfo[string(transactionHash)] = &txInfo{tx: transaction, txShardInfo: txShardInfo}
	txs.txsForCurrBlock.mutTxsForBlock.Unlock()

	return nil
}

// RequestTransactionsForMiniBlock requests missing transactions for a certain miniblock
func (txs *transactions) RequestTransactionsForMiniBlock(miniBlock *block.MiniBlock) int {
	if miniBlock == nil {
		return 0
	}

	missingTxsForMiniBlock := txs.computeMissingTxsForMiniBlock(miniBlock)
	if len(missingTxsForMiniBlock) > 0 {
		txs.onRequestTransaction(miniBlock.SenderShardID, missingTxsForMiniBlock)
	}

	return len(missingTxsForMiniBlock)
}

// computeMissingTxsForMiniBlock computes missing transactions for a certain miniblock
func (txs *transactions) computeMissingTxsForMiniBlock(miniBlock *block.MiniBlock) [][]byte {
	if miniBlock.Type != block.TxBlock {
		return nil
	}

	missingTransactions := make([][]byte, 0, len(miniBlock.TxHashes))
	for _, txHash := range miniBlock.TxHashes {
		tx, _ := process.GetTransactionHandlerFromPool(
			miniBlock.SenderShardID,
			miniBlock.ReceiverShardID,
			txHash,
			txs.txPool)

		if tx == nil || tx.IsInterfaceNil() {
			missingTransactions = append(missingTransactions, txHash)
		}
	}

	return sliceUtil.TrimSliceSliceByte(missingTransactions)
}

// getAllTxsFromMiniBlock gets all the transactions from a miniblock into a new structure
func (txs *transactions) getAllTxsFromMiniBlock(
	mb *block.MiniBlock,
	haveTime func() bool,
) ([]*transaction.Transaction, [][]byte, error) {

	strCache := process.ShardCacherIdentifier(mb.SenderShardID, mb.ReceiverShardID)
	txCache := txs.txPool.ShardDataStore(strCache)
	if txCache == nil {
		return nil, nil, process.ErrNilTransactionPool
	}

	// verify if all transaction exists
	transactions := make([]*transaction.Transaction, 0, len(mb.TxHashes))
	txHashes := make([][]byte, 0, len(mb.TxHashes))
	for _, txHash := range mb.TxHashes {
		if !haveTime() {
			return nil, nil, process.ErrTimeIsOut
		}

		tmp, _ := txCache.Peek(txHash)
		if tmp == nil {
			return nil, nil, process.ErrNilTransaction
		}

		tx, ok := tmp.(*transaction.Transaction)
		if !ok {
			return nil, nil, process.ErrWrongTypeAssertion
		}
		txHashes = append(txHashes, txHash)
		transactions = append(transactions, tx)
	}

	return transactions, txHashes, nil
}

// CreateAndProcessMiniBlocks creates miniblocks from storage and processes the transactions added into the miniblocks
// as long as it has time
func (txs *transactions) CreateAndProcessMiniBlocks(
	maxTxSpaceRemained uint32,
	maxMbSpaceRemained uint32,
	haveTime func() bool,
) (block.MiniBlockSlice, error) {

	miniBlocks := make(block.MiniBlockSlice, 0)
	newMBAdded := true
	txSpaceRemained := int(maxTxSpaceRemained)

	miniBlock, err := txs.CreateAndProcessMiniBlock(
		txs.shardCoordinator.SelfId(),
		sharding.MetachainShardId,
		txSpaceRemained,
		haveTime)

	if err == nil && len(miniBlock.TxHashes) > 0 {
		txSpaceRemained -= len(miniBlock.TxHashes)
		miniBlocks = append(miniBlocks, miniBlock)
	}

	for newMBAdded {
		newMBAdded = false
		for shardId := uint32(0); shardId < txs.shardCoordinator.NumberOfShards(); shardId++ {
			if !haveTime() {
				break
			}

			if maxTxSpaceRemained <= 0 {
				break
			}

			mbSpaceRemained := int(maxMbSpaceRemained) - len(miniBlocks)
			if mbSpaceRemained <= 0 {
				break
			}

			miniBlock, err := txs.CreateAndProcessMiniBlock(
				txs.shardCoordinator.SelfId(),
				shardId,
				txSpaceRemained,
				haveTime)
			if err != nil {
				continue
			}

			if len(miniBlock.TxHashes) > 0 {
				txSpaceRemained -= len(miniBlock.TxHashes)
				miniBlocks = append(miniBlocks, miniBlock)
				newMBAdded = true
			}
		}
	}

	mapHashesAndTxs := txs.GetAllCurrentUsedTxs()
	compactedMiniBlocks := txs.miniBlocksCompacter.Compact(miniBlocks, mapHashesAndTxs)

	return compactedMiniBlocks, nil
}

// CreateAndProcessMiniBlock creates the miniblock from storage and processes the transactions added into the miniblock
func (txs *transactions) CreateAndProcessMiniBlock(
	senderShardId uint32,
	receiverShardId uint32,
	spaceRemained int,
	haveTime func() bool,
) (*block.MiniBlock, error) {

	var orderedTxs []*transaction.Transaction
	var orderedTxHashes [][]byte

	timeBefore := time.Now()
	orderedTxs, orderedTxHashes, err := txs.computeOrderedTxs(senderShardId, receiverShardId)
	timeAfter := time.Now()

	if err != nil {
		log.Trace("computeOrderedTxs", "error", err.Error())
		return nil, err
	}

	if !haveTime() {
		log.Debug("time is up ordering txs",
			"num txs", len(orderedTxs),
			"time [s]", timeAfter.Sub(timeBefore).Seconds(),
		)
		return nil, process.ErrTimeIsOut
	}

	log.Trace("time elapsed to ordered txs,"+
		"num txs", len(orderedTxs),
		"time [s]", timeAfter.Sub(timeBefore).Seconds(),
	)

	miniBlock := &block.MiniBlock{}
	miniBlock.SenderShardID = senderShardId
	miniBlock.ReceiverShardID = receiverShardId
	miniBlock.TxHashes = make([][]byte, 0)
	miniBlock.Type = block.TxBlock

	addedTxs := 0
	gasConsumedByMiniBlockInSenderShard := uint64(0)
	gasConsumedByMiniBlockInReceiverShard := uint64(0)

	for index := range orderedTxs {
		if !haveTime() {
			break
		}

		if txs.isTxAlreadyProcessed(orderedTxHashes[index], &txs.txsForCurrBlock) {
			continue
		}

		snapshot := txs.accounts.JournalLen()
		oldGasConsumedByMiniBlockInSenderShard := gasConsumedByMiniBlockInSenderShard
		oldGasConsumedByMiniBlockInReceiverShard := gasConsumedByMiniBlockInReceiverShard

		err = txs.computeGasConsumed(
			miniBlock.SenderShardID,
			miniBlock.ReceiverShardID,
			orderedTxs[index],
			orderedTxHashes[index],
			&gasConsumedByMiniBlockInSenderShard,
			&gasConsumedByMiniBlockInReceiverShard)

		if err != nil {
			continue
		}

		// execute transaction to change the trie root hash
		err = txs.processAndRemoveBadTransaction(
			orderedTxHashes[index],
			orderedTxs[index],
			miniBlock.SenderShardID,
			miniBlock.ReceiverShardID,
		)

		if err != nil {
			log.Trace("bad tx",
				"error", err.Error(),
				"hash", orderedTxHashes[index],
			)

			err = txs.accounts.RevertToSnapshot(snapshot)
			if err != nil {
				log.Debug("revert to snapshot", "error", err.Error())
			}

			txs.gasHandler.RemoveGasConsumed([][]byte{orderedTxHashes[index]})
			txs.gasHandler.RemoveGasRefunded([][]byte{orderedTxHashes[index]})

			gasConsumedByMiniBlockInSenderShard = oldGasConsumedByMiniBlockInSenderShard
			gasConsumedByMiniBlockInReceiverShard = oldGasConsumedByMiniBlockInReceiverShard

			continue
		}

		gasRefunded := txs.gasHandler.GasRefunded(orderedTxHashes[index])
		gasConsumedByMiniBlockInReceiverShard -= gasRefunded
		if senderShardId == receiverShardId {
			gasConsumedByMiniBlockInSenderShard -= gasRefunded
		}

		miniBlock.TxHashes = append(miniBlock.TxHashes, orderedTxHashes[index])
		addedTxs++

		if addedTxs >= spaceRemained { // max transactions count in one block was reached
			log.Debug("max txs accepted in one block is reached",
				"num added txs", len(miniBlock.TxHashes),
				"total txs", len(orderedTxs),
			)

<<<<<<< HEAD
			log.Debug("mini block info",
				"gas consumed in sender shard", gasConsumedByMiniBlockInSenderShard,
				"gas consumed in receiver shard", gasConsumedByMiniBlockInReceiverShard,
				"gas consumed in self shard", txs.gasHandler.TotalGasConsumed(),
				"txs ordered", len(orderedTxs),
				"txs added", len(miniBlock.TxHashes),
			)
=======
			log.Debug(fmt.Sprintf("gas consumed: %d in mini block in sender shard, %d in mini block in receiver shard, %d in block in self shard: added %d txs from %d txs\n", gasConsumedByMiniBlockInSenderShard,
				gasConsumedByMiniBlockInReceiverShard,
				txs.gasHandler.TotalGasConsumed(),
				len(miniBlock.TxHashes),
				len(orderedTxs)))
>>>>>>> 147d8761

			return miniBlock, nil
		}
	}

<<<<<<< HEAD
	log.Debug("mini block info",
		"gas consumed in sender shard", gasConsumedByMiniBlockInSenderShard,
		"gas consumed in receiver shard", gasConsumedByMiniBlockInReceiverShard,
		"gas consumed in self shard", txs.gasHandler.TotalGasConsumed(),
		"txs ordered", len(orderedTxs),
		"txs added", len(miniBlock.TxHashes),
	)
=======
	if addedTxs > 0 {
		log.Debug(fmt.Sprintf("gas consumed: %d in mini block in sender shard, %d in mini block in receiver shard, %d in block in self shard: added %d txs from %d txs\n",
			gasConsumedByMiniBlockInSenderShard,
			gasConsumedByMiniBlockInReceiverShard,
			txs.gasHandler.TotalGasConsumed(),
			len(miniBlock.TxHashes),
			len(orderedTxs)))
	}
>>>>>>> 147d8761

	return miniBlock, nil
}

func (txs *transactions) computeOrderedTxs(
	sndShardId uint32,
	dstShardId uint32,
) ([]*transaction.Transaction, [][]byte, error) {

	var err error

	strCache := process.ShardCacherIdentifier(sndShardId, dstShardId)
	txShardPool := txs.txPool.ShardDataStore(strCache)

	if txShardPool == nil {
		return nil, nil, process.ErrNilTxDataPool
	}
	if txShardPool.Len() == 0 {
		return nil, nil, process.ErrEmptyTxDataPool
	}

	txs.mutOrderedTxs.RLock()
	orderedTxs := txs.orderedTxs[strCache]
	orderedTxHashes := txs.orderedTxHashes[strCache]
	txs.mutOrderedTxs.RUnlock()

	alreadyOrdered := len(orderedTxs) > 0
	if !alreadyOrdered {
		orderedTxs, orderedTxHashes, err = SortTxByNonce(txShardPool)
		if err != nil {
			return nil, nil, err
		}

		log.Debug("creating mini blocks has been started",
			"have num txs", len(orderedTxs),
			"snd shard", sndShardId,
			"dest shard", dstShardId,
		)

		txs.mutOrderedTxs.Lock()
		txs.orderedTxs[strCache] = orderedTxs
		txs.orderedTxHashes[strCache] = orderedTxHashes
		txs.mutOrderedTxs.Unlock()
	}

	return orderedTxs, orderedTxHashes, nil
}

// ProcessMiniBlock processes all the transactions from a and saves the processed transactions in local cache complete miniblock
func (txs *transactions) ProcessMiniBlock(
	miniBlock *block.MiniBlock,
	haveTime func() bool,
) error {

	if miniBlock.Type != block.TxBlock {
		return process.ErrWrongTypeInMiniBlock
	}

	var err error

	miniBlockTxs, miniBlockTxHashes, err := txs.getAllTxsFromMiniBlock(miniBlock, haveTime)
	if err != nil {
		return err
	}

	processedTxHashes := make([][]byte, 0)

	defer func() {
		if err != nil {
			txs.gasHandler.RemoveGasConsumed(processedTxHashes)
			txs.gasHandler.RemoveGasRefunded(processedTxHashes)
		}
	}()

	gasConsumedByMiniBlockInSenderShard := uint64(0)
	gasConsumedByMiniBlockInReceiverShard := uint64(0)

	for index := range miniBlockTxs {
		if !haveTime() {
			return process.ErrTimeIsOut
		}

		err = txs.computeGasConsumed(
			miniBlock.SenderShardID,
			miniBlock.ReceiverShardID,
			miniBlockTxs[index],
			miniBlockTxHashes[index],
			&gasConsumedByMiniBlockInSenderShard,
			&gasConsumedByMiniBlockInReceiverShard)

		if err != nil {
			return err
		}

		processedTxHashes = append(processedTxHashes, miniBlockTxHashes[index])
	}

	for index := range miniBlockTxs {
		if !haveTime() {
			return process.ErrTimeIsOut
		}

		err = txs.txProcessor.ProcessTransaction(miniBlockTxs[index])
		if err != nil {
			return err
		}
	}

	txShardInfo := &txShardInfo{senderShardID: miniBlock.SenderShardID, receiverShardID: miniBlock.ReceiverShardID}

	txs.txsForCurrBlock.mutTxsForBlock.Lock()
	for index, txHash := range miniBlockTxHashes {
		txs.txsForCurrBlock.txHashAndInfo[string(txHash)] = &txInfo{tx: miniBlockTxs[index], txShardInfo: txShardInfo}
	}
	txs.txsForCurrBlock.mutTxsForBlock.Unlock()

	return nil
}

// SortTxByNonce sort transactions according to nonces
func SortTxByNonce(txShardPool storage.Cacher) ([]*transaction.Transaction, [][]byte, error) {
	if txShardPool == nil {
		return nil, nil, process.ErrNilTxDataPool
	}

	keys := txShardPool.Keys()
	transactions := make([]*transaction.Transaction, 0, len(keys))
	txHashes := make([][]byte, 0, len(keys))

	mTxHashes := make(map[uint64][][]byte, len(keys))
	mTransactions := make(map[uint64][]*transaction.Transaction, len(keys))

	nonces := make([]uint64, 0, len(keys))

	for _, key := range keys {
		val, _ := txShardPool.Peek(key)
		if val == nil {
			continue
		}

		tx, ok := val.(*transaction.Transaction)
		if !ok {
			continue
		}

		if mTxHashes[tx.Nonce] == nil {
			nonces = append(nonces, tx.Nonce)
			mTxHashes[tx.Nonce] = make([][]byte, 0)
			mTransactions[tx.Nonce] = make([]*transaction.Transaction, 0)
		}

		mTxHashes[tx.Nonce] = append(mTxHashes[tx.Nonce], key)
		mTransactions[tx.Nonce] = append(mTransactions[tx.Nonce], tx)
	}

	sort.Slice(nonces, func(i, j int) bool {
		return nonces[i] < nonces[j]
	})

	for _, nonce := range nonces {
		keys := mTxHashes[nonce]

		for idx, key := range keys {
			txHashes = append(txHashes, key)
			transactions = append(transactions, mTransactions[nonce][idx])
		}
	}

	return transaction.TrimSlicePtr(transactions), sliceUtil.TrimSliceSliceByte(txHashes), nil
}

// CreateMarshalizedData marshalizes transactions and creates and saves them into a new structure
func (txs *transactions) CreateMarshalizedData(txHashes [][]byte) ([][]byte, error) {
	mrsScrs, err := txs.createMarshalizedData(txHashes, &txs.txsForCurrBlock)
	if err != nil {
		return nil, err
	}

	return mrsScrs, nil
}

// getTxs gets all the available transactions from the pool
func (txs *transactions) getTxs(txShardStore storage.Cacher) ([]*transaction.Transaction, [][]byte, error) {
	if txShardStore == nil {
		return nil, nil, process.ErrNilCacher
	}

	keys := txShardStore.Keys()
	transactions := make([]*transaction.Transaction, 0, len(keys))
	txHashes := make([][]byte, 0, len(keys))

	for _, key := range keys {
		val, _ := txShardStore.Peek(key)
		if val == nil {
			continue
		}

		tx, ok := val.(*transaction.Transaction)
		if !ok {
			continue
		}

		txHashes = append(txHashes, key)
		transactions = append(transactions, tx)
	}

	return transaction.TrimSlicePtr(transactions), sliceUtil.TrimSliceSliceByte(txHashes), nil
}

// GetAllCurrentUsedTxs returns all the transactions used at current creation / processing
func (txs *transactions) GetAllCurrentUsedTxs() map[string]data.TransactionHandler {
	txPool := make(map[string]data.TransactionHandler, len(txs.txsForCurrBlock.txHashAndInfo))

	txs.txsForCurrBlock.mutTxsForBlock.RLock()
	for txHash, txInfo := range txs.txsForCurrBlock.txHashAndInfo {
		txPool[txHash] = txInfo.tx
	}
	txs.txsForCurrBlock.mutTxsForBlock.RUnlock()

	return txPool
}

// IsInterfaceNil returns true if there is no value under the interface
func (txs *transactions) IsInterfaceNil() bool {
	if txs == nil {
		return true
	}
	return false
}<|MERGE_RESOLUTION|>--- conflicted
+++ resolved
@@ -631,44 +631,25 @@
 				"total txs", len(orderedTxs),
 			)
 
-<<<<<<< HEAD
 			log.Debug("mini block info",
 				"gas consumed in sender shard", gasConsumedByMiniBlockInSenderShard,
 				"gas consumed in receiver shard", gasConsumedByMiniBlockInReceiverShard,
 				"gas consumed in self shard", txs.gasHandler.TotalGasConsumed(),
 				"txs ordered", len(orderedTxs),
-				"txs added", len(miniBlock.TxHashes),
-			)
-=======
-			log.Debug(fmt.Sprintf("gas consumed: %d in mini block in sender shard, %d in mini block in receiver shard, %d in block in self shard: added %d txs from %d txs\n", gasConsumedByMiniBlockInSenderShard,
-				gasConsumedByMiniBlockInReceiverShard,
-				txs.gasHandler.TotalGasConsumed(),
-				len(miniBlock.TxHashes),
-				len(orderedTxs)))
->>>>>>> 147d8761
+				"txs added", len(miniBlock.TxHashes))
 
 			return miniBlock, nil
 		}
 	}
 
-<<<<<<< HEAD
-	log.Debug("mini block info",
-		"gas consumed in sender shard", gasConsumedByMiniBlockInSenderShard,
-		"gas consumed in receiver shard", gasConsumedByMiniBlockInReceiverShard,
-		"gas consumed in self shard", txs.gasHandler.TotalGasConsumed(),
-		"txs ordered", len(orderedTxs),
-		"txs added", len(miniBlock.TxHashes),
-	)
-=======
 	if addedTxs > 0 {
-		log.Debug(fmt.Sprintf("gas consumed: %d in mini block in sender shard, %d in mini block in receiver shard, %d in block in self shard: added %d txs from %d txs\n",
-			gasConsumedByMiniBlockInSenderShard,
-			gasConsumedByMiniBlockInReceiverShard,
-			txs.gasHandler.TotalGasConsumed(),
-			len(miniBlock.TxHashes),
-			len(orderedTxs)))
-	}
->>>>>>> 147d8761
+		log.Debug("mini block info",
+			"gas consumed in sender shard", gasConsumedByMiniBlockInSenderShard,
+			"gas consumed in receiver shard", gasConsumedByMiniBlockInReceiverShard,
+			"gas consumed in self shard", txs.gasHandler.TotalGasConsumed(),
+			"txs ordered", len(orderedTxs),
+			"txs added", len(miniBlock.TxHashes))
+	}
 
 	return miniBlock, nil
 }
