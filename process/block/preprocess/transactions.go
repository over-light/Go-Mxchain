--- conflicted
+++ resolved
@@ -509,10 +509,6 @@
 				break
 			}
 
-<<<<<<< HEAD
-			var miniBlockForShard *block.MiniBlock
-			miniBlockForShard, err = txs.createAndProcessMiniBlock(
-=======
 			//TODO: We should analyze if this check could be done more restrictive or not, depending of the pending
 			//miniblocks given by the last metablock notarized instead of pending miniblocks given by the last metablock
 			//received in block tracker (the current state of all shards)
@@ -520,8 +516,8 @@
 				continue
 			}
 
-			miniBlock, err := txs.createAndProcessMiniBlock(
->>>>>>> 6fb41def
+			var miniBlockForShard *block.MiniBlock
+			miniBlockForShard, err = txs.createAndProcessMiniBlock(
 				txs.shardCoordinator.SelfId(),
 				shardId,
 				txSpaceRemained,
