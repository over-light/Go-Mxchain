--- conflicted
+++ resolved
@@ -1,11 +1,7 @@
 package preprocess
 
 import (
-<<<<<<< HEAD
 	"bytes"
-=======
-	"fmt"
->>>>>>> 638df2b3
 	"sort"
 	"sync"
 	"time"
