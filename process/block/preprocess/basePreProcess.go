--- conflicted
+++ resolved
@@ -188,15 +188,10 @@
 			if err != nil {
 				txHashes = append(txHashes, txHash)
 				forBlock.missingTxs++
-<<<<<<< HEAD
-			} else {
-				forBlock.txHashAndInfo[string(txHash)] = &txInfo{tx: tx, txShardInfo: txShardInfo, txHash: txHash}
-=======
 				continue
->>>>>>> d2fbe453
 			}
 
-			forBlock.txHashAndInfo[string(txHash)] = &txInfo{tx: tx, txShardInfo: txShardInfo}
+			forBlock.txHashAndInfo[string(txHash)] = &txInfo{tx: tx, txShardInfo: txShardInfo, txHash: txHash}
 		}
 
 		if len(txHashes) > 0 {
