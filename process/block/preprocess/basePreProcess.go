--- conflicted
+++ resolved
@@ -50,9 +50,8 @@
 	blockSizeComputation BlockSizeComputationHandler
 }
 
-<<<<<<< HEAD
 func (bpp *basePreProcess) removeDataFromPools(
-	body block.Body,
+	body *block.Body,
 	miniBlockPool storage.Cacher,
 	txPool dataRetriever.ShardedDataCacherNotifier,
 	isMiniBlockCorrect func(block.Type) bool,
@@ -62,28 +61,15 @@
 		return process.ErrNilTxBlockBody
 	}
 	if check.IfNil(miniBlockPool) {
-=======
-func (bpp *basePreProcess) removeDataFromPools(body *block.Body, miniBlockPool storage.Cacher, txPool dataRetriever.ShardedDataCacherNotifier, mbType block.Type) error {
-	if miniBlockPool == nil || miniBlockPool.IsInterfaceNil() {
->>>>>>> 56c2c68f
 		return process.ErrNilMiniBlockPool
 	}
 	if check.IfNil(txPool) {
 		return process.ErrNilTransactionPool
 	}
 
-<<<<<<< HEAD
-	for i := 0; i < len(body); i++ {
-		currentMiniBlock := body[i]
-		if !isMiniBlockCorrect(currentMiniBlock.Type) {
-=======
-	if body == nil {
-		return process.ErrNilTxBlockBody
-	}
 	for i := 0; i < len(body.MiniBlocks); i++ {
 		currentMiniBlock := body.MiniBlocks[i]
-		if currentMiniBlock.Type != mbType {
->>>>>>> 56c2c68f
+		if !isMiniBlockCorrect(currentMiniBlock.Type) {
 			continue
 		}
 
@@ -205,27 +191,17 @@
 	txPool dataRetriever.ShardedDataCacherNotifier,
 ) map[uint32][]*txsHashesInfo {
 
-<<<<<<< HEAD
-	missingTxsForShard := make(map[uint32][]*txsHashesInfo, len(body))
+	missingTxsForShard := make(map[uint32][]*txsHashesInfo, len(body.MiniBlocks))
+
+	if check.IfNil(body) {
+		return missingTxsForShard
+	}
+
 	txHashes := make([][]byte, 0, initialTxHashesSliceLen)
 	forBlock.mutTxsForBlock.Lock()
-	for i := 0; i < len(body); i++ {
-		miniBlock := body[i]
-		if !isMiniBlockCorrect(miniBlock.Type) {
-=======
-	searchFirst := currType == block.InvalidBlock
-	missingTxsForShard := make(map[uint32][]*txsHashesInfo, len(body.MiniBlocks))
-	if body == nil {
-		return missingTxsForShard
-	}
-
-	txHashes := make([][]byte, 0, initialTxHashesSliceLen)
-	forBlock.mutTxsForBlock.Lock()
-
 	for i := 0; i < len(body.MiniBlocks); i++ {
 		miniBlock := body.MiniBlocks[i]
-		if miniBlock.Type != currType {
->>>>>>> 56c2c68f
+		if !isMiniBlockCorrect(miniBlock.Type) {
 			continue
 		}
 
