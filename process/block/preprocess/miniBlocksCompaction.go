--- conflicted
+++ resolved
@@ -1,11 +1,8 @@
 package preprocess
 
 import (
-<<<<<<< HEAD
-=======
 	"fmt"
 	"github.com/ElrondNetwork/elrond-go/core"
->>>>>>> 638df2b3
 	"sync"
 
 	"github.com/ElrondNetwork/elrond-go/data"
