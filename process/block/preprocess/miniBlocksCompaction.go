package preprocess

import (
	"fmt"
	"github.com/ElrondNetwork/elrond-go/core"
	"sync"

	"github.com/ElrondNetwork/elrond-go/core/check"
	"github.com/ElrondNetwork/elrond-go/data"
	"github.com/ElrondNetwork/elrond-go/data/block"
	"github.com/ElrondNetwork/elrond-go/process"
	"github.com/ElrondNetwork/elrond-go/sharding"
)

type miniBlocksCompaction struct {
	economicsFee     process.FeeHandler
	shardCoordinator sharding.Coordinator
	gasHandler       process.GasHandler

	mapHashToTx                            map[string]data.TransactionHandler
	mapMinSenderNonce                      map[string]uint64
	mapUnallocatedTxsHashes                map[string]struct{}
	mapMiniBlockGasConsumedInSenderShard   map[int]uint64
	mapMiniBlockGasConsumedInReceiverShard map[int]uint64

	mutMiniBlocksCompaction sync.RWMutex
}

// NewMiniBlocksCompaction creates a new mini blocks compaction object
func NewMiniBlocksCompaction(
	economicsFee process.FeeHandler,
	shardCoordinator sharding.Coordinator,
	gasHandler process.GasHandler,
) (*miniBlocksCompaction, error) {

	if check.IfNil(economicsFee) {
		return nil, process.ErrNilEconomicsFeeHandler
	}
	if check.IfNil(shardCoordinator) {
		return nil, process.ErrNilShardCoordinator
	}
	if check.IfNil(gasHandler) {
		return nil, process.ErrNilGasHandler
	}

	mbc := miniBlocksCompaction{
		economicsFee:     economicsFee,
		shardCoordinator: shardCoordinator,
		gasHandler:       gasHandler,
	}

	mbc.mapHashToTx = make(map[string]data.TransactionHandler)
	mbc.mapMinSenderNonce = make(map[string]uint64)
	mbc.mapUnallocatedTxsHashes = make(map[string]struct{})
	mbc.mapMiniBlockGasConsumedInSenderShard = make(map[int]uint64)
	mbc.mapMiniBlockGasConsumedInReceiverShard = make(map[int]uint64)

	return &mbc, nil
}

// Compact method tries to compact the given mini blocks to have only one mini block per sender/received pair
func (mbc *miniBlocksCompaction) Compact(
	miniBlocks block.MiniBlockSlice,
	mapHashToTx map[string]data.TransactionHandler,
) block.MiniBlockSlice {

	mbc.mutMiniBlocksCompaction.Lock()
	defer mbc.mutMiniBlocksCompaction.Unlock()

	if len(miniBlocks) <= 1 {
		return miniBlocks
	}

	var err error

	mbc.mapHashToTx = mapHashToTx
	mbc.mapMiniBlockGasConsumedInSenderShard = make(map[int]uint64)
	mbc.mapMiniBlockGasConsumedInReceiverShard = make(map[int]uint64)

	for index, miniBlock := range miniBlocks {
		mbc.mapMiniBlockGasConsumedInSenderShard[index],
			mbc.mapMiniBlockGasConsumedInReceiverShard[index],
			err = mbc.gasHandler.ComputeGasConsumedByMiniBlock(
			miniBlock,
			mapHashToTx)

		if err != nil {
			log.Error(err.Error())
			return miniBlocks
		}
	}

	compactedMiniBlocks := make(block.MiniBlockSlice, 0)
	compactedMiniBlocks = append(compactedMiniBlocks, miniBlocks[0])

	for index, miniBlock := range miniBlocks {
		if index == 0 {
			continue
		}

		compactedMiniBlocks = mbc.merge(compactedMiniBlocks, miniBlock, index)
	}

	if len(miniBlocks) > len(compactedMiniBlocks) {
		log.Info(fmt.Sprintf("compacted %d miniblocks to %d miniblocks\n",
			len(miniBlocks), len(compactedMiniBlocks)))
	}

	return compactedMiniBlocks
}

func (mbc *miniBlocksCompaction) merge(
	mergedMiniBlocks block.MiniBlockSlice,
	miniBlock *block.MiniBlock,
	srcIndex int,
) block.MiniBlockSlice {

	for dstIndex, mergedMiniBlock := range mergedMiniBlocks {
		sameType := miniBlock.Type == mergedMiniBlock.Type
		sameSenderShard := miniBlock.SenderShardID == mergedMiniBlock.SenderShardID
		sameReceiverShard := miniBlock.ReceiverShardID == mergedMiniBlock.ReceiverShardID

		canMerge := sameSenderShard && sameReceiverShard && sameType
		if canMerge {
			isFullyMerged := mbc.computeMerge(mergedMiniBlock, dstIndex, miniBlock, srcIndex)
			if isFullyMerged {
				return mergedMiniBlocks
			}
		}
	}

	mergedMiniBlocks = append(mergedMiniBlocks, miniBlock)

	return mergedMiniBlocks
}

<<<<<<< HEAD
=======
func (mbc *miniBlocksCompaction) computeGasConsumedByMiniBlock(miniBlock *block.MiniBlock) (uint64, error) {
	gasUsedInMiniBlock := uint64(0)
	for _, txHash := range miniBlock.TxHashes {
		txGasLimit, err := mbc.computeGasConsumedByTx(txHash)
		if err != nil {
			return 0, err
		}

		gasUsedInMiniBlock += txGasLimit
	}

	return gasUsedInMiniBlock, nil
}

func (mbc *miniBlocksCompaction) computeGasConsumedByTx(txHash []byte) (uint64, error) {
	tx, ok := mbc.mapHashToTx[string(txHash)]
	if !ok {
		return 0, process.ErrMissingTransaction
	}

	txGasLimit := mbc.economicsFee.ComputeGasLimit(tx)
	if core.IsSmartContractAddress(tx.GetRecvAddress()) {
		txGasLimit = tx.GetGasLimit()
	}

	return txGasLimit, nil
}

>>>>>>> 3d2727be
// Expand method tries to expand the given mini blocks to their initial state before compaction
func (mbc *miniBlocksCompaction) Expand(
	miniBlocks block.MiniBlockSlice,
	mapHashToTx map[string]data.TransactionHandler,
) (block.MiniBlockSlice, error) {

	mbc.mutMiniBlocksCompaction.Lock()
	defer mbc.mutMiniBlocksCompaction.Unlock()

	mbc.mapHashToTx = mapHashToTx
	mbc.mapMinSenderNonce = make(map[string]uint64)
	mbc.mapUnallocatedTxsHashes = make(map[string]struct{})

	expandedMiniBlocks := make(block.MiniBlockSlice, 0)
	miniBlocksToExpand := make(block.MiniBlockSlice, 0)

	for _, miniBlock := range miniBlocks {
		if miniBlock.SenderShardID == mbc.shardCoordinator.SelfId() {
			miniBlocksToExpand = append(miniBlocksToExpand, miniBlock)
			continue
		}

		expandedMiniBlocks = append(expandedMiniBlocks, miniBlock)
	}

	if len(miniBlocksToExpand) > 0 {
		expandedMiniBlocksFromMe, err := mbc.expandMiniBlocks(miniBlocksToExpand)
		if err != nil {
			return nil, err
		}

		expandedMiniBlocks = append(expandedMiniBlocks, expandedMiniBlocksFromMe...)
	}

	if len(miniBlocks) < len(expandedMiniBlocks) {
		log.Info(fmt.Sprintf("expanded from %d miniblocks to %d miniblocks\n",
			len(miniBlocks), len(expandedMiniBlocks)))
	}

	return expandedMiniBlocks, nil
}

func (mbc *miniBlocksCompaction) expandMiniBlocks(miniBlocks block.MiniBlockSlice) (block.MiniBlockSlice, error) {
	for _, miniBlock := range miniBlocks {
		for _, txHash := range miniBlock.TxHashes {
			tx, ok := mbc.mapHashToTx[string(txHash)]
			if !ok {
				return nil, process.ErrMissingTransaction
			}

			nonce, ok := mbc.mapMinSenderNonce[string(tx.GetSndAddress())]
			if !ok || nonce > tx.GetNonce() {
				mbc.mapMinSenderNonce[string(tx.GetSndAddress())] = tx.GetNonce()
			}

			mbc.mapUnallocatedTxsHashes[string(txHash)] = struct{}{}
		}
	}

	expandedMiniBlocks := make(block.MiniBlockSlice, 0)

	for len(mbc.mapUnallocatedTxsHashes) > 0 {
		createdMiniBlocks, err := mbc.createExpandedMiniBlocks(miniBlocks)
		if err != nil {
			return nil, err
		}

		if len(createdMiniBlocks) == 0 {
			break
		}

		expandedMiniBlocks = append(expandedMiniBlocks, createdMiniBlocks...)
	}

	return expandedMiniBlocks, nil
}

func (mbc *miniBlocksCompaction) createExpandedMiniBlocks(
	miniBlocks block.MiniBlockSlice,
) (block.MiniBlockSlice, error) {

	expandedMiniBlocks := make(block.MiniBlockSlice, 0)

	for _, miniBlock := range miniBlocks {
		if len(mbc.mapUnallocatedTxsHashes) == 0 {
			break
		}

		miniBlockForShard, err := mbc.createMiniBlockForShard(miniBlock)
		if err != nil {
			return nil, err
		}

		if len(miniBlockForShard.TxHashes) > 0 {
			expandedMiniBlocks = append(expandedMiniBlocks, miniBlockForShard)
		}
	}

	return expandedMiniBlocks, nil
}

func (mbc *miniBlocksCompaction) createMiniBlockForShard(miniBlock *block.MiniBlock) (*block.MiniBlock, error) {
	miniBlockForShard := &block.MiniBlock{}
	miniBlockForShard.TxHashes = make([][]byte, 0)
	miniBlockForShard.ReceiverShardID = miniBlock.ReceiverShardID
	miniBlockForShard.SenderShardID = miniBlock.SenderShardID
	miniBlockForShard.Type = miniBlock.Type

	for _, txHash := range miniBlock.TxHashes {
		if len(mbc.mapUnallocatedTxsHashes) == 0 {
			break
		}

		_, ok := mbc.mapUnallocatedTxsHashes[string(txHash)]
		if !ok {
			continue
		}

		tx, ok := mbc.mapHashToTx[string(txHash)]
		if !ok {
			return nil, process.ErrMissingTransaction
		}

		nonce := mbc.mapMinSenderNonce[string(tx.GetSndAddress())]
		if tx.GetNonce() == nonce {
			mbc.mapMinSenderNonce[string(tx.GetSndAddress())] = nonce + 1
			miniBlockForShard.TxHashes = append(miniBlockForShard.TxHashes, txHash)
			delete(mbc.mapUnallocatedTxsHashes, string(txHash))
		}
	}

	return miniBlockForShard, nil
}

// IsInterfaceNil returns true if there is no value under the interface
func (mbc *miniBlocksCompaction) IsInterfaceNil() bool {
	if mbc == nil {
		return true
	}
	return false
}

func (mbc *miniBlocksCompaction) computeMerge(
	dstMiniBlock *block.MiniBlock,
	dstIndex int,
	srcMiniBlock *block.MiniBlock,
	srcIndex int,
) bool {

	gasConsumedByMergedMiniBlocksInSenderShard := mbc.mapMiniBlockGasConsumedInSenderShard[dstIndex] +
		mbc.mapMiniBlockGasConsumedInSenderShard[srcIndex]

	gasConsumedByMergedMiniBlocksInReceiverShard := mbc.mapMiniBlockGasConsumedInReceiverShard[dstIndex] +
		mbc.mapMiniBlockGasConsumedInReceiverShard[srcIndex]

	canBeFullyMerged := gasConsumedByMergedMiniBlocksInSenderShard <= mbc.economicsFee.MaxGasLimitPerBlock() &&
		gasConsumedByMergedMiniBlocksInReceiverShard <= mbc.economicsFee.MaxGasLimitPerBlock()

	if canBeFullyMerged {
		dstMiniBlock.TxHashes = append(dstMiniBlock.TxHashes, srcMiniBlock.TxHashes...)
		mbc.mapMiniBlockGasConsumedInSenderShard[dstIndex] += mbc.mapMiniBlockGasConsumedInSenderShard[srcIndex]
		mbc.mapMiniBlockGasConsumedInReceiverShard[dstIndex] += mbc.mapMiniBlockGasConsumedInReceiverShard[srcIndex]
		return true
	}

	txHashes := make([][]byte, 0)
	gasConsumedByDstMiniBlockInSenderShard := mbc.mapMiniBlockGasConsumedInSenderShard[dstIndex]
	gasConsumedByDstMiniBlockInReceiverShard := mbc.mapMiniBlockGasConsumedInReceiverShard[dstIndex]
	for _, txHash := range srcMiniBlock.TxHashes {
		txHandler, ok := mbc.mapHashToTx[string(txHash)]
		if !ok {
			break
		}

		gasConsumedByTxInSenderShard, gasConsumedByTxInReceiverShard, err := mbc.gasHandler.ComputeGasConsumedByTx(
			srcMiniBlock.SenderShardID,
			srcMiniBlock.ReceiverShardID,
			txHandler)
		if err != nil {
			break
		}

		gasConsumedInSenderShard := gasConsumedByDstMiniBlockInSenderShard + gasConsumedByTxInSenderShard
		gasConsumedInReceiverShard := gasConsumedByDstMiniBlockInReceiverShard + gasConsumedByTxInReceiverShard
		if gasConsumedInSenderShard > mbc.economicsFee.MaxGasLimitPerBlock() ||
			gasConsumedInReceiverShard > mbc.economicsFee.MaxGasLimitPerBlock() {
			break
		}

		txHashes = append(txHashes, txHash)
		gasConsumedByDstMiniBlockInSenderShard += gasConsumedByTxInSenderShard
		gasConsumedByDstMiniBlockInReceiverShard += gasConsumedByTxInReceiverShard
	}

	if len(txHashes) > 0 {
		dstMiniBlock.TxHashes = append(dstMiniBlock.TxHashes, txHashes...)
		srcMiniBlock.TxHashes = mbc.removeTxHashesFromMiniBlock(srcMiniBlock, txHashes)

		miniBlockGasTransfered := gasConsumedByDstMiniBlockInSenderShard - mbc.mapMiniBlockGasConsumedInSenderShard[dstIndex]
		mbc.mapMiniBlockGasConsumedInSenderShard[dstIndex] += miniBlockGasTransfered
		mbc.mapMiniBlockGasConsumedInSenderShard[srcIndex] -= miniBlockGasTransfered

		miniBlockGasTransfered = gasConsumedByDstMiniBlockInReceiverShard - mbc.mapMiniBlockGasConsumedInReceiverShard[dstIndex]
		mbc.mapMiniBlockGasConsumedInReceiverShard[dstIndex] += miniBlockGasTransfered
		mbc.mapMiniBlockGasConsumedInReceiverShard[srcIndex] -= miniBlockGasTransfered
	}

	return false
}

func (mbc *miniBlocksCompaction) removeTxHashesFromMiniBlock(miniBlock *block.MiniBlock, txHashes [][]byte) [][]byte {
	mapTxHashesToBeRemoved := make(map[string]struct{})
	for _, txHash := range txHashes {
		mapTxHashesToBeRemoved[string(txHash)] = struct{}{}
	}

	preservedTxHashes := make([][]byte, 0)
	for _, txHash := range miniBlock.TxHashes {
		_, ok := mapTxHashesToBeRemoved[string(txHash)]
		if ok {
			continue
		}

		preservedTxHashes = append(preservedTxHashes, txHash)
	}

	return preservedTxHashes
}<|MERGE_RESOLUTION|>--- conflicted
+++ resolved
@@ -134,37 +134,6 @@
 	return mergedMiniBlocks
 }
 
-<<<<<<< HEAD
-=======
-func (mbc *miniBlocksCompaction) computeGasConsumedByMiniBlock(miniBlock *block.MiniBlock) (uint64, error) {
-	gasUsedInMiniBlock := uint64(0)
-	for _, txHash := range miniBlock.TxHashes {
-		txGasLimit, err := mbc.computeGasConsumedByTx(txHash)
-		if err != nil {
-			return 0, err
-		}
-
-		gasUsedInMiniBlock += txGasLimit
-	}
-
-	return gasUsedInMiniBlock, nil
-}
-
-func (mbc *miniBlocksCompaction) computeGasConsumedByTx(txHash []byte) (uint64, error) {
-	tx, ok := mbc.mapHashToTx[string(txHash)]
-	if !ok {
-		return 0, process.ErrMissingTransaction
-	}
-
-	txGasLimit := mbc.economicsFee.ComputeGasLimit(tx)
-	if core.IsSmartContractAddress(tx.GetRecvAddress()) {
-		txGasLimit = tx.GetGasLimit()
-	}
-
-	return txGasLimit, nil
-}
-
->>>>>>> 3d2727be
 // Expand method tries to expand the given mini blocks to their initial state before compaction
 func (mbc *miniBlocksCompaction) Expand(
 	miniBlocks block.MiniBlockSlice,
