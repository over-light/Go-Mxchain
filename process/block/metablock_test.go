package block_test

import (
	"bytes"
	"errors"
	"math/big"
	"reflect"
	"sync"
	"testing"
	"time"

	"github.com/ElrondNetwork/elrond-go/core"
	"github.com/ElrondNetwork/elrond-go/data"
	"github.com/ElrondNetwork/elrond-go/data/block"
	"github.com/ElrondNetwork/elrond-go/data/blockchain"
	"github.com/ElrondNetwork/elrond-go/data/state"
	"github.com/ElrondNetwork/elrond-go/dataRetriever"
	"github.com/ElrondNetwork/elrond-go/process"
	blproc "github.com/ElrondNetwork/elrond-go/process/block"
	"github.com/ElrondNetwork/elrond-go/process/block/bootstrapStorage"
	"github.com/ElrondNetwork/elrond-go/process/mock"
	"github.com/ElrondNetwork/elrond-go/sharding"
	"github.com/ElrondNetwork/elrond-go/storage"
	"github.com/stretchr/testify/assert"
)

func createMockMetaArguments() blproc.ArgMetaProcessor {
	mdp := initDataPool([]byte("tx_hash"))
	shardCoordinator := mock.NewOneShardCoordinatorMock()
	argsHeaderValidator := blproc.ArgsHeaderValidator{
		Hasher:      &mock.HasherStub{},
		Marshalizer: &mock.MarshalizerMock{},
	}
	headerValidator, _ := blproc.NewHeaderValidator(argsHeaderValidator)

	startHeaders := createGenesisBlocks(shardCoordinator)
	accountsDb := make(map[state.AccountsDbIdentifier]state.AccountsAdapter)
	accountsDb[state.UserAccountsState] = &mock.AccountsStub{}
	accountsDb[state.PeerAccountsState] = &mock.AccountsStub{}

	arguments := blproc.ArgMetaProcessor{
		ArgBaseProcessor: blproc.ArgBaseProcessor{
			AccountsDB:        accountsDb,
			ForkDetector:      &mock.ForkDetectorMock{},
			Hasher:            &mock.HasherStub{},
			Marshalizer:       &mock.MarshalizerMock{},
			Store:             &mock.ChainStorerMock{},
			ShardCoordinator:  shardCoordinator,
			NodesCoordinator:  mock.NewNodesCoordinatorMock(),
			FeeHandler:        &mock.FeeAccumulatorStub{},
			Uint64Converter:   &mock.Uint64ByteSliceConverterMock{},
			RequestHandler:    &mock.RequestHandlerStub{},
			Core:              &mock.ServiceContainerMock{},
			BlockChainHook:    &mock.BlockChainHookHandlerMock{},
			TxCoordinator:     &mock.TransactionCoordinatorMock{},
			EpochStartTrigger: &mock.EpochStartTriggerStub{},
			HeaderValidator:   headerValidator,
			Rounder:           &mock.RounderMock{},
			BootStorer: &mock.BoostrapStorerMock{
				PutCalled: func(round int64, bootData bootstrapStorage.BootstrapData) error {
					return nil
				},
			},
			BlockTracker: mock.NewBlockTrackerMock(shardCoordinator, startHeaders),
			DataPool:     mdp,
			BlockChain:   createTestBlockchain(),
		},
		SCDataGetter:                 &mock.ScQueryStub{},
		SCToProtocol:                 &mock.SCToProtocolStub{},
		PendingMiniBlocksHandler:     &mock.PendingMiniBlocksHandlerStub{},
		EpochStartDataCreator:        &mock.EpochStartDataCreatorStub{},
		EpochEconomics:               &mock.EpochEconomicsStub{},
		EpochRewardsCreator:          &mock.EpochRewardsCreatorStub{},
		EpochValidatorInfoCreator:    &mock.EpochValidatorInfoCreatorStub{},
		ValidatorStatisticsProcessor: &mock.ValidatorStatisticsProcessorStub{},
	}
	return arguments
}

func createMetaBlockHeader() *block.MetaBlock {
	hdr := block.MetaBlock{
		Nonce:                  1,
		Round:                  1,
		PrevHash:               []byte(""),
		Signature:              []byte("signature"),
		PubKeysBitmap:          []byte("pubKeysBitmap"),
		RootHash:               []byte("rootHash"),
		ShardInfo:              make([]block.ShardData, 0),
		TxCount:                1,
		PrevRandSeed:           make([]byte, 0),
		RandSeed:               make([]byte, 0),
		AccumulatedFeesInEpoch: big.NewInt(0),
		AccumulatedFees:        big.NewInt(0),
	}

	shardMiniBlockHeaders := make([]block.ShardMiniBlockHeader, 0)
	shardMiniBlockHeader := block.ShardMiniBlockHeader{
		Hash:            []byte("mb_hash1"),
		ReceiverShardID: 0,
		SenderShardID:   0,
		TxCount:         1,
	}
	shardMiniBlockHeaders = append(shardMiniBlockHeaders, shardMiniBlockHeader)
	shardData := block.ShardData{
		ShardID:               0,
		HeaderHash:            []byte("hdr_hash1"),
		TxCount:               1,
		ShardMiniBlockHeaders: shardMiniBlockHeaders,
	}
	hdr.ShardInfo = append(hdr.ShardInfo, shardData)

	return &hdr
}

func createGenesisBlocks(shardCoordinator sharding.Coordinator) map[uint32]data.HeaderHandler {
	genesisBlocks := make(map[uint32]data.HeaderHandler)
	for ShardID := uint32(0); ShardID < shardCoordinator.NumberOfShards(); ShardID++ {
		genesisBlocks[ShardID] = createGenesisBlock(ShardID)
	}

	genesisBlocks[core.MetachainShardId] = createGenesisMetaBlock()

	return genesisBlocks
}

func createGenesisBlock(ShardID uint32) *block.Header {
	rootHash := []byte("roothash")
	return &block.Header{
		Nonce:         0,
		Round:         0,
		Signature:     rootHash,
		RandSeed:      rootHash,
		PrevRandSeed:  rootHash,
		ShardID:       ShardID,
		PubKeysBitmap: rootHash,
		RootHash:      rootHash,
		PrevHash:      rootHash,
	}
}

func createGenesisMetaBlock() *block.MetaBlock {
	rootHash := []byte("roothash")
	return &block.MetaBlock{
		Nonce:         0,
		Round:         0,
		Signature:     rootHash,
		RandSeed:      rootHash,
		PrevRandSeed:  rootHash,
		PubKeysBitmap: rootHash,
		RootHash:      rootHash,
		PrevHash:      rootHash,
	}
}

func setLastNotarizedHdr(
	noOfShards uint32,
	round uint64,
	nonce uint64,
	randSeed []byte,
	lastNotarizedHdrs map[uint32][]data.HeaderHandler,
	blockTracker process.BlockTracker,
) {
	for i := uint32(0); i < noOfShards; i++ {
		lastHdr := &block.Header{Round: round,
			Nonce:    nonce,
			RandSeed: randSeed,
			ShardID:  i}
		lastNotarizedHdrsCount := len(lastNotarizedHdrs[i])
		if lastNotarizedHdrsCount > 0 {
			lastNotarizedHdrs[i][lastNotarizedHdrsCount-1] = lastHdr
		} else {
			lastNotarizedHdrs[i] = append(lastNotarizedHdrs[i], lastHdr)
		}
		blockTracker.AddCrossNotarizedHeader(i, lastHdr, nil)
	}
}

//------- NewMetaProcessor

func TestNewMetaProcessor_NilAccountsAdapterShouldErr(t *testing.T) {
	t.Parallel()

	arguments := createMockMetaArguments()
	arguments.AccountsDB[state.UserAccountsState] = nil

	be, err := blproc.NewMetaProcessor(arguments)
	assert.Equal(t, process.ErrNilAccountsAdapter, err)
	assert.Nil(t, be)
}

func TestNewMetaProcessor_NilDataPoolShouldErr(t *testing.T) {
	t.Parallel()

	arguments := createMockMetaArguments()
	arguments.DataPool = nil

	be, err := blproc.NewMetaProcessor(arguments)
	assert.Equal(t, process.ErrNilDataPoolHolder, err)
	assert.Nil(t, be)
}

func TestNewMetaProcessor_NilForkDetectorShouldErr(t *testing.T) {
	t.Parallel()

	arguments := createMockMetaArguments()
	arguments.ForkDetector = nil

	be, err := blproc.NewMetaProcessor(arguments)
	assert.Equal(t, process.ErrNilForkDetector, err)
	assert.Nil(t, be)
}

func TestNewMetaProcessor_NilShardCoordinatorShouldErr(t *testing.T) {
	t.Parallel()

	arguments := createMockMetaArguments()
	arguments.ShardCoordinator = nil

	be, err := blproc.NewMetaProcessor(arguments)
	assert.Equal(t, process.ErrNilShardCoordinator, err)
	assert.Nil(t, be)
}

func TestNewMetaProcessor_NilHasherShouldErr(t *testing.T) {
	t.Parallel()

	arguments := createMockMetaArguments()
	arguments.Hasher = nil

	be, err := blproc.NewMetaProcessor(arguments)
	assert.Equal(t, process.ErrNilHasher, err)
	assert.Nil(t, be)
}

func TestNewMetaProcessor_NilMarshalizerShouldErr(t *testing.T) {
	t.Parallel()

	arguments := createMockMetaArguments()
	arguments.Marshalizer = nil

	be, err := blproc.NewMetaProcessor(arguments)
	assert.Equal(t, process.ErrNilMarshalizer, err)
	assert.Nil(t, be)
}

func TestNewMetaProcessor_NilChainStorerShouldErr(t *testing.T) {
	t.Parallel()

	arguments := createMockMetaArguments()
	arguments.Store = nil

	be, err := blproc.NewMetaProcessor(arguments)
	assert.Equal(t, process.ErrNilStorage, err)
	assert.Nil(t, be)
}

func TestNewMetaProcessor_NilRequestHeaderHandlerShouldErr(t *testing.T) {
	t.Parallel()

	arguments := createMockMetaArguments()
	arguments.RequestHandler = nil

	be, err := blproc.NewMetaProcessor(arguments)
	assert.Equal(t, process.ErrNilRequestHandler, err)
	assert.Nil(t, be)
}

func TestNewMetaProcessor_NilTxCoordinatorShouldErr(t *testing.T) {
	t.Parallel()

	arguments := createMockMetaArguments()
	arguments.TxCoordinator = nil

	be, err := blproc.NewMetaProcessor(arguments)
	assert.Equal(t, process.ErrNilTransactionCoordinator, err)
	assert.Nil(t, be)
}

func TestNewMetaProcessor_NilEpochStartShouldErr(t *testing.T) {
	t.Parallel()

	arguments := createMockMetaArguments()
	arguments.EpochStartTrigger = nil

	be, err := blproc.NewMetaProcessor(arguments)
	assert.Equal(t, process.ErrNilEpochStartTrigger, err)
	assert.Nil(t, be)
}

func TestNewMetaProcessor_NilPendingMiniBlocksShouldErr(t *testing.T) {
	t.Parallel()

	arguments := createMockMetaArguments()
	arguments.PendingMiniBlocksHandler = nil

	be, err := blproc.NewMetaProcessor(arguments)
	assert.Equal(t, process.ErrNilPendingMiniBlocksHandler, err)
	assert.Nil(t, be)
}

func TestNewMetaProcessor_OkValsShouldWork(t *testing.T) {
	t.Parallel()

	arguments := createMockMetaArguments()

	mp, err := blproc.NewMetaProcessor(arguments)
	assert.Nil(t, err)
	assert.NotNil(t, mp)
}

//------- CheckHeaderBodyCorrelation

func TestMetaProcessor_CheckHeaderBodyCorrelationReceiverMissmatch(t *testing.T) {
	t.Parallel()

	hdr, body := createOneHeaderOneBody()
	arguments := createMockMetaArguments()
	mp, _ := blproc.NewMetaProcessor(arguments)

	hdr.MiniBlockHeaders[0].ReceiverShardID = body.MiniBlocks[0].ReceiverShardID + 1
	err := mp.CheckHeaderBodyCorrelation(hdr, body)
	assert.Equal(t, process.ErrHeaderBodyMismatch, err)
}

func TestMetaProcessor_CheckHeaderBodyCorrelationSenderMissmatch(t *testing.T) {
	t.Parallel()

	hdr, body := createOneHeaderOneBody()
	arguments := createMockMetaArguments()
	mp, _ := blproc.NewMetaProcessor(arguments)

	hdr.MiniBlockHeaders[0].SenderShardID = body.MiniBlocks[0].SenderShardID + 1
	err := mp.CheckHeaderBodyCorrelation(hdr, body)
	assert.Equal(t, process.ErrHeaderBodyMismatch, err)
}

func TestMetaProcessor_CheckHeaderBodyCorrelationTxCountMissmatch(t *testing.T) {
	t.Parallel()

	hdr, body := createOneHeaderOneBody()
	arguments := createMockMetaArguments()
	mp, _ := blproc.NewMetaProcessor(arguments)

	hdr.MiniBlockHeaders[0].TxCount = uint32(len(body.MiniBlocks[0].TxHashes) + 1)
	err := mp.CheckHeaderBodyCorrelation(hdr, body)
	assert.Equal(t, process.ErrHeaderBodyMismatch, err)
}

func TestMetaProcessor_CheckHeaderBodyCorrelationHashMissmatch(t *testing.T) {
	t.Parallel()

	hdr, body := createOneHeaderOneBody()
	arguments := createMockMetaArguments()
	mp, _ := blproc.NewMetaProcessor(arguments)

	hdr.MiniBlockHeaders[0].Hash = []byte("wrongHash")
	err := mp.CheckHeaderBodyCorrelation(hdr, body)
	assert.Equal(t, process.ErrHeaderBodyMismatch, err)
}

func TestMetaProcessor_CheckHeaderBodyCorrelationShouldPass(t *testing.T) {
	t.Parallel()

	hdr, body := createOneHeaderOneBody()
	arguments := createMockMetaArguments()
	mp, _ := blproc.NewMetaProcessor(arguments)

	err := mp.CheckHeaderBodyCorrelation(hdr, body)
	assert.Nil(t, err)
}

func TestMetaProcessor_CheckHeaderBodyCorrelationNilMiniBlock(t *testing.T) {
	t.Parallel()

	hdr, body := createOneHeaderOneBody()
	arguments := createMockMetaArguments()
	mp, _ := blproc.NewMetaProcessor(arguments)

	body.MiniBlocks[0] = nil

	err := mp.CheckHeaderBodyCorrelation(hdr, body)
	assert.NotNil(t, err)
	assert.Equal(t, process.ErrNilMiniBlock, err)
}

//------- ProcessBlock

func TestMetaProcessor_ProcessBlockWithNilHeaderShouldErr(t *testing.T) {
	t.Parallel()

	arguments := createMockMetaArguments()

	mp, _ := blproc.NewMetaProcessor(arguments)
	blk := &block.Body{}

	err := mp.ProcessBlock(nil, blk, haveTime)
	assert.Equal(t, process.ErrNilBlockHeader, err)
}

func TestMetaProcessor_ProcessBlockWithNilBlockBodyShouldErr(t *testing.T) {
	t.Parallel()

	arguments := createMockMetaArguments()
	mp, _ := blproc.NewMetaProcessor(arguments)

	err := mp.ProcessBlock(&block.MetaBlock{}, nil, haveTime)
	assert.Equal(t, process.ErrNilBlockBody, err)
}

func TestMetaProcessor_ProcessBlockWithNilHaveTimeFuncShouldErr(t *testing.T) {
	t.Parallel()

	arguments := createMockMetaArguments()
	mp, _ := blproc.NewMetaProcessor(arguments)
	blk := &block.Body{}

	err := mp.ProcessBlock(&block.MetaBlock{}, blk, nil)
	assert.Equal(t, process.ErrNilHaveTimeHandler, err)
}

func TestMetaProcessor_ProcessWithDirtyAccountShouldErr(t *testing.T) {
	t.Parallel()

	// set accounts dirty
	journalLen := func() int { return 3 }
	revToSnapshot := func(snapshot int) error { return nil }
	hdr := block.MetaBlock{
		Nonce:         1,
		PubKeysBitmap: []byte("0100101"),
		PrevHash:      []byte(""),
		Signature:     []byte("signature"),
		RootHash:      []byte("roothash"),
	}
	body := &block.Body{}
	arguments := createMockMetaArguments()
	arguments.AccountsDB[state.UserAccountsState] = &mock.AccountsStub{
		JournalLenCalled:       journalLen,
		RevertToSnapshotCalled: revToSnapshot,
	}
	mp, _ := blproc.NewMetaProcessor(arguments)

	// should return err
	err := mp.ProcessBlock(&hdr, body, haveTime)
	assert.NotNil(t, err)
	assert.Equal(t, err, process.ErrAccountStateDirty)
}

func TestMetaProcessor_ProcessWithHeaderNotFirstShouldErr(t *testing.T) {
	t.Parallel()

	arguments := createMockMetaArguments()
	mp, _ := blproc.NewMetaProcessor(arguments)

	hdr := &block.MetaBlock{
		Nonce: 2,
	}
	body := &block.Body{}
	err := mp.ProcessBlock(hdr, body, haveTime)
	assert.Equal(t, process.ErrWrongNonceInBlock, err)
}

func TestMetaProcessor_ProcessWithHeaderNotCorrectNonceShouldErr(t *testing.T) {
	t.Parallel()

	arguments := createMockMetaArguments()
	blkc := &blockchain.MetaChain{
		CurrentBlock: &block.MetaBlock{
			Round: 1,
			Nonce: 1,
		},
	}
	arguments.BlockChain = blkc
	mp, _ := blproc.NewMetaProcessor(arguments)
	hdr := &block.MetaBlock{
		Round: 3,
		Nonce: 3,
	}
	body := &block.Body{}

	err := mp.ProcessBlock(hdr, body, haveTime)
	assert.Equal(t, process.ErrWrongNonceInBlock, err)
}

func TestMetaProcessor_ProcessWithHeaderNotCorrectPrevHashShouldErr(t *testing.T) {
	t.Parallel()

	arguments := createMockMetaArguments()
	blkc := &blockchain.MetaChain{
		CurrentBlock: &block.MetaBlock{
			Round: 1,
			Nonce: 1,
		},
	}
	arguments.BlockChain = blkc
	mp, _ := blproc.NewMetaProcessor(arguments)
	hdr := &block.MetaBlock{
		Round:    2,
		Nonce:    2,
		PrevHash: []byte("X"),
	}

	body := &block.Body{}

	err := mp.ProcessBlock(hdr, body, haveTime)
	assert.Equal(t, process.ErrBlockHashDoesNotMatch, err)
}

func TestMetaProcessor_ProcessBlockWithErrOnVerifyStateRootCallShouldRevertState(t *testing.T) {
	t.Parallel()

	blkc := &blockchain.MetaChain{
		CurrentBlock: &block.MetaBlock{
			Nonce:                  0,
			AccumulatedFeesInEpoch: big.NewInt(0),
		},
	}
	hdr := createMetaBlockHeader()
	body := &block.Body{}
	// set accounts not dirty
	journalLen := func() int { return 0 }
	wasCalled := false
	revertToSnapshot := func(snapshot int) error {
		wasCalled = true
		return nil
	}
	rootHashCalled := func() ([]byte, error) {
		return []byte("rootHashX"), nil
	}
	arguments := createMockMetaArguments()
	arguments.AccountsDB[state.UserAccountsState] = &mock.AccountsStub{
		JournalLenCalled:       journalLen,
		RevertToSnapshotCalled: revertToSnapshot,
		RootHashCalled:         rootHashCalled,
	}
	arguments.BlockChain = blkc
	mp, _ := blproc.NewMetaProcessor(arguments)

	go func() {
		mp.ChRcvAllHdrs() <- true
	}()

	// should return err
	mp.SetShardBlockFinality(0)
	hdr.ShardInfo = make([]block.ShardData, 0)
	err := mp.ProcessBlock(hdr, body, haveTime)

	assert.Equal(t, process.ErrRootStateDoesNotMatch, err)
	assert.True(t, wasCalled)
}

//------- requestFinalMissingHeader
func TestMetaProcessor_RequestFinalMissingHeaderShouldPass(t *testing.T) {
	t.Parallel()

	mdp := initDataPool([]byte("tx_hash"))
	accounts := &mock.AccountsStub{}
	accounts.RevertToSnapshotCalled = func(snapshot int) error {
		return nil
	}
	arguments := createMockMetaArguments()
	arguments.ShardCoordinator = mock.NewMultiShardsCoordinatorMock(3)
	arguments.DataPool = mdp
	mp, _ := blproc.NewMetaProcessor(arguments)
	mp.AddHdrHashToRequestedList(&block.Header{}, []byte("header_hash"))
	mp.SetHighestHdrNonceForCurrentBlock(0, 1)
	mp.SetHighestHdrNonceForCurrentBlock(1, 2)
	mp.SetHighestHdrNonceForCurrentBlock(2, 3)
	res := mp.RequestMissingFinalityAttestingShardHeaders()
	assert.Equal(t, res, uint32(3))
}

//------- CommitBlock

func TestMetaProcessor_CommitBlockMarshalizerFailForHeaderShouldErr(t *testing.T) {
	t.Parallel()

	accounts := &mock.AccountsStub{
		RevertToSnapshotCalled: func(snapshot int) error {
			return nil
		},
	}
	errMarshalizer := errors.New("failure")
	hdr := createMetaBlockHeader()
	body := &block.Body{}
	marshalizer := &mock.MarshalizerStub{
		MarshalCalled: func(obj interface{}) (i []byte, e error) {
			if reflect.DeepEqual(obj, hdr) {
				return nil, errMarshalizer
			}

			return []byte("obj"), nil
		},
		UnmarshalCalled: func(obj interface{}, buff []byte) error {
			return nil
		},
	}
	arguments := createMockMetaArguments()
	arguments.AccountsDB[state.UserAccountsState] = accounts
	arguments.Marshalizer = marshalizer
	mp, _ := blproc.NewMetaProcessor(arguments)
	err := mp.CommitBlock(hdr, body)
	assert.Equal(t, errMarshalizer, err)
}

func TestMetaProcessor_CommitBlockStorageFailsForHeaderShouldErr(t *testing.T) {
	t.Parallel()

	wasCalled := false
	errPersister := errors.New("failure")
	marshalizer := &mock.MarshalizerMock{}
	accounts := &mock.AccountsStub{
		CommitCalled: func() (i []byte, e error) {
			return nil, nil
		},
	}
	hdr := createMetaBlockHeader()
	body := &block.Body{}
	wg := sync.WaitGroup{}
	wg.Add(1)
	hdrUnit := &mock.StorerStub{
		PutCalled: func(key, data []byte) error {
			wasCalled = true
			wg.Done()
			return errPersister
		},
		GetCalled: func(key []byte) (i []byte, e error) {
			hdrBuff, _ := marshalizer.Marshal(&block.MetaBlock{})
			return hdrBuff, nil
		},
	}
	store := initStore()
	store.AddStorer(dataRetriever.MetaBlockUnit, hdrUnit)

	arguments := createMockMetaArguments()
	arguments.AccountsDB[state.UserAccountsState] = accounts
	arguments.AccountsDB[state.PeerAccountsState] = accounts
	arguments.Store = store
	arguments.ForkDetector = &mock.ForkDetectorMock{
		AddHeaderCalled: func(header data.HeaderHandler, hash []byte, state process.BlockHeaderState, selfNotarizedHeaders []data.HeaderHandler, selfNotarizedHeadersHashes [][]byte) error {
			return nil
		},
		GetHighestFinalBlockNonceCalled: func() uint64 {
			return 0
		},
	}
	blockTrackerMock := mock.NewBlockTrackerMock(arguments.ShardCoordinator, createGenesisBlocks(arguments.ShardCoordinator))
	blockTrackerMock.GetCrossNotarizedHeaderCalled = func(shardID uint32, offset uint64) (data.HeaderHandler, []byte, error) {
		return &block.Header{}, []byte("hash"), nil
	}
	arguments.BlockTracker = blockTrackerMock
	blkc, _ := blockchain.NewMetaChain(
		generateTestCache(),
	)
	arguments.BlockChain = blkc
	mp, _ := blproc.NewMetaProcessor(arguments)

	mp.SetHdrForCurrentBlock([]byte("hdr_hash1"), &block.Header{}, true)
	err := mp.CommitBlock(hdr, body)
	wg.Wait()
	assert.True(t, wasCalled)
	assert.Nil(t, err)
}

func TestMetaProcessor_CommitBlockNoTxInPoolShouldErr(t *testing.T) {
	t.Parallel()

	mdp := initDataPool([]byte("tx_hash"))
	hdr := createMetaBlockHeader()
	body := &block.Body{}
	accounts := &mock.AccountsStub{
		RevertToSnapshotCalled: func(snapshot int) error {
			return nil
		},
	}
	fd := &mock.ForkDetectorMock{}
	hasher := &mock.HasherStub{}
	store := initStore()

	arguments := createMockMetaArguments()
	arguments.DataPool = mdp
	arguments.AccountsDB[state.UserAccountsState] = accounts
	arguments.ForkDetector = fd
	arguments.Store = store
	arguments.Hasher = hasher
	mp, _ := blproc.NewMetaProcessor(arguments)

	mdp.HeadersCalled = func() dataRetriever.HeadersPool {
		return &mock.HeadersCacherStub{
			MaxSizeCalled: func() int {
				return 1000
			},
		}
	}

	err := mp.CommitBlock(hdr, body)
	assert.Equal(t, process.ErrMissingHeader, err)
}

func TestMetaProcessor_CommitBlockOkValsShouldWork(t *testing.T) {
	t.Parallel()

	mdp := initDataPool([]byte("tx_hash"))
	rootHash := []byte("rootHash")
	hdr := createMetaBlockHeader()
	body := &block.Body{}
	accounts := &mock.AccountsStub{
		CommitCalled: func() (i []byte, e error) {
			return rootHash, nil
		},
		RootHashCalled: func() ([]byte, error) {
			return rootHash, nil
		},
	}
	forkDetectorAddCalled := false
	fd := &mock.ForkDetectorMock{
		AddHeaderCalled: func(header data.HeaderHandler, hash []byte, state process.BlockHeaderState, selfNotarizedHeaders []data.HeaderHandler, selfNotarizedHeadersHashes [][]byte) error {
			if header == hdr {
				forkDetectorAddCalled = true
				return nil
			}

			return errors.New("should have not got here")
		},
		GetHighestFinalBlockNonceCalled: func() uint64 {
			return 0
		},
	}
	hasher := &mock.HasherStub{}
	blockHeaderUnit := &mock.StorerStub{
		PutCalled: func(key, data []byte) error {
			return nil
		},
	}
	store := initStore()
	store.AddStorer(dataRetriever.BlockHeaderUnit, blockHeaderUnit)

	arguments := createMockMetaArguments()
	arguments.DataPool = mdp
	arguments.AccountsDB[state.UserAccountsState] = accounts
	arguments.AccountsDB[state.PeerAccountsState] = accounts
	arguments.ForkDetector = fd
	arguments.Store = store
	arguments.Hasher = hasher
	blockTrackerMock := mock.NewBlockTrackerMock(arguments.ShardCoordinator, createGenesisBlocks(arguments.ShardCoordinator))
	blockTrackerMock.GetCrossNotarizedHeaderCalled = func(shardID uint32, offset uint64) (data.HeaderHandler, []byte, error) {
		return &block.Header{}, []byte("hash"), nil
	}
	arguments.BlockTracker = blockTrackerMock
	mp, _ := blproc.NewMetaProcessor(arguments)

	removeHdrWasCalled := false
	mdp.HeadersCalled = func() dataRetriever.HeadersPool {
		cs := &mock.HeadersCacherStub{}
		cs.RegisterHandlerCalled = func(i func(header data.HeaderHandler, key []byte)) {
		}
		cs.GetHeaderByHashCalled = func(hash []byte) (handler data.HeaderHandler, e error) {
			return &block.Header{}, nil
		}
		cs.RemoveHeaderByHashCalled = func(key []byte) {
			if bytes.Equal(key, []byte("hdr_hash1")) {
				removeHdrWasCalled = true
			}
		}
		cs.LenCalled = func() int {
			return 0
		}
		cs.MaxSizeCalled = func() int {
			return 1000
		}
		cs.NoncesCalled = func(shardId uint32) []uint64 {
			return nil
		}
		return cs
	}

	mp.SetHdrForCurrentBlock([]byte("hdr_hash1"), &block.Header{}, true)
	err := mp.CommitBlock(hdr, body)
	assert.Nil(t, err)
	assert.True(t, removeHdrWasCalled)
	assert.True(t, forkDetectorAddCalled)
	//this should sleep as there is an async call to display current header and block in CommitBlock
	time.Sleep(time.Second)
}

func TestBlockProc_RequestTransactionFromNetwork(t *testing.T) {
	t.Parallel()

	mdp := initDataPool([]byte("tx_hash"))

	arguments := createMockMetaArguments()
	arguments.DataPool = mdp
	arguments.Store = initStore()
	mp, _ := blproc.NewMetaProcessor(arguments)

	mdp.HeadersCalled = func() dataRetriever.HeadersPool {
		cs := &mock.HeadersCacherStub{}
		cs.RegisterHandlerCalled = func(i func(header data.HeaderHandler, key []byte)) {
		}
		cs.GetHeaderByHashCalled = func(hash []byte) (handler data.HeaderHandler, e error) {
			return nil, errors.New("err")
		}
		cs.MaxSizeCalled = func() int {
			return 1000
		}
		return cs
	}

	header := createMetaBlockHeader()
	hdrsRequested, _ := mp.RequestBlockHeaders(header)
	assert.Equal(t, uint32(1), hdrsRequested)
}

func TestMetaProcessor_RemoveBlockInfoFromPoolShouldErrNilMetaBlockHeader(t *testing.T) {
	t.Parallel()

	arguments := createMockMetaArguments()
	arguments.DataPool = initDataPool([]byte("tx_hash"))
	arguments.Store = initStore()
	mp, _ := blproc.NewMetaProcessor(arguments)

	err := mp.RemoveBlockInfoFromPool(nil)
	assert.NotNil(t, err)
	assert.Equal(t, err, process.ErrNilMetaBlockHeader)
}

func TestMetaProcessor_RemoveBlockInfoFromPoolShouldWork(t *testing.T) {
	t.Parallel()

	arguments := createMockMetaArguments()
	arguments.DataPool = initDataPool([]byte("tx_hash"))
	arguments.Store = initStore()
	mp, _ := blproc.NewMetaProcessor(arguments)

	header := createMetaBlockHeader()
	mp.SetHdrForCurrentBlock([]byte("hdr_hash1"), &block.Header{}, true)
	err := mp.RemoveBlockInfoFromPool(header)
	assert.Nil(t, err)
}

func TestMetaProcessor_ApplyBodyToHeaderShouldWork(t *testing.T) {
	t.Parallel()

	arguments := createMockMetaArguments()
	arguments.AccountsDB[state.UserAccountsState] = &mock.AccountsStub{
		JournalLenCalled: func() int {
			return 0
		},
		RootHashCalled: func() ([]byte, error) {
			return []byte("root"), nil
		},
	}
	arguments.DataPool = initDataPool([]byte("tx_hash"))
	arguments.Store = initStore()
	mp, _ := blproc.NewMetaProcessor(arguments)

	hdr := &block.MetaBlock{}
	_, err := mp.ApplyBodyToHeader(hdr, &block.Body{})
	assert.Nil(t, err)
}

func TestMetaProcessor_ApplyBodyToHeaderShouldSetEpochStart(t *testing.T) {
	t.Parallel()

	arguments := createMockMetaArguments()
	arguments.AccountsDB[state.UserAccountsState] = &mock.AccountsStub{
		JournalLenCalled: func() int {
			return 0
		},
		RootHashCalled: func() ([]byte, error) {
			return []byte("root"), nil
		},
	}
	arguments.DataPool = initDataPool([]byte("tx_hash"))
	arguments.Store = initStore()
	mp, _ := blproc.NewMetaProcessor(arguments)

	metaBlk := &block.MetaBlock{TimeStamp: 12345}
<<<<<<< HEAD
	body := &block.Body{MiniBlocks: []*block.MiniBlock{{Type: 0}}}
	_, err := mp.ApplyBodyToHeader(metaBlk, body)
=======
	bodyHandler := &block.Body{MiniBlocks: []*block.MiniBlock{{Type: 0}}}
	_, err := mp.ApplyBodyToHeader(metaBlk, bodyHandler)
>>>>>>> 4077c08f
	assert.Nil(t, err)
}

func TestMetaProcessor_CommitBlockShouldRevertAccountStateWhenErr(t *testing.T) {
	t.Parallel()

	// set accounts dirty
	journalEntries := 3
	revToSnapshot := func(snapshot int) error {
		journalEntries = 0
		return nil
	}

	arguments := createMockMetaArguments()
	arguments.AccountsDB[state.UserAccountsState] = &mock.AccountsStub{
		RevertToSnapshotCalled: revToSnapshot,
	}
	arguments.DataPool = initDataPool([]byte("tx_hash"))
	arguments.Store = initStore()
	mp, _ := blproc.NewMetaProcessor(arguments)

	err := mp.CommitBlock(nil, nil)
	assert.NotNil(t, err)
	assert.Equal(t, 0, journalEntries)
}

func TestMetaProcessor_RevertStateRevertPeerStateFailsShouldErr(t *testing.T) {
	expectedErr := errors.New("err")
	arguments := createMockMetaArguments()
	arguments.AccountsDB[state.UserAccountsState] = &mock.AccountsStub{}
	arguments.DataPool = initDataPool([]byte("tx_hash"))
	arguments.Store = initStore()
	arguments.AccountsDB[state.UserAccountsState] = &mock.AccountsStub{
		RecreateTrieCalled: func(rootHash []byte) error {
			return nil
		},
	}
	arguments.ValidatorStatisticsProcessor = &mock.ValidatorStatisticsProcessorStub{
		RevertPeerStateCalled: func(header data.HeaderHandler) error {
			return expectedErr
		},
	}
	mp, _ := blproc.NewMetaProcessor(arguments)

	hdr := block.MetaBlock{Nonce: 37}
	err := mp.RevertStateToBlock(&hdr)
	assert.Equal(t, expectedErr, err)
}

func TestMetaProcessor_RevertStateShouldWork(t *testing.T) {
	recreateTrieWasCalled := false
	revertePeerStateWasCalled := false

	arguments := createMockMetaArguments()
	arguments.DataPool = initDataPool([]byte("tx_hash"))
	arguments.Store = initStore()

	arguments.AccountsDB[state.UserAccountsState] = &mock.AccountsStub{
		RecreateTrieCalled: func(rootHash []byte) error {
			recreateTrieWasCalled = true
			return nil
		},
	}
	arguments.ValidatorStatisticsProcessor = &mock.ValidatorStatisticsProcessorStub{
		RevertPeerStateCalled: func(header data.HeaderHandler) error {
			revertePeerStateWasCalled = true
			return nil
		},
	}
	mp, _ := blproc.NewMetaProcessor(arguments)

	hdr := block.MetaBlock{Nonce: 37}
	err := mp.RevertStateToBlock(&hdr)
	assert.Nil(t, err)
	assert.True(t, revertePeerStateWasCalled)
	assert.True(t, recreateTrieWasCalled)
}

func TestMetaProcessor_MarshalizedDataToBroadcastShouldWork(t *testing.T) {
	t.Parallel()

	arguments := createMockMetaArguments()
	arguments.Store = initStore()
	mp, _ := blproc.NewMetaProcessor(arguments)

	msh, mstx, err := mp.MarshalizedDataToBroadcast(&block.MetaBlock{}, &block.Body{})
	assert.Nil(t, err)
	assert.NotNil(t, msh)
	assert.NotNil(t, mstx)
}

//------- receivedHeader

func TestMetaProcessor_ReceivedHeaderShouldDecreaseMissing(t *testing.T) {
	t.Parallel()

	pool := mock.NewPoolsHolderMock()
	arguments := createMockMetaArguments()
	arguments.DataPool = pool
	arguments.Store = initStore()
	mp, _ := blproc.NewMetaProcessor(arguments)

	//add 3 tx hashes on requested list
	hdrHash1 := []byte("hdr hash 1")
	hdrHash2 := []byte("hdr hash 2")
	hdrHash3 := []byte("hdr hash 3")

	hdr2 := &block.Header{Nonce: 2}

	mp.AddHdrHashToRequestedList(nil, hdrHash1)
	mp.AddHdrHashToRequestedList(nil, hdrHash2)
	mp.AddHdrHashToRequestedList(nil, hdrHash3)

	//received txHash2
	pool.Headers().AddHeader(hdrHash2, hdr2)

	time.Sleep(100 * time.Millisecond)

	assert.True(t, mp.IsHdrMissing(hdrHash1))
	assert.False(t, mp.IsHdrMissing(hdrHash2))
	assert.True(t, mp.IsHdrMissing(hdrHash3))
}

//------- createShardInfo

func TestMetaProcessor_CreateShardInfoShouldWorkNoHdrAddedNotValid(t *testing.T) {
	t.Parallel()

	pool := mock.NewPoolsHolderMock()
	//we will have a 3 hdrs in pool
	hdrHash1 := []byte("hdr hash 1")
	hdrHash2 := []byte("hdr hash 2")
	hdrHash3 := []byte("hdr hash 3")

	mbHash1 := []byte("mb hash 1")
	mbHash2 := []byte("mb hash 2")
	mbHash3 := []byte("mb hash 3")

	miniBlockHeader1 := block.MiniBlockHeader{Hash: mbHash1}
	miniBlockHeader2 := block.MiniBlockHeader{Hash: mbHash2}
	miniBlockHeader3 := block.MiniBlockHeader{Hash: mbHash3}

	miniBlockHeaders1 := make([]block.MiniBlockHeader, 0)
	miniBlockHeaders1 = append(miniBlockHeaders1, miniBlockHeader1)
	miniBlockHeaders1 = append(miniBlockHeaders1, miniBlockHeader2)
	miniBlockHeaders1 = append(miniBlockHeaders1, miniBlockHeader3)

	miniBlockHeaders2 := make([]block.MiniBlockHeader, 0)
	miniBlockHeaders2 = append(miniBlockHeaders2, miniBlockHeader1)
	miniBlockHeaders2 = append(miniBlockHeaders2, miniBlockHeader2)

	miniBlockHeaders3 := make([]block.MiniBlockHeader, 0)
	miniBlockHeaders3 = append(miniBlockHeaders3, miniBlockHeader1)

	//put the existing headers inside datapool
	pool.Headers().AddHeader(hdrHash1, &block.Header{
		Round:            1,
		Nonce:            45,
		ShardID:          0,
		MiniBlockHeaders: miniBlockHeaders1})
	pool.Headers().AddHeader(hdrHash2, &block.Header{
		Round:            2,
		Nonce:            45,
		ShardID:          1,
		MiniBlockHeaders: miniBlockHeaders2})
	pool.Headers().AddHeader(hdrHash3, &block.Header{
		Round:            3,
		Nonce:            45,
		ShardID:          2,
		MiniBlockHeaders: miniBlockHeaders3})

	noOfShards := uint32(5)
	arguments := createMockMetaArguments()
	arguments.AccountsDB[state.UserAccountsState] = &mock.AccountsStub{
		RevertToSnapshotCalled: func(snapshot int) error {
			assert.Fail(t, "revert should have not been called")
			return nil
		},
		JournalLenCalled: func() int {
			return 0
		},
	}
	arguments.DataPool = pool
	arguments.ShardCoordinator = mock.NewMultiShardsCoordinatorMock(noOfShards)
	startHeaders := createGenesisBlocks(arguments.ShardCoordinator)
	arguments.BlockTracker = mock.NewBlockTrackerMock(arguments.ShardCoordinator, startHeaders)
	arguments.Store = initStore()
	mp, _ := blproc.NewMetaProcessor(arguments)

	round := uint64(10)
	shardInfo, err := mp.CreateShardInfo()
	assert.Nil(t, err)
	assert.Equal(t, 0, len(shardInfo))

	metaHdr := &block.MetaBlock{Round: round}
	_, err = mp.CreateBlockBody(metaHdr, func() bool {
		return true
	})
	assert.Nil(t, err)
	shardInfo, err = mp.CreateShardInfo()
	assert.Nil(t, err)
	assert.Equal(t, 0, len(shardInfo))
}

func TestMetaProcessor_CreateShardInfoShouldWorkNoHdrAddedNotFinal(t *testing.T) {
	t.Parallel()

	pool := mock.NewPoolsHolderMock()
	//we will have a 3 hdrs in pool
	hdrHash1 := []byte("hdr hash 1")
	hdrHash2 := []byte("hdr hash 2")
	hdrHash3 := []byte("hdr hash 3")

	mbHash1 := []byte("mb hash 1")
	mbHash2 := []byte("mb hash 2")
	mbHash3 := []byte("mb hash 3")

	miniBlockHeader1 := block.MiniBlockHeader{Hash: mbHash1}
	miniBlockHeader2 := block.MiniBlockHeader{Hash: mbHash2}
	miniBlockHeader3 := block.MiniBlockHeader{Hash: mbHash3}

	miniBlockHeaders1 := make([]block.MiniBlockHeader, 0)
	miniBlockHeaders1 = append(miniBlockHeaders1, miniBlockHeader1)
	miniBlockHeaders1 = append(miniBlockHeaders1, miniBlockHeader2)
	miniBlockHeaders1 = append(miniBlockHeaders1, miniBlockHeader3)

	miniBlockHeaders2 := make([]block.MiniBlockHeader, 0)
	miniBlockHeaders2 = append(miniBlockHeaders2, miniBlockHeader1)
	miniBlockHeaders2 = append(miniBlockHeaders2, miniBlockHeader2)

	miniBlockHeaders3 := make([]block.MiniBlockHeader, 0)
	miniBlockHeaders3 = append(miniBlockHeaders3, miniBlockHeader1)

	noOfShards := uint32(5)
	arguments := createMockMetaArguments()
	arguments.AccountsDB[state.UserAccountsState] = &mock.AccountsStub{
		RevertToSnapshotCalled: func(snapshot int) error {
			assert.Fail(t, "revert should have not been called")
			return nil
		},
		JournalLenCalled: func() int {
			return 0
		},
	}
	arguments.DataPool = pool
	arguments.ShardCoordinator = mock.NewMultiShardsCoordinatorMock(noOfShards)
	startHeaders := createGenesisBlocks(arguments.ShardCoordinator)
	arguments.BlockTracker = mock.NewBlockTrackerMock(arguments.ShardCoordinator, startHeaders)
	arguments.Store = initStore()
	mp, _ := blproc.NewMetaProcessor(arguments)

	haveTimeHandler := func() bool { return true }

	prevRandSeed := []byte("prevrand")
	notarizedHdrs := mp.NotarizedHdrs()
	setLastNotarizedHdr(noOfShards, 9, 44, prevRandSeed, notarizedHdrs, arguments.BlockTracker)

	//put the existing headers inside datapool
	prevHash, _ := mp.ComputeHeaderHash(mp.LastNotarizedHdrForShard(0).(*block.Header))
	hdr1 := &block.Header{
		Round:            10,
		Nonce:            45,
		ShardID:          0,
		PrevRandSeed:     prevRandSeed,
		PrevHash:         prevHash,
		MiniBlockHeaders: miniBlockHeaders1}
	pool.Headers().AddHeader(hdrHash1, hdr1)
	arguments.BlockTracker.AddTrackedHeader(hdr1, hdrHash1)

	prevHash, _ = mp.ComputeHeaderHash(mp.LastNotarizedHdrForShard(1).(*block.Header))
	hdr2 := &block.Header{
		Round:            20,
		Nonce:            45,
		ShardID:          1,
		PrevRandSeed:     prevRandSeed,
		PrevHash:         prevHash,
		MiniBlockHeaders: miniBlockHeaders2}
	pool.Headers().AddHeader(hdrHash2, hdr2)
	arguments.BlockTracker.AddTrackedHeader(hdr2, hdrHash2)

	prevHash, _ = mp.ComputeHeaderHash(mp.LastNotarizedHdrForShard(2).(*block.Header))
	hdr3 := &block.Header{
		Round:            30,
		Nonce:            45,
		ShardID:          2,
		PrevRandSeed:     prevRandSeed,
		PrevHash:         prevHash,
		MiniBlockHeaders: miniBlockHeaders3}
	pool.Headers().AddHeader(hdrHash3, hdr3)
	arguments.BlockTracker.AddTrackedHeader(hdr3, hdrHash3)

	mp.SetShardBlockFinality(0)
	round := uint64(40)
	shardInfo, err := mp.CreateShardInfo()
	assert.Nil(t, err)
	assert.Equal(t, 0, len(shardInfo))

	metaHdr := &block.MetaBlock{Round: round}
	_, err = mp.CreateBlockBody(metaHdr, haveTimeHandler)
	assert.Nil(t, err)
	shardInfo, err = mp.CreateShardInfo()
	assert.Nil(t, err)
	assert.Equal(t, 3, len(shardInfo))
}

func TestMetaProcessor_CreateShardInfoShouldWorkHdrsAdded(t *testing.T) {
	t.Parallel()

	pool := mock.NewPoolsHolderMock()
	//we will have a 3 hdrs in pool
	hdrHash1 := []byte("hdr hash 1")
	hdrHash2 := []byte("hdr hash 2")
	hdrHash3 := []byte("hdr hash 3")

	hdrHash11 := []byte("hdr hash 11")
	hdrHash22 := []byte("hdr hash 22")
	hdrHash33 := []byte("hdr hash 33")

	mbHash1 := []byte("mb hash 1")
	mbHash2 := []byte("mb hash 2")
	mbHash3 := []byte("mb hash 3")

	miniBlockHeader1 := block.MiniBlockHeader{Hash: mbHash1}
	miniBlockHeader2 := block.MiniBlockHeader{Hash: mbHash2}
	miniBlockHeader3 := block.MiniBlockHeader{Hash: mbHash3}

	miniBlockHeaders1 := make([]block.MiniBlockHeader, 0)
	miniBlockHeaders1 = append(miniBlockHeaders1, miniBlockHeader1)
	miniBlockHeaders1 = append(miniBlockHeaders1, miniBlockHeader2)
	miniBlockHeaders1 = append(miniBlockHeaders1, miniBlockHeader3)

	miniBlockHeaders2 := make([]block.MiniBlockHeader, 0)
	miniBlockHeaders2 = append(miniBlockHeaders2, miniBlockHeader1)
	miniBlockHeaders2 = append(miniBlockHeaders2, miniBlockHeader2)

	miniBlockHeaders3 := make([]block.MiniBlockHeader, 0)
	miniBlockHeaders3 = append(miniBlockHeaders3, miniBlockHeader1)

	noOfShards := uint32(5)
	arguments := createMockMetaArguments()
	arguments.AccountsDB[state.UserAccountsState] = &mock.AccountsStub{
		RevertToSnapshotCalled: func(snapshot int) error {
			assert.Fail(t, "revert should have not been called")
			return nil
		},
		JournalLenCalled: func() int {
			return 0
		},
	}
	arguments.DataPool = pool
	arguments.ShardCoordinator = mock.NewMultiShardsCoordinatorMock(noOfShards)
	startHeaders := createGenesisBlocks(arguments.ShardCoordinator)
	arguments.BlockTracker = mock.NewBlockTrackerMock(arguments.ShardCoordinator, startHeaders)
	arguments.Store = initStore()
	mp, _ := blproc.NewMetaProcessor(arguments)

	haveTimeHandler := func() bool { return true }

	prevRandSeed := []byte("prevrand")
	currRandSeed := []byte("currrand")
	notarizedHdrs := mp.NotarizedHdrs()
	setLastNotarizedHdr(noOfShards, 9, 44, prevRandSeed, notarizedHdrs, arguments.BlockTracker)

	headers := make([]*block.Header, 0)

	//put the existing headers inside datapool

	//header shard 0
	prevHash, _ := mp.ComputeHeaderHash(mp.LastNotarizedHdrForShard(0).(*block.Header))
	headers = append(headers, &block.Header{
		Round:            10,
		Nonce:            45,
		ShardID:          0,
		PrevRandSeed:     prevRandSeed,
		RandSeed:         currRandSeed,
		PrevHash:         prevHash,
		MiniBlockHeaders: miniBlockHeaders1})

	prevHash, _ = mp.ComputeHeaderHash(headers[0])
	headers = append(headers, &block.Header{
		Round:            11,
		Nonce:            46,
		ShardID:          0,
		PrevRandSeed:     currRandSeed,
		RandSeed:         []byte("nextrand"),
		PrevHash:         prevHash,
		MiniBlockHeaders: miniBlockHeaders1})

	pool.Headers().AddHeader(hdrHash1, headers[0])
	pool.Headers().AddHeader(hdrHash11, headers[1])
	arguments.BlockTracker.AddTrackedHeader(headers[0], hdrHash1)

	// header shard 1
	prevHash, _ = mp.ComputeHeaderHash(mp.LastNotarizedHdrForShard(1).(*block.Header))
	headers = append(headers, &block.Header{
		Round:            10,
		Nonce:            45,
		ShardID:          1,
		PrevRandSeed:     prevRandSeed,
		RandSeed:         currRandSeed,
		PrevHash:         prevHash,
		MiniBlockHeaders: miniBlockHeaders2})

	prevHash, _ = mp.ComputeHeaderHash(headers[2])
	headers = append(headers, &block.Header{
		Round:            11,
		Nonce:            46,
		ShardID:          1,
		PrevRandSeed:     currRandSeed,
		RandSeed:         []byte("nextrand"),
		PrevHash:         prevHash,
		MiniBlockHeaders: miniBlockHeaders2})

	pool.Headers().AddHeader(hdrHash2, headers[2])
	pool.Headers().AddHeader(hdrHash22, headers[3])
	arguments.BlockTracker.AddTrackedHeader(headers[2], hdrHash2)

	// header shard 2
	prevHash, _ = mp.ComputeHeaderHash(mp.LastNotarizedHdrForShard(2).(*block.Header))
	headers = append(headers, &block.Header{
		Round:            10,
		Nonce:            45,
		ShardID:          2,
		PrevRandSeed:     prevRandSeed,
		RandSeed:         currRandSeed,
		PrevHash:         prevHash,
		MiniBlockHeaders: miniBlockHeaders3})

	prevHash, _ = mp.ComputeHeaderHash(headers[4])
	headers = append(headers, &block.Header{
		Round:            11,
		Nonce:            46,
		ShardID:          2,
		PrevRandSeed:     currRandSeed,
		RandSeed:         []byte("nextrand"),
		PrevHash:         prevHash,
		MiniBlockHeaders: miniBlockHeaders3})

	pool.Headers().AddHeader(hdrHash3, headers[4])
	pool.Headers().AddHeader(hdrHash33, headers[5])
	arguments.BlockTracker.AddTrackedHeader(headers[4], hdrHash3)

	mp.SetShardBlockFinality(1)
	round := uint64(15)
	shardInfo, err := mp.CreateShardInfo()
	assert.Nil(t, err)
	assert.Equal(t, 0, len(shardInfo))

	metaHdr := &block.MetaBlock{Round: round}
	_, err = mp.CreateBlockBody(metaHdr, haveTimeHandler)
	assert.Nil(t, err)
	shardInfo, err = mp.CreateShardInfo()
	assert.Nil(t, err)
	assert.Equal(t, 3, len(shardInfo))
}

func TestMetaProcessor_CreateShardInfoEmptyBlockHDRRoundTooHigh(t *testing.T) {
	t.Parallel()

	pool := mock.NewPoolsHolderMock()
	//we will have a 3 hdrs in pool
	hdrHash1 := []byte("hdr hash 1")
	hdrHash2 := []byte("hdr hash 2")
	hdrHash3 := []byte("hdr hash 3")

	hdrHash11 := []byte("hdr hash 11")
	hdrHash22 := []byte("hdr hash 22")
	hdrHash33 := []byte("hdr hash 33")

	mbHash1 := []byte("mb hash 1")
	mbHash2 := []byte("mb hash 2")
	mbHash3 := []byte("mb hash 3")

	miniBlockHeader1 := block.MiniBlockHeader{Hash: mbHash1}
	miniBlockHeader2 := block.MiniBlockHeader{Hash: mbHash2}
	miniBlockHeader3 := block.MiniBlockHeader{Hash: mbHash3}

	miniBlockHeaders1 := make([]block.MiniBlockHeader, 0)
	miniBlockHeaders1 = append(miniBlockHeaders1, miniBlockHeader1)
	miniBlockHeaders1 = append(miniBlockHeaders1, miniBlockHeader2)
	miniBlockHeaders1 = append(miniBlockHeaders1, miniBlockHeader3)

	miniBlockHeaders2 := make([]block.MiniBlockHeader, 0)
	miniBlockHeaders2 = append(miniBlockHeaders2, miniBlockHeader1)
	miniBlockHeaders2 = append(miniBlockHeaders2, miniBlockHeader2)

	miniBlockHeaders3 := make([]block.MiniBlockHeader, 0)
	miniBlockHeaders3 = append(miniBlockHeaders3, miniBlockHeader1)

	noOfShards := uint32(5)
	arguments := createMockMetaArguments()
	arguments.AccountsDB[state.UserAccountsState] = &mock.AccountsStub{
		RevertToSnapshotCalled: func(snapshot int) error {
			assert.Fail(t, "revert should have not been called")
			return nil
		},
		JournalLenCalled: func() int {
			return 0
		},
	}
	arguments.DataPool = pool
	arguments.ShardCoordinator = mock.NewMultiShardsCoordinatorMock(noOfShards)
	startHeaders := createGenesisBlocks(arguments.ShardCoordinator)
	arguments.BlockTracker = mock.NewBlockTrackerMock(arguments.ShardCoordinator, startHeaders)
	arguments.Store = initStore()
	mp, _ := blproc.NewMetaProcessor(arguments)

	haveTimeHandler := func() bool { return true }

	prevRandSeed := []byte("prevrand")
	currRandSeed := []byte("currrand")
	notarizedHdrs := mp.NotarizedHdrs()
	setLastNotarizedHdr(noOfShards, 9, 44, prevRandSeed, notarizedHdrs, arguments.BlockTracker)

	headers := make([]*block.Header, 0)

	//put the existing headers inside datapool

	//header shard 0
	prevHash, _ := mp.ComputeHeaderHash(mp.LastNotarizedHdrForShard(0).(*block.Header))
	headers = append(headers, &block.Header{
		Round:            10,
		Nonce:            45,
		ShardID:          0,
		PrevRandSeed:     prevRandSeed,
		RandSeed:         currRandSeed,
		PrevHash:         prevHash,
		MiniBlockHeaders: miniBlockHeaders1})

	prevHash, _ = mp.ComputeHeaderHash(headers[0])
	headers = append(headers, &block.Header{
		Round:            11,
		Nonce:            46,
		ShardID:          0,
		PrevRandSeed:     currRandSeed,
		RandSeed:         []byte("nextrand"),
		PrevHash:         prevHash,
		MiniBlockHeaders: miniBlockHeaders1})

	pool.Headers().AddHeader(hdrHash1, headers[0])
	pool.Headers().AddHeader(hdrHash11, headers[1])
	arguments.BlockTracker.AddTrackedHeader(headers[0], hdrHash1)

	// header shard 1
	prevHash, _ = mp.ComputeHeaderHash(mp.LastNotarizedHdrForShard(1).(*block.Header))
	headers = append(headers, &block.Header{
		Round:            10,
		Nonce:            45,
		ShardID:          1,
		PrevRandSeed:     prevRandSeed,
		RandSeed:         currRandSeed,
		PrevHash:         prevHash,
		MiniBlockHeaders: miniBlockHeaders2})

	prevHash, _ = mp.ComputeHeaderHash(headers[2])
	headers = append(headers, &block.Header{
		Round:            11,
		Nonce:            46,
		ShardID:          1,
		PrevRandSeed:     currRandSeed,
		RandSeed:         []byte("nextrand"),
		PrevHash:         prevHash,
		MiniBlockHeaders: miniBlockHeaders2})

	pool.Headers().AddHeader(hdrHash2, headers[2])
	pool.Headers().AddHeader(hdrHash22, headers[3])
	arguments.BlockTracker.AddTrackedHeader(headers[2], hdrHash2)

	// header shard 2
	prevHash, _ = mp.ComputeHeaderHash(mp.LastNotarizedHdrForShard(2).(*block.Header))
	headers = append(headers, &block.Header{
		Round:            10,
		Nonce:            45,
		ShardID:          2,
		PrevRandSeed:     prevRandSeed,
		RandSeed:         currRandSeed,
		PrevHash:         prevHash,
		MiniBlockHeaders: miniBlockHeaders3})

	prevHash, _ = mp.ComputeHeaderHash(headers[4])
	headers = append(headers, &block.Header{
		Round:            11,
		Nonce:            46,
		ShardID:          2,
		PrevRandSeed:     currRandSeed,
		RandSeed:         []byte("nextrand"),
		PrevHash:         prevHash,
		MiniBlockHeaders: miniBlockHeaders3})

	pool.Headers().AddHeader(hdrHash3, headers[4])
	pool.Headers().AddHeader(hdrHash33, headers[5])
	arguments.BlockTracker.AddTrackedHeader(headers[4], hdrHash3)

	mp.SetShardBlockFinality(1)
	round := uint64(20)
	shardInfo, err := mp.CreateShardInfo()
	assert.Nil(t, err)
	assert.Equal(t, 0, len(shardInfo))

	metaHdr := &block.MetaBlock{Round: round}
	_, err = mp.CreateBlockBody(metaHdr, haveTimeHandler)
	assert.Nil(t, err)
	shardInfo, err = mp.CreateShardInfo()
	assert.Nil(t, err)
	assert.Equal(t, 3, len(shardInfo))
}

func TestMetaProcessor_RestoreBlockIntoPoolsShouldErrNilMetaBlockHeader(t *testing.T) {
	t.Parallel()

	arguments := createMockMetaArguments()
	arguments.Store = initStore()
	mp, _ := blproc.NewMetaProcessor(arguments)

	err := mp.RestoreBlockIntoPools(nil, nil)
	assert.NotNil(t, err)
	assert.Equal(t, err, process.ErrNilMetaBlockHeader)
}

func TestMetaProcessor_RestoreBlockIntoPoolsShouldWork(t *testing.T) {
	t.Parallel()

	pool := mock.NewPoolsHolderMock()
	marshalizerMock := &mock.MarshalizerMock{}
	body := &block.Body{}
	hdr := block.Header{Nonce: 1}
	buffHdr, _ := marshalizerMock.Marshal(&hdr)
	hdrHash := []byte("hdr_hash1")

	store := &mock.ChainStorerMock{
		GetStorerCalled: func(unitType dataRetriever.UnitType) storage.Storer {
			return &mock.StorerStub{
				RemoveCalled: func(key []byte) error {
					return nil
				},
				GetCalled: func(key []byte) ([]byte, error) {
					return buffHdr, nil
				},
			}
		},
	}

	arguments := createMockMetaArguments()
	arguments.DataPool = pool
	arguments.Store = store
	mp, _ := blproc.NewMetaProcessor(arguments)

	mhdr := createMetaBlockHeader()

	err := mp.RestoreBlockIntoPools(mhdr, body)

	hdrFromPool, _ := pool.Headers().GetHeaderByHash(hdrHash)
	assert.Nil(t, err)
	assert.Equal(t, &hdr, hdrFromPool)
}

func TestMetaProcessor_CreateLastNotarizedHdrs(t *testing.T) {
	t.Parallel()

	pool := mock.NewPoolsHolderMock()
	noOfShards := uint32(5)
	arguments := createMockMetaArguments()
	arguments.AccountsDB[state.UserAccountsState] = &mock.AccountsStub{
		RevertToSnapshotCalled: func(snapshot int) error {
			assert.Fail(t, "revert should have not been called")
			return nil
		},
		JournalLenCalled: func() int {
			return 0
		},
	}
	arguments.Hasher = &mock.HasherMock{}
	arguments.DataPool = pool
	arguments.Store = initStore()
	arguments.ShardCoordinator = mock.NewMultiShardsCoordinatorMock(noOfShards)
	startHeaders := createGenesisBlocks(arguments.ShardCoordinator)
	arguments.BlockTracker = mock.NewBlockTrackerMock(arguments.ShardCoordinator, startHeaders)
	mp, _ := blproc.NewMetaProcessor(arguments)

	prevRandSeed := []byte("prevrand")
	currRandSeed := []byte("currrand")
	notarizedHdrs := mp.NotarizedHdrs()
	firstNonce := uint64(44)
	setLastNotarizedHdr(noOfShards, 9, firstNonce, prevRandSeed, notarizedHdrs, arguments.BlockTracker)

	//put the existing headers inside datapool

	//header shard 0
	prevHash, _ := mp.ComputeHeaderHash(mp.LastNotarizedHdrForShard(0).(*block.Header))
	prevHdr := &block.Header{
		Round:        10,
		Nonce:        45,
		ShardID:      0,
		PrevRandSeed: prevRandSeed,
		RandSeed:     currRandSeed,
		PrevHash:     prevHash,
		RootHash:     []byte("prevRootHash")}

	prevHash, _ = mp.ComputeHeaderHash(prevHdr)
	currHdr := &block.Header{
		Round:        11,
		Nonce:        46,
		ShardID:      0,
		PrevRandSeed: currRandSeed,
		RandSeed:     []byte("nextrand"),
		PrevHash:     prevHash,
		RootHash:     []byte("currRootHash")}
	currHash, _ := mp.ComputeHeaderHash(currHdr)
	prevHash, _ = mp.ComputeHeaderHash(prevHdr)

	metaHdr := &block.MetaBlock{Round: 15}
	shDataCurr := block.ShardData{ShardID: 0, HeaderHash: currHash}
	metaHdr.ShardInfo = make([]block.ShardData, 0)
	metaHdr.ShardInfo = append(metaHdr.ShardInfo, shDataCurr)
	shDataPrev := block.ShardData{ShardID: 0, HeaderHash: prevHash}
	metaHdr.ShardInfo = append(metaHdr.ShardInfo, shDataPrev)

	// test header not in pool and defer called
	err := mp.SaveLastNotarizedHeader(metaHdr)
	assert.Equal(t, process.ErrMissingHeader, err)
	assert.Equal(t, firstNonce, mp.LastNotarizedHdrForShard(currHdr.ShardID).GetNonce())

	// wrong header type in pool and defer called
	pool.Headers().AddHeader(currHash, metaHdr)
	pool.Headers().AddHeader(prevHash, prevHdr)
	mp.SetHdrForCurrentBlock(currHash, metaHdr, true)
	mp.SetHdrForCurrentBlock(prevHash, prevHdr, true)

	err = mp.SaveLastNotarizedHeader(metaHdr)
	assert.Equal(t, process.ErrWrongTypeAssertion, err)
	assert.Equal(t, firstNonce, mp.LastNotarizedHdrForShard(currHdr.ShardID).GetNonce())

	// put headers in pool
	pool.Headers().AddHeader(currHash, currHdr)
	pool.Headers().AddHeader(prevHash, prevHdr)
	mp.CreateBlockStarted()
	mp.SetHdrForCurrentBlock(currHash, currHdr, true)
	mp.SetHdrForCurrentBlock(prevHash, prevHdr, true)

	err = mp.SaveLastNotarizedHeader(metaHdr)
	assert.Nil(t, err)
	assert.Equal(t, currHdr, mp.LastNotarizedHdrForShard(currHdr.ShardID))
}

func TestMetaProcessor_CheckShardHeadersValidity(t *testing.T) {
	t.Parallel()

	pool := mock.NewPoolsHolderMock()
	noOfShards := uint32(5)
	arguments := createMockMetaArguments()
	arguments.AccountsDB[state.UserAccountsState] = &mock.AccountsStub{
		RevertToSnapshotCalled: func(snapshot int) error {
			assert.Fail(t, "revert should have not been called")
			return nil
		},
		JournalLenCalled: func() int {
			return 0
		},
	}
	arguments.Hasher = &mock.HasherMock{}
	arguments.DataPool = pool
	arguments.Store = initStore()
	arguments.ShardCoordinator = mock.NewMultiShardsCoordinatorMock(noOfShards)
	startHeaders := createGenesisBlocks(arguments.ShardCoordinator)
	arguments.BlockTracker = mock.NewBlockTrackerMock(arguments.ShardCoordinator, startHeaders)

	argsHeaderValidator := blproc.ArgsHeaderValidator{
		Hasher:      arguments.Hasher,
		Marshalizer: arguments.Marshalizer,
	}
	arguments.HeaderValidator, _ = blproc.NewHeaderValidator(argsHeaderValidator)

	mp, _ := blproc.NewMetaProcessor(arguments)

	prevRandSeed := []byte("prevrand")
	currRandSeed := []byte("currrand")
	notarizedHdrs := mp.NotarizedHdrs()
	setLastNotarizedHdr(noOfShards, 9, 44, prevRandSeed, notarizedHdrs, arguments.BlockTracker)

	//put the existing headers inside datapool

	//header shard 0
	prevHash, _ := mp.ComputeHeaderHash(mp.LastNotarizedHdrForShard(0).(*block.Header))
	prevHdr := &block.Header{
		Round:           10,
		Nonce:           45,
		ShardID:         0,
		PrevRandSeed:    prevRandSeed,
		RandSeed:        currRandSeed,
		PrevHash:        prevHash,
		RootHash:        []byte("prevRootHash"),
		AccumulatedFees: big.NewInt(0),
	}

	prevHash, _ = mp.ComputeHeaderHash(prevHdr)
	currHdr := &block.Header{
		Round:           11,
		Nonce:           46,
		ShardID:         0,
		PrevRandSeed:    currRandSeed,
		RandSeed:        []byte("nextrand"),
		PrevHash:        prevHash,
		RootHash:        []byte("currRootHash"),
		AccumulatedFees: big.NewInt(0),
	}
	currHash, _ := mp.ComputeHeaderHash(currHdr)
	pool.Headers().AddHeader(currHash, currHdr)
	prevHash, _ = mp.ComputeHeaderHash(prevHdr)
	pool.Headers().AddHeader(prevHash, prevHdr)
	wrongCurrHdr := &block.Header{
		Round:           11,
		Nonce:           48,
		ShardID:         0,
		PrevRandSeed:    currRandSeed,
		RandSeed:        []byte("nextrand"),
		PrevHash:        prevHash,
		RootHash:        []byte("currRootHash"),
		AccumulatedFees: big.NewInt(0),
	}
	wrongCurrHash, _ := mp.ComputeHeaderHash(wrongCurrHdr)
	pool.Headers().AddHeader(wrongCurrHash, wrongCurrHdr)

	metaHdr := &block.MetaBlock{Round: 20}
	shDataCurr := block.ShardData{ShardID: 0, HeaderHash: wrongCurrHash}
	metaHdr.ShardInfo = make([]block.ShardData, 0)
	metaHdr.ShardInfo = append(metaHdr.ShardInfo, shDataCurr)
	shDataPrev := block.ShardData{ShardID: 0, HeaderHash: prevHash}
	metaHdr.ShardInfo = append(metaHdr.ShardInfo, shDataPrev)

	mp.SetHdrForCurrentBlock(wrongCurrHash, wrongCurrHdr, true)
	mp.SetHdrForCurrentBlock(prevHash, prevHdr, true)

	_, err := mp.CheckShardHeadersValidity(metaHdr)
	assert.True(t, errors.Is(err, process.ErrWrongNonceInBlock))

	shDataCurr = block.ShardData{ShardID: 0, HeaderHash: currHash, AccumulatedFees: big.NewInt(0)}
	metaHdr.ShardInfo = make([]block.ShardData, 0)
	metaHdr.ShardInfo = append(metaHdr.ShardInfo, shDataCurr)
	shDataPrev = block.ShardData{ShardID: 0, HeaderHash: prevHash, AccumulatedFees: big.NewInt(0)}
	metaHdr.ShardInfo = append(metaHdr.ShardInfo, shDataPrev)

	mp.CreateBlockStarted()
	mp.SetHdrForCurrentBlock(currHash, currHdr, true)
	mp.SetHdrForCurrentBlock(prevHash, prevHdr, true)

	highestNonceHdrs, err := mp.CheckShardHeadersValidity(metaHdr)
	assert.Nil(t, err)
	assert.NotNil(t, highestNonceHdrs)
	assert.Equal(t, currHdr.Nonce, highestNonceHdrs[currHdr.ShardID].GetNonce())
}

func TestMetaProcessor_CheckShardHeadersValidityWrongNonceFromLastNoted(t *testing.T) {
	t.Parallel()

	pool := mock.NewPoolsHolderMock()
	noOfShards := uint32(5)
	arguments := createMockMetaArguments()
	arguments.AccountsDB[state.UserAccountsState] = &mock.AccountsStub{
		RevertToSnapshotCalled: func(snapshot int) error {
			assert.Fail(t, "revert should have not been called")
			return nil
		},
		JournalLenCalled: func() int {
			return 0
		},
	}
	arguments.DataPool = pool
	arguments.Store = initStore()
	arguments.ShardCoordinator = mock.NewMultiShardsCoordinatorMock(noOfShards)
	startHeaders := createGenesisBlocks(arguments.ShardCoordinator)
	arguments.BlockTracker = mock.NewBlockTrackerMock(arguments.ShardCoordinator, startHeaders)
	mp, _ := blproc.NewMetaProcessor(arguments)

	prevRandSeed := []byte("prevrand")
	currRandSeed := []byte("currrand")
	notarizedHdrs := mp.NotarizedHdrs()
	setLastNotarizedHdr(noOfShards, 9, 44, prevRandSeed, notarizedHdrs, arguments.BlockTracker)

	//put the existing headers inside datapool
	currHdr := &block.Header{
		Round:        11,
		Nonce:        46,
		ShardID:      0,
		PrevRandSeed: currRandSeed,
		RandSeed:     []byte("nextrand"),
		PrevHash:     []byte("prevhash"),
		RootHash:     []byte("currRootHash")}
	currHash := []byte("currHash")
	pool.Headers().AddHeader(currHash, currHdr)
	metaHdr := &block.MetaBlock{Round: 20}

	shDataCurr := block.ShardData{ShardID: 0, HeaderHash: currHash}
	metaHdr.ShardInfo = make([]block.ShardData, 0)
	metaHdr.ShardInfo = append(metaHdr.ShardInfo, shDataCurr)

	mp.SetHdrForCurrentBlock(currHash, currHdr, true)

	highestNonceHdrs, err := mp.CheckShardHeadersValidity(metaHdr)
	assert.Nil(t, highestNonceHdrs)
	assert.True(t, errors.Is(err, process.ErrWrongNonceInBlock))
}

func TestMetaProcessor_CheckShardHeadersValidityRoundZeroLastNoted(t *testing.T) {
	t.Parallel()

	pool := mock.NewPoolsHolderMock()

	noOfShards := uint32(5)
	arguments := createMockMetaArguments()
	arguments.AccountsDB[state.UserAccountsState] = &mock.AccountsStub{
		RevertToSnapshotCalled: func(snapshot int) error {
			assert.Fail(t, "revert should have not been called")
			return nil
		},
		JournalLenCalled: func() int {
			return 0
		},
	}
	arguments.DataPool = pool
	arguments.Store = initStore()
	arguments.ShardCoordinator = mock.NewMultiShardsCoordinatorMock(noOfShards)
	startHeaders := createGenesisBlocks(arguments.ShardCoordinator)
	arguments.BlockTracker = mock.NewBlockTrackerMock(arguments.ShardCoordinator, startHeaders)
	mp, _ := blproc.NewMetaProcessor(arguments)

	prevRandSeed := startHeaders[0].GetRandSeed()
	currRandSeed := []byte("currrand")
	prevHash, _ := mp.ComputeHeaderHash(startHeaders[0])
	notarizedHdrs := mp.NotarizedHdrs()
	setLastNotarizedHdr(noOfShards, 0, 0, prevRandSeed, notarizedHdrs, arguments.BlockTracker)

	//put the existing headers inside datapool
	currHdr := &block.Header{
		Round:           1,
		Nonce:           1,
		ShardID:         0,
		PrevRandSeed:    prevRandSeed,
		RandSeed:        currRandSeed,
		PrevHash:        prevHash,
		RootHash:        []byte("currRootHash"),
		AccumulatedFees: big.NewInt(0),
	}
	currHash := []byte("currhash")
	metaHdr := &block.MetaBlock{Round: 20}

	shDataCurr := block.ShardData{ShardID: 0, HeaderHash: currHash, AccumulatedFees: big.NewInt(0)}
	metaHdr.ShardInfo = make([]block.ShardData, 0)
	metaHdr.ShardInfo = append(metaHdr.ShardInfo, shDataCurr)

	highestNonceHdrs, err := mp.CheckShardHeadersValidity(metaHdr)
	assert.Nil(t, err)
	assert.Equal(t, 0, len(highestNonceHdrs))
	assert.Nil(t, err)

	pool.Headers().AddHeader(currHash, currHdr)
	mp.SetHdrForCurrentBlock(currHash, currHdr, true)
	highestNonceHdrs, err = mp.CheckShardHeadersValidity(metaHdr)
	assert.NotNil(t, highestNonceHdrs)
	assert.Nil(t, err)
	assert.Equal(t, currHdr.Nonce, highestNonceHdrs[currHdr.ShardID].GetNonce())
}

func TestMetaProcessor_CheckShardHeadersFinality(t *testing.T) {
	t.Parallel()

	pool := mock.NewPoolsHolderMock()
	noOfShards := uint32(5)
	arguments := createMockMetaArguments()
	arguments.AccountsDB[state.UserAccountsState] = &mock.AccountsStub{
		RevertToSnapshotCalled: func(snapshot int) error {
			assert.Fail(t, "revert should have not been called")
			return nil
		},
		JournalLenCalled: func() int {
			return 0
		},
	}
	arguments.DataPool = pool
	arguments.Store = initStore()
	arguments.ShardCoordinator = mock.NewMultiShardsCoordinatorMock(noOfShards)
	startHeaders := createGenesisBlocks(arguments.ShardCoordinator)
	arguments.BlockTracker = mock.NewBlockTrackerMock(arguments.ShardCoordinator, startHeaders)
	mp, _ := blproc.NewMetaProcessor(arguments)

	prevRandSeed := []byte("prevrand")
	currRandSeed := []byte("currrand")
	notarizedHdrs := mp.NotarizedHdrs()
	setLastNotarizedHdr(noOfShards, 9, 44, prevRandSeed, notarizedHdrs, arguments.BlockTracker)

	//put the existing headers inside datapool

	//header shard 0
	prevHash, _ := mp.ComputeHeaderHash(mp.LastNotarizedHdrForShard(0).(*block.Header))
	prevHdr := &block.Header{
		Round:        10,
		Nonce:        45,
		ShardID:      0,
		PrevRandSeed: prevRandSeed,
		RandSeed:     currRandSeed,
		PrevHash:     prevHash,
		RootHash:     []byte("prevRootHash")}

	prevHash, _ = mp.ComputeHeaderHash(prevHdr)
	currHdr := &block.Header{
		Round:        11,
		Nonce:        46,
		ShardID:      0,
		PrevRandSeed: currRandSeed,
		RandSeed:     []byte("nextrand"),
		PrevHash:     prevHash,
		RootHash:     []byte("currRootHash")}

	nextWrongHdr := &block.Header{
		Round:        11,
		Nonce:        44,
		ShardID:      0,
		PrevRandSeed: currRandSeed,
		RandSeed:     []byte("nextrand"),
		PrevHash:     prevHash,
		RootHash:     []byte("currRootHash")}
	prevHash, _ = mp.ComputeHeaderHash(nextWrongHdr)
	pool.Headers().AddHeader(prevHash, nextWrongHdr)

	mp.SetShardBlockFinality(0)
	metaHdr := &block.MetaBlock{Round: 1}

	highestNonceHdrs := make(map[uint32]data.HeaderHandler)
	for i := uint32(0); i < noOfShards; i++ {
		highestNonceHdrs[i] = nil
	}

	err := mp.CheckShardHeadersFinality(highestNonceHdrs)
	assert.Equal(t, process.ErrNilBlockHeader, err)

	for i := uint32(0); i < noOfShards; i++ {
		highestNonceHdrs[i] = mp.LastNotarizedHdrForShard(i)
	}

	// should work for empty highest nonce hdrs - no hdrs added this round to metablock
	err = mp.CheckShardHeadersFinality(nil)
	assert.Nil(t, err)

	mp.SetShardBlockFinality(0)
	highestNonceHdrs = make(map[uint32]data.HeaderHandler)
	highestNonceHdrs[0] = currHdr
	err = mp.CheckShardHeadersFinality(highestNonceHdrs)
	assert.Nil(t, err)

	mp.SetShardBlockFinality(1)
	err = mp.CheckShardHeadersFinality(highestNonceHdrs)
	assert.Equal(t, process.ErrHeaderNotFinal, err)

	prevHash, _ = mp.ComputeHeaderHash(currHdr)
	nextHdr := &block.Header{
		Round:        12,
		Nonce:        47,
		ShardID:      0,
		PrevRandSeed: []byte("nextrand"),
		RandSeed:     []byte("nextnextrand"),
		PrevHash:     prevHash,
		RootHash:     []byte("currRootHash")}

	nextHash, _ := mp.ComputeHeaderHash(nextHdr)
	pool.Headers().AddHeader(nextHash, nextHdr)
	mp.SetHdrForCurrentBlock(nextHash, nextHdr, false)

	metaHdr.Round = 20
	err = mp.CheckShardHeadersFinality(highestNonceHdrs)
	assert.Nil(t, err)
}

func TestMetaProcessor_IsHdrConstructionValid(t *testing.T) {
	t.Parallel()

	pool := mock.NewPoolsHolderMock()
	noOfShards := uint32(5)
	arguments := createMockMetaArguments()
	arguments.AccountsDB[state.UserAccountsState] = &mock.AccountsStub{
		RevertToSnapshotCalled: func(snapshot int) error {
			assert.Fail(t, "revert should have not been called")
			return nil
		},
		JournalLenCalled: func() int {
			return 0
		},
	}
	arguments.DataPool = pool
	arguments.Store = initStore()
	arguments.ShardCoordinator = mock.NewMultiShardsCoordinatorMock(noOfShards)
	startHeaders := createGenesisBlocks(arguments.ShardCoordinator)
	arguments.BlockTracker = mock.NewBlockTrackerMock(arguments.ShardCoordinator, startHeaders)
	mp, _ := blproc.NewMetaProcessor(arguments)

	prevRandSeed := []byte("prevrand")
	currRandSeed := []byte("currrand")
	notarizedHdrs := mp.NotarizedHdrs()
	setLastNotarizedHdr(noOfShards, 9, 44, prevRandSeed, notarizedHdrs, arguments.BlockTracker)

	//put the existing headers inside datapool

	//header shard 0
	prevHash, _ := mp.ComputeHeaderHash(mp.LastNotarizedHdrForShard(0).(*block.Header))
	prevHdr := &block.Header{
		Round:        10,
		Nonce:        45,
		ShardID:      0,
		PrevRandSeed: prevRandSeed,
		RandSeed:     currRandSeed,
		PrevHash:     prevHash,
		RootHash:     []byte("prevRootHash")}

	prevHash, _ = mp.ComputeHeaderHash(prevHdr)
	currHdr := &block.Header{
		Round:        11,
		Nonce:        46,
		ShardID:      0,
		PrevRandSeed: currRandSeed,
		RandSeed:     []byte("nextrand"),
		PrevHash:     prevHash,
		RootHash:     []byte("currRootHash")}

	err := mp.IsHdrConstructionValid(nil, prevHdr)
	assert.Equal(t, err, process.ErrNilBlockHeader)

	err = mp.IsHdrConstructionValid(currHdr, nil)
	assert.Equal(t, err, process.ErrNilBlockHeader)

	currHdr.Nonce = 0
	err = mp.IsHdrConstructionValid(currHdr, prevHdr)
	assert.Equal(t, err, process.ErrWrongNonceInBlock)

	currHdr.Nonce = 46
	prevHdr.Nonce = 45
	prevHdr.Round = currHdr.Round + 1
	err = mp.IsHdrConstructionValid(currHdr, prevHdr)
	assert.Equal(t, err, process.ErrLowerRoundInBlock)

	prevHdr.Round = currHdr.Round - 1
	currHdr.Nonce = prevHdr.Nonce + 2
	err = mp.IsHdrConstructionValid(currHdr, prevHdr)
	assert.Equal(t, err, process.ErrWrongNonceInBlock)

	currHdr.Nonce = prevHdr.Nonce + 1
	currHdr.PrevHash = []byte("wronghash")
	err = mp.IsHdrConstructionValid(currHdr, prevHdr)
	assert.Equal(t, err, process.ErrBlockHashDoesNotMatch)

	prevHdr.RandSeed = []byte("randomwrong")
	currHdr.PrevHash, _ = mp.ComputeHeaderHash(prevHdr)
	err = mp.IsHdrConstructionValid(currHdr, prevHdr)
	assert.Equal(t, err, process.ErrRandSeedDoesNotMatch)

	currHdr.PrevHash = prevHash
	prevHdr.RandSeed = currRandSeed
	prevHdr.RootHash = []byte("prevRootHash")
	err = mp.IsHdrConstructionValid(currHdr, prevHdr)
	assert.Nil(t, err)
}

func TestMetaProcessor_DecodeBlockBody(t *testing.T) {
	t.Parallel()

	marshalizerMock := &mock.MarshalizerMock{}
	arguments := createMockMetaArguments()
	mp, _ := blproc.NewMetaProcessor(arguments)
	b := &block.Body{}
	message, err := marshalizerMock.Marshal(b)
	assert.Nil(t, err)

	bodyNil := &block.Body{}
	dcdBlk := mp.DecodeBlockBody(nil)
	assert.Equal(t, bodyNil, dcdBlk)

	dcdBlk = mp.DecodeBlockBody(message)
	assert.Equal(t, b, dcdBlk)
}

func TestMetaProcessor_DecodeBlockHeader(t *testing.T) {
	t.Parallel()

	marshalizerMock := &mock.MarshalizerMock{}
	arguments := createMockMetaArguments()
	arguments.BlockChain = &mock.BlockChainMock{
		CreateNewHeaderCalled: func() data.HeaderHandler {
			return &block.MetaBlock{}
		},
	}
	mp, _ := blproc.NewMetaProcessor(arguments)
	hdr := &block.MetaBlock{}
	hdr.Nonce = 1
	hdr.TimeStamp = uint64(0)
	hdr.Signature = []byte("A")
	hdr.AccumulatedFees = new(big.Int)
	hdr.AccumulatedFeesInEpoch = new(big.Int)
	_, err := marshalizerMock.Marshal(hdr)
	assert.Nil(t, err)

	message, err := marshalizerMock.Marshal(hdr)
	assert.Nil(t, err)

	dcdHdr := mp.DecodeBlockHeader(nil)
	assert.Nil(t, dcdHdr)

	dcdHdr = mp.DecodeBlockHeader(message)
	assert.Equal(t, hdr, dcdHdr)
	assert.Equal(t, []byte("A"), dcdHdr.GetSignature())
}

func TestMetaProcessor_UpdateShardsHeadersNonce_ShouldWork(t *testing.T) {
	t.Parallel()

	arguments := createMockMetaArguments()
	mp, _ := blproc.NewMetaProcessor(arguments)

	numberOfShards := uint32(4)
	type DataForMap struct {
		ShardID     uint32
		HeaderNonce uint64
	}
	testData := []DataForMap{
		{uint32(0), uint64(100)},
		{uint32(1), uint64(200)},
		{uint32(2), uint64(300)},
		{uint32(3), uint64(400)},
		{uint32(0), uint64(400)},
	}

	for i := range testData {
		mp.UpdateShardsHeadersNonce(testData[i].ShardID, testData[i].HeaderNonce)
	}

	shardsHeadersNonce := mp.GetShardsHeadersNonce()

	mapDates := make([]uint64, 0)

	//Get all data from map and put then in a slice
	for i := uint32(0); i < numberOfShards; i++ {
		mapDataI, _ := shardsHeadersNonce.Load(i)
		mapDates = append(mapDates, mapDataI.(uint64))

	}

	//Check data from map is stored correctly
	expectedData := []uint64{400, 200, 300, 400}
	for i := 0; i < int(numberOfShards); i++ {
		assert.Equal(t, expectedData[i], mapDates[i])
	}
}

func TestMetaProcessor_CreateMiniBlocksJournalLenNotZeroShouldErr(t *testing.T) {
	t.Parallel()

	accntAdapter := &mock.AccountsStub{
		JournalLenCalled: func() int {
			return 1
		},
	}
	arguments := createMockMetaArguments()
	arguments.AccountsDB[state.UserAccountsState] = accntAdapter
	mp, _ := blproc.NewMetaProcessor(arguments)
	round := uint64(10)
	metaHdr := &block.MetaBlock{Round: round}

	bodyHandler, err := mp.CreateBlockBody(metaHdr, func() bool { return true })
	assert.Nil(t, bodyHandler)
	assert.Equal(t, process.ErrAccountStateDirty, err)
}

func TestMetaProcessor_CreateMiniBlocksNoTimeShouldErr(t *testing.T) {
	t.Parallel()

	arguments := createMockMetaArguments()
	mp, _ := blproc.NewMetaProcessor(arguments)
	round := uint64(10)
	metaHdr := &block.MetaBlock{Round: round}

	bodyHandler, err := mp.CreateBlockBody(metaHdr, func() bool { return false })
	assert.Nil(t, bodyHandler)
	assert.Equal(t, process.ErrTimeIsOut, err)
}

func TestMetaProcessor_CreateMiniBlocksDestMe(t *testing.T) {
	t.Parallel()

	hash1 := []byte("hash1")
	hdr1 := &block.Header{
		Nonce:            1,
		Round:            1,
		PrevRandSeed:     []byte("roothash"),
		MiniBlockHeaders: []block.MiniBlockHeader{{Hash: hash1, SenderShardID: 1}},
	}
	hdrHash1Bytes := []byte("hdr_hash1")
	hdr2 := &block.Header{Nonce: 2, Round: 2}
	hdrHash2Bytes := []byte("hdr_hash2")
	expectedMiniBlock1 := &block.MiniBlock{TxHashes: [][]byte{hash1}}
	expectedMiniBlock2 := &block.MiniBlock{TxHashes: [][]byte{[]byte("hash2")}}
	dPool := initDataPool([]byte("tx_hash"))
	dPool.TransactionsCalled = func() dataRetriever.ShardedDataCacherNotifier {
		return &mock.ShardedDataStub{}
	}
	dPool.HeadersCalled = func() dataRetriever.HeadersPool {
		cs := &mock.HeadersCacherStub{}
		cs.RegisterHandlerCalled = func(i func(header data.HeaderHandler, key []byte)) {
		}
		cs.GetHeaderByNonceAndShardIdCalled = func(hdrNonce uint64, shardId uint32) (handlers []data.HeaderHandler, i [][]byte, e error) {
			if hdrNonce == 1 {
				return []data.HeaderHandler{hdr1}, [][]byte{hdrHash1Bytes}, nil
			}
			if hdrNonce == 2 {
				return []data.HeaderHandler{hdr2}, [][]byte{hdrHash2Bytes}, nil
			}
			return nil, nil, errors.New("err")
		}
		cs.LenCalled = func() int {
			return 0
		}
		cs.NoncesCalled = func(shardId uint32) []uint64 {
			return []uint64{1, 2}
		}
		cs.MaxSizeCalled = func() int {
			return 1000
		}
		return cs
	}

	txCoordinator := &mock.TransactionCoordinatorMock{
		CreateMbsAndProcessCrossShardTransactionsDstMeCalled: func(header data.HeaderHandler, processedMiniBlocksHashes map[string]struct{}, haveTime func() bool) (slices block.MiniBlockSlice, u uint32, b bool, err error) {
			return block.MiniBlockSlice{expectedMiniBlock1}, 0, true, nil
		},
		CreateMbsAndProcessTransactionsFromMeCalled: func(haveTime func() bool) block.MiniBlockSlice {
			return block.MiniBlockSlice{expectedMiniBlock2}
		},
	}

	arguments := createMockMetaArguments()
	arguments.DataPool = dPool
	arguments.TxCoordinator = txCoordinator
	arguments.BlockTracker.AddTrackedHeader(hdr1, hdrHash1Bytes)

	mp, _ := blproc.NewMetaProcessor(arguments)
	round := uint64(10)

	metaHdr := &block.MetaBlock{Round: round}
	bodyHandler, err := mp.CreateBlockBody(metaHdr, func() bool { return true })
	b, _ := bodyHandler.(*block.Body)

	t.Logf("The block: %#v", b)
	assert.Equal(t, expectedMiniBlock1, b.MiniBlocks[0])
	assert.Equal(t, expectedMiniBlock2, b.MiniBlocks[1])
	assert.Nil(t, err)
}

func TestMetaProcessor_ProcessBlockWrongHeaderShouldErr(t *testing.T) {
	t.Parallel()

	journalLen := func() int { return 0 }
	revToSnapshot := func(snapshot int) error { return nil }
	hdr := block.MetaBlock{
		Nonce:         1,
		PubKeysBitmap: []byte("0100101"),
		PrevHash:      []byte(""),
		Signature:     []byte("signature"),
		RootHash:      []byte("roothash"),
		ShardInfo: []block.ShardData{
			{
				ShardID:               0,
				ShardMiniBlockHeaders: []block.ShardMiniBlockHeader{{Hash: []byte("hash1")}},
			},
			{
				ShardID:               1,
				ShardMiniBlockHeaders: []block.ShardMiniBlockHeader{{Hash: []byte("hash2")}},
			},
		},
	}
	body := &block.Body{
		MiniBlocks: []*block.MiniBlock{
			{
				TxHashes:        [][]byte{[]byte("hashTx")},
				ReceiverShardID: 0,
			},
		},
	}
	arguments := createMockMetaArguments()
	arguments.AccountsDB[state.UserAccountsState] = &mock.AccountsStub{
		JournalLenCalled:       journalLen,
		RevertToSnapshotCalled: revToSnapshot,
	}
	mp, _ := blproc.NewMetaProcessor(arguments)

	// should return err
	err := mp.ProcessBlock(&hdr, body, haveTime)
	assert.Equal(t, process.ErrHeaderBodyMismatch, err)
}

func TestMetaProcessor_ProcessBlockNoShardHeadersReceivedShouldErr(t *testing.T) {
	t.Parallel()

	hash1 := []byte("hash1")
	hash2 := []byte("hash2")
	hasher := &mock.HasherStub{}
	hasher.ComputeCalled = func(s string) []byte {
		return []byte("hash1")
	}
	journalLen := func() int { return 0 }
	revToSnapshot := func(snapshot int) error { return nil }
	hdr := block.MetaBlock{
		Nonce:         1,
		PubKeysBitmap: []byte("0100101"),
		PrevHash:      []byte(""),
		Signature:     []byte("signature"),
		RootHash:      []byte("roothash"),
		ShardInfo: []block.ShardData{
			{
				ShardID:               0,
				ShardMiniBlockHeaders: []block.ShardMiniBlockHeader{{Hash: []byte("hashTx"), TxCount: 1}},
				TxCount:               1,
			},
			{
				ShardID:               0,
				ShardMiniBlockHeaders: []block.ShardMiniBlockHeader{{Hash: hash2, TxCount: 1}},
				TxCount:               1,
			},
		},
		MiniBlockHeaders: []block.MiniBlockHeader{{Hash: hash1, SenderShardID: 0, TxCount: 1}},
	}
	body := &block.Body{
		MiniBlocks: []*block.MiniBlock{
			{
				TxHashes:        [][]byte{hash1},
				ReceiverShardID: 0,
			},
		},
	}
	arguments := createMockMetaArguments()
	arguments.AccountsDB[state.UserAccountsState] = &mock.AccountsStub{
		JournalLenCalled:       journalLen,
		RevertToSnapshotCalled: revToSnapshot,
	}
	arguments.Hasher = hasher
	mp, _ := blproc.NewMetaProcessor(arguments)

	err := mp.ProcessBlock(&hdr, body, haveTime)
	assert.Equal(t, process.ErrTimeIsOut, err)
}

func TestMetaProcessor_VerifyCrossShardMiniBlocksDstMe(t *testing.T) {
	t.Parallel()

	hash1 := []byte("hash1")
	hash2 := []byte("hash2")
	hdrHash1Bytes := []byte("hdr_hash1")
	hdrHash2Bytes := []byte("hdr_hash2")
	miniBlock1 := &block.MiniBlock{TxHashes: [][]byte{hash1}}
	miniBlock2 := &block.MiniBlock{TxHashes: [][]byte{hash2}}
	dPool := initDataPool([]byte("tx_hash"))
	dPool.TransactionsCalled = func() dataRetriever.ShardedDataCacherNotifier {
		return &mock.ShardedDataStub{}
	}
	dPool.HeadersCalled = func() dataRetriever.HeadersPool {
		cs := &mock.HeadersCacherStub{}
		cs.RegisterHandlerCalled = func(i func(header data.HeaderHandler, key []byte)) {
		}
		cs.GetHeaderByHashCalled = func(key []byte) (handler data.HeaderHandler, e error) {
			if bytes.Equal(hdrHash1Bytes, key) {
				return &block.Header{
					Nonce:            1,
					Round:            1,
					PrevRandSeed:     []byte("roothash"),
					MiniBlockHeaders: []block.MiniBlockHeader{{Hash: hash1, SenderShardID: 1}},
				}, nil
			}
			if bytes.Equal(hdrHash2Bytes, key) {
				return &block.Header{Nonce: 2, Round: 2}, nil
			}
			return nil, errors.New("err")
		}
		cs.LenCalled = func() int {
			return 0
		}
		cs.NoncesCalled = func(shardId uint32) []uint64 {
			return []uint64{1, 2}
		}
		cs.MaxSizeCalled = func() int {
			return 1000
		}
		return cs
	}

	txCoordinator := &mock.TransactionCoordinatorMock{
		CreateMbsAndProcessCrossShardTransactionsDstMeCalled: func(header data.HeaderHandler, processedMiniBlocksHashes map[string]struct{}, haveTime func() bool) (slices block.MiniBlockSlice, u uint32, b bool, err error) {
			return block.MiniBlockSlice{miniBlock1}, 0, true, nil
		},
		CreateMbsAndProcessTransactionsFromMeCalled: func(haveTime func() bool) block.MiniBlockSlice {
			return block.MiniBlockSlice{miniBlock2}
		},
	}

	hdr := &block.MetaBlock{
		Nonce:         1,
		PubKeysBitmap: []byte("0100101"),
		PrevHash:      []byte(""),
		Signature:     []byte("signature"),
		Round:         2,
		RootHash:      []byte("roothash"),
		ShardInfo: []block.ShardData{
			{
				HeaderHash:            hdrHash1Bytes,
				ShardID:               0,
				ShardMiniBlockHeaders: []block.ShardMiniBlockHeader{{Hash: hash1, TxCount: 1}},
				TxCount:               1,
			},
			{
				ShardID:               0,
				ShardMiniBlockHeaders: []block.ShardMiniBlockHeader{{Hash: hash2, TxCount: 1}},
				TxCount:               1,
			},
		},
		MiniBlockHeaders: []block.MiniBlockHeader{{Hash: hash1, SenderShardID: 0, TxCount: 1}},
	}

	arguments := createMockMetaArguments()
	arguments.DataPool = dPool
	arguments.TxCoordinator = txCoordinator

	mp, _ := blproc.NewMetaProcessor(arguments)
	round := uint64(10)

	metaHdr := &block.MetaBlock{Round: round}
	_, err := mp.CreateBlockBody(metaHdr, func() bool { return true })
	assert.Nil(t, err)

	err = mp.VerifyCrossShardMiniBlockDstMe(hdr)
	assert.Nil(t, err)
}

func TestMetaProcessor_CreateBlockCreateHeaderProcessBlock(t *testing.T) {
	t.Parallel()

	hash := []byte("hash1")
	hdrHash1Bytes := []byte("hdr_hash1")
	hrdHash2Bytes := []byte("hdr_hash2")
	hasher := &mock.HasherStub{}
	hasher.ComputeCalled = func(s string) []byte {
		return hash
	}
	miniBlock1 := &block.MiniBlock{TxHashes: [][]byte{hash}}
	dPool := initDataPool([]byte("tx_hash"))
	dPool.TransactionsCalled = func() dataRetriever.ShardedDataCacherNotifier {
		return &mock.ShardedDataStub{}
	}
	dPool.HeadersCalled = func() dataRetriever.HeadersPool {
		cs := &mock.HeadersCacherStub{}
		cs.RegisterHandlerCalled = func(i func(header data.HeaderHandler, key []byte)) {
		}
		cs.GetHeaderByHashCalled = func(key []byte) (handler data.HeaderHandler, e error) {
			if bytes.Equal(hdrHash1Bytes, key) {
				return &block.Header{
					PrevHash:         []byte("hash1"),
					Nonce:            1,
					Round:            1,
					PrevRandSeed:     []byte("roothash"),
					MiniBlockHeaders: []block.MiniBlockHeader{{Hash: []byte("hash1"), SenderShardID: 1}},
				}, nil
			}
			if bytes.Equal(hrdHash2Bytes, key) {
				return &block.Header{Nonce: 2, Round: 2}, nil
			}
			return nil, errors.New("err")
		}
		cs.LenCalled = func() int {
			return 0
		}
		cs.NoncesCalled = func(shardId uint32) []uint64 {
			return []uint64{1, 2}
		}
		cs.MaxSizeCalled = func() int {
			return 1000
		}
		return cs
	}

	txCoordinator := &mock.TransactionCoordinatorMock{
		CreateMbsAndProcessCrossShardTransactionsDstMeCalled: func(header data.HeaderHandler, processedMiniBlocksHashes map[string]struct{}, haveTime func() bool) (slices block.MiniBlockSlice, u uint32, b bool, err error) {
			return block.MiniBlockSlice{miniBlock1}, 0, true, nil
		},
	}

	arguments := createMockMetaArguments()
	arguments.DataPool = dPool
	arguments.TxCoordinator = txCoordinator
	arguments.Hasher = hasher
	blkc := &mock.BlockChainMock{
		GetCurrentBlockHeaderCalled: func() data.HeaderHandler {
			return &block.MetaBlock{Nonce: 0, AccumulatedFeesInEpoch: big.NewInt(0)}
		},
		GetCurrentBlockHeaderHashCalled: func() []byte {
			return hash
		},
	}
	arguments.BlockChain = blkc

	mp, _ := blproc.NewMetaProcessor(arguments)
	round := uint64(10)

	metaHdr := &block.MetaBlock{Round: round}
	bodyHandler, err := mp.CreateBlockBody(metaHdr, func() bool { return true })
	assert.Nil(t, err)

	headerHandler := mp.CreateNewHeader(round)
	headerHandler.SetRound(uint64(1))
	headerHandler.SetNonce(1)
	headerHandler.SetPrevHash(hash)
	headerHandler.SetAccumulatedFees(big.NewInt(0))

	err = mp.ProcessBlock(headerHandler, bodyHandler, func() time.Duration { return time.Second })
	assert.Nil(t, err)
}<|MERGE_RESOLUTION|>--- conflicted
+++ resolved
@@ -875,13 +875,8 @@
 	mp, _ := blproc.NewMetaProcessor(arguments)
 
 	metaBlk := &block.MetaBlock{TimeStamp: 12345}
-<<<<<<< HEAD
 	body := &block.Body{MiniBlocks: []*block.MiniBlock{{Type: 0}}}
 	_, err := mp.ApplyBodyToHeader(metaBlk, body)
-=======
-	bodyHandler := &block.Body{MiniBlocks: []*block.MiniBlock{{Type: 0}}}
-	_, err := mp.ApplyBodyToHeader(metaBlk, bodyHandler)
->>>>>>> 4077c08f
 	assert.Nil(t, err)
 }
 
