package block_test

import (
	"bytes"
	"errors"
	"reflect"
	"sync"
	"testing"
	"time"

	"github.com/ElrondNetwork/elrond-go/data"
	"github.com/ElrondNetwork/elrond-go/data/block"
	"github.com/ElrondNetwork/elrond-go/data/blockchain"
	"github.com/ElrondNetwork/elrond-go/dataRetriever"
	"github.com/ElrondNetwork/elrond-go/process"
	blproc "github.com/ElrondNetwork/elrond-go/process/block"
	"github.com/ElrondNetwork/elrond-go/process/block/bootstrapStorage"
	"github.com/ElrondNetwork/elrond-go/process/mock"
	"github.com/ElrondNetwork/elrond-go/sharding"
	"github.com/ElrondNetwork/elrond-go/storage"
	"github.com/stretchr/testify/assert"
)

func createMockMetaArguments() blproc.ArgMetaProcessor {
	mdp := initDataPool([]byte("tx_hash"))
	shardCoordinator := mock.NewOneShardCoordinatorMock()
	argsHeaderValidator := blproc.ArgsHeaderValidator{
		Hasher:      &mock.HasherStub{},
		Marshalizer: &mock.MarshalizerMock{},
	}
	headerValidator, _ := blproc.NewHeaderValidator(argsHeaderValidator)

	startHeaders := createGenesisBlocks(shardCoordinator)
	arguments := blproc.ArgMetaProcessor{
		ArgBaseProcessor: blproc.ArgBaseProcessor{
			Accounts:                     &mock.AccountsStub{},
			ForkDetector:                 &mock.ForkDetectorMock{},
			Hasher:                       &mock.HasherStub{},
			Marshalizer:                  &mock.MarshalizerMock{},
			Store:                        &mock.ChainStorerMock{},
			ShardCoordinator:             shardCoordinator,
			NodesCoordinator:             mock.NewNodesCoordinatorMock(),
			SpecialAddressHandler:        &mock.SpecialAddressHandlerMock{},
			Uint64Converter:              &mock.Uint64ByteSliceConverterMock{},
			RequestHandler:               &mock.RequestHandlerStub{},
			Core:                         &mock.ServiceContainerMock{},
			BlockChainHook:               &mock.BlockChainHookHandlerMock{},
			TxCoordinator:                &mock.TransactionCoordinatorMock{},
			ValidatorStatisticsProcessor: &mock.ValidatorStatisticsProcessorMock{},
			EpochStartTrigger:            &mock.EpochStartTriggerStub{},
			HeaderValidator:              headerValidator,
			Rounder:                      &mock.RounderMock{},
			BootStorer: &mock.BoostrapStorerMock{
				PutCalled: func(round int64, bootData bootstrapStorage.BootstrapData) error {
					return nil
				},
			},
			BlockTracker: mock.NewBlockTrackerMock(shardCoordinator, startHeaders),
			DataPool:     mdp,
		},
		SCDataGetter:             &mock.ScQueryMock{},
		SCToProtocol:             &mock.SCToProtocolStub{},
		PeerChangesHandler:       &mock.PeerChangesHandler{},
		PendingMiniBlocksHandler: &mock.PendingMiniBlocksHandlerStub{},
	}
	return arguments
}

func createMetaBlockHeader() *block.MetaBlock {
	hdr := block.MetaBlock{
		Nonce:         1,
		Round:         1,
		PrevHash:      []byte(""),
		Signature:     []byte("signature"),
		PubKeysBitmap: []byte("pubKeysBitmap"),
		RootHash:      []byte("rootHash"),
		ShardInfo:     make([]block.ShardData, 0),
		PeerInfo:      make([]block.PeerData, 0),
		TxCount:       1,
		PrevRandSeed:  make([]byte, 0),
		RandSeed:      make([]byte, 0),
	}

	shardMiniBlockHeaders := make([]block.ShardMiniBlockHeader, 0)
	shardMiniBlockHeader := block.ShardMiniBlockHeader{
		Hash:            []byte("mb_hash1"),
		ReceiverShardID: 0,
		SenderShardID:   0,
		TxCount:         1,
	}
	shardMiniBlockHeaders = append(shardMiniBlockHeaders, shardMiniBlockHeader)
	shardData := block.ShardData{
		ShardID:               0,
		HeaderHash:            []byte("hdr_hash1"),
		TxCount:               1,
		ShardMiniBlockHeaders: shardMiniBlockHeaders,
	}
	hdr.ShardInfo = append(hdr.ShardInfo, shardData)

	peerData := block.PeerData{
		PublicKey: []byte("public_key1"),
	}
	hdr.PeerInfo = append(hdr.PeerInfo, peerData)

	return &hdr
}

func createGenesisBlocks(shardCoordinator sharding.Coordinator) map[uint32]data.HeaderHandler {
	genesisBlocks := make(map[uint32]data.HeaderHandler)
	for ShardID := uint32(0); ShardID < shardCoordinator.NumberOfShards(); ShardID++ {
		genesisBlocks[ShardID] = createGenesisBlock(ShardID)
	}

	genesisBlocks[sharding.MetachainShardId] = createGenesisMetaBlock()

	return genesisBlocks
}

func createGenesisBlock(ShardID uint32) *block.Header {
	rootHash := []byte("roothash")
	return &block.Header{
		Nonce:         0,
		Round:         0,
		Signature:     rootHash,
		RandSeed:      rootHash,
		PrevRandSeed:  rootHash,
		ShardID:       ShardID,
		PubKeysBitmap: rootHash,
		RootHash:      rootHash,
		PrevHash:      rootHash,
	}
}

func createGenesisMetaBlock() *block.MetaBlock {
	rootHash := []byte("roothash")
	return &block.MetaBlock{
		Nonce:         0,
		Round:         0,
		Signature:     rootHash,
		RandSeed:      rootHash,
		PrevRandSeed:  rootHash,
		PubKeysBitmap: rootHash,
		RootHash:      rootHash,
		PrevHash:      rootHash,
	}
}

func setLastNotarizedHdr(
	noOfShards uint32,
	round uint64,
	nonce uint64,
	randSeed []byte,
	lastNotarizedHdrs map[uint32][]data.HeaderHandler,
	blockTracker process.BlockTracker,
) {
	for i := uint32(0); i < noOfShards; i++ {
		lastHdr := &block.Header{Round: round,
			Nonce:    nonce,
			RandSeed: randSeed,
			ShardID:  i}
		lastNotarizedHdrsCount := len(lastNotarizedHdrs[i])
		if lastNotarizedHdrsCount > 0 {
			lastNotarizedHdrs[i][lastNotarizedHdrsCount-1] = lastHdr
		} else {
			lastNotarizedHdrs[i] = append(lastNotarizedHdrs[i], lastHdr)
		}
		blockTracker.AddCrossNotarizedHeader(i, lastHdr, nil)
	}
}

//------- NewMetaProcessor

func TestNewMetaProcessor_NilAccountsAdapterShouldErr(t *testing.T) {
	t.Parallel()

	arguments := createMockMetaArguments()
	arguments.Accounts = nil

	be, err := blproc.NewMetaProcessor(arguments)
	assert.Equal(t, process.ErrNilAccountsAdapter, err)
	assert.Nil(t, be)
}

func TestNewMetaProcessor_NilDataPoolShouldErr(t *testing.T) {
	t.Parallel()

	arguments := createMockMetaArguments()
	arguments.DataPool = nil

	be, err := blproc.NewMetaProcessor(arguments)
	assert.Equal(t, process.ErrNilDataPoolHolder, err)
	assert.Nil(t, be)
}

func TestNewMetaProcessor_NilForkDetectorShouldErr(t *testing.T) {
	t.Parallel()

	arguments := createMockMetaArguments()
	arguments.ForkDetector = nil

	be, err := blproc.NewMetaProcessor(arguments)
	assert.Equal(t, process.ErrNilForkDetector, err)
	assert.Nil(t, be)
}

func TestNewMetaProcessor_NilShardCoordinatorShouldErr(t *testing.T) {
	t.Parallel()

	arguments := createMockMetaArguments()
	arguments.ShardCoordinator = nil

	be, err := blproc.NewMetaProcessor(arguments)
	assert.Equal(t, process.ErrNilShardCoordinator, err)
	assert.Nil(t, be)
}

func TestNewMetaProcessor_NilHasherShouldErr(t *testing.T) {
	t.Parallel()

	arguments := createMockMetaArguments()
	arguments.Hasher = nil

	be, err := blproc.NewMetaProcessor(arguments)
	assert.Equal(t, process.ErrNilHasher, err)
	assert.Nil(t, be)
}

func TestNewMetaProcessor_NilMarshalizerShouldErr(t *testing.T) {
	t.Parallel()

	arguments := createMockMetaArguments()
	arguments.Marshalizer = nil

	be, err := blproc.NewMetaProcessor(arguments)
	assert.Equal(t, process.ErrNilMarshalizer, err)
	assert.Nil(t, be)
}

func TestNewMetaProcessor_NilChainStorerShouldErr(t *testing.T) {
	t.Parallel()

	arguments := createMockMetaArguments()
	arguments.Store = nil

	be, err := blproc.NewMetaProcessor(arguments)
	assert.Equal(t, process.ErrNilStorage, err)
	assert.Nil(t, be)
}

func TestNewMetaProcessor_NilRequestHeaderHandlerShouldErr(t *testing.T) {
	t.Parallel()

	arguments := createMockMetaArguments()
	arguments.RequestHandler = nil

	be, err := blproc.NewMetaProcessor(arguments)
	assert.Equal(t, process.ErrNilRequestHandler, err)
	assert.Nil(t, be)
}

func TestNewMetaProcessor_NilTxCoordinatorShouldErr(t *testing.T) {
	t.Parallel()

	arguments := createMockMetaArguments()
	arguments.TxCoordinator = nil

	be, err := blproc.NewMetaProcessor(arguments)
	assert.Equal(t, process.ErrNilTransactionCoordinator, err)
	assert.Nil(t, be)
}

func TestNewMetaProcessor_NilEpochStartShouldErr(t *testing.T) {
	t.Parallel()

	arguments := createMockMetaArguments()
	arguments.EpochStartTrigger = nil

	be, err := blproc.NewMetaProcessor(arguments)
	assert.Equal(t, process.ErrNilEpochStartTrigger, err)
	assert.Nil(t, be)
}

func TestNewMetaProcessor_NilPendingMiniBlocksShouldErr(t *testing.T) {
	t.Parallel()

	arguments := createMockMetaArguments()
	arguments.PendingMiniBlocksHandler = nil

	be, err := blproc.NewMetaProcessor(arguments)
	assert.Equal(t, process.ErrNilPendingMiniBlocksHandler, err)
	assert.Nil(t, be)
}

func TestNewMetaProcessor_OkValsShouldWork(t *testing.T) {
	t.Parallel()

	arguments := createMockMetaArguments()

	mp, err := blproc.NewMetaProcessor(arguments)
	assert.Nil(t, err)
	assert.NotNil(t, mp)
}

//------- ProcessBlock

func TestMetaProcessor_ProcessBlockWithNilBlockchainShouldErr(t *testing.T) {
	t.Parallel()

	arguments := createMockMetaArguments()
	mp, _ := blproc.NewMetaProcessor(arguments)
	blk := &block.Body{}

	err := mp.ProcessBlock(nil, &block.MetaBlock{}, blk, haveTime)
	assert.Equal(t, process.ErrNilBlockChain, err)
}

func TestMetaProcessor_ProcessBlockWithNilHeaderShouldErr(t *testing.T) {
	t.Parallel()

	arguments := createMockMetaArguments()

	mp, _ := blproc.NewMetaProcessor(arguments)
	blk := &block.Body{}

	err := mp.ProcessBlock(&blockchain.MetaChain{}, nil, blk, haveTime)
	assert.Equal(t, process.ErrNilBlockHeader, err)
}

func TestMetaProcessor_ProcessBlockWithNilBlockBodyShouldErr(t *testing.T) {
	t.Parallel()

	arguments := createMockMetaArguments()
	mp, _ := blproc.NewMetaProcessor(arguments)

	err := mp.ProcessBlock(&blockchain.MetaChain{}, &block.MetaBlock{}, nil, haveTime)
	assert.Equal(t, process.ErrNilBlockBody, err)
}

func TestMetaProcessor_ProcessBlockWithNilHaveTimeFuncShouldErr(t *testing.T) {
	t.Parallel()

	arguments := createMockMetaArguments()
	mp, _ := blproc.NewMetaProcessor(arguments)
	blk := &block.Body{}

	err := mp.ProcessBlock(&blockchain.MetaChain{}, &block.MetaBlock{}, blk, nil)
	assert.Equal(t, process.ErrNilHaveTimeHandler, err)
}

func TestMetaProcessor_ProcessWithDirtyAccountShouldErr(t *testing.T) {
	t.Parallel()

	// set accounts dirty
	journalLen := func() int { return 3 }
	revToSnapshot := func(snapshot int) error { return nil }
	blkc := &blockchain.MetaChain{}
	hdr := block.MetaBlock{
		Nonce:         1,
		PubKeysBitmap: []byte("0100101"),
		PrevHash:      []byte(""),
		Signature:     []byte("signature"),
		RootHash:      []byte("roothash"),
	}
	body := &block.Body{}
	arguments := createMockMetaArguments()
	arguments.Accounts = &mock.AccountsStub{
		JournalLenCalled:       journalLen,
		RevertToSnapshotCalled: revToSnapshot,
	}
	mp, _ := blproc.NewMetaProcessor(arguments)

	// should return err
	err := mp.ProcessBlock(blkc, &hdr, body, haveTime)
	assert.NotNil(t, err)
	assert.Equal(t, err, process.ErrAccountStateDirty)
}

func TestMetaProcessor_ProcessWithHeaderNotFirstShouldErr(t *testing.T) {
	t.Parallel()

	arguments := createMockMetaArguments()
	mp, _ := blproc.NewMetaProcessor(arguments)

	blkc := &blockchain.MetaChain{}
	hdr := &block.MetaBlock{
		Nonce: 2,
	}
	body := &block.Body{}
	err := mp.ProcessBlock(blkc, hdr, body, haveTime)
	assert.Equal(t, process.ErrWrongNonceInBlock, err)
}

func TestMetaProcessor_ProcessWithHeaderNotCorrectNonceShouldErr(t *testing.T) {
	t.Parallel()

	arguments := createMockMetaArguments()
	mp, _ := blproc.NewMetaProcessor(arguments)
	blkc := &blockchain.MetaChain{
		CurrentBlock: &block.MetaBlock{
			Round: 1,
			Nonce: 1,
		},
	}
	hdr := &block.MetaBlock{
		Round: 3,
		Nonce: 3,
	}
	body := &block.Body{}

	err := mp.ProcessBlock(blkc, hdr, body, haveTime)
	assert.Equal(t, process.ErrWrongNonceInBlock, err)
}

func TestMetaProcessor_ProcessWithHeaderNotCorrectPrevHashShouldErr(t *testing.T) {
	t.Parallel()

	arguments := createMockMetaArguments()
	mp, _ := blproc.NewMetaProcessor(arguments)
	blkc := &blockchain.MetaChain{
		CurrentBlock: &block.MetaBlock{
			Round: 1,
			Nonce: 1,
		},
	}
	hdr := &block.MetaBlock{
		Round:    2,
		Nonce:    2,
		PrevHash: []byte("X"),
	}

	body := &block.Body{}

	err := mp.ProcessBlock(blkc, hdr, body, haveTime)
	assert.Equal(t, process.ErrBlockHashDoesNotMatch, err)
}

func TestMetaProcessor_ProcessBlockWithErrOnVerifyStateRootCallShouldRevertState(t *testing.T) {
	t.Parallel()

	blkc := &blockchain.MetaChain{
		CurrentBlock: &block.MetaBlock{
			Nonce: 0,
		},
	}
	hdr := createMetaBlockHeader()
	body := &block.Body{}
	// set accounts not dirty
	journalLen := func() int { return 0 }
	wasCalled := false
	revertToSnapshot := func(snapshot int) error {
		wasCalled = true
		return nil
	}
	rootHashCalled := func() ([]byte, error) {
		return []byte("rootHashX"), nil
	}
	arguments := createMockMetaArguments()
	arguments.Accounts = &mock.AccountsStub{
		JournalLenCalled:       journalLen,
		RevertToSnapshotCalled: revertToSnapshot,
		RootHashCalled:         rootHashCalled,
	}
	mp, _ := blproc.NewMetaProcessor(arguments)

	go func() {
		mp.ChRcvAllHdrs() <- true
	}()

	// should return err
	mp.SetShardBlockFinality(0)
	hdr.ShardInfo = make([]block.ShardData, 0)
	err := mp.ProcessBlock(blkc, hdr, body, haveTime)

	assert.Equal(t, process.ErrRootStateDoesNotMatch, err)
	assert.True(t, wasCalled)
}

//------- processBlockHeader

func TestMetaProcessor_ProcessBlockHeaderShouldPass(t *testing.T) {
	t.Parallel()

	arguments := createMockMetaArguments()
	arguments.Accounts = &mock.AccountsStub{
		RevertToSnapshotCalled: func(snapshot int) error {
			return nil
		},
	}
	mp, _ := blproc.NewMetaProcessor(arguments)

	txHash := []byte("txhash")
	txHashes := make([][]byte, 0)
	txHashes = append(txHashes, txHash)
	miniblock1 := block.MiniBlock{
		ReceiverShardID: 0,
		SenderShardID:   1,
		TxHashes:        txHashes,
	}
	miniblock2 := block.MiniBlock{
		ReceiverShardID: 0,
		SenderShardID:   2,
		TxHashes:        txHashes,
	}

	miniBlocks := make([]block.MiniBlock, 0)
	miniBlocks = append(miniBlocks, miniblock1, miniblock2)

	metaBlock := &block.MetaBlock{
		Round:     10,
		Nonce:     45,
		RootHash:  []byte("prevRootHash"),
		ShardInfo: createShardData(mock.HasherMock{}, &mock.MarshalizerMock{}, miniBlocks),
	}

	err := mp.ProcessBlockHeaders(metaBlock, 1, haveTime)
	assert.Nil(t, err)
}

//------- requestFinalMissingHeader
func TestMetaProcessor_RequestFinalMissingHeaderShouldPass(t *testing.T) {
	t.Parallel()

	mdp := initDataPool([]byte("tx_hash"))
	accounts := &mock.AccountsStub{}
	accounts.RevertToSnapshotCalled = func(snapshot int) error {
		return nil
	}
	arguments := createMockMetaArguments()
	arguments.ShardCoordinator = mock.NewMultiShardsCoordinatorMock(3)
	arguments.DataPool = mdp
	mp, _ := blproc.NewMetaProcessor(arguments)
	mp.AddHdrHashToRequestedList(&block.Header{}, []byte("header_hash"))
	mp.SetHighestHdrNonceForCurrentBlock(0, 1)
	mp.SetHighestHdrNonceForCurrentBlock(1, 2)
	mp.SetHighestHdrNonceForCurrentBlock(2, 3)
	res := mp.RequestMissingFinalityAttestingShardHeaders()
	assert.Equal(t, res, uint32(3))
}

//------- CommitBlock

func TestMetaProcessor_CommitBlockNilBlockchainShouldErr(t *testing.T) {
	t.Parallel()

	arguments := createMockMetaArguments()
	arguments.Accounts = &mock.AccountsStub{
		RevertToSnapshotCalled: func(snapshot int) error {
			return nil
		},
	}
	mp, _ := blproc.NewMetaProcessor(arguments)
	blk := &block.Body{}
	err := mp.CommitBlock(nil, &block.MetaBlock{}, blk)
	assert.Equal(t, process.ErrNilBlockChain, err)
}

func TestMetaProcessor_CommitBlockMarshalizerFailForHeaderShouldErr(t *testing.T) {
	t.Parallel()

	accounts := &mock.AccountsStub{
		RevertToSnapshotCalled: func(snapshot int) error {
			return nil
		},
	}
	errMarshalizer := errors.New("failure")
	hdr := createMetaBlockHeader()
	body := &block.Body{}
	marshalizer := &mock.MarshalizerStub{
		MarshalCalled: func(obj interface{}) (i []byte, e error) {
			if reflect.DeepEqual(obj, hdr) {
				return nil, errMarshalizer
			}

			return []byte("obj"), nil
		},
		UnmarshalCalled: func(obj interface{}, buff []byte) error {
			return nil
		},
	}
	arguments := createMockMetaArguments()
	arguments.Accounts = accounts
	arguments.Marshalizer = marshalizer
	mp, _ := blproc.NewMetaProcessor(arguments)
	blkc := createTestBlockchain()
	err := mp.CommitBlock(blkc, hdr, body)
	assert.Equal(t, errMarshalizer, err)
}

func TestMetaProcessor_CommitBlockStorageFailsForHeaderShouldErr(t *testing.T) {
	t.Parallel()

	wasCalled := false
	errPersister := errors.New("failure")
	marshalizer := &mock.MarshalizerMock{}
	accounts := &mock.AccountsStub{
		CommitCalled: func() (i []byte, e error) {
			return nil, nil
		},
	}
	hdr := createMetaBlockHeader()
<<<<<<< HEAD
	body := &block.Body{}
=======
	body := block.Body{}
	wg := sync.WaitGroup{}
	wg.Add(1)
>>>>>>> 1b4b5936
	hdrUnit := &mock.StorerStub{
		PutCalled: func(key, data []byte) error {
			wasCalled = true
			wg.Done()
			return errPersister
		},
		GetCalled: func(key []byte) (i []byte, e error) {
			hdr, _ := marshalizer.Marshal(&block.MetaBlock{})
			return hdr, nil
		},
	}
	store := initStore()
	store.AddStorer(dataRetriever.MetaBlockUnit, hdrUnit)

	arguments := createMockMetaArguments()
	arguments.Accounts = accounts
	arguments.Store = store
	arguments.ForkDetector = &mock.ForkDetectorMock{
		AddHeaderCalled: func(header data.HeaderHandler, hash []byte, state process.BlockHeaderState, selfNotarizedHeaders []data.HeaderHandler, selfNotarizedHeadersHashes [][]byte) error {
			return nil
		},
		GetHighestFinalBlockNonceCalled: func() uint64 {
			return 0
		},
	}
	blockTrackerMock := mock.NewBlockTrackerMock(arguments.ShardCoordinator, createGenesisBlocks(arguments.ShardCoordinator))
	blockTrackerMock.GetCrossNotarizedHeaderCalled = func(shardID uint32, offset uint64) (data.HeaderHandler, []byte, error) {
		return &block.Header{}, []byte("hash"), nil
	}
	arguments.BlockTracker = blockTrackerMock

	mp, _ := blproc.NewMetaProcessor(arguments)

	blkc, _ := blockchain.NewMetaChain(
		generateTestCache(),
	)
	mp.SetHdrForCurrentBlock([]byte("hdr_hash1"), &block.Header{}, true)
	err := mp.CommitBlock(blkc, hdr, body)
	wg.Wait()
	assert.True(t, wasCalled)
	assert.Nil(t, err)
}

<<<<<<< HEAD
func TestMetaProcessor_CommitBlockNilNoncesDataPoolShouldErr(t *testing.T) {
	t.Parallel()

	mdp := initMetaDataPool()
	accounts := &mock.AccountsStub{
		RevertToSnapshotCalled: func(snapshot int) error {
			return nil
		},
	}
	hdr := createMetaBlockHeader()
	body := &block.Body{}
	store := initStore()

	arguments := createMockMetaArguments()
	arguments.Accounts = accounts
	arguments.Store = store
	arguments.DataPool = mdp
	mp, _ := blproc.NewMetaProcessor(arguments)

	mdp.HeadersNoncesCalled = func() dataRetriever.Uint64SyncMapCacher {
		return nil
	}
	blkc := createTestBlockchain()
	err := mp.CommitBlock(blkc, hdr, body)

	assert.Equal(t, process.ErrNilHeadersNoncesDataPool, err)
}

=======
>>>>>>> 1b4b5936
func TestMetaProcessor_CommitBlockNoTxInPoolShouldErr(t *testing.T) {
	t.Parallel()

	mdp := initDataPool([]byte("tx_hash"))
	hdr := createMetaBlockHeader()
	body := &block.Body{}
	accounts := &mock.AccountsStub{
		RevertToSnapshotCalled: func(snapshot int) error {
			return nil
		},
	}
	fd := &mock.ForkDetectorMock{}
	hasher := &mock.HasherStub{}
	store := initStore()

	arguments := createMockMetaArguments()
	arguments.DataPool = mdp
	arguments.Accounts = accounts
	arguments.ForkDetector = fd
	arguments.Store = store
	arguments.Hasher = hasher
	mp, _ := blproc.NewMetaProcessor(arguments)

	mdp.HeadersCalled = func() dataRetriever.HeadersPool {
		return &mock.HeadersCacherStub{
			MaxSizeCalled: func() int {
				return 1000
			},
		}
	}

	blkc := createTestBlockchain()
	err := mp.CommitBlock(blkc, hdr, body)
	assert.Equal(t, process.ErrMissingHeader, err)
}

func TestMetaProcessor_CommitBlockOkValsShouldWork(t *testing.T) {
	t.Parallel()

	mdp := initDataPool([]byte("tx_hash"))
	rootHash := []byte("rootHash")
	hdr := createMetaBlockHeader()
	body := &block.Body{}
	accounts := &mock.AccountsStub{
		CommitCalled: func() (i []byte, e error) {
			return rootHash, nil
		},
		RootHashCalled: func() ([]byte, error) {
			return rootHash, nil
		},
	}
	forkDetectorAddCalled := false
	fd := &mock.ForkDetectorMock{
		AddHeaderCalled: func(header data.HeaderHandler, hash []byte, state process.BlockHeaderState, selfNotarizedHeaders []data.HeaderHandler, selfNotarizedHeadersHashes [][]byte) error {
			if header == hdr {
				forkDetectorAddCalled = true
				return nil
			}

			return errors.New("should have not got here")
		},
		GetHighestFinalBlockNonceCalled: func() uint64 {
			return 0
		},
	}
	hasher := &mock.HasherStub{}
	blockHeaderUnit := &mock.StorerStub{
		PutCalled: func(key, data []byte) error {
			return nil
		},
	}
	store := initStore()
	store.AddStorer(dataRetriever.BlockHeaderUnit, blockHeaderUnit)

	arguments := createMockMetaArguments()
	arguments.DataPool = mdp
	arguments.Accounts = accounts
	arguments.ForkDetector = fd
	arguments.Store = store
	arguments.Hasher = hasher
	blockTrackerMock := mock.NewBlockTrackerMock(arguments.ShardCoordinator, createGenesisBlocks(arguments.ShardCoordinator))
	blockTrackerMock.GetCrossNotarizedHeaderCalled = func(shardID uint32, offset uint64) (data.HeaderHandler, []byte, error) {
		return &block.Header{}, []byte("hash"), nil
	}
	arguments.BlockTracker = blockTrackerMock
	mp, _ := blproc.NewMetaProcessor(arguments)

	removeHdrWasCalled := false
	mdp.HeadersCalled = func() dataRetriever.HeadersPool {
		cs := &mock.HeadersCacherStub{}
		cs.RegisterHandlerCalled = func(i func(header data.HeaderHandler, key []byte)) {
		}
		cs.GetHeaderByHashCalled = func(hash []byte) (handler data.HeaderHandler, e error) {
			return &block.Header{}, nil
		}
		cs.RemoveHeaderByHashCalled = func(key []byte) {
			if bytes.Equal(key, []byte("hdr_hash1")) {
				removeHdrWasCalled = true
			}
		}
		cs.LenCalled = func() int {
			return 0
		}
		cs.MaxSizeCalled = func() int {
			return 1000
		}
		cs.NoncesCalled = func(shardId uint32) []uint64 {
			return nil
		}
		return cs
	}

	blkc := createTestBlockchain()

	mp.SetHdrForCurrentBlock([]byte("hdr_hash1"), &block.Header{}, true)
	err := mp.CommitBlock(blkc, hdr, body)
	assert.Nil(t, err)
	assert.True(t, removeHdrWasCalled)
	assert.True(t, forkDetectorAddCalled)
	//this should sleep as there is an async call to display current header and block in CommitBlock
	time.Sleep(time.Second)
}

func TestBlockProc_RequestTransactionFromNetwork(t *testing.T) {
	t.Parallel()

	mdp := initDataPool([]byte("tx_hash"))

	arguments := createMockMetaArguments()
	arguments.DataPool = mdp
	arguments.Store = initStore()
	mp, _ := blproc.NewMetaProcessor(arguments)

	mdp.HeadersCalled = func() dataRetriever.HeadersPool {
		cs := &mock.HeadersCacherStub{}
		cs.RegisterHandlerCalled = func(i func(header data.HeaderHandler, key []byte)) {
		}
		cs.GetHeaderByHashCalled = func(hash []byte) (handler data.HeaderHandler, e error) {
			return nil, errors.New("err")
		}
		cs.MaxSizeCalled = func() int {
			return 1000
		}
		return cs
	}

	header := createMetaBlockHeader()
	hdrsRequested, _ := mp.RequestBlockHeaders(header)
	assert.Equal(t, uint32(1), hdrsRequested)
}

func TestMetaProcessor_RemoveBlockInfoFromPoolShouldErrNilMetaBlockHeader(t *testing.T) {
	t.Parallel()

	arguments := createMockMetaArguments()
	arguments.DataPool = initDataPool([]byte("tx_hash"))
	arguments.Store = initStore()
	mp, _ := blproc.NewMetaProcessor(arguments)

	err := mp.RemoveBlockInfoFromPool(nil)
	assert.NotNil(t, err)
	assert.Equal(t, err, process.ErrNilMetaBlockHeader)
}

func TestMetaProcessor_RemoveBlockInfoFromPoolShouldWork(t *testing.T) {
	t.Parallel()

	arguments := createMockMetaArguments()
	arguments.DataPool = initDataPool([]byte("tx_hash"))
	arguments.Store = initStore()
	mp, _ := blproc.NewMetaProcessor(arguments)

	header := createMetaBlockHeader()
	mp.SetHdrForCurrentBlock([]byte("hdr_hash1"), &block.Header{}, true)
	err := mp.RemoveBlockInfoFromPool(header)
	assert.Nil(t, err)
}

func TestMetaProcessor_ApplyBodyToHeaderShouldWork(t *testing.T) {
	t.Parallel()

	arguments := createMockMetaArguments()
	arguments.Accounts = &mock.AccountsStub{
		JournalLenCalled: func() int {
			return 0
		},
		RootHashCalled: func() ([]byte, error) {
			return []byte("root"), nil
		},
	}
	arguments.DataPool = initDataPool([]byte("tx_hash"))
	arguments.Store = initStore()
	mp, _ := blproc.NewMetaProcessor(arguments)

	hdr := &block.MetaBlock{}
	_, err := mp.ApplyBodyToHeader(hdr, block.Body{})
	assert.Nil(t, err)
}

func TestMetaProcessor_ApplyBodyToHeaderShouldSetEpochStart(t *testing.T) {
	t.Parallel()

	arguments := createMockMetaArguments()
	arguments.Accounts = &mock.AccountsStub{
		JournalLenCalled: func() int {
			return 0
		},
		RootHashCalled: func() ([]byte, error) {
			return []byte("root"), nil
		},
	}
	arguments.DataPool = initDataPool([]byte("tx_hash"))
	arguments.Store = initStore()
	mp, _ := blproc.NewMetaProcessor(arguments)

	metaBlk := &block.MetaBlock{TimeStamp: 12345}
	bodyHandler := block.Body{&block.MiniBlock{Type: 0}}
	_, err := mp.ApplyBodyToHeader(metaBlk, bodyHandler)
	assert.Nil(t, err)
}

func TestMetaProcessor_CommitBlockShouldRevertAccountStateWhenErr(t *testing.T) {
	t.Parallel()

	// set accounts dirty
	journalEntries := 3
	revToSnapshot := func(snapshot int) error {
		journalEntries = 0
		return nil
	}

	arguments := createMockMetaArguments()
	arguments.Accounts = &mock.AccountsStub{
		RevertToSnapshotCalled: revToSnapshot,
	}
	arguments.DataPool = initDataPool([]byte("tx_hash"))
	arguments.Store = initStore()
	mp, _ := blproc.NewMetaProcessor(arguments)

	err := mp.CommitBlock(nil, nil, nil)
	assert.NotNil(t, err)
	assert.Equal(t, 0, journalEntries)
}

func TestMetaProcessor_RevertStateToBlockRevertPeerStateFailsShouldErr(t *testing.T) {
	expectedErr := errors.New("err")
	arguments := createMockMetaArguments()
	arguments.Accounts = &mock.AccountsStub{}
	arguments.DataPool = initDataPool([]byte("tx_hash"))
	arguments.Store = initStore()
	arguments.Accounts = &mock.AccountsStub{
		RecreateTrieCalled: func(rootHash []byte) error {
			return nil
		},
	}
	arguments.ValidatorStatisticsProcessor = &mock.ValidatorStatisticsProcessorMock{
		RevertPeerStateCalled: func(header data.HeaderHandler) error {
			return expectedErr
		},
	}
	mp, _ := blproc.NewMetaProcessor(arguments)

	hdr := block.MetaBlock{Nonce: 37}
	err := mp.RevertStateToBlock(&hdr)
	assert.Equal(t, expectedErr, err)
}

func TestMetaProcessor_RevertStateToBlockShouldWork(t *testing.T) {
	recreateTrieWasCalled := false
	revertePeerStateWasCalled := false

	arguments := createMockMetaArguments()
	arguments.DataPool = initDataPool([]byte("tx_hash"))
	arguments.Store = initStore()

	arguments.Accounts = &mock.AccountsStub{
		RecreateTrieCalled: func(rootHash []byte) error {
			recreateTrieWasCalled = true
			return nil
		},
	}
	arguments.ValidatorStatisticsProcessor = &mock.ValidatorStatisticsProcessorMock{
		RevertPeerStateCalled: func(header data.HeaderHandler) error {
			revertePeerStateWasCalled = true
			return nil
		},
	}
	mp, _ := blproc.NewMetaProcessor(arguments)

	hdr := block.MetaBlock{Nonce: 37}
	err := mp.RevertStateToBlock(&hdr)
	assert.Nil(t, err)
	assert.True(t, revertePeerStateWasCalled)
	assert.True(t, recreateTrieWasCalled)
}

func TestMetaProcessor_MarshalizedDataToBroadcastShouldWork(t *testing.T) {
	t.Parallel()

	arguments := createMockMetaArguments()
	arguments.Store = initStore()
	mp, _ := blproc.NewMetaProcessor(arguments)

	msh, mstx, err := mp.MarshalizedDataToBroadcast(&block.MetaBlock{}, &block.Body{})
	assert.Nil(t, err)
	assert.NotNil(t, msh)
	assert.NotNil(t, mstx)
}

//------- receivedHeader

func TestMetaProcessor_ReceivedHeaderShouldDecreaseMissing(t *testing.T) {
	t.Parallel()

	pool := mock.NewPoolsHolderMock()
	arguments := createMockMetaArguments()
	arguments.DataPool = pool
	arguments.Store = initStore()
	mp, _ := blproc.NewMetaProcessor(arguments)

	//add 3 tx hashes on requested list
	hdrHash1 := []byte("hdr hash 1")
	hdrHash2 := []byte("hdr hash 2")
	hdrHash3 := []byte("hdr hash 3")

	hdr2 := &block.Header{Nonce: 2}

	mp.AddHdrHashToRequestedList(nil, hdrHash1)
	mp.AddHdrHashToRequestedList(nil, hdrHash2)
	mp.AddHdrHashToRequestedList(nil, hdrHash3)

	//received txHash2
	pool.Headers().AddHeader(hdrHash2, hdr2)

	time.Sleep(100 * time.Millisecond)

	assert.True(t, mp.IsHdrMissing(hdrHash1))
	assert.False(t, mp.IsHdrMissing(hdrHash2))
	assert.True(t, mp.IsHdrMissing(hdrHash3))
}

//------- createShardInfo

func TestMetaProcessor_CreateShardInfoShouldWorkNoHdrAddedNotValid(t *testing.T) {
	t.Parallel()

	pool := mock.NewPoolsHolderMock()
	//we will have a 3 hdrs in pool
	hdrHash1 := []byte("hdr hash 1")
	hdrHash2 := []byte("hdr hash 2")
	hdrHash3 := []byte("hdr hash 3")

	mbHash1 := []byte("mb hash 1")
	mbHash2 := []byte("mb hash 2")
	mbHash3 := []byte("mb hash 3")

	miniBlockHeader1 := block.MiniBlockHeader{Hash: mbHash1}
	miniBlockHeader2 := block.MiniBlockHeader{Hash: mbHash2}
	miniBlockHeader3 := block.MiniBlockHeader{Hash: mbHash3}

	miniBlockHeaders1 := make([]block.MiniBlockHeader, 0)
	miniBlockHeaders1 = append(miniBlockHeaders1, miniBlockHeader1)
	miniBlockHeaders1 = append(miniBlockHeaders1, miniBlockHeader2)
	miniBlockHeaders1 = append(miniBlockHeaders1, miniBlockHeader3)

	miniBlockHeaders2 := make([]block.MiniBlockHeader, 0)
	miniBlockHeaders2 = append(miniBlockHeaders2, miniBlockHeader1)
	miniBlockHeaders2 = append(miniBlockHeaders2, miniBlockHeader2)

	miniBlockHeaders3 := make([]block.MiniBlockHeader, 0)
	miniBlockHeaders3 = append(miniBlockHeaders3, miniBlockHeader1)

	//put the existing headers inside datapool
	pool.Headers().AddHeader(hdrHash1, &block.Header{
		Round:            1,
		Nonce:            45,
		ShardID:          0,
		MiniBlockHeaders: miniBlockHeaders1})
	pool.Headers().AddHeader(hdrHash2, &block.Header{
		Round:            2,
		Nonce:            45,
		ShardID:          1,
		MiniBlockHeaders: miniBlockHeaders2})
	pool.Headers().AddHeader(hdrHash3, &block.Header{
		Round:            3,
		Nonce:            45,
		ShardID:          2,
		MiniBlockHeaders: miniBlockHeaders3})

	noOfShards := uint32(5)
	arguments := createMockMetaArguments()
	arguments.Accounts = &mock.AccountsStub{
		RevertToSnapshotCalled: func(snapshot int) error {
			assert.Fail(t, "revert should have not been called")
			return nil
		},
		JournalLenCalled: func() int {
			return 0
		},
	}
	arguments.DataPool = pool
	arguments.ShardCoordinator = mock.NewMultiShardsCoordinatorMock(noOfShards)
	startHeaders := createGenesisBlocks(arguments.ShardCoordinator)
	arguments.BlockTracker = mock.NewBlockTrackerMock(arguments.ShardCoordinator, startHeaders)
	arguments.Store = initStore()
	mp, _ := blproc.NewMetaProcessor(arguments)

	round := uint64(10)
	shardInfo, err := mp.CreateShardInfo(round)
	assert.Nil(t, err)
	assert.Equal(t, 0, len(shardInfo))

	metaHdr := &block.MetaBlock{Round: round}
	_, err = mp.CreateBlockBody(metaHdr, func() bool {
		return true
	})
	assert.Nil(t, err)
	shardInfo, err = mp.CreateShardInfo(round)
	assert.Nil(t, err)
	assert.Equal(t, 0, len(shardInfo))
}

func TestMetaProcessor_CreateShardInfoShouldWorkNoHdrAddedNotFinal(t *testing.T) {
	t.Parallel()

	pool := mock.NewPoolsHolderMock()
	//we will have a 3 hdrs in pool
	hdrHash1 := []byte("hdr hash 1")
	hdrHash2 := []byte("hdr hash 2")
	hdrHash3 := []byte("hdr hash 3")

	mbHash1 := []byte("mb hash 1")
	mbHash2 := []byte("mb hash 2")
	mbHash3 := []byte("mb hash 3")

	miniBlockHeader1 := block.MiniBlockHeader{Hash: mbHash1}
	miniBlockHeader2 := block.MiniBlockHeader{Hash: mbHash2}
	miniBlockHeader3 := block.MiniBlockHeader{Hash: mbHash3}

	miniBlockHeaders1 := make([]block.MiniBlockHeader, 0)
	miniBlockHeaders1 = append(miniBlockHeaders1, miniBlockHeader1)
	miniBlockHeaders1 = append(miniBlockHeaders1, miniBlockHeader2)
	miniBlockHeaders1 = append(miniBlockHeaders1, miniBlockHeader3)

	miniBlockHeaders2 := make([]block.MiniBlockHeader, 0)
	miniBlockHeaders2 = append(miniBlockHeaders2, miniBlockHeader1)
	miniBlockHeaders2 = append(miniBlockHeaders2, miniBlockHeader2)

	miniBlockHeaders3 := make([]block.MiniBlockHeader, 0)
	miniBlockHeaders3 = append(miniBlockHeaders3, miniBlockHeader1)

	noOfShards := uint32(5)
	arguments := createMockMetaArguments()
	arguments.Accounts = &mock.AccountsStub{
		RevertToSnapshotCalled: func(snapshot int) error {
			assert.Fail(t, "revert should have not been called")
			return nil
		},
		JournalLenCalled: func() int {
			return 0
		},
	}
	arguments.DataPool = pool
	arguments.ShardCoordinator = mock.NewMultiShardsCoordinatorMock(noOfShards)
	startHeaders := createGenesisBlocks(arguments.ShardCoordinator)
	arguments.BlockTracker = mock.NewBlockTrackerMock(arguments.ShardCoordinator, startHeaders)
	arguments.Store = initStore()
	mp, _ := blproc.NewMetaProcessor(arguments)

	haveTime := func() bool { return true }

	prevRandSeed := []byte("prevrand")
	notarizedHdrs := mp.NotarizedHdrs()
	setLastNotarizedHdr(noOfShards, 9, 44, prevRandSeed, notarizedHdrs, arguments.BlockTracker)

	//put the existing headers inside datapool
	prevHash, _ := mp.ComputeHeaderHash(mp.LastNotarizedHdrForShard(0).(*block.Header))
	hdr1 := &block.Header{
		Round:            10,
		Nonce:            45,
		ShardID:          0,
		PrevRandSeed:     prevRandSeed,
		PrevHash:         prevHash,
		MiniBlockHeaders: miniBlockHeaders1}
	pool.Headers().AddHeader(hdrHash1, hdr1)
	arguments.BlockTracker.AddTrackedHeader(hdr1, hdrHash1)

	prevHash, _ = mp.ComputeHeaderHash(mp.LastNotarizedHdrForShard(1).(*block.Header))
	hdr2 := &block.Header{
		Round:            20,
		Nonce:            45,
		ShardID:          1,
		PrevRandSeed:     prevRandSeed,
		PrevHash:         prevHash,
		MiniBlockHeaders: miniBlockHeaders2}
	pool.Headers().AddHeader(hdrHash2, hdr2)
	arguments.BlockTracker.AddTrackedHeader(hdr2, hdrHash2)

	prevHash, _ = mp.ComputeHeaderHash(mp.LastNotarizedHdrForShard(2).(*block.Header))
	hdr3 := &block.Header{
		Round:            30,
		Nonce:            45,
		ShardID:          2,
		PrevRandSeed:     prevRandSeed,
		PrevHash:         prevHash,
		MiniBlockHeaders: miniBlockHeaders3}
	pool.Headers().AddHeader(hdrHash3, hdr3)
	arguments.BlockTracker.AddTrackedHeader(hdr3, hdrHash3)

	mp.SetShardBlockFinality(0)
	round := uint64(40)
	shardInfo, err := mp.CreateShardInfo(round)
	assert.Nil(t, err)
	assert.Equal(t, 0, len(shardInfo))

	metaHdr := &block.MetaBlock{Round: round}
	_, err = mp.CreateBlockBody(metaHdr, haveTime)
	assert.Nil(t, err)
	shardInfo, err = mp.CreateShardInfo(round)
	assert.Nil(t, err)
	assert.Equal(t, 3, len(shardInfo))
}

func TestMetaProcessor_CreateShardInfoShouldWorkHdrsAdded(t *testing.T) {
	t.Parallel()

	pool := mock.NewPoolsHolderMock()
	//we will have a 3 hdrs in pool
	hdrHash1 := []byte("hdr hash 1")
	hdrHash2 := []byte("hdr hash 2")
	hdrHash3 := []byte("hdr hash 3")

	hdrHash11 := []byte("hdr hash 11")
	hdrHash22 := []byte("hdr hash 22")
	hdrHash33 := []byte("hdr hash 33")

	mbHash1 := []byte("mb hash 1")
	mbHash2 := []byte("mb hash 2")
	mbHash3 := []byte("mb hash 3")

	miniBlockHeader1 := block.MiniBlockHeader{Hash: mbHash1}
	miniBlockHeader2 := block.MiniBlockHeader{Hash: mbHash2}
	miniBlockHeader3 := block.MiniBlockHeader{Hash: mbHash3}

	miniBlockHeaders1 := make([]block.MiniBlockHeader, 0)
	miniBlockHeaders1 = append(miniBlockHeaders1, miniBlockHeader1)
	miniBlockHeaders1 = append(miniBlockHeaders1, miniBlockHeader2)
	miniBlockHeaders1 = append(miniBlockHeaders1, miniBlockHeader3)

	miniBlockHeaders2 := make([]block.MiniBlockHeader, 0)
	miniBlockHeaders2 = append(miniBlockHeaders2, miniBlockHeader1)
	miniBlockHeaders2 = append(miniBlockHeaders2, miniBlockHeader2)

	miniBlockHeaders3 := make([]block.MiniBlockHeader, 0)
	miniBlockHeaders3 = append(miniBlockHeaders3, miniBlockHeader1)

	noOfShards := uint32(5)
	arguments := createMockMetaArguments()
	arguments.Accounts = &mock.AccountsStub{
		RevertToSnapshotCalled: func(snapshot int) error {
			assert.Fail(t, "revert should have not been called")
			return nil
		},
		JournalLenCalled: func() int {
			return 0
		},
	}
	arguments.DataPool = pool
	arguments.ShardCoordinator = mock.NewMultiShardsCoordinatorMock(noOfShards)
	startHeaders := createGenesisBlocks(arguments.ShardCoordinator)
	arguments.BlockTracker = mock.NewBlockTrackerMock(arguments.ShardCoordinator, startHeaders)
	arguments.Store = initStore()
	mp, _ := blproc.NewMetaProcessor(arguments)

	haveTime := func() bool { return true }

	prevRandSeed := []byte("prevrand")
	currRandSeed := []byte("currrand")
	notarizedHdrs := mp.NotarizedHdrs()
	setLastNotarizedHdr(noOfShards, 9, 44, prevRandSeed, notarizedHdrs, arguments.BlockTracker)

	headers := make([]*block.Header, 0)

	//put the existing headers inside datapool

	//header shard 0
	prevHash, _ := mp.ComputeHeaderHash(mp.LastNotarizedHdrForShard(0).(*block.Header))
	headers = append(headers, &block.Header{
		Round:            10,
		Nonce:            45,
		ShardID:          0,
		PrevRandSeed:     prevRandSeed,
		RandSeed:         currRandSeed,
		PrevHash:         prevHash,
		MiniBlockHeaders: miniBlockHeaders1})

	prevHash, _ = mp.ComputeHeaderHash(headers[0])
	headers = append(headers, &block.Header{
		Round:            11,
		Nonce:            46,
		ShardID:          0,
		PrevRandSeed:     currRandSeed,
		RandSeed:         []byte("nextrand"),
		PrevHash:         prevHash,
		MiniBlockHeaders: miniBlockHeaders1})

	pool.Headers().AddHeader(hdrHash1, headers[0])
	pool.Headers().AddHeader(hdrHash11, headers[1])
	arguments.BlockTracker.AddTrackedHeader(headers[0], hdrHash1)

	// header shard 1
	prevHash, _ = mp.ComputeHeaderHash(mp.LastNotarizedHdrForShard(1).(*block.Header))
	headers = append(headers, &block.Header{
		Round:            10,
		Nonce:            45,
		ShardID:          1,
		PrevRandSeed:     prevRandSeed,
		RandSeed:         currRandSeed,
		PrevHash:         prevHash,
		MiniBlockHeaders: miniBlockHeaders2})

	prevHash, _ = mp.ComputeHeaderHash(headers[2])
	headers = append(headers, &block.Header{
		Round:            11,
		Nonce:            46,
		ShardID:          1,
		PrevRandSeed:     currRandSeed,
		RandSeed:         []byte("nextrand"),
		PrevHash:         prevHash,
		MiniBlockHeaders: miniBlockHeaders2})

	pool.Headers().AddHeader(hdrHash2, headers[2])
	pool.Headers().AddHeader(hdrHash22, headers[3])
	arguments.BlockTracker.AddTrackedHeader(headers[2], hdrHash2)

	// header shard 2
	prevHash, _ = mp.ComputeHeaderHash(mp.LastNotarizedHdrForShard(2).(*block.Header))
	headers = append(headers, &block.Header{
		Round:            10,
		Nonce:            45,
		ShardID:          2,
		PrevRandSeed:     prevRandSeed,
		RandSeed:         currRandSeed,
		PrevHash:         prevHash,
		MiniBlockHeaders: miniBlockHeaders3})

	prevHash, _ = mp.ComputeHeaderHash(headers[4])
	headers = append(headers, &block.Header{
		Round:            11,
		Nonce:            46,
		ShardID:          2,
		PrevRandSeed:     currRandSeed,
		RandSeed:         []byte("nextrand"),
		PrevHash:         prevHash,
		MiniBlockHeaders: miniBlockHeaders3})

	pool.Headers().AddHeader(hdrHash3, headers[4])
	pool.Headers().AddHeader(hdrHash33, headers[5])
	arguments.BlockTracker.AddTrackedHeader(headers[4], hdrHash3)

	mp.SetShardBlockFinality(1)
	round := uint64(15)
	shardInfo, err := mp.CreateShardInfo(round)
	assert.Nil(t, err)
	assert.Equal(t, 0, len(shardInfo))

	metaHdr := &block.MetaBlock{Round: round}
	_, err = mp.CreateBlockBody(metaHdr, haveTime)
	assert.Nil(t, err)
	shardInfo, err = mp.CreateShardInfo(round)
	assert.Nil(t, err)
	assert.Equal(t, 3, len(shardInfo))
}

func TestMetaProcessor_CreateShardInfoEmptyBlockHDRRoundTooHigh(t *testing.T) {
	t.Parallel()

	pool := mock.NewPoolsHolderMock()
	//we will have a 3 hdrs in pool
	hdrHash1 := []byte("hdr hash 1")
	hdrHash2 := []byte("hdr hash 2")
	hdrHash3 := []byte("hdr hash 3")

	hdrHash11 := []byte("hdr hash 11")
	hdrHash22 := []byte("hdr hash 22")
	hdrHash33 := []byte("hdr hash 33")

	mbHash1 := []byte("mb hash 1")
	mbHash2 := []byte("mb hash 2")
	mbHash3 := []byte("mb hash 3")

	miniBlockHeader1 := block.MiniBlockHeader{Hash: mbHash1}
	miniBlockHeader2 := block.MiniBlockHeader{Hash: mbHash2}
	miniBlockHeader3 := block.MiniBlockHeader{Hash: mbHash3}

	miniBlockHeaders1 := make([]block.MiniBlockHeader, 0)
	miniBlockHeaders1 = append(miniBlockHeaders1, miniBlockHeader1)
	miniBlockHeaders1 = append(miniBlockHeaders1, miniBlockHeader2)
	miniBlockHeaders1 = append(miniBlockHeaders1, miniBlockHeader3)

	miniBlockHeaders2 := make([]block.MiniBlockHeader, 0)
	miniBlockHeaders2 = append(miniBlockHeaders2, miniBlockHeader1)
	miniBlockHeaders2 = append(miniBlockHeaders2, miniBlockHeader2)

	miniBlockHeaders3 := make([]block.MiniBlockHeader, 0)
	miniBlockHeaders3 = append(miniBlockHeaders3, miniBlockHeader1)

	noOfShards := uint32(5)
	arguments := createMockMetaArguments()
	arguments.Accounts = &mock.AccountsStub{
		RevertToSnapshotCalled: func(snapshot int) error {
			assert.Fail(t, "revert should have not been called")
			return nil
		},
		JournalLenCalled: func() int {
			return 0
		},
	}
	arguments.DataPool = pool
	arguments.ShardCoordinator = mock.NewMultiShardsCoordinatorMock(noOfShards)
	startHeaders := createGenesisBlocks(arguments.ShardCoordinator)
	arguments.BlockTracker = mock.NewBlockTrackerMock(arguments.ShardCoordinator, startHeaders)
	arguments.Store = initStore()
	mp, _ := blproc.NewMetaProcessor(arguments)

	haveTime := func() bool { return true }

	prevRandSeed := []byte("prevrand")
	currRandSeed := []byte("currrand")
	notarizedHdrs := mp.NotarizedHdrs()
	setLastNotarizedHdr(noOfShards, 9, 44, prevRandSeed, notarizedHdrs, arguments.BlockTracker)

	headers := make([]*block.Header, 0)

	//put the existing headers inside datapool

	//header shard 0
	prevHash, _ := mp.ComputeHeaderHash(mp.LastNotarizedHdrForShard(0).(*block.Header))
	headers = append(headers, &block.Header{
		Round:            10,
		Nonce:            45,
		ShardID:          0,
		PrevRandSeed:     prevRandSeed,
		RandSeed:         currRandSeed,
		PrevHash:         prevHash,
		MiniBlockHeaders: miniBlockHeaders1})

	prevHash, _ = mp.ComputeHeaderHash(headers[0])
	headers = append(headers, &block.Header{
		Round:            11,
		Nonce:            46,
		ShardID:          0,
		PrevRandSeed:     currRandSeed,
		RandSeed:         []byte("nextrand"),
		PrevHash:         prevHash,
		MiniBlockHeaders: miniBlockHeaders1})

	pool.Headers().AddHeader(hdrHash1, headers[0])
	pool.Headers().AddHeader(hdrHash11, headers[1])
	arguments.BlockTracker.AddTrackedHeader(headers[0], hdrHash1)

	// header shard 1
	prevHash, _ = mp.ComputeHeaderHash(mp.LastNotarizedHdrForShard(1).(*block.Header))
	headers = append(headers, &block.Header{
		Round:            10,
		Nonce:            45,
		ShardID:          1,
		PrevRandSeed:     prevRandSeed,
		RandSeed:         currRandSeed,
		PrevHash:         prevHash,
		MiniBlockHeaders: miniBlockHeaders2})

	prevHash, _ = mp.ComputeHeaderHash(headers[2])
	headers = append(headers, &block.Header{
		Round:            11,
		Nonce:            46,
		ShardID:          1,
		PrevRandSeed:     currRandSeed,
		RandSeed:         []byte("nextrand"),
		PrevHash:         prevHash,
		MiniBlockHeaders: miniBlockHeaders2})

	pool.Headers().AddHeader(hdrHash2, headers[2])
	pool.Headers().AddHeader(hdrHash22, headers[3])
	arguments.BlockTracker.AddTrackedHeader(headers[2], hdrHash2)

	// header shard 2
	prevHash, _ = mp.ComputeHeaderHash(mp.LastNotarizedHdrForShard(2).(*block.Header))
	headers = append(headers, &block.Header{
		Round:            10,
		Nonce:            45,
		ShardID:          2,
		PrevRandSeed:     prevRandSeed,
		RandSeed:         currRandSeed,
		PrevHash:         prevHash,
		MiniBlockHeaders: miniBlockHeaders3})

	prevHash, _ = mp.ComputeHeaderHash(headers[4])
	headers = append(headers, &block.Header{
		Round:            11,
		Nonce:            46,
		ShardID:          2,
		PrevRandSeed:     currRandSeed,
		RandSeed:         []byte("nextrand"),
		PrevHash:         prevHash,
		MiniBlockHeaders: miniBlockHeaders3})

	pool.Headers().AddHeader(hdrHash3, headers[4])
	pool.Headers().AddHeader(hdrHash33, headers[5])
	arguments.BlockTracker.AddTrackedHeader(headers[4], hdrHash3)

	mp.SetShardBlockFinality(1)
	round := uint64(20)
	shardInfo, err := mp.CreateShardInfo(round)
	assert.Nil(t, err)
	assert.Equal(t, 0, len(shardInfo))

	metaHdr := &block.MetaBlock{Round: round}
	_, err = mp.CreateBlockBody(metaHdr, haveTime)
	assert.Nil(t, err)
	shardInfo, err = mp.CreateShardInfo(round)
	assert.Nil(t, err)
	assert.Equal(t, 3, len(shardInfo))
}

func TestMetaProcessor_RestoreBlockIntoPoolsShouldErrNilMetaBlockHeader(t *testing.T) {
	t.Parallel()

	arguments := createMockMetaArguments()
	arguments.Store = initStore()
	mp, _ := blproc.NewMetaProcessor(arguments)

	err := mp.RestoreBlockIntoPools(nil, nil)
	assert.NotNil(t, err)
	assert.Equal(t, err, process.ErrNilMetaBlockHeader)
}

func TestMetaProcessor_RestoreBlockIntoPoolsShouldWork(t *testing.T) {
	t.Parallel()

	pool := mock.NewPoolsHolderMock()
	marshalizerMock := &mock.MarshalizerMock{}
	body := &block.Body{}
	hdr := block.Header{Nonce: 1}
	buffHdr, _ := marshalizerMock.Marshal(&hdr)
	hdrHash := []byte("hdr_hash1")

	store := &mock.ChainStorerMock{
		GetStorerCalled: func(unitType dataRetriever.UnitType) storage.Storer {
			return &mock.StorerStub{
				RemoveCalled: func(key []byte) error {
					return nil
				},
				GetCalled: func(key []byte) ([]byte, error) {
					return buffHdr, nil
				},
			}
		},
	}

	arguments := createMockMetaArguments()
	arguments.DataPool = pool
	arguments.Store = store
	mp, _ := blproc.NewMetaProcessor(arguments)

	mhdr := createMetaBlockHeader()

	err := mp.RestoreBlockIntoPools(mhdr, body)

	hdrFromPool, _ := pool.Headers().GetHeaderByHash(hdrHash)
	assert.Nil(t, err)
	assert.Equal(t, &hdr, hdrFromPool)
}

func TestMetaProcessor_CreateLastNotarizedHdrs(t *testing.T) {
	t.Parallel()

	pool := mock.NewPoolsHolderMock()
	noOfShards := uint32(5)
	arguments := createMockMetaArguments()
	arguments.Accounts = &mock.AccountsStub{
		RevertToSnapshotCalled: func(snapshot int) error {
			assert.Fail(t, "revert should have not been called")
			return nil
		},
		JournalLenCalled: func() int {
			return 0
		},
	}
	arguments.Hasher = &mock.HasherMock{}
	arguments.DataPool = pool
	arguments.Store = initStore()
	arguments.ShardCoordinator = mock.NewMultiShardsCoordinatorMock(noOfShards)
	startHeaders := createGenesisBlocks(arguments.ShardCoordinator)
	arguments.BlockTracker = mock.NewBlockTrackerMock(arguments.ShardCoordinator, startHeaders)
	mp, _ := blproc.NewMetaProcessor(arguments)

	prevRandSeed := []byte("prevrand")
	currRandSeed := []byte("currrand")
	notarizedHdrs := mp.NotarizedHdrs()
	firstNonce := uint64(44)
	setLastNotarizedHdr(noOfShards, 9, firstNonce, prevRandSeed, notarizedHdrs, arguments.BlockTracker)

	//put the existing headers inside datapool

	//header shard 0
	prevHash, _ := mp.ComputeHeaderHash(mp.LastNotarizedHdrForShard(0).(*block.Header))
	prevHdr := &block.Header{
		Round:        10,
		Nonce:        45,
		ShardID:      0,
		PrevRandSeed: prevRandSeed,
		RandSeed:     currRandSeed,
		PrevHash:     prevHash,
		RootHash:     []byte("prevRootHash")}

	prevHash, _ = mp.ComputeHeaderHash(prevHdr)
	currHdr := &block.Header{
		Round:        11,
		Nonce:        46,
		ShardID:      0,
		PrevRandSeed: currRandSeed,
		RandSeed:     []byte("nextrand"),
		PrevHash:     prevHash,
		RootHash:     []byte("currRootHash")}
	currHash, _ := mp.ComputeHeaderHash(currHdr)
	prevHash, _ = mp.ComputeHeaderHash(prevHdr)

	metaHdr := &block.MetaBlock{Round: 15}
	shDataCurr := block.ShardData{ShardID: 0, HeaderHash: currHash}
	metaHdr.ShardInfo = make([]block.ShardData, 0)
	metaHdr.ShardInfo = append(metaHdr.ShardInfo, shDataCurr)
	shDataPrev := block.ShardData{ShardID: 0, HeaderHash: prevHash}
	metaHdr.ShardInfo = append(metaHdr.ShardInfo, shDataPrev)

	// test header not in pool and defer called
	err := mp.SaveLastNotarizedHeader(metaHdr)
	assert.Equal(t, process.ErrMissingHeader, err)
<<<<<<< HEAD
	notarizedHdrs = mp.NotarizedHdrs()
	assert.Equal(t, firstNonce, mp.LastNotarizedHdrForShard(currHdr.ShardID).GetNonce())
=======
	assert.Equal(t, firstNonce, mp.LastNotarizedHdrForShard(currHdr.ShardId).GetNonce())
>>>>>>> 1b4b5936

	// wrong header type in pool and defer called
	pool.Headers().AddHeader(currHash, metaHdr)
	pool.Headers().AddHeader(prevHash, prevHdr)
	mp.SetHdrForCurrentBlock(currHash, metaHdr, true)
	mp.SetHdrForCurrentBlock(prevHash, prevHdr, true)

	err = mp.SaveLastNotarizedHeader(metaHdr)
	assert.Equal(t, process.ErrWrongTypeAssertion, err)
<<<<<<< HEAD
	notarizedHdrs = mp.NotarizedHdrs()
	assert.Equal(t, firstNonce, mp.LastNotarizedHdrForShard(currHdr.ShardID).GetNonce())
=======
	assert.Equal(t, firstNonce, mp.LastNotarizedHdrForShard(currHdr.ShardId).GetNonce())
>>>>>>> 1b4b5936

	// put headers in pool
	pool.Headers().AddHeader(currHash, currHdr)
	pool.Headers().AddHeader(prevHash, prevHdr)
	mp.CreateBlockStarted()
	mp.SetHdrForCurrentBlock(currHash, currHdr, true)
	mp.SetHdrForCurrentBlock(prevHash, prevHdr, true)

	err = mp.SaveLastNotarizedHeader(metaHdr)
	assert.Nil(t, err)
<<<<<<< HEAD
	notarizedHdrs = mp.NotarizedHdrs()
	assert.Equal(t, currHdr, mp.LastNotarizedHdrForShard(currHdr.ShardID))
=======
	assert.Equal(t, currHdr, mp.LastNotarizedHdrForShard(currHdr.ShardId))
>>>>>>> 1b4b5936
}

func TestMetaProcessor_CheckShardHeadersValidity(t *testing.T) {
	t.Parallel()

	pool := mock.NewPoolsHolderMock()
	noOfShards := uint32(5)
	arguments := createMockMetaArguments()
	arguments.Accounts = &mock.AccountsStub{
		RevertToSnapshotCalled: func(snapshot int) error {
			assert.Fail(t, "revert should have not been called")
			return nil
		},
		JournalLenCalled: func() int {
			return 0
		},
	}
	arguments.Hasher = &mock.HasherMock{}
	arguments.DataPool = pool
	arguments.Store = initStore()
	arguments.ShardCoordinator = mock.NewMultiShardsCoordinatorMock(noOfShards)
	startHeaders := createGenesisBlocks(arguments.ShardCoordinator)
	arguments.BlockTracker = mock.NewBlockTrackerMock(arguments.ShardCoordinator, startHeaders)

	argsHeaderValidator := blproc.ArgsHeaderValidator{
		Hasher:      arguments.Hasher,
		Marshalizer: arguments.Marshalizer,
	}
	arguments.HeaderValidator, _ = blproc.NewHeaderValidator(argsHeaderValidator)

	mp, _ := blproc.NewMetaProcessor(arguments)

	prevRandSeed := []byte("prevrand")
	currRandSeed := []byte("currrand")
	notarizedHdrs := mp.NotarizedHdrs()
	setLastNotarizedHdr(noOfShards, 9, 44, prevRandSeed, notarizedHdrs, arguments.BlockTracker)

	//put the existing headers inside datapool

	//header shard 0
	prevHash, _ := mp.ComputeHeaderHash(mp.LastNotarizedHdrForShard(0).(*block.Header))
	prevHdr := &block.Header{
		Round:        10,
		Nonce:        45,
		ShardID:      0,
		PrevRandSeed: prevRandSeed,
		RandSeed:     currRandSeed,
		PrevHash:     prevHash,
		RootHash:     []byte("prevRootHash")}

	prevHash, _ = mp.ComputeHeaderHash(prevHdr)
	currHdr := &block.Header{
		Round:        11,
		Nonce:        46,
		ShardID:      0,
		PrevRandSeed: currRandSeed,
		RandSeed:     []byte("nextrand"),
		PrevHash:     prevHash,
		RootHash:     []byte("currRootHash")}
	currHash, _ := mp.ComputeHeaderHash(currHdr)
	pool.Headers().AddHeader(currHash, currHdr)
	prevHash, _ = mp.ComputeHeaderHash(prevHdr)
	pool.Headers().AddHeader(prevHash, prevHdr)
	wrongCurrHdr := &block.Header{
		Round:        11,
		Nonce:        48,
		ShardID:      0,
		PrevRandSeed: currRandSeed,
		RandSeed:     []byte("nextrand"),
		PrevHash:     prevHash,
		RootHash:     []byte("currRootHash")}
	wrongCurrHash, _ := mp.ComputeHeaderHash(wrongCurrHdr)
	pool.Headers().AddHeader(wrongCurrHash, wrongCurrHdr)

	metaHdr := &block.MetaBlock{Round: 20}
	shDataCurr := block.ShardData{ShardID: 0, HeaderHash: wrongCurrHash}
	metaHdr.ShardInfo = make([]block.ShardData, 0)
	metaHdr.ShardInfo = append(metaHdr.ShardInfo, shDataCurr)
	shDataPrev := block.ShardData{ShardID: 0, HeaderHash: prevHash}
	metaHdr.ShardInfo = append(metaHdr.ShardInfo, shDataPrev)

	mp.SetHdrForCurrentBlock(wrongCurrHash, wrongCurrHdr, true)
	mp.SetHdrForCurrentBlock(prevHash, prevHdr, true)

	_, err := mp.CheckShardHeadersValidity(metaHdr)
	assert.True(t, errors.Is(err, process.ErrWrongNonceInBlock))

	shDataCurr = block.ShardData{ShardID: 0, HeaderHash: currHash}
	metaHdr.ShardInfo = make([]block.ShardData, 0)
	metaHdr.ShardInfo = append(metaHdr.ShardInfo, shDataCurr)
	shDataPrev = block.ShardData{ShardID: 0, HeaderHash: prevHash}
	metaHdr.ShardInfo = append(metaHdr.ShardInfo, shDataPrev)

	mp.CreateBlockStarted()
	mp.SetHdrForCurrentBlock(currHash, currHdr, true)
	mp.SetHdrForCurrentBlock(prevHash, prevHdr, true)

	highestNonceHdrs, err := mp.CheckShardHeadersValidity(metaHdr)
	assert.Nil(t, err)
	assert.NotNil(t, highestNonceHdrs)
	assert.Equal(t, currHdr.Nonce, highestNonceHdrs[currHdr.ShardID].GetNonce())
}

func TestMetaProcessor_CheckShardHeadersValidityWrongNonceFromLastNoted(t *testing.T) {
	t.Parallel()

	pool := mock.NewPoolsHolderMock()
	noOfShards := uint32(5)
	arguments := createMockMetaArguments()
	arguments.Accounts = &mock.AccountsStub{
		RevertToSnapshotCalled: func(snapshot int) error {
			assert.Fail(t, "revert should have not been called")
			return nil
		},
		JournalLenCalled: func() int {
			return 0
		},
	}
	arguments.DataPool = pool
	arguments.Store = initStore()
	arguments.ShardCoordinator = mock.NewMultiShardsCoordinatorMock(noOfShards)
	startHeaders := createGenesisBlocks(arguments.ShardCoordinator)
	arguments.BlockTracker = mock.NewBlockTrackerMock(arguments.ShardCoordinator, startHeaders)
	mp, _ := blproc.NewMetaProcessor(arguments)

	prevRandSeed := []byte("prevrand")
	currRandSeed := []byte("currrand")
	notarizedHdrs := mp.NotarizedHdrs()
	setLastNotarizedHdr(noOfShards, 9, 44, prevRandSeed, notarizedHdrs, arguments.BlockTracker)

	//put the existing headers inside datapool
	currHdr := &block.Header{
		Round:        11,
		Nonce:        46,
		ShardID:      0,
		PrevRandSeed: currRandSeed,
		RandSeed:     []byte("nextrand"),
		PrevHash:     []byte("prevhash"),
		RootHash:     []byte("currRootHash")}
	currHash, _ := mp.ComputeHeaderHash(currHdr)
	pool.Headers().AddHeader(currHash, currHdr)
	metaHdr := &block.MetaBlock{Round: 20}

	shDataCurr := block.ShardData{ShardID: 0, HeaderHash: currHash}
	metaHdr.ShardInfo = make([]block.ShardData, 0)
	metaHdr.ShardInfo = append(metaHdr.ShardInfo, shDataCurr)

	mp.SetHdrForCurrentBlock(currHash, currHdr, true)

	highestNonceHdrs, err := mp.CheckShardHeadersValidity(metaHdr)
	assert.Nil(t, highestNonceHdrs)
	assert.True(t, errors.Is(err, process.ErrWrongNonceInBlock))
}

func TestMetaProcessor_CheckShardHeadersValidityRoundZeroLastNoted(t *testing.T) {
	t.Parallel()

	pool := mock.NewPoolsHolderMock()

	noOfShards := uint32(5)
	arguments := createMockMetaArguments()
	arguments.Accounts = &mock.AccountsStub{
		RevertToSnapshotCalled: func(snapshot int) error {
			assert.Fail(t, "revert should have not been called")
			return nil
		},
		JournalLenCalled: func() int {
			return 0
		},
	}
	arguments.DataPool = pool
	arguments.Store = initStore()
	arguments.ShardCoordinator = mock.NewMultiShardsCoordinatorMock(noOfShards)
	startHeaders := createGenesisBlocks(arguments.ShardCoordinator)
	arguments.BlockTracker = mock.NewBlockTrackerMock(arguments.ShardCoordinator, startHeaders)
	mp, _ := blproc.NewMetaProcessor(arguments)

	prevRandSeed := startHeaders[0].GetRandSeed()
	currRandSeed := []byte("currrand")
	prevHash, _ := mp.ComputeHeaderHash(startHeaders[0])
	notarizedHdrs := mp.NotarizedHdrs()
	setLastNotarizedHdr(noOfShards, 0, 0, prevRandSeed, notarizedHdrs, arguments.BlockTracker)

	//put the existing headers inside datapool
	currHdr := &block.Header{
<<<<<<< HEAD
		Round:        0,
		Nonce:        0,
		ShardID:      0,
		PrevRandSeed: currRandSeed,
		RandSeed:     []byte("nextrand"),
		PrevHash:     []byte("prevhash"),
=======
		Round:        1,
		Nonce:        1,
		ShardId:      0,
		PrevRandSeed: prevRandSeed,
		RandSeed:     currRandSeed,
		PrevHash:     prevHash,
>>>>>>> 1b4b5936
		RootHash:     []byte("currRootHash")}
	currHash, _ := mp.ComputeHeaderHash(currHdr)

	metaHdr := &block.MetaBlock{Round: 20}

	shDataCurr := block.ShardData{ShardID: 0, HeaderHash: currHash}
	metaHdr.ShardInfo = make([]block.ShardData, 0)
	metaHdr.ShardInfo = append(metaHdr.ShardInfo, shDataCurr)

	highestNonceHdrs, err := mp.CheckShardHeadersValidity(metaHdr)
	assert.Equal(t, 0, len(highestNonceHdrs))
	assert.Nil(t, err)

	pool.Headers().AddHeader(currHash, currHdr)
	mp.SetHdrForCurrentBlock(currHash, currHdr, true)
	highestNonceHdrs, err = mp.CheckShardHeadersValidity(metaHdr)
	assert.NotNil(t, highestNonceHdrs)
	assert.Nil(t, err)
	assert.Equal(t, currHdr.Nonce, highestNonceHdrs[currHdr.ShardID].GetNonce())
}

func TestMetaProcessor_CheckShardHeadersFinality(t *testing.T) {
	t.Parallel()

	pool := mock.NewPoolsHolderMock()
	noOfShards := uint32(5)
	arguments := createMockMetaArguments()
	arguments.Accounts = &mock.AccountsStub{
		RevertToSnapshotCalled: func(snapshot int) error {
			assert.Fail(t, "revert should have not been called")
			return nil
		},
		JournalLenCalled: func() int {
			return 0
		},
	}
	arguments.DataPool = pool
	arguments.Store = initStore()
	arguments.ShardCoordinator = mock.NewMultiShardsCoordinatorMock(noOfShards)
	startHeaders := createGenesisBlocks(arguments.ShardCoordinator)
	arguments.BlockTracker = mock.NewBlockTrackerMock(arguments.ShardCoordinator, startHeaders)
	mp, _ := blproc.NewMetaProcessor(arguments)

	prevRandSeed := []byte("prevrand")
	currRandSeed := []byte("currrand")
	notarizedHdrs := mp.NotarizedHdrs()
	setLastNotarizedHdr(noOfShards, 9, 44, prevRandSeed, notarizedHdrs, arguments.BlockTracker)

	//put the existing headers inside datapool

	//header shard 0
	prevHash, _ := mp.ComputeHeaderHash(mp.LastNotarizedHdrForShard(0).(*block.Header))
	prevHdr := &block.Header{
		Round:        10,
		Nonce:        45,
		ShardID:      0,
		PrevRandSeed: prevRandSeed,
		RandSeed:     currRandSeed,
		PrevHash:     prevHash,
		RootHash:     []byte("prevRootHash")}

	prevHash, _ = mp.ComputeHeaderHash(prevHdr)
	currHdr := &block.Header{
		Round:        11,
		Nonce:        46,
		ShardID:      0,
		PrevRandSeed: currRandSeed,
		RandSeed:     []byte("nextrand"),
		PrevHash:     prevHash,
		RootHash:     []byte("currRootHash")}

	nextWrongHdr := &block.Header{
		Round:        11,
		Nonce:        44,
		ShardID:      0,
		PrevRandSeed: currRandSeed,
		RandSeed:     []byte("nextrand"),
		PrevHash:     prevHash,
		RootHash:     []byte("currRootHash")}
	prevHash, _ = mp.ComputeHeaderHash(nextWrongHdr)
	pool.Headers().AddHeader(prevHash, nextWrongHdr)

	mp.SetShardBlockFinality(0)
	metaHdr := &block.MetaBlock{Round: 1}

	highestNonceHdrs := make(map[uint32]data.HeaderHandler)
	for i := uint32(0); i < noOfShards; i++ {
		highestNonceHdrs[i] = nil
	}

	err := mp.CheckShardHeadersFinality(highestNonceHdrs)
	assert.Equal(t, process.ErrNilBlockHeader, err)

	for i := uint32(0); i < noOfShards; i++ {
		highestNonceHdrs[i] = mp.LastNotarizedHdrForShard(i)
	}

	// should work for empty highest nonce hdrs - no hdrs added this round to metablock
	err = mp.CheckShardHeadersFinality(nil)
	assert.Nil(t, err)

	mp.SetShardBlockFinality(0)
	highestNonceHdrs = make(map[uint32]data.HeaderHandler)
	highestNonceHdrs[0] = currHdr
	err = mp.CheckShardHeadersFinality(highestNonceHdrs)
	assert.Nil(t, err)

	mp.SetShardBlockFinality(1)
	err = mp.CheckShardHeadersFinality(highestNonceHdrs)
	assert.Equal(t, process.ErrHeaderNotFinal, err)

	prevHash, _ = mp.ComputeHeaderHash(currHdr)
	nextHdr := &block.Header{
		Round:        12,
		Nonce:        47,
		ShardID:      0,
		PrevRandSeed: []byte("nextrand"),
		RandSeed:     []byte("nextnextrand"),
		PrevHash:     prevHash,
		RootHash:     []byte("currRootHash")}

	nextHash, _ := mp.ComputeHeaderHash(nextHdr)
	pool.Headers().AddHeader(nextHash, nextHdr)
	mp.SetHdrForCurrentBlock(nextHash, nextHdr, false)

	metaHdr.Round = 20
	err = mp.CheckShardHeadersFinality(highestNonceHdrs)
	assert.Nil(t, err)
}

func TestMetaProcessor_IsHdrConstructionValid(t *testing.T) {
	t.Parallel()

	pool := mock.NewPoolsHolderMock()
	noOfShards := uint32(5)
	arguments := createMockMetaArguments()
	arguments.Accounts = &mock.AccountsStub{
		RevertToSnapshotCalled: func(snapshot int) error {
			assert.Fail(t, "revert should have not been called")
			return nil
		},
		JournalLenCalled: func() int {
			return 0
		},
	}
	arguments.DataPool = pool
	arguments.Store = initStore()
	arguments.ShardCoordinator = mock.NewMultiShardsCoordinatorMock(noOfShards)
	startHeaders := createGenesisBlocks(arguments.ShardCoordinator)
	arguments.BlockTracker = mock.NewBlockTrackerMock(arguments.ShardCoordinator, startHeaders)
	mp, _ := blproc.NewMetaProcessor(arguments)

	prevRandSeed := []byte("prevrand")
	currRandSeed := []byte("currrand")
	notarizedHdrs := mp.NotarizedHdrs()
	setLastNotarizedHdr(noOfShards, 9, 44, prevRandSeed, notarizedHdrs, arguments.BlockTracker)

	//put the existing headers inside datapool

	//header shard 0
	prevHash, _ := mp.ComputeHeaderHash(mp.LastNotarizedHdrForShard(0).(*block.Header))
	prevHdr := &block.Header{
		Round:        10,
		Nonce:        45,
		ShardID:      0,
		PrevRandSeed: prevRandSeed,
		RandSeed:     currRandSeed,
		PrevHash:     prevHash,
		RootHash:     []byte("prevRootHash")}

	prevHash, _ = mp.ComputeHeaderHash(prevHdr)
	currHdr := &block.Header{
		Round:        11,
		Nonce:        46,
		ShardID:      0,
		PrevRandSeed: currRandSeed,
		RandSeed:     []byte("nextrand"),
		PrevHash:     prevHash,
		RootHash:     []byte("currRootHash")}

	err := mp.IsHdrConstructionValid(nil, prevHdr)
	assert.Equal(t, err, process.ErrNilBlockHeader)

	err = mp.IsHdrConstructionValid(currHdr, nil)
	assert.Equal(t, err, process.ErrNilBlockHeader)

	currHdr.Nonce = 0
	err = mp.IsHdrConstructionValid(currHdr, prevHdr)
	assert.Equal(t, err, process.ErrWrongNonceInBlock)

	currHdr.Nonce = 46
	prevHdr.Nonce = 45
	prevHdr.Round = currHdr.Round + 1
	err = mp.IsHdrConstructionValid(currHdr, prevHdr)
	assert.Equal(t, err, process.ErrLowerRoundInBlock)

	prevHdr.Round = currHdr.Round - 1
	currHdr.Nonce = prevHdr.Nonce + 2
	err = mp.IsHdrConstructionValid(currHdr, prevHdr)
	assert.Equal(t, err, process.ErrWrongNonceInBlock)

	currHdr.Nonce = prevHdr.Nonce + 1
	currHdr.PrevHash = []byte("wronghash")
	err = mp.IsHdrConstructionValid(currHdr, prevHdr)
	assert.Equal(t, err, process.ErrBlockHashDoesNotMatch)

	prevHdr.RandSeed = []byte("randomwrong")
	currHdr.PrevHash, _ = mp.ComputeHeaderHash(prevHdr)
	err = mp.IsHdrConstructionValid(currHdr, prevHdr)
	assert.Equal(t, err, process.ErrRandSeedDoesNotMatch)

	currHdr.PrevHash = prevHash
	prevHdr.RandSeed = currRandSeed
	prevHdr.RootHash = []byte("prevRootHash")
	err = mp.IsHdrConstructionValid(currHdr, prevHdr)
	assert.Nil(t, err)
}

func TestMetaProcessor_DecodeBlockBodyAndHeader(t *testing.T) {
	t.Parallel()

	marshalizerMock := &mock.MarshalizerMock{}
	arguments := createMockMetaArguments()
<<<<<<< HEAD
	arguments.Accounts = &mock.AccountsStub{
		RevertToSnapshotCalled: func(snapshot int) error {
			assert.Fail(t, "revert should have not been called")
			return nil
		},
		JournalLenCalled: func() int {
			return 0
		},
	}
	arguments.DataPool = pool
	arguments.ShardCoordinator = mock.NewMultiShardsCoordinatorMock(noOfShards)
	arguments.StartHeaders = createGenesisBlocks(mock.NewMultiShardsCoordinatorMock(noOfShards))
	arguments.Store = initStore()
	mp, _ := blproc.NewMetaProcessor(arguments)

	prevRandSeed := []byte("prevrand")
	currRandSeed := []byte("currrand")
	notarizedHdrs := mp.NotarizedHdrs()
	setLastNotarizedHdr(noOfShards, 9, 44, prevRandSeed, notarizedHdrs)

	//put the existing headers inside datapool

	//header shard 0
	prevHash, _ := mp.ComputeHeaderHash(mp.LastNotarizedHdrForShard(0).(*block.Header))
	prevHdr := &block.Header{
		Round:        10,
		Nonce:        45,
		ShardID:      0,
		PrevRandSeed: prevRandSeed,
		RandSeed:     currRandSeed,
		PrevHash:     prevHash,
		RootHash:     []byte("prevRootHash")}

	wrongPrevHdr := &block.Header{
		Round:        10,
		Nonce:        50,
		ShardID:      0,
		PrevRandSeed: prevRandSeed,
		RandSeed:     currRandSeed,
		PrevHash:     prevHash,
		RootHash:     []byte("prevRootHash")}

	prevHash, _ = mp.ComputeHeaderHash(prevHdr)
	currHdr := &block.Header{
		Round:        11,
		Nonce:        46,
		ShardID:      0,
		PrevRandSeed: currRandSeed,
		RandSeed:     []byte("nextrand"),
		PrevHash:     prevHash,
		RootHash:     []byte("currRootHash")}

	srtShardHdrs := make([]*block.Header, 0)

	valid, hdrIds := mp.IsShardHeaderValidFinal(currHdr, prevHdr, nil)
	assert.False(t, valid)
	assert.Nil(t, hdrIds)
=======

	mp, _ := blproc.NewMetaProcessor(arguments)
>>>>>>> 1b4b5936

	body := block.Body{}
	body = append(body, &block.MiniBlock{ReceiverShardID: 69})

	hdr := &block.MetaBlock{}
	hdr.Nonce = 1
	hdr.TimeStamp = uint64(0)
	hdr.Signature = []byte("A")

	marshalizedBody, err := marshalizerMock.Marshal(body)
	assert.Nil(t, err)

	marshalizedHeader, err := marshalizerMock.Marshal(hdr)
	assert.Nil(t, err)

<<<<<<< HEAD
	mp.SetShardBlockFinality(1)
	nextWrongHdr := &block.Header{
		Round:        12,
		Nonce:        44,
		ShardID:      0,
		PrevRandSeed: currRandSeed,
		RandSeed:     []byte("nextrand"),
		PrevHash:     prevHash,
		RootHash:     []byte("currRootHash")}
=======
	marshalizedBodyAndHeader := data.MarshalizedBodyAndHeader{
		Body:   marshalizedBody,
		Header: marshalizedHeader,
	}
>>>>>>> 1b4b5936

	message, err := marshalizerMock.Marshal(&marshalizedBodyAndHeader)
	assert.Nil(t, err)

<<<<<<< HEAD
	prevHash, _ = mp.ComputeHeaderHash(currHdr)
	nextHdr := &block.Header{
		Round:        12,
		Nonce:        47,
		ShardID:      0,
		PrevRandSeed: []byte("nextrand"),
		RandSeed:     []byte("nextnextrand"),
		PrevHash:     prevHash,
		RootHash:     []byte("currRootHash")}
=======
	dcdBlk, dcdHdr := mp.DecodeBlockBodyAndHeader(nil)
	assert.Nil(t, dcdBlk)
	assert.Nil(t, dcdHdr)
>>>>>>> 1b4b5936

	dcdBlk, dcdHdr = mp.DecodeBlockBodyAndHeader(message)
	assert.Equal(t, body, dcdBlk)
	assert.Equal(t, uint32(69), body[0].ReceiverShardID)
	assert.Equal(t, hdr, dcdHdr)
	assert.Equal(t, []byte("A"), dcdHdr.GetSignature())
}

func TestMetaProcessor_DecodeBlockBody(t *testing.T) {
	t.Parallel()

	marshalizerMock := &mock.MarshalizerMock{}
	arguments := createMockMetaArguments()
	mp, _ := blproc.NewMetaProcessor(arguments)
	b := &block.Body{}
	message, err := marshalizerMock.Marshal(b)
	assert.Nil(t, err)

	dcdBlk := mp.DecodeBlockBody(nil)
	assert.Nil(t, dcdBlk)

	dcdBlk = mp.DecodeBlockBody(message)
	assert.Equal(t, b, dcdBlk)
}

func TestMetaProcessor_DecodeBlockHeader(t *testing.T) {
	t.Parallel()

	marshalizerMock := &mock.MarshalizerMock{}
	arguments := createMockMetaArguments()
	mp, _ := blproc.NewMetaProcessor(arguments)
	hdr := &block.MetaBlock{}
	hdr.Nonce = 1
	hdr.TimeStamp = uint64(0)
	hdr.Signature = []byte("A")
	_, err := marshalizerMock.Marshal(hdr)
	assert.Nil(t, err)

	message, err := marshalizerMock.Marshal(hdr)
	assert.Nil(t, err)

	dcdHdr := mp.DecodeBlockHeader(nil)
	assert.Nil(t, dcdHdr)

	dcdHdr = mp.DecodeBlockHeader(message)
	assert.Equal(t, hdr, dcdHdr)
	assert.Equal(t, []byte("A"), dcdHdr.GetSignature())
}

func TestMetaProcessor_UpdateShardsHeadersNonce_ShouldWork(t *testing.T) {
	t.Parallel()

	arguments := createMockMetaArguments()
	mp, _ := blproc.NewMetaProcessor(arguments)

	numberOfShards := uint32(4)
	type DataForMap struct {
		ShardID     uint32
		HeaderNonce uint64
	}
	testData := []DataForMap{
		{uint32(0), uint64(100)},
		{uint32(1), uint64(200)},
		{uint32(2), uint64(300)},
		{uint32(3), uint64(400)},
		{uint32(0), uint64(400)},
	}

	for i := range testData {
		mp.UpdateShardsHeadersNonce(testData[i].ShardID, testData[i].HeaderNonce)
	}

	shardsHeadersNonce := mp.GetShardsHeadersNonce()

	mapDates := make([]uint64, 0)

	//Get all data from map and put then in a slice
	for i := uint32(0); i < numberOfShards; i++ {
		mapDataI, _ := shardsHeadersNonce.Load(i)
		mapDates = append(mapDates, mapDataI.(uint64))

	}

	//Check data from map is stored correctly
	expectedData := []uint64{400, 200, 300, 400}
	for i := 0; i < int(numberOfShards); i++ {
		assert.Equal(t, expectedData[i], mapDates[i])
	}
}

func TestMetaProcessor_CreateMiniBlocksJournalLenNotZeroShouldErr(t *testing.T) {
	t.Parallel()

	accntAdapter := &mock.AccountsStub{
		JournalLenCalled: func() int {
			return 1
		},
	}
	arguments := createMockMetaArguments()
	arguments.Accounts = accntAdapter
	mp, _ := blproc.NewMetaProcessor(arguments)
	round := uint64(10)
	metaHdr := &block.MetaBlock{Round: round}

	bodyHandler, err := mp.CreateBlockBody(metaHdr, func() bool { return true })
	assert.Nil(t, bodyHandler)
	assert.Equal(t, process.ErrAccountStateDirty, err)
}

func TestMetaProcessor_CreateMiniBlocksNoTimeShouldErr(t *testing.T) {
	t.Parallel()

	arguments := createMockMetaArguments()
	mp, _ := blproc.NewMetaProcessor(arguments)
	round := uint64(10)
	metaHdr := &block.MetaBlock{Round: round}

	bodyHandler, err := mp.CreateBlockBody(metaHdr, func() bool { return false })
	assert.Nil(t, bodyHandler)
	assert.Equal(t, process.ErrTimeIsOut, err)
}

func TestMetaProcessor_CreateMiniBlocksNilTxPoolShouldErr(t *testing.T) {
	t.Parallel()

	dPool := initDataPool([]byte("tx_hash"))
	dPool.TransactionsCalled = func() dataRetriever.ShardedDataCacherNotifier {
		return nil
	}

	arguments := createMockMetaArguments()
	arguments.DataPool = dPool
	mp, _ := blproc.NewMetaProcessor(arguments)
	round := uint64(10)

	metaHdr := &block.MetaBlock{Round: round}
	bodyHandler, err := mp.CreateBlockBody(metaHdr, func() bool { return true })
	assert.Nil(t, bodyHandler)
	assert.Equal(t, process.ErrNilTransactionPool, err)
}

func TestMetaProcessor_CreateMiniBlocksDestMe(t *testing.T) {
	t.Parallel()

	hash1 := []byte("hash1")
	hdr1 := &block.Header{
		Nonce:            1,
		Round:            1,
		PrevRandSeed:     []byte("roothash"),
		MiniBlockHeaders: []block.MiniBlockHeader{{Hash: hash1, SenderShardID: 1}},
	}
	hdrHash1Bytes := []byte("hdr_hash1")
	hdr2 := &block.Header{Nonce: 2, Round: 2}
	hdrHash2Bytes := []byte("hdr_hash2")
	expectedMiniBlock1 := &block.MiniBlock{TxHashes: [][]byte{hash1}}
	expectedMiniBlock2 := &block.MiniBlock{TxHashes: [][]byte{[]byte("hash2")}}
	dPool := initDataPool([]byte("tx_hash"))
	dPool.TransactionsCalled = func() dataRetriever.ShardedDataCacherNotifier {
		return &mock.ShardedDataStub{}
	}
	dPool.HeadersCalled = func() dataRetriever.HeadersPool {
		cs := &mock.HeadersCacherStub{}
		cs.RegisterHandlerCalled = func(i func(header data.HeaderHandler, key []byte)) {
		}
		cs.GetHeaderByNonceAndShardIdCalled = func(hdrNonce uint64, shardId uint32) (handlers []data.HeaderHandler, i [][]byte, e error) {
			if hdrNonce == 1 {
				return []data.HeaderHandler{hdr1}, [][]byte{hdrHash1Bytes}, nil
			}
			if hdrNonce == 2 {
				return []data.HeaderHandler{hdr2}, [][]byte{hdrHash2Bytes}, nil
			}
			return nil, nil, errors.New("err")
		}
		cs.LenCalled = func() int {
			return 0
		}
		cs.NoncesCalled = func(shardId uint32) []uint64 {
			return []uint64{1, 2}
		}
		cs.MaxSizeCalled = func() int {
			return 1000
		}
		return cs
	}

	txCoordinator := &mock.TransactionCoordinatorMock{
		CreateMbsAndProcessCrossShardTransactionsDstMeCalled: func(header data.HeaderHandler, processedMiniBlocksHashes map[string]struct{}, maxTxRemaining uint32, maxMbRemaining uint32, haveTime func() bool) (slices block.MiniBlockSlice, u uint32, b bool) {
			return block.MiniBlockSlice{expectedMiniBlock1}, 0, true
		},
		CreateMbsAndProcessTransactionsFromMeCalled: func(maxTxRemaining uint32, maxMbRemaining uint32, haveTime func() bool) block.MiniBlockSlice {
			return block.MiniBlockSlice{expectedMiniBlock2}
		},
	}

	arguments := createMockMetaArguments()
	arguments.DataPool = dPool
	arguments.TxCoordinator = txCoordinator
	arguments.BlockTracker.AddTrackedHeader(hdr1, hdrHash1Bytes)

	mp, _ := blproc.NewMetaProcessor(arguments)
	round := uint64(10)

	metaHdr := &block.MetaBlock{Round: round}
	bodyHandler, err := mp.CreateBlockBody(metaHdr, func() bool { return true })
	b, _ := bodyHandler.(*block.Body)

	assert.Equal(t, expectedMiniBlock1, b.MiniBlocks[0])
	assert.Equal(t, expectedMiniBlock2, b.MiniBlocks[1])
	assert.Nil(t, err)
}

func TestMetaProcessor_ProcessBlockWrongHeaderShouldErr(t *testing.T) {
	t.Parallel()

	journalLen := func() int { return 0 }
	revToSnapshot := func(snapshot int) error { return nil }
	blkc := &blockchain.MetaChain{}
	hdr := block.MetaBlock{
		Nonce:         1,
		PubKeysBitmap: []byte("0100101"),
		PrevHash:      []byte(""),
		Signature:     []byte("signature"),
		RootHash:      []byte("roothash"),
		ShardInfo: []block.ShardData{
			{
				ShardID:               0,
				ShardMiniBlockHeaders: []block.ShardMiniBlockHeader{{Hash: []byte("hash1")}},
			},
			{
				ShardID:               1,
				ShardMiniBlockHeaders: []block.ShardMiniBlockHeader{{Hash: []byte("hash2")}},
			},
		},
	}
	body := &block.Body{
		MiniBlocks: []*block.MiniBlock{
			&block.MiniBlock{
				TxHashes:        [][]byte{[]byte("hashTx")},
				ReceiverShardID: 0,
			},
		},
	}
	arguments := createMockMetaArguments()
	arguments.Accounts = &mock.AccountsStub{
		JournalLenCalled:       journalLen,
		RevertToSnapshotCalled: revToSnapshot,
	}
	mp, _ := blproc.NewMetaProcessor(arguments)

	// should return err
	err := mp.ProcessBlock(blkc, &hdr, body, haveTime)
	assert.Equal(t, process.ErrHeaderBodyMismatch, err)
}

func TestMetaProcessor_ProcessBlockNoShardHeadersReceivedShouldErr(t *testing.T) {
	t.Parallel()

	hash1 := []byte("hash1")
	hash2 := []byte("hash2")
	hasher := &mock.HasherStub{}
	hasher.ComputeCalled = func(s string) []byte {
		return []byte("hash1")
	}
	journalLen := func() int { return 0 }
	revToSnapshot := func(snapshot int) error { return nil }
	blkc := &blockchain.MetaChain{}
	hdr := block.MetaBlock{
		Nonce:         1,
		PubKeysBitmap: []byte("0100101"),
		PrevHash:      []byte(""),
		Signature:     []byte("signature"),
		RootHash:      []byte("roothash"),
		ShardInfo: []block.ShardData{
			{
				ShardID:               0,
				ShardMiniBlockHeaders: []block.ShardMiniBlockHeader{{Hash: []byte("hashTx"), TxCount: 1}},
				TxCount:               1,
			},
			{
				ShardID:               0,
				ShardMiniBlockHeaders: []block.ShardMiniBlockHeader{{Hash: hash2, TxCount: 1}},
				TxCount:               1,
			},
		},
		MiniBlockHeaders: []block.MiniBlockHeader{{Hash: hash1, SenderShardID: 0, TxCount: 1}},
	}
	body := &block.Body{
		MiniBlocks: []*block.MiniBlock{
			&block.MiniBlock{
				TxHashes:        [][]byte{hash1},
				ReceiverShardID: 0,
			},
		},
	}
	arguments := createMockMetaArguments()
	arguments.Accounts = &mock.AccountsStub{
		JournalLenCalled:       journalLen,
		RevertToSnapshotCalled: revToSnapshot,
	}
	arguments.Hasher = hasher
	mp, _ := blproc.NewMetaProcessor(arguments)

	err := mp.ProcessBlock(blkc, &hdr, body, haveTime)
	assert.Equal(t, process.ErrTimeIsOut, err)
}

func TestMetaProcessor_VerifyCrossShardMiniBlocksDstMe(t *testing.T) {
	t.Parallel()

	hash1 := []byte("hash1")
	hash2 := []byte("hash2")
	hdrHash1Bytes := []byte("hdr_hash1")
	hdrHash2Bytes := []byte("hdr_hash2")
	miniBlock1 := &block.MiniBlock{TxHashes: [][]byte{hash1}}
	miniBlock2 := &block.MiniBlock{TxHashes: [][]byte{hash2}}
	dPool := initDataPool([]byte("tx_hash"))
	dPool.TransactionsCalled = func() dataRetriever.ShardedDataCacherNotifier {
		return &mock.ShardedDataStub{}
	}
	dPool.HeadersCalled = func() dataRetriever.HeadersPool {
		cs := &mock.HeadersCacherStub{}
		cs.RegisterHandlerCalled = func(i func(header data.HeaderHandler, key []byte)) {
		}
		cs.GetHeaderByHashCalled = func(key []byte) (handler data.HeaderHandler, e error) {
			if bytes.Equal(hdrHash1Bytes, key) {
				return &block.Header{
					Nonce:            1,
					Round:            1,
					PrevRandSeed:     []byte("roothash"),
					MiniBlockHeaders: []block.MiniBlockHeader{{Hash: hash1, SenderShardID: 1}},
				}, nil
			}
			if bytes.Equal(hdrHash2Bytes, key) {
				return &block.Header{Nonce: 2, Round: 2}, nil
			}
			return nil, errors.New("err")
		}
		cs.LenCalled = func() int {
			return 0
		}
		cs.NoncesCalled = func(shardId uint32) []uint64 {
			return []uint64{1, 2}
		}
		cs.MaxSizeCalled = func() int {
			return 1000
		}
		return cs
	}

	txCoordinator := &mock.TransactionCoordinatorMock{
		CreateMbsAndProcessCrossShardTransactionsDstMeCalled: func(header data.HeaderHandler, processedMiniBlocksHashes map[string]struct{}, maxTxRemaining uint32, maxMbRemaining uint32, haveTime func() bool) (slices block.MiniBlockSlice, u uint32, b bool) {
			return block.MiniBlockSlice{miniBlock1}, 0, true
		},
		CreateMbsAndProcessTransactionsFromMeCalled: func(maxTxRemaining uint32, maxMbRemaining uint32, haveTime func() bool) block.MiniBlockSlice {
			return block.MiniBlockSlice{miniBlock2}
		},
	}

	hdr := &block.MetaBlock{
		Nonce:         1,
		PubKeysBitmap: []byte("0100101"),
		PrevHash:      []byte(""),
		Signature:     []byte("signature"),
		Round:         2,
		RootHash:      []byte("roothash"),
		ShardInfo: []block.ShardData{
			{
				HeaderHash:            hdrHash1Bytes,
				ShardID:               0,
				ShardMiniBlockHeaders: []block.ShardMiniBlockHeader{{Hash: hash1, TxCount: 1}},
				TxCount:               1,
			},
			{
				ShardID:               0,
				ShardMiniBlockHeaders: []block.ShardMiniBlockHeader{{Hash: hash2, TxCount: 1}},
				TxCount:               1,
			},
		},
		MiniBlockHeaders: []block.MiniBlockHeader{{Hash: hash1, SenderShardID: 0, TxCount: 1}},
	}

	arguments := createMockMetaArguments()
	arguments.DataPool = dPool
	arguments.TxCoordinator = txCoordinator

	mp, _ := blproc.NewMetaProcessor(arguments)
	round := uint64(10)

	metaHdr := &block.MetaBlock{Round: round}
	_, err := mp.CreateBlockBody(metaHdr, func() bool { return true })
	assert.Nil(t, err)

	err = mp.VerifyCrossShardMiniBlockDstMe(hdr)
	assert.Nil(t, err)
}

func TestMetaProcessor_CreateBlockCreateHeaderProcessBlock(t *testing.T) {
	t.Parallel()

	hash := []byte("hash1")
	hdrHash1Bytes := []byte("hdr_hash1")
	hrdHash2Bytes := []byte("hdr_hash2")
	hasher := &mock.HasherStub{}
	hasher.ComputeCalled = func(s string) []byte {
		return hash
	}
	miniBlock1 := &block.MiniBlock{TxHashes: [][]byte{hash}}
	dPool := initDataPool([]byte("tx_hash"))
	dPool.TransactionsCalled = func() dataRetriever.ShardedDataCacherNotifier {
		return &mock.ShardedDataStub{}
	}
	dPool.HeadersCalled = func() dataRetriever.HeadersPool {
		cs := &mock.HeadersCacherStub{}
		cs.RegisterHandlerCalled = func(i func(header data.HeaderHandler, key []byte)) {
		}
		cs.GetHeaderByHashCalled = func(key []byte) (handler data.HeaderHandler, e error) {
			if bytes.Equal(hdrHash1Bytes, key) {
				return &block.Header{
					PrevHash:         []byte("hash1"),
					Nonce:            1,
					Round:            1,
					PrevRandSeed:     []byte("roothash"),
					MiniBlockHeaders: []block.MiniBlockHeader{{Hash: []byte("hash1"), SenderShardID: 1}},
				}, nil
			}
			if bytes.Equal(hrdHash2Bytes, key) {
				return &block.Header{Nonce: 2, Round: 2}, nil
			}
			return nil, errors.New("err")
		}
		cs.LenCalled = func() int {
			return 0
		}
		cs.NoncesCalled = func(shardId uint32) []uint64 {
			return []uint64{1, 2}
		}
		cs.MaxSizeCalled = func() int {
			return 1000
		}
		return cs
	}

	txCoordinator := &mock.TransactionCoordinatorMock{
		CreateMbsAndProcessCrossShardTransactionsDstMeCalled: func(header data.HeaderHandler, processedMiniBlocksHashes map[string]struct{}, maxTxRemaining uint32, maxMbRemaining uint32, haveTime func() bool) (slices block.MiniBlockSlice, u uint32, b bool) {
			return block.MiniBlockSlice{miniBlock1}, 0, true
		},
	}

	arguments := createMockMetaArguments()
	arguments.DataPool = dPool
	arguments.TxCoordinator = txCoordinator
	arguments.Hasher = hasher

	mp, _ := blproc.NewMetaProcessor(arguments)
	round := uint64(10)

	metaHdr := &block.MetaBlock{Round: round}
	bodyHandler, err := mp.CreateBlockBody(metaHdr, func() bool { return true })
	assert.Nil(t, err)

	headerHandler := mp.CreateNewHeader()
	headerHandler.SetRound(uint64(1))
	headerHandler.SetNonce(1)
	headerHandler.SetPrevHash(hash)

	blkc := &mock.BlockChainMock{
		GetCurrentBlockHeaderCalled: func() data.HeaderHandler {
			return &block.MetaBlock{Nonce: 0}
		},
	}
	err = mp.ProcessBlock(blkc, headerHandler, bodyHandler, func() time.Duration { return time.Second })
	assert.Nil(t, err)
}<|MERGE_RESOLUTION|>--- conflicted
+++ resolved
@@ -598,13 +598,9 @@
 		},
 	}
 	hdr := createMetaBlockHeader()
-<<<<<<< HEAD
 	body := &block.Body{}
-=======
-	body := block.Body{}
 	wg := sync.WaitGroup{}
 	wg.Add(1)
->>>>>>> 1b4b5936
 	hdrUnit := &mock.StorerStub{
 		PutCalled: func(key, data []byte) error {
 			wasCalled = true
@@ -648,37 +644,6 @@
 	assert.Nil(t, err)
 }
 
-<<<<<<< HEAD
-func TestMetaProcessor_CommitBlockNilNoncesDataPoolShouldErr(t *testing.T) {
-	t.Parallel()
-
-	mdp := initMetaDataPool()
-	accounts := &mock.AccountsStub{
-		RevertToSnapshotCalled: func(snapshot int) error {
-			return nil
-		},
-	}
-	hdr := createMetaBlockHeader()
-	body := &block.Body{}
-	store := initStore()
-
-	arguments := createMockMetaArguments()
-	arguments.Accounts = accounts
-	arguments.Store = store
-	arguments.DataPool = mdp
-	mp, _ := blproc.NewMetaProcessor(arguments)
-
-	mdp.HeadersNoncesCalled = func() dataRetriever.Uint64SyncMapCacher {
-		return nil
-	}
-	blkc := createTestBlockchain()
-	err := mp.CommitBlock(blkc, hdr, body)
-
-	assert.Equal(t, process.ErrNilHeadersNoncesDataPool, err)
-}
-
-=======
->>>>>>> 1b4b5936
 func TestMetaProcessor_CommitBlockNoTxInPoolShouldErr(t *testing.T) {
 	t.Parallel()
 
@@ -1617,12 +1582,7 @@
 	// test header not in pool and defer called
 	err := mp.SaveLastNotarizedHeader(metaHdr)
 	assert.Equal(t, process.ErrMissingHeader, err)
-<<<<<<< HEAD
-	notarizedHdrs = mp.NotarizedHdrs()
-	assert.Equal(t, firstNonce, mp.LastNotarizedHdrForShard(currHdr.ShardID).GetNonce())
-=======
 	assert.Equal(t, firstNonce, mp.LastNotarizedHdrForShard(currHdr.ShardId).GetNonce())
->>>>>>> 1b4b5936
 
 	// wrong header type in pool and defer called
 	pool.Headers().AddHeader(currHash, metaHdr)
@@ -1632,12 +1592,7 @@
 
 	err = mp.SaveLastNotarizedHeader(metaHdr)
 	assert.Equal(t, process.ErrWrongTypeAssertion, err)
-<<<<<<< HEAD
-	notarizedHdrs = mp.NotarizedHdrs()
-	assert.Equal(t, firstNonce, mp.LastNotarizedHdrForShard(currHdr.ShardID).GetNonce())
-=======
 	assert.Equal(t, firstNonce, mp.LastNotarizedHdrForShard(currHdr.ShardId).GetNonce())
->>>>>>> 1b4b5936
 
 	// put headers in pool
 	pool.Headers().AddHeader(currHash, currHdr)
@@ -1648,12 +1603,7 @@
 
 	err = mp.SaveLastNotarizedHeader(metaHdr)
 	assert.Nil(t, err)
-<<<<<<< HEAD
-	notarizedHdrs = mp.NotarizedHdrs()
-	assert.Equal(t, currHdr, mp.LastNotarizedHdrForShard(currHdr.ShardID))
-=======
 	assert.Equal(t, currHdr, mp.LastNotarizedHdrForShard(currHdr.ShardId))
->>>>>>> 1b4b5936
 }
 
 func TestMetaProcessor_CheckShardHeadersValidity(t *testing.T) {
@@ -1839,21 +1789,12 @@
 
 	//put the existing headers inside datapool
 	currHdr := &block.Header{
-<<<<<<< HEAD
-		Round:        0,
-		Nonce:        0,
-		ShardID:      0,
-		PrevRandSeed: currRandSeed,
-		RandSeed:     []byte("nextrand"),
-		PrevHash:     []byte("prevhash"),
-=======
 		Round:        1,
 		Nonce:        1,
 		ShardId:      0,
 		PrevRandSeed: prevRandSeed,
 		RandSeed:     currRandSeed,
 		PrevHash:     prevHash,
->>>>>>> 1b4b5936
 		RootHash:     []byte("currRootHash")}
 	currHash, _ := mp.ComputeHeaderHash(currHdr)
 
@@ -2077,68 +2018,8 @@
 
 	marshalizerMock := &mock.MarshalizerMock{}
 	arguments := createMockMetaArguments()
-<<<<<<< HEAD
-	arguments.Accounts = &mock.AccountsStub{
-		RevertToSnapshotCalled: func(snapshot int) error {
-			assert.Fail(t, "revert should have not been called")
-			return nil
-		},
-		JournalLenCalled: func() int {
-			return 0
-		},
-	}
-	arguments.DataPool = pool
-	arguments.ShardCoordinator = mock.NewMultiShardsCoordinatorMock(noOfShards)
-	arguments.StartHeaders = createGenesisBlocks(mock.NewMultiShardsCoordinatorMock(noOfShards))
-	arguments.Store = initStore()
-	mp, _ := blproc.NewMetaProcessor(arguments)
-
-	prevRandSeed := []byte("prevrand")
-	currRandSeed := []byte("currrand")
-	notarizedHdrs := mp.NotarizedHdrs()
-	setLastNotarizedHdr(noOfShards, 9, 44, prevRandSeed, notarizedHdrs)
-
-	//put the existing headers inside datapool
-
-	//header shard 0
-	prevHash, _ := mp.ComputeHeaderHash(mp.LastNotarizedHdrForShard(0).(*block.Header))
-	prevHdr := &block.Header{
-		Round:        10,
-		Nonce:        45,
-		ShardID:      0,
-		PrevRandSeed: prevRandSeed,
-		RandSeed:     currRandSeed,
-		PrevHash:     prevHash,
-		RootHash:     []byte("prevRootHash")}
-
-	wrongPrevHdr := &block.Header{
-		Round:        10,
-		Nonce:        50,
-		ShardID:      0,
-		PrevRandSeed: prevRandSeed,
-		RandSeed:     currRandSeed,
-		PrevHash:     prevHash,
-		RootHash:     []byte("prevRootHash")}
-
-	prevHash, _ = mp.ComputeHeaderHash(prevHdr)
-	currHdr := &block.Header{
-		Round:        11,
-		Nonce:        46,
-		ShardID:      0,
-		PrevRandSeed: currRandSeed,
-		RandSeed:     []byte("nextrand"),
-		PrevHash:     prevHash,
-		RootHash:     []byte("currRootHash")}
-
-	srtShardHdrs := make([]*block.Header, 0)
-
-	valid, hdrIds := mp.IsShardHeaderValidFinal(currHdr, prevHdr, nil)
-	assert.False(t, valid)
-	assert.Nil(t, hdrIds)
-=======
-
-	mp, _ := blproc.NewMetaProcessor(arguments)
->>>>>>> 1b4b5936
+
+	mp, _ := blproc.NewMetaProcessor(arguments)
 
 	body := block.Body{}
 	body = append(body, &block.MiniBlock{ReceiverShardID: 69})
@@ -2154,41 +2035,17 @@
 	marshalizedHeader, err := marshalizerMock.Marshal(hdr)
 	assert.Nil(t, err)
 
-<<<<<<< HEAD
-	mp.SetShardBlockFinality(1)
-	nextWrongHdr := &block.Header{
-		Round:        12,
-		Nonce:        44,
-		ShardID:      0,
-		PrevRandSeed: currRandSeed,
-		RandSeed:     []byte("nextrand"),
-		PrevHash:     prevHash,
-		RootHash:     []byte("currRootHash")}
-=======
 	marshalizedBodyAndHeader := data.MarshalizedBodyAndHeader{
 		Body:   marshalizedBody,
 		Header: marshalizedHeader,
 	}
->>>>>>> 1b4b5936
 
 	message, err := marshalizerMock.Marshal(&marshalizedBodyAndHeader)
 	assert.Nil(t, err)
 
-<<<<<<< HEAD
-	prevHash, _ = mp.ComputeHeaderHash(currHdr)
-	nextHdr := &block.Header{
-		Round:        12,
-		Nonce:        47,
-		ShardID:      0,
-		PrevRandSeed: []byte("nextrand"),
-		RandSeed:     []byte("nextnextrand"),
-		PrevHash:     prevHash,
-		RootHash:     []byte("currRootHash")}
-=======
 	dcdBlk, dcdHdr := mp.DecodeBlockBodyAndHeader(nil)
 	assert.Nil(t, dcdBlk)
 	assert.Nil(t, dcdHdr)
->>>>>>> 1b4b5936
 
 	dcdBlk, dcdHdr = mp.DecodeBlockBodyAndHeader(message)
 	assert.Equal(t, body, dcdBlk)
