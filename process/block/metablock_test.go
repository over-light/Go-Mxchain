package block_test

import (
	"bytes"
	"errors"
	"math/big"
	"reflect"
	"sync"
	"testing"
	"time"

	"github.com/ElrondNetwork/elrond-go/core"
	"github.com/ElrondNetwork/elrond-go/data"
	"github.com/ElrondNetwork/elrond-go/data/block"
	"github.com/ElrondNetwork/elrond-go/data/blockchain"
	"github.com/ElrondNetwork/elrond-go/data/state"
	"github.com/ElrondNetwork/elrond-go/dataRetriever"
	"github.com/ElrondNetwork/elrond-go/process"
	blproc "github.com/ElrondNetwork/elrond-go/process/block"
	"github.com/ElrondNetwork/elrond-go/process/block/bootstrapStorage"
	"github.com/ElrondNetwork/elrond-go/process/mock"
	"github.com/ElrondNetwork/elrond-go/sharding"
	"github.com/ElrondNetwork/elrond-go/storage"
	"github.com/stretchr/testify/assert"
)

func createMockMetaArguments() blproc.ArgMetaProcessor {
	mdp := initDataPool([]byte("tx_hash"))
	shardCoordinator := mock.NewOneShardCoordinatorMock()
	argsHeaderValidator := blproc.ArgsHeaderValidator{
		Hasher:      &mock.HasherStub{},
		Marshalizer: &mock.MarshalizerMock{},
	}
	headerValidator, _ := blproc.NewHeaderValidator(argsHeaderValidator)

	startHeaders := createGenesisBlocks(shardCoordinator)
	accountsDb := make(map[state.AccountsDbIdentifier]state.AccountsAdapter)
	accountsDb[state.UserAccountsState] = &mock.AccountsStub{}
	accountsDb[state.PeerAccountsState] = &mock.AccountsStub{}

	arguments := blproc.ArgMetaProcessor{
		ArgBaseProcessor: blproc.ArgBaseProcessor{
			AccountsDB:                   accountsDb,
			ForkDetector:                 &mock.ForkDetectorMock{},
			Hasher:                       &mock.HasherStub{},
			Marshalizer:                  &mock.MarshalizerMock{},
			Store:                        &mock.ChainStorerMock{},
			ShardCoordinator:             shardCoordinator,
			NodesCoordinator:             mock.NewNodesCoordinatorMock(),
			FeeHandler:                   &mock.FeeAccumulatorStub{},
			Uint64Converter:              &mock.Uint64ByteSliceConverterMock{},
			RequestHandler:               &mock.RequestHandlerStub{},
			Core:                         &mock.ServiceContainerMock{},
			BlockChainHook:               &mock.BlockChainHookHandlerMock{},
			TxCoordinator:                &mock.TransactionCoordinatorMock{},
			ValidatorStatisticsProcessor: &mock.ValidatorStatisticsProcessorStub{},
			EpochStartTrigger:            &mock.EpochStartTriggerStub{},
			HeaderValidator:              headerValidator,
			Rounder:                      &mock.RounderMock{},
			BootStorer: &mock.BoostrapStorerMock{
				PutCalled: func(round int64, bootData bootstrapStorage.BootstrapData) error {
					return nil
				},
			},
			BlockTracker: mock.NewBlockTrackerMock(shardCoordinator, startHeaders),
			DataPool:     mdp,
			BlockChain:   createTestBlockchain(),
		},
		SCDataGetter:             &mock.ScQueryMock{},
		SCToProtocol:             &mock.SCToProtocolStub{},
		PendingMiniBlocksHandler: &mock.PendingMiniBlocksHandlerStub{},
		EpochStartDataCreator:    &mock.EpochStartDataCreatorStub{},
		EpochEconomics:           &mock.EpochEconomicsStub{},
		EpochRewardsCreator:      &mock.EpochRewardsCreatorStub{},
	}
	return arguments
}

func createMetaBlockHeader() *block.MetaBlock {
	hdr := block.MetaBlock{
		Nonce:                  1,
		Round:                  1,
		PrevHash:               []byte(""),
		Signature:              []byte("signature"),
		PubKeysBitmap:          []byte("pubKeysBitmap"),
		RootHash:               []byte("rootHash"),
		ShardInfo:              make([]block.ShardData, 0),
		TxCount:                1,
		PrevRandSeed:           make([]byte, 0),
		RandSeed:               make([]byte, 0),
		AccumulatedFeesInEpoch: big.NewInt(0),
		AccumulatedFees:        big.NewInt(0),
	}

	shardMiniBlockHeaders := make([]block.ShardMiniBlockHeader, 0)
	shardMiniBlockHeader := block.ShardMiniBlockHeader{
		Hash:            []byte("mb_hash1"),
		ReceiverShardID: 0,
		SenderShardID:   0,
		TxCount:         1,
	}
	shardMiniBlockHeaders = append(shardMiniBlockHeaders, shardMiniBlockHeader)
	shardData := block.ShardData{
		ShardID:               0,
		HeaderHash:            []byte("hdr_hash1"),
		TxCount:               1,
		ShardMiniBlockHeaders: shardMiniBlockHeaders,
	}
	hdr.ShardInfo = append(hdr.ShardInfo, shardData)

	return &hdr
}

func createGenesisBlocks(shardCoordinator sharding.Coordinator) map[uint32]data.HeaderHandler {
	genesisBlocks := make(map[uint32]data.HeaderHandler)
	for ShardID := uint32(0); ShardID < shardCoordinator.NumberOfShards(); ShardID++ {
		genesisBlocks[ShardID] = createGenesisBlock(ShardID)
	}

	genesisBlocks[core.MetachainShardId] = createGenesisMetaBlock()

	return genesisBlocks
}

func createGenesisBlock(ShardID uint32) *block.Header {
	rootHash := []byte("roothash")
	return &block.Header{
		Nonce:         0,
		Round:         0,
		Signature:     rootHash,
		RandSeed:      rootHash,
		PrevRandSeed:  rootHash,
		ShardID:       ShardID,
		PubKeysBitmap: rootHash,
		RootHash:      rootHash,
		PrevHash:      rootHash,
	}
}

func createGenesisMetaBlock() *block.MetaBlock {
	rootHash := []byte("roothash")
	return &block.MetaBlock{
		Nonce:         0,
		Round:         0,
		Signature:     rootHash,
		RandSeed:      rootHash,
		PrevRandSeed:  rootHash,
		PubKeysBitmap: rootHash,
		RootHash:      rootHash,
		PrevHash:      rootHash,
	}
}

func setLastNotarizedHdr(
	noOfShards uint32,
	round uint64,
	nonce uint64,
	randSeed []byte,
	lastNotarizedHdrs map[uint32][]data.HeaderHandler,
	blockTracker process.BlockTracker,
) {
	for i := uint32(0); i < noOfShards; i++ {
		lastHdr := &block.Header{Round: round,
			Nonce:    nonce,
			RandSeed: randSeed,
			ShardID:  i}
		lastNotarizedHdrsCount := len(lastNotarizedHdrs[i])
		if lastNotarizedHdrsCount > 0 {
			lastNotarizedHdrs[i][lastNotarizedHdrsCount-1] = lastHdr
		} else {
			lastNotarizedHdrs[i] = append(lastNotarizedHdrs[i], lastHdr)
		}
		blockTracker.AddCrossNotarizedHeader(i, lastHdr, nil)
	}
}

//------- NewMetaProcessor

func TestNewMetaProcessor_NilAccountsAdapterShouldErr(t *testing.T) {
	t.Parallel()

	arguments := createMockMetaArguments()
	arguments.AccountsDB[state.UserAccountsState] = nil

	be, err := blproc.NewMetaProcessor(arguments)
	assert.Equal(t, process.ErrNilAccountsAdapter, err)
	assert.Nil(t, be)
}

func TestNewMetaProcessor_NilDataPoolShouldErr(t *testing.T) {
	t.Parallel()

	arguments := createMockMetaArguments()
	arguments.DataPool = nil

	be, err := blproc.NewMetaProcessor(arguments)
	assert.Equal(t, process.ErrNilDataPoolHolder, err)
	assert.Nil(t, be)
}

func TestNewMetaProcessor_NilForkDetectorShouldErr(t *testing.T) {
	t.Parallel()

	arguments := createMockMetaArguments()
	arguments.ForkDetector = nil

	be, err := blproc.NewMetaProcessor(arguments)
	assert.Equal(t, process.ErrNilForkDetector, err)
	assert.Nil(t, be)
}

func TestNewMetaProcessor_NilShardCoordinatorShouldErr(t *testing.T) {
	t.Parallel()

	arguments := createMockMetaArguments()
	arguments.ShardCoordinator = nil

	be, err := blproc.NewMetaProcessor(arguments)
	assert.Equal(t, process.ErrNilShardCoordinator, err)
	assert.Nil(t, be)
}

func TestNewMetaProcessor_NilHasherShouldErr(t *testing.T) {
	t.Parallel()

	arguments := createMockMetaArguments()
	arguments.Hasher = nil

	be, err := blproc.NewMetaProcessor(arguments)
	assert.Equal(t, process.ErrNilHasher, err)
	assert.Nil(t, be)
}

func TestNewMetaProcessor_NilMarshalizerShouldErr(t *testing.T) {
	t.Parallel()

	arguments := createMockMetaArguments()
	arguments.Marshalizer = nil

	be, err := blproc.NewMetaProcessor(arguments)
	assert.Equal(t, process.ErrNilMarshalizer, err)
	assert.Nil(t, be)
}

func TestNewMetaProcessor_NilChainStorerShouldErr(t *testing.T) {
	t.Parallel()

	arguments := createMockMetaArguments()
	arguments.Store = nil

	be, err := blproc.NewMetaProcessor(arguments)
	assert.Equal(t, process.ErrNilStorage, err)
	assert.Nil(t, be)
}

func TestNewMetaProcessor_NilRequestHeaderHandlerShouldErr(t *testing.T) {
	t.Parallel()

	arguments := createMockMetaArguments()
	arguments.RequestHandler = nil

	be, err := blproc.NewMetaProcessor(arguments)
	assert.Equal(t, process.ErrNilRequestHandler, err)
	assert.Nil(t, be)
}

func TestNewMetaProcessor_NilTxCoordinatorShouldErr(t *testing.T) {
	t.Parallel()

	arguments := createMockMetaArguments()
	arguments.TxCoordinator = nil

	be, err := blproc.NewMetaProcessor(arguments)
	assert.Equal(t, process.ErrNilTransactionCoordinator, err)
	assert.Nil(t, be)
}

func TestNewMetaProcessor_NilEpochStartShouldErr(t *testing.T) {
	t.Parallel()

	arguments := createMockMetaArguments()
	arguments.EpochStartTrigger = nil

	be, err := blproc.NewMetaProcessor(arguments)
	assert.Equal(t, process.ErrNilEpochStartTrigger, err)
	assert.Nil(t, be)
}

func TestNewMetaProcessor_NilPendingMiniBlocksShouldErr(t *testing.T) {
	t.Parallel()

	arguments := createMockMetaArguments()
	arguments.PendingMiniBlocksHandler = nil

	be, err := blproc.NewMetaProcessor(arguments)
	assert.Equal(t, process.ErrNilPendingMiniBlocksHandler, err)
	assert.Nil(t, be)
}

func TestNewMetaProcessor_OkValsShouldWork(t *testing.T) {
	t.Parallel()

	arguments := createMockMetaArguments()

	mp, err := blproc.NewMetaProcessor(arguments)
	assert.Nil(t, err)
	assert.NotNil(t, mp)
}

//------- ProcessBlock

<<<<<<< HEAD
func TestMetaProcessor_ProcessBlockWithNilBlockchainShouldErr(t *testing.T) {
	t.Parallel()

	arguments := createMockMetaArguments()
	mp, _ := blproc.NewMetaProcessor(arguments)
	blk := &block.Body{}

	err := mp.ProcessBlock(nil, &block.MetaBlock{}, blk, haveTime)
	assert.Equal(t, process.ErrNilBlockChain, err)
}

=======
>>>>>>> 331b346c
func TestMetaProcessor_ProcessBlockWithNilHeaderShouldErr(t *testing.T) {
	t.Parallel()

	arguments := createMockMetaArguments()

	mp, _ := blproc.NewMetaProcessor(arguments)
	blk := &block.Body{}

	err := mp.ProcessBlock(nil, blk, haveTime)
	assert.Equal(t, process.ErrNilBlockHeader, err)
}

func TestMetaProcessor_ProcessBlockWithNilBlockBodyShouldErr(t *testing.T) {
	t.Parallel()

	arguments := createMockMetaArguments()
	mp, _ := blproc.NewMetaProcessor(arguments)

	err := mp.ProcessBlock(&block.MetaBlock{}, nil, haveTime)
	assert.Equal(t, process.ErrNilBlockBody, err)
}

func TestMetaProcessor_ProcessBlockWithNilHaveTimeFuncShouldErr(t *testing.T) {
	t.Parallel()

	arguments := createMockMetaArguments()
	mp, _ := blproc.NewMetaProcessor(arguments)
	blk := &block.Body{}

	err := mp.ProcessBlock(&block.MetaBlock{}, blk, nil)
	assert.Equal(t, process.ErrNilHaveTimeHandler, err)
}

func TestMetaProcessor_ProcessWithDirtyAccountShouldErr(t *testing.T) {
	t.Parallel()

	// set accounts dirty
	journalLen := func() int { return 3 }
	revToSnapshot := func(snapshot int) error { return nil }
	hdr := block.MetaBlock{
		Nonce:         1,
		PubKeysBitmap: []byte("0100101"),
		PrevHash:      []byte(""),
		Signature:     []byte("signature"),
		RootHash:      []byte("roothash"),
	}
	body := &block.Body{}
	arguments := createMockMetaArguments()
	arguments.AccountsDB[state.UserAccountsState] = &mock.AccountsStub{
		JournalLenCalled:       journalLen,
		RevertToSnapshotCalled: revToSnapshot,
	}
	mp, _ := blproc.NewMetaProcessor(arguments)

	// should return err
	err := mp.ProcessBlock(&hdr, body, haveTime)
	assert.NotNil(t, err)
	assert.Equal(t, err, process.ErrAccountStateDirty)
}

func TestMetaProcessor_ProcessWithHeaderNotFirstShouldErr(t *testing.T) {
	t.Parallel()

	arguments := createMockMetaArguments()
	mp, _ := blproc.NewMetaProcessor(arguments)

	hdr := &block.MetaBlock{
		Nonce: 2,
	}
<<<<<<< HEAD
	body := &block.Body{}
	err := mp.ProcessBlock(blkc, hdr, body, haveTime)
=======
	body := block.Body{}
	err := mp.ProcessBlock(hdr, body, haveTime)
>>>>>>> 331b346c
	assert.Equal(t, process.ErrWrongNonceInBlock, err)
}

func TestMetaProcessor_ProcessWithHeaderNotCorrectNonceShouldErr(t *testing.T) {
	t.Parallel()

	arguments := createMockMetaArguments()
	blkc := &blockchain.MetaChain{
		CurrentBlock: &block.MetaBlock{
			Round: 1,
			Nonce: 1,
		},
	}
	arguments.BlockChain = blkc
	mp, _ := blproc.NewMetaProcessor(arguments)
	hdr := &block.MetaBlock{
		Round: 3,
		Nonce: 3,
	}
	body := &block.Body{}

	err := mp.ProcessBlock(hdr, body, haveTime)
	assert.Equal(t, process.ErrWrongNonceInBlock, err)
}

func TestMetaProcessor_ProcessWithHeaderNotCorrectPrevHashShouldErr(t *testing.T) {
	t.Parallel()

	arguments := createMockMetaArguments()
	blkc := &blockchain.MetaChain{
		CurrentBlock: &block.MetaBlock{
			Round: 1,
			Nonce: 1,
		},
	}
	arguments.BlockChain = blkc
	mp, _ := blproc.NewMetaProcessor(arguments)
	hdr := &block.MetaBlock{
		Round:    2,
		Nonce:    2,
		PrevHash: []byte("X"),
	}

	body := &block.Body{}

	err := mp.ProcessBlock(hdr, body, haveTime)
	assert.Equal(t, process.ErrBlockHashDoesNotMatch, err)
}

func TestMetaProcessor_ProcessBlockWithErrOnVerifyStateRootCallShouldRevertState(t *testing.T) {
	t.Parallel()

	blkc := &blockchain.MetaChain{
		CurrentBlock: &block.MetaBlock{
			Nonce:                  0,
			AccumulatedFeesInEpoch: big.NewInt(0),
		},
	}
	hdr := createMetaBlockHeader()
	body := &block.Body{}
	// set accounts not dirty
	journalLen := func() int { return 0 }
	wasCalled := false
	revertToSnapshot := func(snapshot int) error {
		wasCalled = true
		return nil
	}
	rootHashCalled := func() ([]byte, error) {
		return []byte("rootHashX"), nil
	}
	arguments := createMockMetaArguments()
	arguments.AccountsDB[state.UserAccountsState] = &mock.AccountsStub{
		JournalLenCalled:       journalLen,
		RevertToSnapshotCalled: revertToSnapshot,
		RootHashCalled:         rootHashCalled,
	}
	arguments.BlockChain = blkc
	mp, _ := blproc.NewMetaProcessor(arguments)

	go func() {
		mp.ChRcvAllHdrs() <- true
	}()

	// should return err
	mp.SetShardBlockFinality(0)
	hdr.ShardInfo = make([]block.ShardData, 0)
	err := mp.ProcessBlock(hdr, body, haveTime)

	assert.Equal(t, process.ErrRootStateDoesNotMatch, err)
	assert.True(t, wasCalled)
}

//------- requestFinalMissingHeader
func TestMetaProcessor_RequestFinalMissingHeaderShouldPass(t *testing.T) {
	t.Parallel()

	mdp := initDataPool([]byte("tx_hash"))
	accounts := &mock.AccountsStub{}
	accounts.RevertToSnapshotCalled = func(snapshot int) error {
		return nil
	}
	arguments := createMockMetaArguments()
	arguments.ShardCoordinator = mock.NewMultiShardsCoordinatorMock(3)
	arguments.DataPool = mdp
	mp, _ := blproc.NewMetaProcessor(arguments)
	mp.AddHdrHashToRequestedList(&block.Header{}, []byte("header_hash"))
	mp.SetHighestHdrNonceForCurrentBlock(0, 1)
	mp.SetHighestHdrNonceForCurrentBlock(1, 2)
	mp.SetHighestHdrNonceForCurrentBlock(2, 3)
	res := mp.RequestMissingFinalityAttestingShardHeaders()
	assert.Equal(t, res, uint32(3))
}

//------- CommitBlock

<<<<<<< HEAD
func TestMetaProcessor_CommitBlockNilBlockchainShouldErr(t *testing.T) {
	t.Parallel()

	arguments := createMockMetaArguments()
	arguments.Accounts = &mock.AccountsStub{
		RevertToSnapshotCalled: func(snapshot int) error {
			return nil
		},
	}
	mp, _ := blproc.NewMetaProcessor(arguments)
	blk := &block.Body{}
	err := mp.CommitBlock(nil, &block.MetaBlock{}, blk)
	assert.Equal(t, process.ErrNilBlockChain, err)
}

=======
>>>>>>> 331b346c
func TestMetaProcessor_CommitBlockMarshalizerFailForHeaderShouldErr(t *testing.T) {
	t.Parallel()

	accounts := &mock.AccountsStub{
		RevertToSnapshotCalled: func(snapshot int) error {
			return nil
		},
	}
	errMarshalizer := errors.New("failure")
	hdr := createMetaBlockHeader()
	body := &block.Body{}
	marshalizer := &mock.MarshalizerStub{
		MarshalCalled: func(obj interface{}) (i []byte, e error) {
			if reflect.DeepEqual(obj, hdr) {
				return nil, errMarshalizer
			}

			return []byte("obj"), nil
		},
		UnmarshalCalled: func(obj interface{}, buff []byte) error {
			return nil
		},
	}
	arguments := createMockMetaArguments()
	arguments.AccountsDB[state.UserAccountsState] = accounts
	arguments.Marshalizer = marshalizer
	mp, _ := blproc.NewMetaProcessor(arguments)
	err := mp.CommitBlock(hdr, body)
	assert.Equal(t, errMarshalizer, err)
}

func TestMetaProcessor_CommitBlockStorageFailsForHeaderShouldErr(t *testing.T) {
	t.Parallel()

	wasCalled := false
	errPersister := errors.New("failure")
	marshalizer := &mock.MarshalizerMock{}
	accounts := &mock.AccountsStub{
		CommitCalled: func() (i []byte, e error) {
			return nil, nil
		},
	}
	hdr := createMetaBlockHeader()
	body := &block.Body{}
	wg := sync.WaitGroup{}
	wg.Add(1)
	hdrUnit := &mock.StorerStub{
		PutCalled: func(key, data []byte) error {
			wasCalled = true
			wg.Done()
			return errPersister
		},
		GetCalled: func(key []byte) (i []byte, e error) {
			hdr, _ := marshalizer.Marshal(&block.MetaBlock{})
			return hdr, nil
		},
	}
	store := initStore()
	store.AddStorer(dataRetriever.MetaBlockUnit, hdrUnit)

	arguments := createMockMetaArguments()
	arguments.AccountsDB[state.UserAccountsState] = accounts
	arguments.AccountsDB[state.PeerAccountsState] = accounts
	arguments.Store = store
	arguments.ForkDetector = &mock.ForkDetectorMock{
		AddHeaderCalled: func(header data.HeaderHandler, hash []byte, state process.BlockHeaderState, selfNotarizedHeaders []data.HeaderHandler, selfNotarizedHeadersHashes [][]byte) error {
			return nil
		},
		GetHighestFinalBlockNonceCalled: func() uint64 {
			return 0
		},
	}
	blockTrackerMock := mock.NewBlockTrackerMock(arguments.ShardCoordinator, createGenesisBlocks(arguments.ShardCoordinator))
	blockTrackerMock.GetCrossNotarizedHeaderCalled = func(shardID uint32, offset uint64) (data.HeaderHandler, []byte, error) {
		return &block.Header{}, []byte("hash"), nil
	}
	arguments.BlockTracker = blockTrackerMock
	blkc, _ := blockchain.NewMetaChain(
		generateTestCache(),
	)
	arguments.BlockChain = blkc
	mp, _ := blproc.NewMetaProcessor(arguments)

	mp.SetHdrForCurrentBlock([]byte("hdr_hash1"), &block.Header{}, true)
	err := mp.CommitBlock(hdr, body)
	wg.Wait()
	assert.True(t, wasCalled)
	assert.Nil(t, err)
}

func TestMetaProcessor_CommitBlockNoTxInPoolShouldErr(t *testing.T) {
	t.Parallel()

	mdp := initDataPool([]byte("tx_hash"))
	hdr := createMetaBlockHeader()
	body := &block.Body{}
	accounts := &mock.AccountsStub{
		RevertToSnapshotCalled: func(snapshot int) error {
			return nil
		},
	}
	fd := &mock.ForkDetectorMock{}
	hasher := &mock.HasherStub{}
	store := initStore()

	arguments := createMockMetaArguments()
	arguments.DataPool = mdp
	arguments.AccountsDB[state.UserAccountsState] = accounts
	arguments.ForkDetector = fd
	arguments.Store = store
	arguments.Hasher = hasher
	mp, _ := blproc.NewMetaProcessor(arguments)

	mdp.HeadersCalled = func() dataRetriever.HeadersPool {
		return &mock.HeadersCacherStub{
			MaxSizeCalled: func() int {
				return 1000
			},
		}
	}

	err := mp.CommitBlock(hdr, body)
	assert.Equal(t, process.ErrMissingHeader, err)
}

func TestMetaProcessor_CommitBlockOkValsShouldWork(t *testing.T) {
	t.Parallel()

	mdp := initDataPool([]byte("tx_hash"))
	rootHash := []byte("rootHash")
	hdr := createMetaBlockHeader()
	body := &block.Body{}
	accounts := &mock.AccountsStub{
		CommitCalled: func() (i []byte, e error) {
			return rootHash, nil
		},
		RootHashCalled: func() ([]byte, error) {
			return rootHash, nil
		},
	}
	forkDetectorAddCalled := false
	fd := &mock.ForkDetectorMock{
		AddHeaderCalled: func(header data.HeaderHandler, hash []byte, state process.BlockHeaderState, selfNotarizedHeaders []data.HeaderHandler, selfNotarizedHeadersHashes [][]byte) error {
			if header == hdr {
				forkDetectorAddCalled = true
				return nil
			}

			return errors.New("should have not got here")
		},
		GetHighestFinalBlockNonceCalled: func() uint64 {
			return 0
		},
	}
	hasher := &mock.HasherStub{}
	blockHeaderUnit := &mock.StorerStub{
		PutCalled: func(key, data []byte) error {
			return nil
		},
	}
	store := initStore()
	store.AddStorer(dataRetriever.BlockHeaderUnit, blockHeaderUnit)

	arguments := createMockMetaArguments()
	arguments.DataPool = mdp
	arguments.AccountsDB[state.UserAccountsState] = accounts
	arguments.AccountsDB[state.PeerAccountsState] = accounts
	arguments.ForkDetector = fd
	arguments.Store = store
	arguments.Hasher = hasher
	blockTrackerMock := mock.NewBlockTrackerMock(arguments.ShardCoordinator, createGenesisBlocks(arguments.ShardCoordinator))
	blockTrackerMock.GetCrossNotarizedHeaderCalled = func(shardID uint32, offset uint64) (data.HeaderHandler, []byte, error) {
		return &block.Header{}, []byte("hash"), nil
	}
	arguments.BlockTracker = blockTrackerMock
	mp, _ := blproc.NewMetaProcessor(arguments)

	removeHdrWasCalled := false
	mdp.HeadersCalled = func() dataRetriever.HeadersPool {
		cs := &mock.HeadersCacherStub{}
		cs.RegisterHandlerCalled = func(i func(header data.HeaderHandler, key []byte)) {
		}
		cs.GetHeaderByHashCalled = func(hash []byte) (handler data.HeaderHandler, e error) {
			return &block.Header{}, nil
		}
		cs.RemoveHeaderByHashCalled = func(key []byte) {
			if bytes.Equal(key, []byte("hdr_hash1")) {
				removeHdrWasCalled = true
			}
		}
		cs.LenCalled = func() int {
			return 0
		}
		cs.MaxSizeCalled = func() int {
			return 1000
		}
		cs.NoncesCalled = func(shardId uint32) []uint64 {
			return nil
		}
		return cs
	}

	mp.SetHdrForCurrentBlock([]byte("hdr_hash1"), &block.Header{}, true)
	err := mp.CommitBlock(hdr, body)
	assert.Nil(t, err)
	assert.True(t, removeHdrWasCalled)
	assert.True(t, forkDetectorAddCalled)
	//this should sleep as there is an async call to display current header and block in CommitBlock
	time.Sleep(time.Second)
}

func TestBlockProc_RequestTransactionFromNetwork(t *testing.T) {
	t.Parallel()

	mdp := initDataPool([]byte("tx_hash"))

	arguments := createMockMetaArguments()
	arguments.DataPool = mdp
	arguments.Store = initStore()
	mp, _ := blproc.NewMetaProcessor(arguments)

	mdp.HeadersCalled = func() dataRetriever.HeadersPool {
		cs := &mock.HeadersCacherStub{}
		cs.RegisterHandlerCalled = func(i func(header data.HeaderHandler, key []byte)) {
		}
		cs.GetHeaderByHashCalled = func(hash []byte) (handler data.HeaderHandler, e error) {
			return nil, errors.New("err")
		}
		cs.MaxSizeCalled = func() int {
			return 1000
		}
		return cs
	}

	header := createMetaBlockHeader()
	hdrsRequested, _ := mp.RequestBlockHeaders(header)
	assert.Equal(t, uint32(1), hdrsRequested)
}

func TestMetaProcessor_RemoveBlockInfoFromPoolShouldErrNilMetaBlockHeader(t *testing.T) {
	t.Parallel()

	arguments := createMockMetaArguments()
	arguments.DataPool = initDataPool([]byte("tx_hash"))
	arguments.Store = initStore()
	mp, _ := blproc.NewMetaProcessor(arguments)

	err := mp.RemoveBlockInfoFromPool(nil)
	assert.NotNil(t, err)
	assert.Equal(t, err, process.ErrNilMetaBlockHeader)
}

func TestMetaProcessor_RemoveBlockInfoFromPoolShouldWork(t *testing.T) {
	t.Parallel()

	arguments := createMockMetaArguments()
	arguments.DataPool = initDataPool([]byte("tx_hash"))
	arguments.Store = initStore()
	mp, _ := blproc.NewMetaProcessor(arguments)

	header := createMetaBlockHeader()
	mp.SetHdrForCurrentBlock([]byte("hdr_hash1"), &block.Header{}, true)
	err := mp.RemoveBlockInfoFromPool(header)
	assert.Nil(t, err)
}

func TestMetaProcessor_ApplyBodyToHeaderShouldWork(t *testing.T) {
	t.Parallel()

	arguments := createMockMetaArguments()
	arguments.AccountsDB[state.UserAccountsState] = &mock.AccountsStub{
		JournalLenCalled: func() int {
			return 0
		},
		RootHashCalled: func() ([]byte, error) {
			return []byte("root"), nil
		},
	}
	arguments.DataPool = initDataPool([]byte("tx_hash"))
	arguments.Store = initStore()
	mp, _ := blproc.NewMetaProcessor(arguments)

	hdr := &block.MetaBlock{}
	_, err := mp.ApplyBodyToHeader(hdr, &block.Body{})
	assert.Nil(t, err)
}

func TestMetaProcessor_ApplyBodyToHeaderShouldSetEpochStart(t *testing.T) {
	t.Parallel()

	arguments := createMockMetaArguments()
	arguments.AccountsDB[state.UserAccountsState] = &mock.AccountsStub{
		JournalLenCalled: func() int {
			return 0
		},
		RootHashCalled: func() ([]byte, error) {
			return []byte("root"), nil
		},
	}
	arguments.DataPool = initDataPool([]byte("tx_hash"))
	arguments.Store = initStore()
	mp, _ := blproc.NewMetaProcessor(arguments)

	metaBlk := &block.MetaBlock{TimeStamp: 12345}
	bodyHandler := &block.Body{MiniBlocks: []*block.MiniBlock{&block.MiniBlock{Type: 0}}}
	_, err := mp.ApplyBodyToHeader(metaBlk, bodyHandler)
	assert.Nil(t, err)
}

func TestMetaProcessor_CommitBlockShouldRevertAccountStateWhenErr(t *testing.T) {
	t.Parallel()

	// set accounts dirty
	journalEntries := 3
	revToSnapshot := func(snapshot int) error {
		journalEntries = 0
		return nil
	}

	arguments := createMockMetaArguments()
	arguments.AccountsDB[state.UserAccountsState] = &mock.AccountsStub{
		RevertToSnapshotCalled: revToSnapshot,
	}
	arguments.DataPool = initDataPool([]byte("tx_hash"))
	arguments.Store = initStore()
	mp, _ := blproc.NewMetaProcessor(arguments)

	err := mp.CommitBlock(nil, nil)
	assert.NotNil(t, err)
	assert.Equal(t, 0, journalEntries)
}

func TestMetaProcessor_RevertStateRevertPeerStateFailsShouldErr(t *testing.T) {
	expectedErr := errors.New("err")
	arguments := createMockMetaArguments()
	arguments.AccountsDB[state.UserAccountsState] = &mock.AccountsStub{}
	arguments.DataPool = initDataPool([]byte("tx_hash"))
	arguments.Store = initStore()
	arguments.AccountsDB[state.UserAccountsState] = &mock.AccountsStub{
		RecreateTrieCalled: func(rootHash []byte) error {
			return nil
		},
	}
	arguments.ValidatorStatisticsProcessor = &mock.ValidatorStatisticsProcessorStub{
		RevertPeerStateCalled: func(header data.HeaderHandler) error {
			return expectedErr
		},
	}
	mp, _ := blproc.NewMetaProcessor(arguments)

	hdr := block.MetaBlock{Nonce: 37}
	err := mp.RevertStateToBlock(&hdr)
	assert.Equal(t, expectedErr, err)
}

func TestMetaProcessor_RevertStateShouldWork(t *testing.T) {
	recreateTrieWasCalled := false
	revertePeerStateWasCalled := false

	arguments := createMockMetaArguments()
	arguments.DataPool = initDataPool([]byte("tx_hash"))
	arguments.Store = initStore()

	arguments.AccountsDB[state.UserAccountsState] = &mock.AccountsStub{
		RecreateTrieCalled: func(rootHash []byte) error {
			recreateTrieWasCalled = true
			return nil
		},
	}
	arguments.ValidatorStatisticsProcessor = &mock.ValidatorStatisticsProcessorStub{
		RevertPeerStateCalled: func(header data.HeaderHandler) error {
			revertePeerStateWasCalled = true
			return nil
		},
	}
	mp, _ := blproc.NewMetaProcessor(arguments)

	hdr := block.MetaBlock{Nonce: 37}
	err := mp.RevertStateToBlock(&hdr)
	assert.Nil(t, err)
	assert.True(t, revertePeerStateWasCalled)
	assert.True(t, recreateTrieWasCalled)
}

func TestMetaProcessor_MarshalizedDataToBroadcastShouldWork(t *testing.T) {
	t.Parallel()

	arguments := createMockMetaArguments()
	arguments.Store = initStore()
	mp, _ := blproc.NewMetaProcessor(arguments)

	msh, mstx, err := mp.MarshalizedDataToBroadcast(&block.MetaBlock{}, &block.Body{})
	assert.Nil(t, err)
	assert.NotNil(t, msh)
	assert.NotNil(t, mstx)
}

//------- receivedHeader

func TestMetaProcessor_ReceivedHeaderShouldDecreaseMissing(t *testing.T) {
	t.Parallel()

	pool := mock.NewPoolsHolderMock()
	arguments := createMockMetaArguments()
	arguments.DataPool = pool
	arguments.Store = initStore()
	mp, _ := blproc.NewMetaProcessor(arguments)

	//add 3 tx hashes on requested list
	hdrHash1 := []byte("hdr hash 1")
	hdrHash2 := []byte("hdr hash 2")
	hdrHash3 := []byte("hdr hash 3")

	hdr2 := &block.Header{Nonce: 2}

	mp.AddHdrHashToRequestedList(nil, hdrHash1)
	mp.AddHdrHashToRequestedList(nil, hdrHash2)
	mp.AddHdrHashToRequestedList(nil, hdrHash3)

	//received txHash2
	pool.Headers().AddHeader(hdrHash2, hdr2)

	time.Sleep(100 * time.Millisecond)

	assert.True(t, mp.IsHdrMissing(hdrHash1))
	assert.False(t, mp.IsHdrMissing(hdrHash2))
	assert.True(t, mp.IsHdrMissing(hdrHash3))
}

//------- createShardInfo

func TestMetaProcessor_CreateShardInfoShouldWorkNoHdrAddedNotValid(t *testing.T) {
	t.Parallel()

	pool := mock.NewPoolsHolderMock()
	//we will have a 3 hdrs in pool
	hdrHash1 := []byte("hdr hash 1")
	hdrHash2 := []byte("hdr hash 2")
	hdrHash3 := []byte("hdr hash 3")

	mbHash1 := []byte("mb hash 1")
	mbHash2 := []byte("mb hash 2")
	mbHash3 := []byte("mb hash 3")

	miniBlockHeader1 := block.MiniBlockHeader{Hash: mbHash1}
	miniBlockHeader2 := block.MiniBlockHeader{Hash: mbHash2}
	miniBlockHeader3 := block.MiniBlockHeader{Hash: mbHash3}

	miniBlockHeaders1 := make([]block.MiniBlockHeader, 0)
	miniBlockHeaders1 = append(miniBlockHeaders1, miniBlockHeader1)
	miniBlockHeaders1 = append(miniBlockHeaders1, miniBlockHeader2)
	miniBlockHeaders1 = append(miniBlockHeaders1, miniBlockHeader3)

	miniBlockHeaders2 := make([]block.MiniBlockHeader, 0)
	miniBlockHeaders2 = append(miniBlockHeaders2, miniBlockHeader1)
	miniBlockHeaders2 = append(miniBlockHeaders2, miniBlockHeader2)

	miniBlockHeaders3 := make([]block.MiniBlockHeader, 0)
	miniBlockHeaders3 = append(miniBlockHeaders3, miniBlockHeader1)

	//put the existing headers inside datapool
	pool.Headers().AddHeader(hdrHash1, &block.Header{
		Round:            1,
		Nonce:            45,
		ShardID:          0,
		MiniBlockHeaders: miniBlockHeaders1})
	pool.Headers().AddHeader(hdrHash2, &block.Header{
		Round:            2,
		Nonce:            45,
		ShardID:          1,
		MiniBlockHeaders: miniBlockHeaders2})
	pool.Headers().AddHeader(hdrHash3, &block.Header{
		Round:            3,
		Nonce:            45,
		ShardID:          2,
		MiniBlockHeaders: miniBlockHeaders3})

	noOfShards := uint32(5)
	arguments := createMockMetaArguments()
	arguments.AccountsDB[state.UserAccountsState] = &mock.AccountsStub{
		RevertToSnapshotCalled: func(snapshot int) error {
			assert.Fail(t, "revert should have not been called")
			return nil
		},
		JournalLenCalled: func() int {
			return 0
		},
	}
	arguments.DataPool = pool
	arguments.ShardCoordinator = mock.NewMultiShardsCoordinatorMock(noOfShards)
	startHeaders := createGenesisBlocks(arguments.ShardCoordinator)
	arguments.BlockTracker = mock.NewBlockTrackerMock(arguments.ShardCoordinator, startHeaders)
	arguments.Store = initStore()
	mp, _ := blproc.NewMetaProcessor(arguments)

	round := uint64(10)
	shardInfo, err := mp.CreateShardInfo()
	assert.Nil(t, err)
	assert.Equal(t, 0, len(shardInfo))

	metaHdr := &block.MetaBlock{Round: round}
	_, err = mp.CreateBlockBody(metaHdr, func() bool {
		return true
	})
	assert.Nil(t, err)
	shardInfo, err = mp.CreateShardInfo()
	assert.Nil(t, err)
	assert.Equal(t, 0, len(shardInfo))
}

func TestMetaProcessor_CreateShardInfoShouldWorkNoHdrAddedNotFinal(t *testing.T) {
	t.Parallel()

	pool := mock.NewPoolsHolderMock()
	//we will have a 3 hdrs in pool
	hdrHash1 := []byte("hdr hash 1")
	hdrHash2 := []byte("hdr hash 2")
	hdrHash3 := []byte("hdr hash 3")

	mbHash1 := []byte("mb hash 1")
	mbHash2 := []byte("mb hash 2")
	mbHash3 := []byte("mb hash 3")

	miniBlockHeader1 := block.MiniBlockHeader{Hash: mbHash1}
	miniBlockHeader2 := block.MiniBlockHeader{Hash: mbHash2}
	miniBlockHeader3 := block.MiniBlockHeader{Hash: mbHash3}

	miniBlockHeaders1 := make([]block.MiniBlockHeader, 0)
	miniBlockHeaders1 = append(miniBlockHeaders1, miniBlockHeader1)
	miniBlockHeaders1 = append(miniBlockHeaders1, miniBlockHeader2)
	miniBlockHeaders1 = append(miniBlockHeaders1, miniBlockHeader3)

	miniBlockHeaders2 := make([]block.MiniBlockHeader, 0)
	miniBlockHeaders2 = append(miniBlockHeaders2, miniBlockHeader1)
	miniBlockHeaders2 = append(miniBlockHeaders2, miniBlockHeader2)

	miniBlockHeaders3 := make([]block.MiniBlockHeader, 0)
	miniBlockHeaders3 = append(miniBlockHeaders3, miniBlockHeader1)

	noOfShards := uint32(5)
	arguments := createMockMetaArguments()
	arguments.AccountsDB[state.UserAccountsState] = &mock.AccountsStub{
		RevertToSnapshotCalled: func(snapshot int) error {
			assert.Fail(t, "revert should have not been called")
			return nil
		},
		JournalLenCalled: func() int {
			return 0
		},
	}
	arguments.DataPool = pool
	arguments.ShardCoordinator = mock.NewMultiShardsCoordinatorMock(noOfShards)
	startHeaders := createGenesisBlocks(arguments.ShardCoordinator)
	arguments.BlockTracker = mock.NewBlockTrackerMock(arguments.ShardCoordinator, startHeaders)
	arguments.Store = initStore()
	mp, _ := blproc.NewMetaProcessor(arguments)

	haveTime := func() bool { return true }

	prevRandSeed := []byte("prevrand")
	notarizedHdrs := mp.NotarizedHdrs()
	setLastNotarizedHdr(noOfShards, 9, 44, prevRandSeed, notarizedHdrs, arguments.BlockTracker)

	//put the existing headers inside datapool
	prevHash, _ := mp.ComputeHeaderHash(mp.LastNotarizedHdrForShard(0).(*block.Header))
	hdr1 := &block.Header{
		Round:            10,
		Nonce:            45,
		ShardID:          0,
		PrevRandSeed:     prevRandSeed,
		PrevHash:         prevHash,
		MiniBlockHeaders: miniBlockHeaders1}
	pool.Headers().AddHeader(hdrHash1, hdr1)
	arguments.BlockTracker.AddTrackedHeader(hdr1, hdrHash1)

	prevHash, _ = mp.ComputeHeaderHash(mp.LastNotarizedHdrForShard(1).(*block.Header))
	hdr2 := &block.Header{
		Round:            20,
		Nonce:            45,
		ShardID:          1,
		PrevRandSeed:     prevRandSeed,
		PrevHash:         prevHash,
		MiniBlockHeaders: miniBlockHeaders2}
	pool.Headers().AddHeader(hdrHash2, hdr2)
	arguments.BlockTracker.AddTrackedHeader(hdr2, hdrHash2)

	prevHash, _ = mp.ComputeHeaderHash(mp.LastNotarizedHdrForShard(2).(*block.Header))
	hdr3 := &block.Header{
		Round:            30,
		Nonce:            45,
		ShardID:          2,
		PrevRandSeed:     prevRandSeed,
		PrevHash:         prevHash,
		MiniBlockHeaders: miniBlockHeaders3}
	pool.Headers().AddHeader(hdrHash3, hdr3)
	arguments.BlockTracker.AddTrackedHeader(hdr3, hdrHash3)

	mp.SetShardBlockFinality(0)
	round := uint64(40)
	shardInfo, err := mp.CreateShardInfo()
	assert.Nil(t, err)
	assert.Equal(t, 0, len(shardInfo))

	metaHdr := &block.MetaBlock{Round: round}
	_, err = mp.CreateBlockBody(metaHdr, haveTime)
	assert.Nil(t, err)
	shardInfo, err = mp.CreateShardInfo()
	assert.Nil(t, err)
	assert.Equal(t, 3, len(shardInfo))
}

func TestMetaProcessor_CreateShardInfoShouldWorkHdrsAdded(t *testing.T) {
	t.Parallel()

	pool := mock.NewPoolsHolderMock()
	//we will have a 3 hdrs in pool
	hdrHash1 := []byte("hdr hash 1")
	hdrHash2 := []byte("hdr hash 2")
	hdrHash3 := []byte("hdr hash 3")

	hdrHash11 := []byte("hdr hash 11")
	hdrHash22 := []byte("hdr hash 22")
	hdrHash33 := []byte("hdr hash 33")

	mbHash1 := []byte("mb hash 1")
	mbHash2 := []byte("mb hash 2")
	mbHash3 := []byte("mb hash 3")

	miniBlockHeader1 := block.MiniBlockHeader{Hash: mbHash1}
	miniBlockHeader2 := block.MiniBlockHeader{Hash: mbHash2}
	miniBlockHeader3 := block.MiniBlockHeader{Hash: mbHash3}

	miniBlockHeaders1 := make([]block.MiniBlockHeader, 0)
	miniBlockHeaders1 = append(miniBlockHeaders1, miniBlockHeader1)
	miniBlockHeaders1 = append(miniBlockHeaders1, miniBlockHeader2)
	miniBlockHeaders1 = append(miniBlockHeaders1, miniBlockHeader3)

	miniBlockHeaders2 := make([]block.MiniBlockHeader, 0)
	miniBlockHeaders2 = append(miniBlockHeaders2, miniBlockHeader1)
	miniBlockHeaders2 = append(miniBlockHeaders2, miniBlockHeader2)

	miniBlockHeaders3 := make([]block.MiniBlockHeader, 0)
	miniBlockHeaders3 = append(miniBlockHeaders3, miniBlockHeader1)

	noOfShards := uint32(5)
	arguments := createMockMetaArguments()
	arguments.AccountsDB[state.UserAccountsState] = &mock.AccountsStub{
		RevertToSnapshotCalled: func(snapshot int) error {
			assert.Fail(t, "revert should have not been called")
			return nil
		},
		JournalLenCalled: func() int {
			return 0
		},
	}
	arguments.DataPool = pool
	arguments.ShardCoordinator = mock.NewMultiShardsCoordinatorMock(noOfShards)
	startHeaders := createGenesisBlocks(arguments.ShardCoordinator)
	arguments.BlockTracker = mock.NewBlockTrackerMock(arguments.ShardCoordinator, startHeaders)
	arguments.Store = initStore()
	mp, _ := blproc.NewMetaProcessor(arguments)

	haveTime := func() bool { return true }

	prevRandSeed := []byte("prevrand")
	currRandSeed := []byte("currrand")
	notarizedHdrs := mp.NotarizedHdrs()
	setLastNotarizedHdr(noOfShards, 9, 44, prevRandSeed, notarizedHdrs, arguments.BlockTracker)

	headers := make([]*block.Header, 0)

	//put the existing headers inside datapool

	//header shard 0
	prevHash, _ := mp.ComputeHeaderHash(mp.LastNotarizedHdrForShard(0).(*block.Header))
	headers = append(headers, &block.Header{
		Round:            10,
		Nonce:            45,
		ShardID:          0,
		PrevRandSeed:     prevRandSeed,
		RandSeed:         currRandSeed,
		PrevHash:         prevHash,
		MiniBlockHeaders: miniBlockHeaders1})

	prevHash, _ = mp.ComputeHeaderHash(headers[0])
	headers = append(headers, &block.Header{
		Round:            11,
		Nonce:            46,
		ShardID:          0,
		PrevRandSeed:     currRandSeed,
		RandSeed:         []byte("nextrand"),
		PrevHash:         prevHash,
		MiniBlockHeaders: miniBlockHeaders1})

	pool.Headers().AddHeader(hdrHash1, headers[0])
	pool.Headers().AddHeader(hdrHash11, headers[1])
	arguments.BlockTracker.AddTrackedHeader(headers[0], hdrHash1)

	// header shard 1
	prevHash, _ = mp.ComputeHeaderHash(mp.LastNotarizedHdrForShard(1).(*block.Header))
	headers = append(headers, &block.Header{
		Round:            10,
		Nonce:            45,
		ShardID:          1,
		PrevRandSeed:     prevRandSeed,
		RandSeed:         currRandSeed,
		PrevHash:         prevHash,
		MiniBlockHeaders: miniBlockHeaders2})

	prevHash, _ = mp.ComputeHeaderHash(headers[2])
	headers = append(headers, &block.Header{
		Round:            11,
		Nonce:            46,
		ShardID:          1,
		PrevRandSeed:     currRandSeed,
		RandSeed:         []byte("nextrand"),
		PrevHash:         prevHash,
		MiniBlockHeaders: miniBlockHeaders2})

	pool.Headers().AddHeader(hdrHash2, headers[2])
	pool.Headers().AddHeader(hdrHash22, headers[3])
	arguments.BlockTracker.AddTrackedHeader(headers[2], hdrHash2)

	// header shard 2
	prevHash, _ = mp.ComputeHeaderHash(mp.LastNotarizedHdrForShard(2).(*block.Header))
	headers = append(headers, &block.Header{
		Round:            10,
		Nonce:            45,
		ShardID:          2,
		PrevRandSeed:     prevRandSeed,
		RandSeed:         currRandSeed,
		PrevHash:         prevHash,
		MiniBlockHeaders: miniBlockHeaders3})

	prevHash, _ = mp.ComputeHeaderHash(headers[4])
	headers = append(headers, &block.Header{
		Round:            11,
		Nonce:            46,
		ShardID:          2,
		PrevRandSeed:     currRandSeed,
		RandSeed:         []byte("nextrand"),
		PrevHash:         prevHash,
		MiniBlockHeaders: miniBlockHeaders3})

	pool.Headers().AddHeader(hdrHash3, headers[4])
	pool.Headers().AddHeader(hdrHash33, headers[5])
	arguments.BlockTracker.AddTrackedHeader(headers[4], hdrHash3)

	mp.SetShardBlockFinality(1)
	round := uint64(15)
	shardInfo, err := mp.CreateShardInfo()
	assert.Nil(t, err)
	assert.Equal(t, 0, len(shardInfo))

	metaHdr := &block.MetaBlock{Round: round}
	_, err = mp.CreateBlockBody(metaHdr, haveTime)
	assert.Nil(t, err)
	shardInfo, err = mp.CreateShardInfo()
	assert.Nil(t, err)
	assert.Equal(t, 3, len(shardInfo))
}

func TestMetaProcessor_CreateShardInfoEmptyBlockHDRRoundTooHigh(t *testing.T) {
	t.Parallel()

	pool := mock.NewPoolsHolderMock()
	//we will have a 3 hdrs in pool
	hdrHash1 := []byte("hdr hash 1")
	hdrHash2 := []byte("hdr hash 2")
	hdrHash3 := []byte("hdr hash 3")

	hdrHash11 := []byte("hdr hash 11")
	hdrHash22 := []byte("hdr hash 22")
	hdrHash33 := []byte("hdr hash 33")

	mbHash1 := []byte("mb hash 1")
	mbHash2 := []byte("mb hash 2")
	mbHash3 := []byte("mb hash 3")

	miniBlockHeader1 := block.MiniBlockHeader{Hash: mbHash1}
	miniBlockHeader2 := block.MiniBlockHeader{Hash: mbHash2}
	miniBlockHeader3 := block.MiniBlockHeader{Hash: mbHash3}

	miniBlockHeaders1 := make([]block.MiniBlockHeader, 0)
	miniBlockHeaders1 = append(miniBlockHeaders1, miniBlockHeader1)
	miniBlockHeaders1 = append(miniBlockHeaders1, miniBlockHeader2)
	miniBlockHeaders1 = append(miniBlockHeaders1, miniBlockHeader3)

	miniBlockHeaders2 := make([]block.MiniBlockHeader, 0)
	miniBlockHeaders2 = append(miniBlockHeaders2, miniBlockHeader1)
	miniBlockHeaders2 = append(miniBlockHeaders2, miniBlockHeader2)

	miniBlockHeaders3 := make([]block.MiniBlockHeader, 0)
	miniBlockHeaders3 = append(miniBlockHeaders3, miniBlockHeader1)

	noOfShards := uint32(5)
	arguments := createMockMetaArguments()
	arguments.AccountsDB[state.UserAccountsState] = &mock.AccountsStub{
		RevertToSnapshotCalled: func(snapshot int) error {
			assert.Fail(t, "revert should have not been called")
			return nil
		},
		JournalLenCalled: func() int {
			return 0
		},
	}
	arguments.DataPool = pool
	arguments.ShardCoordinator = mock.NewMultiShardsCoordinatorMock(noOfShards)
	startHeaders := createGenesisBlocks(arguments.ShardCoordinator)
	arguments.BlockTracker = mock.NewBlockTrackerMock(arguments.ShardCoordinator, startHeaders)
	arguments.Store = initStore()
	mp, _ := blproc.NewMetaProcessor(arguments)

	haveTime := func() bool { return true }

	prevRandSeed := []byte("prevrand")
	currRandSeed := []byte("currrand")
	notarizedHdrs := mp.NotarizedHdrs()
	setLastNotarizedHdr(noOfShards, 9, 44, prevRandSeed, notarizedHdrs, arguments.BlockTracker)

	headers := make([]*block.Header, 0)

	//put the existing headers inside datapool

	//header shard 0
	prevHash, _ := mp.ComputeHeaderHash(mp.LastNotarizedHdrForShard(0).(*block.Header))
	headers = append(headers, &block.Header{
		Round:            10,
		Nonce:            45,
		ShardID:          0,
		PrevRandSeed:     prevRandSeed,
		RandSeed:         currRandSeed,
		PrevHash:         prevHash,
		MiniBlockHeaders: miniBlockHeaders1})

	prevHash, _ = mp.ComputeHeaderHash(headers[0])
	headers = append(headers, &block.Header{
		Round:            11,
		Nonce:            46,
		ShardID:          0,
		PrevRandSeed:     currRandSeed,
		RandSeed:         []byte("nextrand"),
		PrevHash:         prevHash,
		MiniBlockHeaders: miniBlockHeaders1})

	pool.Headers().AddHeader(hdrHash1, headers[0])
	pool.Headers().AddHeader(hdrHash11, headers[1])
	arguments.BlockTracker.AddTrackedHeader(headers[0], hdrHash1)

	// header shard 1
	prevHash, _ = mp.ComputeHeaderHash(mp.LastNotarizedHdrForShard(1).(*block.Header))
	headers = append(headers, &block.Header{
		Round:            10,
		Nonce:            45,
		ShardID:          1,
		PrevRandSeed:     prevRandSeed,
		RandSeed:         currRandSeed,
		PrevHash:         prevHash,
		MiniBlockHeaders: miniBlockHeaders2})

	prevHash, _ = mp.ComputeHeaderHash(headers[2])
	headers = append(headers, &block.Header{
		Round:            11,
		Nonce:            46,
		ShardID:          1,
		PrevRandSeed:     currRandSeed,
		RandSeed:         []byte("nextrand"),
		PrevHash:         prevHash,
		MiniBlockHeaders: miniBlockHeaders2})

	pool.Headers().AddHeader(hdrHash2, headers[2])
	pool.Headers().AddHeader(hdrHash22, headers[3])
	arguments.BlockTracker.AddTrackedHeader(headers[2], hdrHash2)

	// header shard 2
	prevHash, _ = mp.ComputeHeaderHash(mp.LastNotarizedHdrForShard(2).(*block.Header))
	headers = append(headers, &block.Header{
		Round:            10,
		Nonce:            45,
		ShardID:          2,
		PrevRandSeed:     prevRandSeed,
		RandSeed:         currRandSeed,
		PrevHash:         prevHash,
		MiniBlockHeaders: miniBlockHeaders3})

	prevHash, _ = mp.ComputeHeaderHash(headers[4])
	headers = append(headers, &block.Header{
		Round:            11,
		Nonce:            46,
		ShardID:          2,
		PrevRandSeed:     currRandSeed,
		RandSeed:         []byte("nextrand"),
		PrevHash:         prevHash,
		MiniBlockHeaders: miniBlockHeaders3})

	pool.Headers().AddHeader(hdrHash3, headers[4])
	pool.Headers().AddHeader(hdrHash33, headers[5])
	arguments.BlockTracker.AddTrackedHeader(headers[4], hdrHash3)

	mp.SetShardBlockFinality(1)
	round := uint64(20)
	shardInfo, err := mp.CreateShardInfo()
	assert.Nil(t, err)
	assert.Equal(t, 0, len(shardInfo))

	metaHdr := &block.MetaBlock{Round: round}
	_, err = mp.CreateBlockBody(metaHdr, haveTime)
	assert.Nil(t, err)
	shardInfo, err = mp.CreateShardInfo()
	assert.Nil(t, err)
	assert.Equal(t, 3, len(shardInfo))
}

func TestMetaProcessor_RestoreBlockIntoPoolsShouldErrNilMetaBlockHeader(t *testing.T) {
	t.Parallel()

	arguments := createMockMetaArguments()
	arguments.Store = initStore()
	mp, _ := blproc.NewMetaProcessor(arguments)

	err := mp.RestoreBlockIntoPools(nil, nil)
	assert.NotNil(t, err)
	assert.Equal(t, err, process.ErrNilMetaBlockHeader)
}

func TestMetaProcessor_RestoreBlockIntoPoolsShouldWork(t *testing.T) {
	t.Parallel()

	pool := mock.NewPoolsHolderMock()
	marshalizerMock := &mock.MarshalizerMock{}
	body := &block.Body{}
	hdr := block.Header{Nonce: 1}
	buffHdr, _ := marshalizerMock.Marshal(&hdr)
	hdrHash := []byte("hdr_hash1")

	store := &mock.ChainStorerMock{
		GetStorerCalled: func(unitType dataRetriever.UnitType) storage.Storer {
			return &mock.StorerStub{
				RemoveCalled: func(key []byte) error {
					return nil
				},
				GetCalled: func(key []byte) ([]byte, error) {
					return buffHdr, nil
				},
			}
		},
	}

	arguments := createMockMetaArguments()
	arguments.DataPool = pool
	arguments.Store = store
	mp, _ := blproc.NewMetaProcessor(arguments)

	mhdr := createMetaBlockHeader()

	err := mp.RestoreBlockIntoPools(mhdr, body)

	hdrFromPool, _ := pool.Headers().GetHeaderByHash(hdrHash)
	assert.Nil(t, err)
	assert.Equal(t, &hdr, hdrFromPool)
}

func TestMetaProcessor_CreateLastNotarizedHdrs(t *testing.T) {
	t.Parallel()

	pool := mock.NewPoolsHolderMock()
	noOfShards := uint32(5)
	arguments := createMockMetaArguments()
	arguments.AccountsDB[state.UserAccountsState] = &mock.AccountsStub{
		RevertToSnapshotCalled: func(snapshot int) error {
			assert.Fail(t, "revert should have not been called")
			return nil
		},
		JournalLenCalled: func() int {
			return 0
		},
	}
	arguments.Hasher = &mock.HasherMock{}
	arguments.DataPool = pool
	arguments.Store = initStore()
	arguments.ShardCoordinator = mock.NewMultiShardsCoordinatorMock(noOfShards)
	startHeaders := createGenesisBlocks(arguments.ShardCoordinator)
	arguments.BlockTracker = mock.NewBlockTrackerMock(arguments.ShardCoordinator, startHeaders)
	mp, _ := blproc.NewMetaProcessor(arguments)

	prevRandSeed := []byte("prevrand")
	currRandSeed := []byte("currrand")
	notarizedHdrs := mp.NotarizedHdrs()
	firstNonce := uint64(44)
	setLastNotarizedHdr(noOfShards, 9, firstNonce, prevRandSeed, notarizedHdrs, arguments.BlockTracker)

	//put the existing headers inside datapool

	//header shard 0
	prevHash, _ := mp.ComputeHeaderHash(mp.LastNotarizedHdrForShard(0).(*block.Header))
	prevHdr := &block.Header{
		Round:        10,
		Nonce:        45,
		ShardID:      0,
		PrevRandSeed: prevRandSeed,
		RandSeed:     currRandSeed,
		PrevHash:     prevHash,
		RootHash:     []byte("prevRootHash")}

	prevHash, _ = mp.ComputeHeaderHash(prevHdr)
	currHdr := &block.Header{
		Round:        11,
		Nonce:        46,
		ShardID:      0,
		PrevRandSeed: currRandSeed,
		RandSeed:     []byte("nextrand"),
		PrevHash:     prevHash,
		RootHash:     []byte("currRootHash")}
	currHash, _ := mp.ComputeHeaderHash(currHdr)
	prevHash, _ = mp.ComputeHeaderHash(prevHdr)

	metaHdr := &block.MetaBlock{Round: 15}
	shDataCurr := block.ShardData{ShardID: 0, HeaderHash: currHash}
	metaHdr.ShardInfo = make([]block.ShardData, 0)
	metaHdr.ShardInfo = append(metaHdr.ShardInfo, shDataCurr)
	shDataPrev := block.ShardData{ShardID: 0, HeaderHash: prevHash}
	metaHdr.ShardInfo = append(metaHdr.ShardInfo, shDataPrev)

	// test header not in pool and defer called
	err := mp.SaveLastNotarizedHeader(metaHdr)
	assert.Equal(t, process.ErrMissingHeader, err)
	assert.Equal(t, firstNonce, mp.LastNotarizedHdrForShard(currHdr.ShardID).GetNonce())

	// wrong header type in pool and defer called
	pool.Headers().AddHeader(currHash, metaHdr)
	pool.Headers().AddHeader(prevHash, prevHdr)
	mp.SetHdrForCurrentBlock(currHash, metaHdr, true)
	mp.SetHdrForCurrentBlock(prevHash, prevHdr, true)

	err = mp.SaveLastNotarizedHeader(metaHdr)
	assert.Equal(t, process.ErrWrongTypeAssertion, err)
	assert.Equal(t, firstNonce, mp.LastNotarizedHdrForShard(currHdr.ShardID).GetNonce())

	// put headers in pool
	pool.Headers().AddHeader(currHash, currHdr)
	pool.Headers().AddHeader(prevHash, prevHdr)
	mp.CreateBlockStarted()
	mp.SetHdrForCurrentBlock(currHash, currHdr, true)
	mp.SetHdrForCurrentBlock(prevHash, prevHdr, true)

	err = mp.SaveLastNotarizedHeader(metaHdr)
	assert.Nil(t, err)
	assert.Equal(t, currHdr, mp.LastNotarizedHdrForShard(currHdr.ShardID))
}

func TestMetaProcessor_CheckShardHeadersValidity(t *testing.T) {
	t.Parallel()

	pool := mock.NewPoolsHolderMock()
	noOfShards := uint32(5)
	arguments := createMockMetaArguments()
	arguments.AccountsDB[state.UserAccountsState] = &mock.AccountsStub{
		RevertToSnapshotCalled: func(snapshot int) error {
			assert.Fail(t, "revert should have not been called")
			return nil
		},
		JournalLenCalled: func() int {
			return 0
		},
	}
	arguments.Hasher = &mock.HasherMock{}
	arguments.DataPool = pool
	arguments.Store = initStore()
	arguments.ShardCoordinator = mock.NewMultiShardsCoordinatorMock(noOfShards)
	startHeaders := createGenesisBlocks(arguments.ShardCoordinator)
	arguments.BlockTracker = mock.NewBlockTrackerMock(arguments.ShardCoordinator, startHeaders)

	argsHeaderValidator := blproc.ArgsHeaderValidator{
		Hasher:      arguments.Hasher,
		Marshalizer: arguments.Marshalizer,
	}
	arguments.HeaderValidator, _ = blproc.NewHeaderValidator(argsHeaderValidator)

	mp, _ := blproc.NewMetaProcessor(arguments)

	prevRandSeed := []byte("prevrand")
	currRandSeed := []byte("currrand")
	notarizedHdrs := mp.NotarizedHdrs()
	setLastNotarizedHdr(noOfShards, 9, 44, prevRandSeed, notarizedHdrs, arguments.BlockTracker)

	//put the existing headers inside datapool

	//header shard 0
	prevHash, _ := mp.ComputeHeaderHash(mp.LastNotarizedHdrForShard(0).(*block.Header))
	prevHdr := &block.Header{
<<<<<<< HEAD
		Round:        10,
		Nonce:        45,
		ShardID:      0,
		PrevRandSeed: prevRandSeed,
		RandSeed:     currRandSeed,
		PrevHash:     prevHash,
		RootHash:     []byte("prevRootHash")}

	prevHash, _ = mp.ComputeHeaderHash(prevHdr)
	currHdr := &block.Header{
		Round:        11,
		Nonce:        46,
		ShardID:      0,
		PrevRandSeed: currRandSeed,
		RandSeed:     []byte("nextrand"),
		PrevHash:     prevHash,
		RootHash:     []byte("currRootHash")}
=======
		Round:           10,
		Nonce:           45,
		ShardId:         0,
		PrevRandSeed:    prevRandSeed,
		RandSeed:        currRandSeed,
		PrevHash:        prevHash,
		RootHash:        []byte("prevRootHash"),
		AccumulatedFees: big.NewInt(0),
	}

	prevHash, _ = mp.ComputeHeaderHash(prevHdr)
	currHdr := &block.Header{
		Round:           11,
		Nonce:           46,
		ShardId:         0,
		PrevRandSeed:    currRandSeed,
		RandSeed:        []byte("nextrand"),
		PrevHash:        prevHash,
		RootHash:        []byte("currRootHash"),
		AccumulatedFees: big.NewInt(0),
	}
>>>>>>> 331b346c
	currHash, _ := mp.ComputeHeaderHash(currHdr)
	pool.Headers().AddHeader(currHash, currHdr)
	prevHash, _ = mp.ComputeHeaderHash(prevHdr)
	pool.Headers().AddHeader(prevHash, prevHdr)
	wrongCurrHdr := &block.Header{
<<<<<<< HEAD
		Round:        11,
		Nonce:        48,
		ShardID:      0,
		PrevRandSeed: currRandSeed,
		RandSeed:     []byte("nextrand"),
		PrevHash:     prevHash,
		RootHash:     []byte("currRootHash")}
=======
		Round:           11,
		Nonce:           48,
		ShardId:         0,
		PrevRandSeed:    currRandSeed,
		RandSeed:        []byte("nextrand"),
		PrevHash:        prevHash,
		RootHash:        []byte("currRootHash"),
		AccumulatedFees: big.NewInt(0),
	}
>>>>>>> 331b346c
	wrongCurrHash, _ := mp.ComputeHeaderHash(wrongCurrHdr)
	pool.Headers().AddHeader(wrongCurrHash, wrongCurrHdr)

	metaHdr := &block.MetaBlock{Round: 20}
	shDataCurr := block.ShardData{ShardID: 0, HeaderHash: wrongCurrHash}
	metaHdr.ShardInfo = make([]block.ShardData, 0)
	metaHdr.ShardInfo = append(metaHdr.ShardInfo, shDataCurr)
	shDataPrev := block.ShardData{ShardID: 0, HeaderHash: prevHash}
	metaHdr.ShardInfo = append(metaHdr.ShardInfo, shDataPrev)

	mp.SetHdrForCurrentBlock(wrongCurrHash, wrongCurrHdr, true)
	mp.SetHdrForCurrentBlock(prevHash, prevHdr, true)

	_, err := mp.CheckShardHeadersValidity(metaHdr)
	assert.True(t, errors.Is(err, process.ErrWrongNonceInBlock))

	shDataCurr = block.ShardData{ShardID: 0, HeaderHash: currHash, AccumulatedFees: big.NewInt(0)}
	metaHdr.ShardInfo = make([]block.ShardData, 0)
	metaHdr.ShardInfo = append(metaHdr.ShardInfo, shDataCurr)
	shDataPrev = block.ShardData{ShardID: 0, HeaderHash: prevHash, AccumulatedFees: big.NewInt(0)}
	metaHdr.ShardInfo = append(metaHdr.ShardInfo, shDataPrev)

	mp.CreateBlockStarted()
	mp.SetHdrForCurrentBlock(currHash, currHdr, true)
	mp.SetHdrForCurrentBlock(prevHash, prevHdr, true)

	highestNonceHdrs, err := mp.CheckShardHeadersValidity(metaHdr)
	assert.Nil(t, err)
	assert.NotNil(t, highestNonceHdrs)
	assert.Equal(t, currHdr.Nonce, highestNonceHdrs[currHdr.ShardID].GetNonce())
}

func TestMetaProcessor_CheckShardHeadersValidityWrongNonceFromLastNoted(t *testing.T) {
	t.Parallel()

	pool := mock.NewPoolsHolderMock()
	noOfShards := uint32(5)
	arguments := createMockMetaArguments()
	arguments.AccountsDB[state.UserAccountsState] = &mock.AccountsStub{
		RevertToSnapshotCalled: func(snapshot int) error {
			assert.Fail(t, "revert should have not been called")
			return nil
		},
		JournalLenCalled: func() int {
			return 0
		},
	}
	arguments.DataPool = pool
	arguments.Store = initStore()
	arguments.ShardCoordinator = mock.NewMultiShardsCoordinatorMock(noOfShards)
	startHeaders := createGenesisBlocks(arguments.ShardCoordinator)
	arguments.BlockTracker = mock.NewBlockTrackerMock(arguments.ShardCoordinator, startHeaders)
	mp, _ := blproc.NewMetaProcessor(arguments)

	prevRandSeed := []byte("prevrand")
	currRandSeed := []byte("currrand")
	notarizedHdrs := mp.NotarizedHdrs()
	setLastNotarizedHdr(noOfShards, 9, 44, prevRandSeed, notarizedHdrs, arguments.BlockTracker)

	//put the existing headers inside datapool
	currHdr := &block.Header{
		Round:        11,
		Nonce:        46,
		ShardID:      0,
		PrevRandSeed: currRandSeed,
		RandSeed:     []byte("nextrand"),
		PrevHash:     []byte("prevhash"),
		RootHash:     []byte("currRootHash")}
	currHash, _ := mp.ComputeHeaderHash(currHdr)
	pool.Headers().AddHeader(currHash, currHdr)
	metaHdr := &block.MetaBlock{Round: 20}

	shDataCurr := block.ShardData{ShardID: 0, HeaderHash: currHash}
	metaHdr.ShardInfo = make([]block.ShardData, 0)
	metaHdr.ShardInfo = append(metaHdr.ShardInfo, shDataCurr)

	mp.SetHdrForCurrentBlock(currHash, currHdr, true)

	highestNonceHdrs, err := mp.CheckShardHeadersValidity(metaHdr)
	assert.Nil(t, highestNonceHdrs)
	assert.True(t, errors.Is(err, process.ErrWrongNonceInBlock))
}

func TestMetaProcessor_CheckShardHeadersValidityRoundZeroLastNoted(t *testing.T) {
	t.Parallel()

	pool := mock.NewPoolsHolderMock()

	noOfShards := uint32(5)
	arguments := createMockMetaArguments()
	arguments.AccountsDB[state.UserAccountsState] = &mock.AccountsStub{
		RevertToSnapshotCalled: func(snapshot int) error {
			assert.Fail(t, "revert should have not been called")
			return nil
		},
		JournalLenCalled: func() int {
			return 0
		},
	}
	arguments.DataPool = pool
	arguments.Store = initStore()
	arguments.ShardCoordinator = mock.NewMultiShardsCoordinatorMock(noOfShards)
	startHeaders := createGenesisBlocks(arguments.ShardCoordinator)
	arguments.BlockTracker = mock.NewBlockTrackerMock(arguments.ShardCoordinator, startHeaders)
	mp, _ := blproc.NewMetaProcessor(arguments)

	prevRandSeed := startHeaders[0].GetRandSeed()
	currRandSeed := []byte("currrand")
	prevHash, _ := mp.ComputeHeaderHash(startHeaders[0])
	notarizedHdrs := mp.NotarizedHdrs()
	setLastNotarizedHdr(noOfShards, 0, 0, prevRandSeed, notarizedHdrs, arguments.BlockTracker)

	//put the existing headers inside datapool
	currHdr := &block.Header{
<<<<<<< HEAD
		Round:        1,
		Nonce:        1,
		ShardID:      0,
		PrevRandSeed: prevRandSeed,
		RandSeed:     currRandSeed,
		PrevHash:     prevHash,
		RootHash:     []byte("currRootHash")}
=======
		Round:           1,
		Nonce:           1,
		ShardId:         0,
		PrevRandSeed:    prevRandSeed,
		RandSeed:        currRandSeed,
		PrevHash:        prevHash,
		RootHash:        []byte("currRootHash"),
		AccumulatedFees: big.NewInt(0),
	}
>>>>>>> 331b346c
	currHash, _ := mp.ComputeHeaderHash(currHdr)

	metaHdr := &block.MetaBlock{Round: 20}

	shDataCurr := block.ShardData{ShardID: 0, HeaderHash: currHash, AccumulatedFees: big.NewInt(0)}
	metaHdr.ShardInfo = make([]block.ShardData, 0)
	metaHdr.ShardInfo = append(metaHdr.ShardInfo, shDataCurr)

	highestNonceHdrs, err := mp.CheckShardHeadersValidity(metaHdr)
	assert.Nil(t, err)
	assert.Equal(t, 0, len(highestNonceHdrs))
	assert.Nil(t, err)

	pool.Headers().AddHeader(currHash, currHdr)
	mp.SetHdrForCurrentBlock(currHash, currHdr, true)
	highestNonceHdrs, err = mp.CheckShardHeadersValidity(metaHdr)
	assert.NotNil(t, highestNonceHdrs)
	assert.Nil(t, err)
	assert.Equal(t, currHdr.Nonce, highestNonceHdrs[currHdr.ShardID].GetNonce())
}

func TestMetaProcessor_CheckShardHeadersFinality(t *testing.T) {
	t.Parallel()

	pool := mock.NewPoolsHolderMock()
	noOfShards := uint32(5)
	arguments := createMockMetaArguments()
	arguments.AccountsDB[state.UserAccountsState] = &mock.AccountsStub{
		RevertToSnapshotCalled: func(snapshot int) error {
			assert.Fail(t, "revert should have not been called")
			return nil
		},
		JournalLenCalled: func() int {
			return 0
		},
	}
	arguments.DataPool = pool
	arguments.Store = initStore()
	arguments.ShardCoordinator = mock.NewMultiShardsCoordinatorMock(noOfShards)
	startHeaders := createGenesisBlocks(arguments.ShardCoordinator)
	arguments.BlockTracker = mock.NewBlockTrackerMock(arguments.ShardCoordinator, startHeaders)
	mp, _ := blproc.NewMetaProcessor(arguments)

	prevRandSeed := []byte("prevrand")
	currRandSeed := []byte("currrand")
	notarizedHdrs := mp.NotarizedHdrs()
	setLastNotarizedHdr(noOfShards, 9, 44, prevRandSeed, notarizedHdrs, arguments.BlockTracker)

	//put the existing headers inside datapool

	//header shard 0
	prevHash, _ := mp.ComputeHeaderHash(mp.LastNotarizedHdrForShard(0).(*block.Header))
	prevHdr := &block.Header{
		Round:        10,
		Nonce:        45,
		ShardID:      0,
		PrevRandSeed: prevRandSeed,
		RandSeed:     currRandSeed,
		PrevHash:     prevHash,
		RootHash:     []byte("prevRootHash")}

	prevHash, _ = mp.ComputeHeaderHash(prevHdr)
	currHdr := &block.Header{
		Round:        11,
		Nonce:        46,
		ShardID:      0,
		PrevRandSeed: currRandSeed,
		RandSeed:     []byte("nextrand"),
		PrevHash:     prevHash,
		RootHash:     []byte("currRootHash")}

	nextWrongHdr := &block.Header{
		Round:        11,
		Nonce:        44,
		ShardID:      0,
		PrevRandSeed: currRandSeed,
		RandSeed:     []byte("nextrand"),
		PrevHash:     prevHash,
		RootHash:     []byte("currRootHash")}
	prevHash, _ = mp.ComputeHeaderHash(nextWrongHdr)
	pool.Headers().AddHeader(prevHash, nextWrongHdr)

	mp.SetShardBlockFinality(0)
	metaHdr := &block.MetaBlock{Round: 1}

	highestNonceHdrs := make(map[uint32]data.HeaderHandler)
	for i := uint32(0); i < noOfShards; i++ {
		highestNonceHdrs[i] = nil
	}

	err := mp.CheckShardHeadersFinality(highestNonceHdrs)
	assert.Equal(t, process.ErrNilBlockHeader, err)

	for i := uint32(0); i < noOfShards; i++ {
		highestNonceHdrs[i] = mp.LastNotarizedHdrForShard(i)
	}

	// should work for empty highest nonce hdrs - no hdrs added this round to metablock
	err = mp.CheckShardHeadersFinality(nil)
	assert.Nil(t, err)

	mp.SetShardBlockFinality(0)
	highestNonceHdrs = make(map[uint32]data.HeaderHandler)
	highestNonceHdrs[0] = currHdr
	err = mp.CheckShardHeadersFinality(highestNonceHdrs)
	assert.Nil(t, err)

	mp.SetShardBlockFinality(1)
	err = mp.CheckShardHeadersFinality(highestNonceHdrs)
	assert.Equal(t, process.ErrHeaderNotFinal, err)

	prevHash, _ = mp.ComputeHeaderHash(currHdr)
	nextHdr := &block.Header{
		Round:        12,
		Nonce:        47,
		ShardID:      0,
		PrevRandSeed: []byte("nextrand"),
		RandSeed:     []byte("nextnextrand"),
		PrevHash:     prevHash,
		RootHash:     []byte("currRootHash")}

	nextHash, _ := mp.ComputeHeaderHash(nextHdr)
	pool.Headers().AddHeader(nextHash, nextHdr)
	mp.SetHdrForCurrentBlock(nextHash, nextHdr, false)

	metaHdr.Round = 20
	err = mp.CheckShardHeadersFinality(highestNonceHdrs)
	assert.Nil(t, err)
}

func TestMetaProcessor_IsHdrConstructionValid(t *testing.T) {
	t.Parallel()

	pool := mock.NewPoolsHolderMock()
	noOfShards := uint32(5)
	arguments := createMockMetaArguments()
	arguments.AccountsDB[state.UserAccountsState] = &mock.AccountsStub{
		RevertToSnapshotCalled: func(snapshot int) error {
			assert.Fail(t, "revert should have not been called")
			return nil
		},
		JournalLenCalled: func() int {
			return 0
		},
	}
	arguments.DataPool = pool
	arguments.Store = initStore()
	arguments.ShardCoordinator = mock.NewMultiShardsCoordinatorMock(noOfShards)
	startHeaders := createGenesisBlocks(arguments.ShardCoordinator)
	arguments.BlockTracker = mock.NewBlockTrackerMock(arguments.ShardCoordinator, startHeaders)
	mp, _ := blproc.NewMetaProcessor(arguments)

	prevRandSeed := []byte("prevrand")
	currRandSeed := []byte("currrand")
	notarizedHdrs := mp.NotarizedHdrs()
	setLastNotarizedHdr(noOfShards, 9, 44, prevRandSeed, notarizedHdrs, arguments.BlockTracker)

	//put the existing headers inside datapool

	//header shard 0
	prevHash, _ := mp.ComputeHeaderHash(mp.LastNotarizedHdrForShard(0).(*block.Header))
	prevHdr := &block.Header{
		Round:        10,
		Nonce:        45,
		ShardID:      0,
		PrevRandSeed: prevRandSeed,
		RandSeed:     currRandSeed,
		PrevHash:     prevHash,
		RootHash:     []byte("prevRootHash")}

	prevHash, _ = mp.ComputeHeaderHash(prevHdr)
	currHdr := &block.Header{
		Round:        11,
		Nonce:        46,
		ShardID:      0,
		PrevRandSeed: currRandSeed,
		RandSeed:     []byte("nextrand"),
		PrevHash:     prevHash,
		RootHash:     []byte("currRootHash")}

	err := mp.IsHdrConstructionValid(nil, prevHdr)
	assert.Equal(t, err, process.ErrNilBlockHeader)

	err = mp.IsHdrConstructionValid(currHdr, nil)
	assert.Equal(t, err, process.ErrNilBlockHeader)

	currHdr.Nonce = 0
	err = mp.IsHdrConstructionValid(currHdr, prevHdr)
	assert.Equal(t, err, process.ErrWrongNonceInBlock)

	currHdr.Nonce = 46
	prevHdr.Nonce = 45
	prevHdr.Round = currHdr.Round + 1
	err = mp.IsHdrConstructionValid(currHdr, prevHdr)
	assert.Equal(t, err, process.ErrLowerRoundInBlock)

	prevHdr.Round = currHdr.Round - 1
	currHdr.Nonce = prevHdr.Nonce + 2
	err = mp.IsHdrConstructionValid(currHdr, prevHdr)
	assert.Equal(t, err, process.ErrWrongNonceInBlock)

	currHdr.Nonce = prevHdr.Nonce + 1
	currHdr.PrevHash = []byte("wronghash")
	err = mp.IsHdrConstructionValid(currHdr, prevHdr)
	assert.Equal(t, err, process.ErrBlockHashDoesNotMatch)

	prevHdr.RandSeed = []byte("randomwrong")
	currHdr.PrevHash, _ = mp.ComputeHeaderHash(prevHdr)
	err = mp.IsHdrConstructionValid(currHdr, prevHdr)
	assert.Equal(t, err, process.ErrRandSeedDoesNotMatch)

	currHdr.PrevHash = prevHash
	prevHdr.RandSeed = currRandSeed
	prevHdr.RootHash = []byte("prevRootHash")
	err = mp.IsHdrConstructionValid(currHdr, prevHdr)
	assert.Nil(t, err)
}

func TestMetaProcessor_DecodeBlockBodyAndHeader(t *testing.T) {
	t.Parallel()

	marshalizerMock := &mock.MarshalizerMock{}
	arguments := createMockMetaArguments()

	mp, _ := blproc.NewMetaProcessor(arguments)

	body := &block.Body{}
	body.MiniBlocks = append(body.MiniBlocks, &block.MiniBlock{ReceiverShardID: 69})

	hdr := &block.MetaBlock{}
	hdr.Nonce = 1
	hdr.TimeStamp = uint64(0)
	hdr.Signature = []byte("A")

	marshalizedBody, err := marshalizerMock.Marshal(body)
	assert.Nil(t, err)

	marshalizedHeader, err := marshalizerMock.Marshal(hdr)
	assert.Nil(t, err)

	marshalizedBodyAndHeader := block.BodyHeaderPair{
		Body:   marshalizedBody,
		Header: marshalizedHeader,
	}

	message, err := marshalizerMock.Marshal(&marshalizedBodyAndHeader)
	assert.Nil(t, err)

	dcdBlk, dcdHdr := mp.DecodeBlockBodyAndHeader(nil)
	assert.Nil(t, dcdBlk)
	assert.Nil(t, dcdHdr)

	dcdBlk, dcdHdr = mp.DecodeBlockBodyAndHeader(message)
	assert.Equal(t, body, dcdBlk)
	assert.Equal(t, uint32(69), body.MiniBlocks[0].ReceiverShardID)
	assert.Equal(t, hdr, dcdHdr)
	assert.Equal(t, []byte("A"), dcdHdr.GetSignature())
}

func TestMetaProcessor_DecodeBlockBody(t *testing.T) {
	t.Parallel()

	marshalizerMock := &mock.MarshalizerMock{}
	arguments := createMockMetaArguments()
	mp, _ := blproc.NewMetaProcessor(arguments)
	b := &block.Body{}
	message, err := marshalizerMock.Marshal(b)
	assert.Nil(t, err)

	dcdBlk := mp.DecodeBlockBody(nil)
	assert.Nil(t, dcdBlk)

	dcdBlk = mp.DecodeBlockBody(message)
	assert.Equal(t, b, dcdBlk)
}

func TestMetaProcessor_DecodeBlockHeader(t *testing.T) {
	t.Parallel()

	marshalizerMock := &mock.MarshalizerMock{}
	arguments := createMockMetaArguments()
	mp, _ := blproc.NewMetaProcessor(arguments)
	hdr := &block.MetaBlock{}
	hdr.Nonce = 1
	hdr.TimeStamp = uint64(0)
	hdr.Signature = []byte("A")
	_, err := marshalizerMock.Marshal(hdr)
	assert.Nil(t, err)

	message, err := marshalizerMock.Marshal(hdr)
	assert.Nil(t, err)

	dcdHdr := mp.DecodeBlockHeader(nil)
	assert.Nil(t, dcdHdr)

	dcdHdr = mp.DecodeBlockHeader(message)
	assert.Equal(t, hdr, dcdHdr)
	assert.Equal(t, []byte("A"), dcdHdr.GetSignature())
}

func TestMetaProcessor_UpdateShardsHeadersNonce_ShouldWork(t *testing.T) {
	t.Parallel()

	arguments := createMockMetaArguments()
	mp, _ := blproc.NewMetaProcessor(arguments)

	numberOfShards := uint32(4)
	type DataForMap struct {
		ShardID     uint32
		HeaderNonce uint64
	}
	testData := []DataForMap{
		{uint32(0), uint64(100)},
		{uint32(1), uint64(200)},
		{uint32(2), uint64(300)},
		{uint32(3), uint64(400)},
		{uint32(0), uint64(400)},
	}

	for i := range testData {
		mp.UpdateShardsHeadersNonce(testData[i].ShardID, testData[i].HeaderNonce)
	}

	shardsHeadersNonce := mp.GetShardsHeadersNonce()

	mapDates := make([]uint64, 0)

	//Get all data from map and put then in a slice
	for i := uint32(0); i < numberOfShards; i++ {
		mapDataI, _ := shardsHeadersNonce.Load(i)
		mapDates = append(mapDates, mapDataI.(uint64))

	}

	//Check data from map is stored correctly
	expectedData := []uint64{400, 200, 300, 400}
	for i := 0; i < int(numberOfShards); i++ {
		assert.Equal(t, expectedData[i], mapDates[i])
	}
}

func TestMetaProcessor_CreateMiniBlocksJournalLenNotZeroShouldErr(t *testing.T) {
	t.Parallel()

	accntAdapter := &mock.AccountsStub{
		JournalLenCalled: func() int {
			return 1
		},
	}
	arguments := createMockMetaArguments()
	arguments.AccountsDB[state.UserAccountsState] = accntAdapter
	mp, _ := blproc.NewMetaProcessor(arguments)
	round := uint64(10)
	metaHdr := &block.MetaBlock{Round: round}

	bodyHandler, err := mp.CreateBlockBody(metaHdr, func() bool { return true })
	assert.Nil(t, bodyHandler)
	assert.Equal(t, process.ErrAccountStateDirty, err)
}

func TestMetaProcessor_CreateMiniBlocksNoTimeShouldErr(t *testing.T) {
	t.Parallel()

	arguments := createMockMetaArguments()
	mp, _ := blproc.NewMetaProcessor(arguments)
	round := uint64(10)
	metaHdr := &block.MetaBlock{Round: round}

	bodyHandler, err := mp.CreateBlockBody(metaHdr, func() bool { return false })
	assert.Nil(t, bodyHandler)
	assert.Equal(t, process.ErrTimeIsOut, err)
}

func TestMetaProcessor_CreateMiniBlocksDestMe(t *testing.T) {
	t.Parallel()

	hash1 := []byte("hash1")
	hdr1 := &block.Header{
		Nonce:            1,
		Round:            1,
		PrevRandSeed:     []byte("roothash"),
		MiniBlockHeaders: []block.MiniBlockHeader{{Hash: hash1, SenderShardID: 1}},
	}
	hdrHash1Bytes := []byte("hdr_hash1")
	hdr2 := &block.Header{Nonce: 2, Round: 2}
	hdrHash2Bytes := []byte("hdr_hash2")
	expectedMiniBlock1 := &block.MiniBlock{TxHashes: [][]byte{hash1}}
	expectedMiniBlock2 := &block.MiniBlock{TxHashes: [][]byte{[]byte("hash2")}}
	dPool := initDataPool([]byte("tx_hash"))
	dPool.TransactionsCalled = func() dataRetriever.ShardedDataCacherNotifier {
		return &mock.ShardedDataStub{}
	}
	dPool.HeadersCalled = func() dataRetriever.HeadersPool {
		cs := &mock.HeadersCacherStub{}
		cs.RegisterHandlerCalled = func(i func(header data.HeaderHandler, key []byte)) {
		}
		cs.GetHeaderByNonceAndShardIdCalled = func(hdrNonce uint64, shardId uint32) (handlers []data.HeaderHandler, i [][]byte, e error) {
			if hdrNonce == 1 {
				return []data.HeaderHandler{hdr1}, [][]byte{hdrHash1Bytes}, nil
			}
			if hdrNonce == 2 {
				return []data.HeaderHandler{hdr2}, [][]byte{hdrHash2Bytes}, nil
			}
			return nil, nil, errors.New("err")
		}
		cs.LenCalled = func() int {
			return 0
		}
		cs.NoncesCalled = func(shardId uint32) []uint64 {
			return []uint64{1, 2}
		}
		cs.MaxSizeCalled = func() int {
			return 1000
		}
		return cs
	}

	txCoordinator := &mock.TransactionCoordinatorMock{
		CreateMbsAndProcessCrossShardTransactionsDstMeCalled: func(header data.HeaderHandler, processedMiniBlocksHashes map[string]struct{}, maxTxRemaining uint32, maxMbRemaining uint32, haveTime func() bool) (slices block.MiniBlockSlice, u uint32, b bool) {
			return block.MiniBlockSlice{expectedMiniBlock1}, 0, true
		},
		CreateMbsAndProcessTransactionsFromMeCalled: func(maxTxRemaining uint32, maxMbRemaining uint32, haveTime func() bool) block.MiniBlockSlice {
			return block.MiniBlockSlice{expectedMiniBlock2}
		},
	}

	arguments := createMockMetaArguments()
	arguments.DataPool = dPool
	arguments.TxCoordinator = txCoordinator
	arguments.BlockTracker.AddTrackedHeader(hdr1, hdrHash1Bytes)

	mp, _ := blproc.NewMetaProcessor(arguments)
	round := uint64(10)

	metaHdr := &block.MetaBlock{Round: round}
	bodyHandler, err := mp.CreateBlockBody(metaHdr, func() bool { return true })
	b, _ := bodyHandler.(*block.Body)

	assert.Equal(t, expectedMiniBlock1, b.MiniBlocks[0])
	assert.Equal(t, expectedMiniBlock2, b.MiniBlocks[1])
	assert.Nil(t, err)
}

func TestMetaProcessor_ProcessBlockWrongHeaderShouldErr(t *testing.T) {
	t.Parallel()

	journalLen := func() int { return 0 }
	revToSnapshot := func(snapshot int) error { return nil }
	hdr := block.MetaBlock{
		Nonce:         1,
		PubKeysBitmap: []byte("0100101"),
		PrevHash:      []byte(""),
		Signature:     []byte("signature"),
		RootHash:      []byte("roothash"),
		ShardInfo: []block.ShardData{
			{
				ShardID:               0,
				ShardMiniBlockHeaders: []block.ShardMiniBlockHeader{{Hash: []byte("hash1")}},
			},
			{
				ShardID:               1,
				ShardMiniBlockHeaders: []block.ShardMiniBlockHeader{{Hash: []byte("hash2")}},
			},
		},
	}
	body := &block.Body{
		MiniBlocks: []*block.MiniBlock{
			&block.MiniBlock{
				TxHashes:        [][]byte{[]byte("hashTx")},
				ReceiverShardID: 0,
			},
		},
	}
	arguments := createMockMetaArguments()
	arguments.AccountsDB[state.UserAccountsState] = &mock.AccountsStub{
		JournalLenCalled:       journalLen,
		RevertToSnapshotCalled: revToSnapshot,
	}
	mp, _ := blproc.NewMetaProcessor(arguments)

	// should return err
	err := mp.ProcessBlock(&hdr, body, haveTime)
	assert.Equal(t, process.ErrHeaderBodyMismatch, err)
}

func TestMetaProcessor_ProcessBlockNoShardHeadersReceivedShouldErr(t *testing.T) {
	t.Parallel()

	hash1 := []byte("hash1")
	hash2 := []byte("hash2")
	hasher := &mock.HasherStub{}
	hasher.ComputeCalled = func(s string) []byte {
		return []byte("hash1")
	}
	journalLen := func() int { return 0 }
	revToSnapshot := func(snapshot int) error { return nil }
	hdr := block.MetaBlock{
		Nonce:         1,
		PubKeysBitmap: []byte("0100101"),
		PrevHash:      []byte(""),
		Signature:     []byte("signature"),
		RootHash:      []byte("roothash"),
		ShardInfo: []block.ShardData{
			{
				ShardID:               0,
				ShardMiniBlockHeaders: []block.ShardMiniBlockHeader{{Hash: []byte("hashTx"), TxCount: 1}},
				TxCount:               1,
			},
			{
				ShardID:               0,
				ShardMiniBlockHeaders: []block.ShardMiniBlockHeader{{Hash: hash2, TxCount: 1}},
				TxCount:               1,
			},
		},
		MiniBlockHeaders: []block.MiniBlockHeader{{Hash: hash1, SenderShardID: 0, TxCount: 1}},
	}
	body := &block.Body{
		MiniBlocks: []*block.MiniBlock{
			&block.MiniBlock{
				TxHashes:        [][]byte{hash1},
				ReceiverShardID: 0,
			},
		},
	}
	arguments := createMockMetaArguments()
	arguments.AccountsDB[state.UserAccountsState] = &mock.AccountsStub{
		JournalLenCalled:       journalLen,
		RevertToSnapshotCalled: revToSnapshot,
	}
	arguments.Hasher = hasher
	mp, _ := blproc.NewMetaProcessor(arguments)

	err := mp.ProcessBlock(&hdr, body, haveTime)
	assert.Equal(t, process.ErrTimeIsOut, err)
}

func TestMetaProcessor_VerifyCrossShardMiniBlocksDstMe(t *testing.T) {
	t.Parallel()

	hash1 := []byte("hash1")
	hash2 := []byte("hash2")
	hdrHash1Bytes := []byte("hdr_hash1")
	hdrHash2Bytes := []byte("hdr_hash2")
	miniBlock1 := &block.MiniBlock{TxHashes: [][]byte{hash1}}
	miniBlock2 := &block.MiniBlock{TxHashes: [][]byte{hash2}}
	dPool := initDataPool([]byte("tx_hash"))
	dPool.TransactionsCalled = func() dataRetriever.ShardedDataCacherNotifier {
		return &mock.ShardedDataStub{}
	}
	dPool.HeadersCalled = func() dataRetriever.HeadersPool {
		cs := &mock.HeadersCacherStub{}
		cs.RegisterHandlerCalled = func(i func(header data.HeaderHandler, key []byte)) {
		}
		cs.GetHeaderByHashCalled = func(key []byte) (handler data.HeaderHandler, e error) {
			if bytes.Equal(hdrHash1Bytes, key) {
				return &block.Header{
					Nonce:            1,
					Round:            1,
					PrevRandSeed:     []byte("roothash"),
					MiniBlockHeaders: []block.MiniBlockHeader{{Hash: hash1, SenderShardID: 1}},
				}, nil
			}
			if bytes.Equal(hdrHash2Bytes, key) {
				return &block.Header{Nonce: 2, Round: 2}, nil
			}
			return nil, errors.New("err")
		}
		cs.LenCalled = func() int {
			return 0
		}
		cs.NoncesCalled = func(shardId uint32) []uint64 {
			return []uint64{1, 2}
		}
		cs.MaxSizeCalled = func() int {
			return 1000
		}
		return cs
	}

	txCoordinator := &mock.TransactionCoordinatorMock{
		CreateMbsAndProcessCrossShardTransactionsDstMeCalled: func(header data.HeaderHandler, processedMiniBlocksHashes map[string]struct{}, maxTxRemaining uint32, maxMbRemaining uint32, haveTime func() bool) (slices block.MiniBlockSlice, u uint32, b bool) {
			return block.MiniBlockSlice{miniBlock1}, 0, true
		},
		CreateMbsAndProcessTransactionsFromMeCalled: func(maxTxRemaining uint32, maxMbRemaining uint32, haveTime func() bool) block.MiniBlockSlice {
			return block.MiniBlockSlice{miniBlock2}
		},
	}

	hdr := &block.MetaBlock{
		Nonce:         1,
		PubKeysBitmap: []byte("0100101"),
		PrevHash:      []byte(""),
		Signature:     []byte("signature"),
		Round:         2,
		RootHash:      []byte("roothash"),
		ShardInfo: []block.ShardData{
			{
				HeaderHash:            hdrHash1Bytes,
				ShardID:               0,
				ShardMiniBlockHeaders: []block.ShardMiniBlockHeader{{Hash: hash1, TxCount: 1}},
				TxCount:               1,
			},
			{
				ShardID:               0,
				ShardMiniBlockHeaders: []block.ShardMiniBlockHeader{{Hash: hash2, TxCount: 1}},
				TxCount:               1,
			},
		},
		MiniBlockHeaders: []block.MiniBlockHeader{{Hash: hash1, SenderShardID: 0, TxCount: 1}},
	}

	arguments := createMockMetaArguments()
	arguments.DataPool = dPool
	arguments.TxCoordinator = txCoordinator

	mp, _ := blproc.NewMetaProcessor(arguments)
	round := uint64(10)

	metaHdr := &block.MetaBlock{Round: round}
	_, err := mp.CreateBlockBody(metaHdr, func() bool { return true })
	assert.Nil(t, err)

	err = mp.VerifyCrossShardMiniBlockDstMe(hdr)
	assert.Nil(t, err)
}

func TestMetaProcessor_CreateBlockCreateHeaderProcessBlock(t *testing.T) {
	t.Parallel()

	hash := []byte("hash1")
	hdrHash1Bytes := []byte("hdr_hash1")
	hrdHash2Bytes := []byte("hdr_hash2")
	hasher := &mock.HasherStub{}
	hasher.ComputeCalled = func(s string) []byte {
		return hash
	}
	miniBlock1 := &block.MiniBlock{TxHashes: [][]byte{hash}}
	dPool := initDataPool([]byte("tx_hash"))
	dPool.TransactionsCalled = func() dataRetriever.ShardedDataCacherNotifier {
		return &mock.ShardedDataStub{}
	}
	dPool.HeadersCalled = func() dataRetriever.HeadersPool {
		cs := &mock.HeadersCacherStub{}
		cs.RegisterHandlerCalled = func(i func(header data.HeaderHandler, key []byte)) {
		}
		cs.GetHeaderByHashCalled = func(key []byte) (handler data.HeaderHandler, e error) {
			if bytes.Equal(hdrHash1Bytes, key) {
				return &block.Header{
					PrevHash:         []byte("hash1"),
					Nonce:            1,
					Round:            1,
					PrevRandSeed:     []byte("roothash"),
					MiniBlockHeaders: []block.MiniBlockHeader{{Hash: []byte("hash1"), SenderShardID: 1}},
				}, nil
			}
			if bytes.Equal(hrdHash2Bytes, key) {
				return &block.Header{Nonce: 2, Round: 2}, nil
			}
			return nil, errors.New("err")
		}
		cs.LenCalled = func() int {
			return 0
		}
		cs.NoncesCalled = func(shardId uint32) []uint64 {
			return []uint64{1, 2}
		}
		cs.MaxSizeCalled = func() int {
			return 1000
		}
		return cs
	}

	txCoordinator := &mock.TransactionCoordinatorMock{
		CreateMbsAndProcessCrossShardTransactionsDstMeCalled: func(header data.HeaderHandler, processedMiniBlocksHashes map[string]struct{}, maxTxRemaining uint32, maxMbRemaining uint32, haveTime func() bool) (slices block.MiniBlockSlice, u uint32, b bool) {
			return block.MiniBlockSlice{miniBlock1}, 0, true
		},
	}

	arguments := createMockMetaArguments()
	arguments.DataPool = dPool
	arguments.TxCoordinator = txCoordinator
	arguments.Hasher = hasher
	blkc := &mock.BlockChainMock{
		GetCurrentBlockHeaderCalled: func() data.HeaderHandler {
			return &block.MetaBlock{Nonce: 0, AccumulatedFeesInEpoch: big.NewInt(0)}
		},
		GetCurrentBlockHeaderHashCalled: func() []byte {
			return hash
		},
	}
	arguments.BlockChain = blkc

	mp, _ := blproc.NewMetaProcessor(arguments)
	round := uint64(10)

	metaHdr := &block.MetaBlock{Round: round}
	bodyHandler, err := mp.CreateBlockBody(metaHdr, func() bool { return true })
	assert.Nil(t, err)

	headerHandler := mp.CreateNewHeader(round)
	headerHandler.SetRound(uint64(1))
	headerHandler.SetNonce(1)
	headerHandler.SetPrevHash(hash)
	headerHandler.SetAccumulatedFees(big.NewInt(0))

	err = mp.ProcessBlock(headerHandler, bodyHandler, func() time.Duration { return time.Second })
	assert.Nil(t, err)
}<|MERGE_RESOLUTION|>--- conflicted
+++ resolved
@@ -309,20 +309,6 @@
 
 //------- ProcessBlock
 
-<<<<<<< HEAD
-func TestMetaProcessor_ProcessBlockWithNilBlockchainShouldErr(t *testing.T) {
-	t.Parallel()
-
-	arguments := createMockMetaArguments()
-	mp, _ := blproc.NewMetaProcessor(arguments)
-	blk := &block.Body{}
-
-	err := mp.ProcessBlock(nil, &block.MetaBlock{}, blk, haveTime)
-	assert.Equal(t, process.ErrNilBlockChain, err)
-}
-
-=======
->>>>>>> 331b346c
 func TestMetaProcessor_ProcessBlockWithNilHeaderShouldErr(t *testing.T) {
 	t.Parallel()
 
@@ -392,13 +378,8 @@
 	hdr := &block.MetaBlock{
 		Nonce: 2,
 	}
-<<<<<<< HEAD
 	body := &block.Body{}
-	err := mp.ProcessBlock(blkc, hdr, body, haveTime)
-=======
-	body := block.Body{}
 	err := mp.ProcessBlock(hdr, body, haveTime)
->>>>>>> 331b346c
 	assert.Equal(t, process.ErrWrongNonceInBlock, err)
 }
 
@@ -514,24 +495,6 @@
 
 //------- CommitBlock
 
-<<<<<<< HEAD
-func TestMetaProcessor_CommitBlockNilBlockchainShouldErr(t *testing.T) {
-	t.Parallel()
-
-	arguments := createMockMetaArguments()
-	arguments.Accounts = &mock.AccountsStub{
-		RevertToSnapshotCalled: func(snapshot int) error {
-			return nil
-		},
-	}
-	mp, _ := blproc.NewMetaProcessor(arguments)
-	blk := &block.Body{}
-	err := mp.CommitBlock(nil, &block.MetaBlock{}, blk)
-	assert.Equal(t, process.ErrNilBlockChain, err)
-}
-
-=======
->>>>>>> 331b346c
 func TestMetaProcessor_CommitBlockMarshalizerFailForHeaderShouldErr(t *testing.T) {
 	t.Parallel()
 
@@ -1622,28 +1585,9 @@
 	//header shard 0
 	prevHash, _ := mp.ComputeHeaderHash(mp.LastNotarizedHdrForShard(0).(*block.Header))
 	prevHdr := &block.Header{
-<<<<<<< HEAD
-		Round:        10,
-		Nonce:        45,
-		ShardID:      0,
-		PrevRandSeed: prevRandSeed,
-		RandSeed:     currRandSeed,
-		PrevHash:     prevHash,
-		RootHash:     []byte("prevRootHash")}
-
-	prevHash, _ = mp.ComputeHeaderHash(prevHdr)
-	currHdr := &block.Header{
-		Round:        11,
-		Nonce:        46,
-		ShardID:      0,
-		PrevRandSeed: currRandSeed,
-		RandSeed:     []byte("nextrand"),
-		PrevHash:     prevHash,
-		RootHash:     []byte("currRootHash")}
-=======
 		Round:           10,
 		Nonce:           45,
-		ShardId:         0,
+		ShardID:         0,
 		PrevRandSeed:    prevRandSeed,
 		RandSeed:        currRandSeed,
 		PrevHash:        prevHash,
@@ -1655,38 +1599,27 @@
 	currHdr := &block.Header{
 		Round:           11,
 		Nonce:           46,
-		ShardId:         0,
+		ShardID:         0,
 		PrevRandSeed:    currRandSeed,
 		RandSeed:        []byte("nextrand"),
 		PrevHash:        prevHash,
 		RootHash:        []byte("currRootHash"),
 		AccumulatedFees: big.NewInt(0),
 	}
->>>>>>> 331b346c
 	currHash, _ := mp.ComputeHeaderHash(currHdr)
 	pool.Headers().AddHeader(currHash, currHdr)
 	prevHash, _ = mp.ComputeHeaderHash(prevHdr)
 	pool.Headers().AddHeader(prevHash, prevHdr)
 	wrongCurrHdr := &block.Header{
-<<<<<<< HEAD
-		Round:        11,
-		Nonce:        48,
-		ShardID:      0,
-		PrevRandSeed: currRandSeed,
-		RandSeed:     []byte("nextrand"),
-		PrevHash:     prevHash,
-		RootHash:     []byte("currRootHash")}
-=======
 		Round:           11,
 		Nonce:           48,
-		ShardId:         0,
+		ShardID:         0,
 		PrevRandSeed:    currRandSeed,
 		RandSeed:        []byte("nextrand"),
 		PrevHash:        prevHash,
 		RootHash:        []byte("currRootHash"),
 		AccumulatedFees: big.NewInt(0),
 	}
->>>>>>> 331b346c
 	wrongCurrHash, _ := mp.ComputeHeaderHash(wrongCurrHdr)
 	pool.Headers().AddHeader(wrongCurrHash, wrongCurrHdr)
 
@@ -1801,25 +1734,15 @@
 
 	//put the existing headers inside datapool
 	currHdr := &block.Header{
-<<<<<<< HEAD
-		Round:        1,
-		Nonce:        1,
-		ShardID:      0,
-		PrevRandSeed: prevRandSeed,
-		RandSeed:     currRandSeed,
-		PrevHash:     prevHash,
-		RootHash:     []byte("currRootHash")}
-=======
 		Round:           1,
 		Nonce:           1,
-		ShardId:         0,
+		ShardID:         0,
 		PrevRandSeed:    prevRandSeed,
 		RandSeed:        currRandSeed,
 		PrevHash:        prevHash,
 		RootHash:        []byte("currRootHash"),
 		AccumulatedFees: big.NewInt(0),
 	}
->>>>>>> 331b346c
 	currHash, _ := mp.ComputeHeaderHash(currHdr)
 
 	metaHdr := &block.MetaBlock{Round: 20}
