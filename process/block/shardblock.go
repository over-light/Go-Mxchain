--- conflicted
+++ resolved
@@ -63,13 +63,10 @@
 		uint64Converter:               arguments.Uint64Converter,
 		onRequestHeaderHandlerByNonce: arguments.RequestHandler.RequestHeaderByNonce,
 		appStatusHandler:              statusHandler.NewNilStatusHandler(),
-<<<<<<< HEAD
-		endOfEpochTrigger:             arguments.EndOfEpochTrigger,
-=======
 		blockChainHook:                arguments.BlockChainHook,
 		txCoordinator:                 arguments.TxCoordinator,
 		rounder:                       arguments.Rounder,
->>>>>>> f4ba3fa1
+		endOfEpochTrigger:             arguments.EndOfEpochTrigger,
 	}
 	err = base.setLastNotarizedHeadersSlice(arguments.StartHeaders)
 	if err != nil {
