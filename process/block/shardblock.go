package block

import (
	"fmt"
	"sort"
	"sync"
	"time"

	"github.com/ElrondNetwork/elrond-go/core"
	"github.com/ElrondNetwork/elrond-go/core/check"
	"github.com/ElrondNetwork/elrond-go/core/serviceContainer"
	"github.com/ElrondNetwork/elrond-go/data"
	"github.com/ElrondNetwork/elrond-go/data/block"
	"github.com/ElrondNetwork/elrond-go/dataRetriever"
	"github.com/ElrondNetwork/elrond-go/dataRetriever/dataPool"
	"github.com/ElrondNetwork/elrond-go/display"
	"github.com/ElrondNetwork/elrond-go/process"
	"github.com/ElrondNetwork/elrond-go/process/throttle"
	"github.com/ElrondNetwork/elrond-go/sharding"
	"github.com/ElrondNetwork/elrond-go/statusHandler"
)

const maxCleanTime = time.Second

// shardProcessor implements shardProcessor interface and actually it tries to execute block
type shardProcessor struct {
	*baseProcessor
	dataPool               dataRetriever.PoolsHolder
	metaBlockFinality      uint32
	chRcvAllMetaHdrs       chan bool
	processedMiniBlocks    map[string]map[string]struct{}
	mutProcessedMiniBlocks sync.RWMutex
	core                   serviceContainer.Core
	txCounter              *transactionCounter
	txsPoolsCleaner        process.PoolsCleaner
}

// NewShardProcessor creates a new shardProcessor object
func NewShardProcessor(arguments ArgShardProcessor) (*shardProcessor, error) {
	err := checkProcessorNilParameters(arguments.ArgBaseProcessor)
	if err != nil {
		return nil, err
	}

	if arguments.DataPool == nil || arguments.DataPool.IsInterfaceNil() {
		return nil, process.ErrNilDataPoolHolder
	}

	blockSizeThrottler, err := throttle.NewBlockSizeThrottle()
	if err != nil {
		return nil, err
	}

	base := &baseProcessor{
		accounts:                      arguments.Accounts,
		blockSizeThrottler:            blockSizeThrottler,
		forkDetector:                  arguments.ForkDetector,
		hasher:                        arguments.Hasher,
		marshalizer:                   arguments.Marshalizer,
		store:                         arguments.Store,
		shardCoordinator:              arguments.ShardCoordinator,
		nodesCoordinator:              arguments.NodesCoordinator,
		specialAddressHandler:         arguments.SpecialAddressHandler,
		uint64Converter:               arguments.Uint64Converter,
		onRequestHeaderHandlerByNonce: arguments.RequestHandler.RequestHeaderByNonce,
		appStatusHandler:              statusHandler.NewNilStatusHandler(),
		blockChainHook:                arguments.BlockChainHook,
		txCoordinator:                 arguments.TxCoordinator,
		rounder:                       arguments.Rounder,
	}
	err = base.setLastNotarizedHeadersSlice(arguments.StartHeaders)
	if err != nil {
		return nil, err
	}

	if arguments.TxsPoolsCleaner == nil || arguments.TxsPoolsCleaner.IsInterfaceNil() {
		return nil, process.ErrNilTxsPoolsCleaner
	}

	sp := shardProcessor{
		core:            arguments.Core,
		baseProcessor:   base,
		dataPool:        arguments.DataPool,
		txCounter:       NewTransactionCounter(),
		txsPoolsCleaner: arguments.TxsPoolsCleaner,
	}
	sp.chRcvAllMetaHdrs = make(chan bool)

	transactionPool := sp.dataPool.Transactions()
	if transactionPool == nil {
		return nil, process.ErrNilTransactionPool
	}

	sp.hdrsForCurrBlock.hdrHashAndInfo = make(map[string]*hdrInfo)
	sp.hdrsForCurrBlock.highestHdrNonce = make(map[uint32]uint64)
	sp.hdrsForCurrBlock.requestedFinalityAttestingHdrs = make(map[uint32][]uint64)
	sp.processedMiniBlocks = make(map[string]map[string]struct{})

	metaBlockPool := sp.dataPool.MetaBlocks()
	if metaBlockPool == nil {
		return nil, process.ErrNilMetaBlocksPool
	}
	metaBlockPool.RegisterHandler(sp.receivedMetaBlock)
	sp.onRequestHeaderHandler = arguments.RequestHandler.RequestHeader

	sp.metaBlockFinality = process.MetaBlockFinality

	sp.lastHdrs = make(mapShardHeader)

	return &sp, nil
}

// ProcessBlock processes a block. It returns nil if all ok or the specific error
func (sp *shardProcessor) ProcessBlock(
	chainHandler data.ChainHandler,
	headerHandler data.HeaderHandler,
	bodyHandler data.BodyHandler,
	haveTime func() time.Duration,
) error {

	if haveTime == nil {
		return process.ErrNilHaveTimeHandler
	}

	err := sp.checkBlockValidity(chainHandler, headerHandler, bodyHandler)
	if err != nil {
		if err == process.ErrBlockHashDoesNotMatch {
			log.Debug("requested missing shard header",
				"hash", headerHandler.GetPrevHash(),
				"for shard", headerHandler.GetShardID(),
			)

			go sp.onRequestHeaderHandler(headerHandler.GetShardID(), headerHandler.GetPrevHash())
		}

		return err
	}

	log.Trace("started processing block",
		"round", headerHandler.GetRound(),
		"nonce", headerHandler.GetNonce(),
	)

	header, ok := headerHandler.(*block.Header)
	if !ok {
		return process.ErrWrongTypeAssertion
	}

	body, ok := bodyHandler.(block.Body)
	if !ok {
		return process.ErrWrongTypeAssertion
	}

	go getMetricsFromBlockBody(body, sp.marshalizer, sp.appStatusHandler)

	err = sp.checkHeaderBodyCorrelation(header.MiniBlockHeaders, body)
	if err != nil {
		return err
	}

	numTxWithDst := sp.txCounter.getNumTxsFromPool(header.ShardId, sp.dataPool, sp.shardCoordinator.NumberOfShards())
	totalTxs := sp.txCounter.totalTxs
	go getMetricsFromHeader(header, uint64(numTxWithDst), totalTxs, sp.marshalizer, sp.appStatusHandler)

	log.Debug("total txs in pool",
		"num txs", numTxWithDst,
	)

	err = sp.specialAddressHandler.SetShardConsensusData(
		headerHandler.GetPrevRandSeed(),
		headerHandler.GetRound(),
		headerHandler.GetEpoch(),
		headerHandler.GetShardID(),
	)
	if err != nil {
		return err
	}

	sp.createBlockStarted()
	sp.blockChainHook.SetCurrentHeader(headerHandler)

	sp.txCoordinator.RequestBlockTransactions(body)
	requestedMetaHdrs, requestedFinalityAttestingMetaHdrs := sp.requestMetaHeaders(header)

	if haveTime() < 0 {
		return process.ErrTimeIsOut
	}

	err = sp.txCoordinator.IsDataPreparedForProcessing(haveTime)
	if err != nil {
		return err
	}

	haveMissingMetaHeaders := requestedMetaHdrs > 0 || requestedFinalityAttestingMetaHdrs > 0
	if haveMissingMetaHeaders {
		log.Debug("requested missing meta headers",
			"num headers", requestedMetaHdrs,
		)
		log.Debug("requested missing finality attesting meta headers",
			"num finality shard headers", requestedFinalityAttestingMetaHdrs,
		)

		err = sp.waitForMetaHdrHashes(haveTime())

		sp.hdrsForCurrBlock.mutHdrsForBlock.RLock()
		missingMetaHdrs := sp.hdrsForCurrBlock.missingHdrs
		sp.hdrsForCurrBlock.mutHdrsForBlock.RUnlock()

		sp.resetMissingHdrs()

		if requestedMetaHdrs > 0 {
			log.Debug("received missing meta headers",
				"num headers", requestedMetaHdrs-missingMetaHdrs,
			)
		}

		if err != nil {
			return err
		}
	}

	if sp.accounts.JournalLen() != 0 {
		return process.ErrAccountStateDirty
	}

	defer func() {
		go sp.checkAndRequestIfMetaHeadersMissing(header.Round)
	}()

	err = sp.checkMetaHeadersValidityAndFinality()
	if err != nil {
		return err
	}

	err = sp.verifyCrossShardMiniBlockDstMe(header)
	if err != nil {
		return err
	}

	defer func() {
		if err != nil {
			sp.RevertAccountState()
		}
	}()

	processedMetaHdrs, err := sp.getOrderedProcessedMetaBlocksFromMiniBlocks(body)
	if err != nil {
		return err
	}

	err = sp.setMetaConsensusData(processedMetaHdrs)
	if err != nil {
		return err
	}

	err = sp.txCoordinator.ProcessBlockTransaction(body, header.Round, haveTime)
	if err != nil {
		return err
	}

	err = sp.txCoordinator.VerifyCreatedBlockTransactions(body)
	if err != nil {
		return err
	}

	if !sp.verifyStateRoot(header.GetRootHash()) {
		err = process.ErrRootStateDoesNotMatch
		return err
	}

	return nil
}

func (sp *shardProcessor) setMetaConsensusData(finalizedMetaBlocks []data.HeaderHandler) error {
	sp.specialAddressHandler.ClearMetaConsensusData()

	// for every finalized metablock header, reward the metachain consensus group members with accounts in shard
	for _, metaBlock := range finalizedMetaBlocks {
		round := metaBlock.GetRound()
		epoch := metaBlock.GetEpoch()
		err := sp.specialAddressHandler.SetMetaConsensusData(metaBlock.GetPrevRandSeed(), round, epoch)
		if err != nil {
			return err
		}
	}

	return nil
}

// SetConsensusData - sets the reward data for the current consensus group
func (sp *shardProcessor) SetConsensusData(randomness []byte, round uint64, epoch uint32, shardId uint32) {
	err := sp.specialAddressHandler.SetShardConsensusData(randomness, round, epoch, shardId)
	if err != nil {
		log.Debug("SetShardConsensusData", "error", err.Error())
	}
}

// checkMetaHeadersValidity - checks if listed metaheaders are valid as construction
func (sp *shardProcessor) checkMetaHeadersValidityAndFinality() error {
	tmpNotedHdr, err := sp.getLastNotarizedHdr(sharding.MetachainShardId)
	if err != nil {
		return err
	}

	usedMetaHdrs := sp.sortHeadersForCurrentBlockByNonce(true)
	if len(usedMetaHdrs[sharding.MetachainShardId]) == 0 {
		return nil
	}

	for _, metaHdr := range usedMetaHdrs[sharding.MetachainShardId] {
		err = sp.isHdrConstructionValid(metaHdr, tmpNotedHdr)
		if err != nil {
			return err
		}

		tmpNotedHdr = metaHdr
	}

	err = sp.checkMetaHdrFinality(tmpNotedHdr)
	if err != nil {
		return err
	}

	return nil
}

// check if shard headers are final by checking if newer headers were constructed upon them
func (sp *shardProcessor) checkMetaHdrFinality(header data.HeaderHandler) error {
	if header == nil || header.IsInterfaceNil() {
		return process.ErrNilBlockHeader
	}

	finalityAttestingMetaHdrs := sp.sortHeadersForCurrentBlockByNonce(false)

	lastVerifiedHdr := header
	// verify if there are "K" block after current to make this one final
	nextBlocksVerified := uint32(0)
	for _, metaHdr := range finalityAttestingMetaHdrs[sharding.MetachainShardId] {
		if nextBlocksVerified >= sp.metaBlockFinality {
			break
		}

		// found a header with the next nonce
		if metaHdr.GetNonce() == lastVerifiedHdr.GetNonce()+1 {
			err := sp.isHdrConstructionValid(metaHdr, lastVerifiedHdr)
			if err != nil {
<<<<<<< HEAD
				log.Trace("isHdrConstructionValid", "error", err.Error())
=======
				go sp.removeHeaderFromPools(metaHdr, sp.dataPool.MetaBlocks(), sp.dataPool.HeadersNonces())
				log.Debug(err.Error())
>>>>>>> 638df2b3
				continue
			}

			lastVerifiedHdr = metaHdr
			nextBlocksVerified += 1
		}
	}

	if nextBlocksVerified < sp.metaBlockFinality {
		go sp.onRequestHeaderHandlerByNonce(lastVerifiedHdr.GetShardID(), lastVerifiedHdr.GetNonce()+1)
		return process.ErrHeaderNotFinal
	}

	return nil
}

func (sp *shardProcessor) checkAndRequestIfMetaHeadersMissing(round uint64) {
	orderedMetaBlocks, err := sp.getOrderedMetaBlocks(round)
	if err != nil {
		log.Trace("getOrderedMetaBlocks", "error", err.Error())
		return
	}

	sortedHdrs := make([]data.HeaderHandler, 0)
	for i := 0; i < len(orderedMetaBlocks); i++ {
		hdr, ok := orderedMetaBlocks[i].hdr.(*block.MetaBlock)
		if !ok {
			continue
		}
		sortedHdrs = append(sortedHdrs, hdr)
	}

	err = sp.requestHeadersIfMissing(sortedHdrs, sharding.MetachainShardId, round, sp.dataPool.MetaBlocks())
	if err != nil {
		log.Debug("requestHeadersIfMissing", "error", err.Error())
	}

	lastNotarizedHdr, err := sp.getLastNotarizedHdr(sharding.MetachainShardId)
	if err != nil {
<<<<<<< HEAD
		log.Debug("getLastNotarizedHdr", "error", err.Error())
=======
		log.Info(err.Error())
		return
>>>>>>> 638df2b3
	}

	for i := 0; i < len(sortedHdrs); i++ {
		if lastNotarizedHdr != nil {
			isMetaBlockOutOfRange := sortedHdrs[i].GetNonce() > lastNotarizedHdr.GetNonce()+process.MaxHeadersToRequestInAdvance
			if isMetaBlockOutOfRange {
				break
			}
		}

		sp.txCoordinator.RequestMiniBlocks(sortedHdrs[i])
	}

	return
}

func (sp *shardProcessor) indexBlockIfNeeded(
	body data.BodyHandler,
	header data.HeaderHandler,
	lastBlockHeader data.HeaderHandler,
) {
	if sp.core == nil || sp.core.Indexer() == nil {
		return
	}

	txPool := sp.txCoordinator.GetAllCurrentUsedTxs(block.TxBlock)
	scPool := sp.txCoordinator.GetAllCurrentUsedTxs(block.SmartContractResultBlock)
	rewardPool := sp.txCoordinator.GetAllCurrentUsedTxs(block.RewardsBlock)

	for hash, tx := range scPool {
		txPool[hash] = tx
	}
	for hash, tx := range rewardPool {
		txPool[hash] = tx
	}

	shardId := sp.shardCoordinator.SelfId()
	pubKeys, err := sp.nodesCoordinator.GetValidatorsPublicKeys(header.GetPrevRandSeed(), header.GetRound(), shardId)
	if err != nil {
		return
	}

	signersIndexes := sp.nodesCoordinator.GetValidatorsIndexes(pubKeys)
	go sp.core.Indexer().SaveBlock(body, header, txPool, signersIndexes)

	saveRoundInfoInElastic(sp.core.Indexer(), sp.nodesCoordinator, shardId, header, lastBlockHeader, signersIndexes)
}

// RestoreBlockIntoPools restores the TxBlock and MetaBlock into associated pools
func (sp *shardProcessor) RestoreBlockIntoPools(headerHandler data.HeaderHandler, bodyHandler data.BodyHandler) error {
	if check.IfNil(headerHandler) {
		return process.ErrNilBlockHeader
	}
	if check.IfNil(bodyHandler) {
		return process.ErrNilTxBlockBody
	}

	body, ok := bodyHandler.(block.Body)
	if !ok {
		return process.ErrWrongTypeAssertion
	}

	header, ok := headerHandler.(*block.Header)
	if !ok {
		return process.ErrWrongTypeAssertion
	}

	miniBlockHashes := header.MapMiniBlockHashesToShards()
	err := sp.restoreMetaBlockIntoPool(miniBlockHashes, header.MetaBlockHashes)
	if err != nil {
		return err
	}

	restoredTxNr, errNotCritical := sp.txCoordinator.RestoreBlockDataFromStorage(body)
	if errNotCritical != nil {
		log.Info(fmt.Sprintf("error not critical: %s\n", errNotCritical.Error()))
	}

	go sp.txCounter.subtractRestoredTxs(restoredTxNr)

	sp.removeLastNotarized()

	return nil
}

func (sp *shardProcessor) restoreMetaBlockIntoPool(mapMiniBlockHashes map[string]uint32, metaBlockHashes [][]byte) error {
	metaBlockPool := sp.dataPool.MetaBlocks()
	if metaBlockPool == nil {
		return process.ErrNilMetaBlocksPool
	}

	metaHeaderNoncesPool := sp.dataPool.HeadersNonces()
	if metaHeaderNoncesPool == nil {
		return process.ErrNilMetaHeadersNoncesDataPool
	}

	mapMetaHashMiniBlockHashes := make(map[string][][]byte, 0)

<<<<<<< HEAD
		metaBlock := block.MetaBlock{}
		err = sp.marshalizer.Unmarshal(&metaBlock, buff)
		if err != nil {
			log.Debug("marshalizer.Unmarshal", "error", err.Error())
=======
	for _, metaBlockHash := range metaBlockHashes {
		metaBlock, errNotCritical := process.GetMetaHeaderFromStorage(metaBlockHash, sp.marshalizer, sp.store)
		if errNotCritical != nil {
			log.Info(fmt.Sprintf("error not critical: meta block with hash %s is not fully processed yet and not committed in MetaBlockUnit\n", core.ToB64(metaBlockHash)))
>>>>>>> 638df2b3
			continue
		}

		processedMiniBlocks := metaBlock.GetMiniBlockHeadersWithDst(sp.shardCoordinator.SelfId())
		for mbHash := range processedMiniBlocks {
			mapMetaHashMiniBlockHashes[string(metaBlockHash)] = append(mapMetaHashMiniBlockHashes[string(metaBlockHash)], []byte(mbHash))
		}

		metaBlockPool.Put(metaBlockHash, metaBlock)
		syncMap := &dataPool.ShardIdHashSyncMap{}
		syncMap.Store(metaBlock.GetShardID(), metaBlockHash)
		metaHeaderNoncesPool.Merge(metaBlock.GetNonce(), syncMap)

		err := sp.store.GetStorer(dataRetriever.MetaBlockUnit).Remove(metaBlockHash)
		if err != nil {
<<<<<<< HEAD
			log.Debug("MetaBlockUnit GetStorer", "error", err.Error())
		}

		nonceToByteSlice := sp.uint64Converter.ToByteSlice(metaBlock.Nonce)
		err = sp.store.GetStorer(dataRetriever.MetaHdrNonceHashDataUnit).Remove(nonceToByteSlice)
		if err != nil {
			log.Debug("MetaHdrNonceHashDataUnit GetStorer", "error", err.Error())
=======
			log.Info(fmt.Sprintf("error critical: unable to remove hash %s from MetaBlockUnit\n", core.ToB64(metaBlockHash)))
			return err
		}

		nonceToByteSlice := sp.uint64Converter.ToByteSlice(metaBlock.GetNonce())
		errNotCritical = sp.store.GetStorer(dataRetriever.MetaHdrNonceHashDataUnit).Remove(nonceToByteSlice)
		if errNotCritical != nil {
			log.Info(fmt.Sprintf("error not critical: %s\n", errNotCritical.Error()))
		}

		log.Debug(fmt.Sprintf("meta block with round = %d, nonce = %d, hash = %s has been restored successfully\n",
			metaBlock.Round,
			metaBlock.Nonce,
			core.ToB64(metaBlockHash)))
	}

	for metaBlockHash, miniBlockHashes := range mapMetaHashMiniBlockHashes {
		for _, miniBlockHash := range miniBlockHashes {
			sp.addProcessedMiniBlock([]byte(metaBlockHash), miniBlockHash)
>>>>>>> 638df2b3
		}
	}

	for miniBlockHash := range mapMiniBlockHashes {
		sp.removeProcessedMiniBlock([]byte(miniBlockHash))
	}

	return nil
}

// CreateBlockBody creates a a list of miniblocks by filling them with transactions out of the transactions pools
// as long as the transactions limit for the block has not been reached and there is still time to add transactions
<<<<<<< HEAD
func (sp *shardProcessor) CreateBlockBody(round uint64, haveTime func() bool) (data.BodyHandler, error) {
	log.Trace("started creating block body",
		"round", round,
	)
	sp.txCoordinator.CreateBlockStarted()
=======
func (sp *shardProcessor) CreateBlockBody(initialHdrData data.HeaderHandler, haveTime func() bool) (data.BodyHandler, error) {
	log.Debug(fmt.Sprintf("started creating block body in round %d\n", initialHdrData.GetRound()))
>>>>>>> 638df2b3
	sp.createBlockStarted()
	sp.blockSizeThrottler.ComputeMaxItems()

	sp.blockChainHook.SetCurrentHeader(initialHdrData)

	miniBlocks, err := sp.createMiniBlocks(sp.blockSizeThrottler.MaxItemsToAdd(), initialHdrData.GetRound(), haveTime)
	if err != nil {
		return nil, err
	}

	return miniBlocks, nil
}

// CommitBlock commits the block in the blockchain if everything was checked successfully
func (sp *shardProcessor) CommitBlock(
	chainHandler data.ChainHandler,
	headerHandler data.HeaderHandler,
	bodyHandler data.BodyHandler,
) error {

	var err error
	defer func() {
		if err != nil {
			sp.RevertAccountState()
		}
	}()

	err = checkForNils(chainHandler, headerHandler, bodyHandler)
	if err != nil {
		return err
	}

	log.Trace("started committing block",
		"round", headerHandler.GetRound(),
		"nonce", headerHandler.GetNonce(),
	)

	err = sp.checkBlockValidity(chainHandler, headerHandler, bodyHandler)
	if err != nil {
		return err
	}

	header, ok := headerHandler.(*block.Header)
	if !ok {
		err = process.ErrWrongTypeAssertion
		return err
	}

	buff, err := sp.marshalizer.Marshal(header)
	if err != nil {
		return err
	}

	headerHash := sp.hasher.Compute(string(buff))
	nonceToByteSlice := sp.uint64Converter.ToByteSlice(header.Nonce)
	hdrNonceHashDataUnit := dataRetriever.ShardHdrNonceHashDataUnit + dataRetriever.UnitType(header.ShardId)

	errNotCritical := sp.store.Put(hdrNonceHashDataUnit, nonceToByteSlice, headerHash)
	if errNotCritical != nil {
		log.Debug(fmt.Sprintf("ShardHdrNonceHashDataUnit_%d store.Put", header.ShardId),
			"error", errNotCritical.Error(),
		)
	}

	errNotCritical = sp.store.Put(dataRetriever.BlockHeaderUnit, headerHash, buff)
	if errNotCritical != nil {
		log.Trace("BlockHeaderUnit store.Put", "error", errNotCritical.Error())
	}

	headersNoncesPool := sp.dataPool.HeadersNonces()
	if headersNoncesPool == nil {
		err = process.ErrNilHeadersNoncesDataPool
		return err
	}

	headersPool := sp.dataPool.Headers()
	if headersPool == nil {
		err = process.ErrNilHeadersDataPool
		return err
	}

	headersNoncesPool.Remove(header.GetNonce(), header.GetShardID())
	headersPool.Remove(headerHash)

	body, ok := bodyHandler.(block.Body)
	if !ok {
		err = process.ErrWrongTypeAssertion
		return err
	}

	err = sp.txCoordinator.SaveBlockDataToStorage(body)
	if err != nil {
		return err
	}

	for i := 0; i < len(body); i++ {
		buff, err = sp.marshalizer.Marshal(body[i])
		if err != nil {
			return err
		}

		miniBlockHash := sp.hasher.Compute(string(buff))
		errNotCritical = sp.store.Put(dataRetriever.MiniBlockUnit, miniBlockHash, buff)
		if errNotCritical != nil {
			log.Trace("MiniBlockUnit store.Put", "error", errNotCritical.Error())
		}
	}

	processedMetaHdrs, err := sp.getOrderedProcessedMetaBlocksFromHeader(header)
	if err != nil {
		return err
	}

	err = sp.addProcessedCrossMiniBlocksFromHeader(header)
	if err != nil {
		return err
	}

	finalHeaders, finalHeadersHashes, err := sp.getHighestHdrForOwnShardFromMetachain(processedMetaHdrs)
	if err != nil {
		return err
	}

	err = sp.saveLastNotarizedHeader(sharding.MetachainShardId, processedMetaHdrs)
	if err != nil {
		return err
	}
	_, err = sp.accounts.Commit()
	if err != nil {
		return err
	}

	log.Info("shard block has been committed successfully",
		"nonce", header.Nonce,
		"round", header.Round,
		"hash", headerHash,
	)

	errNotCritical = sp.txCoordinator.RemoveBlockDataFromPool(body)
	if errNotCritical != nil {
		log.Debug("RemoveBlockDataFromPool", "error", errNotCritical.Error())
	}

	errNotCritical = sp.removeProcessedMetaBlocksFromPool(processedMetaHdrs)
	if errNotCritical != nil {
		log.Debug("removeProcessedMetaBlocksFromPool", "error", errNotCritical.Error())
	}

	isMetachainStuck := sp.isShardStuck(sharding.MetachainShardId)

	errNotCritical = sp.forkDetector.AddHeader(header, headerHash, process.BHProcessed, finalHeaders, finalHeadersHashes, isMetachainStuck)
	if errNotCritical != nil {
		log.Debug("forkDetector.AddHeader", "error", errNotCritical.Error())
	}

	highestFinalBlockNonce := sp.forkDetector.GetHighestFinalBlockNonce()
	log.Debug("highest final shard block",
		"nonce", highestFinalBlockNonce,
		"shard", sp.shardCoordinator.SelfId(),
	)

	hdrsToAttestPreviousFinal := uint32(header.Nonce-highestFinalBlockNonce) + 1
	sp.removeNotarizedHdrsBehindPreviousFinal(hdrsToAttestPreviousFinal)

	lastBlockHeader := chainHandler.GetCurrentBlockHeader()

	err = chainHandler.SetCurrentBlockBody(body)
	if err != nil {
		return err
	}

	err = chainHandler.SetCurrentBlockHeader(header)
	if err != nil {
		return err
	}

	chainHandler.SetCurrentBlockHeaderHash(headerHash)
	sp.indexBlockIfNeeded(bodyHandler, headerHandler, lastBlockHeader)

	headerMeta, err := sp.getLastNotarizedHdr(sharding.MetachainShardId)
	if err != nil {
		return err
	}
	saveMetricsForACommittedBlock(
		sp.appStatusHandler,
		sp.specialAddressHandler.IsCurrentNodeInConsensus(),
		display.DisplayByteSlice(headerHash),
		highestFinalBlockNonce,
		headerMeta.GetNonce(),
	)

	go sp.cleanTxsPools()

	// write data to log
	go sp.txCounter.displayLogInfo(
		header,
		body,
		headerHash,
		sp.shardCoordinator.NumberOfShards(),
		sp.shardCoordinator.SelfId(),
		sp.dataPool,
	)

	sp.blockSizeThrottler.Succeed(header.Round)

	log.Debug("pools info",
		"headers", sp.dataPool.Headers().Len(),
		"headers capacity", sp.dataPool.Headers().MaxSize(),
		"metablocks", sp.dataPool.MetaBlocks().Len(),
		"metablocks capacity", sp.dataPool.MetaBlocks().MaxSize(),
		"miniblocks", sp.dataPool.MiniBlocks().Len(),
		"miniblocks capacity", sp.dataPool.MiniBlocks().MaxSize(),
	)

	go sp.cleanupPools(headersNoncesPool, headersPool, sp.dataPool.MetaBlocks())

	return nil
}

// RevertStateToBlock recreates thee state tries to the root hashes indicated by the providd header
func (sp *shardProcessor) RevertStateToBlock(header data.HeaderHandler) error {
	err := sp.accounts.RecreateTrie(header.GetRootHash())
	if err != nil {
		log.Info(fmt.Sprintf("recreate trie with error for header with nonce %d and root hash %s\n",
			header.GetNonce(),
			core.ToB64(header.GetRootHash())))

		return err
	}

	return nil
}

// RevertAccountState reverts the account state for cleanup failed process
func (sp *shardProcessor) RevertAccountState() {
	err := sp.accounts.RevertToSnapshot(0)
	if err != nil {
		log.Debug("RevertToSnapshot", "error", err.Error())
	}
}

func (sp *shardProcessor) cleanTxsPools() {
	_, err := sp.txsPoolsCleaner.Clean(maxCleanTime)
	if err != nil {
		log.Debug("txsPoolsCleaner.Clean", "error", err.Error())
	}
	log.Debug("cleaned txs pool",
		"num txs removed", sp.txsPoolsCleaner.NumRemovedTxs(),
	)
}

// CreateNewHeader creates a new header
func (mp *shardProcessor) CreateNewHeader() data.HeaderHandler {
	return &block.Header{}
}

// getHighestHdrForOwnShardFromMetachain calculates the highest shard header notarized by metachain
func (sp *shardProcessor) getHighestHdrForOwnShardFromMetachain(
	processedHdrs []data.HeaderHandler,
) ([]data.HeaderHandler, [][]byte, error) {

	ownShIdHdrs := make([]data.HeaderHandler, 0)

	process.SortHeadersByNonce(processedHdrs)

	for i := 0; i < len(processedHdrs); i++ {
		hdr, ok := processedHdrs[i].(*block.MetaBlock)
		if !ok {
			return nil, nil, process.ErrWrongTypeAssertion
		}

		hdrs, err := sp.getHighestHdrForShardFromMetachain(sp.shardCoordinator.SelfId(), hdr)
		if err != nil {
			return nil, nil, err
		}

		ownShIdHdrs = append(ownShIdHdrs, hdrs...)
	}

	if len(ownShIdHdrs) == 0 {
		ownShIdHdrs = append(ownShIdHdrs, &block.Header{})
	}

	process.SortHeadersByNonce(ownShIdHdrs)

	ownShIdHdrsHashes := make([][]byte, len(ownShIdHdrs))
	for i := 0; i < len(ownShIdHdrs); i++ {
		hash, _ := core.CalculateHash(sp.marshalizer, sp.hasher, ownShIdHdrs[i])
		ownShIdHdrsHashes[i] = hash
	}

	return ownShIdHdrs, ownShIdHdrsHashes, nil
}

func (sp *shardProcessor) getHighestHdrForShardFromMetachain(shardId uint32, hdr *block.MetaBlock) ([]data.HeaderHandler, error) {
	ownShIdHdr := make([]data.HeaderHandler, 0)

	var errFound error
	// search for own shard id in shardInfo from metaHeaders
	for _, shardInfo := range hdr.ShardInfo {
		if shardInfo.ShardID != shardId {
			continue
		}

		ownHdr, err := process.GetShardHeader(shardInfo.HeaderHash, sp.dataPool.Headers(), sp.marshalizer, sp.store)
		if err != nil {
			go sp.onRequestHeaderHandler(shardInfo.ShardID, shardInfo.HeaderHash)

<<<<<<< HEAD
			log.Debug("requested missing shard header",
				"hash", shardInfo.HeaderHash,
				"shard", shardInfo.ShardId,
			)
=======
			log.Info(fmt.Sprintf("requested missing shard header with hash %s for shard %d\n",
				core.ToB64(shardInfo.HeaderHash),
				shardInfo.ShardID))
>>>>>>> 638df2b3

			errFound = err
			continue
		}

		ownShIdHdr = append(ownShIdHdr, ownHdr)
	}

	if errFound != nil {
		return nil, errFound
	}

	return ownShIdHdr, nil
}

// getOrderedProcessedMetaBlocksFromHeader returns all the meta blocks fully processed
func (sp *shardProcessor) getOrderedProcessedMetaBlocksFromHeader(header *block.Header) ([]data.HeaderHandler, error) {
	if header == nil {
		return nil, process.ErrNilBlockHeader
	}

	miniBlockHashes := make(map[int][]byte, len(header.MiniBlockHeaders))
	for i := 0; i < len(header.MiniBlockHeaders); i++ {
		miniBlockHashes[i] = header.MiniBlockHeaders[i].Hash
	}

	log.Trace("cross mini blocks in body",
		"num miniblocks", len(miniBlockHashes),
	)

	processedMetaBlocks, err := sp.getOrderedProcessedMetaBlocksFromMiniBlockHashes(miniBlockHashes)
	if err != nil {
		return nil, err
	}

	return processedMetaBlocks, nil
}

func (sp *shardProcessor) addProcessedCrossMiniBlocksFromHeader(header *block.Header) error {
	if header == nil {
		return process.ErrNilBlockHeader
	}

	miniBlockHashes := make(map[int][]byte, len(header.MiniBlockHeaders))
	for i := 0; i < len(header.MiniBlockHeaders); i++ {
		miniBlockHashes[i] = header.MiniBlockHeaders[i].Hash
	}

	sp.hdrsForCurrBlock.mutHdrsForBlock.RLock()
	for _, metaBlockHash := range header.MetaBlockHashes {
		headerInfo, ok := sp.hdrsForCurrBlock.hdrHashAndInfo[string(metaBlockHash)]
		if !ok {
			sp.hdrsForCurrBlock.mutHdrsForBlock.RUnlock()
			return process.ErrMissingHeader
		}

		metaBlock, ok := headerInfo.hdr.(*block.MetaBlock)
		if !ok {
			sp.hdrsForCurrBlock.mutHdrsForBlock.RUnlock()
			return process.ErrWrongTypeAssertion
		}

		crossMiniBlockHashes := metaBlock.GetMiniBlockHeadersWithDst(sp.shardCoordinator.SelfId())
		for key, miniBlockHash := range miniBlockHashes {
			_, ok = crossMiniBlockHashes[string(miniBlockHash)]
			if !ok {
				continue
			}

			sp.addProcessedMiniBlock(metaBlockHash, miniBlockHash)

			delete(miniBlockHashes, key)
		}
	}
	sp.hdrsForCurrBlock.mutHdrsForBlock.RUnlock()

	return nil
}

// getOrderedProcessedMetaBlocksFromMiniBlocks returns all the meta blocks fully processed ordered
func (sp *shardProcessor) getOrderedProcessedMetaBlocksFromMiniBlocks(
	usedMiniBlocks []*block.MiniBlock,
) ([]data.HeaderHandler, error) {

	miniBlockHashes := make(map[int][]byte)
	for i := 0; i < len(usedMiniBlocks); i++ {
		if usedMiniBlocks[i].SenderShardID == sp.shardCoordinator.SelfId() {
			continue
		}

		miniBlockHash, err := core.CalculateHash(sp.marshalizer, sp.hasher, usedMiniBlocks[i])
		if err != nil {
			log.Debug("CalculateHash", "error", err.Error())
			continue
		}

		miniBlockHashes[i] = miniBlockHash
	}

	log.Trace("cross mini blocks in body",
		"num miniblocks", len(miniBlockHashes),
	)
	processedMetaBlocks, err := sp.getOrderedProcessedMetaBlocksFromMiniBlockHashes(miniBlockHashes)

	return processedMetaBlocks, err
}

func (sp *shardProcessor) getOrderedProcessedMetaBlocksFromMiniBlockHashes(
	miniBlockHashes map[int][]byte,
) ([]data.HeaderHandler, error) {

	processedMetaHdrs := make([]data.HeaderHandler, 0)
	processedCrossMiniBlocksHashes := make(map[string]bool)

	sp.hdrsForCurrBlock.mutHdrsForBlock.RLock()
	for metaBlockHash, headerInfo := range sp.hdrsForCurrBlock.hdrHashAndInfo {
		if !headerInfo.usedInBlock {
			continue
		}

		metaBlock, ok := headerInfo.hdr.(*block.MetaBlock)
		if !ok {
			sp.hdrsForCurrBlock.mutHdrsForBlock.RUnlock()
			return nil, process.ErrWrongTypeAssertion
		}

		log.Trace("meta header",
			"nonce", metaBlock.Nonce,
		)

		crossMiniBlockHashes := metaBlock.GetMiniBlockHeadersWithDst(sp.shardCoordinator.SelfId())
		for hash := range crossMiniBlockHashes {
			processedCrossMiniBlocksHashes[hash] = sp.isMiniBlockProcessed([]byte(metaBlockHash), []byte(hash))
		}

		for key, miniBlockHash := range miniBlockHashes {
			_, ok = crossMiniBlockHashes[string(miniBlockHash)]
			if !ok {
				continue
			}

			processedCrossMiniBlocksHashes[string(miniBlockHash)] = true

			delete(miniBlockHashes, key)
		}

		log.Trace("cross mini blocks in meta header",
			"num miniblocks", len(crossMiniBlockHashes),
		)

		processedAll := true
		for hash := range crossMiniBlockHashes {
			if !processedCrossMiniBlocksHashes[hash] {
				processedAll = false
				break
			}
		}

		if processedAll {
			processedMetaHdrs = append(processedMetaHdrs, metaBlock)
		}
	}
	sp.hdrsForCurrBlock.mutHdrsForBlock.RUnlock()

	process.SortHeadersByNonce(processedMetaHdrs)

	return processedMetaHdrs, nil
}

func (sp *shardProcessor) removeProcessedMetaBlocksFromPool(processedMetaHdrs []data.HeaderHandler) error {
	lastNotarizedMetaHdr, err := sp.getLastNotarizedHdr(sharding.MetachainShardId)
	if err != nil {
		return err
	}

	processed := 0
	// processedMetaHdrs is also sorted
	for i := 0; i < len(processedMetaHdrs); i++ {
		hdr := processedMetaHdrs[i]

		// remove process finished
		if hdr.GetNonce() > lastNotarizedMetaHdr.GetNonce() {
			continue
		}

		// metablock was processed and finalized
		buff, err := sp.marshalizer.Marshal(hdr)
		if err != nil {
			log.Debug("marshalizer.Marshal", "error", err.Error())
			continue
		}

		headerHash := sp.hasher.Compute(string(buff))
		nonceToByteSlice := sp.uint64Converter.ToByteSlice(hdr.GetNonce())
		err = sp.store.Put(dataRetriever.MetaHdrNonceHashDataUnit, nonceToByteSlice, headerHash)
		if err != nil {
			log.Debug("MetaHdrNonceHashDataUnit store.Put", "error", err.Error())
			continue
		}

		err = sp.store.Put(dataRetriever.MetaBlockUnit, headerHash, buff)
		if err != nil {
			log.Debug("MetaBlockUnit store.Put", "error", err.Error())
			continue
		}

		sp.dataPool.MetaBlocks().Remove(headerHash)
		sp.dataPool.HeadersNonces().Remove(hdr.GetNonce(), sharding.MetachainShardId)
		sp.removeAllProcessedMiniBlocks(headerHash)

		log.Trace("metaBlock has been processed completely and removed from pool",
			"round", hdr.GetRound(),
			"nonce", hdr.GetNonce(),
			"hash", headerHash,
		)

		processed++
	}

	if processed > 0 {
		log.Trace("metablocks completely processed and removed from pool",
			"num metablocks", processed,
		)
	}

	return nil
}

// receivedMetaBlock is a callback function when a new metablock was received
// upon receiving, it parses the new metablock and requests miniblocks and transactions
// which destination is the current shard
func (sp *shardProcessor) receivedMetaBlock(metaBlockHash []byte) {
	metaBlocksPool := sp.dataPool.MetaBlocks()
	if metaBlocksPool == nil {
		return
	}

	obj, ok := metaBlocksPool.Peek(metaBlockHash)
	if !ok {
		return
	}

	metaBlock, ok := obj.(*block.MetaBlock)
	if !ok {
		return
	}

	log.Trace("received meta block from network",
		"hash", metaBlockHash,
		"nonce", metaBlock.Nonce,
	)

	sp.hdrsForCurrBlock.mutHdrsForBlock.Lock()

	haveMissingMetaHeaders := sp.hdrsForCurrBlock.missingHdrs > 0 || sp.hdrsForCurrBlock.missingFinalityAttestingHdrs > 0
	if haveMissingMetaHeaders {
		hdrInfoForHash := sp.hdrsForCurrBlock.hdrHashAndInfo[string(metaBlockHash)]
		receivedMissingMetaHeader := hdrInfoForHash != nil && (hdrInfoForHash.hdr == nil || hdrInfoForHash.hdr.IsInterfaceNil())
		if receivedMissingMetaHeader {
			hdrInfoForHash.hdr = metaBlock
			sp.hdrsForCurrBlock.missingHdrs--

			if metaBlock.Nonce > sp.hdrsForCurrBlock.highestHdrNonce[sharding.MetachainShardId] {
				sp.hdrsForCurrBlock.highestHdrNonce[sharding.MetachainShardId] = metaBlock.Nonce
			}
		}

		// attesting something
		if sp.hdrsForCurrBlock.missingHdrs == 0 {
			sp.hdrsForCurrBlock.missingFinalityAttestingHdrs = sp.requestMissingFinalityAttestingHeaders(
				sharding.MetachainShardId,
				sp.metaBlockFinality,
				sp.getMetaHeaderFromPoolWithNonce,
				sp.dataPool.MetaBlocks())
			if sp.hdrsForCurrBlock.missingFinalityAttestingHdrs == 0 {
				log.Debug("received all missing finality attesting meta headers")
			}
		}

		missingMetaHdrs := sp.hdrsForCurrBlock.missingHdrs
		missingFinalityAttestingMetaHdrs := sp.hdrsForCurrBlock.missingFinalityAttestingHdrs
		sp.hdrsForCurrBlock.mutHdrsForBlock.Unlock()

		allMissingMetaHeadersReceived := missingMetaHdrs == 0 && missingFinalityAttestingMetaHdrs == 0
		if allMissingMetaHeadersReceived {
			sp.chRcvAllMetaHdrs <- true
		}
	} else {
		sp.hdrsForCurrBlock.mutHdrsForBlock.Unlock()
	}

	sp.setLastHdrForShard(metaBlock.GetShardID(), metaBlock)

	if sp.isHeaderOutOfRange(metaBlock, metaBlocksPool) {
		metaBlocksPool.Remove(metaBlockHash)

		headersNoncesPool := sp.dataPool.HeadersNonces()
		if headersNoncesPool != nil {
			headersNoncesPool.Remove(metaBlock.GetNonce(), metaBlock.GetShardID())
		}

		return
	}

	lastNotarizedHdr, err := sp.getLastNotarizedHdr(sharding.MetachainShardId)
	if err != nil {
		return
	}
	if metaBlock.GetNonce() <= lastNotarizedHdr.GetNonce() {
		return
	}
	if metaBlock.GetRound() <= lastNotarizedHdr.GetRound() {
		return
	}

	isMetaBlockOutOfRange := metaBlock.GetNonce() > lastNotarizedHdr.GetNonce()+process.MaxHeadersToRequestInAdvance
	if isMetaBlockOutOfRange {
		return
	}

	sp.txCoordinator.RequestMiniBlocks(metaBlock)
}

func (sp *shardProcessor) requestMetaHeaders(shardHeader *block.Header) (uint32, uint32) {
	_ = process.EmptyChannel(sp.chRcvAllMetaHdrs)

	if len(shardHeader.MetaBlockHashes) == 0 {
		return 0, 0
	}

	missingHeadersHashes := sp.computeMissingAndExistingMetaHeaders(shardHeader)

	sp.hdrsForCurrBlock.mutHdrsForBlock.Lock()
	for _, hash := range missingHeadersHashes {
		sp.hdrsForCurrBlock.hdrHashAndInfo[string(hash)] = &hdrInfo{hdr: nil, usedInBlock: true}
		go sp.onRequestHeaderHandler(sharding.MetachainShardId, hash)
	}

	if sp.hdrsForCurrBlock.missingHdrs == 0 {
		sp.hdrsForCurrBlock.missingFinalityAttestingHdrs = sp.requestMissingFinalityAttestingHeaders(
			sharding.MetachainShardId,
			sp.metaBlockFinality,
			sp.getMetaHeaderFromPoolWithNonce,
			sp.dataPool.MetaBlocks())
	}

	requestedHdrs := sp.hdrsForCurrBlock.missingHdrs
	requestedFinalityAttestingHdrs := sp.hdrsForCurrBlock.missingFinalityAttestingHdrs
	sp.hdrsForCurrBlock.mutHdrsForBlock.Unlock()

	return requestedHdrs, requestedFinalityAttestingHdrs
}

func (sp *shardProcessor) computeMissingAndExistingMetaHeaders(header *block.Header) [][]byte {
	missingHeadersHashes := make([][]byte, 0)

	sp.hdrsForCurrBlock.mutHdrsForBlock.Lock()
	for i := 0; i < len(header.MetaBlockHashes); i++ {
		hdr, err := process.GetMetaHeaderFromPool(
			header.MetaBlockHashes[i],
			sp.dataPool.MetaBlocks())

		if err != nil {
			missingHeadersHashes = append(missingHeadersHashes, header.MetaBlockHashes[i])
			sp.hdrsForCurrBlock.missingHdrs++
			continue
		}

		sp.hdrsForCurrBlock.hdrHashAndInfo[string(header.MetaBlockHashes[i])] = &hdrInfo{hdr: hdr, usedInBlock: true}

		if hdr.Nonce > sp.hdrsForCurrBlock.highestHdrNonce[sharding.MetachainShardId] {
			sp.hdrsForCurrBlock.highestHdrNonce[sharding.MetachainShardId] = hdr.Nonce
		}
	}
	sp.hdrsForCurrBlock.mutHdrsForBlock.Unlock()

	return missingHeadersHashes
}

func (sp *shardProcessor) verifyCrossShardMiniBlockDstMe(header *block.Header) error {
	miniBlockMetaHashes, err := sp.getAllMiniBlockDstMeFromMeta(header)
	if err != nil {
		return err
	}

	crossMiniBlockHashes := header.GetMiniBlockHeadersWithDst(sp.shardCoordinator.SelfId())
	for hash := range crossMiniBlockHashes {
		if _, ok := miniBlockMetaHashes[hash]; !ok {
			return process.ErrCrossShardMBWithoutConfirmationFromMeta
		}
	}

	return nil
}

func (sp *shardProcessor) getAllMiniBlockDstMeFromMeta(header *block.Header) (map[string][]byte, error) {
	lastHdr, err := sp.getLastNotarizedHdr(sharding.MetachainShardId)
	if err != nil {
		return nil, err
	}

	miniBlockMetaHashes := make(map[string][]byte)

	sp.hdrsForCurrBlock.mutHdrsForBlock.RLock()
	for _, metaBlockHash := range header.MetaBlockHashes {
		headerInfo, ok := sp.hdrsForCurrBlock.hdrHashAndInfo[string(metaBlockHash)]
		if !ok {
			continue
		}
		metaBlock, ok := headerInfo.hdr.(*block.MetaBlock)
		if !ok {
			continue
		}
		if metaBlock.GetRound() > header.Round {
			continue
		}
		if metaBlock.GetRound() <= lastHdr.GetRound() {
			continue
		}
		if metaBlock.GetNonce() <= lastHdr.GetNonce() {
			continue
		}

		crossMiniBlockHashes := metaBlock.GetMiniBlockHeadersWithDst(sp.shardCoordinator.SelfId())
		for hash := range crossMiniBlockHashes {
			miniBlockMetaHashes[hash] = []byte(metaBlockHash)
		}
	}
	sp.hdrsForCurrBlock.mutHdrsForBlock.RUnlock()

	return miniBlockMetaHashes, nil
}

func (sp *shardProcessor) getOrderedMetaBlocks(round uint64) ([]*hashAndHdr, error) {
	metaBlocksPool := sp.dataPool.MetaBlocks()
	if metaBlocksPool == nil {
		return nil, process.ErrNilMetaBlocksPool
	}

	lastHdr, err := sp.getLastNotarizedHdr(sharding.MetachainShardId)
	if err != nil {
		return nil, err
	}

	orderedMetaBlocks := make([]*hashAndHdr, 0)
	for _, key := range metaBlocksPool.Keys() {
		val, _ := metaBlocksPool.Peek(key)
		if val == nil {
			continue
		}

		hdr, ok := val.(*block.MetaBlock)
		if !ok {
			continue
		}

		if hdr.GetRound() > round {
			continue
		}
		if hdr.GetRound() <= lastHdr.GetRound() {
			continue
		}
		if hdr.GetNonce() <= lastHdr.GetNonce() {
			continue
		}

		orderedMetaBlocks = append(orderedMetaBlocks, &hashAndHdr{hdr: hdr, hash: key})
	}

	if len(orderedMetaBlocks) > 1 {
		sort.Slice(orderedMetaBlocks, func(i, j int) bool {
			return orderedMetaBlocks[i].hdr.GetNonce() < orderedMetaBlocks[j].hdr.GetNonce()
		})
	}

	return orderedMetaBlocks, nil
}

// isMetaHeaderFinal verifies if meta is trully final, in order to not do rollbacks
func (sp *shardProcessor) isMetaHeaderFinal(currHdr data.HeaderHandler, sortedHdrs []*hashAndHdr, startPos int) bool {
	if currHdr == nil || currHdr.IsInterfaceNil() {
		return false
	}
	if sortedHdrs == nil {
		return false
	}

	// verify if there are "K" block after current to make this one final
	lastVerifiedHdr := currHdr
	nextBlocksVerified := uint32(0)

	for i := startPos; i < len(sortedHdrs); i++ {
		if nextBlocksVerified >= sp.metaBlockFinality {
			return true
		}

		// found a header with the next nonce
		tmpHdr := sortedHdrs[i].hdr
		if tmpHdr.GetNonce() == lastVerifiedHdr.GetNonce()+1 {
			err := sp.isHdrConstructionValid(tmpHdr, lastVerifiedHdr)
			if err != nil {
				continue
			}

			lastVerifiedHdr = tmpHdr
			nextBlocksVerified += 1
		}
	}

	if nextBlocksVerified >= sp.metaBlockFinality {
		return true
	}

	return false
}

// full verification through metachain header
func (sp *shardProcessor) createAndProcessCrossMiniBlocksDstMe(
	maxItemsInBlock uint32,
	round uint64,
	haveTime func() bool,
) (block.MiniBlockSlice, uint32, uint32, error) {

	miniBlocks := make(block.MiniBlockSlice, 0)
	txsAdded := uint32(0)
	hdrsAdded := uint32(0)

	orderedMetaBlocks, err := sp.getOrderedMetaBlocks(round)
	if err != nil {
		return nil, 0, 0, err
	}

	log.Debug("metablocks ordered",
		"num metablocks", len(orderedMetaBlocks),
	)

	lastMetaHdr, err := sp.getLastNotarizedHdr(sharding.MetachainShardId)
	if err != nil {
		return nil, 0, 0, err
	}

	// do processing in order
	sp.hdrsForCurrBlock.mutHdrsForBlock.Lock()
	for i := 0; i < len(orderedMetaBlocks); i++ {
		if !haveTime() {
			log.Debug("time is up after putting cross txs with destination to current shard",
				"num txs", txsAdded,
			)
			break
		}

		if len(miniBlocks) >= core.MaxMiniBlocksInBlock {
			log.Debug("max number of mini blocks allowed to be added in one shard block has been reached",
				"limit", len(miniBlocks),
			)
			break
		}

		itemsAddedInHeader := uint32(len(sp.hdrsForCurrBlock.hdrHashAndInfo) + len(miniBlocks))
		if itemsAddedInHeader >= maxItemsInBlock {
			log.Debug("max records allowed to be added in shard header has been reached",
				"limit", maxItemsInBlock,
			)
			break
		}

		hdr, ok := orderedMetaBlocks[i].hdr.(*block.MetaBlock)
		if !ok {
			continue
		}

		err = sp.isHdrConstructionValid(hdr, lastMetaHdr)
		if err != nil {
			continue
		}

		isFinal := sp.isMetaHeaderFinal(hdr, orderedMetaBlocks, i+1)
		if !isFinal {
			continue
		}

		if len(hdr.GetMiniBlockHeadersWithDst(sp.shardCoordinator.SelfId())) == 0 {
			sp.hdrsForCurrBlock.hdrHashAndInfo[string(orderedMetaBlocks[i].hash)] = &hdrInfo{hdr: hdr, usedInBlock: true}
			hdrsAdded++
			lastMetaHdr = hdr
			continue
		}

		itemsAddedInBody := txsAdded
		if itemsAddedInBody >= maxItemsInBlock {
			continue
		}

		maxTxSpaceRemained := int32(maxItemsInBlock) - int32(itemsAddedInBody)
		maxMbSpaceRemained := sp.getMaxMiniBlocksSpaceRemained(
			maxItemsInBlock,
			itemsAddedInHeader+1,
			uint32(len(miniBlocks)))

		if maxTxSpaceRemained > 0 && maxMbSpaceRemained > 0 {
			processedMiniBlocksHashes := sp.getProcessedMiniBlocksHashes(orderedMetaBlocks[i].hash)
			currMBProcessed, currTxsAdded, hdrProcessFinished := sp.txCoordinator.CreateMbsAndProcessCrossShardTransactionsDstMe(
				hdr,
				processedMiniBlocksHashes,
				uint32(maxTxSpaceRemained),
				uint32(maxMbSpaceRemained),
				round,
				haveTime)

			// all txs processed, add to processed miniblocks
			miniBlocks = append(miniBlocks, currMBProcessed...)
			txsAdded = txsAdded + currTxsAdded

			if currTxsAdded > 0 {
				sp.hdrsForCurrBlock.hdrHashAndInfo[string(orderedMetaBlocks[i].hash)] = &hdrInfo{hdr: hdr, usedInBlock: true}
				hdrsAdded++
			}

			if !hdrProcessFinished {
				break
			}

			lastMetaHdr = hdr
		}
	}
	sp.hdrsForCurrBlock.mutHdrsForBlock.Unlock()

	return miniBlocks, txsAdded, hdrsAdded, nil
}

func (sp *shardProcessor) createMiniBlocks(
	maxItemsInBlock uint32,
	round uint64,
	haveTime func() bool,
) (block.Body, error) {

	miniBlocks := make(block.Body, 0)

	if sp.accounts.JournalLen() != 0 {
		return nil, process.ErrAccountStateDirty
	}

	if !haveTime() {
		log.Debug("time is up after entered in createMiniBlocks method")
		return nil, process.ErrTimeIsOut
	}

	txPool := sp.dataPool.Transactions()
	if txPool == nil {
		return nil, process.ErrNilTransactionPool
	}

	destMeMiniBlocks, nbTxs, nbHdrs, err := sp.createAndProcessCrossMiniBlocksDstMe(maxItemsInBlock, round, haveTime)
	if err != nil {
		log.Debug("createAndProcessCrossMiniBlocksDstMe", "error", err.Error())
	}

	processedMetaHdrs, errNotCritical := sp.getOrderedProcessedMetaBlocksFromMiniBlocks(destMeMiniBlocks)
	if errNotCritical != nil {
		log.Debug("getOrderedProcessedMetaBlocksFromMiniBlocks", "error", errNotCritical.Error())
	}

	err = sp.setMetaConsensusData(processedMetaHdrs)
	if err != nil {
		return nil, err
	}

	log.Debug("processed miniblocks and txs with destination in self shard",
		"num miniblocks", len(destMeMiniBlocks),
		"num txs", nbTxs,
	)

	if len(destMeMiniBlocks) > 0 {
		miniBlocks = append(miniBlocks, destMeMiniBlocks...)
	}

	maxTxSpaceRemained := int32(maxItemsInBlock) - int32(nbTxs)
	maxMbSpaceRemained := sp.getMaxMiniBlocksSpaceRemained(
		maxItemsInBlock,
		uint32(len(destMeMiniBlocks))+nbHdrs,
		uint32(len(miniBlocks)))

	mbFromMe := sp.txCoordinator.CreateMbsAndProcessTransactionsFromMe(
		uint32(maxTxSpaceRemained),
		uint32(maxMbSpaceRemained),
		round,
		haveTime)

	if len(mbFromMe) > 0 {
		miniBlocks = append(miniBlocks, mbFromMe...)
	}

	log.Debug("creating mini blocks has been finished",
		"num miniblocks", len(miniBlocks),
	)
	return miniBlocks, nil
}

<<<<<<< HEAD
// CreateBlockHeader creates a miniblock header list given a block body
func (sp *shardProcessor) CreateBlockHeader(bodyHandler data.BodyHandler, round uint64, haveTime func() bool) (data.HeaderHandler, error) {
	log.Trace("started creating block header",
		"round", round,
	)
	header := &block.Header{
		MiniBlockHeaders: make([]block.MiniBlockHeader, 0),
		RootHash:         sp.getRootHash(),
		ShardId:          sp.shardCoordinator.SelfId(),
		PrevRandSeed:     make([]byte, 0),
		RandSeed:         make([]byte, 0),
=======
// ApplyBodyToHeader creates a miniblock header list given a block body
func (sp *shardProcessor) ApplyBodyToHeader(hdr data.HeaderHandler, bodyHandler data.BodyHandler) error {
	log.Debug(fmt.Sprintf("started creating block header in round %d\n", hdr.GetRound()))
	shardHeader, ok := hdr.(*block.Header)
	if !ok {
		return process.ErrWrongTypeAssertion
>>>>>>> 638df2b3
	}

	shardHeader.MiniBlockHeaders = make([]block.MiniBlockHeader, 0)
	shardHeader.RootHash = sp.getRootHash()
	shardHeader.ShardId = sp.shardCoordinator.SelfId()

	defer func() {
		go sp.checkAndRequestIfMetaHeadersMissing(hdr.GetRound())
	}()

	if bodyHandler == nil || bodyHandler.IsInterfaceNil() {
		return nil
	}

	body, ok := bodyHandler.(block.Body)
	if !ok {
		return process.ErrWrongTypeAssertion
	}

	totalTxCount, miniBlockHeaders, err := sp.createMiniBlockHeaders(body)
	if err != nil {
		return err
	}

	shardHeader.MiniBlockHeaders = miniBlockHeaders
	shardHeader.TxCount = uint32(totalTxCount)
	metaBlockHashes := sp.sortHeaderHashesForCurrentBlockByNonce(true)
	shardHeader.MetaBlockHashes = metaBlockHashes[sharding.MetachainShardId]

	sp.appStatusHandler.SetUInt64Value(core.MetricNumTxInBlock, uint64(totalTxCount))
	sp.appStatusHandler.SetUInt64Value(core.MetricNumMiniBlocks, uint64(len(body)))

	sp.blockSizeThrottler.Add(
		hdr.GetRound(),
		core.MaxUint32(hdr.ItemsInBody(), hdr.ItemsInHeader()))

	return nil
}

func (sp *shardProcessor) waitForMetaHdrHashes(waitTime time.Duration) error {
	select {
	case <-sp.chRcvAllMetaHdrs:
		return nil
	case <-time.After(waitTime):
		return process.ErrTimeIsOut
	}
}

// MarshalizedDataToBroadcast prepares underlying data into a marshalized object according to destination
func (sp *shardProcessor) MarshalizedDataToBroadcast(
	header data.HeaderHandler,
	bodyHandler data.BodyHandler,
) (map[uint32][]byte, map[string][][]byte, error) {

	if bodyHandler == nil || bodyHandler.IsInterfaceNil() {
		return nil, nil, process.ErrNilMiniBlocks
	}

	body, ok := bodyHandler.(block.Body)
	if !ok {
		return nil, nil, process.ErrWrongTypeAssertion
	}

	mrsData := make(map[uint32][]byte)
	bodies, mrsTxs := sp.txCoordinator.CreateMarshalizedData(body)

	for shardId, subsetBlockBody := range bodies {
		buff, err := sp.marshalizer.Marshal(subsetBlockBody)
		if err != nil {
			log.Debug("marshalizer.Marshal", "error", process.ErrMarshalWithoutSuccess.Error())
			continue
		}
		mrsData[shardId] = buff
	}

	return mrsData, mrsTxs, nil
}

// DecodeBlockBody method decodes block body from a given byte array
func (sp *shardProcessor) DecodeBlockBody(dta []byte) data.BodyHandler {
	if dta == nil {
		return nil
	}

	var body block.Body

	err := sp.marshalizer.Unmarshal(&body, dta)
	if err != nil {
		log.Debug("marshalizer.Unmarshal", "error", err.Error())
		return nil
	}

	return body
}

// DecodeBlockHeader method decodes block header from a given byte array
func (sp *shardProcessor) DecodeBlockHeader(dta []byte) data.HeaderHandler {
	if dta == nil {
		return nil
	}

	var header block.Header

	err := sp.marshalizer.Unmarshal(&header, dta)
	if err != nil {
		log.Debug("marshalizer.Unmarshal", "error", err.Error())
		return nil
	}

	return &header
}

// IsInterfaceNil returns true if there is no value under the interface
func (sp *shardProcessor) IsInterfaceNil() bool {
	if sp == nil {
		return true
	}
	return false
}

func (sp *shardProcessor) addProcessedMiniBlock(metaBlockHash []byte, miniBlockHash []byte) {
	sp.mutProcessedMiniBlocks.Lock()
	miniBlocksProcessed, ok := sp.processedMiniBlocks[string(metaBlockHash)]
	if !ok {
		miniBlocksProcessed := make(map[string]struct{})
		miniBlocksProcessed[string(miniBlockHash)] = struct{}{}
		sp.processedMiniBlocks[string(metaBlockHash)] = miniBlocksProcessed
		sp.mutProcessedMiniBlocks.Unlock()
		return
	}

	miniBlocksProcessed[string(miniBlockHash)] = struct{}{}
	sp.mutProcessedMiniBlocks.Unlock()
}

func (sp *shardProcessor) removeProcessedMiniBlock(miniBlockHash []byte) {
	sp.mutProcessedMiniBlocks.Lock()
	for _, miniBlocksProcessed := range sp.processedMiniBlocks {
		_, isProcessed := miniBlocksProcessed[string(miniBlockHash)]
		if isProcessed {
			delete(miniBlocksProcessed, string(miniBlockHash))
		}
	}
	sp.mutProcessedMiniBlocks.Unlock()
}

func (sp *shardProcessor) removeAllProcessedMiniBlocks(metaBlockHash []byte) {
	sp.mutProcessedMiniBlocks.Lock()
	delete(sp.processedMiniBlocks, string(metaBlockHash))
	sp.mutProcessedMiniBlocks.Unlock()
}

func (sp *shardProcessor) getProcessedMiniBlocksHashes(metaBlockHash []byte) map[string]struct{} {
	sp.mutProcessedMiniBlocks.RLock()
	processedMiniBlocksHashes := sp.processedMiniBlocks[string(metaBlockHash)]
	sp.mutProcessedMiniBlocks.RUnlock()

	return processedMiniBlocksHashes
}

func (sp *shardProcessor) isMiniBlockProcessed(metaBlockHash []byte, miniBlockHash []byte) bool {
	sp.mutProcessedMiniBlocks.RLock()
	miniBlocksProcessed, ok := sp.processedMiniBlocks[string(metaBlockHash)]
	if !ok {
		sp.mutProcessedMiniBlocks.RUnlock()
		return false
	}

	_, isProcessed := miniBlocksProcessed[string(miniBlockHash)]
	sp.mutProcessedMiniBlocks.RUnlock()

	return isProcessed
}

func (sp *shardProcessor) getMaxMiniBlocksSpaceRemained(
	maxItemsInBlock uint32,
	itemsAddedInBlock uint32,
	miniBlocksAddedInBlock uint32,
) int32 {
	mbSpaceRemainedInBlock := int32(maxItemsInBlock) - int32(itemsAddedInBlock)
	mbSpaceRemainedInCache := int32(core.MaxMiniBlocksInBlock) - int32(miniBlocksAddedInBlock)
	maxMbSpaceRemained := core.MinInt32(mbSpaceRemainedInBlock, mbSpaceRemainedInCache)

	return maxMbSpaceRemained
}

func (sp *shardProcessor) getMetaHeaderFromPoolWithNonce(
	nonce uint64,
	shardId uint32,
) (data.HeaderHandler, []byte, error) {

	metaHeader, metaHeaderHash, err := process.GetMetaHeaderFromPoolWithNonce(
		nonce,
		sp.dataPool.MetaBlocks(),
		sp.dataPool.HeadersNonces())

	return metaHeader, metaHeaderHash, err
}<|MERGE_RESOLUTION|>--- conflicted
+++ resolved
@@ -344,12 +344,10 @@
 		if metaHdr.GetNonce() == lastVerifiedHdr.GetNonce()+1 {
 			err := sp.isHdrConstructionValid(metaHdr, lastVerifiedHdr)
 			if err != nil {
-<<<<<<< HEAD
-				log.Trace("isHdrConstructionValid", "error", err.Error())
-=======
 				go sp.removeHeaderFromPools(metaHdr, sp.dataPool.MetaBlocks(), sp.dataPool.HeadersNonces())
 				log.Debug(err.Error())
->>>>>>> 638df2b3
+				JLS
+				log.Trace("isHdrConstructionValid", "error", err.Error())
 				continue
 			}
 
@@ -389,12 +387,10 @@
 
 	lastNotarizedHdr, err := sp.getLastNotarizedHdr(sharding.MetachainShardId)
 	if err != nil {
-<<<<<<< HEAD
+		log.Info(err.Error())
+		JLS
 		log.Debug("getLastNotarizedHdr", "error", err.Error())
-=======
-		log.Info(err.Error())
 		return
->>>>>>> 638df2b3
 	}
 
 	for i := 0; i < len(sortedHdrs); i++ {
@@ -493,17 +489,11 @@
 
 	mapMetaHashMiniBlockHashes := make(map[string][][]byte, 0)
 
-<<<<<<< HEAD
-		metaBlock := block.MetaBlock{}
-		err = sp.marshalizer.Unmarshal(&metaBlock, buff)
-		if err != nil {
-			log.Debug("marshalizer.Unmarshal", "error", err.Error())
-=======
 	for _, metaBlockHash := range metaBlockHashes {
 		metaBlock, errNotCritical := process.GetMetaHeaderFromStorage(metaBlockHash, sp.marshalizer, sp.store)
 		if errNotCritical != nil {
 			log.Info(fmt.Sprintf("error not critical: meta block with hash %s is not fully processed yet and not committed in MetaBlockUnit\n", core.ToB64(metaBlockHash)))
->>>>>>> 638df2b3
+			JLS
 			continue
 		}
 
@@ -519,16 +509,8 @@
 
 		err := sp.store.GetStorer(dataRetriever.MetaBlockUnit).Remove(metaBlockHash)
 		if err != nil {
-<<<<<<< HEAD
-			log.Debug("MetaBlockUnit GetStorer", "error", err.Error())
-		}
-
-		nonceToByteSlice := sp.uint64Converter.ToByteSlice(metaBlock.Nonce)
-		err = sp.store.GetStorer(dataRetriever.MetaHdrNonceHashDataUnit).Remove(nonceToByteSlice)
-		if err != nil {
-			log.Debug("MetaHdrNonceHashDataUnit GetStorer", "error", err.Error())
-=======
 			log.Info(fmt.Sprintf("error critical: unable to remove hash %s from MetaBlockUnit\n", core.ToB64(metaBlockHash)))
+			JLS
 			return err
 		}
 
@@ -536,18 +518,20 @@
 		errNotCritical = sp.store.GetStorer(dataRetriever.MetaHdrNonceHashDataUnit).Remove(nonceToByteSlice)
 		if errNotCritical != nil {
 			log.Info(fmt.Sprintf("error not critical: %s\n", errNotCritical.Error()))
+			JLS
 		}
 
 		log.Debug(fmt.Sprintf("meta block with round = %d, nonce = %d, hash = %s has been restored successfully\n",
 			metaBlock.Round,
 			metaBlock.Nonce,
 			core.ToB64(metaBlockHash)))
+		JLS
+
 	}
 
 	for metaBlockHash, miniBlockHashes := range mapMetaHashMiniBlockHashes {
 		for _, miniBlockHash := range miniBlockHashes {
 			sp.addProcessedMiniBlock([]byte(metaBlockHash), miniBlockHash)
->>>>>>> 638df2b3
 		}
 	}
 
@@ -560,16 +544,12 @@
 
 // CreateBlockBody creates a a list of miniblocks by filling them with transactions out of the transactions pools
 // as long as the transactions limit for the block has not been reached and there is still time to add transactions
-<<<<<<< HEAD
-func (sp *shardProcessor) CreateBlockBody(round uint64, haveTime func() bool) (data.BodyHandler, error) {
+func (sp *shardProcessor) CreateBlockBody(initialHdrData data.HeaderHandler, haveTime func() bool) (data.BodyHandler, error) {
+	log.Debug(fmt.Sprintf("started creating block body in round %d\n", initialHdrData.GetRound()))
+	JLS
 	log.Trace("started creating block body",
 		"round", round,
 	)
-	sp.txCoordinator.CreateBlockStarted()
-=======
-func (sp *shardProcessor) CreateBlockBody(initialHdrData data.HeaderHandler, haveTime func() bool) (data.BodyHandler, error) {
-	log.Debug(fmt.Sprintf("started creating block body in round %d\n", initialHdrData.GetRound()))
->>>>>>> 638df2b3
 	sp.createBlockStarted()
 	sp.blockSizeThrottler.ComputeMaxItems()
 
@@ -878,16 +858,14 @@
 		if err != nil {
 			go sp.onRequestHeaderHandler(shardInfo.ShardID, shardInfo.HeaderHash)
 
-<<<<<<< HEAD
+			log.Info(fmt.Sprintf("requested missing shard header with hash %s for shard %d\n",
+				core.ToB64(shardInfo.HeaderHash),
+				shardInfo.ShardID))
+			JLS
 			log.Debug("requested missing shard header",
 				"hash", shardInfo.HeaderHash,
 				"shard", shardInfo.ShardId,
 			)
-=======
-			log.Info(fmt.Sprintf("requested missing shard header with hash %s for shard %d\n",
-				core.ToB64(shardInfo.HeaderHash),
-				shardInfo.ShardID))
->>>>>>> 638df2b3
 
 			errFound = err
 			continue
@@ -1586,26 +1564,16 @@
 	return miniBlocks, nil
 }
 
-<<<<<<< HEAD
-// CreateBlockHeader creates a miniblock header list given a block body
-func (sp *shardProcessor) CreateBlockHeader(bodyHandler data.BodyHandler, round uint64, haveTime func() bool) (data.HeaderHandler, error) {
+// ApplyBodyToHeader creates a miniblock header list given a block body
+func (sp *shardProcessor) ApplyBodyToHeader(hdr data.HeaderHandler, bodyHandler data.BodyHandler) error {
+	log.Debug(fmt.Sprintf("started creating block header in round %d\n", hdr.GetRound()))
+	JLS
 	log.Trace("started creating block header",
 		"round", round,
 	)
-	header := &block.Header{
-		MiniBlockHeaders: make([]block.MiniBlockHeader, 0),
-		RootHash:         sp.getRootHash(),
-		ShardId:          sp.shardCoordinator.SelfId(),
-		PrevRandSeed:     make([]byte, 0),
-		RandSeed:         make([]byte, 0),
-=======
-// ApplyBodyToHeader creates a miniblock header list given a block body
-func (sp *shardProcessor) ApplyBodyToHeader(hdr data.HeaderHandler, bodyHandler data.BodyHandler) error {
-	log.Debug(fmt.Sprintf("started creating block header in round %d\n", hdr.GetRound()))
 	shardHeader, ok := hdr.(*block.Header)
 	if !ok {
 		return process.ErrWrongTypeAssertion
->>>>>>> 638df2b3
 	}
 
 	shardHeader.MiniBlockHeaders = make([]block.MiniBlockHeader, 0)
