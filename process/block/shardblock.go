package block

import (
	"bytes"
	"fmt"
	"math/big"
	"time"

	"github.com/ElrondNetwork/elrond-go/core"
	"github.com/ElrondNetwork/elrond-go/core/check"
	"github.com/ElrondNetwork/elrond-go/core/serviceContainer"
	"github.com/ElrondNetwork/elrond-go/core/sliceUtil"
	"github.com/ElrondNetwork/elrond-go/data"
	"github.com/ElrondNetwork/elrond-go/data/block"
	"github.com/ElrondNetwork/elrond-go/data/state"
	"github.com/ElrondNetwork/elrond-go/dataRetriever"
	"github.com/ElrondNetwork/elrond-go/display"
	"github.com/ElrondNetwork/elrond-go/process"
	"github.com/ElrondNetwork/elrond-go/process/block/bootstrapStorage"
	"github.com/ElrondNetwork/elrond-go/process/block/processedMb"
	"github.com/ElrondNetwork/elrond-go/process/throttle"
	"github.com/ElrondNetwork/elrond-go/statusHandler"
)

const maxCleanTime = time.Second

// shardProcessor implements shardProcessor interface and actually it tries to execute block
type shardProcessor struct {
	*baseProcessor
	metaBlockFinality uint32
	chRcvAllMetaHdrs  chan bool

	chRcvEpochStart chan bool

	processedMiniBlocks *processedMb.ProcessedMiniBlockTracker
	core                serviceContainer.Core
	txCounter           *transactionCounter
	txsPoolsCleaner     process.PoolsCleaner

	lowestNonceInSelfNotarizedHeaders uint64
}

// NewShardProcessor creates a new shardProcessor object
func NewShardProcessor(arguments ArgShardProcessor) (*shardProcessor, error) {
	err := checkProcessorNilParameters(arguments.ArgBaseProcessor)
	if err != nil {
		return nil, err
	}

	if check.IfNil(arguments.DataPool) {
		return nil, process.ErrNilDataPoolHolder
	}
	if check.IfNil(arguments.DataPool.Headers()) {
		return nil, process.ErrNilHeadersDataPool
	}

	blockSizeThrottler, err := throttle.NewBlockSizeThrottle()
	if err != nil {
		return nil, err
	}

	base := &baseProcessor{
		accountsDB:                   arguments.AccountsDB,
		blockSizeThrottler:           blockSizeThrottler,
		forkDetector:                 arguments.ForkDetector,
		hasher:                       arguments.Hasher,
		marshalizer:                  arguments.Marshalizer,
		store:                        arguments.Store,
		shardCoordinator:             arguments.ShardCoordinator,
		nodesCoordinator:             arguments.NodesCoordinator,
		uint64Converter:              arguments.Uint64Converter,
		requestHandler:               arguments.RequestHandler,
		appStatusHandler:             statusHandler.NewNilStatusHandler(),
		blockChainHook:               arguments.BlockChainHook,
		txCoordinator:                arguments.TxCoordinator,
		rounder:                      arguments.Rounder,
		epochStartTrigger:            arguments.EpochStartTrigger,
		headerValidator:              arguments.HeaderValidator,
		bootStorer:                   arguments.BootStorer,
		blockTracker:                 arguments.BlockTracker,
		dataPool:                     arguments.DataPool,
		validatorStatisticsProcessor: arguments.ValidatorStatisticsProcessor,
		stateCheckpointModulus:       arguments.StateCheckpointModulus,
		blockChain:                   arguments.BlockChain,
		feeHandler:                   arguments.FeeHandler,
	}

	if check.IfNil(arguments.TxsPoolsCleaner) {
		return nil, process.ErrNilTxsPoolsCleaner
	}

	sp := shardProcessor{
		core:            arguments.Core,
		baseProcessor:   base,
		txCounter:       NewTransactionCounter(),
		txsPoolsCleaner: arguments.TxsPoolsCleaner,
	}

	sp.baseProcessor.requestBlockBodyHandler = &sp

	sp.chRcvAllMetaHdrs = make(chan bool)

	transactionPool := sp.dataPool.Transactions()
	if check.IfNil(transactionPool) {
		return nil, process.ErrNilTransactionPool
	}

	sp.hdrsForCurrBlock = newHdrForBlock()
	sp.processedMiniBlocks = processedMb.NewProcessedMiniBlocks()

	metaBlockPool := sp.dataPool.Headers()
	if check.IfNil(metaBlockPool) {
		return nil, process.ErrNilMetaBlocksPool
	}
	metaBlockPool.RegisterHandler(sp.receivedMetaBlock)

	sp.metaBlockFinality = process.BlockFinality

	return &sp, nil
}

// ProcessBlock processes a block. It returns nil if all ok or the specific error
func (sp *shardProcessor) ProcessBlock(
	headerHandler data.HeaderHandler,
	bodyHandler data.BodyHandler,
	haveTime func() time.Duration,
) error {

	if haveTime == nil {
		return process.ErrNilHaveTimeHandler
	}

	err := sp.checkBlockValidity(headerHandler, bodyHandler)
	if err != nil {
		if err == process.ErrBlockHashDoesNotMatch {
			log.Debug("requested missing shard header",
				"hash", headerHandler.GetPrevHash(),
				"for shard", headerHandler.GetShardID(),
			)

			go sp.requestHandler.RequestShardHeader(headerHandler.GetShardID(), headerHandler.GetPrevHash())
		}

		return err
	}

	sp.requestHandler.SetEpoch(headerHandler.GetEpoch())

	log.Debug("started processing block",
		"epoch", headerHandler.GetEpoch(),
		"round", headerHandler.GetRound(),
		"nonce", headerHandler.GetNonce(),
	)

	header, ok := headerHandler.(*block.Header)
	if !ok {
		return process.ErrWrongTypeAssertion
	}

	body, ok := bodyHandler.(*block.Body)
	if !ok {
		return process.ErrWrongTypeAssertion
	}

	go getMetricsFromBlockBody(body, sp.marshalizer, sp.appStatusHandler)

	err = sp.checkHeaderBodyCorrelation(header.MiniBlockHeaders, body)
	if err != nil {
		return err
	}

	numTxWithDst := sp.txCounter.getNumTxsFromPool(header.ShardID, sp.dataPool, sp.shardCoordinator.NumberOfShards())
	go getMetricsFromHeader(header, uint64(numTxWithDst), sp.marshalizer, sp.appStatusHandler)

	log.Debug("total txs in pool",
		"num txs", numTxWithDst,
	)

	sp.createBlockStarted()
	sp.blockChainHook.SetCurrentHeader(headerHandler)

	sp.txCoordinator.RequestBlockTransactions(body)
	requestedMetaHdrs, requestedFinalityAttestingMetaHdrs := sp.requestMetaHeaders(header)

	if haveTime() < 0 {
		return process.ErrTimeIsOut
	}

	err = sp.txCoordinator.IsDataPreparedForProcessing(haveTime)
	if err != nil {
		return err
	}

	haveMissingMetaHeaders := requestedMetaHdrs > 0 || requestedFinalityAttestingMetaHdrs > 0
	if haveMissingMetaHeaders {
		log.Debug("requested missing meta headers",
			"num headers", requestedMetaHdrs,
		)
		log.Debug("requested missing finality attesting meta headers",
			"num finality shard headers", requestedFinalityAttestingMetaHdrs,
		)

		err = sp.waitForMetaHdrHashes(haveTime())

		sp.hdrsForCurrBlock.mutHdrsForBlock.RLock()
		missingMetaHdrs := sp.hdrsForCurrBlock.missingHdrs
		sp.hdrsForCurrBlock.mutHdrsForBlock.RUnlock()

		sp.hdrsForCurrBlock.resetMissingHdrs()

		if requestedMetaHdrs > 0 {
			log.Debug("received missing meta headers",
				"num headers", requestedMetaHdrs-missingMetaHdrs,
			)
		}

		if err != nil {
			return err
		}
	}

	err = sp.requestEpochStartInfo(header, haveTime())
	if err != nil {
		return err
	}

	if sp.accountsDB[state.UserAccountsState].JournalLen() != 0 {
		return process.ErrAccountStateDirty
	}

	defer func() {
		go sp.checkAndRequestIfMetaHeadersMissing(header.Round)
	}()

	err = sp.checkEpochCorrectness(header)
	if err != nil {
		return err
	}

	err = sp.checkMetaHeadersValidityAndFinality()
	if err != nil {
		return err
	}

	err = sp.verifyCrossShardMiniBlockDstMe(header)
	if err != nil {
		return err
	}

	if header.IsStartOfEpochBlock() {
		err = sp.checkEpochCorrectnessCrossChain()
		if err != nil {
			return err
		}
	}

	defer func() {
		if err != nil {
			sp.RevertAccountState(header)
		}
	}()

	startTime := time.Now()
	err = sp.txCoordinator.ProcessBlockTransaction(body, haveTime)
	elapsedTime := time.Since(startTime)
	log.Debug("elapsed time to process block transaction",
		"time [s]", elapsedTime,
	)
	if err != nil {
		return err
	}

	err = sp.txCoordinator.VerifyCreatedBlockTransactions(header, body)
	if err != nil {
		return err
	}

	err = sp.verifyAccumulatedFees(header)
	if err != nil {
		return err
	}

	if !sp.verifyStateRoot(header.GetRootHash()) {
		err = process.ErrRootStateDoesNotMatch
		return err
	}

	return nil
}

func (sp *shardProcessor) requestEpochStartInfo(header *block.Header, waitTime time.Duration) error {
	_ = process.EmptyChannel(sp.chRcvEpochStart)
	haveMissingMetaHeaders := header.IsStartOfEpochBlock() && !sp.epochStartTrigger.IsEpochStart()

	if haveMissingMetaHeaders {
		select {
		case <-sp.chRcvEpochStart:
			return nil
		case <-time.After(waitTime):
			return process.ErrTimeIsOut
		}
	}

	return nil
}

// RevertStateToBlock recreates the state tries to the root hashes indicated by the provided header
func (sp *shardProcessor) RevertStateToBlock(header data.HeaderHandler) error {

	err := sp.accountsDB[state.UserAccountsState].RecreateTrie(header.GetRootHash())
	if err != nil {
		log.Debug("recreate trie with error for header",
			"nonce", header.GetNonce(),
			"hash", header.GetRootHash(),
		)

		return err
	}

	err = sp.epochStartTrigger.RevertStateToBlock(header)
	if err != nil {
		log.Debug("revert epoch start trigger for header",
			"nonce", header.GetNonce(),
			"error", err,
		)
		return err
	}

	return nil
}

func (sp *shardProcessor) checkEpochCorrectness(
	header *block.Header,
) error {
	currentBlockHeader := sp.blockChain.GetCurrentBlockHeader()
	if check.IfNil(currentBlockHeader) {
		return nil
	}

	headerEpochBehindCurrentHeader := header.GetEpoch() < currentBlockHeader.GetEpoch()
	if headerEpochBehindCurrentHeader {
		return fmt.Errorf("%w proposed header with older epoch %d than blockchain epoch %d",
			process.ErrEpochDoesNotMatch, header.GetEpoch(), currentBlockHeader.GetEpoch())
	}

	isStartOfEpochButShouldNotBe := header.GetEpoch() == currentBlockHeader.GetEpoch() && header.IsStartOfEpochBlock()
	if isStartOfEpochButShouldNotBe {
		return fmt.Errorf("%w proposed header with same epoch %d as blockchain and it is of epoch start",
			process.ErrEpochDoesNotMatch, currentBlockHeader.GetEpoch())
	}

	incorrectStartOfEpochBlock := header.GetEpoch() != currentBlockHeader.GetEpoch() &&
		sp.epochStartTrigger.Epoch() == currentBlockHeader.GetEpoch()
	if incorrectStartOfEpochBlock {
		return fmt.Errorf("%w proposed header with new epoch %d with trigger still in last epoch %d",
			process.ErrEpochDoesNotMatch, header.GetEpoch(), sp.epochStartTrigger.Epoch())
	}

	isHeaderOfInvalidEpoch := header.GetEpoch() > sp.epochStartTrigger.Epoch()
	if isHeaderOfInvalidEpoch {
		return fmt.Errorf("%w proposed header with epoch too high %d with trigger in epoch %d",
			process.ErrEpochDoesNotMatch, header.GetEpoch(), sp.epochStartTrigger.Epoch())
	}

	isOldEpochAndShouldBeNew := sp.epochStartTrigger.IsEpochStart() &&
		header.GetRound() > sp.epochStartTrigger.EpochFinalityAttestingRound()+process.EpochChangeGracePeriod &&
		header.GetEpoch() < sp.epochStartTrigger.Epoch() &&
		sp.epochStartTrigger.EpochStartRound() < sp.epochStartTrigger.EpochFinalityAttestingRound()
	if isOldEpochAndShouldBeNew {
		return fmt.Errorf("%w proposed header with epoch %d should be in epoch %d",
			process.ErrEpochDoesNotMatch, header.GetEpoch(), sp.epochStartTrigger.Epoch())
	}

	isEpochStartMetaHashIncorrect := header.IsStartOfEpochBlock() &&
		!bytes.Equal(header.EpochStartMetaHash, sp.epochStartTrigger.EpochStartMetaHdrHash()) &&
		header.GetEpoch() == sp.epochStartTrigger.Epoch()
	if isEpochStartMetaHashIncorrect {
		go sp.requestHandler.RequestMetaHeader(header.EpochStartMetaHash)
		log.Warn("epoch start meta hash missmatch", "proposed", header.EpochStartMetaHash, "calculated", sp.epochStartTrigger.EpochStartMetaHdrHash())
		return fmt.Errorf("%w proposed header with epoch %d has invalid epochStartMetaHash",
			process.ErrEpochDoesNotMatch, header.GetEpoch())
	}

	isNotEpochStartButShouldBe := header.GetEpoch() != currentBlockHeader.GetEpoch() &&
		!header.IsStartOfEpochBlock()
	if isNotEpochStartButShouldBe {
		return fmt.Errorf("%w proposed header with new epoch %d is not of type epoch start",
			process.ErrEpochDoesNotMatch, header.GetEpoch())
	}

	isOldEpochStart := header.IsStartOfEpochBlock() && header.GetEpoch() < sp.epochStartTrigger.Epoch()
	if isOldEpochStart {
		epochStartId := core.EpochStartIdentifier(header.GetEpoch())
		metaBlock, err := process.GetMetaHeaderFromStorage([]byte(epochStartId), sp.marshalizer, sp.store)
		if err != nil {
			return fmt.Errorf("%w could not find epoch start metablock for epoch %d",
				err, header.GetEpoch())
		}

		metaBlockHash, err := core.CalculateHash(sp.marshalizer, sp.hasher, metaBlock)
		if err != nil {
			return fmt.Errorf("%w could not calculate hash for epoch start metablock for epoch %d",
				err, header.GetEpoch())
		}

		if !bytes.Equal(header.EpochStartMetaHash, metaBlockHash) {
			log.Warn("epoch start meta hash missmatch", "proposed", header.EpochStartMetaHash, "calculated", metaBlockHash)
			return fmt.Errorf("%w proposed header with epoch %d has invalid epochStartMetaHash",
				process.ErrEpochDoesNotMatch, header.GetEpoch())
		}
	}

	return nil
}

// SetNumProcessedObj will set the num of processed transactions
func (sp *shardProcessor) SetNumProcessedObj(numObj uint64) {
	sp.txCounter.totalTxs = numObj
}

// checkMetaHeadersValidity - checks if listed metaheaders are valid as construction
func (sp *shardProcessor) checkMetaHeadersValidityAndFinality() error {
	lastCrossNotarizedHeader, _, err := sp.blockTracker.GetLastCrossNotarizedHeader(core.MetachainShardId)
	if err != nil {
		return err
	}

	usedMetaHdrs := sp.sortHeadersForCurrentBlockByNonce(true)
	if len(usedMetaHdrs[core.MetachainShardId]) == 0 {
		return nil
	}

	for _, metaHdr := range usedMetaHdrs[core.MetachainShardId] {
		err = sp.headerValidator.IsHeaderConstructionValid(metaHdr, lastCrossNotarizedHeader)
		if err != nil {
			return fmt.Errorf("%w : checkMetaHeadersValidityAndFinality -> isHdrConstructionValid", err)
		}

		lastCrossNotarizedHeader = metaHdr
	}

	err = sp.checkMetaHdrFinality(lastCrossNotarizedHeader)
	if err != nil {
		return err
	}

	return nil
}

// check if shard headers are final by checking if newer headers were constructed upon them
func (sp *shardProcessor) checkMetaHdrFinality(header data.HeaderHandler) error {
	if check.IfNil(header) {
		return process.ErrNilBlockHeader
	}

	finalityAttestingMetaHdrs := sp.sortHeadersForCurrentBlockByNonce(false)

	lastVerifiedHdr := header
	// verify if there are "K" block after current to make this one final
	nextBlocksVerified := uint32(0)
	for _, metaHdr := range finalityAttestingMetaHdrs[core.MetachainShardId] {
		if nextBlocksVerified >= sp.metaBlockFinality {
			break
		}

		// found a header with the next nonce
		if metaHdr.GetNonce() == lastVerifiedHdr.GetNonce()+1 {
			err := sp.headerValidator.IsHeaderConstructionValid(metaHdr, lastVerifiedHdr)
			if err != nil {
				log.Debug("checkMetaHdrFinality -> isHdrConstructionValid",
					"error", err.Error())
				continue
			}

			lastVerifiedHdr = metaHdr
			nextBlocksVerified += 1
		}
	}

	if nextBlocksVerified < sp.metaBlockFinality {
		go sp.requestHandler.RequestMetaHeaderByNonce(lastVerifiedHdr.GetNonce())
		go sp.requestHandler.RequestMetaHeaderByNonce(lastVerifiedHdr.GetNonce() + 1)
		return process.ErrHeaderNotFinal
	}

	return nil
}

func (sp *shardProcessor) checkAndRequestIfMetaHeadersMissing(round uint64) {
	orderedMetaBlocks, _ := sp.blockTracker.GetTrackedHeaders(core.MetachainShardId)

	err := sp.requestHeadersIfMissing(orderedMetaBlocks, core.MetachainShardId, round)
	if err != nil {
		log.Debug("checkAndRequestIfMetaHeadersMissing", "error", err.Error())
	}
}

func (sp *shardProcessor) indexBlockIfNeeded(
	body data.BodyHandler,
	header data.HeaderHandler,
	lastBlockHeader data.HeaderHandler,
) {
	if check.IfNil(sp.core) || check.IfNil(sp.core.Indexer()) {
		return
	}
	if check.IfNil(header) {
		return
	}
	if check.IfNil(body) {
		return
	}

	txPool := sp.txCoordinator.GetAllCurrentUsedTxs(block.TxBlock)
	scPool := sp.txCoordinator.GetAllCurrentUsedTxs(block.SmartContractResultBlock)
	rewardPool := sp.txCoordinator.GetAllCurrentUsedTxs(block.RewardsBlock)
	invalidPool := sp.txCoordinator.GetAllCurrentUsedTxs(block.InvalidBlock)
	receiptPool := sp.txCoordinator.GetAllCurrentUsedTxs(block.ReceiptBlock)

	for hash, tx := range scPool {
		txPool[hash] = tx
	}
	for hash, tx := range rewardPool {
		txPool[hash] = tx
	}
	for hash, tx := range invalidPool {
		txPool[hash] = tx
	}
	for hash, tx := range receiptPool {
		txPool[hash] = tx
	}

	shardId := sp.shardCoordinator.SelfId()

	// TODO: remove if epoch start block needs to be validated by the new epoch nodes
	epoch := header.GetEpoch()
	if header.IsStartOfEpochBlock() && epoch > 0 {
		epoch = epoch - 1
	}

	pubKeys, err := sp.nodesCoordinator.GetConsensusValidatorsPublicKeys(
		header.GetPrevRandSeed(),
		header.GetRound(),
		shardId,
		epoch,
	)
	if err != nil {
		return
	}

	signersIndexes, err := sp.nodesCoordinator.GetValidatorsIndexes(pubKeys, epoch)
	if err != nil {
		log.Error("error indexing round %d block header %s", header.GetRound(), err.Error())
		return
	}

	go sp.core.Indexer().SaveBlock(body, header, txPool, signersIndexes)

	saveRoundInfoInElastic(sp.core.Indexer(), sp.nodesCoordinator, shardId, header, lastBlockHeader, signersIndexes)
}

// RestoreBlockIntoPools restores the TxBlock and MetaBlock into associated pools
func (sp *shardProcessor) RestoreBlockIntoPools(headerHandler data.HeaderHandler, bodyHandler data.BodyHandler) error {
	if check.IfNil(headerHandler) {
		return process.ErrNilBlockHeader
	}
	if check.IfNil(bodyHandler) {
		return process.ErrNilTxBlockBody
	}

	body, ok := bodyHandler.(*block.Body)
	if !ok {
		return process.ErrWrongTypeAssertion
	}

	header, ok := headerHandler.(*block.Header)
	if !ok {
		return process.ErrWrongTypeAssertion
	}

	miniBlockHashes := header.MapMiniBlockHashesToShards()
	err := sp.restoreMetaBlockIntoPool(miniBlockHashes, header.MetaBlockHashes)
	if err != nil {
		return err
	}

	restoredTxNr, errNotCritical := sp.txCoordinator.RestoreBlockDataFromStorage(body)
	if errNotCritical != nil {
		log.Debug("RestoreBlockDataFromStorage", "error", errNotCritical.Error())
	}

	go sp.txCounter.subtractRestoredTxs(restoredTxNr)

	sp.blockTracker.RemoveLastNotarizedHeaders()

	return nil
}

func (sp *shardProcessor) restoreMetaBlockIntoPool(mapMiniBlockHashes map[string]uint32, metaBlockHashes [][]byte) error {
	metaBlockPool := sp.dataPool.Headers()
	if metaBlockPool == nil {
		return process.ErrNilMetaBlocksPool
	}

	mapMetaHashMiniBlockHashes := make(map[string][][]byte, len(metaBlockHashes))

	for _, metaBlockHash := range metaBlockHashes {
		metaBlock, errNotCritical := process.GetMetaHeaderFromStorage(metaBlockHash, sp.marshalizer, sp.store)
		if errNotCritical != nil {
			log.Debug("meta block is not fully processed yet and not committed in MetaBlockUnit",
				"hash", metaBlockHash)
			continue
		}

		processedMiniBlocks := metaBlock.GetMiniBlockHeadersWithDst(sp.shardCoordinator.SelfId())
		for mbHash := range processedMiniBlocks {
			mapMetaHashMiniBlockHashes[string(metaBlockHash)] = append(mapMetaHashMiniBlockHashes[string(metaBlockHash)], []byte(mbHash))
		}

		metaBlockPool.AddHeader(metaBlockHash, metaBlock)

		err := sp.store.GetStorer(dataRetriever.MetaBlockUnit).Remove(metaBlockHash)
		if err != nil {
			log.Debug("unable to remove hash from MetaBlockUnit",
				"hash", metaBlockHash)
			return err
		}

		nonceToByteSlice := sp.uint64Converter.ToByteSlice(metaBlock.GetNonce())
		errNotCritical = sp.store.GetStorer(dataRetriever.MetaHdrNonceHashDataUnit).Remove(nonceToByteSlice)
		if errNotCritical != nil {
			log.Debug("error not critical",
				"error", errNotCritical.Error())
		}

		log.Trace("meta block has been restored successfully",
			"round", metaBlock.Round,
			"nonce", metaBlock.Nonce,
			"hash", metaBlockHash)
	}

	for metaBlockHash, miniBlockHashes := range mapMetaHashMiniBlockHashes {
		for _, miniBlockHash := range miniBlockHashes {
			sp.processedMiniBlocks.AddMiniBlockHash(metaBlockHash, string(miniBlockHash))
		}
	}

	for miniBlockHash := range mapMiniBlockHashes {
		sp.processedMiniBlocks.RemoveMiniBlockHash(miniBlockHash)
	}

	return nil
}

// CreateBlock creates the final block and header for the current round
func (sp *shardProcessor) CreateBlock(
	initialHdr data.HeaderHandler,
	haveTime func() bool,
) (data.HeaderHandler, data.BodyHandler, error) {
	if check.IfNil(initialHdr) {
		return nil, nil, process.ErrNilBlockHeader
	}
	shardHdr, ok := initialHdr.(*block.Header)
	if !ok {
		return nil, nil, process.ErrWrongTypeAssertion
	}

	sp.createBlockStarted()

	if sp.epochStartTrigger.IsEpochStart() {
		log.Debug("CreateBlock", "IsEpochStart", sp.epochStartTrigger.IsEpochStart(),
			"epoch start meta header hash", sp.epochStartTrigger.EpochStartMetaHdrHash())
		shardHdr.EpochStartMetaHash = sp.epochStartTrigger.EpochStartMetaHdrHash()
	}

	shardHdr.SetEpoch(sp.epochStartTrigger.Epoch())
	sp.blockChainHook.SetCurrentHeader(shardHdr)

	body, err := sp.createBlockBody(shardHdr, haveTime)
	if err != nil {
		return nil, nil, err
	}

	body, err = sp.applyBodyToHeader(shardHdr, body)
	if err != nil {
		return nil, nil, err
	}

	return shardHdr, body, nil
}

// createBlockBody creates a a list of miniblocks by filling them with transactions out of the transactions pools
// as long as the transactions limit for the block has not been reached and there is still time to add transactions
func (sp *shardProcessor) createBlockBody(shardHdr *block.Header, haveTime func() bool) (data.BodyHandler, error) {
	sp.blockSizeThrottler.ComputeMaxItems()

	log.Debug("started creating block body",
		"epoch", shardHdr.GetEpoch(),
		"round", shardHdr.GetRound(),
		"nonce", shardHdr.GetNonce(),
	)

	miniBlocks, err := sp.createMiniBlocks(haveTime)
	if err != nil {
		return nil, err
	}

	sp.requestHandler.SetEpoch(shardHdr.GetEpoch())

	return miniBlocks, nil
}

// CommitBlock commits the block in the blockchain if everything was checked successfully
func (sp *shardProcessor) CommitBlock(
	headerHandler data.HeaderHandler,
	bodyHandler data.BodyHandler,
) error {

	var err error
	defer func() {
		if err != nil {
			sp.RevertAccountState(headerHandler)
		}
	}()

	err = checkForNils(headerHandler, bodyHandler)
	if err != nil {
		return err
	}

	log.Debug("started committing block",
		"epoch", headerHandler.GetEpoch(),
		"round", headerHandler.GetRound(),
		"nonce", headerHandler.GetNonce(),
	)

	err = sp.checkBlockValidity(headerHandler, bodyHandler)
	if err != nil {
		return err
	}

	header, ok := headerHandler.(*block.Header)
	if !ok {
		err = process.ErrWrongTypeAssertion
		return err
	}

	if header.IsStartOfEpochBlock() {
		err = sp.checkEpochCorrectnessCrossChain()
		if err != nil {
			return err
		}
		sp.epochStartTrigger.SetProcessed(header)
	}

	marshalizedHeader, err := sp.marshalizer.Marshal(header)
	if err != nil {
		return err
	}

	headerHash := sp.hasher.Compute(string(marshalizedHeader))

	go sp.saveShardHeader(header, headerHash, marshalizedHeader)

	body, ok := bodyHandler.(*block.Body)
	if !ok {
		err = process.ErrWrongTypeAssertion
		return err
	}

	//TODO: Analyze if this could be called on go routine but keep the txsForCurrBlock unchanged until save is done
	sp.saveBody(body)

	processedMetaHdrs, err := sp.getOrderedProcessedMetaBlocksFromHeader(header)
	if err != nil {
		return err
	}

	err = sp.addProcessedCrossMiniBlocksFromHeader(header)
	if err != nil {
		return err
	}

	selfNotarizedHeaders, selfNotarizedHeadersHashes, err := sp.getHighestHdrForOwnShardFromMetachain(processedMetaHdrs)
	if err != nil {
		return err
	}

	err = sp.saveLastNotarizedHeader(core.MetachainShardId, processedMetaHdrs)
	if err != nil {
		return err
	}

	err = sp.commitAll()
	if err != nil {
		return err
	}

	log.Info("shard block has been committed successfully",
		"epoch", header.Epoch,
		"round", header.Round,
		"nonce", header.Nonce,
		"shard id", header.ShardID,
		"hash", headerHash,
	)

	errNotCritical := sp.txCoordinator.RemoveBlockDataFromPool(body)
	if errNotCritical != nil {
		log.Debug("RemoveBlockDataFromPool", "error", errNotCritical.Error())
	}

	errNotCritical = sp.removeProcessedMetaBlocksFromPool(processedMetaHdrs)
	if errNotCritical != nil {
		log.Debug("removeProcessedMetaBlocksFromPool", "error", errNotCritical.Error())
	}

	errNotCritical = sp.forkDetector.AddHeader(header, headerHash, process.BHProcessed, selfNotarizedHeaders, selfNotarizedHeadersHashes)
	if errNotCritical != nil {
		log.Debug("forkDetector.AddHeader", "error", errNotCritical.Error())
	}

	currentHeader, currentHeaderHash := getLastSelfNotarizedHeaderByItself(sp.blockChain)
	sp.blockTracker.AddSelfNotarizedHeader(sp.shardCoordinator.SelfId(), currentHeader, currentHeaderHash)

	lastSelfNotarizedHeader, lastSelfNotarizedHeaderHash := sp.getLastSelfNotarizedHeaderByMetachain()
	sp.blockTracker.AddSelfNotarizedHeader(core.MetachainShardId, lastSelfNotarizedHeader, lastSelfNotarizedHeaderHash)

	sp.updateState(selfNotarizedHeaders)

	highestFinalBlockNonce := sp.forkDetector.GetHighestFinalBlockNonce()
	log.Debug("highest final shard block",
		"nonce", highestFinalBlockNonce,
		"shard", sp.shardCoordinator.SelfId(),
	)

	lastBlockHeader := sp.blockChain.GetCurrentBlockHeader()

	err = sp.blockChain.SetCurrentBlockBody(body)
	if err != nil {
		return err
	}

	err = sp.blockChain.SetCurrentBlockHeader(header)
	if err != nil {
		return err
	}

	sp.blockChain.SetCurrentBlockHeaderHash(headerHash)
	sp.indexBlockIfNeeded(bodyHandler, headerHandler, lastBlockHeader)

	lastCrossNotarizedHeader, _, err := sp.blockTracker.GetLastCrossNotarizedHeader(core.MetachainShardId)
	if err != nil {
		return err
	}

	saveMetricsForACommittedBlock(
		sp.appStatusHandler,
		display.DisplayByteSlice(headerHash),
		highestFinalBlockNonce,
		lastCrossNotarizedHeader,
	)

	headerInfo := bootstrapStorage.BootstrapHeaderInfo{
		ShardId: header.GetShardID(),
		Nonce:   header.GetNonce(),
		Hash:    headerHash,
	}

	if len(selfNotarizedHeaders) > 0 {
		sp.lowestNonceInSelfNotarizedHeaders = selfNotarizedHeaders[0].GetNonce()
	}

	nodesCoordinatorKey := sp.nodesCoordinator.GetSavedStateKey()
	epochStartKey := sp.epochStartTrigger.GetSavedStateKey()

	args := bootStorerDataArgs{
		headerInfo:                 headerInfo,
		round:                      header.Round,
		lastSelfNotarizedHeaders:   sp.getBootstrapHeadersInfo(selfNotarizedHeaders, selfNotarizedHeadersHashes),
		highestFinalBlockNonce:     sp.lowestNonceInSelfNotarizedHeaders,
		processedMiniBlocks:        sp.processedMiniBlocks.ConvertProcessedMiniBlocksMapToSlice(),
		nodesCoordinatorConfigKey:  nodesCoordinatorKey,
		epochStartTriggerConfigKey: epochStartKey,
	}

	sp.prepareDataForBootStorer(args)

	go sp.cleanTxsPools()

	// write data to log
	go sp.txCounter.displayLogInfo(
		header,
		body,
		headerHash,
		sp.shardCoordinator.NumberOfShards(),
		sp.shardCoordinator.SelfId(),
		sp.dataPool,
		sp.appStatusHandler,
		sp.blockTracker,
	)

	sp.blockSizeThrottler.Succeed(header.Round)

	log.Debug("pools info",
		"headers", sp.dataPool.Headers().Len(),
		"headers capacity", sp.dataPool.Headers().MaxSize(),
		"miniblocks", sp.dataPool.MiniBlocks().Len(),
		"miniblocks capacity", sp.dataPool.MiniBlocks().MaxSize(),
	)

	sp.cleanupBlockTrackerPools(headerHandler)
	go sp.cleanupPools(headerHandler)

	return nil
}

func (sp *shardProcessor) updateState(headers []data.HeaderHandler) {
	for i := range headers {
		prevHeader, errNotCritical := process.GetShardHeaderFromStorage(headers[i].GetPrevHash(), sp.marshalizer, sp.store)
		if errNotCritical != nil {
			log.Debug("could not get shard header from storage")
			return
		}

		sp.updateStateStorage(
			headers[i],
			headers[i].GetRootHash(),
			prevHeader.GetRootHash(),
			sp.accountsDB[state.UserAccountsState],
		)
	}
}

func (sp *shardProcessor) checkEpochCorrectnessCrossChain() error {
	currentHeader := sp.blockChain.GetCurrentBlockHeader()
	if check.IfNil(currentHeader) {
		return nil
	}

	shouldRevertChain := false
	nonce := currentHeader.GetNonce()
	shouldEnterNewEpochRound := sp.epochStartTrigger.EpochFinalityAttestingRound() + process.EpochChangeGracePeriod

	for round := currentHeader.GetRound(); round > shouldEnterNewEpochRound && currentHeader.GetEpoch() < sp.epochStartTrigger.Epoch(); round = currentHeader.GetRound() {
		shouldRevertChain = true
		prevHeader, err := process.GetShardHeaderFromStorage(
			currentHeader.GetPrevHash(),
			sp.marshalizer,
			sp.store,
		)
		if err != nil {
			return err
		}

		nonce = currentHeader.GetNonce()
		currentHeader = prevHeader
	}

	if shouldRevertChain {
		log.Debug("blockchain is wrongly constructed",
			"reverted to nonce", nonce)

		sp.forkDetector.SetRollBackNonce(nonce)
		return process.ErrEpochDoesNotMatch
	}

	return nil
}

func (sp *shardProcessor) getLastSelfNotarizedHeaderByMetachain() (data.HeaderHandler, []byte) {
	if sp.forkDetector.GetHighestFinalBlockNonce() == 0 {
		return sp.blockChain.GetGenesisHeader(), sp.blockChain.GetGenesisHeaderHash()
	}

	hash := sp.forkDetector.GetHighestFinalBlockHash()
	header, err := process.GetShardHeader(hash, sp.dataPool.Headers(), sp.marshalizer, sp.store)
	if err != nil {
		log.Warn("getLastSelfNotarizedHeaderByMetachain.GetShardHeader", "error", err.Error(), "hash", hash, "nonce", sp.forkDetector.GetHighestFinalBlockNonce())
		return nil, nil
	}

	return header, hash
}

func (sp *shardProcessor) saveLastNotarizedHeader(shardId uint32, processedHdrs []data.HeaderHandler) error {
	lastCrossNotarizedHeader, lastCrossNotarizedHeaderHash, err := sp.blockTracker.GetLastCrossNotarizedHeader(shardId)
	if err != nil {
		return err
	}

	lenProcessedHdrs := len(processedHdrs)
	if lenProcessedHdrs > 0 {
		if lastCrossNotarizedHeader.GetNonce() < processedHdrs[lenProcessedHdrs-1].GetNonce() {
			lastCrossNotarizedHeader = processedHdrs[lenProcessedHdrs-1]
			lastCrossNotarizedHeaderHash, err = core.CalculateHash(sp.marshalizer, sp.hasher, lastCrossNotarizedHeader)
			if err != nil {
				return err
			}
		}
	}

	sp.blockTracker.AddCrossNotarizedHeader(shardId, lastCrossNotarizedHeader, lastCrossNotarizedHeaderHash)
	DisplayLastNotarized(sp.marshalizer, sp.hasher, lastCrossNotarizedHeader, shardId)

	return nil
}

// ApplyProcessedMiniBlocks will apply processed mini blocks
func (sp *shardProcessor) ApplyProcessedMiniBlocks(processedMiniBlocks *processedMb.ProcessedMiniBlockTracker) {
	sp.processedMiniBlocks = processedMiniBlocks
}

func (sp *shardProcessor) cleanTxsPools() {
	_, err := sp.txsPoolsCleaner.Clean(maxCleanTime)
	if err != nil {
		log.Debug("txsPoolsCleaner.Clean", "error", err.Error())
	}
	log.Debug("cleaned txs pool",
		"num txs removed", sp.txsPoolsCleaner.NumRemovedTxs(),
	)
}

// CreateNewHeader creates a new header
func (sp *shardProcessor) CreateNewHeader(_ uint64) data.HeaderHandler {
	header := &block.Header{AccumulatedFees: big.NewInt(0)}
	return header
}

// getHighestHdrForOwnShardFromMetachain calculates the highest shard header notarized by metachain
func (sp *shardProcessor) getHighestHdrForOwnShardFromMetachain(
	processedHdrs []data.HeaderHandler,
) ([]data.HeaderHandler, [][]byte, error) {

	ownShIdHdrs := make([]data.HeaderHandler, 0, len(processedHdrs))

	for i := 0; i < len(processedHdrs); i++ {
		hdr, ok := processedHdrs[i].(*block.MetaBlock)
		if !ok {
			return nil, nil, process.ErrWrongTypeAssertion
		}

		hdrs, err := sp.getHighestHdrForShardFromMetachain(sp.shardCoordinator.SelfId(), hdr)
		if err != nil {
			return nil, nil, err
		}

		ownShIdHdrs = append(ownShIdHdrs, hdrs...)
	}

	process.SortHeadersByNonce(ownShIdHdrs)

	ownShIdHdrsHashes := make([][]byte, len(ownShIdHdrs))
	for i := 0; i < len(ownShIdHdrs); i++ {
		hash, _ := core.CalculateHash(sp.marshalizer, sp.hasher, ownShIdHdrs[i])
		ownShIdHdrsHashes[i] = hash
	}

	return ownShIdHdrs, ownShIdHdrsHashes, nil
}

func (sp *shardProcessor) getHighestHdrForShardFromMetachain(shardId uint32, hdr *block.MetaBlock) ([]data.HeaderHandler, error) {
	ownShIdHdr := make([]data.HeaderHandler, 0, len(hdr.ShardInfo))

	var errFound error
	// search for own shard id in shardInfo from metaHeaders
	for _, shardInfo := range hdr.ShardInfo {
		if shardInfo.ShardID != shardId {
			continue
		}

		ownHdr, err := process.GetShardHeader(shardInfo.HeaderHash, sp.dataPool.Headers(), sp.marshalizer, sp.store)
		if err != nil {
			go sp.requestHandler.RequestShardHeader(shardInfo.ShardID, shardInfo.HeaderHash)

			log.Debug("requested missing shard header",
				"hash", shardInfo.HeaderHash,
				"shard", shardInfo.ShardID,
			)

			errFound = err
			continue
		}

		ownShIdHdr = append(ownShIdHdr, ownHdr)
	}

	if errFound != nil {
		return nil, errFound
	}

	return data.TrimHeaderHandlerSlice(ownShIdHdr), nil
}

// getOrderedProcessedMetaBlocksFromHeader returns all the meta blocks fully processed
func (sp *shardProcessor) getOrderedProcessedMetaBlocksFromHeader(header *block.Header) ([]data.HeaderHandler, error) {
	if header == nil {
		return nil, process.ErrNilBlockHeader
	}

	miniBlockHashes := make(map[int][]byte, len(header.MiniBlockHeaders))
	for i := 0; i < len(header.MiniBlockHeaders); i++ {
		miniBlockHashes[i] = header.MiniBlockHeaders[i].Hash
	}

	log.Trace("cross mini blocks in body",
		"num miniblocks", len(miniBlockHashes),
	)

	processedMetaBlocks, err := sp.getOrderedProcessedMetaBlocksFromMiniBlockHashes(miniBlockHashes)
	if err != nil {
		return nil, err
	}

	return processedMetaBlocks, nil
}

func (sp *shardProcessor) addProcessedCrossMiniBlocksFromHeader(header *block.Header) error {
	if header == nil {
		return process.ErrNilBlockHeader
	}

	miniBlockHashes := make(map[int][]byte, len(header.MiniBlockHeaders))
	for i := 0; i < len(header.MiniBlockHeaders); i++ {
		miniBlockHashes[i] = header.MiniBlockHeaders[i].Hash
	}

	sp.hdrsForCurrBlock.mutHdrsForBlock.RLock()
	for _, metaBlockHash := range header.MetaBlockHashes {
		headerInfo, ok := sp.hdrsForCurrBlock.hdrHashAndInfo[string(metaBlockHash)]
		if !ok {
			sp.hdrsForCurrBlock.mutHdrsForBlock.RUnlock()
			return process.ErrMissingHeader
		}

		metaBlock, ok := headerInfo.hdr.(*block.MetaBlock)
		if !ok {
			sp.hdrsForCurrBlock.mutHdrsForBlock.RUnlock()
			return process.ErrWrongTypeAssertion
		}

		crossMiniBlockHashes := metaBlock.GetMiniBlockHeadersWithDst(sp.shardCoordinator.SelfId())
		for key, miniBlockHash := range miniBlockHashes {
			_, ok = crossMiniBlockHashes[string(miniBlockHash)]
			if !ok {
				continue
			}

			sp.processedMiniBlocks.AddMiniBlockHash(string(metaBlockHash), string(miniBlockHash))

			delete(miniBlockHashes, key)
		}
	}
	sp.hdrsForCurrBlock.mutHdrsForBlock.RUnlock()

	return nil
}

func (sp *shardProcessor) getOrderedProcessedMetaBlocksFromMiniBlockHashes(
	miniBlockHashes map[int][]byte,
) ([]data.HeaderHandler, error) {

	processedMetaHdrs := make([]data.HeaderHandler, 0, len(sp.hdrsForCurrBlock.hdrHashAndInfo))
	processedCrossMiniBlocksHashes := make(map[string]bool, len(sp.hdrsForCurrBlock.hdrHashAndInfo))

	sp.hdrsForCurrBlock.mutHdrsForBlock.RLock()
	for metaBlockHash, headerInfo := range sp.hdrsForCurrBlock.hdrHashAndInfo {
		if !headerInfo.usedInBlock {
			continue
		}

		metaBlock, ok := headerInfo.hdr.(*block.MetaBlock)
		if !ok {
			sp.hdrsForCurrBlock.mutHdrsForBlock.RUnlock()
			return nil, process.ErrWrongTypeAssertion
		}

		log.Trace("meta header",
			"nonce", metaBlock.Nonce,
		)

		crossMiniBlockHashes := metaBlock.GetMiniBlockHeadersWithDst(sp.shardCoordinator.SelfId())
		for hash := range crossMiniBlockHashes {
			processedCrossMiniBlocksHashes[hash] = sp.processedMiniBlocks.IsMiniBlockProcessed(metaBlockHash, hash)
		}

		for key, miniBlockHash := range miniBlockHashes {
			_, ok = crossMiniBlockHashes[string(miniBlockHash)]
			if !ok {
				continue
			}

			processedCrossMiniBlocksHashes[string(miniBlockHash)] = true

			delete(miniBlockHashes, key)
		}

		log.Trace("cross mini blocks in meta header",
			"num miniblocks", len(crossMiniBlockHashes),
		)

		processedAll := true
		for hash := range crossMiniBlockHashes {
			if !processedCrossMiniBlocksHashes[hash] {
				processedAll = false
				break
			}
		}

		if processedAll {
			processedMetaHdrs = append(processedMetaHdrs, metaBlock)
		}
	}
	sp.hdrsForCurrBlock.mutHdrsForBlock.RUnlock()

	process.SortHeadersByNonce(processedMetaHdrs)

	return processedMetaHdrs, nil
}

func (sp *shardProcessor) removeProcessedMetaBlocksFromPool(processedMetaHdrs []data.HeaderHandler) error {
	lastCrossNotarizedHeader, _, err := sp.blockTracker.GetLastCrossNotarizedHeader(core.MetachainShardId)
	if err != nil {
		return err
	}

	processed := 0
	// processedMetaHdrs is also sorted
	for i := 0; i < len(processedMetaHdrs); i++ {
		hdr := processedMetaHdrs[i]

		// remove process finished
		if hdr.GetNonce() > lastCrossNotarizedHeader.GetNonce() {
			continue
		}

		// metablock was processed and finalized
<<<<<<< HEAD
		marshalizedHeader, marshalErr := sp.marshalizer.Marshal(hdr)
		if marshalErr != nil {
			log.Debug("marshalizer.Marshal", "error", marshalErr.Error())
=======
		marshalizedHeader, errMarshal := sp.marshalizer.Marshal(hdr)
		if errMarshal != nil {
			log.Debug("marshalizer.Marshal", "error", errMarshal.Error())
>>>>>>> a7d639ef
			continue
		}

		headerHash := sp.hasher.Compute(string(marshalizedHeader))

		go func(header data.HeaderHandler, headerHash []byte, marshalizedHeader []byte) {
			sp.saveMetaHeader(header, headerHash, marshalizedHeader)
		}(hdr, headerHash, marshalizedHeader)

		sp.dataPool.Headers().RemoveHeaderByHash(headerHash)
		sp.processedMiniBlocks.RemoveMetaBlockHash(string(headerHash))

		log.Trace("metaBlock has been processed completely and removed from pool",
			"round", hdr.GetRound(),
			"nonce", hdr.GetNonce(),
			"hash", headerHash,
		)

		processed++
	}

	if processed > 0 {
		log.Trace("metablocks completely processed and removed from pool",
			"num metablocks", processed,
		)
	}

	return nil
}

// receivedMetaBlock is a callback function when a new metablock was received
// upon receiving, it parses the new metablock and requests miniblocks and transactions
// which destination is the current shard
func (sp *shardProcessor) receivedMetaBlock(headerHandler data.HeaderHandler, metaBlockHash []byte) {
	metaBlocksPool := sp.dataPool.Headers()
	if metaBlocksPool == nil {
		return
	}

	metaBlock, ok := headerHandler.(*block.MetaBlock)
	if !ok {
		return
	}

	log.Trace("received meta block from network",
		"round", metaBlock.Round,
		"nonce", metaBlock.Nonce,
		"hash", metaBlockHash,
	)

	sp.hdrsForCurrBlock.mutHdrsForBlock.Lock()

	haveMissingMetaHeaders := sp.hdrsForCurrBlock.missingHdrs > 0 || sp.hdrsForCurrBlock.missingFinalityAttestingHdrs > 0
	if haveMissingMetaHeaders {
		hdrInfoForHash := sp.hdrsForCurrBlock.hdrHashAndInfo[string(metaBlockHash)]
		headerInfoIsNotNil := hdrInfoForHash != nil
		headerIsMissing := headerInfoIsNotNil && check.IfNil(hdrInfoForHash.hdr)
		if headerIsMissing {
			hdrInfoForHash.hdr = metaBlock
			sp.hdrsForCurrBlock.missingHdrs--

			if metaBlock.Nonce > sp.hdrsForCurrBlock.highestHdrNonce[core.MetachainShardId] {
				sp.hdrsForCurrBlock.highestHdrNonce[core.MetachainShardId] = metaBlock.Nonce
			}
		}

		// attesting something
		if sp.hdrsForCurrBlock.missingHdrs == 0 {
			sp.hdrsForCurrBlock.missingFinalityAttestingHdrs = sp.requestMissingFinalityAttestingHeaders(
				core.MetachainShardId,
				sp.metaBlockFinality,
			)
			if sp.hdrsForCurrBlock.missingFinalityAttestingHdrs == 0 {
				log.Debug("received all missing finality attesting meta headers")
			}
		}

		missingMetaHdrs := sp.hdrsForCurrBlock.missingHdrs
		missingFinalityAttestingMetaHdrs := sp.hdrsForCurrBlock.missingFinalityAttestingHdrs
		sp.hdrsForCurrBlock.mutHdrsForBlock.Unlock()

		allMissingMetaHeadersReceived := missingMetaHdrs == 0 && missingFinalityAttestingMetaHdrs == 0
		if allMissingMetaHeadersReceived {
			sp.chRcvAllMetaHdrs <- true
		}
	} else {
		sp.hdrsForCurrBlock.mutHdrsForBlock.Unlock()
	}

	if sp.isHeaderOutOfRange(metaBlock) {
		metaBlocksPool.RemoveHeaderByHash(metaBlockHash)
		return
	}

	lastCrossNotarizedHeader, _, err := sp.blockTracker.GetLastCrossNotarizedHeader(metaBlock.GetShardID())
	if err != nil {
		log.Debug("receivedMetaBlock.GetLastCrossNotarizedHeader",
			"shard", metaBlock.GetShardID(),
			"error", err.Error())
		return
	}

	if metaBlock.GetNonce() <= lastCrossNotarizedHeader.GetNonce() {
		return
	}
	if metaBlock.GetRound() <= lastCrossNotarizedHeader.GetRound() {
		return
	}

	sp.epochStartTrigger.ReceivedHeader(metaBlock)
	if sp.epochStartTrigger.IsEpochStart() {
		sp.chRcvEpochStart <- true
	}

	isMetaBlockOutOfRequestRange := metaBlock.GetNonce() > lastCrossNotarizedHeader.GetNonce()+process.MaxHeadersToRequestInAdvance
	if isMetaBlockOutOfRequestRange {
		return
	}

	go sp.txCoordinator.RequestMiniBlocks(metaBlock)
}

func (sp *shardProcessor) requestMetaHeaders(shardHeader *block.Header) (uint32, uint32) {
	_ = process.EmptyChannel(sp.chRcvAllMetaHdrs)

	if len(shardHeader.MetaBlockHashes) == 0 {
		return 0, 0
	}

	missingHeadersHashes := sp.computeMissingAndExistingMetaHeaders(shardHeader)

	sp.hdrsForCurrBlock.mutHdrsForBlock.Lock()
	for _, hash := range missingHeadersHashes {
		sp.hdrsForCurrBlock.hdrHashAndInfo[string(hash)] = &hdrInfo{hdr: nil, usedInBlock: true}
		go sp.requestHandler.RequestMetaHeader(hash)
	}

	if sp.hdrsForCurrBlock.missingHdrs == 0 {
		sp.hdrsForCurrBlock.missingFinalityAttestingHdrs = sp.requestMissingFinalityAttestingHeaders(
			core.MetachainShardId,
			sp.metaBlockFinality,
		)
	}

	requestedHdrs := sp.hdrsForCurrBlock.missingHdrs
	requestedFinalityAttestingHdrs := sp.hdrsForCurrBlock.missingFinalityAttestingHdrs
	sp.hdrsForCurrBlock.mutHdrsForBlock.Unlock()

	return requestedHdrs, requestedFinalityAttestingHdrs
}

func (sp *shardProcessor) computeMissingAndExistingMetaHeaders(header *block.Header) [][]byte {
	missingHeadersHashes := make([][]byte, 0, len(header.MetaBlockHashes))

	sp.hdrsForCurrBlock.mutHdrsForBlock.Lock()
	for i := 0; i < len(header.MetaBlockHashes); i++ {
		hdr, err := process.GetMetaHeaderFromPool(
			header.MetaBlockHashes[i],
			sp.dataPool.Headers())

		if err != nil {
			missingHeadersHashes = append(missingHeadersHashes, header.MetaBlockHashes[i])
			sp.hdrsForCurrBlock.missingHdrs++
			continue
		}

		sp.hdrsForCurrBlock.hdrHashAndInfo[string(header.MetaBlockHashes[i])] = &hdrInfo{hdr: hdr, usedInBlock: true}

		if hdr.Nonce > sp.hdrsForCurrBlock.highestHdrNonce[core.MetachainShardId] {
			sp.hdrsForCurrBlock.highestHdrNonce[core.MetachainShardId] = hdr.Nonce
		}
	}
	sp.hdrsForCurrBlock.mutHdrsForBlock.Unlock()

	return sliceUtil.TrimSliceSliceByte(missingHeadersHashes)
}

func (sp *shardProcessor) verifyCrossShardMiniBlockDstMe(header *block.Header) error {
	miniBlockMetaHashes, err := sp.getAllMiniBlockDstMeFromMeta(header)
	if err != nil {
		return err
	}

	crossMiniBlockHashes := header.GetMiniBlockHeadersWithDst(sp.shardCoordinator.SelfId())
	for hash := range crossMiniBlockHashes {
		if _, ok := miniBlockMetaHashes[hash]; !ok {
			return process.ErrCrossShardMBWithoutConfirmationFromMeta
		}
	}

	return nil
}

func (sp *shardProcessor) getAllMiniBlockDstMeFromMeta(header *block.Header) (map[string][]byte, error) {
	lastCrossNotarizedHeader, _, err := sp.blockTracker.GetLastCrossNotarizedHeader(core.MetachainShardId)
	if err != nil {
		return nil, err
	}

	miniBlockMetaHashes := make(map[string][]byte)

	sp.hdrsForCurrBlock.mutHdrsForBlock.RLock()
	for _, metaBlockHash := range header.MetaBlockHashes {
		headerInfo, ok := sp.hdrsForCurrBlock.hdrHashAndInfo[string(metaBlockHash)]
		if !ok {
			continue
		}
		metaBlock, ok := headerInfo.hdr.(*block.MetaBlock)
		if !ok {
			continue
		}
		if metaBlock.GetRound() > header.Round {
			continue
		}
		if metaBlock.GetRound() <= lastCrossNotarizedHeader.GetRound() {
			continue
		}
		if metaBlock.GetNonce() <= lastCrossNotarizedHeader.GetNonce() {
			continue
		}

		crossMiniBlockHashes := metaBlock.GetMiniBlockHeadersWithDst(sp.shardCoordinator.SelfId())
		for hash := range crossMiniBlockHashes {
			miniBlockMetaHashes[hash] = metaBlockHash
		}
	}
	sp.hdrsForCurrBlock.mutHdrsForBlock.RUnlock()

	return miniBlockMetaHashes, nil
}

// full verification through metachain header
func (sp *shardProcessor) createAndProcessCrossMiniBlocksDstMe(
	haveTime func() bool,
) (block.MiniBlockSlice, uint32, uint32, error) {

	miniBlocks := make(block.MiniBlockSlice, 0)
	txsAdded := uint32(0)
	hdrsAdded := uint32(0)

	sw := core.NewStopWatch()
	sw.Start("ComputeLongestMetaChainFromLastNotarized")
	orderedMetaBlocks, orderedMetaBlocksHashes, err := sp.blockTracker.ComputeLongestMetaChainFromLastNotarized()
	sw.Stop("ComputeLongestMetaChainFromLastNotarized")
	log.Debug("measurements", sw.GetMeasurements()...)
	if err != nil {
		return nil, 0, 0, err
	}

	log.Debug("metablocks ordered",
		"num metablocks", len(orderedMetaBlocks),
	)

	lastMetaHdr, _, err := sp.blockTracker.GetLastCrossNotarizedHeader(core.MetachainShardId)
	if err != nil {
		return nil, 0, 0, err
	}

	// do processing in order
	sp.hdrsForCurrBlock.mutHdrsForBlock.Lock()
	for i := 0; i < len(orderedMetaBlocks); i++ {
		if !haveTime() {
			log.Debug("time is up after putting cross txs with destination to current shard",
				"num txs added", txsAdded,
			)
			break
		}

		if hdrsAdded > process.MaxMetaHeadersAllowedInOneShardBlock {
			log.Debug("maximum meta headers allowed to be included in one shard block has been reached",
				"meta headers added", hdrsAdded,
			)
			break
		}

		currMetaHdr := orderedMetaBlocks[i]
		if currMetaHdr.GetNonce() > lastMetaHdr.GetNonce()+1 {
			log.Debug("skip searching",
				"last meta hdr nonce", lastMetaHdr.GetNonce(),
				"curr meta hdr nonce", currMetaHdr.GetNonce())
			break
		}

		if len(currMetaHdr.GetMiniBlockHeadersWithDst(sp.shardCoordinator.SelfId())) == 0 {
			sp.hdrsForCurrBlock.hdrHashAndInfo[string(orderedMetaBlocksHashes[i])] = &hdrInfo{hdr: currMetaHdr, usedInBlock: true}
			hdrsAdded++
			lastMetaHdr = currMetaHdr
			continue
		}

		processedMiniBlocksHashes := sp.processedMiniBlocks.GetProcessedMiniBlocksHashes(string(orderedMetaBlocksHashes[i]))
		currMBProcessed, currTxsAdded, hdrProcessFinished := sp.txCoordinator.CreateMbsAndProcessCrossShardTransactionsDstMe(
			currMetaHdr,
			processedMiniBlocksHashes,
			haveTime)

<<<<<<< HEAD
		maxTxSpaceRemained := int32(maxItemsInBlock) - int32(itemsAddedInBody)
		maxMbSpaceRemained := sp.getMaxMiniBlocksSpaceRemained(
			maxItemsInBlock,
			itemsAddedInHeader+1,
			uint32(len(miniBlocks)))

		if maxTxSpaceRemained > 0 && maxMbSpaceRemained > 0 {
			processedMiniBlocksHashes := sp.processedMiniBlocks.GetProcessedMiniBlocksHashes(string(orderedMetaBlocksHashes[i]))
			currMBProcessed, currTxsAdded, hdrProcessFinished, err := sp.txCoordinator.CreateMbsAndProcessCrossShardTransactionsDstMe(
				currMetaHdr,
				processedMiniBlocksHashes,
				uint32(maxTxSpaceRemained),
				uint32(maxMbSpaceRemained),
				haveTime)

			if err != nil {
				return nil, 0, 0, err
			}

			// all txs processed, add to processed miniblocks
			miniBlocks = append(miniBlocks, currMBProcessed...)
			txsAdded += currTxsAdded

			if currTxsAdded > 0 {
				sp.hdrsForCurrBlock.hdrHashAndInfo[string(orderedMetaBlocksHashes[i])] = &hdrInfo{hdr: currMetaHdr, usedInBlock: true}
				hdrsAdded++
			}
=======
		// all txs processed, add to processed miniblocks
		miniBlocks = append(miniBlocks, currMBProcessed...)
		txsAdded += currTxsAdded
>>>>>>> a7d639ef

		if currTxsAdded > 0 {
			sp.hdrsForCurrBlock.hdrHashAndInfo[string(orderedMetaBlocksHashes[i])] = &hdrInfo{hdr: currMetaHdr, usedInBlock: true}
			hdrsAdded++
		}

		if !hdrProcessFinished {
			log.Debug("meta block cannot be fully processed",
				"round", currMetaHdr.GetRound(),
				"nonce", currMetaHdr.GetNonce(),
				"hash", orderedMetaBlocksHashes[i])

			break
		}

		lastMetaHdr = currMetaHdr
	}
	sp.hdrsForCurrBlock.mutHdrsForBlock.Unlock()

	sp.requestMetaHeadersIfNeeded(hdrsAdded, lastMetaHdr)

	return miniBlocks, txsAdded, hdrsAdded, nil
}

func (sp *shardProcessor) requestMetaHeadersIfNeeded(hdrsAdded uint32, lastMetaHdr data.HeaderHandler) {
	log.Debug("meta hdrs added",
		"nb", hdrsAdded,
		"lastMetaHdr", lastMetaHdr.GetNonce(),
	)

	if hdrsAdded == 0 {
		fromNonce := lastMetaHdr.GetNonce() + 1
		toNonce := fromNonce + uint64(sp.metaBlockFinality)
		for nonce := fromNonce; nonce <= toNonce; nonce++ {
			go sp.requestHandler.RequestMetaHeaderByNonce(nonce)
		}
	}
}

func (sp *shardProcessor) createMiniBlocks(haveTime func() bool) (*block.Body, error) {
	var miniBlocks block.MiniBlockSlice

	if sp.accountsDB[state.UserAccountsState].JournalLen() != 0 {
		return nil, process.ErrAccountStateDirty
	}

	if !haveTime() {
		log.Debug("time is up after entered in createMiniBlocks method")
		return nil, process.ErrTimeIsOut
	}

	startTime := time.Now()
	mbsToMe, numTxs, numMetaHeaders, err := sp.createAndProcessCrossMiniBlocksDstMe(haveTime)
	elapsedTime := time.Since(startTime)
	log.Debug("elapsed time to create mbs to me",
		"time [s]", elapsedTime,
	)
	if err != nil {
		log.Debug("createAndProcessCrossMiniBlocksDstMe", "error", err.Error())
	}

	if len(mbsToMe) > 0 {
		miniBlocks = append(miniBlocks, mbsToMe...)

		log.Debug("processed miniblocks and txs with destination in self shard",
			"num miniblocks", len(mbsToMe),
			"num txs", numTxs,
			"num meta headers", numMetaHeaders,
		)
	}

	startTime = time.Now()
	mbsFromMe := sp.txCoordinator.CreateMbsAndProcessTransactionsFromMe(haveTime)
	elapsedTime = time.Since(startTime)
	log.Debug("elapsed time to create mbs from me",
		"time [s]", elapsedTime,
	)

	if len(mbsFromMe) > 0 {
		miniBlocks = append(miniBlocks, mbsFromMe...)

		numTxs = 0
		for _, mb := range mbsFromMe {
			numTxs += uint32(len(mb.TxHashes))
		}

		log.Debug("processed miniblocks and txs from self shard",
			"num miniblocks", len(mbsFromMe),
			"num txs", numTxs,
		)
	}

	log.Debug("creating mini blocks has been finished",
		"num miniblocks", len(miniBlocks),
	)
	return &block.Body{MiniBlocks: miniBlocks}, nil
}

// applyBodyToHeader creates a miniblock header list given a block body
func (sp *shardProcessor) applyBodyToHeader(shardHeader *block.Header, bodyHandler data.BodyHandler) (data.BodyHandler, error) {
	sw := core.NewStopWatch()
	sw.Start("applyBodyToHeader")
	defer func() {
		sw.Stop("applyBodyToHeader")
		log.Debug("measurements", sw.GetMeasurements()...)
	}()

	shardHeader.MiniBlockHeaders = nil
	shardHeader.RootHash = sp.getRootHash()

	defer func() {
		go sp.checkAndRequestIfMetaHeadersMissing(shardHeader.GetRound())
	}()

	if check.IfNil(bodyHandler) {
		return nil, process.ErrNilBlockBody
	}

	body, ok := bodyHandler.(*block.Body)
	if !ok {
		return nil, process.ErrWrongTypeAssertion
	}

	var err error
	sw.Start("CreateReceiptsHash")
	shardHeader.ReceiptsHash, err = sp.txCoordinator.CreateReceiptsHash()
	sw.Stop("CreateReceiptsHash")
	if err != nil {
		return nil, err
	}

	newBody := deleteSelfReceiptsMiniBlocks(body)

	sw.Start("createMiniBlockHeaders")
	totalTxCount, miniBlockHeaders, err := sp.createMiniBlockHeaders(newBody)
	sw.Stop("createMiniBlockHeaders")
	if err != nil {
		return nil, err
	}

	shardHeader.MiniBlockHeaders = miniBlockHeaders
	shardHeader.TxCount = uint32(totalTxCount)
	shardHeader.AccumulatedFees = sp.feeHandler.GetAccumulatedFees()

	sw.Start("sortHeaderHashesForCurrentBlockByNonce")
	metaBlockHashes := sp.sortHeaderHashesForCurrentBlockByNonce(true)
	sw.Stop("sortHeaderHashesForCurrentBlockByNonce")
	shardHeader.MetaBlockHashes = metaBlockHashes[core.MetachainShardId]

	sp.appStatusHandler.SetUInt64Value(core.MetricNumTxInBlock, uint64(totalTxCount))
	sp.appStatusHandler.SetUInt64Value(core.MetricNumMiniBlocks, uint64(len(body.MiniBlocks)))

	sp.blockSizeThrottler.Add(
		shardHeader.GetRound(),
		core.MaxUint32(shardHeader.ItemsInBody(), shardHeader.ItemsInHeader()))

	return newBody, nil
}

func (sp *shardProcessor) waitForMetaHdrHashes(waitTime time.Duration) error {
	select {
	case <-sp.chRcvAllMetaHdrs:
		return nil
	case <-time.After(waitTime):
		return process.ErrTimeIsOut
	}
}

// MarshalizedDataToBroadcast prepares underlying data into a marshalized object according to destination
func (sp *shardProcessor) MarshalizedDataToBroadcast(
	_ data.HeaderHandler,
	bodyHandler data.BodyHandler,
) (map[uint32][]byte, map[string][][]byte, error) {

	if bodyHandler == nil || bodyHandler.IsInterfaceNil() {
		return nil, nil, process.ErrNilMiniBlocks
	}

	body, ok := bodyHandler.(*block.Body)
	if !ok {
		return nil, nil, process.ErrWrongTypeAssertion
	}

	mrsData := make(map[uint32][]byte, sp.shardCoordinator.NumberOfShards()+1)
	mrsTxs := sp.txCoordinator.CreateMarshalizedData(body)

	bodies := make(map[uint32]block.MiniBlockSlice)
	for _, miniBlock := range body.MiniBlocks {
		if miniBlock.ReceiverShardID == sp.shardCoordinator.SelfId() {
			continue
		}
		bodies[miniBlock.ReceiverShardID] = append(bodies[miniBlock.ReceiverShardID], miniBlock)
	}

	for shardId, subsetBlockBody := range bodies {
		bodyForShard := block.Body{MiniBlocks: subsetBlockBody}
		buff, err := sp.marshalizer.Marshal(&bodyForShard)
		if err != nil {
			log.Debug("marshalizer.Marshal", "error", process.ErrMarshalWithoutSuccess.Error())
			continue
		}
		mrsData[shardId] = buff
	}

	return mrsData, mrsTxs, nil
}

// IsInterfaceNil returns true if there is no value under the interface
func (sp *shardProcessor) IsInterfaceNil() bool {
	return sp == nil
}

// GetBlockBodyFromPool returns block body from pool for a given header
func (sp *shardProcessor) GetBlockBodyFromPool(headerHandler data.HeaderHandler) (data.BodyHandler, error) {
	miniBlockPool := sp.dataPool.MiniBlocks()
	if miniBlockPool == nil {
		return nil, process.ErrNilMiniBlockPool
	}

	header, ok := headerHandler.(*block.Header)
	if !ok {
		return nil, process.ErrWrongTypeAssertion
	}

	miniBlocks := make(block.MiniBlockSlice, 0)
	for i := 0; i < len(header.MiniBlockHeaders); i++ {
		obj, hashInPool := miniBlockPool.Get(header.MiniBlockHeaders[i].Hash)
		if !hashInPool {
			continue
		}

		miniBlock, typeOk := obj.(*block.MiniBlock)
		if !typeOk {
			return nil, process.ErrWrongTypeAssertion
		}

		miniBlocks = append(miniBlocks, miniBlock)
	}

	return &block.Body{MiniBlocks: miniBlocks}, nil
}

func (sp *shardProcessor) getBootstrapHeadersInfo(
	selfNotarizedHeaders []data.HeaderHandler,
	selfNotarizedHeadersHashes [][]byte,
) []bootstrapStorage.BootstrapHeaderInfo {

	lastSelfNotarizedHeaders := make([]bootstrapStorage.BootstrapHeaderInfo, 0, len(selfNotarizedHeaders))

	for index := range selfNotarizedHeaders {
		headerInfo := bootstrapStorage.BootstrapHeaderInfo{
			ShardId: selfNotarizedHeaders[index].GetShardID(),
			Nonce:   selfNotarizedHeaders[index].GetNonce(),
			Hash:    selfNotarizedHeadersHashes[index],
		}

		lastSelfNotarizedHeaders = append(lastSelfNotarizedHeaders, headerInfo)
	}

	return lastSelfNotarizedHeaders
}<|MERGE_RESOLUTION|>--- conflicted
+++ resolved
@@ -1233,15 +1233,9 @@
 		}
 
 		// metablock was processed and finalized
-<<<<<<< HEAD
-		marshalizedHeader, marshalErr := sp.marshalizer.Marshal(hdr)
-		if marshalErr != nil {
-			log.Debug("marshalizer.Marshal", "error", marshalErr.Error())
-=======
 		marshalizedHeader, errMarshal := sp.marshalizer.Marshal(hdr)
 		if errMarshal != nil {
 			log.Debug("marshalizer.Marshal", "error", errMarshal.Error())
->>>>>>> a7d639ef
 			continue
 		}
 
@@ -1533,44 +1527,18 @@
 		}
 
 		processedMiniBlocksHashes := sp.processedMiniBlocks.GetProcessedMiniBlocksHashes(string(orderedMetaBlocksHashes[i]))
-		currMBProcessed, currTxsAdded, hdrProcessFinished := sp.txCoordinator.CreateMbsAndProcessCrossShardTransactionsDstMe(
+		currMBProcessed, currTxsAdded, hdrProcessFinished, err := sp.txCoordinator.CreateMbsAndProcessCrossShardTransactionsDstMe(
 			currMetaHdr,
 			processedMiniBlocksHashes,
 			haveTime)
 
-<<<<<<< HEAD
-		maxTxSpaceRemained := int32(maxItemsInBlock) - int32(itemsAddedInBody)
-		maxMbSpaceRemained := sp.getMaxMiniBlocksSpaceRemained(
-			maxItemsInBlock,
-			itemsAddedInHeader+1,
-			uint32(len(miniBlocks)))
-
-		if maxTxSpaceRemained > 0 && maxMbSpaceRemained > 0 {
-			processedMiniBlocksHashes := sp.processedMiniBlocks.GetProcessedMiniBlocksHashes(string(orderedMetaBlocksHashes[i]))
-			currMBProcessed, currTxsAdded, hdrProcessFinished, err := sp.txCoordinator.CreateMbsAndProcessCrossShardTransactionsDstMe(
-				currMetaHdr,
-				processedMiniBlocksHashes,
-				uint32(maxTxSpaceRemained),
-				uint32(maxMbSpaceRemained),
-				haveTime)
-
-			if err != nil {
+		if err != nil {
 				return nil, 0, 0, err
 			}
 
 			// all txs processed, add to processed miniblocks
 			miniBlocks = append(miniBlocks, currMBProcessed...)
 			txsAdded += currTxsAdded
-
-			if currTxsAdded > 0 {
-				sp.hdrsForCurrBlock.hdrHashAndInfo[string(orderedMetaBlocksHashes[i])] = &hdrInfo{hdr: currMetaHdr, usedInBlock: true}
-				hdrsAdded++
-			}
-=======
-		// all txs processed, add to processed miniblocks
-		miniBlocks = append(miniBlocks, currMBProcessed...)
-		txsAdded += currTxsAdded
->>>>>>> a7d639ef
 
 		if currTxsAdded > 0 {
 			sp.hdrsForCurrBlock.hdrHashAndInfo[string(orderedMetaBlocksHashes[i])] = &hdrInfo{hdr: currMetaHdr, usedInBlock: true}
