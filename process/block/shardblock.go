package block

import (
	"fmt"
	"sort"
	"sync"
	"time"

	"github.com/ElrondNetwork/elrond-go/core"
	"github.com/ElrondNetwork/elrond-go/core/serviceContainer"
	"github.com/ElrondNetwork/elrond-go/data"
	"github.com/ElrondNetwork/elrond-go/data/block"
	"github.com/ElrondNetwork/elrond-go/data/state"
	"github.com/ElrondNetwork/elrond-go/data/typeConverters"
	"github.com/ElrondNetwork/elrond-go/dataRetriever"
	"github.com/ElrondNetwork/elrond-go/hashing"
	"github.com/ElrondNetwork/elrond-go/marshal"
	"github.com/ElrondNetwork/elrond-go/process"
	"github.com/ElrondNetwork/elrond-go/sharding"
)

const maxTransactionsInBlock = 15000

// shardProcessor implements shardProcessor interface and actually it tries to execute block
type shardProcessor struct {
	*baseProcessor
	dataPool          dataRetriever.PoolsHolder
	blocksTracker     process.BlocksTracker
	metaBlockFinality int

	chRcvAllMetaHdrs      chan bool
	mutUsedMetaHdrsHashes sync.Mutex
	usedMetaHdrsHashes    map[uint32][][]byte

	mutRequestedMetaHdrsHashes sync.RWMutex
	requestedMetaHdrsHashes    map[string]bool
	currHighestMetaHdrNonce    uint64
	allNeededMetaHdrsFound     bool

	core          serviceContainer.Core
	txCoordinator process.TransactionCoordinator
}

// NewShardProcessor creates a new shardProcessor object
func NewShardProcessor(
	core serviceContainer.Core,
	dataPool dataRetriever.PoolsHolder,
	store dataRetriever.StorageService,
	hasher hashing.Hasher,
	marshalizer marshal.Marshalizer,
	accounts state.AccountsAdapter,
	shardCoordinator sharding.Coordinator,
	forkDetector process.ForkDetector,
	blocksTracker process.BlocksTracker,
	startHeaders map[uint32]data.HeaderHandler,
	metaChainActive bool,
	requestHandler process.RequestHandler,
	txCoordinator process.TransactionCoordinator,
	uint64Converter typeConverters.Uint64ByteSliceConverter,
) (*shardProcessor, error) {

	err := checkProcessorNilParameters(
		accounts,
		forkDetector,
		hasher,
		marshalizer,
		store,
		shardCoordinator)
	if err != nil {
		return nil, err
	}

	if dataPool == nil {
		return nil, process.ErrNilDataPoolHolder
	}
	if blocksTracker == nil {
		return nil, process.ErrNilBlocksTracker
	}
	if requestHandler == nil {
		return nil, process.ErrNilRequestHandler
	}
	if txCoordinator == nil {
		return nil, process.ErrNilTransactionCoordinator
	}
	if uint64Converter == nil {
		return nil, process.ErrNilUint64Converter
	}

	base := &baseProcessor{
		accounts:                      accounts,
		forkDetector:                  forkDetector,
		hasher:                        hasher,
		marshalizer:                   marshalizer,
		store:                         store,
		shardCoordinator:              shardCoordinator,
		onRequestHeaderHandlerByNonce: requestHandler.RequestHeaderByNonce,
		uint64Converter:               uint64Converter,
	}
	err = base.setLastNotarizedHeadersSlice(startHeaders, metaChainActive)
	if err != nil {
		return nil, err
	}

	sp := shardProcessor{
		core:          core,
		baseProcessor: base,
		dataPool:      dataPool,
		blocksTracker: blocksTracker,
		txCoordinator: txCoordinator,
	}

	sp.chRcvAllMetaHdrs = make(chan bool)

	transactionPool := sp.dataPool.Transactions()
	if transactionPool == nil {
		return nil, process.ErrNilTransactionPool
	}

	sp.requestedMetaHdrsHashes = make(map[string]bool)
	sp.usedMetaHdrsHashes = make(map[uint32][][]byte)

	metaBlockPool := sp.dataPool.MetaBlocks()
	if metaBlockPool == nil {
		return nil, process.ErrNilMetaBlockPool
	}
	metaBlockPool.RegisterHandler(sp.receivedMetaBlock)
	sp.onRequestHeaderHandler = requestHandler.RequestHeader

	sp.metaBlockFinality = process.MetaBlockFinality
	sp.allNeededMetaHdrsFound = true

	return &sp, nil
}

// ProcessBlock processes a block. It returns nil if all ok or the specific error
func (sp *shardProcessor) ProcessBlock(
	chainHandler data.ChainHandler,
	headerHandler data.HeaderHandler,
	bodyHandler data.BodyHandler,
	haveTime func() time.Duration,
) error {

	if haveTime == nil {
		return process.ErrNilHaveTimeHandler
	}

	err := sp.checkBlockValidity(chainHandler, headerHandler, bodyHandler)
	if err != nil {
		return err
	}

	header, ok := headerHandler.(*block.Header)
	if !ok {
		return process.ErrWrongTypeAssertion
	}

	body, ok := bodyHandler.(block.Body)
	if !ok {
		return process.ErrWrongTypeAssertion
	}

	err = sp.checkHeaderBodyCorrelation(header, body)
	if err != nil {
		return err
	}

	log.Info(fmt.Sprintf("Total txs in pool: %d\n", GetNumTxsWithDst(header.ShardId, sp.dataPool, sp.shardCoordinator.NumberOfShards())))

	sp.txCoordinator.CreateBlockStarted()
	sp.txCoordinator.RequestBlockTransactions(body)
	requestedMetaHdrs, requestedFinalMetaHdrs := sp.requestMetaHeaders(header)

	if haveTime() < 0 {
		return process.ErrTimeIsOut
	}

	err = sp.txCoordinator.IsDataPreparedForProcessing(haveTime)
	if err != nil {
		return err
	}

	if requestedMetaHdrs > 0 || requestedFinalMetaHdrs > 0 {
		log.Info(fmt.Sprintf("requested %d missing meta headers and %d final meta headers to confirm cross shard txs\n", requestedMetaHdrs, requestedFinalMetaHdrs))
		err = sp.waitForMetaHdrHashes(haveTime())
		sp.mutRequestedMetaHdrsHashes.Lock()
		sp.allNeededMetaHdrsFound = true
		unreceivedMetaHdrs := len(sp.requestedMetaHdrsHashes)
		sp.mutRequestedMetaHdrsHashes.Unlock()
		log.Info(fmt.Sprintf("received %d missing meta headers\n", int(requestedMetaHdrs)-unreceivedMetaHdrs))
		if err != nil {
			return err
		}
	}

	if sp.accounts.JournalLen() != 0 {
		return process.ErrAccountStateDirty
	}

	defer func() {
		go sp.checkAndRequestIfMetaHeadersMissing(header.Round)
	}()

	err = sp.checkMetaHeadersValidityAndFinality(header)
	if err != nil {
		return err
	}

	err = sp.verifyCrossShardMiniBlockDstMe(header)
	if err != nil {
		return err
	}

	defer func() {
		if err != nil {
			sp.RevertAccountState()
		}
	}()

	err = sp.txCoordinator.ProcessBlockTransaction(body, header.Round, haveTime)
	if err != nil {
		return err
	}

	if !sp.verifyStateRoot(header.GetRootHash()) {
		err = process.ErrRootStateMissmatch
		return err
	}

	err = sp.txCoordinator.VerifyCreatedBlockTransactions(body)
	if err != nil {
		return err
	}

	return nil
}

// checkMetaHeadersValidity - checks if listed metaheaders are valid as construction
func (sp *shardProcessor) checkMetaHeadersValidityAndFinality(header *block.Header) error {
	metablockCache := sp.dataPool.MetaBlocks()
	if metablockCache == nil {
		return process.ErrNilMetaBlockPool
	}

	tmpNotedHdr, err := sp.getLastNotarizedHdr(sharding.MetachainShardId)
	if err != nil {
		return err
	}

	currAddedMetaHdrs := make([]*block.MetaBlock, 0)
	for _, metaHash := range header.MetaBlockHashes {
		value, ok := metablockCache.Peek(metaHash)
		if !ok {
			return process.ErrNilMetaBlockHeader
		}

		metaHdr, ok := value.(*block.MetaBlock)
		if !ok {
			return process.ErrWrongTypeAssertion
		}

		currAddedMetaHdrs = append(currAddedMetaHdrs, metaHdr)
	}

	if len(currAddedMetaHdrs) == 0 {
		return nil
	}

	sort.Slice(currAddedMetaHdrs, func(i, j int) bool {
		return currAddedMetaHdrs[i].Nonce < currAddedMetaHdrs[j].Nonce
	})

	for _, metaHdr := range currAddedMetaHdrs {
		err := sp.isHdrConstructionValid(metaHdr, tmpNotedHdr)
		if err != nil {
			return err
		}
		tmpNotedHdr = metaHdr
	}

	err = sp.checkMetaHdrFinality(tmpNotedHdr, header.Round)
	if err != nil {
		return err
	}

	return nil
}

// check if shard headers are final by checking if newer headers were constructed upon them
func (sp *shardProcessor) checkMetaHdrFinality(header data.HeaderHandler, round uint32) error {
	if header == nil {
		return process.ErrNilBlockHeader
	}

	sortedMetaHdrs, err := sp.getOrderedMetaBlocks(round)
	if err != nil {
		return err
	}

	lastVerifiedHdr := header
	// verify if there are "K" block after current to make this one final
	nextBlocksVerified := 0
	for _, tmpHdr := range sortedMetaHdrs {
		if nextBlocksVerified >= sp.metaBlockFinality {
			break
		}

		// found a header with the next nonce
		if tmpHdr.hdr.GetNonce() == lastVerifiedHdr.GetNonce()+1 {
			err := sp.isHdrConstructionValid(tmpHdr.hdr, lastVerifiedHdr)
			if err != nil {
				continue
			}

			lastVerifiedHdr = tmpHdr.hdr
			nextBlocksVerified += 1
		}
	}

	if nextBlocksVerified < sp.metaBlockFinality {
		return process.ErrHeaderNotFinal
	}

	return nil
}

// check if header has the same miniblocks as presented in body
func (sp *shardProcessor) checkHeaderBodyCorrelation(hdr *block.Header, body block.Body) error {
	mbHashesFromHdr := make(map[string]*block.MiniBlockHeader)
	for i := 0; i < len(hdr.MiniBlockHeaders); i++ {
		mbHashesFromHdr[string(hdr.MiniBlockHeaders[i].Hash)] = &hdr.MiniBlockHeaders[i]
	}

	if len(hdr.MiniBlockHeaders) != len(body) {
		return process.ErrHeaderBodyMismatch
	}

	for i := 0; i < len(body); i++ {
		miniBlock := body[i]

		mbBytes, err := sp.marshalizer.Marshal(miniBlock)
		if err != nil {
			return err
		}
		mbHash := sp.hasher.Compute(string(mbBytes))

		mbHdr, ok := mbHashesFromHdr[string(mbHash)]
		if !ok {
			return process.ErrHeaderBodyMismatch
		}

		if mbHdr.TxCount != uint32(len(miniBlock.TxHashes)) {
			return process.ErrHeaderBodyMismatch
		}

		if mbHdr.ReceiverShardID != miniBlock.ReceiverShardID {
			return process.ErrHeaderBodyMismatch
		}

		if mbHdr.SenderShardID != miniBlock.SenderShardID {
			return process.ErrHeaderBodyMismatch
		}
	}

	return nil
}

func (sp *shardProcessor) checkAndRequestIfMetaHeadersMissing(round uint32) {
	orderedMetaBlocks, err := sp.getOrderedMetaBlocks(round)
	if err != nil {
		log.Debug(err.Error())
		return
	}

	sortedHdrs := make([]data.HeaderHandler, 0)
	for i := 0; i < len(orderedMetaBlocks); i++ {
		hdr, ok := orderedMetaBlocks[i].hdr.(*block.MetaBlock)
		if !ok {
			continue
		}
		sortedHdrs = append(sortedHdrs, hdr)
	}

	err = sp.requestHeadersIfMissing(sortedHdrs, sharding.MetachainShardId, round)
	if err != nil {
		log.Info(err.Error())
	}

	return
}

func (sp *shardProcessor) indexBlockIfNeeded(
	body data.BodyHandler,
	header data.HeaderHandler) {
	if sp.core == nil || sp.core.Indexer() == nil {
		return
	}

	txPool := sp.txCoordinator.GetAllCurrentUsedTxs(block.TxBlock)

	go sp.core.Indexer().SaveBlock(body, header, txPool)
}

// RestoreBlockIntoPools restores the TxBlock and MetaBlock into associated pools
func (sp *shardProcessor) RestoreBlockIntoPools(headerHandler data.HeaderHandler, bodyHandler data.BodyHandler) error {
	if headerHandler == nil {
		return process.ErrNilBlockHeader
	}
	if bodyHandler == nil {
		return process.ErrNilTxBlockBody
	}

	body, ok := bodyHandler.(block.Body)
	if !ok {
		return process.ErrWrongTypeAssertion
	}

	header, ok := headerHandler.(*block.Header)
	if !ok {
		return process.ErrWrongTypeAssertion
	}

	restoredTxNr, miniBlockHashes, err := sp.txCoordinator.RestoreBlockDataFromStorage(body)
	go SubstractRestoredTxs(restoredTxNr)
	if err != nil {
		return err
	}

	err = sp.restoreMetaBlockIntoPool(miniBlockHashes, header.MetaBlockHashes)
	if err != nil {
		return err
	}

	sp.restoreLastNotarized()

	return nil
}

func (sp *shardProcessor) restoreMetaBlockIntoPool(miniBlockHashes map[int][][]byte, metaBlockHashes [][]byte) error {
	metaBlockPool := sp.dataPool.MetaBlocks()
	if metaBlockPool == nil {
		return process.ErrNilMetaBlockPool
	}

	metaHeaderNoncesPool := sp.dataPool.MetaHeadersNonces()
	if metaHeaderNoncesPool == nil {
		return process.ErrNilMetaHeadersNoncesDataPool
	}

	for _, metaBlockHash := range metaBlockHashes {
		buff, err := sp.store.Get(dataRetriever.MetaBlockUnit, metaBlockHash)
		if err != nil {
			continue
		}

		metaBlock := block.MetaBlock{}
		err = sp.marshalizer.Unmarshal(&metaBlock, buff)
		if err != nil {
			log.Error(err.Error())
			continue
		}

		metaBlockPool.Put(metaBlockHash, &metaBlock)
		metaHeaderNoncesPool.Put(metaBlock.Nonce, &metaBlock)

		err = sp.store.GetStorer(dataRetriever.MetaBlockUnit).Remove(metaBlockHash)
		if err != nil {
			log.Error(err.Error())
		}

		nonceToByteSlice := sp.uint64Converter.ToByteSlice(metaBlock.Nonce)
		err = sp.store.GetStorer(dataRetriever.MetaHdrNonceHashDataUnit).Remove(nonceToByteSlice)
		if err != nil {
			log.Error(err.Error())
		}
	}

	for _, metaBlockKey := range metaBlockPool.Keys() {
		if len(miniBlockHashes) == 0 {
			break
		}
		metaBlock, _ := metaBlockPool.Peek(metaBlockKey)
		if metaBlock == nil {
			log.Error(process.ErrNilMetaBlockHeader.Error())
			continue
		}

		hdr, _ := metaBlock.(data.HeaderHandler)
		if hdr == nil {
			log.Error(process.ErrWrongTypeAssertion.Error())
			continue
		}

		crossMiniBlockHashes := hdr.GetMiniBlockHeadersWithDst(sp.shardCoordinator.SelfId())
		for key := range miniBlockHashes {
			canDelete := true
			for _, mbHash := range miniBlockHashes[key] {
				_, ok := crossMiniBlockHashes[string(mbHash)]
				if !ok {
					canDelete = false
					continue
				}

				hdr.SetMiniBlockProcessed(mbHash, false)
			}

			if canDelete {
				delete(miniBlockHashes, key)
			}
		}
	}

	return nil
}

// CreateBlockBody creates a a list of miniblocks by filling them with transactions out of the transactions pools
// as long as the transactions limit for the block has not been reached and there is still time to add transactions
func (sp *shardProcessor) CreateBlockBody(round uint32, haveTime func() bool) (data.BodyHandler, error) {
	sp.txCoordinator.CreateBlockStarted()

	miniBlocks, err := sp.createMiniBlocks(sp.shardCoordinator.NumberOfShards(), maxTransactionsInBlock, round, haveTime)
	if err != nil {
		return nil, err
	}

	return miniBlocks, nil
}

// CommitBlock commits the block in the blockchain if everything was checked successfully
func (sp *shardProcessor) CommitBlock(
	chainHandler data.ChainHandler,
	headerHandler data.HeaderHandler,
	bodyHandler data.BodyHandler,
) error {

	var err error
	defer func() {
		if err != nil {
			sp.RevertAccountState()
		}
	}()

	err = checkForNils(chainHandler, headerHandler, bodyHandler)
	if err != nil {
		return err
	}

	header, ok := headerHandler.(*block.Header)
	if !ok {
		err = process.ErrWrongTypeAssertion
		return err
	}

	buff, err := sp.marshalizer.Marshal(header)
	if err != nil {
		return err
	}

	headerHash := sp.hasher.Compute(string(buff))
	errNotCritical := sp.store.Put(dataRetriever.BlockHeaderUnit, headerHash, buff)
	log.LogIfError(errNotCritical)

	nonceToByteSlice := sp.uint64Converter.ToByteSlice(header.Nonce)
	hdrNonceHashDataUnit := dataRetriever.ShardHdrNonceHashDataUnit + dataRetriever.UnitType(header.ShardId)
	errNotCritical = sp.store.Put(hdrNonceHashDataUnit, nonceToByteSlice, headerHash)
	log.LogIfError(errNotCritical)

	headerNoncePool := sp.dataPool.HeadersNonces()
	if headerNoncePool == nil {
		err = process.ErrNilDataPoolHolder
		return err
	}

	//TODO: Should be analyzed if put in pool is really necessary or not (right now there is no action of removing them)
	_ = headerNoncePool.Put(headerHandler.GetNonce(), headerHash)

	body, ok := bodyHandler.(block.Body)
	if !ok {
		err = process.ErrWrongTypeAssertion
		return err
	}

	err = sp.txCoordinator.SaveBlockDataToStorage(body)
	if err != nil {
		return err
	}

	for i := 0; i < len(body); i++ {
		buff, err = sp.marshalizer.Marshal(body[i])
		if err != nil {
			return err
		}

		miniBlockHash := sp.hasher.Compute(string(buff))
		errNotCritical = sp.store.Put(dataRetriever.MiniBlockUnit, miniBlockHash, buff)
		log.LogIfError(errNotCritical)
	}

	processedMetaHdrs, errNotCritical := sp.getProcessedMetaBlocksFromPool(body, header)
	if errNotCritical != nil {
		log.Debug(errNotCritical.Error())
	}

	err = sp.saveLastNotarizedHeader(sharding.MetachainShardId, processedMetaHdrs)
	if err != nil {
		return err
	}

	sp.mutNotarizedHdrs.RLock()
	lastNotarizedNonce := sp.lastNotarizedHdrs[sharding.MetachainShardId].GetNonce()
	sp.mutNotarizedHdrs.RUnlock()

	log.Info(fmt.Sprintf("last notarized block nonce from metachain is %d\n",
		lastNotarizedNonce))

	_, err = sp.accounts.Commit()
	if err != nil {
		return err
	}

	log.Info(fmt.Sprintf("shardBlock with nonce %d and hash %s has been committed successfully\n",
		header.Nonce,
		core.ToB64(headerHash)))

	sp.blocksTracker.AddBlock(header)

	errNotCritical = sp.txCoordinator.RemoveBlockDataFromPool(body)
	if errNotCritical != nil {
		log.Debug(errNotCritical.Error())
	}

	errNotCritical = sp.removeProcessedMetablocksFromPool(processedMetaHdrs)
	if errNotCritical != nil {
		log.Debug(errNotCritical.Error())
	}

	errNotCritical = sp.forkDetector.AddHeader(header, headerHash, process.BHProcessed)
	if errNotCritical != nil {
		log.Debug(errNotCritical.Error())
	}

	err = chainHandler.SetCurrentBlockBody(body)
	if err != nil {
		return err
	}

	err = chainHandler.SetCurrentBlockHeader(header)
	if err != nil {
		return err
	}

	chainHandler.SetCurrentBlockHeaderHash(headerHash)

	sp.indexBlockIfNeeded(bodyHandler, headerHandler)

	// write data to log
	go DisplayLogInfo(header, body, headerHash, sp.shardCoordinator.NumberOfShards(), sp.shardCoordinator.SelfId(), sp.dataPool)

	return nil
}

// getProcessedMetaBlocksFromPool returns all the meta blocks fully processed
func (sp *shardProcessor) getProcessedMetaBlocksFromPool(body block.Body, header *block.Header) ([]data.HeaderHandler, error) {
	if body == nil {
		return nil, process.ErrNilTxBlockBody
	}
	if header == nil {
		return nil, process.ErrNilBlockHeader
	}

	miniBlockHashes := make(map[int][]byte, 0)
	for i := 0; i < len(body); i++ {
		miniBlock := body[i]
		if miniBlock.SenderShardID == sp.shardCoordinator.SelfId() {
			continue
		}

		mbHash, err := core.CalculateHash(sp.marshalizer, sp.hasher, miniBlock)
		if err != nil {
			log.Debug(err.Error())
			continue
		}

		miniBlockHashes[i] = mbHash
	}

	log.Debug(fmt.Sprintf("cross mini blocks in body: %d\n", len(miniBlockHashes)))

	processedMetaHdrs := make([]data.HeaderHandler, 0)
	for _, metaBlockKey := range header.MetaBlockHashes {
		metaBlock, _ := sp.dataPool.MetaBlocks().Peek(metaBlockKey)
		if metaBlock == nil {
			log.Debug(process.ErrNilMetaBlockHeader.Error())
			continue
		}

		hdr, ok := metaBlock.(*block.MetaBlock)
		if !ok {
			log.Debug(process.ErrWrongTypeAssertion.Error())
			continue
		}

		log.Debug(fmt.Sprintf("meta header nonce: %d\n", hdr.Nonce))

		crossMiniBlockHashes := hdr.GetMiniBlockHeadersWithDst(sp.shardCoordinator.SelfId())
		for key := range miniBlockHashes {
			_, ok := crossMiniBlockHashes[string(miniBlockHashes[key])]
			if !ok {
				continue
			}

			hdr.SetMiniBlockProcessed(miniBlockHashes[key], true)
			delete(miniBlockHashes, key)
		}

		log.Debug(fmt.Sprintf("cross mini blocks in meta header: %d\n", len(crossMiniBlockHashes)))

		processedAll := true
		for key := range crossMiniBlockHashes {
			if !hdr.GetMiniBlockProcessed([]byte(key)) {
				processedAll = false
				break
			}
		}

		if processedAll {
			processedMetaHdrs = append(processedMetaHdrs, hdr)
		}
	}

	return processedMetaHdrs, nil
}

func (sp *shardProcessor) removeProcessedMetablocksFromPool(processedMetaHdrs []data.HeaderHandler) error {
	lastNotarizedMetaHdr, err := sp.getLastNotarizedHdr(sharding.MetachainShardId)
	if err != nil {
		return err
	}

	processed := 0
	unnotarized := len(sp.blocksTracker.UnnotarisedBlocks())
	// processedMetaHdrs is also sorted
	for i := 0; i < len(processedMetaHdrs); i++ {
		hdr := processedMetaHdrs[i]

		// remove process finished
		if hdr.GetNonce() > lastNotarizedMetaHdr.GetNonce() {
			continue
		}

		errNotCritical := sp.blocksTracker.RemoveNotarisedBlocks(hdr)
		log.LogIfError(errNotCritical)

		// metablock was processed and finalized
		buff, err := sp.marshalizer.Marshal(hdr)
		if err != nil {
			log.Error(err.Error())
			continue
		}

		headerHash := sp.hasher.Compute(string(buff))
		err = sp.store.Put(dataRetriever.MetaBlockUnit, headerHash, buff)
		if err != nil {
			log.Error(err.Error())
			continue
		}

		nonceToByteSlice := sp.uint64Converter.ToByteSlice(hdr.GetNonce())
		err = sp.store.Put(dataRetriever.MetaHdrNonceHashDataUnit, nonceToByteSlice, headerHash)
		if err != nil {
			log.Error(err.Error())
			continue
		}

		sp.dataPool.MetaBlocks().Remove(headerHash)
		sp.dataPool.MetaHeadersNonces().Remove(hdr.GetNonce())

		log.Debug(fmt.Sprintf("metaBlock with nonce %d has been processed completely and removed from pool\n",
			hdr.GetNonce()))

		processed++
	}

	if processed > 0 {
		log.Info(fmt.Sprintf("%d meta blocks have been processed completely and removed from pool\n", processed))
	}

	notarized := unnotarized - len(sp.blocksTracker.UnnotarisedBlocks())
	if notarized > 0 {
		log.Info(fmt.Sprintf("%d shard blocks have been notarised by metachain\n", notarized))
	}

	return nil
}

// receivedMetaBlock is a callback function when a new metablock was received
// upon receiving, it parses the new metablock and requests miniblocks and transactions
// which destination is the current shard
func (sp *shardProcessor) receivedMetaBlock(metaBlockHash []byte) {
	metaBlksCache := sp.dataPool.MetaBlocks()
	if metaBlksCache == nil {
		return
	}

	metaHdrsNoncesCache := sp.dataPool.MetaHeadersNonces()
	if metaHdrsNoncesCache == nil && sp.metaBlockFinality > 0 {
		return
	}

	miniBlksCache := sp.dataPool.MiniBlocks()
	if miniBlksCache == nil {
		return
	}

	obj, ok := metaBlksCache.Peek(metaBlockHash)
	if !ok {
		return
	}

	metaBlock, ok := obj.(data.HeaderHandler)
	if !ok {
		return
	}

	log.Debug(fmt.Sprintf("received metablock with hash %s and nonce %d from network\n",
		core.ToB64(metaBlockHash),
		metaBlock.GetNonce()))

	sp.mutRequestedMetaHdrsHashes.Lock()

	if !sp.allNeededMetaHdrsFound {
		if sp.requestedMetaHdrsHashes[string(metaBlockHash)] {
			delete(sp.requestedMetaHdrsHashes, string(metaBlockHash))

			if metaBlock.GetNonce() > sp.currHighestMetaHdrNonce {
				sp.currHighestMetaHdrNonce = metaBlock.GetNonce()
			}
		}

		lenReqMetaHdrsHashes := len(sp.requestedMetaHdrsHashes)
		areFinalAttestingHdrsInCache := false
		if lenReqMetaHdrsHashes == 0 {
			requestedBlockHeaders := sp.requestFinalMissingHeaders()
			if requestedBlockHeaders == 0 {
				areFinalAttestingHdrsInCache = true
			}
		}

		sp.allNeededMetaHdrsFound = lenReqMetaHdrsHashes == 0 && areFinalAttestingHdrsInCache

		sp.mutRequestedMetaHdrsHashes.Unlock()

		if lenReqMetaHdrsHashes == 0 && areFinalAttestingHdrsInCache {
			sp.chRcvAllMetaHdrs <- true
		}
	} else {
		sp.mutRequestedMetaHdrsHashes.Unlock()
	}

	lastNotarizedHdr, err := sp.getLastNotarizedHdr(sharding.MetachainShardId)
	if err != nil {
		return
	}
	if metaBlock.GetNonce() <= lastNotarizedHdr.GetNonce() {
		return
	}
	if metaBlock.GetRound() <= lastNotarizedHdr.GetRound() {
		return
	}

	sp.txCoordinator.RequestMiniBlocks(metaBlock)
}

// requestFinalMissingHeaders requests the headers needed to accept the current selected headers for processing the
// current block. It requests the metaBlockFinality headers greater than the highest meta header related to the block
// which should be processed
func (sp *shardProcessor) requestFinalMissingHeaders() uint32 {
	requestedBlockHeaders := uint32(0)
	for i := sp.currHighestMetaHdrNonce + 1; i <= sp.currHighestMetaHdrNonce+uint64(sp.metaBlockFinality); i++ {
		if !sp.dataPool.MetaHeadersNonces().Has(i) {
			requestedBlockHeaders++
			go sp.onRequestHeaderHandlerByNonce(sharding.MetachainShardId, i)
		}
	}

	return requestedBlockHeaders
}

func (sp *shardProcessor) requestMetaHeaders(header *block.Header) (uint32, uint32) {
	sp.mutRequestedMetaHdrsHashes.Lock()

	sp.allNeededMetaHdrsFound = true

	if len(header.MetaBlockHashes) == 0 {
		sp.mutRequestedMetaHdrsHashes.Unlock()
		return 0, 0
	}

	missingHeaderHashes := sp.computeMissingHeaders(header)

	requestedBlockHeaders := uint32(0)
	sp.requestedMetaHdrsHashes = make(map[string]bool)
	for _, hash := range missingHeaderHashes {
		requestedBlockHeaders++
		sp.requestedMetaHdrsHashes[string(hash)] = true
		go sp.onRequestHeaderHandler(sharding.MetachainShardId, hash)
	}

	requestedFinalBlockHeaders := uint32(0)
	if requestedBlockHeaders > 0 {
		sp.allNeededMetaHdrsFound = false
	} else {
		requestedFinalBlockHeaders = sp.requestFinalMissingHeaders()
		if requestedFinalBlockHeaders > 0 {
			sp.allNeededMetaHdrsFound = false
		}
	}

	if !sp.allNeededMetaHdrsFound {
		process.EmptyChannel(sp.chRcvAllMetaHdrs)
	}

	sp.mutRequestedMetaHdrsHashes.Unlock()

	return requestedBlockHeaders, requestedFinalBlockHeaders
}

func (sp *shardProcessor) computeMissingHeaders(header *block.Header) [][]byte {
	missingHeaders := make([][]byte, 0)
	sp.currHighestMetaHdrNonce = uint64(0)

	for i := 0; i < len(header.MetaBlockHashes); i++ {
		hdr, err := process.GetMetaHeaderFromPool(header.MetaBlockHashes[i], sp.dataPool.MetaBlocks())
		if err != nil {
			missingHeaders = append(missingHeaders, header.MetaBlockHashes[i])
			continue
		}

		if hdr.Nonce > sp.currHighestMetaHdrNonce {
			sp.currHighestMetaHdrNonce = hdr.Nonce
		}
	}

	return missingHeaders
}

func (sp *shardProcessor) verifyCrossShardMiniBlockDstMe(hdr *block.Header) error {
	mMiniBlockMeta, err := sp.getAllMiniBlockDstMeFromMeta(hdr.Round, hdr.MetaBlockHashes)
	if err != nil {
		return err
	}

	miniBlockDstMe := hdr.GetMiniBlockHeadersWithDst(sp.shardCoordinator.SelfId())
	for mbHash := range miniBlockDstMe {
		if _, ok := mMiniBlockMeta[mbHash]; !ok {
			return process.ErrCrossShardMBWithoutConfirmationFromMeta
		}
<<<<<<< HEAD

		hdrFromMBHash, ok := metablockCache.Peek(mMiniBlockMeta[mbHash])
		if !ok {
			return process.ErrNilMetaBlockHeader
		}

		metaHdr, ok := hdrFromMBHash.(data.HeaderHandler)
		if !ok {
			return process.ErrWrongTypeAssertion
		}

		currMetaBlocks = append(currMetaBlocks, metaHdr)
	}

	if len(currMetaBlocks) == 0 {
		return nil
	}

	err = sp.verifyIncludedMetaBlocksFinality(currMetaBlocks, hdr.Round)

	return err
}

func (sp *shardProcessor) verifyIncludedMetaBlocksFinality(currMetaBlocks []data.HeaderHandler, round uint32) error {
	orderedMetablocks, err := sp.getOrderedMetaBlocks(round)
	if err != nil {
		return err
	}

	sort.Slice(currMetaBlocks, func(i, j int) bool {
		return currMetaBlocks[i].GetNonce() < currMetaBlocks[j].GetNonce()
	})

	for i := 0; i < len(currMetaBlocks); i++ {
		isFinal := sp.isMetaHeaderFinal(currMetaBlocks[i], orderedMetablocks, 0)
		if !isFinal {
			return process.ErrMetaBlockNotFinal
		}
=======
>>>>>>> e89896dd
	}

	return nil
}

func (sp *shardProcessor) getAllMiniBlockDstMeFromMeta(round uint32, metaHashes [][]byte) (map[string][]byte, error) {
	metaBlockCache := sp.dataPool.MetaBlocks()
	if metaBlockCache == nil {
		return nil, process.ErrNilMetaBlockPool
	}

	lastHdr, err := sp.getLastNotarizedHdr(sharding.MetachainShardId)
	if err != nil {
		return nil, err
	}

	mMiniBlockMeta := make(map[string][]byte)
	for _, metaHash := range metaHashes {
		val, _ := metaBlockCache.Peek(metaHash)
		if val == nil {
			continue
		}

		hdr, ok := val.(*block.MetaBlock)
		if !ok {
			continue
		}

		if hdr.GetRound() > round {
			continue
		}
		if hdr.GetRound() <= lastHdr.GetRound() {
			continue
		}
		if hdr.GetNonce() <= lastHdr.GetNonce() {
			continue
		}

		miniBlockDstMe := hdr.GetMiniBlockHeadersWithDst(sp.shardCoordinator.SelfId())
		for mbHash := range miniBlockDstMe {
			mMiniBlockMeta[mbHash] = metaHash
		}
	}

	return mMiniBlockMeta, nil
}

func (sp *shardProcessor) getOrderedMetaBlocks(round uint32) ([]*hashAndHdr, error) {
	metaBlockCache := sp.dataPool.MetaBlocks()
	if metaBlockCache == nil {
		return nil, process.ErrNilMetaBlockPool
	}

	lastHdr, err := sp.getLastNotarizedHdr(sharding.MetachainShardId)
	if err != nil {
		return nil, err
	}

	orderedMetaBlocks := make([]*hashAndHdr, 0)
	for _, key := range metaBlockCache.Keys() {
		val, _ := metaBlockCache.Peek(key)
		if val == nil {
			continue
		}

		hdr, ok := val.(*block.MetaBlock)
		if !ok {
			continue
		}

		if hdr.GetRound() > round {
			continue
		}
		if hdr.GetRound() <= lastHdr.GetRound() {
			continue
		}
		if hdr.GetNonce() <= lastHdr.GetNonce() {
			continue
		}

		orderedMetaBlocks = append(orderedMetaBlocks, &hashAndHdr{hdr: hdr, hash: key})
	}

	sort.Slice(orderedMetaBlocks, func(i, j int) bool {
		return orderedMetaBlocks[i].hdr.GetNonce() < orderedMetaBlocks[j].hdr.GetNonce()
	})

	return orderedMetaBlocks, nil
}

// isMetaHeaderFinal verifies if meta is trully final, in order to not do rollbacks
func (sp *shardProcessor) isMetaHeaderFinal(currHdr data.HeaderHandler, sortedHdrs []*hashAndHdr, startPos int) bool {
	if currHdr == nil {
		return false
	}
	if sortedHdrs == nil {
		return false
	}

	// verify if there are "K" block after current to make this one final
	lastVerifiedHdr := currHdr
	nextBlocksVerified := 0

	for i := startPos; i < len(sortedHdrs); i++ {
		if nextBlocksVerified >= sp.metaBlockFinality {
			return true
		}

		// found a header with the next nonce
		tmpHdr := sortedHdrs[i].hdr
		if tmpHdr.GetNonce() == lastVerifiedHdr.GetNonce()+1 {
			err := sp.isHdrConstructionValid(tmpHdr, lastVerifiedHdr)
			if err != nil {
				continue
			}

			lastVerifiedHdr = tmpHdr
			nextBlocksVerified += 1
		}
	}

	if nextBlocksVerified >= sp.metaBlockFinality {
		return true
	}

	return false
}

// full verification through metachain header
func (sp *shardProcessor) createAndProcessCrossMiniBlocksDstMe(
	noShards uint32,
	maxTxInBlock int,
	round uint32,
	haveTime func() bool,
) (block.MiniBlockSlice, uint32, error) {

	metaBlockCache := sp.dataPool.MetaBlocks()
	if metaBlockCache == nil {
		return nil, 0, process.ErrNilMetaBlockPool
	}

	miniBlockCache := sp.dataPool.MiniBlocks()
	if miniBlockCache == nil {
		return nil, 0, process.ErrNilMiniBlockPool
	}

	txPool := sp.dataPool.Transactions()
	if txPool == nil {
		return nil, 0, process.ErrNilTransactionPool
	}

	miniBlocks := make(block.MiniBlockSlice, 0)
	nrTxAdded := uint32(0)

	orderedMetaBlocks, err := sp.getOrderedMetaBlocks(round)
	if err != nil {
		return nil, 0, err
	}

	log.Info(fmt.Sprintf("meta blocks ordered: %d \n", len(orderedMetaBlocks)))

	lastMetaHdr, err := sp.getLastNotarizedHdr(sharding.MetachainShardId)
	if err != nil {
		return nil, 0, err
	}

	// do processing in order
	usedMetaHdrsHashes := make([][]byte, 0)
	for i := 0; i < len(orderedMetaBlocks); i++ {
		if !haveTime() {
			log.Info(fmt.Sprintf("time is up after putting %d cross txs with destination to current shard \n", nrTxAdded))
			break
		}

		hdr, ok := orderedMetaBlocks[i].hdr.(*block.MetaBlock)
		if !ok {
			continue
		}

		err := sp.isHdrConstructionValid(hdr, lastMetaHdr)
		if err != nil {
			continue
		}

		isFinal := sp.isMetaHeaderFinal(hdr, orderedMetaBlocks, i+1)
		if !isFinal {
			continue
		}

		if len(hdr.GetMiniBlockHeadersWithDst(sp.shardCoordinator.SelfId())) == 0 {
			usedMetaHdrsHashes = append(usedMetaHdrsHashes, orderedMetaBlocks[i].hash)
			lastMetaHdr = hdr
			continue
		}

		maxTxRemaining := uint32(maxTxInBlock) - nrTxAdded
		currMBProcessed, currTxsAdded, hdrProcessFinished := sp.txCoordinator.CreateMbsAndProcessCrossShardTransactionsDstMe(hdr, maxTxRemaining, round, haveTime)

		// all txs processed, add to processed miniblocks
		miniBlocks = append(miniBlocks, currMBProcessed...)
		nrTxAdded = nrTxAdded + currTxsAdded

		if currTxsAdded > 0 {
			usedMetaHdrsHashes = append(usedMetaHdrsHashes, orderedMetaBlocks[i].hash)
		}

		if !hdrProcessFinished {
			break
		}

		lastMetaHdr = hdr
	}

	sp.mutUsedMetaHdrsHashes.Lock()
	sp.usedMetaHdrsHashes[round] = usedMetaHdrsHashes
	sp.mutUsedMetaHdrsHashes.Unlock()

	return miniBlocks, nrTxAdded, nil
}

func (sp *shardProcessor) createMiniBlocks(
	noShards uint32,
	maxTxInBlock int,
	round uint32,
	haveTime func() bool,
) (block.Body, error) {

	miniBlocks := make(block.Body, 0)

	if sp.accounts.JournalLen() != 0 {
		return nil, process.ErrAccountStateDirty
	}

	if !haveTime() {
		log.Info(fmt.Sprintf("time is up after entered in createMiniBlocks method\n"))
		return nil, process.ErrTimeIsOut
	}

	txPool := sp.dataPool.Transactions()
	if txPool == nil {
		return nil, process.ErrNilTransactionPool
	}

	destMeMiniBlocks, txs, err := sp.createAndProcessCrossMiniBlocksDstMe(noShards, maxTxInBlock, round, haveTime)
	if err != nil {
		log.Info(err.Error())
	}

	log.Debug(fmt.Sprintf("processed %d miniblocks and %d txs with destination in self shard\n", len(destMeMiniBlocks), txs))

	if len(destMeMiniBlocks) > 0 {
		miniBlocks = append(miniBlocks, destMeMiniBlocks...)
	}

	if !haveTime() {
		log.Info(fmt.Sprintf("time is up added %d transactions\n", txs))
		return miniBlocks, nil
	}

	remainingSpace := uint32(maxTxInBlock) - txs
	mbFromMe := sp.txCoordinator.CreateMbsAndProcessTransactionsFromMe(remainingSpace, round, haveTime)

	if len(mbFromMe) > 0 {
		miniBlocks = append(miniBlocks, mbFromMe...)
	}

	log.Info(fmt.Sprintf("creating mini blocks has been finished: created %d mini blocks\n", len(miniBlocks)))
	return miniBlocks, nil
}

// CreateBlockHeader creates a miniblock header list given a block body
func (sp *shardProcessor) CreateBlockHeader(bodyHandler data.BodyHandler, round uint32, haveTime func() bool) (data.HeaderHandler, error) {
	header := &block.Header{
		MiniBlockHeaders: make([]block.MiniBlockHeader, 0),
		RootHash:         sp.getRootHash(),
		ShardId:          sp.shardCoordinator.SelfId(),
		PrevRandSeed:     make([]byte, 0),
		RandSeed:         make([]byte, 0),
	}

	defer func() {
		go sp.checkAndRequestIfMetaHeadersMissing(round)
	}()

	if bodyHandler == nil {
		return header, nil
	}

	body, ok := bodyHandler.(block.Body)
	if !ok {
		return nil, process.ErrWrongTypeAssertion
	}

	mbLen := len(body)
	totalTxCount := 0
	miniBlockHeaders := make([]block.MiniBlockHeader, mbLen)
	for i := 0; i < mbLen; i++ {
		txCount := len(body[i].TxHashes)
		totalTxCount += txCount
		mbBytes, err := sp.marshalizer.Marshal(body[i])
		if err != nil {
			return nil, err
		}
		mbHash := sp.hasher.Compute(string(mbBytes))

		miniBlockHeaders[i] = block.MiniBlockHeader{
			Hash:            mbHash,
			SenderShardID:   body[i].SenderShardID,
			ReceiverShardID: body[i].ReceiverShardID,
			TxCount:         uint32(txCount),
			Type:            body[i].Type,
		}
	}

	header.MiniBlockHeaders = miniBlockHeaders
	header.TxCount = uint32(totalTxCount)

	sp.mutUsedMetaHdrsHashes.Lock()

	if usedMetaHdrsHashes, ok := sp.usedMetaHdrsHashes[round]; ok {
		header.MetaBlockHashes = usedMetaHdrsHashes
		delete(sp.usedMetaHdrsHashes, round)
	}

	sp.mutUsedMetaHdrsHashes.Unlock()

	return header, nil
}

func (sp *shardProcessor) waitForMetaHdrHashes(waitTime time.Duration) error {
	select {
	case <-sp.chRcvAllMetaHdrs:
		return nil
	case <-time.After(waitTime):
		return process.ErrTimeIsOut
	}
}

// MarshalizedDataToBroadcast prepares underlying data into a marshalized object according to destination
func (sp *shardProcessor) MarshalizedDataToBroadcast(
	header data.HeaderHandler,
	bodyHandler data.BodyHandler,
) (map[uint32][]byte, map[uint32][][]byte, error) {

	if bodyHandler == nil {
		return nil, nil, process.ErrNilMiniBlocks
	}

	body, ok := bodyHandler.(block.Body)
	if !ok {
		return nil, nil, process.ErrWrongTypeAssertion
	}

	mrsData := make(map[uint32][]byte)
	bodies, mrsTxs := sp.txCoordinator.CreateMarshalizedData(body)

	for shardId, subsetBlockBody := range bodies {
		buff, err := sp.marshalizer.Marshal(subsetBlockBody)
		if err != nil {
			log.Debug(process.ErrMarshalWithoutSuccess.Error())
			continue
		}
		mrsData[shardId] = buff
	}

	return mrsData, mrsTxs, nil
}

// DecodeBlockBody method decodes block body from a given byte array
func (sp *shardProcessor) DecodeBlockBody(dta []byte) data.BodyHandler {
	if dta == nil {
		return nil
	}

	var body block.Body

	err := sp.marshalizer.Unmarshal(&body, dta)
	if err != nil {
		log.Error(err.Error())
		return nil
	}

	return body
}

// DecodeBlockHeader method decodes block header from a given byte array
func (sp *shardProcessor) DecodeBlockHeader(dta []byte) data.HeaderHandler {
	if dta == nil {
		return nil
	}

	var header block.Header

	err := sp.marshalizer.Unmarshal(&header, dta)
	if err != nil {
		log.Error(err.Error())
		return nil
	}

	return &header
}<|MERGE_RESOLUTION|>--- conflicted
+++ resolved
@@ -954,47 +954,6 @@
 		if _, ok := mMiniBlockMeta[mbHash]; !ok {
 			return process.ErrCrossShardMBWithoutConfirmationFromMeta
 		}
-<<<<<<< HEAD
-
-		hdrFromMBHash, ok := metablockCache.Peek(mMiniBlockMeta[mbHash])
-		if !ok {
-			return process.ErrNilMetaBlockHeader
-		}
-
-		metaHdr, ok := hdrFromMBHash.(data.HeaderHandler)
-		if !ok {
-			return process.ErrWrongTypeAssertion
-		}
-
-		currMetaBlocks = append(currMetaBlocks, metaHdr)
-	}
-
-	if len(currMetaBlocks) == 0 {
-		return nil
-	}
-
-	err = sp.verifyIncludedMetaBlocksFinality(currMetaBlocks, hdr.Round)
-
-	return err
-}
-
-func (sp *shardProcessor) verifyIncludedMetaBlocksFinality(currMetaBlocks []data.HeaderHandler, round uint32) error {
-	orderedMetablocks, err := sp.getOrderedMetaBlocks(round)
-	if err != nil {
-		return err
-	}
-
-	sort.Slice(currMetaBlocks, func(i, j int) bool {
-		return currMetaBlocks[i].GetNonce() < currMetaBlocks[j].GetNonce()
-	})
-
-	for i := 0; i < len(currMetaBlocks); i++ {
-		isFinal := sp.isMetaHeaderFinal(currMetaBlocks[i], orderedMetablocks, 0)
-		if !isFinal {
-			return process.ErrMetaBlockNotFinal
-		}
-=======
->>>>>>> e89896dd
 	}
 
 	return nil
