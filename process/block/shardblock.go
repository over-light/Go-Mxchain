package block

import (
	"bytes"
	"fmt"
	"sort"
	"time"

	"github.com/ElrondNetwork/elrond-go/core"
	"github.com/ElrondNetwork/elrond-go/core/check"
	"github.com/ElrondNetwork/elrond-go/core/serviceContainer"
	"github.com/ElrondNetwork/elrond-go/core/sliceUtil"
	"github.com/ElrondNetwork/elrond-go/data"
	"github.com/ElrondNetwork/elrond-go/data/block"
	"github.com/ElrondNetwork/elrond-go/dataRetriever"
	"github.com/ElrondNetwork/elrond-go/dataRetriever/dataPool"
	"github.com/ElrondNetwork/elrond-go/display"
	"github.com/ElrondNetwork/elrond-go/process"
	"github.com/ElrondNetwork/elrond-go/process/block/bootstrapStorage"
	"github.com/ElrondNetwork/elrond-go/process/block/processedMb"
	"github.com/ElrondNetwork/elrond-go/process/throttle"
	"github.com/ElrondNetwork/elrond-go/sharding"
	"github.com/ElrondNetwork/elrond-go/statusHandler"
)

const maxCleanTime = time.Second

// shardProcessor implements shardProcessor interface and actually it tries to execute block
type shardProcessor struct {
	*baseProcessor
	dataPool          dataRetriever.PoolsHolder
	metaBlockFinality uint32
	chRcvAllMetaHdrs  chan bool

	chRcvEpochStart chan bool

<<<<<<< HEAD
	processedMiniBlocks *processedMb.ProcessedMiniBlockTracker
	core                serviceContainer.Core
	txCounter           *transactionCounter
	txsPoolsCleaner     process.PoolsCleaner
=======
	processedMiniBlocks    *processedMb.ProcessedMiniBlockTracker
	core                   serviceContainer.Core
	txCounter              *transactionCounter
	txsPoolsCleaner        process.PoolsCleaner
	stateCheckpointModulus uint
>>>>>>> 2bbaba84
}

// NewShardProcessor creates a new shardProcessor object
func NewShardProcessor(arguments ArgShardProcessor) (*shardProcessor, error) {
	err := checkProcessorNilParameters(arguments.ArgBaseProcessor)
	if err != nil {
		return nil, err
	}

	if arguments.DataPool == nil || arguments.DataPool.IsInterfaceNil() {
		return nil, process.ErrNilDataPoolHolder
	}

	blockSizeThrottler, err := throttle.NewBlockSizeThrottle()
	if err != nil {
		return nil, err
	}

	base := &baseProcessor{
		accounts:                     arguments.Accounts,
		blockSizeThrottler:           blockSizeThrottler,
		forkDetector:                 arguments.ForkDetector,
		hasher:                       arguments.Hasher,
		marshalizer:                  arguments.Marshalizer,
		store:                        arguments.Store,
		shardCoordinator:             arguments.ShardCoordinator,
		nodesCoordinator:             arguments.NodesCoordinator,
		specialAddressHandler:        arguments.SpecialAddressHandler,
		uint64Converter:              arguments.Uint64Converter,
		requestHandler:               arguments.RequestHandler,
		appStatusHandler:             statusHandler.NewNilStatusHandler(),
		blockChainHook:               arguments.BlockChainHook,
		txCoordinator:                arguments.TxCoordinator,
		rounder:                      arguments.Rounder,
		epochStartTrigger:            arguments.EpochStartTrigger,
		headerValidator:              arguments.HeaderValidator,
		bootStorer:                   arguments.BootStorer,
		validatorStatisticsProcessor: arguments.ValidatorStatisticsProcessor,
	}

	err = base.setLastNotarizedHeadersSlice(arguments.StartHeaders)
	if err != nil {
		return nil, err
	}

	if arguments.TxsPoolsCleaner == nil || arguments.TxsPoolsCleaner.IsInterfaceNil() {
		return nil, process.ErrNilTxsPoolsCleaner
	}

	sp := shardProcessor{
		core:                   arguments.Core,
		baseProcessor:          base,
		dataPool:               arguments.DataPool,
		txCounter:              NewTransactionCounter(),
		txsPoolsCleaner:        arguments.TxsPoolsCleaner,
		stateCheckpointModulus: arguments.StateCheckpointModulus,
	}

	sp.baseProcessor.requestBlockBodyHandler = &sp

	sp.chRcvAllMetaHdrs = make(chan bool)

	transactionPool := sp.dataPool.Transactions()
	if transactionPool == nil {
		return nil, process.ErrNilTransactionPool
	}

	sp.hdrsForCurrBlock.hdrHashAndInfo = make(map[string]*hdrInfo)
	sp.hdrsForCurrBlock.highestHdrNonce = make(map[uint32]uint64)
	sp.processedMiniBlocks = processedMb.NewProcessedMiniBlocks()

	metaBlockPool := sp.dataPool.MetaBlocks()
	if metaBlockPool == nil {
		return nil, process.ErrNilMetaBlocksPool
	}
	metaBlockPool.RegisterHandler(sp.receivedMetaBlock)

	sp.metaBlockFinality = process.MetaBlockFinality

	sp.lastHdrs = make(mapShardHeader)

	return &sp, nil
}

// ProcessBlock processes a block. It returns nil if all ok or the specific error
func (sp *shardProcessor) ProcessBlock(
	chainHandler data.ChainHandler,
	headerHandler data.HeaderHandler,
	bodyHandler data.BodyHandler,
	haveTime func() time.Duration,
) error {

	if haveTime == nil {
		return process.ErrNilHaveTimeHandler
	}

	err := sp.checkBlockValidity(chainHandler, headerHandler, bodyHandler)
	if err != nil {
		if err == process.ErrBlockHashDoesNotMatch {
			log.Debug("requested missing shard header",
				"hash", headerHandler.GetPrevHash(),
				"for shard", headerHandler.GetShardID(),
			)

			go sp.requestHandler.RequestShardHeader(headerHandler.GetShardID(), headerHandler.GetPrevHash())
		}

		return err
	}

	header, ok := headerHandler.(*block.Header)
	if !ok {
		return process.ErrWrongTypeAssertion
	}

	body, ok := bodyHandler.(block.Body)
	if !ok {
		return process.ErrWrongTypeAssertion
	}

	go getMetricsFromBlockBody(body, sp.marshalizer, sp.appStatusHandler)

	err = sp.checkHeaderBodyCorrelation(header.MiniBlockHeaders, body)
	if err != nil {
		return err
	}

	numTxWithDst := sp.txCounter.getNumTxsFromPool(header.ShardId, sp.dataPool, sp.shardCoordinator.NumberOfShards())
	go getMetricsFromHeader(header, uint64(numTxWithDst), sp.marshalizer, sp.appStatusHandler)

	log.Debug("total txs in pool",
		"num txs", numTxWithDst,
	)

	err = sp.specialAddressHandler.SetShardConsensusData(
		headerHandler.GetPrevRandSeed(),
		headerHandler.GetRound(),
		headerHandler.GetEpoch(),
		headerHandler.GetShardID(),
	)
	if err != nil {
		return err
	}

	sp.createBlockStarted()
	sp.blockChainHook.SetCurrentHeader(headerHandler)

	sp.txCoordinator.RequestBlockTransactions(body)
	requestedMetaHdrs, requestedFinalityAttestingMetaHdrs := sp.requestMetaHeaders(header)

	if haveTime() < 0 {
		return process.ErrTimeIsOut
	}

	err = sp.txCoordinator.IsDataPreparedForProcessing(haveTime)
	if err != nil {
		return err
	}

	haveMissingMetaHeaders := requestedMetaHdrs > 0 || requestedFinalityAttestingMetaHdrs > 0
	if haveMissingMetaHeaders {
		log.Debug("requested missing meta headers",
			"num headers", requestedMetaHdrs,
		)
		log.Debug("requested missing finality attesting meta headers",
			"num finality shard headers", requestedFinalityAttestingMetaHdrs,
		)

		err = sp.waitForMetaHdrHashes(haveTime())

		sp.hdrsForCurrBlock.mutHdrsForBlock.RLock()
		missingMetaHdrs := sp.hdrsForCurrBlock.missingHdrs
		sp.hdrsForCurrBlock.mutHdrsForBlock.RUnlock()

		sp.resetMissingHdrs()

		if requestedMetaHdrs > 0 {
			log.Debug("received missing meta headers",
				"num headers", requestedMetaHdrs-missingMetaHdrs,
			)
		}

		if err != nil {
			return err
		}
	}

	err = sp.requestEpochStartInfo(header, haveTime())
	if err != nil {
		return err
	}

	if sp.accounts.JournalLen() != 0 {
		return process.ErrAccountStateDirty
	}

	defer func() {
		go sp.checkAndRequestIfMetaHeadersMissing(header.Round)
	}()

	err = sp.checkEpochCorrectness(header, chainHandler)
	if err != nil {
		return err
	}

	err = sp.checkMetaHeadersValidityAndFinality()
	if err != nil {
		return err
	}

	err = sp.verifyCrossShardMiniBlockDstMe(header)
	if err != nil {
		return err
	}

	defer func() {
		if err != nil {
			sp.RevertAccountState()
		}
	}()

	processedMetaHdrs, err := sp.getOrderedProcessedMetaBlocksFromMiniBlocks(body)
	if err != nil {
		return err
	}

	err = sp.setMetaConsensusData(processedMetaHdrs)
	if err != nil {
		return err
	}

	startTime := time.Now()
	err = sp.txCoordinator.ProcessBlockTransaction(body, haveTime)
	elapsedTime := time.Since(startTime)
	log.Debug("elapsed time to process block transaction",
		"time [s]", elapsedTime,
	)
	if err != nil {
		return err
	}

	err = sp.txCoordinator.VerifyCreatedBlockTransactions(header, body)
	if err != nil {
		return err
	}

	if !sp.verifyStateRoot(header.GetRootHash()) {
		err = process.ErrRootStateDoesNotMatch
		return err
	}

	startTime = time.Now()
	err = sp.checkValidatorStatisticsRootHash(header, processedMetaHdrs)
	elapsedTime = time.Since(startTime)
	log.Debug("elapsed time to check validator statistics root hash",
		"time [s]", elapsedTime,
	)
	if err != nil {
		return err
	}

	return nil
}

func (sp *shardProcessor) requestEpochStartInfo(header *block.Header, waitTime time.Duration) error {
	_ = process.EmptyChannel(sp.chRcvEpochStart)
	haveMissingMetaHeaders := header.IsStartOfEpochBlock() && !sp.epochStartTrigger.IsEpochStart()

	if haveMissingMetaHeaders {
		select {
		case <-sp.chRcvEpochStart:
			return nil
		case <-time.After(waitTime):
			return process.ErrTimeIsOut
		}
	}

	return nil
}

func (sp *shardProcessor) checkEpochCorrectness(
	header *block.Header,
	chainHandler data.ChainHandler,
) error {
	currentBlockHeader := chainHandler.GetCurrentBlockHeader()
	if currentBlockHeader == nil {
		return nil
	}

	isEpochIncorrect := header.GetEpoch() < currentBlockHeader.GetEpoch()
	if isEpochIncorrect {
		return process.ErrEpochDoesNotMatch
	}

	isEpochIncorrect = header.GetEpoch() != currentBlockHeader.GetEpoch() &&
		sp.epochStartTrigger.Epoch() == currentBlockHeader.GetEpoch()
	if isEpochIncorrect {
		return process.ErrEpochDoesNotMatch
	}

	isOldEpochAndShouldBeNew := sp.epochStartTrigger.IsEpochStart() &&
		header.GetRound() > sp.epochStartTrigger.EpochFinalityAttestingRound()+process.EpochChangeGracePeriod &&
		header.GetEpoch() != sp.epochStartTrigger.Epoch()
	if isOldEpochAndShouldBeNew {
		return process.ErrEpochDoesNotMatch
	}

	isEpochStartMetaHashIncorrect := header.IsStartOfEpochBlock() &&
		!bytes.Equal(header.EpochStartMetaHash, sp.epochStartTrigger.EpochStartMetaHdrHash())
	if isEpochStartMetaHashIncorrect {
		go sp.requestHandler.RequestMetaHeader(header.EpochStartMetaHash)
		sp.epochStartTrigger.Revert()
		return process.ErrEpochDoesNotMatch
	}

	return nil
}

// SetNumProcessedObj will set the num of processed transactions
func (sp *shardProcessor) SetNumProcessedObj(numObj uint64) {
	sp.txCounter.totalTxs = numObj
}

func (sp *shardProcessor) setMetaConsensusData(finalizedMetaBlocks []data.HeaderHandler) error {
	sp.specialAddressHandler.ClearMetaConsensusData()

	// for every finalized metablock header, reward the metachain consensus group members with accounts in shard
	for _, metaBlock := range finalizedMetaBlocks {
		round := metaBlock.GetRound()
		epoch := metaBlock.GetEpoch()
		err := sp.specialAddressHandler.SetMetaConsensusData(metaBlock.GetPrevRandSeed(), round, epoch)
		if err != nil {
			return err
		}
	}

	return nil
}

// checkMetaHeadersValidity - checks if listed metaheaders are valid as construction
func (sp *shardProcessor) checkMetaHeadersValidityAndFinality() error {
	tmpNotedHdr, err := sp.getLastNotarizedHdr(sharding.MetachainShardId)
	if err != nil {
		return err
	}

	usedMetaHdrs := sp.sortHeadersForCurrentBlockByNonce(true)
	if len(usedMetaHdrs[sharding.MetachainShardId]) == 0 {
		return nil
	}

	for _, metaHdr := range usedMetaHdrs[sharding.MetachainShardId] {
		err = sp.headerValidator.IsHeaderConstructionValid(metaHdr, tmpNotedHdr)
		if err != nil {
			return err
		}

		tmpNotedHdr = metaHdr
	}

	err = sp.checkMetaHdrFinality(tmpNotedHdr)
	if err != nil {
		return err
	}

	return nil
}

// check if shard headers are final by checking if newer headers were constructed upon them
func (sp *shardProcessor) checkMetaHdrFinality(header data.HeaderHandler) error {
	if header == nil || header.IsInterfaceNil() {
		return process.ErrNilBlockHeader
	}

	finalityAttestingMetaHdrs := sp.sortHeadersForCurrentBlockByNonce(false)

	lastVerifiedHdr := header
	// verify if there are "K" block after current to make this one final
	nextBlocksVerified := uint32(0)
	for _, metaHdr := range finalityAttestingMetaHdrs[sharding.MetachainShardId] {
		if nextBlocksVerified >= sp.metaBlockFinality {
			break
		}

		// found a header with the next nonce
		if metaHdr.GetNonce() == lastVerifiedHdr.GetNonce()+1 {
			err := sp.headerValidator.IsHeaderConstructionValid(metaHdr, lastVerifiedHdr)
			if err != nil {
				go sp.removeHeaderFromPools(metaHdr, sp.dataPool.MetaBlocks(), sp.dataPool.HeadersNonces())
				log.Trace("isHdrConstructionValid", "error", err.Error())
				continue
			}

			lastVerifiedHdr = metaHdr
			nextBlocksVerified += 1
		}
	}

	if nextBlocksVerified < sp.metaBlockFinality {
		go sp.requestHandler.RequestMetaHeaderByNonce(lastVerifiedHdr.GetNonce())
		go sp.requestHandler.RequestMetaHeaderByNonce(lastVerifiedHdr.GetNonce() + 1)
		return process.ErrHeaderNotFinal
	}

	return nil
}

func (sp *shardProcessor) checkAndRequestIfMetaHeadersMissing(round uint64) {
	orderedMetaBlocks, err := sp.getOrderedMetaBlocks(round)
	if err != nil {
		log.Trace("getOrderedMetaBlocks", "error", err.Error())
		return
	}

	sortedHdrs := make([]data.HeaderHandler, 0, len(orderedMetaBlocks))
	for i := 0; i < len(orderedMetaBlocks); i++ {
		hdr, ok := orderedMetaBlocks[i].hdr.(*block.MetaBlock)
		if !ok {
			continue
		}
		sortedHdrs = append(sortedHdrs, hdr)
	}

	err = sp.requestHeadersIfMissing(sortedHdrs, sharding.MetachainShardId, round, sp.dataPool.MetaBlocks())
	if err != nil {
		log.Debug("requestHeadersIfMissing", "error", err.Error())
	}

	lastNotarizedHdr, err := sp.getLastNotarizedHdr(sharding.MetachainShardId)
	if err != nil {
		log.Debug("getLastNotarizedHdr", "error", err.Error())
		return
	}

	for i := 0; i < len(sortedHdrs); i++ {
		isMetaBlockOutOfRange := sortedHdrs[i].GetNonce() > lastNotarizedHdr.GetNonce()+process.MaxHeadersToRequestInAdvance
		if isMetaBlockOutOfRange {
			break
		}

		sp.txCoordinator.RequestMiniBlocks(sortedHdrs[i])
	}

	return
}

func (sp *shardProcessor) indexBlockIfNeeded(
	body data.BodyHandler,
	header data.HeaderHandler,
	lastBlockHeader data.HeaderHandler,
) {
	if sp.core == nil || sp.core.Indexer() == nil {
		return
	}

	txPool := sp.txCoordinator.GetAllCurrentUsedTxs(block.TxBlock)
	scPool := sp.txCoordinator.GetAllCurrentUsedTxs(block.SmartContractResultBlock)
	rewardPool := sp.txCoordinator.GetAllCurrentUsedTxs(block.RewardsBlock)
	invalidPool := sp.txCoordinator.GetAllCurrentUsedTxs(block.InvalidBlock)
	receiptPool := sp.txCoordinator.GetAllCurrentUsedTxs(block.ReceiptBlock)

	for hash, tx := range scPool {
		txPool[hash] = tx
	}
	for hash, tx := range rewardPool {
		txPool[hash] = tx
	}
	for hash, tx := range invalidPool {
		txPool[hash] = tx
	}
	for hash, tx := range receiptPool {
		txPool[hash] = tx
	}

	shardId := sp.shardCoordinator.SelfId()
	pubKeys, err := sp.nodesCoordinator.GetValidatorsPublicKeys(header.GetPrevRandSeed(), header.GetRound(), shardId)
	if err != nil {
		return
	}

	signersIndexes := sp.nodesCoordinator.GetValidatorsIndexes(pubKeys)
	go sp.core.Indexer().SaveBlock(body, header, txPool, signersIndexes)

	saveRoundInfoInElastic(sp.core.Indexer(), sp.nodesCoordinator, shardId, header, lastBlockHeader, signersIndexes)
}

// RestoreBlockIntoPools restores the TxBlock and MetaBlock into associated pools
func (sp *shardProcessor) RestoreBlockIntoPools(headerHandler data.HeaderHandler, bodyHandler data.BodyHandler) error {
	if check.IfNil(headerHandler) {
		return process.ErrNilBlockHeader
	}
	if check.IfNil(bodyHandler) {
		return process.ErrNilTxBlockBody
	}

	body, ok := bodyHandler.(block.Body)
	if !ok {
		return process.ErrWrongTypeAssertion
	}

	header, ok := headerHandler.(*block.Header)
	if !ok {
		return process.ErrWrongTypeAssertion
	}

	miniBlockHashes := header.MapMiniBlockHashesToShards()
	err := sp.restoreMetaBlockIntoPool(miniBlockHashes, header.MetaBlockHashes)
	if err != nil {
		return err
	}

	restoredTxNr, errNotCritical := sp.txCoordinator.RestoreBlockDataFromStorage(body)
	if errNotCritical != nil {
		log.Debug("RestoreBlockDataFromStorage", "error", errNotCritical.Error())
	}

	if header.IsStartOfEpochBlock() {
		sp.epochStartTrigger.Revert()
	}

	go sp.txCounter.subtractRestoredTxs(restoredTxNr)

	sp.removeLastNotarized()

	return nil
}

func (sp *shardProcessor) restoreMetaBlockIntoPool(mapMiniBlockHashes map[string]uint32, metaBlockHashes [][]byte) error {
	metaBlockPool := sp.dataPool.MetaBlocks()
	if metaBlockPool == nil {
		return process.ErrNilMetaBlocksPool
	}

	metaHeaderNoncesPool := sp.dataPool.HeadersNonces()
	if metaHeaderNoncesPool == nil {
		return process.ErrNilMetaHeadersNoncesDataPool
	}

	mapMetaHashMiniBlockHashes := make(map[string][][]byte, len(metaBlockHashes))

	for _, metaBlockHash := range metaBlockHashes {
		metaBlock, errNotCritical := process.GetMetaHeaderFromStorage(metaBlockHash, sp.marshalizer, sp.store)
		if errNotCritical != nil {
			log.Debug("meta block is not fully processed yet and not committed in MetaBlockUnit",
				"hash", metaBlockHash)
			continue
		}

		processedMiniBlocks := metaBlock.GetMiniBlockHeadersWithDst(sp.shardCoordinator.SelfId())
		for mbHash := range processedMiniBlocks {
			mapMetaHashMiniBlockHashes[string(metaBlockHash)] = append(mapMetaHashMiniBlockHashes[string(metaBlockHash)], []byte(mbHash))
		}

		metaBlockPool.Put(metaBlockHash, metaBlock)
		syncMap := &dataPool.ShardIdHashSyncMap{}
		syncMap.Store(metaBlock.GetShardID(), metaBlockHash)
		metaHeaderNoncesPool.Merge(metaBlock.GetNonce(), syncMap)

		err := sp.store.GetStorer(dataRetriever.MetaBlockUnit).Remove(metaBlockHash)
		if err != nil {
			log.Debug("unable to remove hash from MetaBlockUnit",
				"hash", metaBlockHash)
			return err
		}

		nonceToByteSlice := sp.uint64Converter.ToByteSlice(metaBlock.GetNonce())
		errNotCritical = sp.store.GetStorer(dataRetriever.MetaHdrNonceHashDataUnit).Remove(nonceToByteSlice)
		if errNotCritical != nil {
			log.Debug("error not critical",
				"error", errNotCritical.Error())
		}

		log.Trace("meta block has been restored successfully",
			"round", metaBlock.Round,
			"nonce", metaBlock.Nonce,
			"hash", metaBlockHash)
	}

	for metaBlockHash, miniBlockHashes := range mapMetaHashMiniBlockHashes {
		for _, miniBlockHash := range miniBlockHashes {
			sp.processedMiniBlocks.AddMiniBlockHash(metaBlockHash, string(miniBlockHash))
		}
	}

	for miniBlockHash := range mapMiniBlockHashes {
		sp.processedMiniBlocks.RemoveMiniBlockHash(miniBlockHash)
	}

	return nil
}

// CreateBlockBody creates a a list of miniblocks by filling them with transactions out of the transactions pools
// as long as the transactions limit for the block has not been reached and there is still time to add transactions
func (sp *shardProcessor) CreateBlockBody(initialHdrData data.HeaderHandler, haveTime func() bool) (data.BodyHandler, error) {
	sp.createBlockStarted()
	sp.blockSizeThrottler.ComputeMaxItems()

	initialHdrData.SetEpoch(sp.epochStartTrigger.Epoch())
	sp.blockChainHook.SetCurrentHeader(initialHdrData)

	err := sp.specialAddressHandler.SetShardConsensusData(
		initialHdrData.GetPrevRandSeed(),
		initialHdrData.GetRound(),
		initialHdrData.GetEpoch(),
		initialHdrData.GetShardID(),
	)
	if err != nil {
		return nil, err
	}

	log.Trace("started creating block body",
		"round", initialHdrData.GetRound(),
		"nonce", initialHdrData.GetNonce(),
		"epoch", initialHdrData.GetEpoch(),
	)

	miniBlocks, err := sp.createMiniBlocks(sp.blockSizeThrottler.MaxItemsToAdd(), initialHdrData.GetRound(), haveTime)
	if err != nil {
		return nil, err
	}

	return miniBlocks, nil
}

// CommitBlock commits the block in the blockchain if everything was checked successfully
func (sp *shardProcessor) CommitBlock(
	chainHandler data.ChainHandler,
	headerHandler data.HeaderHandler,
	bodyHandler data.BodyHandler,
) error {

	var err error
	defer func() {
		if err != nil {
			sp.RevertAccountState()
		}
	}()

	err = checkForNils(chainHandler, headerHandler, bodyHandler)
	if err != nil {
		return err
	}

	log.Trace("started committing block",
		"round", headerHandler.GetRound(),
		"nonce", headerHandler.GetNonce(),
	)

	err = sp.checkBlockValidity(chainHandler, headerHandler, bodyHandler)
	if err != nil {
		return err
	}

	header, ok := headerHandler.(*block.Header)
	if !ok {
		err = process.ErrWrongTypeAssertion
		return err
	}

	buff, err := sp.marshalizer.Marshal(header)
	if err != nil {
		return err
	}

	headerHash := sp.hasher.Compute(string(buff))
	nonceToByteSlice := sp.uint64Converter.ToByteSlice(header.Nonce)
	hdrNonceHashDataUnit := dataRetriever.ShardHdrNonceHashDataUnit + dataRetriever.UnitType(header.ShardId)

	errNotCritical := sp.store.Put(hdrNonceHashDataUnit, nonceToByteSlice, headerHash)
	if errNotCritical != nil {
		log.Debug(fmt.Sprintf("ShardHdrNonceHashDataUnit_%d store.Put", header.ShardId),
			"error", errNotCritical.Error(),
		)
	}

	errNotCritical = sp.store.Put(dataRetriever.BlockHeaderUnit, headerHash, buff)
	if errNotCritical != nil {
		log.Trace("BlockHeaderUnit store.Put", "error", errNotCritical.Error())
	}

	headersNoncesPool := sp.dataPool.HeadersNonces()
	if headersNoncesPool == nil {
		err = process.ErrNilHeadersNoncesDataPool
		return err
	}

	headersPool := sp.dataPool.Headers()
	if headersPool == nil {
		err = process.ErrNilHeadersDataPool
		return err
	}

	headersNoncesPool.Remove(header.GetNonce(), header.GetShardID())
	headersPool.Remove(headerHash)

	body, ok := bodyHandler.(block.Body)
	if !ok {
		err = process.ErrWrongTypeAssertion
		return err
	}

	err = sp.txCoordinator.SaveBlockDataToStorage(body)
	if err != nil {
		return err
	}

	for i := 0; i < len(body); i++ {
		buff, err = sp.marshalizer.Marshal(body[i])
		if err != nil {
			return err
		}

		miniBlockHash := sp.hasher.Compute(string(buff))
		errNotCritical = sp.store.Put(dataRetriever.MiniBlockUnit, miniBlockHash, buff)
		if errNotCritical != nil {
			log.Trace("MiniBlockUnit store.Put", "error", errNotCritical.Error())
		}
	}

	processedMetaHdrs, err := sp.getOrderedProcessedMetaBlocksFromHeader(header)
	if err != nil {
		return err
	}

	err = sp.addProcessedCrossMiniBlocksFromHeader(header)
	if err != nil {
		return err
	}

	finalHeaders, finalHeadersHashes, err := sp.getHighestHdrForOwnShardFromMetachain(processedMetaHdrs)
	if err != nil {
		return err
	}

	err = sp.saveLastNotarizedHeader(sharding.MetachainShardId, processedMetaHdrs)
	if err != nil {
		return err
	}

	err = sp.commitAll()
	if err != nil {
		return err
	}

	if header.IsStartOfEpochBlock() {
		err = sp.checkEpochCorrectnessCrossChain(chainHandler)
		sp.epochStartTrigger.SetProcessed(header)
	}

	log.Info("shard block has been committed successfully",
		"nonce", header.Nonce,
		"round", header.Round,
		"epoch", header.Epoch,
		"hash", headerHash,
	)

	errNotCritical = sp.txCoordinator.RemoveBlockDataFromPool(body)
	if errNotCritical != nil {
		log.Debug("RemoveBlockDataFromPool", "error", errNotCritical.Error())
	}

	errNotCritical = sp.removeProcessedMetaBlocksFromPool(processedMetaHdrs)
	if errNotCritical != nil {
		log.Debug("removeProcessedMetaBlocksFromPool", "error", errNotCritical.Error())
	}

	isMetachainStuck := sp.isShardStuck(sharding.MetachainShardId)

	errNotCritical = sp.forkDetector.AddHeader(header, headerHash, process.BHProcessed, finalHeaders, finalHeadersHashes, isMetachainStuck)
	if errNotCritical != nil {
		log.Debug("forkDetector.AddHeader", "error", errNotCritical.Error())
	}

	sp.updateStateStorage(finalHeaders)

	highestFinalBlockNonce := sp.forkDetector.GetHighestFinalBlockNonce()
	log.Debug("highest final shard block",
		"nonce", highestFinalBlockNonce,
		"shard", sp.shardCoordinator.SelfId(),
	)

	hdrsToAttestPreviousFinal := uint32(header.Nonce-highestFinalBlockNonce) + 1
	sp.removeNotarizedHdrsBehindPreviousFinal(hdrsToAttestPreviousFinal)

	lastBlockHeader := chainHandler.GetCurrentBlockHeader()

	err = chainHandler.SetCurrentBlockBody(body)
	if err != nil {
		return err
	}

	err = chainHandler.SetCurrentBlockHeader(header)
	if err != nil {
		return err
	}

	chainHandler.SetCurrentBlockHeaderHash(headerHash)
	sp.indexBlockIfNeeded(bodyHandler, headerHandler, lastBlockHeader)

	metaHeader, err := sp.getLastNotarizedHdr(sharding.MetachainShardId)
	if err != nil {
		return err
	}
	saveMetricsForACommittedBlock(
		sp.appStatusHandler,
		sp.specialAddressHandler.IsCurrentNodeInConsensus(),
		display.DisplayByteSlice(headerHash),
		highestFinalBlockNonce,
		metaHeader,
	)

	headerInfo := bootstrapStorage.BootstrapHeaderInfo{
		ShardId: header.GetShardID(),
		Nonce:   header.GetNonce(),
		Hash:    headerHash,
	}

	processedMiniBlocks := sp.processedMiniBlocks.ConvertProcessedMiniBlocksMapToSlice()

	sp.prepareDataForBootStorer(headerInfo, header.Round, finalHeaders, finalHeadersHashes, processedMiniBlocks)

	go sp.cleanTxsPools()

	// write data to log
	go sp.txCounter.displayLogInfo(
		header,
		body,
		headerHash,
		sp.shardCoordinator.NumberOfShards(),
		sp.shardCoordinator.SelfId(),
		sp.dataPool,
		sp.appStatusHandler,
	)

	sp.blockSizeThrottler.Succeed(header.Round)

	log.Debug("pools info",
		"headers", sp.dataPool.Headers().Len(),
		"headers capacity", sp.dataPool.Headers().MaxSize(),
		"metablocks", sp.dataPool.MetaBlocks().Len(),
		"metablocks capacity", sp.dataPool.MetaBlocks().MaxSize(),
		"miniblocks", sp.dataPool.MiniBlocks().Len(),
		"miniblocks capacity", sp.dataPool.MiniBlocks().MaxSize(),
	)

	go sp.cleanupPools(headersNoncesPool, headersPool, sp.dataPool.MetaBlocks())

	return nil
}

func (sp *shardProcessor) updateStateStorage(finalHeaders []data.HeaderHandler) {
	// TODO add pruning on metachain. Refactor the pruning mechanism (remove everything before final nonce).
	for i := range finalHeaders {
		if !sp.accounts.IsPruningEnabled() {
			break
		}

		sp.saveState(finalHeaders[i])

		val, errNotCritical := sp.store.Get(dataRetriever.BlockHeaderUnit, finalHeaders[i].GetPrevHash())
		if errNotCritical != nil {
			log.Debug(errNotCritical.Error())
			continue
		}

		var prevHeader block.Header
		errNotCritical = sp.marshalizer.Unmarshal(&prevHeader, val)
		if errNotCritical != nil {
			log.Debug(errNotCritical.Error())
			continue
		}

		rootHash := prevHeader.GetRootHash()
		if rootHash == nil {
			continue
		}

		log.Trace("final header will be pruned", "root hash", rootHash)
		errNotCritical = sp.accounts.PruneTrie(rootHash)
		if errNotCritical != nil {
			log.Debug(errNotCritical.Error())
		}

		sp.accounts.CancelPrune(finalHeaders[i].GetRootHash())
	}
}

func (sp *shardProcessor) saveState(finalHeader data.HeaderHandler) {
	if finalHeader.IsStartOfEpochBlock() {
		sp.accounts.SnapshotState(finalHeader.GetRootHash())
		return
	}

	// TODO generate checkpoint on a trigger
	if finalHeader.GetRound()%uint64(sp.stateCheckpointModulus) == 0 {
		sp.accounts.SetStateCheckpoint(finalHeader.GetRootHash())
	}
}

func (sp *shardProcessor) checkEpochCorrectnessCrossChain(blockChain data.ChainHandler) error {
	currentHeader := blockChain.GetCurrentBlockHeader()
	if check.IfNil(currentHeader) {
		return nil
	}

	shouldRevertChain := false
	nonce := currentHeader.GetNonce()
	shouldEnterNewEpochRound := sp.epochStartTrigger.EpochFinalityAttestingRound() + process.EpochChangeGracePeriod

	for round := currentHeader.GetRound(); round > shouldEnterNewEpochRound && currentHeader.GetEpoch() != sp.epochStartTrigger.Epoch(); round = currentHeader.GetRound() {
		shouldRevertChain = true
		prevHeader, _, err := process.GetHeaderFromStorageWithNonce(
			currentHeader.GetNonce()-1,
			sp.shardCoordinator.SelfId(),
			sp.store,
			sp.uint64Converter,
			sp.marshalizer,
		)
		if err != nil {
			return err
		}

		nonce = currentHeader.GetNonce()
		currentHeader = prevHeader
	}

	if shouldRevertChain {
		log.Debug("blockchain is wrongly constructed",
			"reverted to nonce", nonce)

		sp.forkDetector.SetForkNonce(nonce)
		return process.ErrEpochDoesNotMatch
	}

	return nil
}

// ApplyProcessedMiniBlocks will apply processed mini blocks
func (sp *shardProcessor) ApplyProcessedMiniBlocks(processedMiniBlocks *processedMb.ProcessedMiniBlockTracker) {
	sp.processedMiniBlocks = processedMiniBlocks
}

func (sp *shardProcessor) cleanTxsPools() {
	_, err := sp.txsPoolsCleaner.Clean(maxCleanTime)
	if err != nil {
		log.Debug("txsPoolsCleaner.Clean", "error", err.Error())
	}
	log.Debug("cleaned txs pool",
		"num txs removed", sp.txsPoolsCleaner.NumRemovedTxs(),
	)
}

// CreateNewHeader creates a new header
func (sp *shardProcessor) CreateNewHeader() data.HeaderHandler {
	return &block.Header{}
}

// getHighestHdrForOwnShardFromMetachain calculates the highest shard header notarized by metachain
func (sp *shardProcessor) getHighestHdrForOwnShardFromMetachain(
	processedHdrs []data.HeaderHandler,
) ([]data.HeaderHandler, [][]byte, error) {

	process.SortHeadersByNonce(processedHdrs)

	ownShIdHdrs := make([]data.HeaderHandler, 0, len(processedHdrs))

	for i := 0; i < len(processedHdrs); i++ {
		hdr, ok := processedHdrs[i].(*block.MetaBlock)
		if !ok {
			return nil, nil, process.ErrWrongTypeAssertion
		}

		hdrs, err := sp.getHighestHdrForShardFromMetachain(sp.shardCoordinator.SelfId(), hdr)
		if err != nil {
			return nil, nil, err
		}

		ownShIdHdrs = append(ownShIdHdrs, hdrs...)
	}

	process.SortHeadersByNonce(ownShIdHdrs)

	ownShIdHdrsHashes := make([][]byte, len(ownShIdHdrs))
	for i := 0; i < len(ownShIdHdrs); i++ {
		hash, _ := core.CalculateHash(sp.marshalizer, sp.hasher, ownShIdHdrs[i])
		ownShIdHdrsHashes[i] = hash
	}

	return ownShIdHdrs, ownShIdHdrsHashes, nil
}

func (sp *shardProcessor) getHighestHdrForShardFromMetachain(shardId uint32, hdr *block.MetaBlock) ([]data.HeaderHandler, error) {
	ownShIdHdr := make([]data.HeaderHandler, 0, len(hdr.ShardInfo))

	var errFound error
	// search for own shard id in shardInfo from metaHeaders
	for _, shardInfo := range hdr.ShardInfo {
		if shardInfo.ShardID != shardId {
			continue
		}

		ownHdr, err := process.GetShardHeader(shardInfo.HeaderHash, sp.dataPool.Headers(), sp.marshalizer, sp.store)
		if err != nil {
			go sp.requestHandler.RequestShardHeader(shardInfo.ShardID, shardInfo.HeaderHash)

			log.Debug("requested missing shard header",
				"hash", shardInfo.HeaderHash,
				"shard", shardInfo.ShardID,
			)

			errFound = err
			continue
		}

		ownShIdHdr = append(ownShIdHdr, ownHdr)
	}

	if errFound != nil {
		return nil, errFound
	}

	return data.TrimHeaderHandlerSlice(ownShIdHdr), nil
}

// getOrderedProcessedMetaBlocksFromHeader returns all the meta blocks fully processed
func (sp *shardProcessor) getOrderedProcessedMetaBlocksFromHeader(header *block.Header) ([]data.HeaderHandler, error) {
	if header == nil {
		return nil, process.ErrNilBlockHeader
	}

	miniBlockHashes := make(map[int][]byte, len(header.MiniBlockHeaders))
	for i := 0; i < len(header.MiniBlockHeaders); i++ {
		miniBlockHashes[i] = header.MiniBlockHeaders[i].Hash
	}

	log.Trace("cross mini blocks in body",
		"num miniblocks", len(miniBlockHashes),
	)

	processedMetaBlocks, err := sp.getOrderedProcessedMetaBlocksFromMiniBlockHashes(miniBlockHashes)
	if err != nil {
		return nil, err
	}

	return processedMetaBlocks, nil
}

func (sp *shardProcessor) addProcessedCrossMiniBlocksFromHeader(header *block.Header) error {
	if header == nil {
		return process.ErrNilBlockHeader
	}

	miniBlockHashes := make(map[int][]byte, len(header.MiniBlockHeaders))
	for i := 0; i < len(header.MiniBlockHeaders); i++ {
		miniBlockHashes[i] = header.MiniBlockHeaders[i].Hash
	}

	sp.hdrsForCurrBlock.mutHdrsForBlock.RLock()
	for _, metaBlockHash := range header.MetaBlockHashes {
		headerInfo, ok := sp.hdrsForCurrBlock.hdrHashAndInfo[string(metaBlockHash)]
		if !ok {
			sp.hdrsForCurrBlock.mutHdrsForBlock.RUnlock()
			return process.ErrMissingHeader
		}

		metaBlock, ok := headerInfo.hdr.(*block.MetaBlock)
		if !ok {
			sp.hdrsForCurrBlock.mutHdrsForBlock.RUnlock()
			return process.ErrWrongTypeAssertion
		}

		crossMiniBlockHashes := metaBlock.GetMiniBlockHeadersWithDst(sp.shardCoordinator.SelfId())
		for key, miniBlockHash := range miniBlockHashes {
			_, ok = crossMiniBlockHashes[string(miniBlockHash)]
			if !ok {
				continue
			}

			sp.processedMiniBlocks.AddMiniBlockHash(string(metaBlockHash), string(miniBlockHash))

			delete(miniBlockHashes, key)
		}
	}
	sp.hdrsForCurrBlock.mutHdrsForBlock.RUnlock()

	return nil
}

// getOrderedProcessedMetaBlocksFromMiniBlocks returns all the meta blocks fully processed ordered
func (sp *shardProcessor) getOrderedProcessedMetaBlocksFromMiniBlocks(
	usedMiniBlocks []*block.MiniBlock,
) ([]data.HeaderHandler, error) {

	miniBlockHashes := make(map[int][]byte, len(usedMiniBlocks))
	for i := 0; i < len(usedMiniBlocks); i++ {
		if usedMiniBlocks[i].SenderShardID == sp.shardCoordinator.SelfId() {
			continue
		}

		miniBlockHash, err := core.CalculateHash(sp.marshalizer, sp.hasher, usedMiniBlocks[i])
		if err != nil {
			log.Debug("CalculateHash", "error", err.Error())
			continue
		}

		miniBlockHashes[i] = miniBlockHash
	}

	log.Trace("cross mini blocks in body",
		"num miniblocks", len(miniBlockHashes),
	)
	processedMetaBlocks, err := sp.getOrderedProcessedMetaBlocksFromMiniBlockHashes(miniBlockHashes)

	return processedMetaBlocks, err
}

func (sp *shardProcessor) getOrderedProcessedMetaBlocksFromMiniBlockHashes(
	miniBlockHashes map[int][]byte,
) ([]data.HeaderHandler, error) {

	processedMetaHdrs := make([]data.HeaderHandler, 0, len(sp.hdrsForCurrBlock.hdrHashAndInfo))
	processedCrossMiniBlocksHashes := make(map[string]bool, len(sp.hdrsForCurrBlock.hdrHashAndInfo))

	sp.hdrsForCurrBlock.mutHdrsForBlock.RLock()
	for metaBlockHash, headerInfo := range sp.hdrsForCurrBlock.hdrHashAndInfo {
		if !headerInfo.usedInBlock {
			continue
		}

		metaBlock, ok := headerInfo.hdr.(*block.MetaBlock)
		if !ok {
			sp.hdrsForCurrBlock.mutHdrsForBlock.RUnlock()
			return nil, process.ErrWrongTypeAssertion
		}

		log.Trace("meta header",
			"nonce", metaBlock.Nonce,
		)

		crossMiniBlockHashes := metaBlock.GetMiniBlockHeadersWithDst(sp.shardCoordinator.SelfId())
		for hash := range crossMiniBlockHashes {
			processedCrossMiniBlocksHashes[hash] = sp.processedMiniBlocks.IsMiniBlockProcessed(metaBlockHash, hash)
		}

		for key, miniBlockHash := range miniBlockHashes {
			_, ok = crossMiniBlockHashes[string(miniBlockHash)]
			if !ok {
				continue
			}

			processedCrossMiniBlocksHashes[string(miniBlockHash)] = true

			delete(miniBlockHashes, key)
		}

		log.Trace("cross mini blocks in meta header",
			"num miniblocks", len(crossMiniBlockHashes),
		)

		processedAll := true
		for hash := range crossMiniBlockHashes {
			if !processedCrossMiniBlocksHashes[hash] {
				processedAll = false
				break
			}
		}

		if processedAll {
			processedMetaHdrs = append(processedMetaHdrs, metaBlock)
		}
	}
	sp.hdrsForCurrBlock.mutHdrsForBlock.RUnlock()

	process.SortHeadersByNonce(processedMetaHdrs)

	return processedMetaHdrs, nil
}

func (sp *shardProcessor) removeProcessedMetaBlocksFromPool(processedMetaHdrs []data.HeaderHandler) error {
	lastNotarizedMetaHdr, err := sp.getLastNotarizedHdr(sharding.MetachainShardId)
	if err != nil {
		return err
	}

	processed := 0
	// processedMetaHdrs is also sorted
	for i := 0; i < len(processedMetaHdrs); i++ {
		hdr := processedMetaHdrs[i]

		// remove process finished
		if hdr.GetNonce() > lastNotarizedMetaHdr.GetNonce() {
			continue
		}

		// metablock was processed and finalized
		buff, err := sp.marshalizer.Marshal(hdr)
		if err != nil {
			log.Debug("marshalizer.Marshal", "error", err.Error())
			continue
		}

		headerHash := sp.hasher.Compute(string(buff))
		nonceToByteSlice := sp.uint64Converter.ToByteSlice(hdr.GetNonce())
		err = sp.store.Put(dataRetriever.MetaHdrNonceHashDataUnit, nonceToByteSlice, headerHash)
		if err != nil {
			log.Debug("MetaHdrNonceHashDataUnit store.Put", "error", err.Error())
			continue
		}

		err = sp.store.Put(dataRetriever.MetaBlockUnit, headerHash, buff)
		if err != nil {
			log.Debug("MetaBlockUnit store.Put", "error", err.Error())
			continue
		}

		sp.dataPool.MetaBlocks().Remove(headerHash)
		sp.dataPool.HeadersNonces().Remove(hdr.GetNonce(), sharding.MetachainShardId)
		sp.processedMiniBlocks.RemoveMetaBlockHash(string(headerHash))

		log.Trace("metaBlock has been processed completely and removed from pool",
			"round", hdr.GetRound(),
			"nonce", hdr.GetNonce(),
			"hash", headerHash,
		)

		processed++
	}

	if processed > 0 {
		log.Trace("metablocks completely processed and removed from pool",
			"num metablocks", processed,
		)
	}

	return nil
}

// receivedMetaBlock is a callback function when a new metablock was received
// upon receiving, it parses the new metablock and requests miniblocks and transactions
// which destination is the current shard
func (sp *shardProcessor) receivedMetaBlock(metaBlockHash []byte) {
	metaBlocksPool := sp.dataPool.MetaBlocks()
	if metaBlocksPool == nil {
		return
	}

	obj, ok := metaBlocksPool.Peek(metaBlockHash)
	if !ok {
		return
	}

	metaBlock, ok := obj.(*block.MetaBlock)
	if !ok {
		return
	}

	log.Trace("received meta block from network",
		"round", metaBlock.Round,
		"nonce", metaBlock.Nonce,
		"hash", metaBlockHash,
	)

	sp.hdrsForCurrBlock.mutHdrsForBlock.Lock()

	haveMissingMetaHeaders := sp.hdrsForCurrBlock.missingHdrs > 0 || sp.hdrsForCurrBlock.missingFinalityAttestingHdrs > 0
	if haveMissingMetaHeaders {
		hdrInfoForHash := sp.hdrsForCurrBlock.hdrHashAndInfo[string(metaBlockHash)]
		receivedMissingMetaHeader := hdrInfoForHash != nil && (hdrInfoForHash.hdr == nil || hdrInfoForHash.hdr.IsInterfaceNil())
		if receivedMissingMetaHeader {
			hdrInfoForHash.hdr = metaBlock
			sp.hdrsForCurrBlock.missingHdrs--

			if metaBlock.Nonce > sp.hdrsForCurrBlock.highestHdrNonce[sharding.MetachainShardId] {
				sp.hdrsForCurrBlock.highestHdrNonce[sharding.MetachainShardId] = metaBlock.Nonce
			}
		}

		// attesting something
		if sp.hdrsForCurrBlock.missingHdrs == 0 {
			sp.hdrsForCurrBlock.missingFinalityAttestingHdrs = sp.requestMissingFinalityAttestingHeaders(
				sharding.MetachainShardId,
				sp.metaBlockFinality,
				sp.getMetaHeaderFromPoolWithNonce,
				sp.dataPool.MetaBlocks())
			if sp.hdrsForCurrBlock.missingFinalityAttestingHdrs == 0 {
				log.Debug("received all missing finality attesting meta headers")
			}
		}

		missingMetaHdrs := sp.hdrsForCurrBlock.missingHdrs
		missingFinalityAttestingMetaHdrs := sp.hdrsForCurrBlock.missingFinalityAttestingHdrs
		sp.hdrsForCurrBlock.mutHdrsForBlock.Unlock()

		allMissingMetaHeadersReceived := missingMetaHdrs == 0 && missingFinalityAttestingMetaHdrs == 0
		if allMissingMetaHeadersReceived {
			sp.chRcvAllMetaHdrs <- true
		}
	} else {
		sp.hdrsForCurrBlock.mutHdrsForBlock.Unlock()
	}

	sp.setLastHdrForShard(metaBlock.GetShardID(), metaBlock)

	if sp.isHeaderOutOfRange(metaBlock, metaBlocksPool) {
		metaBlocksPool.Remove(metaBlockHash)

		headersNoncesPool := sp.dataPool.HeadersNonces()
		if headersNoncesPool != nil {
			headersNoncesPool.Remove(metaBlock.GetNonce(), metaBlock.GetShardID())
		}

		return
	}

	lastNotarizedHdr, err := sp.getLastNotarizedHdr(sharding.MetachainShardId)
	if err != nil {
		return
	}
	if metaBlock.GetNonce() <= lastNotarizedHdr.GetNonce() {
		return
	}
	if metaBlock.GetRound() <= lastNotarizedHdr.GetRound() {
		return
	}

	sp.epochStartTrigger.ReceivedHeader(metaBlock)
	if sp.epochStartTrigger.IsEpochStart() {
		sp.chRcvEpochStart <- true
	}

	isMetaBlockOutOfRange := metaBlock.GetNonce() > lastNotarizedHdr.GetNonce()+process.MaxHeadersToRequestInAdvance
	if isMetaBlockOutOfRange {
		return
	}

	sp.txCoordinator.RequestMiniBlocks(metaBlock)
}

func (sp *shardProcessor) requestMetaHeaders(shardHeader *block.Header) (uint32, uint32) {
	_ = process.EmptyChannel(sp.chRcvAllMetaHdrs)

	if len(shardHeader.MetaBlockHashes) == 0 {
		return 0, 0
	}

	missingHeadersHashes := sp.computeMissingAndExistingMetaHeaders(shardHeader)

	sp.hdrsForCurrBlock.mutHdrsForBlock.Lock()
	for _, hash := range missingHeadersHashes {
		sp.hdrsForCurrBlock.hdrHashAndInfo[string(hash)] = &hdrInfo{hdr: nil, usedInBlock: true}
		go sp.requestHandler.RequestMetaHeader(hash)
	}

	if sp.hdrsForCurrBlock.missingHdrs == 0 {
		sp.hdrsForCurrBlock.missingFinalityAttestingHdrs = sp.requestMissingFinalityAttestingHeaders(
			sharding.MetachainShardId,
			sp.metaBlockFinality,
			sp.getMetaHeaderFromPoolWithNonce,
			sp.dataPool.MetaBlocks())
	}

	requestedHdrs := sp.hdrsForCurrBlock.missingHdrs
	requestedFinalityAttestingHdrs := sp.hdrsForCurrBlock.missingFinalityAttestingHdrs
	sp.hdrsForCurrBlock.mutHdrsForBlock.Unlock()

	return requestedHdrs, requestedFinalityAttestingHdrs
}

func (sp *shardProcessor) computeMissingAndExistingMetaHeaders(header *block.Header) [][]byte {
	missingHeadersHashes := make([][]byte, 0, len(header.MetaBlockHashes))

	sp.hdrsForCurrBlock.mutHdrsForBlock.Lock()
	for i := 0; i < len(header.MetaBlockHashes); i++ {
		hdr, err := process.GetMetaHeaderFromPool(
			header.MetaBlockHashes[i],
			sp.dataPool.MetaBlocks())

		if err != nil {
			missingHeadersHashes = append(missingHeadersHashes, header.MetaBlockHashes[i])
			sp.hdrsForCurrBlock.missingHdrs++
			continue
		}

		sp.hdrsForCurrBlock.hdrHashAndInfo[string(header.MetaBlockHashes[i])] = &hdrInfo{hdr: hdr, usedInBlock: true}

		if hdr.Nonce > sp.hdrsForCurrBlock.highestHdrNonce[sharding.MetachainShardId] {
			sp.hdrsForCurrBlock.highestHdrNonce[sharding.MetachainShardId] = hdr.Nonce
		}
	}
	sp.hdrsForCurrBlock.mutHdrsForBlock.Unlock()

	return sliceUtil.TrimSliceSliceByte(missingHeadersHashes)
}

func (sp *shardProcessor) verifyCrossShardMiniBlockDstMe(header *block.Header) error {
	miniBlockMetaHashes, err := sp.getAllMiniBlockDstMeFromMeta(header)
	if err != nil {
		return err
	}

	crossMiniBlockHashes := header.GetMiniBlockHeadersWithDst(sp.shardCoordinator.SelfId())
	for hash := range crossMiniBlockHashes {
		if _, ok := miniBlockMetaHashes[hash]; !ok {
			return process.ErrCrossShardMBWithoutConfirmationFromMeta
		}
	}

	return nil
}

func (sp *shardProcessor) getAllMiniBlockDstMeFromMeta(header *block.Header) (map[string][]byte, error) {
	lastHdr, err := sp.getLastNotarizedHdr(sharding.MetachainShardId)
	if err != nil {
		return nil, err
	}

	miniBlockMetaHashes := make(map[string][]byte)

	sp.hdrsForCurrBlock.mutHdrsForBlock.RLock()
	for _, metaBlockHash := range header.MetaBlockHashes {
		headerInfo, ok := sp.hdrsForCurrBlock.hdrHashAndInfo[string(metaBlockHash)]
		if !ok {
			continue
		}
		metaBlock, ok := headerInfo.hdr.(*block.MetaBlock)
		if !ok {
			continue
		}
		if metaBlock.GetRound() > header.Round {
			continue
		}
		if metaBlock.GetRound() <= lastHdr.GetRound() {
			continue
		}
		if metaBlock.GetNonce() <= lastHdr.GetNonce() {
			continue
		}

		crossMiniBlockHashes := metaBlock.GetMiniBlockHeadersWithDst(sp.shardCoordinator.SelfId())
		for hash := range crossMiniBlockHashes {
			miniBlockMetaHashes[hash] = metaBlockHash
		}
	}
	sp.hdrsForCurrBlock.mutHdrsForBlock.RUnlock()

	return miniBlockMetaHashes, nil
}

func (sp *shardProcessor) getOrderedMetaBlocks(round uint64) ([]*hashAndHdr, error) {
	metaBlocksPool := sp.dataPool.MetaBlocks()
	if metaBlocksPool == nil {
		return nil, process.ErrNilMetaBlocksPool
	}

	lastHdr, err := sp.getLastNotarizedHdr(sharding.MetachainShardId)
	if err != nil {
		return nil, err
	}

	orderedMetaBlocks := make([]*hashAndHdr, 0)
	for _, key := range metaBlocksPool.Keys() {
		val, _ := metaBlocksPool.Peek(key)
		if val == nil {
			continue
		}

		hdr, ok := val.(*block.MetaBlock)
		if !ok {
			continue
		}

		if hdr.GetRound() > round {
			continue
		}
		if hdr.GetRound() <= lastHdr.GetRound() {
			continue
		}
		if hdr.GetNonce() <= lastHdr.GetNonce() {
			continue
		}

		orderedMetaBlocks = append(orderedMetaBlocks, &hashAndHdr{hdr: hdr, hash: key})
	}

	if len(orderedMetaBlocks) > 1 {
		sort.Slice(orderedMetaBlocks, func(i, j int) bool {
			return orderedMetaBlocks[i].hdr.GetNonce() < orderedMetaBlocks[j].hdr.GetNonce()
		})
	}

	return orderedMetaBlocks, nil
}

// isMetaHeaderFinal verifies if meta is trully final, in order to not do rollbacks
func (sp *shardProcessor) isMetaHeaderFinal(currHdr data.HeaderHandler, sortedHdrs []*hashAndHdr, startPos int) bool {
	if currHdr == nil || currHdr.IsInterfaceNil() {
		return false
	}
	if sortedHdrs == nil {
		return false
	}

	// verify if there are "K" block after current to make this one final
	lastVerifiedHdr := currHdr
	nextBlocksVerified := uint32(0)

	for i := startPos; i < len(sortedHdrs); i++ {
		if nextBlocksVerified >= sp.metaBlockFinality {
			return true
		}

		// found a header with the next nonce
		tmpHdr := sortedHdrs[i].hdr
		if tmpHdr.GetNonce() == lastVerifiedHdr.GetNonce()+1 {
			err := sp.headerValidator.IsHeaderConstructionValid(tmpHdr, lastVerifiedHdr)
			if err != nil {
				continue
			}

			lastVerifiedHdr = tmpHdr
			nextBlocksVerified += 1
		}
	}

	if nextBlocksVerified >= sp.metaBlockFinality {
		return true
	}

	return false
}

// full verification through metachain header
func (sp *shardProcessor) createAndProcessCrossMiniBlocksDstMe(
	maxItemsInBlock uint32,
	round uint64,
	haveTime func() bool,
) (block.MiniBlockSlice, uint32, uint32, error) {

	miniBlocks := make(block.MiniBlockSlice, 0)
	txsAdded := uint32(0)
	hdrsAdded := uint32(0)

	orderedMetaBlocks, err := sp.getOrderedMetaBlocks(round)
	if err != nil {
		return nil, 0, 0, err
	}

	log.Debug("metablocks ordered",
		"num metablocks", len(orderedMetaBlocks),
	)

	lastMetaHdr, err := sp.getLastNotarizedHdr(sharding.MetachainShardId)
	if err != nil {
		return nil, 0, 0, err
	}

	// do processing in order
	sp.hdrsForCurrBlock.mutHdrsForBlock.Lock()
	for i := 0; i < len(orderedMetaBlocks); i++ {
		if !haveTime() {
			log.Debug("time is up after putting cross txs with destination to current shard",
				"num txs", txsAdded,
			)
			break
		}

		if len(miniBlocks) >= core.MaxMiniBlocksInBlock {
			log.Debug("max number of mini blocks allowed to be added in one shard block has been reached",
				"limit", len(miniBlocks),
			)
			break
		}

		itemsAddedInHeader := uint32(len(sp.hdrsForCurrBlock.hdrHashAndInfo) + len(miniBlocks))
		if itemsAddedInHeader >= maxItemsInBlock {
			log.Debug("max records allowed to be added in shard header has been reached",
				"limit", maxItemsInBlock,
			)
			break
		}

		hdr, ok := orderedMetaBlocks[i].hdr.(*block.MetaBlock)
		if !ok {
			continue
		}

		err = sp.headerValidator.IsHeaderConstructionValid(hdr, lastMetaHdr)
		if err != nil {
			continue
		}

		isFinal := sp.isMetaHeaderFinal(hdr, orderedMetaBlocks, i+1)
		if !isFinal {
			continue
		}

		if len(hdr.GetMiniBlockHeadersWithDst(sp.shardCoordinator.SelfId())) == 0 {
			sp.hdrsForCurrBlock.hdrHashAndInfo[string(orderedMetaBlocks[i].hash)] = &hdrInfo{hdr: hdr, usedInBlock: true}
			hdrsAdded++
			lastMetaHdr = hdr
			continue
		}

		itemsAddedInBody := txsAdded
		if itemsAddedInBody >= maxItemsInBlock {
			continue
		}

		maxTxSpaceRemained := int32(maxItemsInBlock) - int32(itemsAddedInBody)
		maxMbSpaceRemained := sp.getMaxMiniBlocksSpaceRemained(
			maxItemsInBlock,
			itemsAddedInHeader+1,
			uint32(len(miniBlocks)))

		if maxTxSpaceRemained > 0 && maxMbSpaceRemained > 0 {
			processedMiniBlocksHashes := sp.processedMiniBlocks.GetProcessedMiniBlocksHashes(string(orderedMetaBlocks[i].hash))
			currMBProcessed, currTxsAdded, hdrProcessFinished := sp.txCoordinator.CreateMbsAndProcessCrossShardTransactionsDstMe(
				hdr,
				processedMiniBlocksHashes,
				uint32(maxTxSpaceRemained),
				uint32(maxMbSpaceRemained),
				haveTime)

			// all txs processed, add to processed miniblocks
			miniBlocks = append(miniBlocks, currMBProcessed...)
			txsAdded = txsAdded + currTxsAdded

			if currTxsAdded > 0 {
				sp.hdrsForCurrBlock.hdrHashAndInfo[string(orderedMetaBlocks[i].hash)] = &hdrInfo{hdr: hdr, usedInBlock: true}
				hdrsAdded++
			}

			if !hdrProcessFinished {
				break
			}

			lastMetaHdr = hdr
		}
	}
	sp.hdrsForCurrBlock.mutHdrsForBlock.Unlock()

	return miniBlocks, txsAdded, hdrsAdded, nil
}

func (sp *shardProcessor) createMiniBlocks(
	maxItemsInBlock uint32,
	round uint64,
	haveTime func() bool,
) (block.Body, error) {

	miniBlocks := make(block.Body, 0)

	if sp.accounts.JournalLen() != 0 {
		return nil, process.ErrAccountStateDirty
	}

	if !haveTime() {
		log.Debug("time is up after entered in createMiniBlocks method")
		return nil, process.ErrTimeIsOut
	}

	txPool := sp.dataPool.Transactions()
	if txPool == nil {
		return nil, process.ErrNilTransactionPool
	}

	startTime := time.Now()
	destMeMiniBlocks, nbTxs, nbHdrs, err := sp.createAndProcessCrossMiniBlocksDstMe(maxItemsInBlock, round, haveTime)
	elapsedTime := time.Since(startTime)
	log.Debug("elapsed time to create mbs to me",
		"time [s]", elapsedTime,
	)
	if err != nil {
		log.Debug("createAndProcessCrossMiniBlocksDstMe", "error", err.Error())
	}

	processedMetaHdrs, errNotCritical := sp.getOrderedProcessedMetaBlocksFromMiniBlocks(destMeMiniBlocks)
	if errNotCritical != nil {
		log.Debug("getOrderedProcessedMetaBlocksFromMiniBlocks", "error", errNotCritical.Error())
	}

	err = sp.setMetaConsensusData(processedMetaHdrs)
	if err != nil {
		return nil, err
	}

	startTime = time.Now()
	err = sp.updatePeerStateForFinalMetaHeaders(processedMetaHdrs)
	elapsedTime = time.Since(startTime)
	log.Debug("elapsed time to update peer state",
		"time [s]", elapsedTime,
	)
	if err != nil {
		return nil, err
	}

	log.Debug("processed miniblocks and txs with destination in self shard",
		"num miniblocks", len(destMeMiniBlocks),
		"num txs", nbTxs,
	)

	if len(destMeMiniBlocks) > 0 {
		miniBlocks = append(miniBlocks, destMeMiniBlocks...)
	}

	maxTxSpaceRemained := int32(maxItemsInBlock) - int32(nbTxs)
	maxMbSpaceRemained := sp.getMaxMiniBlocksSpaceRemained(
		maxItemsInBlock,
		uint32(len(destMeMiniBlocks))+nbHdrs,
		uint32(len(miniBlocks)))

	startTime = time.Now()
	mbFromMe := sp.txCoordinator.CreateMbsAndProcessTransactionsFromMe(
		uint32(maxTxSpaceRemained),
		uint32(maxMbSpaceRemained),
		haveTime)
	elapsedTime = time.Since(startTime)
	log.Debug("elapsed time to create mbs from me",
		"time [s]", elapsedTime,
	)

	if len(mbFromMe) > 0 {
		miniBlocks = append(miniBlocks, mbFromMe...)
	}

	log.Debug("creating mini blocks has been finished",
		"num miniblocks", len(miniBlocks),
	)
	return miniBlocks, nil
}

// ApplyBodyToHeader creates a miniblock header list given a block body
func (sp *shardProcessor) ApplyBodyToHeader(hdr data.HeaderHandler, bodyHandler data.BodyHandler) (data.BodyHandler, error) {
	sw := core.NewStopWatch()
	sw.Start("ApplyBodyToHeader")
	defer func() {
		sw.Stop("ApplyBodyToHeader")

		log.Debug("measurements ApplyBodyToHeader", sw.GetMeasurements()...)
	}()
	shardHeader, ok := hdr.(*block.Header)
	if !ok {
		return nil, process.ErrWrongTypeAssertion
	}

	shardHeader.MiniBlockHeaders = make([]block.MiniBlockHeader, 0)
	shardHeader.RootHash = sp.getRootHash()

	defer func() {
		go sp.checkAndRequestIfMetaHeadersMissing(hdr.GetRound())
	}()

	if check.IfNil(bodyHandler) {
		return nil, process.ErrNilBlockBody
	}

	body, ok := bodyHandler.(block.Body)
	if !ok {
		return nil, process.ErrWrongTypeAssertion
	}

	var err error
	sw.Start("CreateReceiptsHash")
	shardHeader.ReceiptsHash, err = sp.txCoordinator.CreateReceiptsHash()
	sw.Stop("CreateReceiptsHash")
	if err != nil {
		return nil, err
	}

	newBody := deleteSelfReceiptsMiniBlocks(body)

	sw.Start("createMiniBlockHeaders")
	totalTxCount, miniBlockHeaders, err := sp.createMiniBlockHeaders(newBody)
	sw.Stop("createMiniBlockHeaders")
	if err != nil {
		return nil, err
	}

	shardHeader.MiniBlockHeaders = miniBlockHeaders
	shardHeader.TxCount = uint32(totalTxCount)
	sw.Start("sortHeaderHashesForCurrentBlockByNonce")
	metaBlockHashes := sp.sortHeaderHashesForCurrentBlockByNonce(true)
	sw.Stop("sortHeaderHashesForCurrentBlockByNonce")
	shardHeader.MetaBlockHashes = metaBlockHashes[sharding.MetachainShardId]

	if sp.epochStartTrigger.IsEpochStart() {
		shardHeader.EpochStartMetaHash = sp.epochStartTrigger.EpochStartMetaHdrHash()
	}

	sp.appStatusHandler.SetUInt64Value(core.MetricNumTxInBlock, uint64(totalTxCount))
	sp.appStatusHandler.SetUInt64Value(core.MetricNumMiniBlocks, uint64(len(body)))

	sw.Start("validatorStatisticsProcessor.RootHash")
	rootHash, err := sp.validatorStatisticsProcessor.RootHash()
	sw.Stop("validatorStatisticsProcessor.RootHash")
	if err != nil {
		return nil, err
	}

	shardHeader.ValidatorStatsRootHash = rootHash

	sp.blockSizeThrottler.Add(
		hdr.GetRound(),
		core.MaxUint32(hdr.ItemsInBody(), hdr.ItemsInHeader()))

	return newBody, nil
}

func (sp *shardProcessor) waitForMetaHdrHashes(waitTime time.Duration) error {
	select {
	case <-sp.chRcvAllMetaHdrs:
		return nil
	case <-time.After(waitTime):
		return process.ErrTimeIsOut
	}
}

// MarshalizedDataToBroadcast prepares underlying data into a marshalized object according to destination
func (sp *shardProcessor) MarshalizedDataToBroadcast(
	_ data.HeaderHandler,
	bodyHandler data.BodyHandler,
) (map[uint32][]byte, map[string][][]byte, error) {

	if bodyHandler == nil || bodyHandler.IsInterfaceNil() {
		return nil, nil, process.ErrNilMiniBlocks
	}

	body, ok := bodyHandler.(block.Body)
	if !ok {
		return nil, nil, process.ErrWrongTypeAssertion
	}

	mrsData := make(map[uint32][]byte, sp.shardCoordinator.NumberOfShards()+1)
	bodies, mrsTxs := sp.txCoordinator.CreateMarshalizedData(body)

	for shardId, subsetBlockBody := range bodies {
		buff, err := sp.marshalizer.Marshal(subsetBlockBody)
		if err != nil {
			log.Debug("marshalizer.Marshal", "error", process.ErrMarshalWithoutSuccess.Error())
			continue
		}
		mrsData[shardId] = buff
	}

	return mrsData, mrsTxs, nil
}

// DecodeBlockBody method decodes block body from a given byte array
func (sp *shardProcessor) DecodeBlockBody(dta []byte) data.BodyHandler {
	if dta == nil {
		return nil
	}

	var body block.Body

	err := sp.marshalizer.Unmarshal(&body, dta)
	if err != nil {
		log.Debug("marshalizer.Unmarshal", "error", err.Error())
		return nil
	}

	return body
}

// DecodeBlockHeader method decodes block header from a given byte array
func (sp *shardProcessor) DecodeBlockHeader(dta []byte) data.HeaderHandler {
	if dta == nil {
		return nil
	}

	var header block.Header

	err := sp.marshalizer.Unmarshal(&header, dta)
	if err != nil {
		log.Debug("marshalizer.Unmarshal", "error", err.Error())
		return nil
	}

	return &header
}

// IsInterfaceNil returns true if there is no value under the interface
func (sp *shardProcessor) IsInterfaceNil() bool {
	if sp == nil {
		return true
	}
	return false
}

func (sp *shardProcessor) getMaxMiniBlocksSpaceRemained(
	maxItemsInBlock uint32,
	itemsAddedInBlock uint32,
	miniBlocksAddedInBlock uint32,
) int32 {
	mbSpaceRemainedInBlock := int32(maxItemsInBlock) - int32(itemsAddedInBlock)
	mbSpaceRemainedInCache := int32(core.MaxMiniBlocksInBlock) - int32(miniBlocksAddedInBlock)
	maxMbSpaceRemained := core.MinInt32(mbSpaceRemainedInBlock, mbSpaceRemainedInCache)

	return maxMbSpaceRemained
}

func (sp *shardProcessor) getMetaHeaderFromPoolWithNonce(
	nonce uint64,
	_ uint32,
) (data.HeaderHandler, []byte, error) {

	metaHeader, metaHeaderHash, err := process.GetMetaHeaderFromPoolWithNonce(
		nonce,
		sp.dataPool.MetaBlocks(),
		sp.dataPool.HeadersNonces())

	return metaHeader, metaHeaderHash, err
}

func (sp *shardProcessor) updatePeerStateForFinalMetaHeaders(finalHeaders []data.HeaderHandler) error {
	for _, header := range finalHeaders {
		_, err := sp.validatorStatisticsProcessor.UpdatePeerState(header)
		if err != nil {
			return err
		}
	}
	return nil
}

func (sp *shardProcessor) checkValidatorStatisticsRootHash(currentHeader *block.Header, processedMetaHdrs []data.HeaderHandler) error {
	log.Trace("computing validator statistics root hash",
		"num meta headers", len(processedMetaHdrs),
	)
	for _, metaHeader := range processedMetaHdrs {
		previousHash, _ := sp.validatorStatisticsProcessor.RootHash()
		rootHash, err := sp.validatorStatisticsProcessor.UpdatePeerState(metaHeader)
		if err != nil {
			return err
		}

		log.Trace("computed validator statistics root hash",
			"previous", previousHash,
			"computed", rootHash,
			"meta header nonce", metaHeader.GetNonce())

		if !bytes.Equal(rootHash, metaHeader.GetValidatorStatsRootHash()) {
			return fmt.Errorf("%w, meta, computed: %s, received: %s, meta header nonce: %d",
				process.ErrValidatorStatsRootHashDoesNotMatch,
				display.DisplayByteSlice(rootHash),
				display.DisplayByteSlice(currentHeader.GetValidatorStatsRootHash()),
				metaHeader.GetNonce(),
			)
		}
	}

	vRootHash, _ := sp.validatorStatisticsProcessor.RootHash()
	if !bytes.Equal(vRootHash, currentHeader.GetValidatorStatsRootHash()) {
		return fmt.Errorf("%w, shard, computed: %s, received: %s, header nonce: %d",
			process.ErrValidatorStatsRootHashDoesNotMatch,
			display.DisplayByteSlice(vRootHash),
			display.DisplayByteSlice(currentHeader.GetValidatorStatsRootHash()),
			currentHeader.Nonce,
		)
	}

	return nil
}

func (sp *shardProcessor) GetBlockBodyFromPool(headerHandler data.HeaderHandler) (data.BodyHandler, error) {
	miniBlockPool := sp.dataPool.MiniBlocks()
	if miniBlockPool == nil {
		return nil, process.ErrNilMiniBlockPool
	}

	header, ok := headerHandler.(*block.Header)
	if !ok {
		return nil, process.ErrWrongTypeAssertion
	}

	miniBlocks := make(block.MiniBlockSlice, 0)
	for i := 0; i < len(header.MiniBlockHeaders); i++ {
		obj, ok := miniBlockPool.Get(header.MiniBlockHeaders[i].Hash)
		if !ok {
			continue
		}

		miniBlock, ok := obj.(*block.MiniBlock)
		if !ok {
			return nil, process.ErrWrongTypeAssertion
		}

		miniBlocks = append(miniBlocks, miniBlock)
	}

	return block.Body(miniBlocks), nil
}<|MERGE_RESOLUTION|>--- conflicted
+++ resolved
@@ -34,18 +34,11 @@
 
 	chRcvEpochStart chan bool
 
-<<<<<<< HEAD
-	processedMiniBlocks *processedMb.ProcessedMiniBlockTracker
-	core                serviceContainer.Core
-	txCounter           *transactionCounter
-	txsPoolsCleaner     process.PoolsCleaner
-=======
 	processedMiniBlocks    *processedMb.ProcessedMiniBlockTracker
 	core                   serviceContainer.Core
 	txCounter              *transactionCounter
 	txsPoolsCleaner        process.PoolsCleaner
 	stateCheckpointModulus uint
->>>>>>> 2bbaba84
 }
 
 // NewShardProcessor creates a new shardProcessor object
