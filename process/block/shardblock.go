package block

import (
	"bytes"
	"fmt"
	"sync"
	"time"

	"github.com/ElrondNetwork/elrond-go/core"
	"github.com/ElrondNetwork/elrond-go/core/check"
	"github.com/ElrondNetwork/elrond-go/core/serviceContainer"
	"github.com/ElrondNetwork/elrond-go/core/sliceUtil"
	"github.com/ElrondNetwork/elrond-go/data"
	"github.com/ElrondNetwork/elrond-go/data/block"
	"github.com/ElrondNetwork/elrond-go/dataRetriever"
	"github.com/ElrondNetwork/elrond-go/dataRetriever/dataPool"
	"github.com/ElrondNetwork/elrond-go/display"
	"github.com/ElrondNetwork/elrond-go/process"
	"github.com/ElrondNetwork/elrond-go/process/block/bootstrapStorage"
	"github.com/ElrondNetwork/elrond-go/process/throttle"
	"github.com/ElrondNetwork/elrond-go/sharding"
	"github.com/ElrondNetwork/elrond-go/statusHandler"
)

const maxCleanTime = time.Second

// shardProcessor implements shardProcessor interface and actually it tries to execute block
type shardProcessor struct {
	*baseProcessor
	dataPool          dataRetriever.PoolsHolder
	metaBlockFinality uint32
	chRcvAllMetaHdrs  chan bool

	chRcvEpochStart chan bool

	processedMiniBlocks    map[string]map[string]struct{}
	mutProcessedMiniBlocks sync.RWMutex
	core                   serviceContainer.Core
	txCounter              *transactionCounter
	txsPoolsCleaner        process.PoolsCleaner
}

// NewShardProcessor creates a new shardProcessor object
func NewShardProcessor(arguments ArgShardProcessor) (*shardProcessor, error) {
	err := checkProcessorNilParameters(arguments.ArgBaseProcessor)
	if err != nil {
		return nil, err
	}

	if arguments.DataPool == nil || arguments.DataPool.IsInterfaceNil() {
		return nil, process.ErrNilDataPoolHolder
	}

	blockSizeThrottler, err := throttle.NewBlockSizeThrottle()
	if err != nil {
		return nil, err
	}

	base := &baseProcessor{
<<<<<<< HEAD
		accounts:                      arguments.Accounts,
		blockSizeThrottler:            blockSizeThrottler,
		forkDetector:                  arguments.ForkDetector,
		hasher:                        arguments.Hasher,
		marshalizer:                   arguments.Marshalizer,
		store:                         arguments.Store,
		shardCoordinator:              arguments.ShardCoordinator,
		nodesCoordinator:              arguments.NodesCoordinator,
		specialAddressHandler:         arguments.SpecialAddressHandler,
		uint64Converter:               arguments.Uint64Converter,
		onRequestHeaderHandlerByNonce: arguments.RequestHandler.RequestHeaderByNonce,
		appStatusHandler:              statusHandler.NewNilStatusHandler(),
		blockChainHook:                arguments.BlockChainHook,
		txCoordinator:                 arguments.TxCoordinator,
		rounder:                       arguments.Rounder,
		epochStartTrigger:             arguments.EpochStartTrigger,
		headerValidator:               arguments.HeaderValidator,
		bootStorer:                    arguments.BootStorer,
		validatorStatisticsProcessor:  arguments.ValidatorStatisticsProcessor,
		blockTracker:                  arguments.BlockTracker,
=======
		accounts:                     arguments.Accounts,
		blockSizeThrottler:           blockSizeThrottler,
		forkDetector:                 arguments.ForkDetector,
		hasher:                       arguments.Hasher,
		marshalizer:                  arguments.Marshalizer,
		store:                        arguments.Store,
		shardCoordinator:             arguments.ShardCoordinator,
		nodesCoordinator:             arguments.NodesCoordinator,
		specialAddressHandler:        arguments.SpecialAddressHandler,
		uint64Converter:              arguments.Uint64Converter,
		requestHandler:               arguments.RequestHandler,
		appStatusHandler:             statusHandler.NewNilStatusHandler(),
		blockChainHook:               arguments.BlockChainHook,
		txCoordinator:                arguments.TxCoordinator,
		rounder:                      arguments.Rounder,
		epochStartTrigger:            arguments.EpochStartTrigger,
		headerValidator:              arguments.HeaderValidator,
		bootStorer:                   arguments.BootStorer,
		validatorStatisticsProcessor: arguments.ValidatorStatisticsProcessor,
	}

	err = base.setLastNotarizedHeadersSlice(arguments.StartHeaders)
	if err != nil {
		return nil, err
>>>>>>> 3989120c
	}

	if arguments.TxsPoolsCleaner == nil || arguments.TxsPoolsCleaner.IsInterfaceNil() {
		return nil, process.ErrNilTxsPoolsCleaner
	}

	sp := shardProcessor{
		core:            arguments.Core,
		baseProcessor:   base,
		dataPool:        arguments.DataPool,
		txCounter:       NewTransactionCounter(),
		txsPoolsCleaner: arguments.TxsPoolsCleaner,
	}

	sp.baseProcessor.requestBlockBodyHandler = &sp

	sp.chRcvAllMetaHdrs = make(chan bool)

	transactionPool := sp.dataPool.Transactions()
	if transactionPool == nil {
		return nil, process.ErrNilTransactionPool
	}

	sp.hdrsForCurrBlock.hdrHashAndInfo = make(map[string]*hdrInfo)
	sp.hdrsForCurrBlock.highestHdrNonce = make(map[uint32]uint64)
	sp.processedMiniBlocks = make(map[string]map[string]struct{})

	metaBlockPool := sp.dataPool.MetaBlocks()
	if metaBlockPool == nil {
		return nil, process.ErrNilMetaBlocksPool
	}
	metaBlockPool.RegisterHandler(sp.receivedMetaBlock)

	sp.metaBlockFinality = process.BlockFinality

	return &sp, nil
}

// ProcessBlock processes a block. It returns nil if all ok or the specific error
func (sp *shardProcessor) ProcessBlock(
	chainHandler data.ChainHandler,
	headerHandler data.HeaderHandler,
	bodyHandler data.BodyHandler,
	haveTime func() time.Duration,
) error {

	if haveTime == nil {
		return process.ErrNilHaveTimeHandler
	}

	err := sp.checkBlockValidity(chainHandler, headerHandler, bodyHandler)
	if err != nil {
		if err == process.ErrBlockHashDoesNotMatch {
			log.Debug("requested missing shard header",
				"hash", headerHandler.GetPrevHash(),
				"for shard", headerHandler.GetShardID(),
			)

			go sp.requestHandler.RequestShardHeader(headerHandler.GetShardID(), headerHandler.GetPrevHash())
		}

		return err
	}

	log.Trace("started processing block",
		"round", headerHandler.GetRound(),
		"nonce", headerHandler.GetNonce(),
	)

	header, ok := headerHandler.(*block.Header)
	if !ok {
		return process.ErrWrongTypeAssertion
	}

	body, ok := bodyHandler.(block.Body)
	if !ok {
		return process.ErrWrongTypeAssertion
	}

	go getMetricsFromBlockBody(body, sp.marshalizer, sp.appStatusHandler)

	err = sp.checkHeaderBodyCorrelation(header.MiniBlockHeaders, body)
	if err != nil {
		return err
	}

	numTxWithDst := sp.txCounter.getNumTxsFromPool(header.ShardId, sp.dataPool, sp.shardCoordinator.NumberOfShards())
	go getMetricsFromHeader(header, uint64(numTxWithDst), sp.marshalizer, sp.appStatusHandler)

	log.Debug("total txs in pool",
		"num txs", numTxWithDst,
	)

	err = sp.specialAddressHandler.SetShardConsensusData(
		headerHandler.GetPrevRandSeed(),
		headerHandler.GetRound(),
		headerHandler.GetEpoch(),
		headerHandler.GetShardID(),
	)
	if err != nil {
		return err
	}

	sp.createBlockStarted()
	sp.blockChainHook.SetCurrentHeader(headerHandler)

	sp.txCoordinator.RequestBlockTransactions(body)
	requestedMetaHdrs, requestedFinalityAttestingMetaHdrs := sp.requestMetaHeaders(header)

	if haveTime() < 0 {
		return process.ErrTimeIsOut
	}

	err = sp.txCoordinator.IsDataPreparedForProcessing(haveTime)
	if err != nil {
		return err
	}

	haveMissingMetaHeaders := requestedMetaHdrs > 0 || requestedFinalityAttestingMetaHdrs > 0
	if haveMissingMetaHeaders {
		log.Debug("requested missing meta headers",
			"num headers", requestedMetaHdrs,
		)
		log.Debug("requested missing finality attesting meta headers",
			"num finality shard headers", requestedFinalityAttestingMetaHdrs,
		)

		err = sp.waitForMetaHdrHashes(haveTime())

		sp.hdrsForCurrBlock.mutHdrsForBlock.RLock()
		missingMetaHdrs := sp.hdrsForCurrBlock.missingHdrs
		sp.hdrsForCurrBlock.mutHdrsForBlock.RUnlock()

		sp.resetMissingHdrs()

		if requestedMetaHdrs > 0 {
			log.Debug("received missing meta headers",
				"num headers", requestedMetaHdrs-missingMetaHdrs,
			)
		}

		if err != nil {
			return err
		}
	}

	err = sp.requestEpochStartInfo(header, haveTime())
	if err != nil {
		return err
	}

	if sp.accounts.JournalLen() != 0 {
		return process.ErrAccountStateDirty
	}

	defer func() {
		go sp.checkAndRequestIfMetaHeadersMissing(header.Round)
	}()

	err = sp.checkEpochCorrectness(header, chainHandler)
	if err != nil {
		return err
	}

	err = sp.checkMetaHeadersValidityAndFinality()
	if err != nil {
		return err
	}

	err = sp.verifyCrossShardMiniBlockDstMe(header)
	if err != nil {
		return err
	}

	defer func() {
		if err != nil {
			sp.RevertAccountState()
		}
	}()

	processedMetaHdrs, err := sp.getOrderedProcessedMetaBlocksFromMiniBlocks(body)
	if err != nil {
		return err
	}

	err = sp.setMetaConsensusData(processedMetaHdrs)
	if err != nil {
		return err
	}

	startTime := time.Now()
	err = sp.txCoordinator.ProcessBlockTransaction(body, haveTime)
	elapsedTime := time.Since(startTime)
	log.Debug("elapsed time to process block transaction",
		"time [s]", elapsedTime,
	)
	if err != nil {
		return err
	}

	err = sp.txCoordinator.VerifyCreatedBlockTransactions(header, body)
	if err != nil {
		return err
	}

	if !sp.verifyStateRoot(header.GetRootHash()) {
		err = process.ErrRootStateDoesNotMatch
		return err
	}

	startTime = time.Now()
	err = sp.checkValidatorStatisticsRootHash(header, processedMetaHdrs)
	elapsedTime = time.Since(startTime)
	log.Debug("elapsed time to check validator statistics root hash",
		"time [s]", elapsedTime,
	)
	if err != nil {
		return err
	}

	return nil
}

func (sp *shardProcessor) requestEpochStartInfo(header *block.Header, waitTime time.Duration) error {
	_ = process.EmptyChannel(sp.chRcvEpochStart)
	haveMissingMetaHeaders := header.IsStartOfEpochBlock() && !sp.epochStartTrigger.IsEpochStart()

	if haveMissingMetaHeaders {
		select {
		case <-sp.chRcvEpochStart:
			return nil
		case <-time.After(waitTime):
			return process.ErrTimeIsOut
		}
	}

	return nil
}

func (sp *shardProcessor) checkEpochCorrectness(
	header *block.Header,
	chainHandler data.ChainHandler,
) error {
	currentBlockHeader := chainHandler.GetCurrentBlockHeader()
	if currentBlockHeader == nil {
		return nil
	}

	isEpochIncorrect := header.GetEpoch() < currentBlockHeader.GetEpoch()
	if isEpochIncorrect {
		return process.ErrEpochDoesNotMatch
	}

	isEpochIncorrect = header.GetEpoch() != currentBlockHeader.GetEpoch() &&
		sp.epochStartTrigger.Epoch() == currentBlockHeader.GetEpoch()
	if isEpochIncorrect {
		return process.ErrEpochDoesNotMatch
	}

	isOldEpochAndShouldBeNew := sp.epochStartTrigger.IsEpochStart() &&
		header.GetRound() > sp.epochStartTrigger.EpochFinalityAttestingRound()+process.EpochChangeGracePeriod &&
		header.GetEpoch() != sp.epochStartTrigger.Epoch()
	if isOldEpochAndShouldBeNew {
		return process.ErrEpochDoesNotMatch
	}

	isEpochStartMetaHashIncorrect := header.IsStartOfEpochBlock() &&
		!bytes.Equal(header.EpochStartMetaHash, sp.epochStartTrigger.EpochStartMetaHdrHash())
	if isEpochStartMetaHashIncorrect {
		go sp.requestHandler.RequestMetaHeader(header.EpochStartMetaHash)
		sp.epochStartTrigger.Revert()
		return process.ErrEpochDoesNotMatch
	}

	return nil
}

// SetNumProcessedObj will set the num of processed transactions
func (sp *shardProcessor) SetNumProcessedObj(numObj uint64) {
	sp.txCounter.totalTxs = numObj
}

func (sp *shardProcessor) setMetaConsensusData(finalizedMetaBlocks []data.HeaderHandler) error {
	sp.specialAddressHandler.ClearMetaConsensusData()

	// for every finalized metablock header, reward the metachain consensus group members with accounts in shard
	for _, metaBlock := range finalizedMetaBlocks {
		round := metaBlock.GetRound()
		epoch := metaBlock.GetEpoch()
		err := sp.specialAddressHandler.SetMetaConsensusData(metaBlock.GetPrevRandSeed(), round, epoch)
		if err != nil {
			return err
		}
	}

	return nil
}

// checkMetaHeadersValidity - checks if listed metaheaders are valid as construction
func (sp *shardProcessor) checkMetaHeadersValidityAndFinality() error {
	lastCrossNotarizedHeader, _, err := sp.blockTracker.GetLastCrossNotarizedHeader(sharding.MetachainShardId)
	if err != nil {
		return err
	}

	usedMetaHdrs := sp.sortHeadersForCurrentBlockByNonce(true)
	if len(usedMetaHdrs[sharding.MetachainShardId]) == 0 {
		return nil
	}

	for _, metaHdr := range usedMetaHdrs[sharding.MetachainShardId] {
		err = sp.headerValidator.IsHeaderConstructionValid(metaHdr, lastCrossNotarizedHeader)
		if err != nil {
			log.Debug("checkMetaHeadersValidityAndFinality -> isHdrConstructionValid")
			return err
		}

		lastCrossNotarizedHeader = metaHdr
	}

	err = sp.checkMetaHdrFinality(lastCrossNotarizedHeader)
	if err != nil {
		return err
	}

	return nil
}

// check if shard headers are final by checking if newer headers were constructed upon them
func (sp *shardProcessor) checkMetaHdrFinality(header data.HeaderHandler) error {
	if header == nil || header.IsInterfaceNil() {
		return process.ErrNilBlockHeader
	}

	finalityAttestingMetaHdrs := sp.sortHeadersForCurrentBlockByNonce(false)

	lastVerifiedHdr := header
	// verify if there are "K" block after current to make this one final
	nextBlocksVerified := uint32(0)
	for _, metaHdr := range finalityAttestingMetaHdrs[sharding.MetachainShardId] {
		if nextBlocksVerified >= sp.metaBlockFinality {
			break
		}

		// found a header with the next nonce
		if metaHdr.GetNonce() == lastVerifiedHdr.GetNonce()+1 {
			err := sp.headerValidator.IsHeaderConstructionValid(metaHdr, lastVerifiedHdr)
			if err != nil {
				//go sp.removeHeaderFromPools(metaHdr, sp.dataPool.MetaBlocks(), sp.dataPool.HeadersNonces())
				log.Debug("checkMetaHdrFinality -> isHdrConstructionValid",
					"error", err.Error())
				continue
			}

			lastVerifiedHdr = metaHdr
			nextBlocksVerified += 1
		}
	}

	if nextBlocksVerified < sp.metaBlockFinality {
		go sp.requestHandler.RequestMetaHeaderByNonce(lastVerifiedHdr.GetNonce())
		go sp.requestHandler.RequestMetaHeaderByNonce(lastVerifiedHdr.GetNonce() + 1)
		return process.ErrHeaderNotFinal
	}

	return nil
}

func (sp *shardProcessor) checkAndRequestIfMetaHeadersMissing(round uint64) {
	orderedMetaBlocks := sp.getTrackedMetaBlocks(round)

	err := sp.requestHeadersIfMissing(orderedMetaBlocks, sharding.MetachainShardId, round, sp.dataPool.MetaBlocks())
	if err != nil {
		log.Debug("requestHeadersIfMissing", "error", err.Error())
	}

	lastCrossNotarizedHeader, _, err := sp.blockTracker.GetLastCrossNotarizedHeader(sharding.MetachainShardId)
	if err != nil {
		log.Debug("GetLastCrossNotarizedHeader", "error", err.Error())
		return
	}

	for i := 0; i < len(orderedMetaBlocks); i++ {
		isMetaBlockOutOfRange := orderedMetaBlocks[i].GetNonce() > lastCrossNotarizedHeader.GetNonce()+process.MaxHeadersToRequestInAdvance
		if isMetaBlockOutOfRange {
			break
		}

		sp.txCoordinator.RequestMiniBlocks(orderedMetaBlocks[i])
	}

	return
}

func (sp *shardProcessor) indexBlockIfNeeded(
	body data.BodyHandler,
	header data.HeaderHandler,
	lastBlockHeader data.HeaderHandler,
) {
	if sp.core == nil || sp.core.Indexer() == nil {
		return
	}

	txPool := sp.txCoordinator.GetAllCurrentUsedTxs(block.TxBlock)
	scPool := sp.txCoordinator.GetAllCurrentUsedTxs(block.SmartContractResultBlock)
	rewardPool := sp.txCoordinator.GetAllCurrentUsedTxs(block.RewardsBlock)
	invalidPool := sp.txCoordinator.GetAllCurrentUsedTxs(block.InvalidBlock)
	receiptPool := sp.txCoordinator.GetAllCurrentUsedTxs(block.ReceiptBlock)

	for hash, tx := range scPool {
		txPool[hash] = tx
	}
	for hash, tx := range rewardPool {
		txPool[hash] = tx
	}
	for hash, tx := range invalidPool {
		txPool[hash] = tx
	}
	for hash, tx := range receiptPool {
		txPool[hash] = tx
	}

	shardId := sp.shardCoordinator.SelfId()
	pubKeys, err := sp.nodesCoordinator.GetValidatorsPublicKeys(header.GetPrevRandSeed(), header.GetRound(), shardId)
	if err != nil {
		return
	}

	signersIndexes := sp.nodesCoordinator.GetValidatorsIndexes(pubKeys)
	go sp.core.Indexer().SaveBlock(body, header, txPool, signersIndexes)

	saveRoundInfoInElastic(sp.core.Indexer(), sp.nodesCoordinator, shardId, header, lastBlockHeader, signersIndexes)
}

// RestoreBlockIntoPools restores the TxBlock and MetaBlock into associated pools
func (sp *shardProcessor) RestoreBlockIntoPools(headerHandler data.HeaderHandler, bodyHandler data.BodyHandler) error {
	if check.IfNil(headerHandler) {
		return process.ErrNilBlockHeader
	}
	if check.IfNil(bodyHandler) {
		return process.ErrNilTxBlockBody
	}

	body, ok := bodyHandler.(block.Body)
	if !ok {
		return process.ErrWrongTypeAssertion
	}

	header, ok := headerHandler.(*block.Header)
	if !ok {
		return process.ErrWrongTypeAssertion
	}

	miniBlockHashes := header.MapMiniBlockHashesToShards()
	err := sp.restoreMetaBlockIntoPool(miniBlockHashes, header.MetaBlockHashes)
	if err != nil {
		return err
	}

	restoredTxNr, errNotCritical := sp.txCoordinator.RestoreBlockDataFromStorage(body)
	if errNotCritical != nil {
		log.Debug("RestoreBlockDataFromStorage", "error", errNotCritical.Error())
	}

	if header.IsStartOfEpochBlock() {
		sp.epochStartTrigger.Revert()
	}

	go sp.txCounter.subtractRestoredTxs(restoredTxNr)

	sp.blockTracker.RemoveLastCrossNotarizedHeader()

	return nil
}

func (sp *shardProcessor) restoreMetaBlockIntoPool(mapMiniBlockHashes map[string]uint32, metaBlockHashes [][]byte) error {
	metaBlockPool := sp.dataPool.MetaBlocks()
	if metaBlockPool == nil {
		return process.ErrNilMetaBlocksPool
	}

	metaHeaderNoncesPool := sp.dataPool.HeadersNonces()
	if metaHeaderNoncesPool == nil {
		return process.ErrNilMetaHeadersNoncesDataPool
	}

	mapMetaHashMiniBlockHashes := make(map[string][][]byte, len(metaBlockHashes))

	for _, metaBlockHash := range metaBlockHashes {
		metaBlock, errNotCritical := process.GetMetaHeaderFromStorage(metaBlockHash, sp.marshalizer, sp.store)
		if errNotCritical != nil {
			log.Debug("meta block is not fully processed yet and not committed in MetaBlockUnit",
				"hash", metaBlockHash)
			continue
		}

		processedMiniBlocks := metaBlock.GetMiniBlockHeadersWithDst(sp.shardCoordinator.SelfId())
		for mbHash := range processedMiniBlocks {
			mapMetaHashMiniBlockHashes[string(metaBlockHash)] = append(mapMetaHashMiniBlockHashes[string(metaBlockHash)], []byte(mbHash))
		}

		metaBlockPool.Put(metaBlockHash, metaBlock)
		syncMap := &dataPool.ShardIdHashSyncMap{}
		syncMap.Store(metaBlock.GetShardID(), metaBlockHash)
		metaHeaderNoncesPool.Merge(metaBlock.GetNonce(), syncMap)

		err := sp.store.GetStorer(dataRetriever.MetaBlockUnit).Remove(metaBlockHash)
		if err != nil {
			log.Debug("unable to remove hash from MetaBlockUnit",
				"hash", metaBlockHash)
			return err
		}

		nonceToByteSlice := sp.uint64Converter.ToByteSlice(metaBlock.GetNonce())
		errNotCritical = sp.store.GetStorer(dataRetriever.MetaHdrNonceHashDataUnit).Remove(nonceToByteSlice)
		if errNotCritical != nil {
			log.Debug("error not critical",
				"error", errNotCritical.Error())
		}

		log.Trace("meta block has been restored successfully",
			"round", metaBlock.Round,
			"nonce", metaBlock.Nonce,
			"hash", metaBlockHash)
	}

	for metaBlockHash, miniBlockHashes := range mapMetaHashMiniBlockHashes {
		for _, miniBlockHash := range miniBlockHashes {
			sp.addProcessedMiniBlock([]byte(metaBlockHash), miniBlockHash)
		}
	}

	for miniBlockHash := range mapMiniBlockHashes {
		sp.removeProcessedMiniBlock([]byte(miniBlockHash))
	}

	return nil
}

// CreateBlockBody creates a a list of miniblocks by filling them with transactions out of the transactions pools
// as long as the transactions limit for the block has not been reached and there is still time to add transactions
func (sp *shardProcessor) CreateBlockBody(initialHdrData data.HeaderHandler, haveTime func() bool) (data.BodyHandler, error) {
	log.Trace("started creating block body",
		"round", initialHdrData.GetRound(),
	)
	sp.createBlockStarted()
	sp.blockSizeThrottler.ComputeMaxItems()

	initialHdrData.SetEpoch(sp.epochStartTrigger.Epoch())
	sp.blockChainHook.SetCurrentHeader(initialHdrData)

	err := sp.specialAddressHandler.SetShardConsensusData(
		initialHdrData.GetPrevRandSeed(),
		initialHdrData.GetRound(),
		initialHdrData.GetEpoch(),
		initialHdrData.GetShardID(),
	)
	if err != nil {
		return nil, err
	}

	log.Trace("started creating block body",
		"round", initialHdrData.GetRound(),
		"nonce", initialHdrData.GetNonce(),
		"epoch", initialHdrData.GetEpoch(),
	)

	miniBlocks, err := sp.createMiniBlocks(sp.blockSizeThrottler.MaxItemsToAdd(), initialHdrData.GetRound(), haveTime)
	if err != nil {
		return nil, err
	}

	return miniBlocks, nil
}

// CommitBlock commits the block in the blockchain if everything was checked successfully
func (sp *shardProcessor) CommitBlock(
	chainHandler data.ChainHandler,
	headerHandler data.HeaderHandler,
	bodyHandler data.BodyHandler,
) error {

	var err error
	defer func() {
		if err != nil {
			sp.RevertAccountState()
		}
	}()

	err = checkForNils(chainHandler, headerHandler, bodyHandler)
	if err != nil {
		return err
	}

	log.Trace("started committing block",
		"round", headerHandler.GetRound(),
		"nonce", headerHandler.GetNonce(),
	)

	err = sp.checkBlockValidity(chainHandler, headerHandler, bodyHandler)
	if err != nil {
		return err
	}

	header, ok := headerHandler.(*block.Header)
	if !ok {
		err = process.ErrWrongTypeAssertion
		return err
	}

	buff, err := sp.marshalizer.Marshal(header)
	if err != nil {
		return err
	}

	headerHash := sp.hasher.Compute(string(buff))
	nonceToByteSlice := sp.uint64Converter.ToByteSlice(header.Nonce)
	hdrNonceHashDataUnit := dataRetriever.ShardHdrNonceHashDataUnit + dataRetriever.UnitType(header.ShardId)

	errNotCritical := sp.store.Put(hdrNonceHashDataUnit, nonceToByteSlice, headerHash)
	if errNotCritical != nil {
		log.Debug(fmt.Sprintf("ShardHdrNonceHashDataUnit_%d store.Put", header.ShardId),
			"error", errNotCritical.Error(),
		)
	}

	errNotCritical = sp.store.Put(dataRetriever.BlockHeaderUnit, headerHash, buff)
	if errNotCritical != nil {
		log.Trace("BlockHeaderUnit store.Put", "error", errNotCritical.Error())
	}

	headersNoncesPool := sp.dataPool.HeadersNonces()
	if headersNoncesPool == nil {
		err = process.ErrNilHeadersNoncesDataPool
		return err
	}

	headersPool := sp.dataPool.Headers()
	if headersPool == nil {
		err = process.ErrNilHeadersDataPool
		return err
	}

	headersNoncesPool.Remove(header.GetNonce(), header.GetShardID())
	headersPool.Remove(headerHash)

	body, ok := bodyHandler.(block.Body)
	if !ok {
		err = process.ErrWrongTypeAssertion
		return err
	}

	err = sp.txCoordinator.SaveBlockDataToStorage(body)
	if err != nil {
		return err
	}

	for i := 0; i < len(body); i++ {
		buff, err = sp.marshalizer.Marshal(body[i])
		if err != nil {
			return err
		}

		miniBlockHash := sp.hasher.Compute(string(buff))
		errNotCritical = sp.store.Put(dataRetriever.MiniBlockUnit, miniBlockHash, buff)
		if errNotCritical != nil {
			log.Trace("MiniBlockUnit store.Put", "error", errNotCritical.Error())
		}
	}

	processedMetaHdrs, err := sp.getOrderedProcessedMetaBlocksFromHeader(header)
	if err != nil {
		return err
	}

	err = sp.addProcessedCrossMiniBlocksFromHeader(header)
	if err != nil {
		return err
	}

	finalHeaders, finalHeadersHashes, err := sp.getHighestHdrForOwnShardFromMetachain(processedMetaHdrs)
	if err != nil {
		return err
	}

	sp.cleanupBlockTrackerPools()

	err = sp.saveLastNotarizedHeader(sharding.MetachainShardId, processedMetaHdrs)
	if err != nil {
		return err
	}

	err = sp.commitAll()
	if err != nil {
		return err
	}

	if header.IsStartOfEpochBlock() {
		err = sp.checkEpochCorrectnessCrossChain(chainHandler)
		sp.epochStartTrigger.SetProcessed(header)
	}

	log.Info("shard block has been committed successfully",
		"epoch", header.Epoch,
		"round", header.Round,
		"nonce", header.Nonce,
		"hash", headerHash,
	)

	errNotCritical = sp.txCoordinator.RemoveBlockDataFromPool(body)
	if errNotCritical != nil {
		log.Debug("RemoveBlockDataFromPool", "error", errNotCritical.Error())
	}

	errNotCritical = sp.removeProcessedMetaBlocksFromPool(processedMetaHdrs)
	if errNotCritical != nil {
		log.Debug("removeProcessedMetaBlocksFromPool", "error", errNotCritical.Error())
	}

	errNotCritical = sp.forkDetector.AddHeader(header, headerHash, process.BHProcessed, finalHeaders, finalHeadersHashes)
	if errNotCritical != nil {
		log.Debug("forkDetector.AddTrackedHeader", "error", errNotCritical.Error())
	}

	sp.blockTracker.AddSelfNotarizedHeader(sp.shardCoordinator.SelfId(), chainHandler.GetCurrentBlockHeader(), chainHandler.GetCurrentBlockHeaderHash())

	finalHeader, finalHeaderHash := sp.getLastSelfNotarizedHeader()
	sp.blockTracker.AddSelfNotarizedHeader(sharding.MetachainShardId, finalHeader, finalHeaderHash)

	highestFinalBlockNonce := sp.forkDetector.GetHighestFinalBlockNonce()
	log.Debug("highest final shard block",
		"nonce", highestFinalBlockNonce,
		"shard", sp.shardCoordinator.SelfId(),
	)

	lastBlockHeader := chainHandler.GetCurrentBlockHeader()

	err = chainHandler.SetCurrentBlockBody(body)
	if err != nil {
		return err
	}

	err = chainHandler.SetCurrentBlockHeader(header)
	if err != nil {
		return err
	}

	chainHandler.SetCurrentBlockHeaderHash(headerHash)
	sp.indexBlockIfNeeded(bodyHandler, headerHandler, lastBlockHeader)

	lastCrossNotarizedHeader, _, err := sp.blockTracker.GetLastCrossNotarizedHeader(sharding.MetachainShardId)
	if err != nil {
		return err
	}

	saveMetricsForACommittedBlock(
		sp.appStatusHandler,
		sp.specialAddressHandler.IsCurrentNodeInConsensus(),
		display.DisplayByteSlice(headerHash),
		highestFinalBlockNonce,
		lastCrossNotarizedHeader,
	)

	headerInfo := bootstrapStorage.BootstrapHeaderInfo{
		ShardId: header.GetShardID(),
		Nonce:   header.GetNonce(),
		Hash:    headerHash,
	}

	sp.mutProcessedMiniBlocks.RLock()
	processedMiniBlocks := process.ConvertProcessedMiniBlocksMapToSlice(sp.processedMiniBlocks)
	sp.mutProcessedMiniBlocks.RUnlock()

	sp.prepareDataForBootStorer(headerInfo, header.Round, finalHeaders, finalHeadersHashes, processedMiniBlocks)

	go sp.cleanTxsPools()

	// write data to log
	go sp.txCounter.displayLogInfo(
		header,
		body,
		headerHash,
		sp.shardCoordinator.NumberOfShards(),
		sp.shardCoordinator.SelfId(),
		sp.dataPool,
		sp.appStatusHandler,
		sp.blockTracker,
	)

	sp.blockSizeThrottler.Succeed(header.Round)

	log.Debug("pools info",
		"headers", sp.dataPool.Headers().Len(),
		"headers capacity", sp.dataPool.Headers().MaxSize(),
		"metablocks", sp.dataPool.MetaBlocks().Len(),
		"metablocks capacity", sp.dataPool.MetaBlocks().MaxSize(),
		"miniblocks", sp.dataPool.MiniBlocks().Len(),
		"miniblocks capacity", sp.dataPool.MiniBlocks().MaxSize(),
	)

	go sp.cleanupPools(headersNoncesPool, headersPool, sp.dataPool.MetaBlocks())

	return nil
}

func (sp *shardProcessor) checkEpochCorrectnessCrossChain(blockChain data.ChainHandler) error {
	currentHeader := blockChain.GetCurrentBlockHeader()
	if check.IfNil(currentHeader) {
		return nil
	}

	shouldRevertChain := false
	nonce := currentHeader.GetNonce()
	shouldEnterNewEpochRound := sp.epochStartTrigger.EpochFinalityAttestingRound() + process.EpochChangeGracePeriod

	for round := currentHeader.GetRound(); round > shouldEnterNewEpochRound && currentHeader.GetEpoch() != sp.epochStartTrigger.Epoch(); round = currentHeader.GetRound() {
		shouldRevertChain = true
		prevHeader, _, err := process.GetHeaderFromStorageWithNonce(
			currentHeader.GetNonce()-1,
			sp.shardCoordinator.SelfId(),
			sp.store,
			sp.uint64Converter,
			sp.marshalizer,
		)
		if err != nil {
			return err
		}

		nonce = currentHeader.GetNonce()
		currentHeader = prevHeader
	}

	if shouldRevertChain {
		log.Debug("blockchain is wrongly constructed",
			"reverted to nonce", nonce)

		sp.forkDetector.SetForkNonce(nonce)
		return process.ErrEpochDoesNotMatch
	}

	return nil
}

func (sp *shardProcessor) getLastSelfNotarizedHeader() (data.HeaderHandler, []byte) {
	hash := sp.forkDetector.GetHighestFinalBlockHash()
	header, err := process.GetShardHeader(hash, sp.dataPool.Headers(), sp.marshalizer, sp.store)
	if err != nil {
		return nil, nil
	}

	return header, hash
}

func (sp *shardProcessor) saveLastNotarizedHeader(shardId uint32, processedHdrs []data.HeaderHandler) error {
	lastCrossNotarizedHeader, _, err := sp.blockTracker.GetLastCrossNotarizedHeader(shardId)
	if err != nil {
		return err
	}

	for i := 0; i < len(processedHdrs); i++ {
		if lastCrossNotarizedHeader.GetNonce() < processedHdrs[i].GetNonce() {
			lastCrossNotarizedHeader = processedHdrs[i]
		}
	}

	lastCrossNotarizedHeaderHash, err := core.CalculateHash(sp.marshalizer, sp.hasher, lastCrossNotarizedHeader)
	if err != nil {
		return err
	}

	sp.blockTracker.AddCrossNotarizedHeader(shardId, lastCrossNotarizedHeader, lastCrossNotarizedHeaderHash)
	DisplayLastNotarized(sp.marshalizer, sp.hasher, lastCrossNotarizedHeader, shardId)

	return nil
}

// ApplyProcessedMiniBlocks will apply processed mini blocks
func (sp *shardProcessor) ApplyProcessedMiniBlocks(processedMiniBlocks map[string]map[string]struct{}) {
	sp.mutProcessedMiniBlocks.Lock()
	for metaHash, miniBlocksHashes := range processedMiniBlocks {
		sp.processedMiniBlocks[metaHash] = miniBlocksHashes
	}
	sp.mutProcessedMiniBlocks.Unlock()
}

func (sp *shardProcessor) cleanTxsPools() {
	_, err := sp.txsPoolsCleaner.Clean(maxCleanTime)
	if err != nil {
		log.Debug("txsPoolsCleaner.Clean", "error", err.Error())
	}
	log.Debug("cleaned txs pool",
		"num txs removed", sp.txsPoolsCleaner.NumRemovedTxs(),
	)
}

// CreateNewHeader creates a new header
func (sp *shardProcessor) CreateNewHeader() data.HeaderHandler {
	return &block.Header{}
}

// getHighestHdrForOwnShardFromMetachain calculates the highest shard header notarized by metachain
func (sp *shardProcessor) getHighestHdrForOwnShardFromMetachain(
	processedHdrs []data.HeaderHandler,
) ([]data.HeaderHandler, [][]byte, error) {

	ownShIdHdrs := make([]data.HeaderHandler, 0, len(processedHdrs))

	for i := 0; i < len(processedHdrs); i++ {
		hdr, ok := processedHdrs[i].(*block.MetaBlock)
		if !ok {
			return nil, nil, process.ErrWrongTypeAssertion
		}

		hdrs, err := sp.getHighestHdrForShardFromMetachain(sp.shardCoordinator.SelfId(), hdr)
		if err != nil {
			return nil, nil, err
		}

		ownShIdHdrs = append(ownShIdHdrs, hdrs...)
	}

	process.SortHeadersByNonce(ownShIdHdrs)

	ownShIdHdrsHashes := make([][]byte, len(ownShIdHdrs))
	for i := 0; i < len(ownShIdHdrs); i++ {
		hash, _ := core.CalculateHash(sp.marshalizer, sp.hasher, ownShIdHdrs[i])
		ownShIdHdrsHashes[i] = hash
	}

	return ownShIdHdrs, ownShIdHdrsHashes, nil
}

func (sp *shardProcessor) getHighestHdrForShardFromMetachain(shardId uint32, hdr *block.MetaBlock) ([]data.HeaderHandler, error) {
	ownShIdHdr := make([]data.HeaderHandler, 0, len(hdr.ShardInfo))

	var errFound error
	// search for own shard id in shardInfo from metaHeaders
	for _, shardInfo := range hdr.ShardInfo {
		if shardInfo.ShardID != shardId {
			continue
		}

		ownHdr, err := process.GetShardHeader(shardInfo.HeaderHash, sp.dataPool.Headers(), sp.marshalizer, sp.store)
		if err != nil {
			go sp.requestHandler.RequestShardHeader(shardInfo.ShardID, shardInfo.HeaderHash)

			log.Debug("requested missing shard header",
				"hash", shardInfo.HeaderHash,
				"shard", shardInfo.ShardID,
			)

			errFound = err
			continue
		}

		ownShIdHdr = append(ownShIdHdr, ownHdr)
	}

	if errFound != nil {
		return nil, errFound
	}

	return data.TrimHeaderHandlerSlice(ownShIdHdr), nil
}

// getOrderedProcessedMetaBlocksFromHeader returns all the meta blocks fully processed
func (sp *shardProcessor) getOrderedProcessedMetaBlocksFromHeader(header *block.Header) ([]data.HeaderHandler, error) {
	if header == nil {
		return nil, process.ErrNilBlockHeader
	}

	miniBlockHashes := make(map[int][]byte, len(header.MiniBlockHeaders))
	for i := 0; i < len(header.MiniBlockHeaders); i++ {
		miniBlockHashes[i] = header.MiniBlockHeaders[i].Hash
	}

	log.Trace("cross mini blocks in body",
		"num miniblocks", len(miniBlockHashes),
	)

	processedMetaBlocks, err := sp.getOrderedProcessedMetaBlocksFromMiniBlockHashes(miniBlockHashes)
	if err != nil {
		return nil, err
	}

	return processedMetaBlocks, nil
}

func (sp *shardProcessor) addProcessedCrossMiniBlocksFromHeader(header *block.Header) error {
	if header == nil {
		return process.ErrNilBlockHeader
	}

	miniBlockHashes := make(map[int][]byte, len(header.MiniBlockHeaders))
	for i := 0; i < len(header.MiniBlockHeaders); i++ {
		miniBlockHashes[i] = header.MiniBlockHeaders[i].Hash
	}

	sp.hdrsForCurrBlock.mutHdrsForBlock.RLock()
	for _, metaBlockHash := range header.MetaBlockHashes {
		headerInfo, ok := sp.hdrsForCurrBlock.hdrHashAndInfo[string(metaBlockHash)]
		if !ok {
			sp.hdrsForCurrBlock.mutHdrsForBlock.RUnlock()
			return process.ErrMissingHeader
		}

		metaBlock, ok := headerInfo.hdr.(*block.MetaBlock)
		if !ok {
			sp.hdrsForCurrBlock.mutHdrsForBlock.RUnlock()
			return process.ErrWrongTypeAssertion
		}

		crossMiniBlockHashes := metaBlock.GetMiniBlockHeadersWithDst(sp.shardCoordinator.SelfId())
		for key, miniBlockHash := range miniBlockHashes {
			_, ok = crossMiniBlockHashes[string(miniBlockHash)]
			if !ok {
				continue
			}

			sp.addProcessedMiniBlock(metaBlockHash, miniBlockHash)

			delete(miniBlockHashes, key)
		}
	}
	sp.hdrsForCurrBlock.mutHdrsForBlock.RUnlock()

	return nil
}

// getOrderedProcessedMetaBlocksFromMiniBlocks returns all the meta blocks fully processed ordered
func (sp *shardProcessor) getOrderedProcessedMetaBlocksFromMiniBlocks(
	usedMiniBlocks []*block.MiniBlock,
) ([]data.HeaderHandler, error) {

	miniBlockHashes := make(map[int][]byte, len(usedMiniBlocks))
	for i := 0; i < len(usedMiniBlocks); i++ {
		if usedMiniBlocks[i].SenderShardID == sp.shardCoordinator.SelfId() {
			continue
		}

		miniBlockHash, err := core.CalculateHash(sp.marshalizer, sp.hasher, usedMiniBlocks[i])
		if err != nil {
			log.Debug("CalculateHash", "error", err.Error())
			continue
		}

		miniBlockHashes[i] = miniBlockHash
	}

	log.Trace("cross mini blocks in body",
		"num miniblocks", len(miniBlockHashes),
	)
	processedMetaBlocks, err := sp.getOrderedProcessedMetaBlocksFromMiniBlockHashes(miniBlockHashes)

	return processedMetaBlocks, err
}

func (sp *shardProcessor) getOrderedProcessedMetaBlocksFromMiniBlockHashes(
	miniBlockHashes map[int][]byte,
) ([]data.HeaderHandler, error) {

	processedMetaHdrs := make([]data.HeaderHandler, 0, len(sp.hdrsForCurrBlock.hdrHashAndInfo))
	processedCrossMiniBlocksHashes := make(map[string]bool, len(sp.hdrsForCurrBlock.hdrHashAndInfo))

	sp.hdrsForCurrBlock.mutHdrsForBlock.RLock()
	for metaBlockHash, headerInfo := range sp.hdrsForCurrBlock.hdrHashAndInfo {
		if !headerInfo.usedInBlock {
			continue
		}

		metaBlock, ok := headerInfo.hdr.(*block.MetaBlock)
		if !ok {
			sp.hdrsForCurrBlock.mutHdrsForBlock.RUnlock()
			return nil, process.ErrWrongTypeAssertion
		}

		log.Trace("meta header",
			"nonce", metaBlock.Nonce,
		)

		crossMiniBlockHashes := metaBlock.GetMiniBlockHeadersWithDst(sp.shardCoordinator.SelfId())
		for hash := range crossMiniBlockHashes {
			processedCrossMiniBlocksHashes[hash] = sp.isMiniBlockProcessed([]byte(metaBlockHash), []byte(hash))
		}

		for key, miniBlockHash := range miniBlockHashes {
			_, ok = crossMiniBlockHashes[string(miniBlockHash)]
			if !ok {
				continue
			}

			processedCrossMiniBlocksHashes[string(miniBlockHash)] = true

			delete(miniBlockHashes, key)
		}

		log.Trace("cross mini blocks in meta header",
			"num miniblocks", len(crossMiniBlockHashes),
		)

		processedAll := true
		for hash := range crossMiniBlockHashes {
			if !processedCrossMiniBlocksHashes[hash] {
				processedAll = false
				break
			}
		}

		if processedAll {
			processedMetaHdrs = append(processedMetaHdrs, metaBlock)
		}
	}
	sp.hdrsForCurrBlock.mutHdrsForBlock.RUnlock()

	process.SortHeadersByNonce(processedMetaHdrs)

	return processedMetaHdrs, nil
}

func (sp *shardProcessor) removeProcessedMetaBlocksFromPool(processedMetaHdrs []data.HeaderHandler) error {
	lastCrossNotarizedHeader, _, err := sp.blockTracker.GetLastCrossNotarizedHeader(sharding.MetachainShardId)
	if err != nil {
		return err
	}

	processed := 0
	// processedMetaHdrs is also sorted
	for i := 0; i < len(processedMetaHdrs); i++ {
		hdr := processedMetaHdrs[i]

		// remove process finished
		if hdr.GetNonce() > lastCrossNotarizedHeader.GetNonce() {
			continue
		}

		// metablock was processed and finalized
		buff, err := sp.marshalizer.Marshal(hdr)
		if err != nil {
			log.Debug("marshalizer.Marshal", "error", err.Error())
			continue
		}

		headerHash := sp.hasher.Compute(string(buff))
		nonceToByteSlice := sp.uint64Converter.ToByteSlice(hdr.GetNonce())
		err = sp.store.Put(dataRetriever.MetaHdrNonceHashDataUnit, nonceToByteSlice, headerHash)
		if err != nil {
			log.Debug("MetaHdrNonceHashDataUnit store.Put", "error", err.Error())
			continue
		}

		err = sp.store.Put(dataRetriever.MetaBlockUnit, headerHash, buff)
		if err != nil {
			log.Debug("MetaBlockUnit store.Put", "error", err.Error())
			continue
		}

		sp.dataPool.MetaBlocks().Remove(headerHash)
		sp.dataPool.HeadersNonces().Remove(hdr.GetNonce(), sharding.MetachainShardId)
		sp.removeAllProcessedMiniBlocks(headerHash)

		log.Trace("metaBlock has been processed completely and removed from pool",
			"round", hdr.GetRound(),
			"nonce", hdr.GetNonce(),
			"hash", headerHash,
		)

		processed++
	}

	if processed > 0 {
		log.Trace("metablocks completely processed and removed from pool",
			"num metablocks", processed,
		)
	}

	return nil
}

// receivedMetaBlock is a callback function when a new metablock was received
// upon receiving, it parses the new metablock and requests miniblocks and transactions
// which destination is the current shard
func (sp *shardProcessor) receivedMetaBlock(metaBlockHash []byte) {
	metaBlocksPool := sp.dataPool.MetaBlocks()
	if metaBlocksPool == nil {
		return
	}

	obj, ok := metaBlocksPool.Peek(metaBlockHash)
	if !ok {
		return
	}

	metaBlock, ok := obj.(*block.MetaBlock)
	if !ok {
		return
	}

	log.Trace("received meta block from network",
		"round", metaBlock.Round,
		"nonce", metaBlock.Nonce,
		"hash", metaBlockHash,
	)

	sp.hdrsForCurrBlock.mutHdrsForBlock.Lock()

	haveMissingMetaHeaders := sp.hdrsForCurrBlock.missingHdrs > 0 || sp.hdrsForCurrBlock.missingFinalityAttestingHdrs > 0
	if haveMissingMetaHeaders {
		hdrInfoForHash := sp.hdrsForCurrBlock.hdrHashAndInfo[string(metaBlockHash)]
		receivedMissingMetaHeader := hdrInfoForHash != nil && (hdrInfoForHash.hdr == nil || hdrInfoForHash.hdr.IsInterfaceNil())
		if receivedMissingMetaHeader {
			hdrInfoForHash.hdr = metaBlock
			sp.hdrsForCurrBlock.missingHdrs--

			if metaBlock.Nonce > sp.hdrsForCurrBlock.highestHdrNonce[sharding.MetachainShardId] {
				sp.hdrsForCurrBlock.highestHdrNonce[sharding.MetachainShardId] = metaBlock.Nonce
			}
		}

		// attesting something
		if sp.hdrsForCurrBlock.missingHdrs == 0 {
			sp.hdrsForCurrBlock.missingFinalityAttestingHdrs = sp.requestMissingFinalityAttestingHeaders(
				sharding.MetachainShardId,
				sp.metaBlockFinality,
			)
			if sp.hdrsForCurrBlock.missingFinalityAttestingHdrs == 0 {
				log.Debug("received all missing finality attesting meta headers")
			}
		}

		missingMetaHdrs := sp.hdrsForCurrBlock.missingHdrs
		missingFinalityAttestingMetaHdrs := sp.hdrsForCurrBlock.missingFinalityAttestingHdrs
		sp.hdrsForCurrBlock.mutHdrsForBlock.Unlock()

		allMissingMetaHeadersReceived := missingMetaHdrs == 0 && missingFinalityAttestingMetaHdrs == 0
		if allMissingMetaHeadersReceived {
			sp.chRcvAllMetaHdrs <- true
		}
	} else {
		sp.hdrsForCurrBlock.mutHdrsForBlock.Unlock()
	}

	if sp.isHeaderOutOfRange(metaBlock, metaBlocksPool) {
		metaBlocksPool.Remove(metaBlockHash)

		headersNoncesPool := sp.dataPool.HeadersNonces()
		if headersNoncesPool != nil {
			headersNoncesPool.Remove(metaBlock.GetNonce(), metaBlock.GetShardID())
		}

		return
	}

	lastCrossNotarizedHeader, _, err := sp.blockTracker.GetLastCrossNotarizedHeader(sharding.MetachainShardId)
	if err != nil {
		return
	}

	if metaBlock.GetNonce() <= lastCrossNotarizedHeader.GetNonce() {
		return
	}
	if metaBlock.GetRound() <= lastCrossNotarizedHeader.GetRound() {
		return
	}

	sp.epochStartTrigger.ReceivedHeader(metaBlock)
	if sp.epochStartTrigger.IsEpochStart() {
		sp.chRcvEpochStart <- true
	}

	isMetaBlockOutOfRange := metaBlock.GetNonce() > lastCrossNotarizedHeader.GetNonce()+process.MaxHeadersToRequestInAdvance
	if isMetaBlockOutOfRange {
		return
	}

	sp.txCoordinator.RequestMiniBlocks(metaBlock)
}

func (sp *shardProcessor) requestMetaHeaders(shardHeader *block.Header) (uint32, uint32) {
	_ = process.EmptyChannel(sp.chRcvAllMetaHdrs)

	if len(shardHeader.MetaBlockHashes) == 0 {
		return 0, 0
	}

	missingHeadersHashes := sp.computeMissingAndExistingMetaHeaders(shardHeader)

	sp.hdrsForCurrBlock.mutHdrsForBlock.Lock()
	for _, hash := range missingHeadersHashes {
		sp.hdrsForCurrBlock.hdrHashAndInfo[string(hash)] = &hdrInfo{hdr: nil, usedInBlock: true}
		go sp.requestHandler.RequestMetaHeader(hash)
	}

	if sp.hdrsForCurrBlock.missingHdrs == 0 {
		sp.hdrsForCurrBlock.missingFinalityAttestingHdrs = sp.requestMissingFinalityAttestingHeaders(
			sharding.MetachainShardId,
			sp.metaBlockFinality,
		)
	}

	requestedHdrs := sp.hdrsForCurrBlock.missingHdrs
	requestedFinalityAttestingHdrs := sp.hdrsForCurrBlock.missingFinalityAttestingHdrs
	sp.hdrsForCurrBlock.mutHdrsForBlock.Unlock()

	return requestedHdrs, requestedFinalityAttestingHdrs
}

func (sp *shardProcessor) computeMissingAndExistingMetaHeaders(header *block.Header) [][]byte {
	missingHeadersHashes := make([][]byte, 0, len(header.MetaBlockHashes))

	sp.hdrsForCurrBlock.mutHdrsForBlock.Lock()
	for i := 0; i < len(header.MetaBlockHashes); i++ {
		hdr, err := process.GetMetaHeaderFromPool(
			header.MetaBlockHashes[i],
			sp.dataPool.MetaBlocks())

		if err != nil {
			missingHeadersHashes = append(missingHeadersHashes, header.MetaBlockHashes[i])
			sp.hdrsForCurrBlock.missingHdrs++
			continue
		}

		sp.hdrsForCurrBlock.hdrHashAndInfo[string(header.MetaBlockHashes[i])] = &hdrInfo{hdr: hdr, usedInBlock: true}

		if hdr.Nonce > sp.hdrsForCurrBlock.highestHdrNonce[sharding.MetachainShardId] {
			sp.hdrsForCurrBlock.highestHdrNonce[sharding.MetachainShardId] = hdr.Nonce
		}
	}
	sp.hdrsForCurrBlock.mutHdrsForBlock.Unlock()

	return sliceUtil.TrimSliceSliceByte(missingHeadersHashes)
}

func (sp *shardProcessor) verifyCrossShardMiniBlockDstMe(header *block.Header) error {
	miniBlockMetaHashes, err := sp.getAllMiniBlockDstMeFromMeta(header)
	if err != nil {
		return err
	}

	crossMiniBlockHashes := header.GetMiniBlockHeadersWithDst(sp.shardCoordinator.SelfId())
	for hash := range crossMiniBlockHashes {
		if _, ok := miniBlockMetaHashes[hash]; !ok {
			return process.ErrCrossShardMBWithoutConfirmationFromMeta
		}
	}

	return nil
}

func (sp *shardProcessor) getAllMiniBlockDstMeFromMeta(header *block.Header) (map[string][]byte, error) {
	lastCrossNotarizedHeader, _, err := sp.blockTracker.GetLastCrossNotarizedHeader(sharding.MetachainShardId)
	if err != nil {
		return nil, err
	}

	miniBlockMetaHashes := make(map[string][]byte)

	sp.hdrsForCurrBlock.mutHdrsForBlock.RLock()
	for _, metaBlockHash := range header.MetaBlockHashes {
		headerInfo, ok := sp.hdrsForCurrBlock.hdrHashAndInfo[string(metaBlockHash)]
		if !ok {
			continue
		}
		metaBlock, ok := headerInfo.hdr.(*block.MetaBlock)
		if !ok {
			continue
		}
		if metaBlock.GetRound() > header.Round {
			continue
		}
		if metaBlock.GetRound() <= lastCrossNotarizedHeader.GetRound() {
			continue
		}
		if metaBlock.GetNonce() <= lastCrossNotarizedHeader.GetNonce() {
			continue
		}

		crossMiniBlockHashes := metaBlock.GetMiniBlockHeadersWithDst(sp.shardCoordinator.SelfId())
		for hash := range crossMiniBlockHashes {
			miniBlockMetaHashes[hash] = metaBlockHash
		}
	}
	sp.hdrsForCurrBlock.mutHdrsForBlock.RUnlock()

	return miniBlockMetaHashes, nil
}

func (sp *shardProcessor) getLongestMetaChainFromLastNotarized(round uint64) ([]data.HeaderHandler, [][]byte, error) {
	lastCrossNotarizedHeader, _, err := sp.blockTracker.GetLastCrossNotarizedHeader(sharding.MetachainShardId)
	if err != nil {
		return nil, nil, err
	}

	hdrsForShard, hdrsHashesForShard := sp.blockTracker.ComputeLongestChain(sharding.MetachainShardId, lastCrossNotarizedHeader)

	orderedMetaBlocks := make([]data.HeaderHandler, 0)
	orderedMetaBlocksHashes := make([][]byte, 0)

	for i := 0; i < len(hdrsForShard); i++ {
		if hdrsForShard[i].GetRound() > round {
			continue
		}

		orderedMetaBlocks = append(orderedMetaBlocks, hdrsForShard[i])
		orderedMetaBlocksHashes = append(orderedMetaBlocksHashes, hdrsHashesForShard[i])
	}

	return orderedMetaBlocks, orderedMetaBlocksHashes, nil
}

func (sp *shardProcessor) getTrackedMetaBlocks(round uint64) []data.HeaderHandler {
	hdrsForShard, _ := sp.blockTracker.GetTrackedHeadersForShard(sharding.MetachainShardId)
	return hdrsForShard
}

// full verification through metachain header
func (sp *shardProcessor) createAndProcessCrossMiniBlocksDstMe(
	maxItemsInBlock uint32,
	round uint64,
	haveTime func() bool,
) (block.MiniBlockSlice, uint32, uint32, error) {

	miniBlocks := make(block.MiniBlockSlice, 0)
	txsAdded := uint32(0)
	hdrsAdded := uint32(0)

	orderedMetaBlocks, orderedMetaBlocksHashes, err := sp.getLongestMetaChainFromLastNotarized(round)
	if err != nil {
		return nil, 0, 0, err
	}

	log.Debug("metablocks ordered",
		"num metablocks", len(orderedMetaBlocks),
	)

	lastMetaHdr, _, err := sp.blockTracker.GetLastCrossNotarizedHeader(sharding.MetachainShardId)
	if err != nil {
		return nil, 0, 0, err
	}

	// do processing in order
	sp.hdrsForCurrBlock.mutHdrsForBlock.Lock()
	for i := 0; i < len(orderedMetaBlocks); i++ {
		if !haveTime() {
			log.Debug("time is up after putting cross txs with destination to current shard",
				"num txs", txsAdded,
			)
			break
		}

		if len(miniBlocks) >= core.MaxMiniBlocksInBlock {
			log.Debug("max number of mini blocks allowed to be added in one shard block has been reached",
				"limit", len(miniBlocks),
			)
			break
		}

		itemsAddedInHeader := uint32(len(sp.hdrsForCurrBlock.hdrHashAndInfo) + len(miniBlocks))
		if itemsAddedInHeader >= maxItemsInBlock {
			log.Debug("max records allowed to be added in shard header has been reached",
				"limit", maxItemsInBlock,
			)
			break
		}

		currMetaHdr := orderedMetaBlocks[i]
		if currMetaHdr.GetNonce() > lastMetaHdr.GetNonce()+1 {
			log.Debug("skip searching",
				"last meta hdr nonce", lastMetaHdr.GetNonce(),
				"curr meta hdr nonce", currMetaHdr.GetNonce())
			break
		}

		if len(currMetaHdr.GetMiniBlockHeadersWithDst(sp.shardCoordinator.SelfId())) == 0 {
			sp.hdrsForCurrBlock.hdrHashAndInfo[string(orderedMetaBlocksHashes[i])] = &hdrInfo{hdr: currMetaHdr, usedInBlock: true}
			hdrsAdded++
			lastMetaHdr = currMetaHdr
			continue
		}

		itemsAddedInBody := txsAdded
		if itemsAddedInBody >= maxItemsInBlock {
			continue
		}

		maxTxSpaceRemained := int32(maxItemsInBlock) - int32(itemsAddedInBody)
		maxMbSpaceRemained := sp.getMaxMiniBlocksSpaceRemained(
			maxItemsInBlock,
			itemsAddedInHeader+1,
			uint32(len(miniBlocks)))

		if maxTxSpaceRemained > 0 && maxMbSpaceRemained > 0 {
			processedMiniBlocksHashes := sp.getProcessedMiniBlocksHashes(orderedMetaBlocksHashes[i])
			currMBProcessed, currTxsAdded, hdrProcessFinished := sp.txCoordinator.CreateMbsAndProcessCrossShardTransactionsDstMe(
				currMetaHdr,
				processedMiniBlocksHashes,
				uint32(maxTxSpaceRemained),
				uint32(maxMbSpaceRemained),
				haveTime)

			// all txs processed, add to processed miniblocks
			miniBlocks = append(miniBlocks, currMBProcessed...)
			txsAdded = txsAdded + currTxsAdded

			if currTxsAdded > 0 {
				sp.hdrsForCurrBlock.hdrHashAndInfo[string(orderedMetaBlocksHashes[i])] = &hdrInfo{hdr: currMetaHdr, usedInBlock: true}
				hdrsAdded++
			}

			if !hdrProcessFinished {
				log.Debug("meta block cannot be fully processed",
					"round", currMetaHdr.GetRound(),
					"nonce", currMetaHdr.GetNonce(),
					"hash", orderedMetaBlocksHashes[i])

				break
			}

			lastMetaHdr = currMetaHdr
		}
	}
	sp.hdrsForCurrBlock.mutHdrsForBlock.Unlock()

	log.Debug("meta hdrs added",
		"nb", hdrsAdded,
		"lastMetaHdr", lastMetaHdr.GetNonce(),
	)

	if hdrsAdded == 0 {
		fromNonce := lastMetaHdr.GetNonce() + 1
		toNonce := fromNonce + uint64(sp.metaBlockFinality)
		for nonce := fromNonce; nonce <= toNonce; nonce++ {
			go sp.onRequestHeaderHandlerByNonce(lastMetaHdr.GetShardID(), nonce)
		}
	}

	return miniBlocks, txsAdded, hdrsAdded, nil
}

func (sp *shardProcessor) createMiniBlocks(
	maxItemsInBlock uint32,
	round uint64,
	haveTime func() bool,
) (block.Body, error) {

	miniBlocks := make(block.Body, 0)

	if sp.accounts.JournalLen() != 0 {
		return nil, process.ErrAccountStateDirty
	}

	if !haveTime() {
		log.Debug("time is up after entered in createMiniBlocks method")
		return nil, process.ErrTimeIsOut
	}

	txPool := sp.dataPool.Transactions()
	if txPool == nil {
		return nil, process.ErrNilTransactionPool
	}

	startTime := time.Now()
	destMeMiniBlocks, nbTxs, nbHdrs, err := sp.createAndProcessCrossMiniBlocksDstMe(maxItemsInBlock, round, haveTime)
	elapsedTime := time.Since(startTime)
	log.Debug("elapsed time to create mbs to me",
		"time [s]", elapsedTime,
	)
	if err != nil {
		log.Debug("createAndProcessCrossMiniBlocksDstMe", "error", err.Error())
	}

	processedMetaHdrs, errNotCritical := sp.getOrderedProcessedMetaBlocksFromMiniBlocks(destMeMiniBlocks)
	if errNotCritical != nil {
		log.Debug("getOrderedProcessedMetaBlocksFromMiniBlocks", "error", errNotCritical.Error())
	}

	err = sp.setMetaConsensusData(processedMetaHdrs)
	if err != nil {
		return nil, err
	}

	startTime = time.Now()
	err = sp.updatePeerStateForFinalMetaHeaders(processedMetaHdrs)
	elapsedTime = time.Since(startTime)
	log.Debug("elapsed time to update peer state",
		"time [s]", elapsedTime,
	)
	if err != nil {
		return nil, err
	}

	log.Debug("processed miniblocks and txs with destination in self shard",
		"num miniblocks", len(destMeMiniBlocks),
		"num txs", nbTxs,
	)

	if len(destMeMiniBlocks) > 0 {
		miniBlocks = append(miniBlocks, destMeMiniBlocks...)
	}

	maxTxSpaceRemained := int32(maxItemsInBlock) - int32(nbTxs)
	maxMbSpaceRemained := sp.getMaxMiniBlocksSpaceRemained(
		maxItemsInBlock,
		uint32(len(destMeMiniBlocks))+nbHdrs,
		uint32(len(miniBlocks)))

	startTime = time.Now()
	mbFromMe := sp.txCoordinator.CreateMbsAndProcessTransactionsFromMe(
		uint32(maxTxSpaceRemained),
		uint32(maxMbSpaceRemained),
		haveTime)
	elapsedTime = time.Since(startTime)
	log.Debug("elapsed time to create mbs from me",
		"time [s]", elapsedTime,
	)

	if len(mbFromMe) > 0 {
		miniBlocks = append(miniBlocks, mbFromMe...)
	}

	log.Debug("creating mini blocks has been finished",
		"num miniblocks", len(miniBlocks),
	)
	return miniBlocks, nil
}

// ApplyBodyToHeader creates a miniblock header list given a block body
func (sp *shardProcessor) ApplyBodyToHeader(hdr data.HeaderHandler, bodyHandler data.BodyHandler) (data.BodyHandler, error) {
	log.Trace("started creating block header",
		"round", hdr.GetRound(),
	)
	shardHeader, ok := hdr.(*block.Header)
	if !ok {
		return nil, process.ErrWrongTypeAssertion
	}

	shardHeader.MiniBlockHeaders = make([]block.MiniBlockHeader, 0)
	shardHeader.RootHash = sp.getRootHash()

	defer func() {
		go sp.checkAndRequestIfMetaHeadersMissing(hdr.GetRound())
	}()

	if check.IfNil(bodyHandler) {
		return nil, process.ErrNilBlockBody
	}

	body, ok := bodyHandler.(block.Body)
	if !ok {
		return nil, process.ErrWrongTypeAssertion
	}

	var err error
	shardHeader.ReceiptsHash, err = sp.txCoordinator.CreateReceiptsHash()
	if err != nil {
		return nil, err
	}

	newBody := deleteSelfReceiptsMiniBlocks(body)

	totalTxCount, miniBlockHeaders, err := sp.createMiniBlockHeaders(newBody)
	if err != nil {
		return nil, err
	}

	shardHeader.MiniBlockHeaders = miniBlockHeaders
	shardHeader.TxCount = uint32(totalTxCount)
	metaBlockHashes := sp.sortHeaderHashesForCurrentBlockByNonce(true)
	shardHeader.MetaBlockHashes = metaBlockHashes[sharding.MetachainShardId]

	if sp.epochStartTrigger.IsEpochStart() {
		shardHeader.EpochStartMetaHash = sp.epochStartTrigger.EpochStartMetaHdrHash()
	}

	sp.appStatusHandler.SetUInt64Value(core.MetricNumTxInBlock, uint64(totalTxCount))
	sp.appStatusHandler.SetUInt64Value(core.MetricNumMiniBlocks, uint64(len(body)))

	rootHash, err := sp.validatorStatisticsProcessor.RootHash()
	if err != nil {
		return nil, err
	}

	shardHeader.ValidatorStatsRootHash = rootHash

	sp.blockSizeThrottler.Add(
		hdr.GetRound(),
		core.MaxUint32(hdr.ItemsInBody(), hdr.ItemsInHeader()))

	return newBody, nil
}

func (sp *shardProcessor) waitForMetaHdrHashes(waitTime time.Duration) error {
	select {
	case <-sp.chRcvAllMetaHdrs:
		return nil
	case <-time.After(waitTime):
		return process.ErrTimeIsOut
	}
}

// MarshalizedDataToBroadcast prepares underlying data into a marshalized object according to destination
func (sp *shardProcessor) MarshalizedDataToBroadcast(
	_ data.HeaderHandler,
	bodyHandler data.BodyHandler,
) (map[uint32][]byte, map[string][][]byte, error) {

	if bodyHandler == nil || bodyHandler.IsInterfaceNil() {
		return nil, nil, process.ErrNilMiniBlocks
	}

	body, ok := bodyHandler.(block.Body)
	if !ok {
		return nil, nil, process.ErrWrongTypeAssertion
	}

	mrsData := make(map[uint32][]byte, sp.shardCoordinator.NumberOfShards()+1)
	bodies, mrsTxs := sp.txCoordinator.CreateMarshalizedData(body)

	for shardId, subsetBlockBody := range bodies {
		buff, err := sp.marshalizer.Marshal(subsetBlockBody)
		if err != nil {
			log.Debug("marshalizer.Marshal", "error", process.ErrMarshalWithoutSuccess.Error())
			continue
		}
		mrsData[shardId] = buff
	}

	return mrsData, mrsTxs, nil
}

// DecodeBlockBody method decodes block body from a given byte array
func (sp *shardProcessor) DecodeBlockBody(dta []byte) data.BodyHandler {
	if dta == nil {
		return nil
	}

	var body block.Body

	err := sp.marshalizer.Unmarshal(&body, dta)
	if err != nil {
		log.Debug("marshalizer.Unmarshal", "error", err.Error())
		return nil
	}

	return body
}

// DecodeBlockHeader method decodes block header from a given byte array
func (sp *shardProcessor) DecodeBlockHeader(dta []byte) data.HeaderHandler {
	if dta == nil {
		return nil
	}

	var header block.Header

	err := sp.marshalizer.Unmarshal(&header, dta)
	if err != nil {
		log.Debug("marshalizer.Unmarshal", "error", err.Error())
		return nil
	}

	return &header
}

// IsInterfaceNil returns true if there is no value under the interface
func (sp *shardProcessor) IsInterfaceNil() bool {
	return sp == nil
}

func (sp *shardProcessor) addProcessedMiniBlock(metaBlockHash []byte, miniBlockHash []byte) {
	sp.mutProcessedMiniBlocks.Lock()
	miniBlocksProcessed, ok := sp.processedMiniBlocks[string(metaBlockHash)]
	if !ok {
		miniBlocksProcessed := make(map[string]struct{})
		miniBlocksProcessed[string(miniBlockHash)] = struct{}{}
		sp.processedMiniBlocks[string(metaBlockHash)] = miniBlocksProcessed
		sp.mutProcessedMiniBlocks.Unlock()
		return
	}

	miniBlocksProcessed[string(miniBlockHash)] = struct{}{}
	sp.mutProcessedMiniBlocks.Unlock()
}

func (sp *shardProcessor) removeProcessedMiniBlock(miniBlockHash []byte) {
	sp.mutProcessedMiniBlocks.Lock()
	for metaHash, miniBlocksProcessed := range sp.processedMiniBlocks {
		_, isProcessed := miniBlocksProcessed[string(miniBlockHash)]
		if isProcessed {
			delete(miniBlocksProcessed, string(miniBlockHash))
		}

		if len(miniBlocksProcessed) == 0 {
			delete(sp.processedMiniBlocks, metaHash)
		}
	}
	sp.mutProcessedMiniBlocks.Unlock()
}

func (sp *shardProcessor) removeAllProcessedMiniBlocks(metaBlockHash []byte) {
	sp.mutProcessedMiniBlocks.Lock()
	delete(sp.processedMiniBlocks, string(metaBlockHash))
	sp.mutProcessedMiniBlocks.Unlock()
}

func (sp *shardProcessor) getProcessedMiniBlocksHashes(metaBlockHash []byte) map[string]struct{} {
	sp.mutProcessedMiniBlocks.RLock()
	processedMiniBlocksHashes := sp.processedMiniBlocks[string(metaBlockHash)]
	sp.mutProcessedMiniBlocks.RUnlock()

	return processedMiniBlocksHashes
}

func (sp *shardProcessor) isMiniBlockProcessed(metaBlockHash []byte, miniBlockHash []byte) bool {
	sp.mutProcessedMiniBlocks.RLock()
	miniBlocksProcessed, ok := sp.processedMiniBlocks[string(metaBlockHash)]
	if !ok {
		sp.mutProcessedMiniBlocks.RUnlock()
		return false
	}

	_, isProcessed := miniBlocksProcessed[string(miniBlockHash)]
	sp.mutProcessedMiniBlocks.RUnlock()

	return isProcessed
}

func (sp *shardProcessor) getMaxMiniBlocksSpaceRemained(
	maxItemsInBlock uint32,
	itemsAddedInBlock uint32,
	miniBlocksAddedInBlock uint32,
) int32 {
	mbSpaceRemainedInBlock := int32(maxItemsInBlock) - int32(itemsAddedInBlock)
	mbSpaceRemainedInCache := int32(core.MaxMiniBlocksInBlock) - int32(miniBlocksAddedInBlock)
	maxMbSpaceRemained := core.MinInt32(mbSpaceRemainedInBlock, mbSpaceRemainedInCache)

	return maxMbSpaceRemained
}

func (sp *shardProcessor) updatePeerStateForFinalMetaHeaders(finalHeaders []data.HeaderHandler) error {
	for _, header := range finalHeaders {
		_, err := sp.validatorStatisticsProcessor.UpdatePeerState(header)
		if err != nil {
			return err
		}
	}
	return nil
}

func (sp *shardProcessor) checkValidatorStatisticsRootHash(currentHeader *block.Header, processedMetaHdrs []data.HeaderHandler) error {
	for _, metaHeader := range processedMetaHdrs {
		rootHash, err := sp.validatorStatisticsProcessor.UpdatePeerState(metaHeader)
		if err != nil {
			return err
		}

		if !bytes.Equal(rootHash, metaHeader.GetValidatorStatsRootHash()) {
			return process.ErrValidatorStatsRootHashDoesNotMatch
		}
	}

	vRootHash, _ := sp.validatorStatisticsProcessor.RootHash()
	if !bytes.Equal(vRootHash, currentHeader.GetValidatorStatsRootHash()) {
		return process.ErrValidatorStatsRootHashDoesNotMatch
	}

	return nil
}

// GetBlockBodyFromPool returns block body from pool for a given header
func (sp *shardProcessor) GetBlockBodyFromPool(headerHandler data.HeaderHandler) (data.BodyHandler, error) {
	miniBlockPool := sp.dataPool.MiniBlocks()
	if miniBlockPool == nil {
		return nil, process.ErrNilMiniBlockPool
	}

	header, ok := headerHandler.(*block.Header)
	if !ok {
		return nil, process.ErrWrongTypeAssertion
	}

	miniBlocks := make(block.MiniBlockSlice, 0)
	for i := 0; i < len(header.MiniBlockHeaders); i++ {
		obj, ok := miniBlockPool.Get(header.MiniBlockHeaders[i].Hash)
		if !ok {
			continue
		}

		miniBlock, ok := obj.(*block.MiniBlock)
		if !ok {
			return nil, process.ErrWrongTypeAssertion
		}

		miniBlocks = append(miniBlocks, miniBlock)
	}

	return block.Body(miniBlocks), nil
}<|MERGE_RESOLUTION|>--- conflicted
+++ resolved
@@ -57,28 +57,6 @@
 	}
 
 	base := &baseProcessor{
-<<<<<<< HEAD
-		accounts:                      arguments.Accounts,
-		blockSizeThrottler:            blockSizeThrottler,
-		forkDetector:                  arguments.ForkDetector,
-		hasher:                        arguments.Hasher,
-		marshalizer:                   arguments.Marshalizer,
-		store:                         arguments.Store,
-		shardCoordinator:              arguments.ShardCoordinator,
-		nodesCoordinator:              arguments.NodesCoordinator,
-		specialAddressHandler:         arguments.SpecialAddressHandler,
-		uint64Converter:               arguments.Uint64Converter,
-		onRequestHeaderHandlerByNonce: arguments.RequestHandler.RequestHeaderByNonce,
-		appStatusHandler:              statusHandler.NewNilStatusHandler(),
-		blockChainHook:                arguments.BlockChainHook,
-		txCoordinator:                 arguments.TxCoordinator,
-		rounder:                       arguments.Rounder,
-		epochStartTrigger:             arguments.EpochStartTrigger,
-		headerValidator:               arguments.HeaderValidator,
-		bootStorer:                    arguments.BootStorer,
-		validatorStatisticsProcessor:  arguments.ValidatorStatisticsProcessor,
-		blockTracker:                  arguments.BlockTracker,
-=======
 		accounts:                     arguments.Accounts,
 		blockSizeThrottler:           blockSizeThrottler,
 		forkDetector:                 arguments.ForkDetector,
@@ -98,12 +76,7 @@
 		headerValidator:              arguments.HeaderValidator,
 		bootStorer:                   arguments.BootStorer,
 		validatorStatisticsProcessor: arguments.ValidatorStatisticsProcessor,
-	}
-
-	err = base.setLastNotarizedHeadersSlice(arguments.StartHeaders)
-	if err != nil {
-		return nil, err
->>>>>>> 3989120c
+		blockTracker:                  arguments.BlockTracker,
 	}
 
 	if arguments.TxsPoolsCleaner == nil || arguments.TxsPoolsCleaner.IsInterfaceNil() {
