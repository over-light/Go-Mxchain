--- conflicted
+++ resolved
@@ -176,25 +176,7 @@
 	log.Debug("total txs in pool",
 		"num txs", numTxWithDst,
 	)
-	// TODO: remove if start of epoch block needs to be validated by the new epoch nodes
-	epoch := headerHandler.GetEpoch()
-	if headerHandler.IsStartOfEpochBlock() && epoch > 0 {
-		epoch = epoch - 1
-	}
-
-<<<<<<< HEAD
-=======
-	err = sp.specialAddressHandler.SetShardConsensusData(
-		headerHandler.GetPrevRandSeed(),
-		headerHandler.GetRound(),
-		epoch,
-		headerHandler.GetShardID(),
-	)
-	if err != nil {
-		return err
-	}
-
->>>>>>> 2e6a9f0c
+
 	sp.createBlockStarted()
 	sp.blockChainHook.SetCurrentHeader(headerHandler)
 
@@ -423,31 +405,6 @@
 	sp.txCounter.totalTxs = numObj
 }
 
-<<<<<<< HEAD
-=======
-func (sp *shardProcessor) setMetaConsensusData(finalizedMetaBlocks []data.HeaderHandler) error {
-	sp.specialAddressHandler.ClearMetaConsensusData()
-
-	// for every finalized metablock header, reward the metachain consensus group members with accounts in shard
-	for _, metaBlock := range finalizedMetaBlocks {
-		round := metaBlock.GetRound()
-		epoch := metaBlock.GetEpoch()
-
-		// TODO: remove if the start of epoch block needs to be validated by the new epoch nodes
-		if metaBlock.IsStartOfEpochBlock() && epoch > 0 {
-			epoch = epoch - 1
-		}
-
-		err := sp.specialAddressHandler.SetMetaConsensusData(metaBlock.GetPrevRandSeed(), round, epoch)
-		if err != nil {
-			return err
-		}
-	}
-
-	return nil
-}
-
->>>>>>> 2e6a9f0c
 // checkMetaHeadersValidity - checks if listed metaheaders are valid as construction
 func (sp *shardProcessor) checkMetaHeadersValidityAndFinality() error {
 	lastCrossNotarizedHeader, _, err := sp.blockTracker.GetLastCrossNotarizedHeader(core.MetachainShardId)
@@ -701,23 +658,7 @@
 		return nil, nil, err
 	}
 
-<<<<<<< HEAD
 	body, err = sp.applyBodyToHeader(shardHdr, body)
-=======
-	// TODO: remove if start of epoch block needs to be validated by the new epoch nodes
-	epoch := initialHdrData.GetEpoch()
-	if initialHdrData.IsStartOfEpochBlock() && epoch > 0 {
-		epoch = epoch - 1
-	}
-
-	sp.requestHandler.SetEpoch(initialHdrData.GetEpoch())
-	err := sp.specialAddressHandler.SetShardConsensusData(
-		initialHdrData.GetPrevRandSeed(),
-		initialHdrData.GetRound(),
-		epoch,
-		initialHdrData.GetShardID(),
-	)
->>>>>>> 2e6a9f0c
 	if err != nil {
 		return nil, nil, err
 	}
@@ -741,11 +682,8 @@
 		return nil, err
 	}
 
-<<<<<<< HEAD
 	sp.requestHandler.SetEpoch(shardHdr.GetEpoch())
 
-=======
->>>>>>> 2e6a9f0c
 	return miniBlocks, nil
 }
 
@@ -785,7 +723,7 @@
 	}
 
 	if header.IsStartOfEpochBlock() {
-		err = sp.checkEpochCorrectnessCrossChain(chainHandler)
+		err = sp.checkEpochCorrectnessCrossChain()
 		if err != nil {
 			return err
 		}
@@ -836,14 +774,6 @@
 		return err
 	}
 
-<<<<<<< HEAD
-	if header.IsStartOfEpochBlock() {
-		err = sp.checkEpochCorrectnessCrossChain()
-		sp.epochStartTrigger.SetProcessed(header)
-	}
-
-=======
->>>>>>> 2e6a9f0c
 	log.Info("shard block has been committed successfully",
 		"epoch", header.Epoch,
 		"round", header.Round,
@@ -870,13 +800,8 @@
 	currentHeader, currentHeaderHash := getLastSelfNotarizedHeaderByItself(sp.blockChain)
 	sp.blockTracker.AddSelfNotarizedHeader(sp.shardCoordinator.SelfId(), currentHeader, currentHeaderHash)
 
-<<<<<<< HEAD
-	lastSelfNotarizedHeader, lastSelfNotarizedHeaderHash := sp.getLastSelfNotarizedHeaderByMetachain(sp.blockChain)
-	sp.blockTracker.AddSelfNotarizedHeader(sharding.MetachainShardId, lastSelfNotarizedHeader, lastSelfNotarizedHeaderHash)
-=======
 	lastSelfNotarizedHeader, lastSelfNotarizedHeaderHash := sp.getLastSelfNotarizedHeaderByMetachain(chainHandler)
 	sp.blockTracker.AddSelfNotarizedHeader(core.MetachainShardId, lastSelfNotarizedHeader, lastSelfNotarizedHeaderHash)
->>>>>>> 2e6a9f0c
 
 	sp.updateStateStorage(selfNotarizedHeaders)
 
@@ -1112,19 +1037,9 @@
 }
 
 // CreateNewHeader creates a new header
-<<<<<<< HEAD
-func (sp *shardProcessor) CreateNewHeader() data.HeaderHandler {
-	return &block.Header{AccumulatedFees: big.NewInt(0)}
-=======
 func (sp *shardProcessor) CreateNewHeader(_ uint64) data.HeaderHandler {
-	header := &block.Header{}
-
-	if sp.epochStartTrigger.IsEpochStart() {
-		header.EpochStartMetaHash = sp.epochStartTrigger.EpochStartMetaHdrHash()
-	}
-
+	header := &block.Header{AccumulatedFees: big.NewInt(0)}
 	return header
->>>>>>> 2e6a9f0c
 }
 
 // getHighestHdrForOwnShardFromMetachain calculates the highest shard header notarized by metachain
