package block

import (
	"fmt"
	"sort"
	"sync"
	"time"

	"github.com/ElrondNetwork/elrond-go/core"
	"github.com/ElrondNetwork/elrond-go/core/serviceContainer"
	"github.com/ElrondNetwork/elrond-go/data"
	"github.com/ElrondNetwork/elrond-go/data/block"
	"github.com/ElrondNetwork/elrond-go/dataRetriever"
	"github.com/ElrondNetwork/elrond-go/dataRetriever/dataPool"
	"github.com/ElrondNetwork/elrond-go/process"
	"github.com/ElrondNetwork/elrond-go/process/throttle"
	"github.com/ElrondNetwork/elrond-go/sharding"
	"github.com/ElrondNetwork/elrond-go/statusHandler"
)

const maxCleanTime = time.Second

// shardProcessor implements shardProcessor interface and actually it tries to execute block
type shardProcessor struct {
	*baseProcessor
	dataPool               dataRetriever.PoolsHolder
	metaBlockFinality      uint32
	chRcvAllMetaHdrs       chan bool
	processedMiniBlocks    map[string]map[string]struct{}
	mutProcessedMiniBlocks sync.RWMutex
	core                   serviceContainer.Core
	txCoordinator          process.TransactionCoordinator
	txCounter              *transactionCounter
	txsPoolsCleaner        process.PoolsCleaner
}

// NewShardProcessor creates a new shardProcessor object
func NewShardProcessor(arguments ArgShardProcessor) (*shardProcessor, error) {
<<<<<<< HEAD
	err := checkProcessorNilParameters(
		arguments.Accounts,
		arguments.ForkDetector,
		arguments.Hasher,
		arguments.Marshalizer,
		arguments.Store,
		arguments.ShardCoordinator,
		arguments.NodesCoordinator,
		arguments.SpecialAddressHandler,
		arguments.Uint64Converter)
=======
	err := checkProcessorNilParameters(arguments.ArgBaseProcessor)
>>>>>>> 509f5d4d
	if err != nil {
		return nil, err
	}

	if arguments.DataPool == nil || arguments.DataPool.IsInterfaceNil() {
		return nil, process.ErrNilDataPoolHolder
	}
	if arguments.TxCoordinator == nil || arguments.TxCoordinator.IsInterfaceNil() {
		return nil, process.ErrNilTransactionCoordinator
	}

	blockSizeThrottler, err := throttle.NewBlockSizeThrottle()
	if err != nil {
		return nil, err
	}

	base := &baseProcessor{
		accounts:                      arguments.Accounts,
		blockSizeThrottler:            blockSizeThrottler,
		forkDetector:                  arguments.ForkDetector,
		hasher:                        arguments.Hasher,
		marshalizer:                   arguments.Marshalizer,
		store:                         arguments.Store,
		shardCoordinator:              arguments.ShardCoordinator,
		nodesCoordinator:              arguments.NodesCoordinator,
		specialAddressHandler:         arguments.SpecialAddressHandler,
		uint64Converter:               arguments.Uint64Converter,
		onRequestHeaderHandlerByNonce: arguments.RequestHandler.RequestHeaderByNonce,
		appStatusHandler:              statusHandler.NewNilStatusHandler(),
	}
	err = base.setLastNotarizedHeadersSlice(arguments.StartHeaders)
	if err != nil {
		return nil, err
	}

	if arguments.TxsPoolsCleaner == nil || arguments.TxsPoolsCleaner.IsInterfaceNil() {
		return nil, process.ErrNilTxsPoolsCleaner
	}

	sp := shardProcessor{
		core:            arguments.Core,
		baseProcessor:   base,
		dataPool:        arguments.DataPool,
		txCoordinator:   arguments.TxCoordinator,
		txCounter:       NewTransactionCounter(),
		txsPoolsCleaner: arguments.TxsPoolsCleaner,
	}
	sp.chRcvAllMetaHdrs = make(chan bool)

	transactionPool := sp.dataPool.Transactions()
	if transactionPool == nil {
		return nil, process.ErrNilTransactionPool
	}

	sp.hdrsForCurrBlock.hdrHashAndInfo = make(map[string]*hdrInfo)
	sp.hdrsForCurrBlock.highestHdrNonce = make(map[uint32]uint64)
	sp.processedMiniBlocks = make(map[string]map[string]struct{})

	metaBlockPool := sp.dataPool.MetaBlocks()
	if metaBlockPool == nil {
		return nil, process.ErrNilMetaBlockPool
	}
	metaBlockPool.RegisterHandler(sp.receivedMetaBlock)
	sp.onRequestHeaderHandler = arguments.RequestHandler.RequestHeader

	sp.metaBlockFinality = process.MetaBlockFinality

	return &sp, nil
}

// ProcessBlock processes a block. It returns nil if all ok or the specific error
func (sp *shardProcessor) ProcessBlock(
	chainHandler data.ChainHandler,
	headerHandler data.HeaderHandler,
	bodyHandler data.BodyHandler,
	haveTime func() time.Duration,
) error {

	if haveTime == nil {
		return process.ErrNilHaveTimeHandler
	}

	err := sp.checkBlockValidity(chainHandler, headerHandler, bodyHandler)
	if err != nil {
		if err == process.ErrBlockHashDoesNotMatch {
			log.Info(fmt.Sprintf("requested missing shard header with hash %s for shard %d\n",
				core.ToB64(headerHandler.GetPrevHash()),
				headerHandler.GetShardID()))

			go sp.onRequestHeaderHandler(headerHandler.GetShardID(), headerHandler.GetPrevHash())
		}

		return err
	}

	log.Debug(fmt.Sprintf("started processing block with round %d and nonce %d\n",
		headerHandler.GetRound(),
		headerHandler.GetNonce()))

	header, ok := headerHandler.(*block.Header)
	if !ok {
		return process.ErrWrongTypeAssertion
	}

	body, ok := bodyHandler.(block.Body)
	if !ok {
		return process.ErrWrongTypeAssertion
	}

	go getMetricsFromBlockBody(body, sp.marshalizer, sp.appStatusHandler)

	err = sp.checkHeaderBodyCorrelation(header, body)
	if err != nil {
		return err
	}

	numTxWithDst := sp.txCounter.getNumTxsFromPool(header.ShardId, sp.dataPool, sp.shardCoordinator.NumberOfShards())
	totalTxs := sp.txCounter.totalTxs
	go getMetricsFromHeader(header, uint64(numTxWithDst), totalTxs, sp.marshalizer, sp.appStatusHandler)

	log.Info(fmt.Sprintf("Total txs in pool: %d\n", numTxWithDst))

	err = sp.specialAddressHandler.SetShardConsensusData(
		headerHandler.GetPrevRandSeed(),
		headerHandler.GetRound(),
		headerHandler.GetEpoch(),
		headerHandler.GetShardID(),
	)
	if err != nil {
		return err
	}

	sp.txCoordinator.CreateBlockStarted()
	sp.createBlockStarted()
	sp.txCoordinator.RequestBlockTransactions(body)
	requestedMetaHdrs, requestedFinalityAttestingMetaHdrs := sp.requestMetaHeaders(header)

	if haveTime() < 0 {
		return process.ErrTimeIsOut
	}

	err = sp.txCoordinator.IsDataPreparedForProcessing(haveTime)
	if err != nil {
		return err
	}

	haveMissingMetaHeaders := requestedMetaHdrs > 0 || requestedFinalityAttestingMetaHdrs > 0
	if haveMissingMetaHeaders {
		log.Info(fmt.Sprintf("requested %d missing meta headers and %d finality attesting meta headers\n",
			requestedMetaHdrs,
			requestedFinalityAttestingMetaHdrs))

		err = sp.waitForMetaHdrHashes(haveTime())

		sp.hdrsForCurrBlock.mutHdrsForBlock.RLock()
		missingMetaHdrs := sp.hdrsForCurrBlock.missingHdrs
		sp.hdrsForCurrBlock.mutHdrsForBlock.RUnlock()

		sp.resetMissingHdrs()

		if requestedMetaHdrs > 0 {
			log.Info(fmt.Sprintf("received %d missing meta headers\n", requestedMetaHdrs-missingMetaHdrs))
		}

		if err != nil {
			return err
		}
	}

	if sp.accounts.JournalLen() != 0 {
		return process.ErrAccountStateDirty
	}

	defer func() {
		go sp.checkAndRequestIfMetaHeadersMissing(header.Round)
	}()

	err = sp.checkMetaHeadersValidityAndFinality()
	if err != nil {
		return err
	}

	err = sp.verifyCrossShardMiniBlockDstMe(header)
	if err != nil {
		return err
	}

	defer func() {
		if err != nil {
			sp.RevertAccountState()
		}
	}()

	processedMetaHdrs, err := sp.getOrderedProcessedMetaBlocksFromMiniBlocks(body)
	if err != nil {
		return err
	}

	err = sp.setMetaConsensusData(processedMetaHdrs)
	if err != nil {
		return err
	}

	err = sp.txCoordinator.ProcessBlockTransaction(body, header.Round, haveTime)
	if err != nil {
		return err
	}

	if !sp.verifyStateRoot(header.GetRootHash()) {
		err = process.ErrRootStateDoesNotMatch
		return err
	}

	err = sp.txCoordinator.VerifyCreatedBlockTransactions(body)
	if err != nil {
		return err
	}

	return nil
}

func (sp *shardProcessor) setMetaConsensusData(finalizedMetaBlocks []data.HeaderHandler) error {
	sp.specialAddressHandler.ClearMetaConsensusData()

	// for every finalized metablock header, reward the metachain consensus group members with accounts in shard
	for _, metaBlock := range finalizedMetaBlocks {
		round := metaBlock.GetRound()
		epoch := metaBlock.GetEpoch()
		err := sp.specialAddressHandler.SetMetaConsensusData(metaBlock.GetPrevRandSeed(), round, epoch)
		if err != nil {
			return err
		}
	}

	return nil
}

// SetConsensusData - sets the reward data for the current consensus group
func (sp *shardProcessor) SetConsensusData(randomness []byte, round uint64, epoch uint32, shardId uint32) {
	err := sp.specialAddressHandler.SetShardConsensusData(randomness, round, epoch, shardId)
	if err != nil {
		log.Error(err.Error())
	}
}

// checkMetaHeadersValidity - checks if listed metaheaders are valid as construction
func (sp *shardProcessor) checkMetaHeadersValidityAndFinality() error {
	tmpNotedHdr, err := sp.getLastNotarizedHdr(sharding.MetachainShardId)
	if err != nil {
		return err
	}

	usedMetaHdrs := sp.sortHeadersForCurrentBlockByNonce(true)
	if len(usedMetaHdrs[sharding.MetachainShardId]) == 0 {
		return nil
	}

	for _, metaHdr := range usedMetaHdrs[sharding.MetachainShardId] {
		err = sp.isHdrConstructionValid(metaHdr, tmpNotedHdr)
		if err != nil {
			return err
		}

		tmpNotedHdr = metaHdr
	}

	err = sp.checkMetaHdrFinality(tmpNotedHdr)
	if err != nil {
		return err
	}

	return nil
}

// check if shard headers are final by checking if newer headers were constructed upon them
func (sp *shardProcessor) checkMetaHdrFinality(header data.HeaderHandler) error {
	if header == nil || header.IsInterfaceNil() {
		return process.ErrNilBlockHeader
	}

	finalityAttestingMetaHdrs := sp.sortHeadersForCurrentBlockByNonce(false)

	lastVerifiedHdr := header
	// verify if there are "K" block after current to make this one final
	nextBlocksVerified := uint32(0)
	for _, metaHdr := range finalityAttestingMetaHdrs[sharding.MetachainShardId] {
		if nextBlocksVerified >= sp.metaBlockFinality {
			break
		}

		// found a header with the next nonce
		if metaHdr.GetNonce() == lastVerifiedHdr.GetNonce()+1 {
			err := sp.isHdrConstructionValid(metaHdr, lastVerifiedHdr)
			if err != nil {
				log.Debug(err.Error())
				continue
			}

			lastVerifiedHdr = metaHdr
			nextBlocksVerified += 1
		}
	}

	if nextBlocksVerified < sp.metaBlockFinality {
		go sp.onRequestHeaderHandlerByNonce(lastVerifiedHdr.GetShardID(), lastVerifiedHdr.GetNonce()+1)
		return process.ErrHeaderNotFinal
	}

	return nil
}

// check if header has the same miniblocks as presented in body
func (sp *shardProcessor) checkHeaderBodyCorrelation(hdr *block.Header, body block.Body) error {
	mbHashesFromHdr := make(map[string]*block.MiniBlockHeader, len(hdr.MiniBlockHeaders))
	for i := 0; i < len(hdr.MiniBlockHeaders); i++ {
		mbHashesFromHdr[string(hdr.MiniBlockHeaders[i].Hash)] = &hdr.MiniBlockHeaders[i]
	}

	if len(hdr.MiniBlockHeaders) != len(body) {
		return process.ErrHeaderBodyMismatch
	}

	for i := 0; i < len(body); i++ {
		miniBlock := body[i]

		mbBytes, err := sp.marshalizer.Marshal(miniBlock)
		if err != nil {
			return err
		}
		mbHash := sp.hasher.Compute(string(mbBytes))

		mbHdr, ok := mbHashesFromHdr[string(mbHash)]
		if !ok {
			return process.ErrHeaderBodyMismatch
		}

		if mbHdr.TxCount != uint32(len(miniBlock.TxHashes)) {
			return process.ErrHeaderBodyMismatch
		}

		if mbHdr.ReceiverShardID != miniBlock.ReceiverShardID {
			return process.ErrHeaderBodyMismatch
		}

		if mbHdr.SenderShardID != miniBlock.SenderShardID {
			return process.ErrHeaderBodyMismatch
		}
	}

	return nil
}

func (sp *shardProcessor) checkAndRequestIfMetaHeadersMissing(round uint64) {
	orderedMetaBlocks, err := sp.getOrderedMetaBlocks(round)
	if err != nil {
		log.Debug(err.Error())
		return
	}

	sortedHdrs := make([]data.HeaderHandler, 0)
	for i := 0; i < len(orderedMetaBlocks); i++ {
		hdr, ok := orderedMetaBlocks[i].hdr.(*block.MetaBlock)
		if !ok {
			continue
		}
		sortedHdrs = append(sortedHdrs, hdr)
	}

	err = sp.requestHeadersIfMissing(sortedHdrs, sharding.MetachainShardId, round)
	if err != nil {
		log.Info(err.Error())
	}

	return
}

func (sp *shardProcessor) indexBlockIfNeeded(
	body data.BodyHandler,
	header data.HeaderHandler,
	lastBlockHeader data.HeaderHandler,
) {
	if sp.core == nil || sp.core.Indexer() == nil {
		return
	}

	txPool := sp.txCoordinator.GetAllCurrentUsedTxs(block.TxBlock)
	scPool := sp.txCoordinator.GetAllCurrentUsedTxs(block.SmartContractResultBlock)
	rewardPool := sp.txCoordinator.GetAllCurrentUsedTxs(block.RewardsBlock)

	for hash, tx := range scPool {
		txPool[hash] = tx
	}
	for hash, tx := range rewardPool {
		txPool[hash] = tx
	}

	shardId := sp.shardCoordinator.SelfId()
	pubKeys, err := sp.nodesCoordinator.GetValidatorsPublicKeys(header.GetPrevRandSeed(), header.GetRound(), shardId)
	if err != nil {
		return
	}

	signersIndexes := sp.nodesCoordinator.GetValidatorsIndexes(pubKeys)
	go sp.core.Indexer().SaveBlock(body, header, txPool, signersIndexes)

	saveRoundInfoInElastic(sp.core.Indexer(), sp.nodesCoordinator, shardId, header, lastBlockHeader, signersIndexes)
}

// RestoreBlockIntoPools restores the TxBlock and MetaBlock into associated pools
func (sp *shardProcessor) RestoreBlockIntoPools(headerHandler data.HeaderHandler, bodyHandler data.BodyHandler) error {
	sp.removeLastNotarized()

	if headerHandler == nil || headerHandler.IsInterfaceNil() {
		return process.ErrNilBlockHeader
	}
	if bodyHandler == nil || bodyHandler.IsInterfaceNil() {
		return process.ErrNilTxBlockBody
	}

	body, ok := bodyHandler.(block.Body)
	if !ok {
		return process.ErrWrongTypeAssertion
	}

	header, ok := headerHandler.(*block.Header)
	if !ok {
		return process.ErrWrongTypeAssertion
	}

	restoredTxNr, err := sp.txCoordinator.RestoreBlockDataFromStorage(body)
	go sp.txCounter.subtractRestoredTxs(restoredTxNr)
	if err != nil {
		return err
	}

	miniBlockHashes := header.MapMiniBlockHashesToShards()
	err = sp.restoreMetaBlockIntoPool(miniBlockHashes, header.MetaBlockHashes)
	if err != nil {
		return err
	}

	return nil
}

func (sp *shardProcessor) restoreMetaBlockIntoPool(miniBlockHashes map[string]uint32, metaBlockHashes [][]byte) error {
	metaBlockPool := sp.dataPool.MetaBlocks()
	if metaBlockPool == nil {
		return process.ErrNilMetaBlockPool
	}

	metaHeaderNoncesPool := sp.dataPool.HeadersNonces()
	if metaHeaderNoncesPool == nil {
		return process.ErrNilMetaHeadersNoncesDataPool
	}

	for _, metaBlockHash := range metaBlockHashes {
		buff, err := sp.store.Get(dataRetriever.MetaBlockUnit, metaBlockHash)
		if err != nil {
			continue
		}

		metaBlock := block.MetaBlock{}
		err = sp.marshalizer.Unmarshal(&metaBlock, buff)
		if err != nil {
			log.Error(err.Error())
			continue
		}

		processedMiniBlocks := metaBlock.GetMiniBlockHeadersWithDst(sp.shardCoordinator.SelfId())
		for mbHash := range processedMiniBlocks {
			sp.addProcessedMiniBlock(metaBlockHash, []byte(mbHash))
		}

		metaBlockPool.Put(metaBlockHash, &metaBlock)
		syncMap := &dataPool.ShardIdHashSyncMap{}
		syncMap.Store(metaBlock.GetShardID(), metaBlockHash)
		metaHeaderNoncesPool.Merge(metaBlock.Nonce, syncMap)

		err = sp.store.GetStorer(dataRetriever.MetaBlockUnit).Remove(metaBlockHash)
		if err != nil {
			log.Error(err.Error())
		}

		nonceToByteSlice := sp.uint64Converter.ToByteSlice(metaBlock.Nonce)
		err = sp.store.GetStorer(dataRetriever.MetaHdrNonceHashDataUnit).Remove(nonceToByteSlice)
		if err != nil {
			log.Error(err.Error())
		}
	}

	for miniBlockHash := range miniBlockHashes {
		sp.removeProcessedMiniBlock([]byte(miniBlockHash))
	}

	return nil
}

// CreateBlockBody creates a a list of miniblocks by filling them with transactions out of the transactions pools
// as long as the transactions limit for the block has not been reached and there is still time to add transactions
func (sp *shardProcessor) CreateBlockBody(round uint64, haveTime func() bool) (data.BodyHandler, error) {
	log.Debug(fmt.Sprintf("started creating block body in round %d\n", round))
	sp.txCoordinator.CreateBlockStarted()
	sp.createBlockStarted()
	sp.blockSizeThrottler.ComputeMaxItems()

	miniBlocks, err := sp.createMiniBlocks(sp.blockSizeThrottler.MaxItemsToAdd(), round, haveTime)
	if err != nil {
		return nil, err
	}

	return miniBlocks, nil
}

// CommitBlock commits the block in the blockchain if everything was checked successfully
func (sp *shardProcessor) CommitBlock(
	chainHandler data.ChainHandler,
	headerHandler data.HeaderHandler,
	bodyHandler data.BodyHandler,
) error {

	var err error
	defer func() {
		if err != nil {
			sp.RevertAccountState()
		}
	}()

	err = checkForNils(chainHandler, headerHandler, bodyHandler)
	if err != nil {
		return err
	}

	log.Debug(fmt.Sprintf("started committing block with round %d and nonce %d\n",
		headerHandler.GetRound(),
		headerHandler.GetNonce()))

	err = sp.checkBlockValidity(chainHandler, headerHandler, bodyHandler)
	if err != nil {
		return err
	}

	header, ok := headerHandler.(*block.Header)
	if !ok {
		err = process.ErrWrongTypeAssertion
		return err
	}

	buff, err := sp.marshalizer.Marshal(header)
	if err != nil {
		return err
	}

	headerHash := sp.hasher.Compute(string(buff))
	nonceToByteSlice := sp.uint64Converter.ToByteSlice(header.Nonce)
	hdrNonceHashDataUnit := dataRetriever.ShardHdrNonceHashDataUnit + dataRetriever.UnitType(header.ShardId)

	errNotCritical := sp.store.Put(hdrNonceHashDataUnit, nonceToByteSlice, headerHash)
	log.LogIfError(errNotCritical)

	errNotCritical = sp.store.Put(dataRetriever.BlockHeaderUnit, headerHash, buff)
	log.LogIfError(errNotCritical)

	headerNoncePool := sp.dataPool.HeadersNonces()
	if headerNoncePool == nil {
		err = process.ErrNilDataPoolHolder
		return err
	}

	//TODO: Should be analyzed if put in pool is really necessary or not (right now there is no action of removing them)
	syncMap := &dataPool.ShardIdHashSyncMap{}
	syncMap.Store(headerHandler.GetShardID(), headerHash)
	headerNoncePool.Merge(headerHandler.GetNonce(), syncMap)

	body, ok := bodyHandler.(block.Body)
	if !ok {
		err = process.ErrWrongTypeAssertion
		return err
	}

	err = sp.txCoordinator.SaveBlockDataToStorage(body)
	if err != nil {
		return err
	}

	for i := 0; i < len(body); i++ {
		buff, err = sp.marshalizer.Marshal(body[i])
		if err != nil {
			return err
		}

		miniBlockHash := sp.hasher.Compute(string(buff))
		errNotCritical = sp.store.Put(dataRetriever.MiniBlockUnit, miniBlockHash, buff)
		log.LogIfError(errNotCritical)
	}

	processedMetaHdrs, err := sp.getOrderedProcessedMetaBlocksFromHeader(header)
	if err != nil {
		return err
	}

	err = sp.addProcessedCrossMiniBlocksFromHeader(header)
	if err != nil {
		return err
	}

	finalHeaders, finalHeadersHashes, err := sp.getHighestHdrForOwnShardFromMetachain(processedMetaHdrs)
	if err != nil {
		return err
	}

	err = sp.saveLastNotarizedHeader(sharding.MetachainShardId, processedMetaHdrs)
	if err != nil {
		return err
	}
	_, err = sp.accounts.Commit()
	if err != nil {
		return err
	}

	log.Info(fmt.Sprintf("shard block with nonce %d and hash %s has been committed successfully\n",
		header.Nonce,
		core.ToB64(headerHash)))

	errNotCritical = sp.txCoordinator.RemoveBlockDataFromPool(body)
	if errNotCritical != nil {
		log.Debug(errNotCritical.Error())
	}

	errNotCritical = sp.removeProcessedMetaBlocksFromPool(processedMetaHdrs)
	if errNotCritical != nil {
		log.Debug(errNotCritical.Error())
	}

	errNotCritical = sp.forkDetector.AddHeader(header, headerHash, process.BHProcessed, finalHeaders, finalHeadersHashes)
	if errNotCritical != nil {
		log.Debug(errNotCritical.Error())
	}

	highestFinalBlockNonce := sp.forkDetector.GetHighestFinalBlockNonce()
	log.Info(fmt.Sprintf("shard block with nonce %d is the highest final block in shard %d\n",
		highestFinalBlockNonce,
		sp.shardCoordinator.SelfId()))

	hdrsToAttestPreviousFinal := uint32(header.Nonce-highestFinalBlockNonce) + 1
	sp.removeNotarizedHdrsBehindPreviousFinal(hdrsToAttestPreviousFinal)

	lastBlockHeader := chainHandler.GetCurrentBlockHeader()

	err = chainHandler.SetCurrentBlockBody(body)
	if err != nil {
		return err
	}

	err = chainHandler.SetCurrentBlockHeader(header)
	if err != nil {
		return err
	}

	chainHandler.SetCurrentBlockHeaderHash(headerHash)
	sp.indexBlockIfNeeded(bodyHandler, headerHandler, lastBlockHeader)

	headerMeta, err := sp.getLastNotarizedHdr(sharding.MetachainShardId)
	if err != nil {
		return err
	}
	saveMetricsForACommittedBlock(
		sp.appStatusHandler,
		sp.specialAddressHandler.IsInConsensus(),
		core.ToB64(headerHash),
		highestFinalBlockNonce,
		headerMeta.GetNonce(),
	)

	go sp.cleanTxsPools()

	// write data to log
	go sp.txCounter.displayLogInfo(
		header,
		body,
		headerHash,
		sp.shardCoordinator.NumberOfShards(),
		sp.shardCoordinator.SelfId(),
		sp.dataPool,
	)

	sp.blockSizeThrottler.Succeed(header.Round)

	return nil
}

func (sp *shardProcessor) cleanTxsPools() {
	_, err := sp.txsPoolsCleaner.Clean(maxCleanTime)
	log.LogIfError(err)
	log.Info(fmt.Sprintf("%d txs have been removed from pools after cleaning\n", sp.txsPoolsCleaner.NumRemovedTxs()))
}

// getHighestHdrForOwnShardFromMetachain calculates the highest shard header notarized by metachain
func (sp *shardProcessor) getHighestHdrForOwnShardFromMetachain(
	processedHdrs []data.HeaderHandler,
) ([]data.HeaderHandler, [][]byte, error) {

	ownShIdHdrs := make([]data.HeaderHandler, 0)

	process.SortHeadersByNonce(processedHdrs)

	for i := 0; i < len(processedHdrs); i++ {
		hdr, ok := processedHdrs[i].(*block.MetaBlock)
		if !ok {
			return nil, nil, process.ErrWrongTypeAssertion
		}

		hdrs, err := sp.getHighestHdrForShardFromMetachain(sp.shardCoordinator.SelfId(), hdr)
		if err != nil {
			return nil, nil, err
		}

		ownShIdHdrs = append(ownShIdHdrs, hdrs...)
	}

	if len(ownShIdHdrs) == 0 {
		ownShIdHdrs = append(ownShIdHdrs, &block.Header{})
	}

	process.SortHeadersByNonce(ownShIdHdrs)

	ownShIdHdrsHashes := make([][]byte, len(ownShIdHdrs))
	for i := 0; i < len(ownShIdHdrs); i++ {
		hash, _ := core.CalculateHash(sp.marshalizer, sp.hasher, ownShIdHdrs[i])
		ownShIdHdrsHashes[i] = hash
	}

	return ownShIdHdrs, ownShIdHdrsHashes, nil
}

func (sp *shardProcessor) getHighestHdrForShardFromMetachain(shardId uint32, hdr *block.MetaBlock) ([]data.HeaderHandler, error) {
	ownShIdHdr := make([]data.HeaderHandler, 0)

	var errFound error
	// search for own shard id in shardInfo from metaHeaders
	for _, shardInfo := range hdr.ShardInfo {
		if shardInfo.ShardId != shardId {
			continue
		}

		ownHdr, err := process.GetShardHeader(shardInfo.HeaderHash, sp.dataPool.Headers(), sp.marshalizer, sp.store)
		if err != nil {
			go sp.onRequestHeaderHandler(shardInfo.ShardId, shardInfo.HeaderHash)

			log.Info(fmt.Sprintf("requested missing shard header with hash %s for shard %d\n",
				core.ToB64(shardInfo.HeaderHash),
				shardInfo.ShardId))

			errFound = err
			continue
		}

		ownShIdHdr = append(ownShIdHdr, ownHdr)
	}

	if errFound != nil {
		return nil, errFound
	}

	return ownShIdHdr, nil
}

// getOrderedProcessedMetaBlocksFromHeader returns all the meta blocks fully processed
func (sp *shardProcessor) getOrderedProcessedMetaBlocksFromHeader(header *block.Header) ([]data.HeaderHandler, error) {
	if header == nil {
		return nil, process.ErrNilBlockHeader
	}

	miniBlockHashes := make(map[int][]byte, len(header.MiniBlockHeaders))
	for i := 0; i < len(header.MiniBlockHeaders); i++ {
		miniBlockHashes[i] = header.MiniBlockHeaders[i].Hash
	}

	log.Debug(fmt.Sprintf("cross mini blocks in body: %d\n", len(miniBlockHashes)))

	processedMetaBlocks, err := sp.getOrderedProcessedMetaBlocksFromMiniBlockHashes(miniBlockHashes)
	if err != nil {
		return nil, err
	}

	return processedMetaBlocks, nil
}

func (sp *shardProcessor) addProcessedCrossMiniBlocksFromHeader(header *block.Header) error {
	if header == nil {
		return process.ErrNilBlockHeader
	}

	miniBlockHashes := make(map[int][]byte, len(header.MiniBlockHeaders))
	for i := 0; i < len(header.MiniBlockHeaders); i++ {
		miniBlockHashes[i] = header.MiniBlockHeaders[i].Hash
	}

	sp.hdrsForCurrBlock.mutHdrsForBlock.RLock()
	for _, metaBlockHash := range header.MetaBlockHashes {
		hdrInfo, ok := sp.hdrsForCurrBlock.hdrHashAndInfo[string(metaBlockHash)]
		if !ok {
			sp.hdrsForCurrBlock.mutHdrsForBlock.RUnlock()
			return process.ErrMissingHeader
		}

		metaBlock, ok := hdrInfo.hdr.(*block.MetaBlock)
		if !ok {
			sp.hdrsForCurrBlock.mutHdrsForBlock.RUnlock()
			return process.ErrWrongTypeAssertion
		}

		crossMiniBlockHashes := metaBlock.GetMiniBlockHeadersWithDst(sp.shardCoordinator.SelfId())
		for key, miniBlockHash := range miniBlockHashes {
			_, ok = crossMiniBlockHashes[string(miniBlockHash)]
			if !ok {
				continue
			}

			sp.addProcessedMiniBlock(metaBlockHash, miniBlockHash)

			delete(miniBlockHashes, key)
		}
	}
	sp.hdrsForCurrBlock.mutHdrsForBlock.RUnlock()

	return nil
}

// getOrderedProcessedMetaBlocksFromMiniBlocks returns all the meta blocks fully processed ordered
func (sp *shardProcessor) getOrderedProcessedMetaBlocksFromMiniBlocks(
	usedMiniBlocks []*block.MiniBlock,
) ([]data.HeaderHandler, error) {

	miniBlockHashes := make(map[int][]byte)
	for i := 0; i < len(usedMiniBlocks); i++ {
		if usedMiniBlocks[i].SenderShardID == sp.shardCoordinator.SelfId() {
			continue
		}

		miniBlockHash, err := core.CalculateHash(sp.marshalizer, sp.hasher, usedMiniBlocks[i])
		if err != nil {
			log.Debug(err.Error())
			continue
		}

		miniBlockHashes[i] = miniBlockHash
	}

	log.Debug(fmt.Sprintf("cross mini blocks in body: %d\n", len(miniBlockHashes)))
	processedMetaBlocks, err := sp.getOrderedProcessedMetaBlocksFromMiniBlockHashes(miniBlockHashes)

	return processedMetaBlocks, err
}

func (sp *shardProcessor) getOrderedProcessedMetaBlocksFromMiniBlockHashes(
	miniBlockHashes map[int][]byte,
) ([]data.HeaderHandler, error) {

	processedMetaHdrs := make([]data.HeaderHandler, 0)
	processedCrossMiniBlocksHashes := make(map[string]bool)

	sp.hdrsForCurrBlock.mutHdrsForBlock.RLock()
	for metaBlockHash, hdrInfo := range sp.hdrsForCurrBlock.hdrHashAndInfo {
		if !hdrInfo.usedInBlock {
			continue
		}

		metaBlock, ok := hdrInfo.hdr.(*block.MetaBlock)
		if !ok {
			sp.hdrsForCurrBlock.mutHdrsForBlock.RUnlock()
			return nil, process.ErrWrongTypeAssertion
		}

		log.Debug(fmt.Sprintf("meta header nonce: %d\n", metaBlock.Nonce))

		crossMiniBlockHashes := metaBlock.GetMiniBlockHeadersWithDst(sp.shardCoordinator.SelfId())
		for hash := range crossMiniBlockHashes {
			processedCrossMiniBlocksHashes[hash] = sp.isMiniBlockProcessed([]byte(metaBlockHash), []byte(hash))
		}

		for key, miniBlockHash := range miniBlockHashes {
			_, ok = crossMiniBlockHashes[string(miniBlockHash)]
			if !ok {
				continue
			}

			processedCrossMiniBlocksHashes[string(miniBlockHash)] = true

			delete(miniBlockHashes, key)
		}

		log.Debug(fmt.Sprintf("cross mini blocks in meta header: %d\n", len(crossMiniBlockHashes)))

		processedAll := true
		for hash := range crossMiniBlockHashes {
			if !processedCrossMiniBlocksHashes[hash] {
				processedAll = false
				break
			}
		}

		if processedAll {
			processedMetaHdrs = append(processedMetaHdrs, metaBlock)
		}
	}
	sp.hdrsForCurrBlock.mutHdrsForBlock.RUnlock()

	process.SortHeadersByNonce(processedMetaHdrs)

	return processedMetaHdrs, nil
}

func (sp *shardProcessor) removeProcessedMetaBlocksFromPool(processedMetaHdrs []data.HeaderHandler) error {
	lastNotarizedMetaHdr, err := sp.getLastNotarizedHdr(sharding.MetachainShardId)
	if err != nil {
		return err
	}

	processed := 0
	// processedMetaHdrs is also sorted
	for i := 0; i < len(processedMetaHdrs); i++ {
		hdr := processedMetaHdrs[i]

		// remove process finished
		if hdr.GetNonce() > lastNotarizedMetaHdr.GetNonce() {
			continue
		}

		// metablock was processed and finalized
		buff, err := sp.marshalizer.Marshal(hdr)
		if err != nil {
			log.Error(err.Error())
			continue
		}

		headerHash := sp.hasher.Compute(string(buff))
		nonceToByteSlice := sp.uint64Converter.ToByteSlice(hdr.GetNonce())
		err = sp.store.Put(dataRetriever.MetaHdrNonceHashDataUnit, nonceToByteSlice, headerHash)
		if err != nil {
			log.Error(err.Error())
			continue
		}

		err = sp.store.Put(dataRetriever.MetaBlockUnit, headerHash, buff)
		if err != nil {
			log.Error(err.Error())
			continue
		}

		sp.dataPool.MetaBlocks().Remove(headerHash)
		sp.dataPool.HeadersNonces().Remove(hdr.GetNonce(), sharding.MetachainShardId)
		sp.removeAllProcessedMiniBlocks(headerHash)

		log.Debug(fmt.Sprintf("metaBlock with round %d nonce %d and hash %s has been processed completely and removed from pool\n",
			hdr.GetRound(),
			hdr.GetNonce(),
			core.ToB64(headerHash)))

		processed++
	}

	if processed > 0 {
		log.Debug(fmt.Sprintf("%d meta blocks have been processed completely and removed from pool\n", processed))
	}

	return nil
}

// receivedMetaBlock is a callback function when a new metablock was received
// upon receiving, it parses the new metablock and requests miniblocks and transactions
// which destination is the current shard
func (sp *shardProcessor) receivedMetaBlock(metaBlockHash []byte) {
	metaBlockPool := sp.dataPool.MetaBlocks()
	if metaBlockPool == nil {
		return
	}

	obj, ok := metaBlockPool.Peek(metaBlockHash)
	if !ok {
		return
	}

	metaBlock, ok := obj.(*block.MetaBlock)
	if !ok {
		return
	}

	log.Debug(fmt.Sprintf("received meta block with hash %s and nonce %d from network\n",
		core.ToB64(metaBlockHash),
		metaBlock.Nonce))

	sp.hdrsForCurrBlock.mutHdrsForBlock.Lock()

	haveMissingMetaHeaders := sp.hdrsForCurrBlock.missingHdrs > 0 || sp.hdrsForCurrBlock.missingFinalityAttestingHdrs > 0
	if haveMissingMetaHeaders {
		hdrInfoForHash := sp.hdrsForCurrBlock.hdrHashAndInfo[string(metaBlockHash)]
		receivedMissingMetaHeader := hdrInfoForHash != nil && (hdrInfoForHash.hdr == nil || hdrInfoForHash.hdr.IsInterfaceNil())
		if receivedMissingMetaHeader {
			hdrInfoForHash.hdr = metaBlock
			sp.hdrsForCurrBlock.missingHdrs--

			if metaBlock.Nonce > sp.hdrsForCurrBlock.highestHdrNonce[sharding.MetachainShardId] {
				sp.hdrsForCurrBlock.highestHdrNonce[sharding.MetachainShardId] = metaBlock.Nonce
			}
		}

		// attesting something
		if sp.hdrsForCurrBlock.missingHdrs == 0 {
			missingFinalityAttestingMetaHdrs := sp.hdrsForCurrBlock.missingFinalityAttestingHdrs
			sp.hdrsForCurrBlock.missingFinalityAttestingHdrs = sp.requestMissingFinalityAttestingHeaders()
			if sp.hdrsForCurrBlock.missingFinalityAttestingHdrs == 0 {
				log.Info(fmt.Sprintf("received %d missing finality attesting meta headers\n", missingFinalityAttestingMetaHdrs))
			} else {
				log.Info(fmt.Sprintf("requested %d missing finality attesting meta headers\n", sp.hdrsForCurrBlock.missingFinalityAttestingHdrs))
			}
		}

		missingMetaHdrs := sp.hdrsForCurrBlock.missingHdrs
		missingFinalityAttestingMetaHdrs := sp.hdrsForCurrBlock.missingFinalityAttestingHdrs
		sp.hdrsForCurrBlock.mutHdrsForBlock.Unlock()

		allMissingMetaHeadersReceived := missingMetaHdrs == 0 && missingFinalityAttestingMetaHdrs == 0
		if allMissingMetaHeadersReceived {
			sp.chRcvAllMetaHdrs <- true
		}
	} else {
		sp.hdrsForCurrBlock.mutHdrsForBlock.Unlock()
	}

	lastNotarizedHdr, err := sp.getLastNotarizedHdr(sharding.MetachainShardId)
	if err != nil {
		return
	}
	if metaBlock.GetNonce() <= lastNotarizedHdr.GetNonce() {
		return
	}
	if metaBlock.GetRound() <= lastNotarizedHdr.GetRound() {
		return
	}

	sp.txCoordinator.RequestMiniBlocks(metaBlock)
}

// requestMissingFinalityAttestingHeaders requests the headers needed to accept the current selected headers for processing the
// current block. It requests the metaBlockFinality headers greater than the highest meta header related to the block
// which should be processed
func (sp *shardProcessor) requestMissingFinalityAttestingHeaders() uint32 {
	requestedBlockHeaders := uint32(0)
	highestHdrNonce := sp.hdrsForCurrBlock.highestHdrNonce[sharding.MetachainShardId]
	if highestHdrNonce == uint64(0) {
		return requestedBlockHeaders
	}

	lastFinalityAttestingHeader := sp.hdrsForCurrBlock.highestHdrNonce[sharding.MetachainShardId] + uint64(sp.metaBlockFinality)
	for i := highestHdrNonce + 1; i <= lastFinalityAttestingHeader; i++ {
		metaBlock, metaBlockHash, err := process.GetMetaHeaderFromPoolWithNonce(
			i,
			sp.dataPool.MetaBlocks(),
			sp.dataPool.HeadersNonces())

		if err != nil {
			requestedBlockHeaders++
			go sp.onRequestHeaderHandlerByNonce(sharding.MetachainShardId, i)
			continue
		}

		sp.hdrsForCurrBlock.hdrHashAndInfo[string(metaBlockHash)] = &hdrInfo{hdr: metaBlock, usedInBlock: false}
	}

	return requestedBlockHeaders
}

func (sp *shardProcessor) requestMetaHeaders(shardHeader *block.Header) (uint32, uint32) {
	_ = process.EmptyChannel(sp.chRcvAllMetaHdrs)

	if len(shardHeader.MetaBlockHashes) == 0 {
		return 0, 0
	}

	missingHeadersHashes := sp.computeMissingAndExistingMetaHeaders(shardHeader)

	sp.hdrsForCurrBlock.mutHdrsForBlock.Lock()
	for _, hash := range missingHeadersHashes {
		sp.hdrsForCurrBlock.hdrHashAndInfo[string(hash)] = &hdrInfo{hdr: nil, usedInBlock: true}
		go sp.onRequestHeaderHandler(sharding.MetachainShardId, hash)
	}

	if sp.hdrsForCurrBlock.missingHdrs == 0 {
		sp.hdrsForCurrBlock.missingFinalityAttestingHdrs = sp.requestMissingFinalityAttestingHeaders()
	}

	requestedHdrs := sp.hdrsForCurrBlock.missingHdrs
	requestedFinalityAttestingHdrs := sp.hdrsForCurrBlock.missingFinalityAttestingHdrs
	sp.hdrsForCurrBlock.mutHdrsForBlock.Unlock()

	return requestedHdrs, requestedFinalityAttestingHdrs
}

func (sp *shardProcessor) computeMissingAndExistingMetaHeaders(header *block.Header) [][]byte {
	missingHeadersHashes := make([][]byte, 0)

	sp.hdrsForCurrBlock.mutHdrsForBlock.Lock()
	for i := 0; i < len(header.MetaBlockHashes); i++ {
		hdr, err := process.GetMetaHeaderFromPool(
			header.MetaBlockHashes[i],
			sp.dataPool.MetaBlocks())

		if err != nil {
			missingHeadersHashes = append(missingHeadersHashes, header.MetaBlockHashes[i])
			sp.hdrsForCurrBlock.missingHdrs++
			continue
		}

		sp.hdrsForCurrBlock.hdrHashAndInfo[string(header.MetaBlockHashes[i])] = &hdrInfo{hdr: hdr, usedInBlock: true}

		if hdr.Nonce > sp.hdrsForCurrBlock.highestHdrNonce[sharding.MetachainShardId] {
			sp.hdrsForCurrBlock.highestHdrNonce[sharding.MetachainShardId] = hdr.Nonce
		}
	}
	sp.hdrsForCurrBlock.mutHdrsForBlock.Unlock()

	return missingHeadersHashes
}

func (sp *shardProcessor) verifyCrossShardMiniBlockDstMe(header *block.Header) error {
	miniBlockMetaHashes, err := sp.getAllMiniBlockDstMeFromMeta(header)
	if err != nil {
		return err
	}

	crossMiniBlockHashes := header.GetMiniBlockHeadersWithDst(sp.shardCoordinator.SelfId())
	for hash := range crossMiniBlockHashes {
		if _, ok := miniBlockMetaHashes[hash]; !ok {
			return process.ErrCrossShardMBWithoutConfirmationFromMeta
		}
	}

	return nil
}

func (sp *shardProcessor) getAllMiniBlockDstMeFromMeta(header *block.Header) (map[string][]byte, error) {
	lastHdr, err := sp.getLastNotarizedHdr(sharding.MetachainShardId)
	if err != nil {
		return nil, err
	}

	miniBlockMetaHashes := make(map[string][]byte)

	sp.hdrsForCurrBlock.mutHdrsForBlock.RLock()
	for _, metaBlockHash := range header.MetaBlockHashes {
		hdrInfo, ok := sp.hdrsForCurrBlock.hdrHashAndInfo[string(metaBlockHash)]
		if !ok {
			continue
		}
		metaBlock, ok := hdrInfo.hdr.(*block.MetaBlock)
		if !ok {
			continue
		}
		if metaBlock.GetRound() > header.Round {
			continue
		}
		if metaBlock.GetRound() <= lastHdr.GetRound() {
			continue
		}
		if metaBlock.GetNonce() <= lastHdr.GetNonce() {
			continue
		}

		crossMiniBlockHashes := metaBlock.GetMiniBlockHeadersWithDst(sp.shardCoordinator.SelfId())
		for hash := range crossMiniBlockHashes {
			miniBlockMetaHashes[hash] = []byte(metaBlockHash)
		}
	}
	sp.hdrsForCurrBlock.mutHdrsForBlock.RUnlock()

	return miniBlockMetaHashes, nil
}

func (sp *shardProcessor) getOrderedMetaBlocks(round uint64) ([]*hashAndHdr, error) {
	metaBlocksPool := sp.dataPool.MetaBlocks()
	if metaBlocksPool == nil {
		return nil, process.ErrNilMetaBlockPool
	}

	lastHdr, err := sp.getLastNotarizedHdr(sharding.MetachainShardId)
	if err != nil {
		return nil, err
	}

	orderedMetaBlocks := make([]*hashAndHdr, 0)
	for _, key := range metaBlocksPool.Keys() {
		val, _ := metaBlocksPool.Peek(key)
		if val == nil {
			continue
		}

		hdr, ok := val.(*block.MetaBlock)
		if !ok {
			continue
		}

		if hdr.GetRound() > round {
			continue
		}
		if hdr.GetRound() <= lastHdr.GetRound() {
			continue
		}
		if hdr.GetNonce() <= lastHdr.GetNonce() {
			continue
		}

		orderedMetaBlocks = append(orderedMetaBlocks, &hashAndHdr{hdr: hdr, hash: key})
	}

	if len(orderedMetaBlocks) > 1 {
		sort.Slice(orderedMetaBlocks, func(i, j int) bool {
			return orderedMetaBlocks[i].hdr.GetNonce() < orderedMetaBlocks[j].hdr.GetNonce()
		})
	}

	return orderedMetaBlocks, nil
}

// isMetaHeaderFinal verifies if meta is trully final, in order to not do rollbacks
func (sp *shardProcessor) isMetaHeaderFinal(currHdr data.HeaderHandler, sortedHdrs []*hashAndHdr, startPos int) bool {
	if currHdr == nil || currHdr.IsInterfaceNil() {
		return false
	}
	if sortedHdrs == nil {
		return false
	}

	// verify if there are "K" block after current to make this one final
	lastVerifiedHdr := currHdr
	nextBlocksVerified := uint32(0)

	for i := startPos; i < len(sortedHdrs); i++ {
		if nextBlocksVerified >= sp.metaBlockFinality {
			return true
		}

		// found a header with the next nonce
		tmpHdr := sortedHdrs[i].hdr
		if tmpHdr.GetNonce() == lastVerifiedHdr.GetNonce()+1 {
			err := sp.isHdrConstructionValid(tmpHdr, lastVerifiedHdr)
			if err != nil {
				continue
			}

			lastVerifiedHdr = tmpHdr
			nextBlocksVerified += 1
		}
	}

	if nextBlocksVerified >= sp.metaBlockFinality {
		return true
	}

	return false
}

// full verification through metachain header
func (sp *shardProcessor) createAndProcessCrossMiniBlocksDstMe(
	maxItemsInBlock uint32,
	round uint64,
	haveTime func() bool,
) (block.MiniBlockSlice, uint32, uint32, error) {

	miniBlocks := make(block.MiniBlockSlice, 0)
	txsAdded := uint32(0)
	hdrsAdded := uint32(0)

	orderedMetaBlocks, err := sp.getOrderedMetaBlocks(round)
	if err != nil {
		return nil, 0, 0, err
	}

	log.Info(fmt.Sprintf("meta blocks ordered: %d\n", len(orderedMetaBlocks)))

	lastMetaHdr, err := sp.getLastNotarizedHdr(sharding.MetachainShardId)
	if err != nil {
		return nil, 0, 0, err
	}

	// do processing in order
	sp.hdrsForCurrBlock.mutHdrsForBlock.Lock()
	for i := 0; i < len(orderedMetaBlocks); i++ {
		if !haveTime() {
			log.Info(fmt.Sprintf("time is up after putting %d cross txs with destination to current shard\n", txsAdded))
			break
		}

		if len(miniBlocks) >= core.MaxMiniBlocksInBlock {
			log.Info(fmt.Sprintf("%d max number of mini blocks allowed to be added in one shard block has been reached\n", len(miniBlocks)))
			break
		}

		itemsAddedInHeader := uint32(len(sp.hdrsForCurrBlock.hdrHashAndInfo) + len(miniBlocks))
		if itemsAddedInHeader >= maxItemsInBlock {
			log.Info(fmt.Sprintf("%d max records allowed to be added in shard header has been reached\n", maxItemsInBlock))
			break
		}

		hdr, ok := orderedMetaBlocks[i].hdr.(*block.MetaBlock)
		if !ok {
			continue
		}

		err = sp.isHdrConstructionValid(hdr, lastMetaHdr)
		if err != nil {
			continue
		}

		isFinal := sp.isMetaHeaderFinal(hdr, orderedMetaBlocks, i+1)
		if !isFinal {
			continue
		}

		if len(hdr.GetMiniBlockHeadersWithDst(sp.shardCoordinator.SelfId())) == 0 {
			sp.hdrsForCurrBlock.hdrHashAndInfo[string(orderedMetaBlocks[i].hash)] = &hdrInfo{hdr: hdr, usedInBlock: true}
			hdrsAdded++
			lastMetaHdr = hdr
			continue
		}

		itemsAddedInBody := txsAdded
		if itemsAddedInBody >= maxItemsInBlock {
			continue
		}

		maxTxSpaceRemained := int32(maxItemsInBlock) - int32(itemsAddedInBody)
		maxMbSpaceRemained := sp.getMaxMiniBlocksSpaceRemained(
			maxItemsInBlock,
			itemsAddedInHeader+1,
			uint32(len(miniBlocks)))

		if maxTxSpaceRemained > 0 && maxMbSpaceRemained > 0 {
			processedMiniBlocksHashes := sp.getProcessedMiniBlocksHashes(orderedMetaBlocks[i].hash)
			currMBProcessed, currTxsAdded, hdrProcessFinished := sp.txCoordinator.CreateMbsAndProcessCrossShardTransactionsDstMe(
				hdr,
				processedMiniBlocksHashes,
				uint32(maxTxSpaceRemained),
				uint32(maxMbSpaceRemained),
				round,
				haveTime)

			// all txs processed, add to processed miniblocks
			miniBlocks = append(miniBlocks, currMBProcessed...)
			txsAdded = txsAdded + currTxsAdded

			if currTxsAdded > 0 {
				sp.hdrsForCurrBlock.hdrHashAndInfo[string(orderedMetaBlocks[i].hash)] = &hdrInfo{hdr: hdr, usedInBlock: true}
				hdrsAdded++
			}

			if !hdrProcessFinished {
				break
			}

			lastMetaHdr = hdr
		}
	}
	sp.hdrsForCurrBlock.mutHdrsForBlock.Unlock()

	return miniBlocks, txsAdded, hdrsAdded, nil
}

func (sp *shardProcessor) createMiniBlocks(
	maxItemsInBlock uint32,
	round uint64,
	haveTime func() bool,
) (block.Body, error) {

	miniBlocks := make(block.Body, 0)

	if sp.accounts.JournalLen() != 0 {
		return nil, process.ErrAccountStateDirty
	}

	if !haveTime() {
		log.Info(fmt.Sprintf("time is up after entered in createMiniBlocks method\n"))
		return nil, process.ErrTimeIsOut
	}

	txPool := sp.dataPool.Transactions()
	if txPool == nil {
		return nil, process.ErrNilTransactionPool
	}

	destMeMiniBlocks, nbTxs, nbHdrs, err := sp.createAndProcessCrossMiniBlocksDstMe(maxItemsInBlock, round, haveTime)
	if err != nil {
		log.Info(err.Error())
	}

	processedMetaHdrs, errNotCritical := sp.getOrderedProcessedMetaBlocksFromMiniBlocks(destMeMiniBlocks)
	if errNotCritical != nil {
		log.Debug(errNotCritical.Error())
	}

	err = sp.setMetaConsensusData(processedMetaHdrs)
	if err != nil {
		return nil, err
	}

	log.Info(fmt.Sprintf("processed %d miniblocks and %d txs with destination in self shard\n", len(destMeMiniBlocks), nbTxs))

	if len(destMeMiniBlocks) > 0 {
		miniBlocks = append(miniBlocks, destMeMiniBlocks...)
	}

	maxTxSpaceRemained := int32(maxItemsInBlock) - int32(nbTxs)
	maxMbSpaceRemained := sp.getMaxMiniBlocksSpaceRemained(
		maxItemsInBlock,
		uint32(len(destMeMiniBlocks))+nbHdrs,
		uint32(len(miniBlocks)))

	mbFromMe := sp.txCoordinator.CreateMbsAndProcessTransactionsFromMe(
		uint32(maxTxSpaceRemained),
		uint32(maxMbSpaceRemained),
		round,
		haveTime)

	if len(mbFromMe) > 0 {
		miniBlocks = append(miniBlocks, mbFromMe...)
	}

	log.Info(fmt.Sprintf("creating mini blocks has been finished: created %d mini blocks\n", len(miniBlocks)))
	return miniBlocks, nil
}

// CreateBlockHeader creates a miniblock header list given a block body
func (sp *shardProcessor) CreateBlockHeader(bodyHandler data.BodyHandler, round uint64, haveTime func() bool) (data.HeaderHandler, error) {
	log.Debug(fmt.Sprintf("started creating block header in round %d\n", round))
	header := &block.Header{
		MiniBlockHeaders: make([]block.MiniBlockHeader, 0),
		RootHash:         sp.getRootHash(),
		ShardId:          sp.shardCoordinator.SelfId(),
		PrevRandSeed:     make([]byte, 0),
		RandSeed:         make([]byte, 0),
	}

	defer func() {
		go sp.checkAndRequestIfMetaHeadersMissing(round)
	}()

	if bodyHandler == nil || bodyHandler.IsInterfaceNil() {
		return header, nil
	}

	body, ok := bodyHandler.(block.Body)
	if !ok {
		return nil, process.ErrWrongTypeAssertion
	}

	totalTxCount := 0
	miniBlockHeaders := make([]block.MiniBlockHeader, len(body))

	for i := 0; i < len(body); i++ {
		txCount := len(body[i].TxHashes)
		totalTxCount += txCount

		miniBlockHash, err := core.CalculateHash(sp.marshalizer, sp.hasher, body[i])
		if err != nil {
			return nil, err
		}

		miniBlockHeaders[i] = block.MiniBlockHeader{
			Hash:            miniBlockHash,
			SenderShardID:   body[i].SenderShardID,
			ReceiverShardID: body[i].ReceiverShardID,
			TxCount:         uint32(txCount),
			Type:            body[i].Type,
		}
	}

	header.MiniBlockHeaders = miniBlockHeaders
	header.TxCount = uint32(totalTxCount)
	metaBlockHashes := sp.sortHeaderHashesForCurrentBlockByNonce(true)
	header.MetaBlockHashes = metaBlockHashes[sharding.MetachainShardId]

	sp.appStatusHandler.SetUInt64Value(core.MetricNumTxInBlock, uint64(totalTxCount))
	sp.appStatusHandler.SetUInt64Value(core.MetricNumMiniBlocks, uint64(len(body)))

	sp.blockSizeThrottler.Add(
		round,
		core.MaxUint32(header.ItemsInBody(), header.ItemsInHeader()))

	return header, nil
}

func (sp *shardProcessor) waitForMetaHdrHashes(waitTime time.Duration) error {
	select {
	case <-sp.chRcvAllMetaHdrs:
		return nil
	case <-time.After(waitTime):
		return process.ErrTimeIsOut
	}
}

// MarshalizedDataToBroadcast prepares underlying data into a marshalized object according to destination
func (sp *shardProcessor) MarshalizedDataToBroadcast(
	header data.HeaderHandler,
	bodyHandler data.BodyHandler,
) (map[uint32][]byte, map[string][][]byte, error) {

	if bodyHandler == nil || bodyHandler.IsInterfaceNil() {
		return nil, nil, process.ErrNilMiniBlocks
	}

	body, ok := bodyHandler.(block.Body)
	if !ok {
		return nil, nil, process.ErrWrongTypeAssertion
	}

	mrsData := make(map[uint32][]byte)
	bodies, mrsTxs := sp.txCoordinator.CreateMarshalizedData(body)

	for shardId, subsetBlockBody := range bodies {
		buff, err := sp.marshalizer.Marshal(subsetBlockBody)
		if err != nil {
			log.Debug(process.ErrMarshalWithoutSuccess.Error())
			continue
		}
		mrsData[shardId] = buff
	}

	return mrsData, mrsTxs, nil
}

// DecodeBlockBody method decodes block body from a given byte array
func (sp *shardProcessor) DecodeBlockBody(dta []byte) data.BodyHandler {
	if dta == nil {
		return nil
	}

	var body block.Body

	err := sp.marshalizer.Unmarshal(&body, dta)
	if err != nil {
		log.Error(err.Error())
		return nil
	}

	return body
}

// DecodeBlockHeader method decodes block header from a given byte array
func (sp *shardProcessor) DecodeBlockHeader(dta []byte) data.HeaderHandler {
	if dta == nil {
		return nil
	}

	var header block.Header

	err := sp.marshalizer.Unmarshal(&header, dta)
	if err != nil {
		log.Error(err.Error())
		return nil
	}

	return &header
}

// IsInterfaceNil returns true if there is no value under the interface
func (sp *shardProcessor) IsInterfaceNil() bool {
	if sp == nil {
		return true
	}
	return false
}

func (sp *shardProcessor) addProcessedMiniBlock(metaBlockHash []byte, miniBlockHash []byte) {
	sp.mutProcessedMiniBlocks.Lock()
	miniBlocksProcessed, ok := sp.processedMiniBlocks[string(metaBlockHash)]
	if !ok {
		miniBlocksProcessed := make(map[string]struct{})
		miniBlocksProcessed[string(miniBlockHash)] = struct{}{}
		sp.processedMiniBlocks[string(metaBlockHash)] = miniBlocksProcessed
		sp.mutProcessedMiniBlocks.Unlock()
		return
	}

	miniBlocksProcessed[string(miniBlockHash)] = struct{}{}
	sp.mutProcessedMiniBlocks.Unlock()
}

func (sp *shardProcessor) removeProcessedMiniBlock(miniBlockHash []byte) {
	sp.mutProcessedMiniBlocks.Lock()
	for _, miniBlocksProcessed := range sp.processedMiniBlocks {
		_, isProcessed := miniBlocksProcessed[string(miniBlockHash)]
		if isProcessed {
			delete(miniBlocksProcessed, string(miniBlockHash))
		}
	}
	sp.mutProcessedMiniBlocks.Unlock()
}

func (sp *shardProcessor) removeAllProcessedMiniBlocks(metaBlockHash []byte) {
	sp.mutProcessedMiniBlocks.Lock()
	delete(sp.processedMiniBlocks, string(metaBlockHash))
	sp.mutProcessedMiniBlocks.Unlock()
}

func (sp *shardProcessor) getProcessedMiniBlocksHashes(metaBlockHash []byte) map[string]struct{} {
	sp.mutProcessedMiniBlocks.RLock()
	processedMiniBlocksHashes := sp.processedMiniBlocks[string(metaBlockHash)]
	sp.mutProcessedMiniBlocks.RUnlock()

	return processedMiniBlocksHashes
}

func (sp *shardProcessor) isMiniBlockProcessed(metaBlockHash []byte, miniBlockHash []byte) bool {
	sp.mutProcessedMiniBlocks.RLock()
	miniBlocksProcessed, ok := sp.processedMiniBlocks[string(metaBlockHash)]
	if !ok {
		sp.mutProcessedMiniBlocks.RUnlock()
		return false
	}

	_, isProcessed := miniBlocksProcessed[string(miniBlockHash)]
	sp.mutProcessedMiniBlocks.RUnlock()

	return isProcessed
}

func (sp *shardProcessor) getMaxMiniBlocksSpaceRemained(
	maxItemsInBlock uint32,
	itemsAddedInBlock uint32,
	miniBlocksAddedInBlock uint32,
) int32 {
	mbSpaceRemainedInBlock := int32(maxItemsInBlock) - int32(itemsAddedInBlock)
	mbSpaceRemainedInCache := int32(core.MaxMiniBlocksInBlock) - int32(miniBlocksAddedInBlock)
	maxMbSpaceRemained := core.MinInt32(mbSpaceRemainedInBlock, mbSpaceRemainedInCache)

	return maxMbSpaceRemained
}<|MERGE_RESOLUTION|>--- conflicted
+++ resolved
@@ -36,20 +36,7 @@
 
 // NewShardProcessor creates a new shardProcessor object
 func NewShardProcessor(arguments ArgShardProcessor) (*shardProcessor, error) {
-<<<<<<< HEAD
-	err := checkProcessorNilParameters(
-		arguments.Accounts,
-		arguments.ForkDetector,
-		arguments.Hasher,
-		arguments.Marshalizer,
-		arguments.Store,
-		arguments.ShardCoordinator,
-		arguments.NodesCoordinator,
-		arguments.SpecialAddressHandler,
-		arguments.Uint64Converter)
-=======
 	err := checkProcessorNilParameters(arguments.ArgBaseProcessor)
->>>>>>> 509f5d4d
 	if err != nil {
 		return nil, err
 	}
