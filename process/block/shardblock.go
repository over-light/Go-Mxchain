--- conflicted
+++ resolved
@@ -79,16 +79,8 @@
 		headerValidator:              arguments.HeaderValidator,
 		bootStorer:                   arguments.BootStorer,
 		validatorStatisticsProcessor: arguments.ValidatorStatisticsProcessor,
-<<<<<<< HEAD
+		blockTracker:                 arguments.BlockTracker,
 		dataPool:                     arguments.DataPool,
-	}
-
-	err = base.setLastNotarizedHeadersSlice(arguments.StartHeaders)
-	if err != nil {
-		return nil, err
-=======
-		blockTracker:                 arguments.BlockTracker,
->>>>>>> fe4dfd40
 	}
 
 	if arguments.TxsPoolsCleaner == nil || arguments.TxsPoolsCleaner.IsInterfaceNil() {
