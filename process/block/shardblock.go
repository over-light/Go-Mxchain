--- conflicted
+++ resolved
@@ -778,40 +778,11 @@
 		"miniblocks capacity", sp.dataPool.MiniBlocks().MaxSize(),
 	)
 
-<<<<<<< HEAD
+	go sp.cleanupPools(headersNoncesPool, headersPool, sp.dataPool.MetaBlocks())
+
 	return nil
 }
 
-=======
-	go sp.cleanupPools(headersNoncesPool, headersPool, sp.dataPool.MetaBlocks())
-
-	return nil
-}
-
-// RevertStateToBlock recreates thee state tries to the root hashes indicated by the providd header
-func (sp *shardProcessor) RevertStateToBlock(header data.HeaderHandler) error {
-	err := sp.accounts.RecreateTrie(header.GetRootHash())
-	if err != nil {
-		log.Debug("recreate trie with error for header",
-			"nonce", header.GetNonce(),
-			"state root hash", header.GetRootHash(),
-		)
-
-		return err
-	}
-
-	return nil
-}
-
-// RevertAccountState reverts the account state for cleanup failed process
-func (sp *shardProcessor) RevertAccountState() {
-	err := sp.accounts.RevertToSnapshot(0)
-	if err != nil {
-		log.Debug("RevertToSnapshot", "error", err.Error())
-	}
-}
-
->>>>>>> 153e225f
 func (sp *shardProcessor) cleanTxsPools() {
 	_, err := sp.txsPoolsCleaner.Clean(maxCleanTime)
 	if err != nil {
@@ -1550,19 +1521,15 @@
 		return nil, err
 	}
 
-<<<<<<< HEAD
 	err = sp.updatePeerStateForFinalMetaHeaders(processedMetaHdrs)
 	if err != nil {
 		return nil, err
 	}
 
-	log.Info(fmt.Sprintf("processed %d miniblocks and %d txs with destination in self shard\n", len(destMeMiniBlocks), nbTxs))
-=======
 	log.Debug("processed miniblocks and txs with destination in self shard",
 		"num miniblocks", len(destMeMiniBlocks),
 		"num txs", nbTxs,
 	)
->>>>>>> 153e225f
 
 	if len(destMeMiniBlocks) > 0 {
 		miniBlocks = append(miniBlocks, destMeMiniBlocks...)
