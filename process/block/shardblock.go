package block

import (
	"bytes"
	"fmt"
	"sort"
	"sync"
	"time"

	"github.com/ElrondNetwork/elrond-go/core"
	"github.com/ElrondNetwork/elrond-go/core/check"
	"github.com/ElrondNetwork/elrond-go/core/serviceContainer"
	"github.com/ElrondNetwork/elrond-go/data"
	"github.com/ElrondNetwork/elrond-go/data/block"
	"github.com/ElrondNetwork/elrond-go/dataRetriever"
	"github.com/ElrondNetwork/elrond-go/dataRetriever/dataPool"
	"github.com/ElrondNetwork/elrond-go/display"
	"github.com/ElrondNetwork/elrond-go/process"
	"github.com/ElrondNetwork/elrond-go/process/block/bootstrapStorage"
	"github.com/ElrondNetwork/elrond-go/process/throttle"
	"github.com/ElrondNetwork/elrond-go/sharding"
	"github.com/ElrondNetwork/elrond-go/statusHandler"
)

const maxCleanTime = time.Second

// shardProcessor implements shardProcessor interface and actually it tries to execute block
type shardProcessor struct {
	*baseProcessor
	dataPool               dataRetriever.PoolsHolder
	metaBlockFinality      uint32
	chRcvAllMetaHdrs       chan bool
	processedMiniBlocks    map[string]map[string]struct{}
	mutProcessedMiniBlocks sync.RWMutex
	core                   serviceContainer.Core
	txCounter              *transactionCounter
	txsPoolsCleaner        process.PoolsCleaner
}

// NewShardProcessor creates a new shardProcessor object
func NewShardProcessor(arguments ArgShardProcessor) (*shardProcessor, error) {
	err := checkProcessorNilParameters(arguments.ArgBaseProcessor)
	if err != nil {
		return nil, err
	}

	if arguments.DataPool == nil || arguments.DataPool.IsInterfaceNil() {
		return nil, process.ErrNilDataPoolHolder
	}

	blockSizeThrottler, err := throttle.NewBlockSizeThrottle()
	if err != nil {
		return nil, err
	}

	base := &baseProcessor{
		accounts:                      arguments.Accounts,
		blockSizeThrottler:            blockSizeThrottler,
		forkDetector:                  arguments.ForkDetector,
		hasher:                        arguments.Hasher,
		marshalizer:                   arguments.Marshalizer,
		store:                         arguments.Store,
		shardCoordinator:              arguments.ShardCoordinator,
		nodesCoordinator:              arguments.NodesCoordinator,
		specialAddressHandler:         arguments.SpecialAddressHandler,
		uint64Converter:               arguments.Uint64Converter,
		onRequestHeaderHandlerByNonce: arguments.RequestHandler.RequestHeaderByNonce,
		appStatusHandler:              statusHandler.NewNilStatusHandler(),
		blockChainHook:                arguments.BlockChainHook,
		txCoordinator:                 arguments.TxCoordinator,
		rounder:                       arguments.Rounder,
<<<<<<< HEAD
		bootStorer:                    arguments.BootstrapStorer,
=======
		validatorStatisticsProcessor:  arguments.ValidatorStatisticsProcessor,
>>>>>>> 53348f60
	}
	err = base.setLastNotarizedHeadersSlice(arguments.StartHeaders)
	if err != nil {
		return nil, err
	}

	if arguments.TxsPoolsCleaner == nil || arguments.TxsPoolsCleaner.IsInterfaceNil() {
		return nil, process.ErrNilTxsPoolsCleaner
	}

	sp := shardProcessor{
		core:            arguments.Core,
		baseProcessor:   base,
		dataPool:        arguments.DataPool,
		txCounter:       NewTransactionCounter(),
		txsPoolsCleaner: arguments.TxsPoolsCleaner,
	}
	sp.chRcvAllMetaHdrs = make(chan bool)

	transactionPool := sp.dataPool.Transactions()
	if transactionPool == nil {
		return nil, process.ErrNilTransactionPool
	}

	sp.hdrsForCurrBlock.hdrHashAndInfo = make(map[string]*hdrInfo)
	sp.hdrsForCurrBlock.highestHdrNonce = make(map[uint32]uint64)
	sp.hdrsForCurrBlock.requestedFinalityAttestingHdrs = make(map[uint32][]uint64)
	sp.processedMiniBlocks = make(map[string]map[string]struct{})

	metaBlockPool := sp.dataPool.MetaBlocks()
	if metaBlockPool == nil {
		return nil, process.ErrNilMetaBlocksPool
	}
	metaBlockPool.RegisterHandler(sp.receivedMetaBlock)
	sp.onRequestHeaderHandler = arguments.RequestHandler.RequestHeader

	sp.metaBlockFinality = process.MetaBlockFinality

	sp.lastHdrs = make(mapShardHeader)

	return &sp, nil
}

// ProcessBlock processes a block. It returns nil if all ok or the specific error
func (sp *shardProcessor) ProcessBlock(
	chainHandler data.ChainHandler,
	headerHandler data.HeaderHandler,
	bodyHandler data.BodyHandler,
	haveTime func() time.Duration,
) error {

	if haveTime == nil {
		return process.ErrNilHaveTimeHandler
	}

	err := sp.checkBlockValidity(chainHandler, headerHandler, bodyHandler)
	if err != nil {
		if err == process.ErrBlockHashDoesNotMatch {
			log.Debug("requested missing shard header",
				"hash", headerHandler.GetPrevHash(),
				"for shard", headerHandler.GetShardID(),
			)

			go sp.onRequestHeaderHandler(headerHandler.GetShardID(), headerHandler.GetPrevHash())
		}

		return err
	}

	log.Trace("started processing block",
		"round", headerHandler.GetRound(),
		"nonce", headerHandler.GetNonce(),
	)

	header, ok := headerHandler.(*block.Header)
	if !ok {
		return process.ErrWrongTypeAssertion
	}

	body, ok := bodyHandler.(block.Body)
	if !ok {
		return process.ErrWrongTypeAssertion
	}

	go getMetricsFromBlockBody(body, sp.marshalizer, sp.appStatusHandler)

	err = sp.checkHeaderBodyCorrelation(header.MiniBlockHeaders, body)
	if err != nil {
		return err
	}

	numTxWithDst := sp.txCounter.getNumTxsFromPool(header.ShardId, sp.dataPool, sp.shardCoordinator.NumberOfShards())
	totalTxs := sp.txCounter.totalTxs
	go getMetricsFromHeader(header, uint64(numTxWithDst), totalTxs, sp.marshalizer, sp.appStatusHandler)

	log.Debug("total txs in pool",
		"num txs", numTxWithDst,
	)

	err = sp.specialAddressHandler.SetShardConsensusData(
		headerHandler.GetPrevRandSeed(),
		headerHandler.GetRound(),
		headerHandler.GetEpoch(),
		headerHandler.GetShardID(),
	)
	if err != nil {
		return err
	}

	sp.createBlockStarted()
	sp.blockChainHook.SetCurrentHeader(headerHandler)

	sp.txCoordinator.RequestBlockTransactions(body)
	requestedMetaHdrs, requestedFinalityAttestingMetaHdrs := sp.requestMetaHeaders(header)

	if haveTime() < 0 {
		return process.ErrTimeIsOut
	}

	err = sp.txCoordinator.IsDataPreparedForProcessing(haveTime)
	if err != nil {
		return err
	}

	haveMissingMetaHeaders := requestedMetaHdrs > 0 || requestedFinalityAttestingMetaHdrs > 0
	if haveMissingMetaHeaders {
		log.Debug("requested missing meta headers",
			"num headers", requestedMetaHdrs,
		)
		log.Debug("requested missing finality attesting meta headers",
			"num finality shard headers", requestedFinalityAttestingMetaHdrs,
		)

		err = sp.waitForMetaHdrHashes(haveTime())

		sp.hdrsForCurrBlock.mutHdrsForBlock.RLock()
		missingMetaHdrs := sp.hdrsForCurrBlock.missingHdrs
		sp.hdrsForCurrBlock.mutHdrsForBlock.RUnlock()

		sp.resetMissingHdrs()

		if requestedMetaHdrs > 0 {
			log.Debug("received missing meta headers",
				"num headers", requestedMetaHdrs-missingMetaHdrs,
			)
		}

		if err != nil {
			return err
		}
	}

	if sp.accounts.JournalLen() != 0 {
		log.Info(fmt.Sprintf("Length of accouts journal: %d", sp.accounts.JournalLen()))
		return process.ErrAccountStateDirty
	}

	defer func() {
		go sp.checkAndRequestIfMetaHeadersMissing(header.Round)
	}()

	err = sp.checkMetaHeadersValidityAndFinality()
	if err != nil {
		return err
	}

	err = sp.verifyCrossShardMiniBlockDstMe(header)
	if err != nil {
		return err
	}

	defer func() {
		if err != nil {
			sp.RevertAccountState()
		}
	}()

	processedMetaHdrs, err := sp.getOrderedProcessedMetaBlocksFromMiniBlocks(body)
	if err != nil {
		return err
	}

	err = sp.setMetaConsensusData(processedMetaHdrs)
	if err != nil {
		return err
	}

	err = sp.txCoordinator.ProcessBlockTransaction(body, header.Round, haveTime)
	if err != nil {
		return err
	}

	err = sp.txCoordinator.VerifyCreatedBlockTransactions(body)
	if err != nil {
		return err
	}

	if !sp.verifyStateRoot(header.GetRootHash()) {
		err = process.ErrRootStateDoesNotMatch
		return err
	}

	err = sp.checkValidatorStatisticsRootHash(header, processedMetaHdrs)
	if err != nil {
		return err
	}

	return nil
}

func (sp *shardProcessor) setMetaConsensusData(finalizedMetaBlocks []data.HeaderHandler) error {
	sp.specialAddressHandler.ClearMetaConsensusData()

	// for every finalized metablock header, reward the metachain consensus group members with accounts in shard
	for _, metaBlock := range finalizedMetaBlocks {
		round := metaBlock.GetRound()
		epoch := metaBlock.GetEpoch()
		err := sp.specialAddressHandler.SetMetaConsensusData(metaBlock.GetPrevRandSeed(), round, epoch)
		if err != nil {
			return err
		}
	}

	return nil
}

// SetConsensusData - sets the reward data for the current consensus group
func (sp *shardProcessor) SetConsensusData(randomness []byte, round uint64, epoch uint32, shardId uint32) {
	err := sp.specialAddressHandler.SetShardConsensusData(randomness, round, epoch, shardId)
	if err != nil {
		log.Debug("SetShardConsensusData", "error", err.Error())
	}
}

// checkMetaHeadersValidity - checks if listed metaheaders are valid as construction
func (sp *shardProcessor) checkMetaHeadersValidityAndFinality() error {
	tmpNotedHdr, err := sp.getLastNotarizedHdr(sharding.MetachainShardId)
	if err != nil {
		return err
	}

	usedMetaHdrs := sp.sortHeadersForCurrentBlockByNonce(true)
	if len(usedMetaHdrs[sharding.MetachainShardId]) == 0 {
		return nil
	}

	for _, metaHdr := range usedMetaHdrs[sharding.MetachainShardId] {
		err = sp.isHdrConstructionValid(metaHdr, tmpNotedHdr)
		if err != nil {
			return err
		}

		tmpNotedHdr = metaHdr
	}

	err = sp.checkMetaHdrFinality(tmpNotedHdr)
	if err != nil {
		return err
	}

	return nil
}

// check if shard headers are final by checking if newer headers were constructed upon them
func (sp *shardProcessor) checkMetaHdrFinality(header data.HeaderHandler) error {
	if header == nil || header.IsInterfaceNil() {
		return process.ErrNilBlockHeader
	}

	finalityAttestingMetaHdrs := sp.sortHeadersForCurrentBlockByNonce(false)

	lastVerifiedHdr := header
	// verify if there are "K" block after current to make this one final
	nextBlocksVerified := uint32(0)
	for _, metaHdr := range finalityAttestingMetaHdrs[sharding.MetachainShardId] {
		if nextBlocksVerified >= sp.metaBlockFinality {
			break
		}

		// found a header with the next nonce
		if metaHdr.GetNonce() == lastVerifiedHdr.GetNonce()+1 {
			err := sp.isHdrConstructionValid(metaHdr, lastVerifiedHdr)
			if err != nil {
				go sp.removeHeaderFromPools(metaHdr, sp.dataPool.MetaBlocks(), sp.dataPool.HeadersNonces())
				log.Trace("isHdrConstructionValid", "error", err.Error())
				continue
			}

			lastVerifiedHdr = metaHdr
			nextBlocksVerified += 1
		}
	}

	if nextBlocksVerified < sp.metaBlockFinality {
		go sp.onRequestHeaderHandlerByNonce(lastVerifiedHdr.GetShardID(), lastVerifiedHdr.GetNonce()+1)
		return process.ErrHeaderNotFinal
	}

	return nil
}

func (sp *shardProcessor) checkAndRequestIfMetaHeadersMissing(round uint64) {
	orderedMetaBlocks, err := sp.getOrderedMetaBlocks(round)
	if err != nil {
		log.Trace("getOrderedMetaBlocks", "error", err.Error())
		return
	}

	sortedHdrs := make([]data.HeaderHandler, 0)
	for i := 0; i < len(orderedMetaBlocks); i++ {
		hdr, ok := orderedMetaBlocks[i].hdr.(*block.MetaBlock)
		if !ok {
			continue
		}
		sortedHdrs = append(sortedHdrs, hdr)
	}

	err = sp.requestHeadersIfMissing(sortedHdrs, sharding.MetachainShardId, round, sp.dataPool.MetaBlocks())
	if err != nil {
		log.Debug("requestHeadersIfMissing", "error", err.Error())
	}

	lastNotarizedHdr, err := sp.getLastNotarizedHdr(sharding.MetachainShardId)
	if err != nil {
		log.Debug("getLastNotarizedHdr", "error", err.Error())
		return
	}

	for i := 0; i < len(sortedHdrs); i++ {
		if lastNotarizedHdr != nil {
			isMetaBlockOutOfRange := sortedHdrs[i].GetNonce() > lastNotarizedHdr.GetNonce()+process.MaxHeadersToRequestInAdvance
			if isMetaBlockOutOfRange {
				break
			}
		}

		sp.txCoordinator.RequestMiniBlocks(sortedHdrs[i])
	}

	return
}

func (sp *shardProcessor) indexBlockIfNeeded(
	body data.BodyHandler,
	header data.HeaderHandler,
	lastBlockHeader data.HeaderHandler,
) {
	if sp.core == nil || sp.core.Indexer() == nil {
		return
	}

	txPool := sp.txCoordinator.GetAllCurrentUsedTxs(block.TxBlock)
	scPool := sp.txCoordinator.GetAllCurrentUsedTxs(block.SmartContractResultBlock)
	rewardPool := sp.txCoordinator.GetAllCurrentUsedTxs(block.RewardsBlock)

	for hash, tx := range scPool {
		txPool[hash] = tx
	}
	for hash, tx := range rewardPool {
		txPool[hash] = tx
	}

	shardId := sp.shardCoordinator.SelfId()
	pubKeys, err := sp.nodesCoordinator.GetValidatorsPublicKeys(header.GetPrevRandSeed(), header.GetRound(), shardId)
	if err != nil {
		return
	}

	signersIndexes := sp.nodesCoordinator.GetValidatorsIndexes(pubKeys)
	go sp.core.Indexer().SaveBlock(body, header, txPool, signersIndexes)

	saveRoundInfoInElastic(sp.core.Indexer(), sp.nodesCoordinator, shardId, header, lastBlockHeader, signersIndexes)
}

// RestoreBlockIntoPools restores the TxBlock and MetaBlock into associated pools
func (sp *shardProcessor) RestoreBlockIntoPools(headerHandler data.HeaderHandler, bodyHandler data.BodyHandler) error {
	if check.IfNil(headerHandler) {
		return process.ErrNilBlockHeader
	}
	if check.IfNil(bodyHandler) {
		return process.ErrNilTxBlockBody
	}

	body, ok := bodyHandler.(block.Body)
	if !ok {
		return process.ErrWrongTypeAssertion
	}

	header, ok := headerHandler.(*block.Header)
	if !ok {
		return process.ErrWrongTypeAssertion
	}

	miniBlockHashes := header.MapMiniBlockHashesToShards()
	err := sp.restoreMetaBlockIntoPool(miniBlockHashes, header.MetaBlockHashes)
	if err != nil {
		return err
	}

	restoredTxNr, errNotCritical := sp.txCoordinator.RestoreBlockDataFromStorage(body)
	if errNotCritical != nil {
		log.Debug("RestoreBlockDataFromStorage", "error", errNotCritical.Error())
	}

	go sp.txCounter.subtractRestoredTxs(restoredTxNr)

	sp.removeLastNotarized()

	return nil
}

func (sp *shardProcessor) restoreMetaBlockIntoPool(mapMiniBlockHashes map[string]uint32, metaBlockHashes [][]byte) error {
	metaBlockPool := sp.dataPool.MetaBlocks()
	if metaBlockPool == nil {
		return process.ErrNilMetaBlocksPool
	}

	metaHeaderNoncesPool := sp.dataPool.HeadersNonces()
	if metaHeaderNoncesPool == nil {
		return process.ErrNilMetaHeadersNoncesDataPool
	}

	mapMetaHashMiniBlockHashes := make(map[string][][]byte, 0)

	for _, metaBlockHash := range metaBlockHashes {
		metaBlock, errNotCritical := process.GetMetaHeaderFromStorage(metaBlockHash, sp.marshalizer, sp.store)
		if errNotCritical != nil {
			log.Debug("meta block is not fully processed yet and not committed in MetaBlockUnit",
				"hash", metaBlockHash)
			continue
		}

		processedMiniBlocks := metaBlock.GetMiniBlockHeadersWithDst(sp.shardCoordinator.SelfId())
		for mbHash := range processedMiniBlocks {
			mapMetaHashMiniBlockHashes[string(metaBlockHash)] = append(mapMetaHashMiniBlockHashes[string(metaBlockHash)], []byte(mbHash))
		}

		metaBlockPool.Put(metaBlockHash, metaBlock)
		syncMap := &dataPool.ShardIdHashSyncMap{}
		syncMap.Store(metaBlock.GetShardID(), metaBlockHash)
		metaHeaderNoncesPool.Merge(metaBlock.GetNonce(), syncMap)

		err := sp.store.GetStorer(dataRetriever.MetaBlockUnit).Remove(metaBlockHash)
		if err != nil {
			log.Debug("unable to remove hash from MetaBlockUnit",
				"hash", metaBlockHash)
			return err
		}

		nonceToByteSlice := sp.uint64Converter.ToByteSlice(metaBlock.GetNonce())
		errNotCritical = sp.store.GetStorer(dataRetriever.MetaHdrNonceHashDataUnit).Remove(nonceToByteSlice)
		if errNotCritical != nil {
			log.Debug("error not critical",
				"error", errNotCritical.Error())
		}

		log.Trace("meta block has been restored successfully",
			"round", metaBlock.Round,
			"nonce", metaBlock.Nonce,
			"hash", metaBlockHash)
	}

	for metaBlockHash, miniBlockHashes := range mapMetaHashMiniBlockHashes {
		for _, miniBlockHash := range miniBlockHashes {
			sp.addProcessedMiniBlock([]byte(metaBlockHash), miniBlockHash)
		}
	}

	for miniBlockHash := range mapMiniBlockHashes {
		sp.removeProcessedMiniBlock([]byte(miniBlockHash))
	}

	return nil
}

// CreateBlockBody creates a a list of miniblocks by filling them with transactions out of the transactions pools
// as long as the transactions limit for the block has not been reached and there is still time to add transactions
func (sp *shardProcessor) CreateBlockBody(initialHdrData data.HeaderHandler, haveTime func() bool) (data.BodyHandler, error) {
	log.Trace("started creating block body",
		"round", initialHdrData.GetRound(),
	)
	sp.createBlockStarted()
	sp.blockSizeThrottler.ComputeMaxItems()

	sp.blockChainHook.SetCurrentHeader(initialHdrData)

	miniBlocks, err := sp.createMiniBlocks(sp.blockSizeThrottler.MaxItemsToAdd(), initialHdrData.GetRound(), haveTime)
	if err != nil {
		return nil, err
	}

	return miniBlocks, nil
}

// CommitBlock commits the block in the blockchain if everything was checked successfully
func (sp *shardProcessor) CommitBlock(
	chainHandler data.ChainHandler,
	headerHandler data.HeaderHandler,
	bodyHandler data.BodyHandler,
) error {

	var err error
	defer func() {
		if err != nil {
			sp.RevertAccountState()
		}
	}()

	err = checkForNils(chainHandler, headerHandler, bodyHandler)
	if err != nil {
		return err
	}

	log.Trace("started committing block",
		"round", headerHandler.GetRound(),
		"nonce", headerHandler.GetNonce(),
	)

	err = sp.checkBlockValidity(chainHandler, headerHandler, bodyHandler)
	if err != nil {
		return err
	}

	header, ok := headerHandler.(*block.Header)
	if !ok {
		err = process.ErrWrongTypeAssertion
		return err
	}

	buff, err := sp.marshalizer.Marshal(header)
	if err != nil {
		return err
	}

	headerHash := sp.hasher.Compute(string(buff))
	nonceToByteSlice := sp.uint64Converter.ToByteSlice(header.Nonce)
	hdrNonceHashDataUnit := dataRetriever.ShardHdrNonceHashDataUnit + dataRetriever.UnitType(header.ShardId)

	errNotCritical := sp.store.Put(hdrNonceHashDataUnit, nonceToByteSlice, headerHash)
	if errNotCritical != nil {
		log.Debug(fmt.Sprintf("ShardHdrNonceHashDataUnit_%d store.Put", header.ShardId),
			"error", errNotCritical.Error(),
		)
	}

	errNotCritical = sp.store.Put(dataRetriever.BlockHeaderUnit, headerHash, buff)
	if errNotCritical != nil {
		log.Trace("BlockHeaderUnit store.Put", "error", errNotCritical.Error())
	}

	headersNoncesPool := sp.dataPool.HeadersNonces()
	if headersNoncesPool == nil {
		err = process.ErrNilHeadersNoncesDataPool
		return err
	}

	headersPool := sp.dataPool.Headers()
	if headersPool == nil {
		err = process.ErrNilHeadersDataPool
		return err
	}

	headersNoncesPool.Remove(header.GetNonce(), header.GetShardID())
	headersPool.Remove(headerHash)

	body, ok := bodyHandler.(block.Body)
	if !ok {
		err = process.ErrWrongTypeAssertion
		return err
	}

	err = sp.txCoordinator.SaveBlockDataToStorage(body)
	if err != nil {
		return err
	}

	for i := 0; i < len(body); i++ {
		buff, err = sp.marshalizer.Marshal(body[i])
		if err != nil {
			return err
		}

		miniBlockHash := sp.hasher.Compute(string(buff))
		errNotCritical = sp.store.Put(dataRetriever.MiniBlockUnit, miniBlockHash, buff)
		if errNotCritical != nil {
			log.Trace("MiniBlockUnit store.Put", "error", errNotCritical.Error())
		}
	}

	processedMetaHdrs, err := sp.getOrderedProcessedMetaBlocksFromHeader(header)
	if err != nil {
		return err
	}

	err = sp.addProcessedCrossMiniBlocksFromHeader(header)
	if err != nil {
		return err
	}

	finalHeaders, finalHeadersHashes, err := sp.getHighestHdrForOwnShardFromMetachain(processedMetaHdrs)
	if err != nil {
		return err
	}

	err = sp.saveLastNotarizedHeader(sharding.MetachainShardId, processedMetaHdrs)
	if err != nil {
		return err
	}

	err = sp.commitAll()
	if err != nil {
		return err
	}

	log.Info("shard block has been committed successfully",
		"nonce", header.Nonce,
		"round", header.Round,
		"hash", headerHash,
	)

	errNotCritical = sp.txCoordinator.RemoveBlockDataFromPool(body)
	if errNotCritical != nil {
		log.Debug("RemoveBlockDataFromPool", "error", errNotCritical.Error())
	}

	errNotCritical = sp.removeProcessedMetaBlocksFromPool(processedMetaHdrs)
	if errNotCritical != nil {
		log.Debug("removeProcessedMetaBlocksFromPool", "error", errNotCritical.Error())
	}

	isMetachainStuck := sp.isShardStuck(sharding.MetachainShardId)

	errNotCritical = sp.forkDetector.AddHeader(header, headerHash, process.BHProcessed, finalHeaders, finalHeadersHashes, isMetachainStuck)
	if errNotCritical != nil {
		log.Debug("forkDetector.AddHeader", "error", errNotCritical.Error())
	}

	highestFinalBlockNonce := sp.forkDetector.GetHighestFinalBlockNonce()
	log.Debug("highest final shard block",
		"nonce", highestFinalBlockNonce,
		"shard", sp.shardCoordinator.SelfId(),
	)

	hdrsToAttestPreviousFinal := uint32(header.Nonce-highestFinalBlockNonce) + 1
	sp.removeNotarizedHdrsBehindPreviousFinal(hdrsToAttestPreviousFinal)

	lastBlockHeader := chainHandler.GetCurrentBlockHeader()

	err = chainHandler.SetCurrentBlockBody(body)
	if err != nil {
		return err
	}

	err = chainHandler.SetCurrentBlockHeader(header)
	if err != nil {
		return err
	}

	chainHandler.SetCurrentBlockHeaderHash(headerHash)
	sp.indexBlockIfNeeded(bodyHandler, headerHandler, lastBlockHeader)

	headerMeta, err := sp.getLastNotarizedHdr(sharding.MetachainShardId)
	if err != nil {
		return err
	}
	saveMetricsForACommittedBlock(
		sp.appStatusHandler,
		sp.specialAddressHandler.IsCurrentNodeInConsensus(),
		display.DisplayByteSlice(headerHash),
		highestFinalBlockNonce,
		headerMeta.GetNonce(),
	)

	headerInfo := bootstrapStorage.BootstrapHeaderInfo{
		ShardId: header.ShardId,
		Nonce:   header.Nonce,
		Hash:    headerHash,
	}

	processedMiniBlock := make(map[string]map[string]struct{}, 0)
	sp.mutProcessedMiniBlocks.Lock()
	for key, value := range sp.processedMiniBlocks {
		processedMiniBlock[key] = value
	}
	sp.mutProcessedMiniBlocks.Unlock()

	sp.prepareDataForBootStorer(headerInfo, header.Round, finalHeaders, finalHeadersHashes, processedMiniBlock)

	go sp.cleanTxsPools()

	// write data to log
	go sp.txCounter.displayLogInfo(
		header,
		body,
		headerHash,
		sp.shardCoordinator.NumberOfShards(),
		sp.shardCoordinator.SelfId(),
		sp.dataPool,
	)

	sp.blockSizeThrottler.Succeed(header.Round)

	log.Debug("pools info",
		"headers", sp.dataPool.Headers().Len(),
		"headers capacity", sp.dataPool.Headers().MaxSize(),
		"metablocks", sp.dataPool.MetaBlocks().Len(),
		"metablocks capacity", sp.dataPool.MetaBlocks().MaxSize(),
		"miniblocks", sp.dataPool.MiniBlocks().Len(),
		"miniblocks capacity", sp.dataPool.MiniBlocks().MaxSize(),
	)

	go sp.cleanupPools(headersNoncesPool, headersPool, sp.dataPool.MetaBlocks())

	return nil
}

<<<<<<< HEAD
// ApplyProcessedMiniBlocks will apply processed mini blocks
func (sp *shardProcessor) ApplyProcessedMiniBlocks(miniBlocks map[string]map[string]struct{}) {
	sp.mutProcessedMiniBlocks.Lock()
	for key, value := range miniBlocks {
		sp.processedMiniBlocks[key] = value
	}
	sp.mutProcessedMiniBlocks.Unlock()
}

// RevertStateToBlock recreates thee state tries to the root hashes indicated by the providd header
func (sp *shardProcessor) RevertStateToBlock(header data.HeaderHandler) error {
	err := sp.accounts.RecreateTrie(header.GetRootHash())
	if err != nil {
		log.Debug("recreate trie with error for header",
			"nonce", header.GetNonce(),
			"state root hash", header.GetRootHash(),
		)

		return err
	}

	return nil
}

// RevertAccountState reverts the account state for cleanup failed process
func (sp *shardProcessor) RevertAccountState() {
	err := sp.accounts.RevertToSnapshot(0)
	if err != nil {
		log.Debug("RevertToSnapshot", "error", err.Error())
	}
}

=======
>>>>>>> 53348f60
func (sp *shardProcessor) cleanTxsPools() {
	_, err := sp.txsPoolsCleaner.Clean(maxCleanTime)
	if err != nil {
		log.Debug("txsPoolsCleaner.Clean", "error", err.Error())
	}
	log.Debug("cleaned txs pool",
		"num txs removed", sp.txsPoolsCleaner.NumRemovedTxs(),
	)
}

// CreateNewHeader creates a new header
func (sp *shardProcessor) CreateNewHeader() data.HeaderHandler {
	return &block.Header{}
}

// getHighestHdrForOwnShardFromMetachain calculates the highest shard header notarized by metachain
func (sp *shardProcessor) getHighestHdrForOwnShardFromMetachain(
	processedHdrs []data.HeaderHandler,
) ([]data.HeaderHandler, [][]byte, error) {

	ownShIdHdrs := make([]data.HeaderHandler, 0)

	process.SortHeadersByNonce(processedHdrs)

	for i := 0; i < len(processedHdrs); i++ {
		hdr, ok := processedHdrs[i].(*block.MetaBlock)
		if !ok {
			return nil, nil, process.ErrWrongTypeAssertion
		}

		hdrs, err := sp.getHighestHdrForShardFromMetachain(sp.shardCoordinator.SelfId(), hdr)
		if err != nil {
			return nil, nil, err
		}

		ownShIdHdrs = append(ownShIdHdrs, hdrs...)
	}

	process.SortHeadersByNonce(ownShIdHdrs)

	ownShIdHdrsHashes := make([][]byte, len(ownShIdHdrs))
	for i := 0; i < len(ownShIdHdrs); i++ {
		hash, _ := core.CalculateHash(sp.marshalizer, sp.hasher, ownShIdHdrs[i])
		ownShIdHdrsHashes[i] = hash
	}

	return ownShIdHdrs, ownShIdHdrsHashes, nil
}

func (sp *shardProcessor) getHighestHdrForShardFromMetachain(shardId uint32, hdr *block.MetaBlock) ([]data.HeaderHandler, error) {
	ownShIdHdr := make([]data.HeaderHandler, 0)

	var errFound error
	// search for own shard id in shardInfo from metaHeaders
	for _, shardInfo := range hdr.ShardInfo {
		if shardInfo.ShardID != shardId {
			continue
		}

		ownHdr, err := process.GetShardHeader(shardInfo.HeaderHash, sp.dataPool.Headers(), sp.marshalizer, sp.store)
		if err != nil {
			go sp.onRequestHeaderHandler(shardInfo.ShardID, shardInfo.HeaderHash)

			log.Debug("requested missing shard header",
				"hash", shardInfo.HeaderHash,
				"shard", shardInfo.ShardID,
			)

			errFound = err
			continue
		}

		ownShIdHdr = append(ownShIdHdr, ownHdr)
	}

	if errFound != nil {
		return nil, errFound
	}

	return ownShIdHdr, nil
}

// getOrderedProcessedMetaBlocksFromHeader returns all the meta blocks fully processed
func (sp *shardProcessor) getOrderedProcessedMetaBlocksFromHeader(header *block.Header) ([]data.HeaderHandler, error) {
	if header == nil {
		return nil, process.ErrNilBlockHeader
	}

	miniBlockHashes := make(map[int][]byte, len(header.MiniBlockHeaders))
	for i := 0; i < len(header.MiniBlockHeaders); i++ {
		miniBlockHashes[i] = header.MiniBlockHeaders[i].Hash
	}

	log.Trace("cross mini blocks in body",
		"num miniblocks", len(miniBlockHashes),
	)

	processedMetaBlocks, err := sp.getOrderedProcessedMetaBlocksFromMiniBlockHashes(miniBlockHashes)
	if err != nil {
		return nil, err
	}

	return processedMetaBlocks, nil
}

func (sp *shardProcessor) addProcessedCrossMiniBlocksFromHeader(header *block.Header) error {
	if header == nil {
		return process.ErrNilBlockHeader
	}

	miniBlockHashes := make(map[int][]byte, len(header.MiniBlockHeaders))
	for i := 0; i < len(header.MiniBlockHeaders); i++ {
		miniBlockHashes[i] = header.MiniBlockHeaders[i].Hash
	}

	sp.hdrsForCurrBlock.mutHdrsForBlock.RLock()
	for _, metaBlockHash := range header.MetaBlockHashes {
		headerInfo, ok := sp.hdrsForCurrBlock.hdrHashAndInfo[string(metaBlockHash)]
		if !ok {
			sp.hdrsForCurrBlock.mutHdrsForBlock.RUnlock()
			return process.ErrMissingHeader
		}

		metaBlock, ok := headerInfo.hdr.(*block.MetaBlock)
		if !ok {
			sp.hdrsForCurrBlock.mutHdrsForBlock.RUnlock()
			return process.ErrWrongTypeAssertion
		}

		crossMiniBlockHashes := metaBlock.GetMiniBlockHeadersWithDst(sp.shardCoordinator.SelfId())
		for key, miniBlockHash := range miniBlockHashes {
			_, ok = crossMiniBlockHashes[string(miniBlockHash)]
			if !ok {
				continue
			}

			sp.addProcessedMiniBlock(metaBlockHash, miniBlockHash)

			delete(miniBlockHashes, key)
		}
	}
	sp.hdrsForCurrBlock.mutHdrsForBlock.RUnlock()

	return nil
}

// getOrderedProcessedMetaBlocksFromMiniBlocks returns all the meta blocks fully processed ordered
func (sp *shardProcessor) getOrderedProcessedMetaBlocksFromMiniBlocks(
	usedMiniBlocks []*block.MiniBlock,
) ([]data.HeaderHandler, error) {

	miniBlockHashes := make(map[int][]byte)
	for i := 0; i < len(usedMiniBlocks); i++ {
		if usedMiniBlocks[i].SenderShardID == sp.shardCoordinator.SelfId() {
			continue
		}

		miniBlockHash, err := core.CalculateHash(sp.marshalizer, sp.hasher, usedMiniBlocks[i])
		if err != nil {
			log.Debug("CalculateHash", "error", err.Error())
			continue
		}

		miniBlockHashes[i] = miniBlockHash
	}

	log.Trace("cross mini blocks in body",
		"num miniblocks", len(miniBlockHashes),
	)
	processedMetaBlocks, err := sp.getOrderedProcessedMetaBlocksFromMiniBlockHashes(miniBlockHashes)

	return processedMetaBlocks, err
}

func (sp *shardProcessor) getOrderedProcessedMetaBlocksFromMiniBlockHashes(
	miniBlockHashes map[int][]byte,
) ([]data.HeaderHandler, error) {

	processedMetaHdrs := make([]data.HeaderHandler, 0)
	processedCrossMiniBlocksHashes := make(map[string]bool)

	sp.hdrsForCurrBlock.mutHdrsForBlock.RLock()
	for metaBlockHash, headerInfo := range sp.hdrsForCurrBlock.hdrHashAndInfo {
		if !headerInfo.usedInBlock {
			continue
		}

		metaBlock, ok := headerInfo.hdr.(*block.MetaBlock)
		if !ok {
			sp.hdrsForCurrBlock.mutHdrsForBlock.RUnlock()
			return nil, process.ErrWrongTypeAssertion
		}

		log.Trace("meta header",
			"nonce", metaBlock.Nonce,
		)

		crossMiniBlockHashes := metaBlock.GetMiniBlockHeadersWithDst(sp.shardCoordinator.SelfId())
		for hash := range crossMiniBlockHashes {
			processedCrossMiniBlocksHashes[hash] = sp.isMiniBlockProcessed([]byte(metaBlockHash), []byte(hash))
		}

		for key, miniBlockHash := range miniBlockHashes {
			_, ok = crossMiniBlockHashes[string(miniBlockHash)]
			if !ok {
				continue
			}

			processedCrossMiniBlocksHashes[string(miniBlockHash)] = true

			delete(miniBlockHashes, key)
		}

		log.Trace("cross mini blocks in meta header",
			"num miniblocks", len(crossMiniBlockHashes),
		)

		processedAll := true
		for hash := range crossMiniBlockHashes {
			if !processedCrossMiniBlocksHashes[hash] {
				processedAll = false
				break
			}
		}

		if processedAll {
			processedMetaHdrs = append(processedMetaHdrs, metaBlock)
		}
	}
	sp.hdrsForCurrBlock.mutHdrsForBlock.RUnlock()

	process.SortHeadersByNonce(processedMetaHdrs)

	return processedMetaHdrs, nil
}

func (sp *shardProcessor) removeProcessedMetaBlocksFromPool(processedMetaHdrs []data.HeaderHandler) error {
	lastNotarizedMetaHdr, err := sp.getLastNotarizedHdr(sharding.MetachainShardId)
	if err != nil {
		return err
	}

	processed := 0
	// processedMetaHdrs is also sorted
	for i := 0; i < len(processedMetaHdrs); i++ {
		hdr := processedMetaHdrs[i]

		// remove process finished
		if hdr.GetNonce() > lastNotarizedMetaHdr.GetNonce() {
			continue
		}

		// metablock was processed and finalized
		buff, err := sp.marshalizer.Marshal(hdr)
		if err != nil {
			log.Debug("marshalizer.Marshal", "error", err.Error())
			continue
		}

		headerHash := sp.hasher.Compute(string(buff))
		nonceToByteSlice := sp.uint64Converter.ToByteSlice(hdr.GetNonce())
		err = sp.store.Put(dataRetriever.MetaHdrNonceHashDataUnit, nonceToByteSlice, headerHash)
		if err != nil {
			log.Debug("MetaHdrNonceHashDataUnit store.Put", "error", err.Error())
			continue
		}

		err = sp.store.Put(dataRetriever.MetaBlockUnit, headerHash, buff)
		if err != nil {
			log.Debug("MetaBlockUnit store.Put", "error", err.Error())
			continue
		}

		sp.dataPool.MetaBlocks().Remove(headerHash)
		sp.dataPool.HeadersNonces().Remove(hdr.GetNonce(), sharding.MetachainShardId)
		sp.removeAllProcessedMiniBlocks(headerHash)

		log.Trace("metaBlock has been processed completely and removed from pool",
			"round", hdr.GetRound(),
			"nonce", hdr.GetNonce(),
			"hash", headerHash,
		)

		processed++
	}

	if processed > 0 {
		log.Trace("metablocks completely processed and removed from pool",
			"num metablocks", processed,
		)
	}

	return nil
}

// receivedMetaBlock is a callback function when a new metablock was received
// upon receiving, it parses the new metablock and requests miniblocks and transactions
// which destination is the current shard
func (sp *shardProcessor) receivedMetaBlock(metaBlockHash []byte) {
	metaBlocksPool := sp.dataPool.MetaBlocks()
	if metaBlocksPool == nil {
		return
	}

	obj, ok := metaBlocksPool.Peek(metaBlockHash)
	if !ok {
		return
	}

	metaBlock, ok := obj.(*block.MetaBlock)
	if !ok {
		return
	}

	log.Trace("received meta block from network",
		"hash", metaBlockHash,
		"nonce", metaBlock.Nonce,
	)

	sp.hdrsForCurrBlock.mutHdrsForBlock.Lock()

	haveMissingMetaHeaders := sp.hdrsForCurrBlock.missingHdrs > 0 || sp.hdrsForCurrBlock.missingFinalityAttestingHdrs > 0
	if haveMissingMetaHeaders {
		hdrInfoForHash := sp.hdrsForCurrBlock.hdrHashAndInfo[string(metaBlockHash)]
		receivedMissingMetaHeader := hdrInfoForHash != nil && (hdrInfoForHash.hdr == nil || hdrInfoForHash.hdr.IsInterfaceNil())
		if receivedMissingMetaHeader {
			hdrInfoForHash.hdr = metaBlock
			sp.hdrsForCurrBlock.missingHdrs--

			if metaBlock.Nonce > sp.hdrsForCurrBlock.highestHdrNonce[sharding.MetachainShardId] {
				sp.hdrsForCurrBlock.highestHdrNonce[sharding.MetachainShardId] = metaBlock.Nonce
			}
		}

		// attesting something
		if sp.hdrsForCurrBlock.missingHdrs == 0 {
			sp.hdrsForCurrBlock.missingFinalityAttestingHdrs = sp.requestMissingFinalityAttestingHeaders(
				sharding.MetachainShardId,
				sp.metaBlockFinality,
				sp.getMetaHeaderFromPoolWithNonce,
				sp.dataPool.MetaBlocks())
			if sp.hdrsForCurrBlock.missingFinalityAttestingHdrs == 0 {
				log.Debug("received all missing finality attesting meta headers")
			}
		}

		missingMetaHdrs := sp.hdrsForCurrBlock.missingHdrs
		missingFinalityAttestingMetaHdrs := sp.hdrsForCurrBlock.missingFinalityAttestingHdrs
		sp.hdrsForCurrBlock.mutHdrsForBlock.Unlock()

		allMissingMetaHeadersReceived := missingMetaHdrs == 0 && missingFinalityAttestingMetaHdrs == 0
		if allMissingMetaHeadersReceived {
			sp.chRcvAllMetaHdrs <- true
		}
	} else {
		sp.hdrsForCurrBlock.mutHdrsForBlock.Unlock()
	}

	sp.setLastHdrForShard(metaBlock.GetShardID(), metaBlock)

	if sp.isHeaderOutOfRange(metaBlock, metaBlocksPool) {
		metaBlocksPool.Remove(metaBlockHash)

		headersNoncesPool := sp.dataPool.HeadersNonces()
		if headersNoncesPool != nil {
			headersNoncesPool.Remove(metaBlock.GetNonce(), metaBlock.GetShardID())
		}

		return
	}

	lastNotarizedHdr, err := sp.getLastNotarizedHdr(sharding.MetachainShardId)
	if err != nil {
		return
	}
	if metaBlock.GetNonce() <= lastNotarizedHdr.GetNonce() {
		return
	}
	if metaBlock.GetRound() <= lastNotarizedHdr.GetRound() {
		return
	}

	isMetaBlockOutOfRange := metaBlock.GetNonce() > lastNotarizedHdr.GetNonce()+process.MaxHeadersToRequestInAdvance
	if isMetaBlockOutOfRange {
		return
	}

	sp.txCoordinator.RequestMiniBlocks(metaBlock)
}

func (sp *shardProcessor) requestMetaHeaders(shardHeader *block.Header) (uint32, uint32) {
	_ = process.EmptyChannel(sp.chRcvAllMetaHdrs)

	if len(shardHeader.MetaBlockHashes) == 0 {
		return 0, 0
	}

	missingHeadersHashes := sp.computeMissingAndExistingMetaHeaders(shardHeader)

	sp.hdrsForCurrBlock.mutHdrsForBlock.Lock()
	for _, hash := range missingHeadersHashes {
		sp.hdrsForCurrBlock.hdrHashAndInfo[string(hash)] = &hdrInfo{hdr: nil, usedInBlock: true}
		go sp.onRequestHeaderHandler(sharding.MetachainShardId, hash)
	}

	if sp.hdrsForCurrBlock.missingHdrs == 0 {
		sp.hdrsForCurrBlock.missingFinalityAttestingHdrs = sp.requestMissingFinalityAttestingHeaders(
			sharding.MetachainShardId,
			sp.metaBlockFinality,
			sp.getMetaHeaderFromPoolWithNonce,
			sp.dataPool.MetaBlocks())
	}

	requestedHdrs := sp.hdrsForCurrBlock.missingHdrs
	requestedFinalityAttestingHdrs := sp.hdrsForCurrBlock.missingFinalityAttestingHdrs
	sp.hdrsForCurrBlock.mutHdrsForBlock.Unlock()

	return requestedHdrs, requestedFinalityAttestingHdrs
}

func (sp *shardProcessor) computeMissingAndExistingMetaHeaders(header *block.Header) [][]byte {
	missingHeadersHashes := make([][]byte, 0)

	sp.hdrsForCurrBlock.mutHdrsForBlock.Lock()
	for i := 0; i < len(header.MetaBlockHashes); i++ {
		hdr, err := process.GetMetaHeaderFromPool(
			header.MetaBlockHashes[i],
			sp.dataPool.MetaBlocks())

		if err != nil {
			missingHeadersHashes = append(missingHeadersHashes, header.MetaBlockHashes[i])
			sp.hdrsForCurrBlock.missingHdrs++
			continue
		}

		sp.hdrsForCurrBlock.hdrHashAndInfo[string(header.MetaBlockHashes[i])] = &hdrInfo{hdr: hdr, usedInBlock: true}

		if hdr.Nonce > sp.hdrsForCurrBlock.highestHdrNonce[sharding.MetachainShardId] {
			sp.hdrsForCurrBlock.highestHdrNonce[sharding.MetachainShardId] = hdr.Nonce
		}
	}
	sp.hdrsForCurrBlock.mutHdrsForBlock.Unlock()

	return missingHeadersHashes
}

func (sp *shardProcessor) verifyCrossShardMiniBlockDstMe(header *block.Header) error {
	miniBlockMetaHashes, err := sp.getAllMiniBlockDstMeFromMeta(header)
	if err != nil {
		return err
	}

	crossMiniBlockHashes := header.GetMiniBlockHeadersWithDst(sp.shardCoordinator.SelfId())
	for hash := range crossMiniBlockHashes {
		if _, ok := miniBlockMetaHashes[hash]; !ok {
			return process.ErrCrossShardMBWithoutConfirmationFromMeta
		}
	}

	return nil
}

func (sp *shardProcessor) getAllMiniBlockDstMeFromMeta(header *block.Header) (map[string][]byte, error) {
	lastHdr, err := sp.getLastNotarizedHdr(sharding.MetachainShardId)
	if err != nil {
		return nil, err
	}

	miniBlockMetaHashes := make(map[string][]byte)

	sp.hdrsForCurrBlock.mutHdrsForBlock.RLock()
	for _, metaBlockHash := range header.MetaBlockHashes {
		headerInfo, ok := sp.hdrsForCurrBlock.hdrHashAndInfo[string(metaBlockHash)]
		if !ok {
			continue
		}
		metaBlock, ok := headerInfo.hdr.(*block.MetaBlock)
		if !ok {
			continue
		}
		if metaBlock.GetRound() > header.Round {
			continue
		}
		if metaBlock.GetRound() <= lastHdr.GetRound() {
			continue
		}
		if metaBlock.GetNonce() <= lastHdr.GetNonce() {
			continue
		}

		crossMiniBlockHashes := metaBlock.GetMiniBlockHeadersWithDst(sp.shardCoordinator.SelfId())
		for hash := range crossMiniBlockHashes {
			miniBlockMetaHashes[hash] = metaBlockHash
		}
	}
	sp.hdrsForCurrBlock.mutHdrsForBlock.RUnlock()

	return miniBlockMetaHashes, nil
}

func (sp *shardProcessor) getOrderedMetaBlocks(round uint64) ([]*hashAndHdr, error) {
	metaBlocksPool := sp.dataPool.MetaBlocks()
	if metaBlocksPool == nil {
		return nil, process.ErrNilMetaBlocksPool
	}

	lastHdr, err := sp.getLastNotarizedHdr(sharding.MetachainShardId)
	if err != nil {
		return nil, err
	}

	orderedMetaBlocks := make([]*hashAndHdr, 0)
	for _, key := range metaBlocksPool.Keys() {
		val, _ := metaBlocksPool.Peek(key)
		if val == nil {
			continue
		}

		hdr, ok := val.(*block.MetaBlock)
		if !ok {
			continue
		}

		if hdr.GetRound() > round {
			continue
		}
		if hdr.GetRound() <= lastHdr.GetRound() {
			continue
		}
		if hdr.GetNonce() <= lastHdr.GetNonce() {
			continue
		}

		orderedMetaBlocks = append(orderedMetaBlocks, &hashAndHdr{hdr: hdr, hash: key})
	}

	if len(orderedMetaBlocks) > 1 {
		sort.Slice(orderedMetaBlocks, func(i, j int) bool {
			return orderedMetaBlocks[i].hdr.GetNonce() < orderedMetaBlocks[j].hdr.GetNonce()
		})
	}

	return orderedMetaBlocks, nil
}

// isMetaHeaderFinal verifies if meta is trully final, in order to not do rollbacks
func (sp *shardProcessor) isMetaHeaderFinal(currHdr data.HeaderHandler, sortedHdrs []*hashAndHdr, startPos int) bool {
	if currHdr == nil || currHdr.IsInterfaceNil() {
		return false
	}
	if sortedHdrs == nil {
		return false
	}

	// verify if there are "K" block after current to make this one final
	lastVerifiedHdr := currHdr
	nextBlocksVerified := uint32(0)

	for i := startPos; i < len(sortedHdrs); i++ {
		if nextBlocksVerified >= sp.metaBlockFinality {
			return true
		}

		// found a header with the next nonce
		tmpHdr := sortedHdrs[i].hdr
		if tmpHdr.GetNonce() == lastVerifiedHdr.GetNonce()+1 {
			err := sp.isHdrConstructionValid(tmpHdr, lastVerifiedHdr)
			if err != nil {
				continue
			}

			lastVerifiedHdr = tmpHdr
			nextBlocksVerified += 1
		}
	}

	if nextBlocksVerified >= sp.metaBlockFinality {
		return true
	}

	return false
}

// full verification through metachain header
func (sp *shardProcessor) createAndProcessCrossMiniBlocksDstMe(
	maxItemsInBlock uint32,
	round uint64,
	haveTime func() bool,
) (block.MiniBlockSlice, uint32, uint32, error) {

	miniBlocks := make(block.MiniBlockSlice, 0)
	txsAdded := uint32(0)
	hdrsAdded := uint32(0)

	orderedMetaBlocks, err := sp.getOrderedMetaBlocks(round)
	if err != nil {
		return nil, 0, 0, err
	}

	log.Debug("metablocks ordered",
		"num metablocks", len(orderedMetaBlocks),
	)

	lastMetaHdr, err := sp.getLastNotarizedHdr(sharding.MetachainShardId)
	if err != nil {
		return nil, 0, 0, err
	}

	// do processing in order
	sp.hdrsForCurrBlock.mutHdrsForBlock.Lock()
	for i := 0; i < len(orderedMetaBlocks); i++ {
		if !haveTime() {
			log.Debug("time is up after putting cross txs with destination to current shard",
				"num txs", txsAdded,
			)
			break
		}

		if len(miniBlocks) >= core.MaxMiniBlocksInBlock {
			log.Debug("max number of mini blocks allowed to be added in one shard block has been reached",
				"limit", len(miniBlocks),
			)
			break
		}

		itemsAddedInHeader := uint32(len(sp.hdrsForCurrBlock.hdrHashAndInfo) + len(miniBlocks))
		if itemsAddedInHeader >= maxItemsInBlock {
			log.Debug("max records allowed to be added in shard header has been reached",
				"limit", maxItemsInBlock,
			)
			break
		}

		hdr, ok := orderedMetaBlocks[i].hdr.(*block.MetaBlock)
		if !ok {
			continue
		}

		err = sp.isHdrConstructionValid(hdr, lastMetaHdr)
		if err != nil {
			continue
		}

		isFinal := sp.isMetaHeaderFinal(hdr, orderedMetaBlocks, i+1)
		if !isFinal {
			continue
		}

		if len(hdr.GetMiniBlockHeadersWithDst(sp.shardCoordinator.SelfId())) == 0 {
			sp.hdrsForCurrBlock.hdrHashAndInfo[string(orderedMetaBlocks[i].hash)] = &hdrInfo{hdr: hdr, usedInBlock: true}
			hdrsAdded++
			lastMetaHdr = hdr
			continue
		}

		itemsAddedInBody := txsAdded
		if itemsAddedInBody >= maxItemsInBlock {
			continue
		}

		maxTxSpaceRemained := int32(maxItemsInBlock) - int32(itemsAddedInBody)
		maxMbSpaceRemained := sp.getMaxMiniBlocksSpaceRemained(
			maxItemsInBlock,
			itemsAddedInHeader+1,
			uint32(len(miniBlocks)))

		if maxTxSpaceRemained > 0 && maxMbSpaceRemained > 0 {
			processedMiniBlocksHashes := sp.getProcessedMiniBlocksHashes(orderedMetaBlocks[i].hash)
			currMBProcessed, currTxsAdded, hdrProcessFinished := sp.txCoordinator.CreateMbsAndProcessCrossShardTransactionsDstMe(
				hdr,
				processedMiniBlocksHashes,
				uint32(maxTxSpaceRemained),
				uint32(maxMbSpaceRemained),
				round,
				haveTime)

			// all txs processed, add to processed miniblocks
			miniBlocks = append(miniBlocks, currMBProcessed...)
			txsAdded = txsAdded + currTxsAdded

			if currTxsAdded > 0 {
				sp.hdrsForCurrBlock.hdrHashAndInfo[string(orderedMetaBlocks[i].hash)] = &hdrInfo{hdr: hdr, usedInBlock: true}
				hdrsAdded++
			}

			if !hdrProcessFinished {
				break
			}

			lastMetaHdr = hdr
		}
	}
	sp.hdrsForCurrBlock.mutHdrsForBlock.Unlock()

	return miniBlocks, txsAdded, hdrsAdded, nil
}

func (sp *shardProcessor) createMiniBlocks(
	maxItemsInBlock uint32,
	round uint64,
	haveTime func() bool,
) (block.Body, error) {

	miniBlocks := make(block.Body, 0)

	if sp.accounts.JournalLen() != 0 {
		return nil, process.ErrAccountStateDirty
	}

	if !haveTime() {
		log.Debug("time is up after entered in createMiniBlocks method")
		return nil, process.ErrTimeIsOut
	}

	txPool := sp.dataPool.Transactions()
	if txPool == nil {
		return nil, process.ErrNilTransactionPool
	}

	destMeMiniBlocks, nbTxs, nbHdrs, err := sp.createAndProcessCrossMiniBlocksDstMe(maxItemsInBlock, round, haveTime)
	if err != nil {
		log.Debug("createAndProcessCrossMiniBlocksDstMe", "error", err.Error())
	}

	processedMetaHdrs, errNotCritical := sp.getOrderedProcessedMetaBlocksFromMiniBlocks(destMeMiniBlocks)
	if errNotCritical != nil {
		log.Debug("getOrderedProcessedMetaBlocksFromMiniBlocks", "error", errNotCritical.Error())
	}

	err = sp.setMetaConsensusData(processedMetaHdrs)
	if err != nil {
		return nil, err
	}

	err = sp.updatePeerStateForFinalMetaHeaders(processedMetaHdrs)
	if err != nil {
		return nil, err
	}

	log.Debug("processed miniblocks and txs with destination in self shard",
		"num miniblocks", len(destMeMiniBlocks),
		"num txs", nbTxs,
	)

	if len(destMeMiniBlocks) > 0 {
		miniBlocks = append(miniBlocks, destMeMiniBlocks...)
	}

	maxTxSpaceRemained := int32(maxItemsInBlock) - int32(nbTxs)
	maxMbSpaceRemained := sp.getMaxMiniBlocksSpaceRemained(
		maxItemsInBlock,
		uint32(len(destMeMiniBlocks))+nbHdrs,
		uint32(len(miniBlocks)))

	mbFromMe := sp.txCoordinator.CreateMbsAndProcessTransactionsFromMe(
		uint32(maxTxSpaceRemained),
		uint32(maxMbSpaceRemained),
		round,
		haveTime)

	if len(mbFromMe) > 0 {
		miniBlocks = append(miniBlocks, mbFromMe...)
	}

	log.Debug("creating mini blocks has been finished",
		"num miniblocks", len(miniBlocks),
	)
	return miniBlocks, nil
}

// ApplyBodyToHeader creates a miniblock header list given a block body
func (sp *shardProcessor) ApplyBodyToHeader(hdr data.HeaderHandler, bodyHandler data.BodyHandler) error {
	log.Trace("started creating block header",
		"round", hdr.GetRound(),
	)
	shardHeader, ok := hdr.(*block.Header)
	if !ok {
		return process.ErrWrongTypeAssertion
	}

	shardHeader.MiniBlockHeaders = make([]block.MiniBlockHeader, 0)
	shardHeader.RootHash = sp.getRootHash()
	shardHeader.ShardId = sp.shardCoordinator.SelfId()

	defer func() {
		go sp.checkAndRequestIfMetaHeadersMissing(hdr.GetRound())
	}()

	if bodyHandler == nil || bodyHandler.IsInterfaceNil() {
		return nil
	}

	body, ok := bodyHandler.(block.Body)
	if !ok {
		return process.ErrWrongTypeAssertion
	}

	totalTxCount, miniBlockHeaders, err := sp.createMiniBlockHeaders(body)
	if err != nil {
		return err
	}

	shardHeader.MiniBlockHeaders = miniBlockHeaders
	shardHeader.TxCount = uint32(totalTxCount)
	metaBlockHashes := sp.sortHeaderHashesForCurrentBlockByNonce(true)
	shardHeader.MetaBlockHashes = metaBlockHashes[sharding.MetachainShardId]

	sp.appStatusHandler.SetUInt64Value(core.MetricNumTxInBlock, uint64(totalTxCount))
	sp.appStatusHandler.SetUInt64Value(core.MetricNumMiniBlocks, uint64(len(body)))

	rootHash, err := sp.validatorStatisticsProcessor.RootHash()
	if err != nil {
		return err
	}

	shardHeader.ValidatorStatsRootHash = rootHash

	sp.blockSizeThrottler.Add(
		hdr.GetRound(),
		core.MaxUint32(hdr.ItemsInBody(), hdr.ItemsInHeader()))

	return nil
}

func (sp *shardProcessor) waitForMetaHdrHashes(waitTime time.Duration) error {
	select {
	case <-sp.chRcvAllMetaHdrs:
		return nil
	case <-time.After(waitTime):
		return process.ErrTimeIsOut
	}
}

// MarshalizedDataToBroadcast prepares underlying data into a marshalized object according to destination
func (sp *shardProcessor) MarshalizedDataToBroadcast(
	header data.HeaderHandler,
	bodyHandler data.BodyHandler,
) (map[uint32][]byte, map[string][][]byte, error) {

	if bodyHandler == nil || bodyHandler.IsInterfaceNil() {
		return nil, nil, process.ErrNilMiniBlocks
	}

	body, ok := bodyHandler.(block.Body)
	if !ok {
		return nil, nil, process.ErrWrongTypeAssertion
	}

	mrsData := make(map[uint32][]byte)
	bodies, mrsTxs := sp.txCoordinator.CreateMarshalizedData(body)

	for shardId, subsetBlockBody := range bodies {
		buff, err := sp.marshalizer.Marshal(subsetBlockBody)
		if err != nil {
			log.Debug("marshalizer.Marshal", "error", process.ErrMarshalWithoutSuccess.Error())
			continue
		}
		mrsData[shardId] = buff
	}

	return mrsData, mrsTxs, nil
}

// DecodeBlockBody method decodes block body from a given byte array
func (sp *shardProcessor) DecodeBlockBody(dta []byte) data.BodyHandler {
	if dta == nil {
		return nil
	}

	var body block.Body

	err := sp.marshalizer.Unmarshal(&body, dta)
	if err != nil {
		log.Debug("marshalizer.Unmarshal", "error", err.Error())
		return nil
	}

	return body
}

// DecodeBlockHeader method decodes block header from a given byte array
func (sp *shardProcessor) DecodeBlockHeader(dta []byte) data.HeaderHandler {
	if dta == nil {
		return nil
	}

	var header block.Header

	err := sp.marshalizer.Unmarshal(&header, dta)
	if err != nil {
		log.Debug("marshalizer.Unmarshal", "error", err.Error())
		return nil
	}

	return &header
}

// IsInterfaceNil returns true if there is no value under the interface
func (sp *shardProcessor) IsInterfaceNil() bool {
	if sp == nil {
		return true
	}
	return false
}

func (sp *shardProcessor) addProcessedMiniBlock(metaBlockHash []byte, miniBlockHash []byte) {
	sp.mutProcessedMiniBlocks.Lock()
	miniBlocksProcessed, ok := sp.processedMiniBlocks[string(metaBlockHash)]
	if !ok {
		miniBlocksProcessed := make(map[string]struct{})
		miniBlocksProcessed[string(miniBlockHash)] = struct{}{}
		sp.processedMiniBlocks[string(metaBlockHash)] = miniBlocksProcessed
		sp.mutProcessedMiniBlocks.Unlock()
		return
	}

	miniBlocksProcessed[string(miniBlockHash)] = struct{}{}
	sp.mutProcessedMiniBlocks.Unlock()
}

func (sp *shardProcessor) removeProcessedMiniBlock(miniBlockHash []byte) {
	sp.mutProcessedMiniBlocks.Lock()
	for _, miniBlocksProcessed := range sp.processedMiniBlocks {
		_, isProcessed := miniBlocksProcessed[string(miniBlockHash)]
		if isProcessed {
			delete(miniBlocksProcessed, string(miniBlockHash))
		}
	}
	sp.mutProcessedMiniBlocks.Unlock()
}

func (sp *shardProcessor) removeAllProcessedMiniBlocks(metaBlockHash []byte) {
	sp.mutProcessedMiniBlocks.Lock()
	delete(sp.processedMiniBlocks, string(metaBlockHash))
	sp.mutProcessedMiniBlocks.Unlock()
}

func (sp *shardProcessor) getProcessedMiniBlocksHashes(metaBlockHash []byte) map[string]struct{} {
	sp.mutProcessedMiniBlocks.RLock()
	processedMiniBlocksHashes := sp.processedMiniBlocks[string(metaBlockHash)]
	sp.mutProcessedMiniBlocks.RUnlock()

	return processedMiniBlocksHashes
}

func (sp *shardProcessor) isMiniBlockProcessed(metaBlockHash []byte, miniBlockHash []byte) bool {
	sp.mutProcessedMiniBlocks.RLock()
	miniBlocksProcessed, ok := sp.processedMiniBlocks[string(metaBlockHash)]
	if !ok {
		sp.mutProcessedMiniBlocks.RUnlock()
		return false
	}

	_, isProcessed := miniBlocksProcessed[string(miniBlockHash)]
	sp.mutProcessedMiniBlocks.RUnlock()

	return isProcessed
}

func (sp *shardProcessor) getMaxMiniBlocksSpaceRemained(
	maxItemsInBlock uint32,
	itemsAddedInBlock uint32,
	miniBlocksAddedInBlock uint32,
) int32 {
	mbSpaceRemainedInBlock := int32(maxItemsInBlock) - int32(itemsAddedInBlock)
	mbSpaceRemainedInCache := int32(core.MaxMiniBlocksInBlock) - int32(miniBlocksAddedInBlock)
	maxMbSpaceRemained := core.MinInt32(mbSpaceRemainedInBlock, mbSpaceRemainedInCache)

	return maxMbSpaceRemained
}

func (sp *shardProcessor) getMetaHeaderFromPoolWithNonce(
	nonce uint64,
	shardId uint32,
) (data.HeaderHandler, []byte, error) {

	metaHeader, metaHeaderHash, err := process.GetMetaHeaderFromPoolWithNonce(
		nonce,
		sp.dataPool.MetaBlocks(),
		sp.dataPool.HeadersNonces())

	return metaHeader, metaHeaderHash, err
}

func (sp *shardProcessor) updatePeerStateForFinalMetaHeaders(finalHeaders []data.HeaderHandler) error {
	for _, header := range finalHeaders {
		_, err := sp.validatorStatisticsProcessor.UpdatePeerState(header)
		if err != nil {
			return err
		}
	}
	return nil
}

func (sp *shardProcessor) checkValidatorStatisticsRootHash(currentHeader *block.Header, processedMetaHdrs []data.HeaderHandler) error {
	for _, metaHeader := range processedMetaHdrs {
		rootHash, err := sp.validatorStatisticsProcessor.UpdatePeerState(metaHeader)
		if err != nil {
			return err
		}

		if !bytes.Equal(rootHash, metaHeader.GetValidatorStatsRootHash()) {
			return process.ErrValidatorStatsRootHashDoesNotMatch
		}
	}

	vRootHash, _ := sp.validatorStatisticsProcessor.RootHash()
	if !bytes.Equal(vRootHash, currentHeader.GetValidatorStatsRootHash()) {
		return process.ErrValidatorStatsRootHashDoesNotMatch
	}

	return nil
}<|MERGE_RESOLUTION|>--- conflicted
+++ resolved
@@ -69,11 +69,8 @@
 		blockChainHook:                arguments.BlockChainHook,
 		txCoordinator:                 arguments.TxCoordinator,
 		rounder:                       arguments.Rounder,
-<<<<<<< HEAD
 		bootStorer:                    arguments.BootstrapStorer,
-=======
 		validatorStatisticsProcessor:  arguments.ValidatorStatisticsProcessor,
->>>>>>> 53348f60
 	}
 	err = base.setLastNotarizedHeadersSlice(arguments.StartHeaders)
 	if err != nil {
@@ -790,7 +787,6 @@
 	return nil
 }
 
-<<<<<<< HEAD
 // ApplyProcessedMiniBlocks will apply processed mini blocks
 func (sp *shardProcessor) ApplyProcessedMiniBlocks(miniBlocks map[string]map[string]struct{}) {
 	sp.mutProcessedMiniBlocks.Lock()
@@ -800,31 +796,6 @@
 	sp.mutProcessedMiniBlocks.Unlock()
 }
 
-// RevertStateToBlock recreates thee state tries to the root hashes indicated by the providd header
-func (sp *shardProcessor) RevertStateToBlock(header data.HeaderHandler) error {
-	err := sp.accounts.RecreateTrie(header.GetRootHash())
-	if err != nil {
-		log.Debug("recreate trie with error for header",
-			"nonce", header.GetNonce(),
-			"state root hash", header.GetRootHash(),
-		)
-
-		return err
-	}
-
-	return nil
-}
-
-// RevertAccountState reverts the account state for cleanup failed process
-func (sp *shardProcessor) RevertAccountState() {
-	err := sp.accounts.RevertToSnapshot(0)
-	if err != nil {
-		log.Debug("RevertToSnapshot", "error", err.Error())
-	}
-}
-
-=======
->>>>>>> 53348f60
 func (sp *shardProcessor) cleanTxsPools() {
 	_, err := sp.txsPoolsCleaner.Clean(maxCleanTime)
 	if err != nil {
