--- conflicted
+++ resolved
@@ -139,12 +139,10 @@
 	}
 	miniBlockPool.RegisterHandler(sp.receivedMiniBlock)
 
-<<<<<<< HEAD
+	sp.metaBlockFinality = metablockFinality
+
 	//TODO: This should be injected when BlockProcessor will be refactored
 	sp.uint64Converter = uint64ByteSlice.NewBigEndianConverter()
-=======
-	sp.metaBlockFinality = metablockFinality
->>>>>>> b8998fa7
 
 	return &sp, nil
 }
@@ -233,9 +231,6 @@
 		return err
 	}
 
-<<<<<<< HEAD
-	go sp.checkAndRequestIfMetaHeadersMissing(header.GetRound()) // PMS: removed parameter -> header.GetNonce()
-=======
 	go sp.checkAndRequestIfMetaHeadersMissing(header.GetRound())
 
 	return nil
@@ -278,16 +273,11 @@
 			return process.ErrHeaderBodyMismatch
 		}
 	}
->>>>>>> b8998fa7
 
 	return nil
 }
 
-<<<<<<< HEAD
-func (sp *shardProcessor) checkAndRequestIfMetaHeadersMissing(round uint32) error { // PMS: removed parameter -> nonce uint64
-=======
 func (sp *shardProcessor) checkAndRequestIfMetaHeadersMissing(round uint32) error {
->>>>>>> b8998fa7
 	orderedMetaBlocks, err := sp.getOrderedMetaBlocks(round)
 	if err != nil {
 		return err
@@ -302,11 +292,7 @@
 		sortedHdrs = append(sortedHdrs, hdr)
 	}
 
-<<<<<<< HEAD
-	err = sp.requestHeadersIfMissing(sortedHdrs, sharding.MetachainShardId) // PMS: removed parameter -> nonce
-=======
 	err = sp.requestHeadersIfMissing(sortedHdrs, sharding.MetachainShardId, round)
->>>>>>> b8998fa7
 	if err != nil {
 		log.Info(err.Error())
 	}
@@ -634,11 +620,7 @@
 
 	errNotCritical = sp.removeProcessedMetablocksFromPool(processedMetaHdrs)
 	if errNotCritical != nil {
-<<<<<<< HEAD
-		log.Debug(errNotCritical.Error()) // PMS: return err -> log.Debug(errNotCritical.Error())
-=======
 		log.Debug(errNotCritical.Error())
->>>>>>> b8998fa7
 	}
 
 	errNotCritical = sp.forkDetector.AddHeader(header, headerHash, process.BHProcessed)
@@ -679,7 +661,7 @@
 
 		buff, err := sp.marshalizer.Marshal(miniBlock)
 		if err != nil {
-			log.Debug(err.Error()) // PMS: return nil, err -> log.Debug(err.Error()) + continue
+			log.Debug(err.Error())
 			continue
 		}
 
@@ -691,13 +673,13 @@
 	for _, metaBlockKey := range sp.dataPool.MetaBlocks().Keys() {
 		metaBlock, _ := sp.dataPool.MetaBlocks().Peek(metaBlockKey)
 		if metaBlock == nil {
-			log.Debug(process.ErrNilMetaBlockHeader.Error()) // PMS: return processedMetaHdrs, process.ErrNilMetaBlockHeader -> log.Debug(process.ErrNilMetaBlockHeader.Error()) + continue
+			log.Debug(process.ErrNilMetaBlockHeader.Error())
 			continue
 		}
 
 		hdr, ok := metaBlock.(*block.MetaBlock)
 		if !ok {
-			log.Debug(process.ErrWrongTypeAssertion.Error()) // PMS: return processedMetaHdrs, process.ErrWrongTypeAssertion -> log.Debug(process.ErrWrongTypeAssertion.Error()) + continue
+			log.Debug(process.ErrWrongTypeAssertion.Error())
 			continue
 		}
 
@@ -874,17 +856,10 @@
 	if err != nil {
 		return
 	}
-<<<<<<< HEAD
-	if hdr.GetNonce() <= lastHdr.GetNonce() { // PMS: < -> <=
-		return
-	}
-	if hdr.GetRound() <= lastHdr.GetRound() { // PMS: < -> <=
-=======
 	if hdr.GetNonce() <= lastHdr.GetNonce() {
 		return
 	}
 	if hdr.GetRound() <= lastHdr.GetRound() {
->>>>>>> b8998fa7
 		return
 	}
 
@@ -1290,17 +1265,10 @@
 		if hdr.GetRound() > round {
 			continue
 		}
-<<<<<<< HEAD
-		if hdr.GetRound() <= lastHdr.GetRound() { // PMS: < -> <=
-			continue
-		}
-		if hdr.GetNonce() <= lastHdr.GetNonce() { // PMS: < -> <=
-=======
 		if hdr.GetRound() <= lastHdr.GetRound() {
 			continue
 		}
 		if hdr.GetNonce() <= lastHdr.GetNonce() {
->>>>>>> b8998fa7
 			continue
 		}
 
@@ -1449,7 +1417,7 @@
 		return nil, 0, err
 	}
 
-	log.Info(fmt.Sprintf("orderedMetaBlocks: %d \n", len(orderedMetaBlocks)))
+	log.Info(fmt.Sprintf("meta blocks ordered: %d \n", len(orderedMetaBlocks)))
 
 	lastMetaHdr, err := sp.getLastNotarizedHdr(sharding.MetachainShardId)
 	if err != nil {
@@ -1535,7 +1503,7 @@
 		log.Info(err.Error())
 	}
 
-	log.Info(fmt.Sprintf("destMeMiniBlocks: %d and txs: %d\n", len(destMeMiniBlocks), txs))
+	log.Info(fmt.Sprintf("processed %d miniblocks and %d txs with destination in self shard\n", len(destMeMiniBlocks), txs))
 
 	if len(destMeMiniBlocks) > 0 {
 		miniBlocks = append(miniBlocks, destMeMiniBlocks...)
@@ -1652,11 +1620,7 @@
 		RandSeed:         make([]byte, 0),
 	}
 
-<<<<<<< HEAD
-	go sp.checkAndRequestIfMetaHeadersMissing(header.GetRound()) // PMS: removed parameter -> header.GetNonce()
-=======
 	go sp.checkAndRequestIfMetaHeadersMissing(header.GetRound())
->>>>>>> b8998fa7
 
 	if bodyHandler == nil {
 		return header, nil
@@ -1928,10 +1892,6 @@
 	for i := 0; i < len(body); i++ {
 		miniblock := body[i]
 		receiverShardId := miniblock.ReceiverShardID
-		if receiverShardId == sp.shardCoordinator.SelfId() {
-			//not taking into account miniblocks for current shard
-			continue // PMS: Should be created also for current shard?
-		}
 		bodies[receiverShardId] = append(bodies[receiverShardId], miniblock)
 
 		for _, txHash := range miniblock.TxHashes {
@@ -1941,7 +1901,7 @@
 			if tx != nil {
 				txMrs, err := sp.marshalizer.Marshal(tx)
 				if err != nil {
-					log.Debug(process.ErrMarshalWithoutSuccess.Error()) // PMS: return nil, nil, process.ErrMarshalWithoutSuccess -> log.Debug(process.ErrMarshalWithoutSuccess.Error()) + continue
+					log.Debug(process.ErrMarshalWithoutSuccess.Error())
 					continue
 				}
 				mrsTxs[receiverShardId] = append(mrsTxs[receiverShardId], txMrs)
@@ -1952,7 +1912,7 @@
 	for shardId, subsetBlockBody := range bodies {
 		buff, err := sp.marshalizer.Marshal(subsetBlockBody)
 		if err != nil {
-			log.Debug(process.ErrMarshalWithoutSuccess.Error()) // PMS: return nil, nil, process.ErrMarshalWithoutSuccess -> log.Debug(process.ErrMarshalWithoutSuccess.Error()) + continue
+			log.Debug(process.ErrMarshalWithoutSuccess.Error())
 			continue
 		}
 		mrsData[shardId] = buff
