package block

import (
	"bytes"
	"fmt"
	"sort"
	"sync"
	"time"

	"github.com/ElrondNetwork/elrond-go/core"
	"github.com/ElrondNetwork/elrond-go/core/check"
	"github.com/ElrondNetwork/elrond-go/core/serviceContainer"
	"github.com/ElrondNetwork/elrond-go/data"
	"github.com/ElrondNetwork/elrond-go/data/block"
	"github.com/ElrondNetwork/elrond-go/dataRetriever"
	"github.com/ElrondNetwork/elrond-go/dataRetriever/dataPool"
	"github.com/ElrondNetwork/elrond-go/display"
	"github.com/ElrondNetwork/elrond-go/process"
	"github.com/ElrondNetwork/elrond-go/process/block/bootstrapStorage"
	"github.com/ElrondNetwork/elrond-go/process/throttle"
	"github.com/ElrondNetwork/elrond-go/sharding"
	"github.com/ElrondNetwork/elrond-go/statusHandler"
)

const maxCleanTime = time.Second

// shardProcessor implements shardProcessor interface and actually it tries to execute block
type shardProcessor struct {
	*baseProcessor
	dataPool          dataRetriever.PoolsHolder
	metaBlockFinality uint32
	chRcvAllMetaHdrs  chan bool

	chRcvEpochStart chan bool

	processedMiniBlocks    map[string]map[string]struct{}
	mutProcessedMiniBlocks sync.RWMutex
	core                   serviceContainer.Core
	txCounter              *transactionCounter
	txsPoolsCleaner        process.PoolsCleaner
}

// NewShardProcessor creates a new shardProcessor object
func NewShardProcessor(arguments ArgShardProcessor) (*shardProcessor, error) {
	err := checkProcessorNilParameters(arguments.ArgBaseProcessor)
	if err != nil {
		return nil, err
	}

	if arguments.DataPool == nil || arguments.DataPool.IsInterfaceNil() {
		return nil, process.ErrNilDataPoolHolder
	}

	blockSizeThrottler, err := throttle.NewBlockSizeThrottle()
	if err != nil {
		return nil, err
	}

	base := &baseProcessor{
		accounts:                      arguments.Accounts,
		blockSizeThrottler:            blockSizeThrottler,
		forkDetector:                  arguments.ForkDetector,
		hasher:                        arguments.Hasher,
		marshalizer:                   arguments.Marshalizer,
		store:                         arguments.Store,
		shardCoordinator:              arguments.ShardCoordinator,
		nodesCoordinator:              arguments.NodesCoordinator,
		specialAddressHandler:         arguments.SpecialAddressHandler,
		uint64Converter:               arguments.Uint64Converter,
		onRequestHeaderHandlerByNonce: arguments.RequestHandler.RequestHeaderByNonce,
		appStatusHandler:              statusHandler.NewNilStatusHandler(),
		blockChainHook:                arguments.BlockChainHook,
		txCoordinator:                 arguments.TxCoordinator,
		rounder:                       arguments.Rounder,
<<<<<<< HEAD
		epochStartTrigger:             arguments.EpochStartTrigger,
		headerValidator:               arguments.HeaderValidator,
=======
		bootStorer:                    arguments.BootStorer,
		validatorStatisticsProcessor:  arguments.ValidatorStatisticsProcessor,
>>>>>>> b17f851c
	}
	err = base.setLastNotarizedHeadersSlice(arguments.StartHeaders)
	if err != nil {
		return nil, err
	}

	if arguments.TxsPoolsCleaner == nil || arguments.TxsPoolsCleaner.IsInterfaceNil() {
		return nil, process.ErrNilTxsPoolsCleaner
	}

	sp := shardProcessor{
		core:            arguments.Core,
		baseProcessor:   base,
		dataPool:        arguments.DataPool,
		txCounter:       NewTransactionCounter(),
		txsPoolsCleaner: arguments.TxsPoolsCleaner,
	}
	sp.chRcvAllMetaHdrs = make(chan bool)

	transactionPool := sp.dataPool.Transactions()
	if transactionPool == nil {
		return nil, process.ErrNilTransactionPool
	}

	sp.hdrsForCurrBlock.hdrHashAndInfo = make(map[string]*hdrInfo)
	sp.hdrsForCurrBlock.highestHdrNonce = make(map[uint32]uint64)
	sp.hdrsForCurrBlock.requestedFinalityAttestingHdrs = make(map[uint32][]uint64)
	sp.processedMiniBlocks = make(map[string]map[string]struct{})

	metaBlockPool := sp.dataPool.MetaBlocks()
	if metaBlockPool == nil {
		return nil, process.ErrNilMetaBlocksPool
	}
	metaBlockPool.RegisterHandler(sp.receivedMetaBlock)
	sp.onRequestHeaderHandler = arguments.RequestHandler.RequestHeader

	sp.metaBlockFinality = process.MetaBlockFinality

	sp.lastHdrs = make(mapShardHeader)

	return &sp, nil
}

// ProcessBlock processes a block. It returns nil if all ok or the specific error
func (sp *shardProcessor) ProcessBlock(
	chainHandler data.ChainHandler,
	headerHandler data.HeaderHandler,
	bodyHandler data.BodyHandler,
	haveTime func() time.Duration,
) error {

	if haveTime == nil {
		return process.ErrNilHaveTimeHandler
	}

	err := sp.checkBlockValidity(chainHandler, headerHandler, bodyHandler)
	if err != nil {
		if err == process.ErrBlockHashDoesNotMatch {
			log.Debug("requested missing shard header",
				"hash", headerHandler.GetPrevHash(),
				"for shard", headerHandler.GetShardID(),
			)

			go sp.onRequestHeaderHandler(headerHandler.GetShardID(), headerHandler.GetPrevHash())
		}

		return err
	}

	header, ok := headerHandler.(*block.Header)
	if !ok {
		return process.ErrWrongTypeAssertion
	}

	body, ok := bodyHandler.(block.Body)
	if !ok {
		return process.ErrWrongTypeAssertion
	}

	go getMetricsFromBlockBody(body, sp.marshalizer, sp.appStatusHandler)

	err = sp.checkHeaderBodyCorrelation(header.MiniBlockHeaders, body)
	if err != nil {
		return err
	}

	numTxWithDst := sp.txCounter.getNumTxsFromPool(header.ShardId, sp.dataPool, sp.shardCoordinator.NumberOfShards())
	totalTxs := sp.txCounter.totalTxs
	go getMetricsFromHeader(header, uint64(numTxWithDst), totalTxs, sp.marshalizer, sp.appStatusHandler)

	log.Debug("total txs in pool",
		"num txs", numTxWithDst,
	)

	err = sp.specialAddressHandler.SetShardConsensusData(
		headerHandler.GetPrevRandSeed(),
		headerHandler.GetRound(),
		headerHandler.GetEpoch(),
		headerHandler.GetShardID(),
	)
	if err != nil {
		return err
	}

	sp.createBlockStarted()
	sp.blockChainHook.SetCurrentHeader(headerHandler)

	sp.txCoordinator.RequestBlockTransactions(body)
	requestedMetaHdrs, requestedFinalityAttestingMetaHdrs := sp.requestMetaHeaders(header)

	if haveTime() < 0 {
		return process.ErrTimeIsOut
	}

	err = sp.txCoordinator.IsDataPreparedForProcessing(haveTime)
	if err != nil {
		return err
	}

	haveMissingMetaHeaders := requestedMetaHdrs > 0 || requestedFinalityAttestingMetaHdrs > 0
	if haveMissingMetaHeaders {
		log.Debug("requested missing meta headers",
			"num headers", requestedMetaHdrs,
		)
		log.Debug("requested missing finality attesting meta headers",
			"num finality shard headers", requestedFinalityAttestingMetaHdrs,
		)

		err = sp.waitForMetaHdrHashes(haveTime())

		sp.hdrsForCurrBlock.mutHdrsForBlock.RLock()
		missingMetaHdrs := sp.hdrsForCurrBlock.missingHdrs
		sp.hdrsForCurrBlock.mutHdrsForBlock.RUnlock()

		sp.resetMissingHdrs()

		if requestedMetaHdrs > 0 {
			log.Debug("received missing meta headers",
				"num headers", requestedMetaHdrs-missingMetaHdrs,
			)
		}

		if err != nil {
			return err
		}
	}

	err = sp.requestEpochStartInfo(header, haveTime())
	if err != nil {
		return err
	}

	if sp.accounts.JournalLen() != 0 {
		return process.ErrAccountStateDirty
	}

	defer func() {
		go sp.checkAndRequestIfMetaHeadersMissing(header.Round)
	}()

	err = sp.checkEpochCorrectness(header, chainHandler)
	if err != nil {
		return err
	}

	err = sp.checkMetaHeadersValidityAndFinality()
	if err != nil {
		return err
	}

	err = sp.verifyCrossShardMiniBlockDstMe(header)
	if err != nil {
		return err
	}

	defer func() {
		if err != nil {
			sp.RevertAccountState()
		}
	}()

	processedMetaHdrs, err := sp.getOrderedProcessedMetaBlocksFromMiniBlocks(body)
	if err != nil {
		return err
	}

	err = sp.setMetaConsensusData(processedMetaHdrs)
	if err != nil {
		return err
	}

	err = sp.txCoordinator.ProcessBlockTransaction(body, header.Round, haveTime)
	if err != nil {
		return err
	}

	err = sp.txCoordinator.VerifyCreatedBlockTransactions(body)
	if err != nil {
		return err
	}

	if !sp.verifyStateRoot(header.GetRootHash()) {
		err = process.ErrRootStateDoesNotMatch
		return err
	}

	err = sp.checkValidatorStatisticsRootHash(header, processedMetaHdrs)
	if err != nil {
		return err
	}

	return nil
}

func (sp *shardProcessor) requestEpochStartInfo(header *block.Header, waitTime time.Duration) error {
	_ = process.EmptyChannel(sp.chRcvEpochStart)
	haveMissingMetaHeaders := header.IsStartOfEpochBlock() && !sp.epochStartTrigger.IsEpochStart()

	if haveMissingMetaHeaders {
		select {
		case <-sp.chRcvEpochStart:
			return nil
		case <-time.After(waitTime):
			return process.ErrTimeIsOut
		}
	}

	return nil
}

func (sp *shardProcessor) checkEpochCorrectness(
	header *block.Header,
	chainHandler data.ChainHandler,
) error {
	currentBlockHeader := chainHandler.GetCurrentBlockHeader()
	if currentBlockHeader == nil {
		return nil
	}

	isEpochIncorrect := header.GetEpoch() < currentBlockHeader.GetEpoch()
	if isEpochIncorrect {
		return process.ErrEpochDoesNotMatch
	}

	isEpochIncorrect = header.GetEpoch() != currentBlockHeader.GetEpoch() &&
		sp.epochStartTrigger.Epoch() == currentBlockHeader.GetEpoch()
	if isEpochIncorrect {
		return process.ErrEpochDoesNotMatch
	}

	isOldEpochAndShouldBeNew := sp.epochStartTrigger.IsEpochStart() &&
		header.GetRound() > sp.epochStartTrigger.EpochFinalityAttestingRound()+process.EpochChangeGracePeriod &&
		header.GetEpoch() != currentBlockHeader.GetEpoch()+1
	if isOldEpochAndShouldBeNew {
		return process.ErrEpochDoesNotMatch
	}

	isEpochStartMetaHashIncorrect := header.IsStartOfEpochBlock() &&
		!bytes.Equal(header.EpochStartMetaHash, sp.epochStartTrigger.EpochStartMetaHdrHash())
	if isEpochStartMetaHashIncorrect {
		go sp.onRequestHeaderHandler(sharding.MetachainShardId, header.EpochStartMetaHash)
		sp.epochStartTrigger.Revert()
		return process.ErrEpochDoesNotMatch
	}

	return nil
}

func (sp *shardProcessor) setMetaConsensusData(finalizedMetaBlocks []data.HeaderHandler) error {
	sp.specialAddressHandler.ClearMetaConsensusData()

	// for every finalized metablock header, reward the metachain consensus group members with accounts in shard
	for _, metaBlock := range finalizedMetaBlocks {
		round := metaBlock.GetRound()
		epoch := metaBlock.GetEpoch()
		err := sp.specialAddressHandler.SetMetaConsensusData(metaBlock.GetPrevRandSeed(), round, epoch)
		if err != nil {
			return err
		}
	}

	return nil
}

// checkMetaHeadersValidity - checks if listed metaheaders are valid as construction
func (sp *shardProcessor) checkMetaHeadersValidityAndFinality() error {
	tmpNotedHdr, err := sp.getLastNotarizedHdr(sharding.MetachainShardId)
	if err != nil {
		return err
	}

	usedMetaHdrs := sp.sortHeadersForCurrentBlockByNonce(true)
	if len(usedMetaHdrs[sharding.MetachainShardId]) == 0 {
		return nil
	}

	for _, metaHdr := range usedMetaHdrs[sharding.MetachainShardId] {
		err = sp.headerValidator.IsHeaderConstructionValid(metaHdr, tmpNotedHdr)
		if err != nil {
			return err
		}

		tmpNotedHdr = metaHdr
	}

	err = sp.checkMetaHdrFinality(tmpNotedHdr)
	if err != nil {
		return err
	}

	return nil
}

// check if shard headers are final by checking if newer headers were constructed upon them
func (sp *shardProcessor) checkMetaHdrFinality(header data.HeaderHandler) error {
	if header == nil || header.IsInterfaceNil() {
		return process.ErrNilBlockHeader
	}

	finalityAttestingMetaHdrs := sp.sortHeadersForCurrentBlockByNonce(false)

	lastVerifiedHdr := header
	// verify if there are "K" block after current to make this one final
	nextBlocksVerified := uint32(0)
	for _, metaHdr := range finalityAttestingMetaHdrs[sharding.MetachainShardId] {
		if nextBlocksVerified >= sp.metaBlockFinality {
			break
		}

		// found a header with the next nonce
		if metaHdr.GetNonce() == lastVerifiedHdr.GetNonce()+1 {
			err := sp.headerValidator.IsHeaderConstructionValid(metaHdr, lastVerifiedHdr)
			if err != nil {
				go sp.removeHeaderFromPools(metaHdr, sp.dataPool.MetaBlocks(), sp.dataPool.HeadersNonces())
				log.Trace("isHdrConstructionValid", "error", err.Error())
				continue
			}

			lastVerifiedHdr = metaHdr
			nextBlocksVerified += 1
		}
	}

	if nextBlocksVerified < sp.metaBlockFinality {
		go sp.onRequestHeaderHandlerByNonce(lastVerifiedHdr.GetShardID(), lastVerifiedHdr.GetNonce()+1)
		return process.ErrHeaderNotFinal
	}

	return nil
}

func (sp *shardProcessor) checkAndRequestIfMetaHeadersMissing(round uint64) {
	orderedMetaBlocks, err := sp.getOrderedMetaBlocks(round)
	if err != nil {
		log.Trace("getOrderedMetaBlocks", "error", err.Error())
		return
	}

	sortedHdrs := make([]data.HeaderHandler, 0)
	for i := 0; i < len(orderedMetaBlocks); i++ {
		hdr, ok := orderedMetaBlocks[i].hdr.(*block.MetaBlock)
		if !ok {
			continue
		}
		sortedHdrs = append(sortedHdrs, hdr)
	}

	err = sp.requestHeadersIfMissing(sortedHdrs, sharding.MetachainShardId, round, sp.dataPool.MetaBlocks())
	if err != nil {
		log.Debug("requestHeadersIfMissing", "error", err.Error())
	}

	lastNotarizedHdr, err := sp.getLastNotarizedHdr(sharding.MetachainShardId)
	if err != nil {
		log.Debug("getLastNotarizedHdr", "error", err.Error())
		return
	}

	for i := 0; i < len(sortedHdrs); i++ {
		if lastNotarizedHdr != nil {
			isMetaBlockOutOfRange := sortedHdrs[i].GetNonce() > lastNotarizedHdr.GetNonce()+process.MaxHeadersToRequestInAdvance
			if isMetaBlockOutOfRange {
				break
			}
		}

		sp.txCoordinator.RequestMiniBlocks(sortedHdrs[i])
	}

	return
}

func (sp *shardProcessor) indexBlockIfNeeded(
	body data.BodyHandler,
	header data.HeaderHandler,
	lastBlockHeader data.HeaderHandler,
) {
	if sp.core == nil || sp.core.Indexer() == nil {
		return
	}

	txPool := sp.txCoordinator.GetAllCurrentUsedTxs(block.TxBlock)
	scPool := sp.txCoordinator.GetAllCurrentUsedTxs(block.SmartContractResultBlock)
	rewardPool := sp.txCoordinator.GetAllCurrentUsedTxs(block.RewardsBlock)

	for hash, tx := range scPool {
		txPool[hash] = tx
	}
	for hash, tx := range rewardPool {
		txPool[hash] = tx
	}

	shardId := sp.shardCoordinator.SelfId()
	pubKeys, err := sp.nodesCoordinator.GetValidatorsPublicKeys(header.GetPrevRandSeed(), header.GetRound(), shardId)
	if err != nil {
		return
	}

	signersIndexes := sp.nodesCoordinator.GetValidatorsIndexes(pubKeys)
	go sp.core.Indexer().SaveBlock(body, header, txPool, signersIndexes)

	saveRoundInfoInElastic(sp.core.Indexer(), sp.nodesCoordinator, shardId, header, lastBlockHeader, signersIndexes)
}

// RestoreBlockIntoPools restores the TxBlock and MetaBlock into associated pools
func (sp *shardProcessor) RestoreBlockIntoPools(headerHandler data.HeaderHandler, bodyHandler data.BodyHandler) error {
	if check.IfNil(headerHandler) {
		return process.ErrNilBlockHeader
	}
	if check.IfNil(bodyHandler) {
		return process.ErrNilTxBlockBody
	}

	body, ok := bodyHandler.(block.Body)
	if !ok {
		return process.ErrWrongTypeAssertion
	}

	header, ok := headerHandler.(*block.Header)
	if !ok {
		return process.ErrWrongTypeAssertion
	}

	miniBlockHashes := header.MapMiniBlockHashesToShards()
	err := sp.restoreMetaBlockIntoPool(miniBlockHashes, header.MetaBlockHashes)
	if err != nil {
		return err
	}

	restoredTxNr, errNotCritical := sp.txCoordinator.RestoreBlockDataFromStorage(body)
	if errNotCritical != nil {
		log.Debug("RestoreBlockDataFromStorage", "error", errNotCritical.Error())
	}

	if header.IsStartOfEpochBlock() {
		sp.epochStartTrigger.Revert()
	}

	go sp.txCounter.subtractRestoredTxs(restoredTxNr)

	sp.removeLastNotarized()

	return nil
}

func (sp *shardProcessor) restoreMetaBlockIntoPool(mapMiniBlockHashes map[string]uint32, metaBlockHashes [][]byte) error {
	metaBlockPool := sp.dataPool.MetaBlocks()
	if metaBlockPool == nil {
		return process.ErrNilMetaBlocksPool
	}

	metaHeaderNoncesPool := sp.dataPool.HeadersNonces()
	if metaHeaderNoncesPool == nil {
		return process.ErrNilMetaHeadersNoncesDataPool
	}

	mapMetaHashMiniBlockHashes := make(map[string][][]byte, 0)

	for _, metaBlockHash := range metaBlockHashes {
		metaBlock, errNotCritical := process.GetMetaHeaderFromStorage(metaBlockHash, sp.marshalizer, sp.store)
		if errNotCritical != nil {
			log.Debug("meta block is not fully processed yet and not committed in MetaBlockUnit",
				"hash", metaBlockHash)
			continue
		}

		processedMiniBlocks := metaBlock.GetMiniBlockHeadersWithDst(sp.shardCoordinator.SelfId())
		for mbHash := range processedMiniBlocks {
			mapMetaHashMiniBlockHashes[string(metaBlockHash)] = append(mapMetaHashMiniBlockHashes[string(metaBlockHash)], []byte(mbHash))
		}

		metaBlockPool.Put(metaBlockHash, metaBlock)
		syncMap := &dataPool.ShardIdHashSyncMap{}
		syncMap.Store(metaBlock.GetShardID(), metaBlockHash)
		metaHeaderNoncesPool.Merge(metaBlock.GetNonce(), syncMap)

		err := sp.store.GetStorer(dataRetriever.MetaBlockUnit).Remove(metaBlockHash)
		if err != nil {
			log.Debug("unable to remove hash from MetaBlockUnit",
				"hash", metaBlockHash)
			return err
		}

		nonceToByteSlice := sp.uint64Converter.ToByteSlice(metaBlock.GetNonce())
		errNotCritical = sp.store.GetStorer(dataRetriever.MetaHdrNonceHashDataUnit).Remove(nonceToByteSlice)
		if errNotCritical != nil {
			log.Debug("error not critical",
				"error", errNotCritical.Error())
		}

		log.Trace("meta block has been restored successfully",
			"round", metaBlock.Round,
			"nonce", metaBlock.Nonce,
			"hash", metaBlockHash)
	}

	for metaBlockHash, miniBlockHashes := range mapMetaHashMiniBlockHashes {
		for _, miniBlockHash := range miniBlockHashes {
			sp.addProcessedMiniBlock([]byte(metaBlockHash), miniBlockHash)
		}
	}

	for miniBlockHash := range mapMiniBlockHashes {
		sp.removeProcessedMiniBlock([]byte(miniBlockHash))
	}

	return nil
}

// CreateBlockBody creates a a list of miniblocks by filling them with transactions out of the transactions pools
// as long as the transactions limit for the block has not been reached and there is still time to add transactions
func (sp *shardProcessor) CreateBlockBody(initialHdrData data.HeaderHandler, haveTime func() bool) (data.BodyHandler, error) {
	sp.createBlockStarted()
	sp.blockSizeThrottler.ComputeMaxItems()

	initialHdrData.SetEpoch(sp.epochStartTrigger.Epoch())
	sp.blockChainHook.SetCurrentHeader(initialHdrData)

	err := sp.specialAddressHandler.SetShardConsensusData(
		initialHdrData.GetPrevRandSeed(),
		initialHdrData.GetRound(),
		initialHdrData.GetEpoch(),
		initialHdrData.GetShardID(),
	)
	if err != nil {
		return nil, err
	}

	log.Trace("started creating block body",
		"round", initialHdrData.GetRound(),
		"nonce", initialHdrData.GetNonce(),
		"epoch", initialHdrData.GetEpoch(),
	)

	miniBlocks, err := sp.createMiniBlocks(sp.blockSizeThrottler.MaxItemsToAdd(), initialHdrData.GetRound(), haveTime)
	if err != nil {
		return nil, err
	}

	return miniBlocks, nil
}

// CommitBlock commits the block in the blockchain if everything was checked successfully
func (sp *shardProcessor) CommitBlock(
	chainHandler data.ChainHandler,
	headerHandler data.HeaderHandler,
	bodyHandler data.BodyHandler,
) error {

	var err error
	defer func() {
		if err != nil {
			sp.RevertAccountState()
		}
	}()

	err = checkForNils(chainHandler, headerHandler, bodyHandler)
	if err != nil {
		return err
	}

	log.Trace("started committing block",
		"round", headerHandler.GetRound(),
		"nonce", headerHandler.GetNonce(),
	)

	err = sp.checkBlockValidity(chainHandler, headerHandler, bodyHandler)
	if err != nil {
		return err
	}

	header, ok := headerHandler.(*block.Header)
	if !ok {
		err = process.ErrWrongTypeAssertion
		return err
	}

	buff, err := sp.marshalizer.Marshal(header)
	if err != nil {
		return err
	}

	headerHash := sp.hasher.Compute(string(buff))
	nonceToByteSlice := sp.uint64Converter.ToByteSlice(header.Nonce)
	hdrNonceHashDataUnit := dataRetriever.ShardHdrNonceHashDataUnit + dataRetriever.UnitType(header.ShardId)

	errNotCritical := sp.store.Put(hdrNonceHashDataUnit, nonceToByteSlice, headerHash)
	if errNotCritical != nil {
		log.Debug(fmt.Sprintf("ShardHdrNonceHashDataUnit_%d store.Put", header.ShardId),
			"error", errNotCritical.Error(),
		)
	}

	errNotCritical = sp.store.Put(dataRetriever.BlockHeaderUnit, headerHash, buff)
	if errNotCritical != nil {
		log.Trace("BlockHeaderUnit store.Put", "error", errNotCritical.Error())
	}

	headersNoncesPool := sp.dataPool.HeadersNonces()
	if headersNoncesPool == nil {
		err = process.ErrNilHeadersNoncesDataPool
		return err
	}

	headersPool := sp.dataPool.Headers()
	if headersPool == nil {
		err = process.ErrNilHeadersDataPool
		return err
	}

	headersNoncesPool.Remove(header.GetNonce(), header.GetShardID())
	headersPool.Remove(headerHash)

	body, ok := bodyHandler.(block.Body)
	if !ok {
		err = process.ErrWrongTypeAssertion
		return err
	}

	err = sp.txCoordinator.SaveBlockDataToStorage(body)
	if err != nil {
		return err
	}

	for i := 0; i < len(body); i++ {
		buff, err = sp.marshalizer.Marshal(body[i])
		if err != nil {
			return err
		}

		miniBlockHash := sp.hasher.Compute(string(buff))
		errNotCritical = sp.store.Put(dataRetriever.MiniBlockUnit, miniBlockHash, buff)
		if errNotCritical != nil {
			log.Trace("MiniBlockUnit store.Put", "error", errNotCritical.Error())
		}
	}

	processedMetaHdrs, err := sp.getOrderedProcessedMetaBlocksFromHeader(header)
	if err != nil {
		return err
	}

	err = sp.addProcessedCrossMiniBlocksFromHeader(header)
	if err != nil {
		return err
	}

	finalHeaders, finalHeadersHashes, err := sp.getHighestHdrForOwnShardFromMetachain(processedMetaHdrs)
	if err != nil {
		return err
	}

	err = sp.saveLastNotarizedHeader(sharding.MetachainShardId, processedMetaHdrs)
	if err != nil {
		return err
	}

	err = sp.commitAll()
	if err != nil {
		return err
	}

	if header.IsStartOfEpochBlock() {
		sp.epochStartTrigger.SetProcessed(header)
	}

	log.Info("shard block has been committed successfully",
		"nonce", header.Nonce,
		"round", header.Round,
		"epoch", header.Epoch,
		"hash", headerHash,
	)

	errNotCritical = sp.txCoordinator.RemoveBlockDataFromPool(body)
	if errNotCritical != nil {
		log.Debug("RemoveBlockDataFromPool", "error", errNotCritical.Error())
	}

	errNotCritical = sp.removeProcessedMetaBlocksFromPool(processedMetaHdrs)
	if errNotCritical != nil {
		log.Debug("removeProcessedMetaBlocksFromPool", "error", errNotCritical.Error())
	}

	isMetachainStuck := sp.isShardStuck(sharding.MetachainShardId)

	errNotCritical = sp.forkDetector.AddHeader(header, headerHash, process.BHProcessed, finalHeaders, finalHeadersHashes, isMetachainStuck)
	if errNotCritical != nil {
		log.Debug("forkDetector.AddHeader", "error", errNotCritical.Error())
	}

	highestFinalBlockNonce := sp.forkDetector.GetHighestFinalBlockNonce()
	log.Debug("highest final shard block",
		"nonce", highestFinalBlockNonce,
		"shard", sp.shardCoordinator.SelfId(),
	)

	hdrsToAttestPreviousFinal := uint32(header.Nonce-highestFinalBlockNonce) + 1
	sp.removeNotarizedHdrsBehindPreviousFinal(hdrsToAttestPreviousFinal)

	lastBlockHeader := chainHandler.GetCurrentBlockHeader()

	err = chainHandler.SetCurrentBlockBody(body)
	if err != nil {
		return err
	}

	err = chainHandler.SetCurrentBlockHeader(header)
	if err != nil {
		return err
	}

	chainHandler.SetCurrentBlockHeaderHash(headerHash)
	sp.indexBlockIfNeeded(bodyHandler, headerHandler, lastBlockHeader)

	headerMeta, err := sp.getLastNotarizedHdr(sharding.MetachainShardId)
	if err != nil {
		return err
	}
	saveMetricsForACommittedBlock(
		sp.appStatusHandler,
		sp.specialAddressHandler.IsCurrentNodeInConsensus(),
		display.DisplayByteSlice(headerHash),
		highestFinalBlockNonce,
		headerMeta.GetNonce(),
	)

	headerInfo := bootstrapStorage.BootstrapHeaderInfo{
		ShardId: header.GetShardID(),
		Nonce:   header.GetNonce(),
		Hash:    headerHash,
	}

	log.Debug("validator info on block ",
		"nonce", header.Nonce,
		"validator root hash", core.ToB64(header.ValidatorStatsRootHash))

	sp.mutProcessedMiniBlocks.RLock()
	//TODO remove this
	log.Debug("processed mini blocks on commit block")
	for metaBlockHash, miniBlocksHashes := range sp.processedMiniBlocks {
		log.Debug("processed",
			"meta block hash", []byte(metaBlockHash))

		for miniBlockHash := range miniBlocksHashes {
			log.Debug("processed",
				"mini block hash", []byte(miniBlockHash))

		}
	}

	processedMiniBlocks := process.ConvertProcessedMiniBlocksMapToSlice(sp.processedMiniBlocks)
	sp.mutProcessedMiniBlocks.RUnlock()

	sp.prepareDataForBootStorer(headerInfo, header.Round, finalHeaders, finalHeadersHashes, processedMiniBlocks)

	go sp.cleanTxsPools()

	// write data to log
	go sp.txCounter.displayLogInfo(
		header,
		body,
		headerHash,
		sp.shardCoordinator.NumberOfShards(),
		sp.shardCoordinator.SelfId(),
		sp.dataPool,
	)

	sp.blockSizeThrottler.Succeed(header.Round)

	log.Debug("pools info",
		"headers", sp.dataPool.Headers().Len(),
		"headers capacity", sp.dataPool.Headers().MaxSize(),
		"metablocks", sp.dataPool.MetaBlocks().Len(),
		"metablocks capacity", sp.dataPool.MetaBlocks().MaxSize(),
		"miniblocks", sp.dataPool.MiniBlocks().Len(),
		"miniblocks capacity", sp.dataPool.MiniBlocks().MaxSize(),
	)

	go sp.cleanupPools(headersNoncesPool, headersPool, sp.dataPool.MetaBlocks())

	return nil
}

// ApplyProcessedMiniBlocks will apply processed mini blocks
func (sp *shardProcessor) ApplyProcessedMiniBlocks(processedMiniBlocks map[string]map[string]struct{}) {
	sp.mutProcessedMiniBlocks.Lock()
	for metaHash, miniBlocksHashes := range processedMiniBlocks {
		sp.processedMiniBlocks[metaHash] = miniBlocksHashes
	}
	sp.mutProcessedMiniBlocks.Unlock()
}

func (sp *shardProcessor) cleanTxsPools() {
	_, err := sp.txsPoolsCleaner.Clean(maxCleanTime)
	if err != nil {
		log.Debug("txsPoolsCleaner.Clean", "error", err.Error())
	}
	log.Debug("cleaned txs pool",
		"num txs removed", sp.txsPoolsCleaner.NumRemovedTxs(),
	)
}

// CreateNewHeader creates a new header
func (sp *shardProcessor) CreateNewHeader() data.HeaderHandler {
	return &block.Header{}
}

// getHighestHdrForOwnShardFromMetachain calculates the highest shard header notarized by metachain
func (sp *shardProcessor) getHighestHdrForOwnShardFromMetachain(
	processedHdrs []data.HeaderHandler,
) ([]data.HeaderHandler, [][]byte, error) {

	ownShIdHdrs := make([]data.HeaderHandler, 0)

	process.SortHeadersByNonce(processedHdrs)

	for i := 0; i < len(processedHdrs); i++ {
		hdr, ok := processedHdrs[i].(*block.MetaBlock)
		if !ok {
			return nil, nil, process.ErrWrongTypeAssertion
		}

		hdrs, err := sp.getHighestHdrForShardFromMetachain(sp.shardCoordinator.SelfId(), hdr)
		if err != nil {
			return nil, nil, err
		}

		ownShIdHdrs = append(ownShIdHdrs, hdrs...)
	}

	process.SortHeadersByNonce(ownShIdHdrs)

	ownShIdHdrsHashes := make([][]byte, len(ownShIdHdrs))
	for i := 0; i < len(ownShIdHdrs); i++ {
		hash, _ := core.CalculateHash(sp.marshalizer, sp.hasher, ownShIdHdrs[i])
		ownShIdHdrsHashes[i] = hash
	}

	return ownShIdHdrs, ownShIdHdrsHashes, nil
}

func (sp *shardProcessor) getHighestHdrForShardFromMetachain(shardId uint32, hdr *block.MetaBlock) ([]data.HeaderHandler, error) {
	ownShIdHdr := make([]data.HeaderHandler, 0)

	var errFound error
	// search for own shard id in shardInfo from metaHeaders
	for _, shardInfo := range hdr.ShardInfo {
		if shardInfo.ShardID != shardId {
			continue
		}

		ownHdr, err := process.GetShardHeader(shardInfo.HeaderHash, sp.dataPool.Headers(), sp.marshalizer, sp.store)
		if err != nil {
			go sp.onRequestHeaderHandler(shardInfo.ShardID, shardInfo.HeaderHash)

			log.Debug("requested missing shard header",
				"hash", shardInfo.HeaderHash,
				"shard", shardInfo.ShardID,
			)

			errFound = err
			continue
		}

		ownShIdHdr = append(ownShIdHdr, ownHdr)
	}

	if errFound != nil {
		return nil, errFound
	}

	return ownShIdHdr, nil
}

// getOrderedProcessedMetaBlocksFromHeader returns all the meta blocks fully processed
func (sp *shardProcessor) getOrderedProcessedMetaBlocksFromHeader(header *block.Header) ([]data.HeaderHandler, error) {
	if header == nil {
		return nil, process.ErrNilBlockHeader
	}

	miniBlockHashes := make(map[int][]byte, len(header.MiniBlockHeaders))
	for i := 0; i < len(header.MiniBlockHeaders); i++ {
		miniBlockHashes[i] = header.MiniBlockHeaders[i].Hash
	}

	log.Trace("cross mini blocks in body",
		"num miniblocks", len(miniBlockHashes),
	)

	processedMetaBlocks, err := sp.getOrderedProcessedMetaBlocksFromMiniBlockHashes(miniBlockHashes)
	if err != nil {
		return nil, err
	}

	return processedMetaBlocks, nil
}

func (sp *shardProcessor) addProcessedCrossMiniBlocksFromHeader(header *block.Header) error {
	if header == nil {
		return process.ErrNilBlockHeader
	}

	miniBlockHashes := make(map[int][]byte, len(header.MiniBlockHeaders))
	for i := 0; i < len(header.MiniBlockHeaders); i++ {
		miniBlockHashes[i] = header.MiniBlockHeaders[i].Hash
	}

	sp.hdrsForCurrBlock.mutHdrsForBlock.RLock()
	for _, metaBlockHash := range header.MetaBlockHashes {
		headerInfo, ok := sp.hdrsForCurrBlock.hdrHashAndInfo[string(metaBlockHash)]
		if !ok {
			sp.hdrsForCurrBlock.mutHdrsForBlock.RUnlock()
			return process.ErrMissingHeader
		}

		metaBlock, ok := headerInfo.hdr.(*block.MetaBlock)
		if !ok {
			sp.hdrsForCurrBlock.mutHdrsForBlock.RUnlock()
			return process.ErrWrongTypeAssertion
		}

		crossMiniBlockHashes := metaBlock.GetMiniBlockHeadersWithDst(sp.shardCoordinator.SelfId())
		for key, miniBlockHash := range miniBlockHashes {
			_, ok = crossMiniBlockHashes[string(miniBlockHash)]
			if !ok {
				continue
			}

			sp.addProcessedMiniBlock(metaBlockHash, miniBlockHash)

			delete(miniBlockHashes, key)
		}
	}
	sp.hdrsForCurrBlock.mutHdrsForBlock.RUnlock()

	return nil
}

// getOrderedProcessedMetaBlocksFromMiniBlocks returns all the meta blocks fully processed ordered
func (sp *shardProcessor) getOrderedProcessedMetaBlocksFromMiniBlocks(
	usedMiniBlocks []*block.MiniBlock,
) ([]data.HeaderHandler, error) {

	miniBlockHashes := make(map[int][]byte)
	for i := 0; i < len(usedMiniBlocks); i++ {
		if usedMiniBlocks[i].SenderShardID == sp.shardCoordinator.SelfId() {
			continue
		}

		miniBlockHash, err := core.CalculateHash(sp.marshalizer, sp.hasher, usedMiniBlocks[i])
		if err != nil {
			log.Debug("CalculateHash", "error", err.Error())
			continue
		}

		miniBlockHashes[i] = miniBlockHash
	}

	log.Trace("cross mini blocks in body",
		"num miniblocks", len(miniBlockHashes),
	)
	processedMetaBlocks, err := sp.getOrderedProcessedMetaBlocksFromMiniBlockHashes(miniBlockHashes)

	return processedMetaBlocks, err
}

func (sp *shardProcessor) getOrderedProcessedMetaBlocksFromMiniBlockHashes(
	miniBlockHashes map[int][]byte,
) ([]data.HeaderHandler, error) {

	processedMetaHdrs := make([]data.HeaderHandler, 0)
	processedCrossMiniBlocksHashes := make(map[string]bool)

	sp.hdrsForCurrBlock.mutHdrsForBlock.RLock()
	for metaBlockHash, headerInfo := range sp.hdrsForCurrBlock.hdrHashAndInfo {
		if !headerInfo.usedInBlock {
			continue
		}

		metaBlock, ok := headerInfo.hdr.(*block.MetaBlock)
		if !ok {
			sp.hdrsForCurrBlock.mutHdrsForBlock.RUnlock()
			return nil, process.ErrWrongTypeAssertion
		}

		log.Trace("meta header",
			"nonce", metaBlock.Nonce,
		)

		crossMiniBlockHashes := metaBlock.GetMiniBlockHeadersWithDst(sp.shardCoordinator.SelfId())
		for hash := range crossMiniBlockHashes {
			processedCrossMiniBlocksHashes[hash] = sp.isMiniBlockProcessed([]byte(metaBlockHash), []byte(hash))
		}

		for key, miniBlockHash := range miniBlockHashes {
			_, ok = crossMiniBlockHashes[string(miniBlockHash)]
			if !ok {
				continue
			}

			processedCrossMiniBlocksHashes[string(miniBlockHash)] = true

			delete(miniBlockHashes, key)
		}

		log.Trace("cross mini blocks in meta header",
			"num miniblocks", len(crossMiniBlockHashes),
		)

		processedAll := true
		for hash := range crossMiniBlockHashes {
			if !processedCrossMiniBlocksHashes[hash] {
				processedAll = false
				break
			}
		}

		if processedAll {
			processedMetaHdrs = append(processedMetaHdrs, metaBlock)
		}
	}
	sp.hdrsForCurrBlock.mutHdrsForBlock.RUnlock()

	process.SortHeadersByNonce(processedMetaHdrs)

	return processedMetaHdrs, nil
}

func (sp *shardProcessor) removeProcessedMetaBlocksFromPool(processedMetaHdrs []data.HeaderHandler) error {
	lastNotarizedMetaHdr, err := sp.getLastNotarizedHdr(sharding.MetachainShardId)
	if err != nil {
		return err
	}

	processed := 0
	// processedMetaHdrs is also sorted
	for i := 0; i < len(processedMetaHdrs); i++ {
		hdr := processedMetaHdrs[i]

		// remove process finished
		if hdr.GetNonce() > lastNotarizedMetaHdr.GetNonce() {
			continue
		}

		// metablock was processed and finalized
		buff, err := sp.marshalizer.Marshal(hdr)
		if err != nil {
			log.Debug("marshalizer.Marshal", "error", err.Error())
			continue
		}

		headerHash := sp.hasher.Compute(string(buff))
		nonceToByteSlice := sp.uint64Converter.ToByteSlice(hdr.GetNonce())
		err = sp.store.Put(dataRetriever.MetaHdrNonceHashDataUnit, nonceToByteSlice, headerHash)
		if err != nil {
			log.Debug("MetaHdrNonceHashDataUnit store.Put", "error", err.Error())
			continue
		}

		err = sp.store.Put(dataRetriever.MetaBlockUnit, headerHash, buff)
		if err != nil {
			log.Debug("MetaBlockUnit store.Put", "error", err.Error())
			continue
		}

		sp.dataPool.MetaBlocks().Remove(headerHash)
		sp.dataPool.HeadersNonces().Remove(hdr.GetNonce(), sharding.MetachainShardId)
		sp.removeAllProcessedMiniBlocks(headerHash)

		log.Trace("metaBlock has been processed completely and removed from pool",
			"round", hdr.GetRound(),
			"nonce", hdr.GetNonce(),
			"hash", headerHash,
		)

		processed++
	}

	if processed > 0 {
		log.Trace("metablocks completely processed and removed from pool",
			"num metablocks", processed,
		)
	}

	return nil
}

// receivedMetaBlock is a callback function when a new metablock was received
// upon receiving, it parses the new metablock and requests miniblocks and transactions
// which destination is the current shard
func (sp *shardProcessor) receivedMetaBlock(metaBlockHash []byte) {
	metaBlocksPool := sp.dataPool.MetaBlocks()
	if metaBlocksPool == nil {
		return
	}

	obj, ok := metaBlocksPool.Peek(metaBlockHash)
	if !ok {
		return
	}

	metaBlock, ok := obj.(*block.MetaBlock)
	if !ok {
		return
	}

	log.Trace("received meta block from network",
		"hash", metaBlockHash,
		"nonce", metaBlock.Nonce,
	)

	sp.hdrsForCurrBlock.mutHdrsForBlock.Lock()

	haveMissingMetaHeaders := sp.hdrsForCurrBlock.missingHdrs > 0 || sp.hdrsForCurrBlock.missingFinalityAttestingHdrs > 0
	if haveMissingMetaHeaders {
		hdrInfoForHash := sp.hdrsForCurrBlock.hdrHashAndInfo[string(metaBlockHash)]
		receivedMissingMetaHeader := hdrInfoForHash != nil && (hdrInfoForHash.hdr == nil || hdrInfoForHash.hdr.IsInterfaceNil())
		if receivedMissingMetaHeader {
			hdrInfoForHash.hdr = metaBlock
			sp.hdrsForCurrBlock.missingHdrs--

			if metaBlock.Nonce > sp.hdrsForCurrBlock.highestHdrNonce[sharding.MetachainShardId] {
				sp.hdrsForCurrBlock.highestHdrNonce[sharding.MetachainShardId] = metaBlock.Nonce
			}
		}

		// attesting something
		if sp.hdrsForCurrBlock.missingHdrs == 0 {
			sp.hdrsForCurrBlock.missingFinalityAttestingHdrs = sp.requestMissingFinalityAttestingHeaders(
				sharding.MetachainShardId,
				sp.metaBlockFinality,
				sp.getMetaHeaderFromPoolWithNonce,
				sp.dataPool.MetaBlocks())
			if sp.hdrsForCurrBlock.missingFinalityAttestingHdrs == 0 {
				log.Debug("received all missing finality attesting meta headers")
			}
		}

		missingMetaHdrs := sp.hdrsForCurrBlock.missingHdrs
		missingFinalityAttestingMetaHdrs := sp.hdrsForCurrBlock.missingFinalityAttestingHdrs
		sp.hdrsForCurrBlock.mutHdrsForBlock.Unlock()

		allMissingMetaHeadersReceived := missingMetaHdrs == 0 && missingFinalityAttestingMetaHdrs == 0
		if allMissingMetaHeadersReceived {
			sp.chRcvAllMetaHdrs <- true
		}
	} else {
		sp.hdrsForCurrBlock.mutHdrsForBlock.Unlock()
	}

	sp.setLastHdrForShard(metaBlock.GetShardID(), metaBlock)

	if sp.isHeaderOutOfRange(metaBlock, metaBlocksPool) {
		metaBlocksPool.Remove(metaBlockHash)

		headersNoncesPool := sp.dataPool.HeadersNonces()
		if headersNoncesPool != nil {
			headersNoncesPool.Remove(metaBlock.GetNonce(), metaBlock.GetShardID())
		}

		return
	}

	lastNotarizedHdr, err := sp.getLastNotarizedHdr(sharding.MetachainShardId)
	if err != nil {
		return
	}
	if metaBlock.GetNonce() <= lastNotarizedHdr.GetNonce() {
		return
	}
	if metaBlock.GetRound() <= lastNotarizedHdr.GetRound() {
		return
	}

	sp.epochStartTrigger.ReceivedHeader(metaBlock)
	if sp.epochStartTrigger.IsEpochStart() {
		sp.chRcvEpochStart <- true
	}

	isMetaBlockOutOfRange := metaBlock.GetNonce() > lastNotarizedHdr.GetNonce()+process.MaxHeadersToRequestInAdvance
	if isMetaBlockOutOfRange {
		return
	}

	sp.txCoordinator.RequestMiniBlocks(metaBlock)
}

func (sp *shardProcessor) requestMetaHeaders(shardHeader *block.Header) (uint32, uint32) {
	_ = process.EmptyChannel(sp.chRcvAllMetaHdrs)

	if len(shardHeader.MetaBlockHashes) == 0 {
		return 0, 0
	}

	missingHeadersHashes := sp.computeMissingAndExistingMetaHeaders(shardHeader)

	sp.hdrsForCurrBlock.mutHdrsForBlock.Lock()
	for _, hash := range missingHeadersHashes {
		sp.hdrsForCurrBlock.hdrHashAndInfo[string(hash)] = &hdrInfo{hdr: nil, usedInBlock: true}
		go sp.onRequestHeaderHandler(sharding.MetachainShardId, hash)
	}

	if sp.hdrsForCurrBlock.missingHdrs == 0 {
		sp.hdrsForCurrBlock.missingFinalityAttestingHdrs = sp.requestMissingFinalityAttestingHeaders(
			sharding.MetachainShardId,
			sp.metaBlockFinality,
			sp.getMetaHeaderFromPoolWithNonce,
			sp.dataPool.MetaBlocks())
	}

	requestedHdrs := sp.hdrsForCurrBlock.missingHdrs
	requestedFinalityAttestingHdrs := sp.hdrsForCurrBlock.missingFinalityAttestingHdrs
	sp.hdrsForCurrBlock.mutHdrsForBlock.Unlock()

	return requestedHdrs, requestedFinalityAttestingHdrs
}

func (sp *shardProcessor) computeMissingAndExistingMetaHeaders(header *block.Header) [][]byte {
	missingHeadersHashes := make([][]byte, 0)

	sp.hdrsForCurrBlock.mutHdrsForBlock.Lock()
	for i := 0; i < len(header.MetaBlockHashes); i++ {
		hdr, err := process.GetMetaHeaderFromPool(
			header.MetaBlockHashes[i],
			sp.dataPool.MetaBlocks())

		if err != nil {
			missingHeadersHashes = append(missingHeadersHashes, header.MetaBlockHashes[i])
			sp.hdrsForCurrBlock.missingHdrs++
			continue
		}

		sp.hdrsForCurrBlock.hdrHashAndInfo[string(header.MetaBlockHashes[i])] = &hdrInfo{hdr: hdr, usedInBlock: true}

		if hdr.Nonce > sp.hdrsForCurrBlock.highestHdrNonce[sharding.MetachainShardId] {
			sp.hdrsForCurrBlock.highestHdrNonce[sharding.MetachainShardId] = hdr.Nonce
		}
	}
	sp.hdrsForCurrBlock.mutHdrsForBlock.Unlock()

	return missingHeadersHashes
}

func (sp *shardProcessor) verifyCrossShardMiniBlockDstMe(header *block.Header) error {
	miniBlockMetaHashes, err := sp.getAllMiniBlockDstMeFromMeta(header)
	if err != nil {
		return err
	}

	crossMiniBlockHashes := header.GetMiniBlockHeadersWithDst(sp.shardCoordinator.SelfId())
	for hash := range crossMiniBlockHashes {
		if _, ok := miniBlockMetaHashes[hash]; !ok {
			return process.ErrCrossShardMBWithoutConfirmationFromMeta
		}
	}

	return nil
}

func (sp *shardProcessor) getAllMiniBlockDstMeFromMeta(header *block.Header) (map[string][]byte, error) {
	lastHdr, err := sp.getLastNotarizedHdr(sharding.MetachainShardId)
	if err != nil {
		return nil, err
	}

	miniBlockMetaHashes := make(map[string][]byte)

	sp.hdrsForCurrBlock.mutHdrsForBlock.RLock()
	for _, metaBlockHash := range header.MetaBlockHashes {
		headerInfo, ok := sp.hdrsForCurrBlock.hdrHashAndInfo[string(metaBlockHash)]
		if !ok {
			continue
		}
		metaBlock, ok := headerInfo.hdr.(*block.MetaBlock)
		if !ok {
			continue
		}
		if metaBlock.GetRound() > header.Round {
			continue
		}
		if metaBlock.GetRound() <= lastHdr.GetRound() {
			continue
		}
		if metaBlock.GetNonce() <= lastHdr.GetNonce() {
			continue
		}

		crossMiniBlockHashes := metaBlock.GetMiniBlockHeadersWithDst(sp.shardCoordinator.SelfId())
		for hash := range crossMiniBlockHashes {
			miniBlockMetaHashes[hash] = metaBlockHash
		}
	}
	sp.hdrsForCurrBlock.mutHdrsForBlock.RUnlock()

	return miniBlockMetaHashes, nil
}

func (sp *shardProcessor) getOrderedMetaBlocks(round uint64) ([]*hashAndHdr, error) {
	metaBlocksPool := sp.dataPool.MetaBlocks()
	if metaBlocksPool == nil {
		return nil, process.ErrNilMetaBlocksPool
	}

	lastHdr, err := sp.getLastNotarizedHdr(sharding.MetachainShardId)
	if err != nil {
		return nil, err
	}

	orderedMetaBlocks := make([]*hashAndHdr, 0)
	for _, key := range metaBlocksPool.Keys() {
		val, _ := metaBlocksPool.Peek(key)
		if val == nil {
			continue
		}

		hdr, ok := val.(*block.MetaBlock)
		if !ok {
			continue
		}

		if hdr.GetRound() > round {
			continue
		}
		if hdr.GetRound() <= lastHdr.GetRound() {
			continue
		}
		if hdr.GetNonce() <= lastHdr.GetNonce() {
			continue
		}

		orderedMetaBlocks = append(orderedMetaBlocks, &hashAndHdr{hdr: hdr, hash: key})
	}

	if len(orderedMetaBlocks) > 1 {
		sort.Slice(orderedMetaBlocks, func(i, j int) bool {
			return orderedMetaBlocks[i].hdr.GetNonce() < orderedMetaBlocks[j].hdr.GetNonce()
		})
	}

	return orderedMetaBlocks, nil
}

// isMetaHeaderFinal verifies if meta is trully final, in order to not do rollbacks
func (sp *shardProcessor) isMetaHeaderFinal(currHdr data.HeaderHandler, sortedHdrs []*hashAndHdr, startPos int) bool {
	if currHdr == nil || currHdr.IsInterfaceNil() {
		return false
	}
	if sortedHdrs == nil {
		return false
	}

	// verify if there are "K" block after current to make this one final
	lastVerifiedHdr := currHdr
	nextBlocksVerified := uint32(0)

	for i := startPos; i < len(sortedHdrs); i++ {
		if nextBlocksVerified >= sp.metaBlockFinality {
			return true
		}

		// found a header with the next nonce
		tmpHdr := sortedHdrs[i].hdr
		if tmpHdr.GetNonce() == lastVerifiedHdr.GetNonce()+1 {
			err := sp.headerValidator.IsHeaderConstructionValid(tmpHdr, lastVerifiedHdr)
			if err != nil {
				continue
			}

			lastVerifiedHdr = tmpHdr
			nextBlocksVerified += 1
		}
	}

	if nextBlocksVerified >= sp.metaBlockFinality {
		return true
	}

	return false
}

// full verification through metachain header
func (sp *shardProcessor) createAndProcessCrossMiniBlocksDstMe(
	maxItemsInBlock uint32,
	round uint64,
	haveTime func() bool,
) (block.MiniBlockSlice, uint32, uint32, error) {

	miniBlocks := make(block.MiniBlockSlice, 0)
	txsAdded := uint32(0)
	hdrsAdded := uint32(0)

	orderedMetaBlocks, err := sp.getOrderedMetaBlocks(round)
	if err != nil {
		return nil, 0, 0, err
	}

	log.Debug("metablocks ordered",
		"num metablocks", len(orderedMetaBlocks),
	)

	lastMetaHdr, err := sp.getLastNotarizedHdr(sharding.MetachainShardId)
	if err != nil {
		return nil, 0, 0, err
	}

	// do processing in order
	sp.hdrsForCurrBlock.mutHdrsForBlock.Lock()
	for i := 0; i < len(orderedMetaBlocks); i++ {
		if !haveTime() {
			log.Debug("time is up after putting cross txs with destination to current shard",
				"num txs", txsAdded,
			)
			break
		}

		if len(miniBlocks) >= core.MaxMiniBlocksInBlock {
			log.Debug("max number of mini blocks allowed to be added in one shard block has been reached",
				"limit", len(miniBlocks),
			)
			break
		}

		itemsAddedInHeader := uint32(len(sp.hdrsForCurrBlock.hdrHashAndInfo) + len(miniBlocks))
		if itemsAddedInHeader >= maxItemsInBlock {
			log.Debug("max records allowed to be added in shard header has been reached",
				"limit", maxItemsInBlock,
			)
			break
		}

		hdr, ok := orderedMetaBlocks[i].hdr.(*block.MetaBlock)
		if !ok {
			continue
		}

		err = sp.headerValidator.IsHeaderConstructionValid(hdr, lastMetaHdr)
		if err != nil {
			continue
		}

		isFinal := sp.isMetaHeaderFinal(hdr, orderedMetaBlocks, i+1)
		if !isFinal {
			continue
		}

		if len(hdr.GetMiniBlockHeadersWithDst(sp.shardCoordinator.SelfId())) == 0 {
			sp.hdrsForCurrBlock.hdrHashAndInfo[string(orderedMetaBlocks[i].hash)] = &hdrInfo{hdr: hdr, usedInBlock: true}
			hdrsAdded++
			lastMetaHdr = hdr
			continue
		}

		itemsAddedInBody := txsAdded
		if itemsAddedInBody >= maxItemsInBlock {
			continue
		}

		maxTxSpaceRemained := int32(maxItemsInBlock) - int32(itemsAddedInBody)
		maxMbSpaceRemained := sp.getMaxMiniBlocksSpaceRemained(
			maxItemsInBlock,
			itemsAddedInHeader+1,
			uint32(len(miniBlocks)))

		if maxTxSpaceRemained > 0 && maxMbSpaceRemained > 0 {
			processedMiniBlocksHashes := sp.getProcessedMiniBlocksHashes(orderedMetaBlocks[i].hash)
			currMBProcessed, currTxsAdded, hdrProcessFinished := sp.txCoordinator.CreateMbsAndProcessCrossShardTransactionsDstMe(
				hdr,
				processedMiniBlocksHashes,
				uint32(maxTxSpaceRemained),
				uint32(maxMbSpaceRemained),
				round,
				haveTime)

			// all txs processed, add to processed miniblocks
			miniBlocks = append(miniBlocks, currMBProcessed...)
			txsAdded = txsAdded + currTxsAdded

			if currTxsAdded > 0 {
				sp.hdrsForCurrBlock.hdrHashAndInfo[string(orderedMetaBlocks[i].hash)] = &hdrInfo{hdr: hdr, usedInBlock: true}
				hdrsAdded++
			}

			if !hdrProcessFinished {
				break
			}

			lastMetaHdr = hdr
		}
	}
	sp.hdrsForCurrBlock.mutHdrsForBlock.Unlock()

	return miniBlocks, txsAdded, hdrsAdded, nil
}

func (sp *shardProcessor) createMiniBlocks(
	maxItemsInBlock uint32,
	round uint64,
	haveTime func() bool,
) (block.Body, error) {

	miniBlocks := make(block.Body, 0)

	if sp.accounts.JournalLen() != 0 {
		return nil, process.ErrAccountStateDirty
	}

	if !haveTime() {
		log.Debug("time is up after entered in createMiniBlocks method")
		return nil, process.ErrTimeIsOut
	}

	txPool := sp.dataPool.Transactions()
	if txPool == nil {
		return nil, process.ErrNilTransactionPool
	}

	destMeMiniBlocks, nbTxs, nbHdrs, err := sp.createAndProcessCrossMiniBlocksDstMe(maxItemsInBlock, round, haveTime)
	if err != nil {
		log.Debug("createAndProcessCrossMiniBlocksDstMe", "error", err.Error())
	}

	processedMetaHdrs, errNotCritical := sp.getOrderedProcessedMetaBlocksFromMiniBlocks(destMeMiniBlocks)
	if errNotCritical != nil {
		log.Debug("getOrderedProcessedMetaBlocksFromMiniBlocks", "error", errNotCritical.Error())
	}

	err = sp.setMetaConsensusData(processedMetaHdrs)
	if err != nil {
		return nil, err
	}

	err = sp.updatePeerStateForFinalMetaHeaders(processedMetaHdrs)
	if err != nil {
		return nil, err
	}

	log.Debug("processed miniblocks and txs with destination in self shard",
		"num miniblocks", len(destMeMiniBlocks),
		"num txs", nbTxs,
	)

	if len(destMeMiniBlocks) > 0 {
		miniBlocks = append(miniBlocks, destMeMiniBlocks...)
	}

	maxTxSpaceRemained := int32(maxItemsInBlock) - int32(nbTxs)
	maxMbSpaceRemained := sp.getMaxMiniBlocksSpaceRemained(
		maxItemsInBlock,
		uint32(len(destMeMiniBlocks))+nbHdrs,
		uint32(len(miniBlocks)))

	mbFromMe := sp.txCoordinator.CreateMbsAndProcessTransactionsFromMe(
		uint32(maxTxSpaceRemained),
		uint32(maxMbSpaceRemained),
		round,
		haveTime)

	if len(mbFromMe) > 0 {
		miniBlocks = append(miniBlocks, mbFromMe...)
	}

	log.Debug("creating mini blocks has been finished",
		"num miniblocks", len(miniBlocks),
	)
	return miniBlocks, nil
}

// ApplyBodyToHeader creates a miniblock header list given a block body
func (sp *shardProcessor) ApplyBodyToHeader(hdr data.HeaderHandler, bodyHandler data.BodyHandler) error {
	log.Trace("started creating block header",
		"round", hdr.GetRound(),
	)
	shardHeader, ok := hdr.(*block.Header)
	if !ok {
		return process.ErrWrongTypeAssertion
	}

	shardHeader.MiniBlockHeaders = make([]block.MiniBlockHeader, 0)
	shardHeader.RootHash = sp.getRootHash()

	defer func() {
		go sp.checkAndRequestIfMetaHeadersMissing(hdr.GetRound())
	}()

	if bodyHandler == nil || bodyHandler.IsInterfaceNil() {
		return nil
	}

	body, ok := bodyHandler.(block.Body)
	if !ok {
		return process.ErrWrongTypeAssertion
	}

	totalTxCount, miniBlockHeaders, err := sp.createMiniBlockHeaders(body)
	if err != nil {
		return err
	}

	shardHeader.MiniBlockHeaders = miniBlockHeaders
	shardHeader.TxCount = uint32(totalTxCount)
	metaBlockHashes := sp.sortHeaderHashesForCurrentBlockByNonce(true)
	shardHeader.MetaBlockHashes = metaBlockHashes[sharding.MetachainShardId]

	if sp.epochStartTrigger.IsEpochStart() {
		shardHeader.EpochStartMetaHash = sp.epochStartTrigger.EpochStartMetaHdrHash()
	}

	sp.appStatusHandler.SetUInt64Value(core.MetricNumTxInBlock, uint64(totalTxCount))
	sp.appStatusHandler.SetUInt64Value(core.MetricNumMiniBlocks, uint64(len(body)))

	rootHash, err := sp.validatorStatisticsProcessor.RootHash()
	if err != nil {
		return err
	}

	shardHeader.ValidatorStatsRootHash = rootHash

	sp.blockSizeThrottler.Add(
		hdr.GetRound(),
		core.MaxUint32(hdr.ItemsInBody(), hdr.ItemsInHeader()))

	return nil
}

func (sp *shardProcessor) waitForMetaHdrHashes(waitTime time.Duration) error {
	select {
	case <-sp.chRcvAllMetaHdrs:
		return nil
	case <-time.After(waitTime):
		return process.ErrTimeIsOut
	}
}

// MarshalizedDataToBroadcast prepares underlying data into a marshalized object according to destination
func (sp *shardProcessor) MarshalizedDataToBroadcast(
	header data.HeaderHandler,
	bodyHandler data.BodyHandler,
) (map[uint32][]byte, map[string][][]byte, error) {

	if bodyHandler == nil || bodyHandler.IsInterfaceNil() {
		return nil, nil, process.ErrNilMiniBlocks
	}

	body, ok := bodyHandler.(block.Body)
	if !ok {
		return nil, nil, process.ErrWrongTypeAssertion
	}

	mrsData := make(map[uint32][]byte)
	bodies, mrsTxs := sp.txCoordinator.CreateMarshalizedData(body)

	for shardId, subsetBlockBody := range bodies {
		buff, err := sp.marshalizer.Marshal(subsetBlockBody)
		if err != nil {
			log.Debug("marshalizer.Marshal", "error", process.ErrMarshalWithoutSuccess.Error())
			continue
		}
		mrsData[shardId] = buff
	}

	return mrsData, mrsTxs, nil
}

// DecodeBlockBody method decodes block body from a given byte array
func (sp *shardProcessor) DecodeBlockBody(dta []byte) data.BodyHandler {
	if dta == nil {
		return nil
	}

	var body block.Body

	err := sp.marshalizer.Unmarshal(&body, dta)
	if err != nil {
		log.Debug("marshalizer.Unmarshal", "error", err.Error())
		return nil
	}

	return body
}

// DecodeBlockHeader method decodes block header from a given byte array
func (sp *shardProcessor) DecodeBlockHeader(dta []byte) data.HeaderHandler {
	if dta == nil {
		return nil
	}

	var header block.Header

	err := sp.marshalizer.Unmarshal(&header, dta)
	if err != nil {
		log.Debug("marshalizer.Unmarshal", "error", err.Error())
		return nil
	}

	return &header
}

// IsInterfaceNil returns true if there is no value under the interface
func (sp *shardProcessor) IsInterfaceNil() bool {
	if sp == nil {
		return true
	}
	return false
}

func (sp *shardProcessor) addProcessedMiniBlock(metaBlockHash []byte, miniBlockHash []byte) {
	sp.mutProcessedMiniBlocks.Lock()
	miniBlocksProcessed, ok := sp.processedMiniBlocks[string(metaBlockHash)]
	if !ok {
		miniBlocksProcessed := make(map[string]struct{})
		miniBlocksProcessed[string(miniBlockHash)] = struct{}{}
		sp.processedMiniBlocks[string(metaBlockHash)] = miniBlocksProcessed
		sp.mutProcessedMiniBlocks.Unlock()
		return
	}

	miniBlocksProcessed[string(miniBlockHash)] = struct{}{}
	sp.mutProcessedMiniBlocks.Unlock()
}

func (sp *shardProcessor) removeProcessedMiniBlock(miniBlockHash []byte) {
	sp.mutProcessedMiniBlocks.Lock()
	for _, miniBlocksProcessed := range sp.processedMiniBlocks {
		_, isProcessed := miniBlocksProcessed[string(miniBlockHash)]
		if isProcessed {
			delete(miniBlocksProcessed, string(miniBlockHash))
		}
	}
	sp.mutProcessedMiniBlocks.Unlock()
}

func (sp *shardProcessor) removeAllProcessedMiniBlocks(metaBlockHash []byte) {
	sp.mutProcessedMiniBlocks.Lock()
	delete(sp.processedMiniBlocks, string(metaBlockHash))
	sp.mutProcessedMiniBlocks.Unlock()
}

func (sp *shardProcessor) getProcessedMiniBlocksHashes(metaBlockHash []byte) map[string]struct{} {
	sp.mutProcessedMiniBlocks.RLock()
	processedMiniBlocksHashes := sp.processedMiniBlocks[string(metaBlockHash)]
	sp.mutProcessedMiniBlocks.RUnlock()

	return processedMiniBlocksHashes
}

func (sp *shardProcessor) isMiniBlockProcessed(metaBlockHash []byte, miniBlockHash []byte) bool {
	sp.mutProcessedMiniBlocks.RLock()
	miniBlocksProcessed, ok := sp.processedMiniBlocks[string(metaBlockHash)]
	if !ok {
		sp.mutProcessedMiniBlocks.RUnlock()
		return false
	}

	_, isProcessed := miniBlocksProcessed[string(miniBlockHash)]
	sp.mutProcessedMiniBlocks.RUnlock()

	return isProcessed
}

func (sp *shardProcessor) getMaxMiniBlocksSpaceRemained(
	maxItemsInBlock uint32,
	itemsAddedInBlock uint32,
	miniBlocksAddedInBlock uint32,
) int32 {
	mbSpaceRemainedInBlock := int32(maxItemsInBlock) - int32(itemsAddedInBlock)
	mbSpaceRemainedInCache := int32(core.MaxMiniBlocksInBlock) - int32(miniBlocksAddedInBlock)
	maxMbSpaceRemained := core.MinInt32(mbSpaceRemainedInBlock, mbSpaceRemainedInCache)

	return maxMbSpaceRemained
}

func (sp *shardProcessor) getMetaHeaderFromPoolWithNonce(
	nonce uint64,
	shardId uint32,
) (data.HeaderHandler, []byte, error) {

	metaHeader, metaHeaderHash, err := process.GetMetaHeaderFromPoolWithNonce(
		nonce,
		sp.dataPool.MetaBlocks(),
		sp.dataPool.HeadersNonces())

	return metaHeader, metaHeaderHash, err
}

func (sp *shardProcessor) updatePeerStateForFinalMetaHeaders(finalHeaders []data.HeaderHandler) error {
	for _, header := range finalHeaders {
		_, err := sp.validatorStatisticsProcessor.UpdatePeerState(header)
		if err != nil {
			return err
		}
	}
	return nil
}

func (sp *shardProcessor) checkValidatorStatisticsRootHash(currentHeader *block.Header, processedMetaHdrs []data.HeaderHandler) error {
	for _, metaHeader := range processedMetaHdrs {
		rootHash, err := sp.validatorStatisticsProcessor.UpdatePeerState(metaHeader)
		if err != nil {
			return err
		}

		if !bytes.Equal(rootHash, metaHeader.GetValidatorStatsRootHash()) {
			return process.ErrValidatorStatsRootHashDoesNotMatch
		}
	}

	vRootHash, _ := sp.validatorStatisticsProcessor.RootHash()
	if !bytes.Equal(vRootHash, currentHeader.GetValidatorStatsRootHash()) {
		return process.ErrValidatorStatsRootHashDoesNotMatch
	}

	return nil
}<|MERGE_RESOLUTION|>--- conflicted
+++ resolved
@@ -72,13 +72,10 @@
 		blockChainHook:                arguments.BlockChainHook,
 		txCoordinator:                 arguments.TxCoordinator,
 		rounder:                       arguments.Rounder,
-<<<<<<< HEAD
 		epochStartTrigger:             arguments.EpochStartTrigger,
 		headerValidator:               arguments.HeaderValidator,
-=======
 		bootStorer:                    arguments.BootStorer,
 		validatorStatisticsProcessor:  arguments.ValidatorStatisticsProcessor,
->>>>>>> b17f851c
 	}
 	err = base.setLastNotarizedHeadersSlice(arguments.StartHeaders)
 	if err != nil {
