--- conflicted
+++ resolved
@@ -126,11 +126,8 @@
 		scheduledTxsExecutionHandler:   arguments.ScheduledTxsExecutionHandler,
 		pruningDelay:                   pruningDelay,
 		processedMiniBlocksTracker:     arguments.ProcessedMiniBlocksTracker,
-<<<<<<< HEAD
+		receiptsRepository:             arguments.ReceiptsRepository,
 		processDebugger:                processDebugger,
-=======
-		receiptsRepository:             arguments.ReceiptsRepository,
->>>>>>> 81fd8d26
 	}
 
 	sp := shardProcessor{
