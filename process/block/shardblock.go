package block

import (
	"fmt"
	"sort"
	"sync"
	"time"

	"github.com/ElrondNetwork/elrond-go-sandbox/core"
	"github.com/ElrondNetwork/elrond-go-sandbox/core/serviceContainer"
	"github.com/ElrondNetwork/elrond-go-sandbox/data"
	"github.com/ElrondNetwork/elrond-go-sandbox/data/block"
	"github.com/ElrondNetwork/elrond-go-sandbox/data/state"
	"github.com/ElrondNetwork/elrond-go-sandbox/data/transaction"
	"github.com/ElrondNetwork/elrond-go-sandbox/data/typeConverters/uint64ByteSlice"
	"github.com/ElrondNetwork/elrond-go-sandbox/dataRetriever"
	"github.com/ElrondNetwork/elrond-go-sandbox/display"
	"github.com/ElrondNetwork/elrond-go-sandbox/hashing"
	"github.com/ElrondNetwork/elrond-go-sandbox/marshal"
	"github.com/ElrondNetwork/elrond-go-sandbox/process"
	"github.com/ElrondNetwork/elrond-go-sandbox/sharding"
	"github.com/ElrondNetwork/elrond-go-sandbox/storage"
)

var txCounterMutex = sync.RWMutex{}
var txsCurrentBlockProcessed = 0
var txsTotalProcessed = 0

const maxTransactionsInBlock = 15000

type txShardInfo struct {
	senderShardID   uint32
	receiverShardID uint32
}

type txInfo struct {
	tx *transaction.Transaction
	*txShardInfo
	has bool
}

type txsHashesInfo struct {
	txHashes        [][]byte
	receiverShardID uint32
}

// shardProcessor implements shardProcessor interface and actually it tries to execute block
type shardProcessor struct {
	*baseProcessor
	dataPool              dataRetriever.PoolsHolder
	txProcessor           process.TransactionProcessor
	blocksTracker         process.BlocksTracker
	metaBlockFinality     int
	chRcvAllTxs           chan bool
	onRequestTransaction  func(shardID uint32, txHashes [][]byte)
	missingTxs            int
	onRequestMiniBlock    func(shardId uint32, mbHash []byte)
	chRcvAllMetaHdrs      chan bool
	mutUsedMetaHdrsHashes sync.Mutex
	usedMetaHdrsHashes    map[uint32][][]byte

	mutRequestedMetaHdrHashes sync.RWMutex
	requestedMetaHdrHashes    map[string]bool
	currHighestMetaHdrNonce   uint64
	metaHdrsFound             bool

	core           serviceContainer.Core
	mutTxsForBlock sync.RWMutex
	txsForBlock    map[string]*txInfo
}

// NewShardProcessor creates a new shardProcessor object
func NewShardProcessor(
	core serviceContainer.Core,
	dataPool dataRetriever.PoolsHolder,
	store dataRetriever.StorageService,
	hasher hashing.Hasher,
	marshalizer marshal.Marshalizer,
	txProcessor process.TransactionProcessor,
	accounts state.AccountsAdapter,
	shardCoordinator sharding.Coordinator,
	forkDetector process.ForkDetector,
	blocksTracker process.BlocksTracker,
	startHeaders map[uint32]data.HeaderHandler,
	metaChainActive bool,
	requestHandler process.RequestHandler,
) (*shardProcessor, error) {

	err := checkProcessorNilParameters(
		accounts,
		forkDetector,
		hasher,
		marshalizer,
		store,
		shardCoordinator)
	if err != nil {
		return nil, err
	}

	if dataPool == nil {
		return nil, process.ErrNilDataPoolHolder
	}
	if txProcessor == nil {
		return nil, process.ErrNilTxProcessor
	}
	if blocksTracker == nil {
		return nil, process.ErrNilBlocksTracker
	}
	if requestHandler == nil {
		return nil, process.ErrNilRequestHandler
	}

	base := &baseProcessor{
		accounts:                      accounts,
		forkDetector:                  forkDetector,
		hasher:                        hasher,
		marshalizer:                   marshalizer,
		store:                         store,
		shardCoordinator:              shardCoordinator,
		onRequestHeaderHandlerByNonce: requestHandler.RequestHeaderByNonce,
	}
	err = base.setLastNotarizedHeadersSlice(startHeaders, metaChainActive)
	if err != nil {
		return nil, err
	}

	sp := shardProcessor{
		core:          core,
		baseProcessor: base,
		dataPool:      dataPool,
		txProcessor:   txProcessor,
		blocksTracker: blocksTracker,
	}

	sp.chRcvAllMetaHdrs = make(chan bool)
	sp.chRcvAllTxs = make(chan bool)
	sp.onRequestTransaction = requestHandler.RequestTransaction

	transactionPool := sp.dataPool.Transactions()
	if transactionPool == nil {
		return nil, process.ErrNilTransactionPool
	}
	transactionPool.RegisterHandler(sp.receivedTransaction)

	sp.onRequestMiniBlock = requestHandler.RequestMiniBlock
	sp.requestedMetaHdrHashes = make(map[string]bool)
	sp.txsForBlock = make(map[string]*txInfo)
	sp.usedMetaHdrsHashes = make(map[uint32][][]byte)

	metaBlockPool := sp.dataPool.MetaBlocks()
	if metaBlockPool == nil {
		return nil, process.ErrNilMetaBlockPool
	}
	metaBlockPool.RegisterHandler(sp.receivedMetaBlock)
	sp.onRequestHeaderHandler = requestHandler.RequestHeader

	miniBlockPool := sp.dataPool.MiniBlocks()
	if miniBlockPool == nil {
		return nil, process.ErrNilMiniBlockPool
	}
	miniBlockPool.RegisterHandler(sp.receivedMiniBlock)

	sp.metaBlockFinality = process.MetaBlockFinality

	//TODO: This should be injected when BlockProcessor will be refactored
	sp.uint64Converter = uint64ByteSlice.NewBigEndianConverter()

	return &sp, nil
}

// ProcessBlock processes a block. It returns nil if all ok or the specific error
func (sp *shardProcessor) ProcessBlock(
	chainHandler data.ChainHandler,
	headerHandler data.HeaderHandler,
	bodyHandler data.BodyHandler,
	haveTime func() time.Duration,
) error {

	if haveTime == nil {
		return process.ErrNilHaveTimeHandler
	}

	err := sp.checkBlockValidity(chainHandler, headerHandler, bodyHandler)
	if err != nil {
		return err
	}

	header, ok := headerHandler.(*block.Header)
	if !ok {
		return process.ErrWrongTypeAssertion
	}

	body, ok := bodyHandler.(block.Body)
	if !ok {
		return process.ErrWrongTypeAssertion
	}

	err = sp.checkHeaderBodyCorrelation(header, body)
	if err != nil {
		return err
	}

	sp.mutTxsForBlock.Lock()
	sp.txsForBlock = make(map[string]*txInfo)
	sp.mutTxsForBlock.Unlock()

	log.Info(fmt.Sprintf("Total txs in pool: %d\n", sp.getNrTxsWithDst(header.ShardId)))

	requestedTxs := sp.requestBlockTransactions(body)
	requestedMetaHdrs := sp.requestMetaHeaders(header)

	if haveTime() < 0 {
		return process.ErrTimeIsOut
	}

	if requestedTxs > 0 {
		log.Info(fmt.Sprintf("requested %d missing txs\n", requestedTxs))
		err = sp.waitForTxHashes(haveTime())
		sp.mutTxsForBlock.RLock()
		missingTxs := sp.missingTxs
		sp.mutTxsForBlock.RUnlock()
		log.Info(fmt.Sprintf("received %d missing txs\n", requestedTxs-missingTxs))
		if err != nil {
			return err
		}
	}

	if requestedMetaHdrs > 0 {
		log.Info(fmt.Sprintf("requested %d missing meta headers to confirm cross shard txs\n", requestedMetaHdrs))
		err = sp.waitForMetaHdrHashes(haveTime())
		sp.mutRequestedMetaHdrHashes.RLock()
		requestedMetaHdrHashes := len(sp.requestedMetaHdrHashes)
		sp.mutRequestedMetaHdrHashes.RUnlock()
		log.Info(fmt.Sprintf("received %d missing meta headers\n", requestedMetaHdrs-requestedMetaHdrHashes))
		if err != nil {
			return err
		}
	}

	err = sp.verifyCrossShardMiniBlockDstMe(header)
	if err != nil {
		return err
	}

	if sp.accounts.JournalLen() != 0 {
		return process.ErrAccountStateDirty
	}

	defer func() {
		if err != nil {
			sp.RevertAccountState()
		}
	}()

	err = sp.processBlockTransactions(body, header.Round, haveTime)
	if err != nil {
		return err
	}

	if !sp.verifyStateRoot(header.GetRootHash()) {
		err = process.ErrRootStateMissmatch
		return err
	}

	go sp.checkAndRequestIfMetaHeadersMissing(header.GetRound())

	return nil
}

// check if header has the same miniblocks as presented in body
func (sp *shardProcessor) checkHeaderBodyCorrelation(hdr *block.Header, body block.Body) error {
	mbHashesFromHdr := make(map[string]*block.MiniBlockHeader)
	for i := 0; i < len(hdr.MiniBlockHeaders); i++ {
		mbHashesFromHdr[string(hdr.MiniBlockHeaders[i].Hash)] = &hdr.MiniBlockHeaders[i]
	}

	if len(hdr.MiniBlockHeaders) != len(body) {
		return process.ErrHeaderBodyMismatch
	}

	for i := 0; i < len(body); i++ {
		miniBlock := body[i]

		mbBytes, err := sp.marshalizer.Marshal(miniBlock)
		if err != nil {
			return err
		}
		mbHash := sp.hasher.Compute(string(mbBytes))

		mbHdr, ok := mbHashesFromHdr[string(mbHash)]
		if !ok {
			return process.ErrHeaderBodyMismatch
		}

		if mbHdr.TxCount != uint32(len(miniBlock.TxHashes)) {
			return process.ErrHeaderBodyMismatch
		}

		if mbHdr.ReceiverShardID != miniBlock.ReceiverShardID {
			return process.ErrHeaderBodyMismatch
		}

		if mbHdr.SenderShardID != miniBlock.SenderShardID {
			return process.ErrHeaderBodyMismatch
		}
	}

	return nil
}

func (sp *shardProcessor) checkAndRequestIfMetaHeadersMissing(round uint32) error {
	orderedMetaBlocks, err := sp.getOrderedMetaBlocks(round)
	if err != nil {
		return err
	}

	sortedHdrs := make([]data.HeaderHandler, 0)
	for i := 0; i < len(orderedMetaBlocks); i++ {
		hdr, ok := orderedMetaBlocks[i].hdr.(*block.MetaBlock)
		if !ok {
			continue
		}
		sortedHdrs = append(sortedHdrs, hdr)
	}

	err = sp.requestHeadersIfMissing(sortedHdrs, sharding.MetachainShardId, round)
	if err != nil {
		log.Info(err.Error())
	}

	return nil
}

func (sp *shardProcessor) indexBlockIfNeeded(
	body data.BodyHandler,
	header data.HeaderHandler) {
	if sp.core == nil || sp.core.Indexer() == nil {
		return
	}

	txPool := make(map[string]*transaction.Transaction)

	sp.mutTxsForBlock.RLock()
	for txHash, txInfo := range sp.txsForBlock {
		txPool[txHash] = txInfo.tx
	}
	sp.mutTxsForBlock.RUnlock()

	go sp.core.Indexer().SaveBlock(body, header, txPool)
}

// removeTxBlockFromPools removes transactions and miniblocks from associated pools
func (sp *shardProcessor) removeTxBlockFromPools(body block.Body) error {
	if body == nil {
		return process.ErrNilTxBlockBody
	}

	transactionPool := sp.dataPool.Transactions()
	if transactionPool == nil {
		return process.ErrNilTransactionPool
	}

	miniBlockPool := sp.dataPool.MiniBlocks()
	if miniBlockPool == nil {
		return process.ErrNilMiniBlockPool
	}

	for i := 0; i < len(body); i++ {
		currentMiniBlock := body[i]
		strCache := process.ShardCacherIdentifier(currentMiniBlock.SenderShardID, currentMiniBlock.ReceiverShardID)
		transactionPool.RemoveSetOfDataFromPool(currentMiniBlock.TxHashes, strCache)

		buff, err := sp.marshalizer.Marshal(currentMiniBlock)
		if err != nil {
			return err
		}

		miniBlockHash := sp.hasher.Compute(string(buff))
		miniBlockPool.Remove(miniBlockHash)
	}

	return nil
}

// RestoreBlockIntoPools restores the TxBlock and MetaBlock into associated pools
func (sp *shardProcessor) RestoreBlockIntoPools(headerHandler data.HeaderHandler, bodyHandler data.BodyHandler) error {
	if bodyHandler == nil {
		return process.ErrNilTxBlockBody
	}

	body, ok := bodyHandler.(block.Body)
	if !ok {
		return process.ErrWrongTypeAssertion
	}

	miniBlockHashes := make(map[int][]byte, 0)
	err := sp.restoreTxBlockIntoPools(body, miniBlockHashes)
	if err != nil {
		return err
	}

	err = sp.restoreMetaBlockIntoPool(miniBlockHashes)
	if err != nil {
		return err
	}

	sp.restoreLastNotarized()

	return nil
}

func (sp *shardProcessor) restoreTxBlockIntoPools(
	body block.Body,
	miniBlockHashes map[int][]byte,
) error {

	transactionPool := sp.dataPool.Transactions()
	if transactionPool == nil {
		return process.ErrNilTransactionPool
	}

	miniBlockPool := sp.dataPool.MiniBlocks()
	if miniBlockPool == nil {
		return process.ErrNilMiniBlockPool
	}

	for i := 0; i < len(body); i++ {
		miniBlock := body[i]
		strCache := process.ShardCacherIdentifier(miniBlock.SenderShardID, miniBlock.ReceiverShardID)
		txsBuff, err := sp.store.GetAll(dataRetriever.TransactionUnit, miniBlock.TxHashes)
		if err != nil {
			return err
		}

		for txHash, txBuff := range txsBuff {
			tx := transaction.Transaction{}
			err = sp.marshalizer.Unmarshal(&tx, txBuff)
			if err != nil {
				return err
			}

			transactionPool.AddData([]byte(txHash), &tx, strCache)
		}

		buff, err := sp.marshalizer.Marshal(miniBlock)
		if err != nil {
			return err
		}

		miniBlockHash := sp.hasher.Compute(string(buff))
		miniBlockPool.Put(miniBlockHash, miniBlock)
		if miniBlock.SenderShardID != sp.shardCoordinator.SelfId() {
			miniBlockHashes[i] = miniBlockHash
		}
		txCounterMutex.Lock()
		txsTotalProcessed -= len(miniBlock.TxHashes)
		txCounterMutex.Unlock()
	}

	return nil
}

func (sp *shardProcessor) restoreMetaBlockIntoPool(miniBlockHashes map[int][]byte) error {
	metaBlockPool := sp.dataPool.MetaBlocks()
	if metaBlockPool == nil {
		return process.ErrNilMetaBlockPool
	}

	for _, metaBlockKey := range metaBlockPool.Keys() {
		if len(miniBlockHashes) == 0 {
			break
		}
		metaBlock, _ := metaBlockPool.Peek(metaBlockKey)
		if metaBlock == nil {
			return process.ErrNilMetaBlockHeader
		}

		hdr, _ := metaBlock.(data.HeaderHandler)
		if hdr == nil {
			return process.ErrWrongTypeAssertion
		}

		crossMiniBlockHashes := hdr.GetMiniBlockHeadersWithDst(sp.shardCoordinator.SelfId())
		for key := range miniBlockHashes {
			_, ok := crossMiniBlockHashes[string(miniBlockHashes[key])]
			if !ok {
				continue
			}

			hdr.SetMiniBlockProcessed(miniBlockHashes[key], false)
			delete(miniBlockHashes, key)
		}
	}

	//TODO: if miniBlockHashes were not found in meta pool then they should be in some already committed metablocks
	//So they should be searched in metablocks storer, these metablocks which contains them should be pull out in pools
	//and then these miniblocks should be set as not processed.

	return nil
}

// CreateBlockBody creates a a list of miniblocks by filling them with transactions out of the transactions pools
// as long as the transactions limit for the block has not been reached and there is still time to add transactions
func (sp *shardProcessor) CreateBlockBody(round uint32, haveTime func() bool) (data.BodyHandler, error) {
	miniBlocks, err := sp.createMiniBlocks(sp.shardCoordinator.NumberOfShards(), maxTransactionsInBlock, round, haveTime)

	if err != nil {
		return nil, err
	}

	return miniBlocks, nil
}

func (sp *shardProcessor) processBlockTransactions(body block.Body, round uint32, haveTime func() time.Duration) error {
	// basic validation already done in interceptors
	txPool := sp.dataPool.Transactions()

	for i := 0; i < len(body); i++ {
		miniBlock := body[i]
		for j := 0; j < len(miniBlock.TxHashes); j++ {
			if haveTime() < 0 {
				return process.ErrTimeIsOut
			}

			txHash := miniBlock.TxHashes[j]
			sp.mutTxsForBlock.RLock()
			txInfo := sp.txsForBlock[string(txHash)]
			sp.mutTxsForBlock.RUnlock()
			if txInfo == nil || txInfo.tx == nil {
				return process.ErrMissingTransaction
			}

			err := sp.processAndRemoveBadTransaction(
				txHash,
				txInfo.tx,
				txPool,
				round,
				miniBlock.SenderShardID,
				miniBlock.ReceiverShardID,
			)

			if err != nil {
				return err
			}
		}
	}
	return nil
}

// CommitBlock commits the block in the blockchain if everything was checked successfully
func (sp *shardProcessor) CommitBlock(
	chainHandler data.ChainHandler,
	headerHandler data.HeaderHandler,
	bodyHandler data.BodyHandler,
) error {

	var err error
	defer func() {
		if err != nil {
			sp.RevertAccountState()
		}
	}()

	err = checkForNils(chainHandler, headerHandler, bodyHandler)
	if err != nil {
		return err
	}

	header, ok := headerHandler.(*block.Header)
	if !ok {
		err = process.ErrWrongTypeAssertion
		return err
	}

	buff, err := sp.marshalizer.Marshal(header)
	if err != nil {
		return err
	}

	headerHash := sp.hasher.Compute(string(buff))
	errNotCritical := sp.store.Put(dataRetriever.BlockHeaderUnit, headerHash, buff)
	if errNotCritical != nil {
		log.Error(errNotCritical.Error())
	}

	nonceToByteSlice := sp.uint64Converter.ToByteSlice(headerHandler.GetNonce())
	err = sp.store.Put(dataRetriever.ShardHdrNonceHashDataUnit, nonceToByteSlice, headerHash)
	if err != nil {
		return err
	}

	body, ok := bodyHandler.(block.Body)
	if !ok {
		err = process.ErrWrongTypeAssertion
		return err
	}

	for i := 0; i < len(body); i++ {
		buff, err = sp.marshalizer.Marshal(body[i])
		if err != nil {
			return err
		}

		miniBlockHash := sp.hasher.Compute(string(buff))
		errNotCritical = sp.store.Put(dataRetriever.MiniBlockUnit, miniBlockHash, buff)
		if errNotCritical != nil {
			log.Error(errNotCritical.Error())
		}
	}

	headerNoncePool := sp.dataPool.HeadersNonces()
	if headerNoncePool == nil {
		err = process.ErrNilDataPoolHolder
		return err
	}

	_ = headerNoncePool.Put(headerHandler.GetNonce(), headerHash)

	for i := 0; i < len(body); i++ {
		miniBlock := (body)[i]
		for j := 0; j < len(miniBlock.TxHashes); j++ {
			txHash := miniBlock.TxHashes[j]
			sp.mutTxsForBlock.RLock()
			txInfo := sp.txsForBlock[string(txHash)]
			sp.mutTxsForBlock.RUnlock()
			if txInfo == nil || txInfo.tx == nil {
				err := process.ErrMissingTransaction
				return err
			}

			buff, err = sp.marshalizer.Marshal(txInfo.tx)
			if err != nil {
				return err
			}

			errNotCritical = sp.store.Put(dataRetriever.TransactionUnit, txHash, buff)
			if errNotCritical != nil {
				log.Error(errNotCritical.Error())
			}
		}
	}

	_, err = sp.accounts.Commit()
	if err != nil {
		return err
	}

	sp.blocksTracker.AddBlock(header)

	log.Info(fmt.Sprintf("shardBlock with nonce %d and hash %s has been committed successfully\n",
		header.Nonce,
		core.ToB64(headerHash)))

	errNotCritical = sp.removeTxBlockFromPools(body)
	if errNotCritical != nil {
		log.Debug(errNotCritical.Error())
	}

	processedMetaHdrs, errNotCritical := sp.getProcessedMetaBlocksFromPool(body)
	if errNotCritical != nil {
		log.Debug(errNotCritical.Error())
	}

	err = sp.saveLastNotarizedHeader(sharding.MetachainShardId, processedMetaHdrs)
	if err != nil {
		return err
	}

	errNotCritical = sp.removeProcessedMetablocksFromPool(processedMetaHdrs)
	if errNotCritical != nil {
		log.Debug(errNotCritical.Error())
	}

	errNotCritical = sp.forkDetector.AddHeader(header, headerHash, process.BHProcessed)
	if errNotCritical != nil {
		log.Debug(errNotCritical.Error())
	}

	err = chainHandler.SetCurrentBlockBody(body)
	if err != nil {
		return err
	}

	err = chainHandler.SetCurrentBlockHeader(header)
	if err != nil {
		return err
	}

	chainHandler.SetCurrentBlockHeaderHash(headerHash)
	sp.indexBlockIfNeeded(bodyHandler, headerHandler)

	// write data to log
	go sp.displayShardBlock(header, body)

	return nil
}

// removeMetaBlockFromPool removes meta blocks from associated pool
func (sp *shardProcessor) getProcessedMetaBlocksFromPool(body block.Body) ([]data.HeaderHandler, error) {
	if body == nil {
		return nil, process.ErrNilTxBlockBody
	}

	miniBlockHashes := make(map[int][]byte, 0)
	for i := 0; i < len(body); i++ {
		miniBlock := body[i]
		if miniBlock.SenderShardID == sp.shardCoordinator.SelfId() {
			continue
		}

		buff, err := sp.marshalizer.Marshal(miniBlock)
		if err != nil {
			log.Debug(err.Error())
			continue
		}

		mbHash := sp.hasher.Compute(string(buff))
		miniBlockHashes[i] = mbHash
	}

	processedMetaHdrs := make([]data.HeaderHandler, 0)
	for _, metaBlockKey := range sp.dataPool.MetaBlocks().Keys() {
		metaBlock, _ := sp.dataPool.MetaBlocks().Peek(metaBlockKey)
		if metaBlock == nil {
			log.Debug(process.ErrNilMetaBlockHeader.Error())
			continue
		}

		hdr, ok := metaBlock.(*block.MetaBlock)
		if !ok {
			log.Debug(process.ErrWrongTypeAssertion.Error())
			continue
		}

		crossMiniBlockHashes := hdr.GetMiniBlockHeadersWithDst(sp.shardCoordinator.SelfId())
		for key := range miniBlockHashes {
			_, ok := crossMiniBlockHashes[string(miniBlockHashes[key])]
			if !ok {
				continue
			}

			hdr.SetMiniBlockProcessed(miniBlockHashes[key], true)
			delete(miniBlockHashes, key)
		}

		processedAll := true
		for key := range crossMiniBlockHashes {
			if !hdr.GetMiniBlockProcessed([]byte(key)) {
				processedAll = false
				break
			}
		}

		if processedAll {
			processedMetaHdrs = append(processedMetaHdrs, hdr)
		}
	}

	return processedMetaHdrs, nil
}

func (sp *shardProcessor) removeProcessedMetablocksFromPool(processedMetaHdrs []data.HeaderHandler) error {
	lastNotarisedMetaHdr, err := sp.getLastNotarizedHdr(sharding.MetachainShardId)
	if err != nil {
		return err
	}

	// processedMetaHdrs is also sorted
	for i := 0; i < len(processedMetaHdrs); i++ {
		hdr := processedMetaHdrs[i]

		// remove process finished
		if hdr.GetNonce() > lastNotarisedMetaHdr.GetNonce() {
			continue
		}

		errNotCritical := sp.blocksTracker.RemoveNotarisedBlocks(hdr)
		if errNotCritical != nil {
			log.Error(errNotCritical.Error())
		}

		// metablock was processed and finalized
		buff, err := sp.marshalizer.Marshal(hdr)
		if err != nil {
			log.Error(err.Error())
			continue
		}

		key := sp.hasher.Compute(string(buff))
		err = sp.store.Put(dataRetriever.MetaBlockUnit, key, buff)
		if err != nil {
			log.Error(err.Error())
			continue
		}

		nonceToByteSlice := sp.uint64Converter.ToByteSlice(hdr.GetNonce())
		err = sp.store.Put(dataRetriever.MetaHdrNonceHashDataUnit, nonceToByteSlice, key)
		if err != nil {
			log.Error(err.Error())
			continue
		}

		sp.dataPool.MetaBlocks().Remove(key)
		log.Info(fmt.Sprintf("metablock with nonce %d has been processed completely and removed from pool\n",
			hdr.GetNonce()))
	}

	return nil
}

// getTransactionFromPool gets the transaction from a given shard id and a given transaction hash
func (sp *shardProcessor) getTransactionFromPool(
	senderShardID uint32,
	destShardID uint32,
	txHash []byte,
) *transaction.Transaction {

	txPool := sp.dataPool.Transactions()
	if txPool == nil {
		log.Error(process.ErrNilTransactionPool.Error())
		return nil
	}

	strCache := process.ShardCacherIdentifier(senderShardID, destShardID)
	txStore := txPool.ShardDataStore(strCache)
	if txStore == nil {
		log.Error(process.ErrNilStorage.Error())
		return nil
	}

	val, ok := txStore.Peek(txHash)
	if !ok {
		log.Debug(process.ErrTxNotFound.Error())
		return nil
	}

	tx, ok := val.(*transaction.Transaction)
	if !ok {
		log.Error(process.ErrInvalidTxInPool.Error())
		return nil
	}

	return tx
}

// receivedTransaction is a call back function which is called when a new transaction
// is added in the transaction pool
func (sp *shardProcessor) receivedTransaction(txHash []byte) {
	sp.mutTxsForBlock.Lock()
	if sp.missingTxs > 0 {
		txInfoForHash := sp.txsForBlock[string(txHash)]
		if txInfoForHash != nil &&
			txInfoForHash.txShardInfo != nil &&
			!txInfoForHash.has {
			tx := sp.getTransactionFromPool(txInfoForHash.senderShardID, txInfoForHash.receiverShardID, txHash)
			if tx != nil {
				sp.txsForBlock[string(txHash)].tx = tx
				sp.txsForBlock[string(txHash)].has = true
				sp.missingTxs--
			}
		}

		missingTxs := sp.missingTxs
		sp.mutTxsForBlock.Unlock()

		if missingTxs == 0 {
			sp.chRcvAllTxs <- true
		}
	} else {
		sp.mutTxsForBlock.Unlock()
	}
}

// receivedMetaBlock is a callback function when a new metablock was received
// upon receiving, it parses the new metablock and requests miniblocks and transactions
// which destination is the current shard
func (sp *shardProcessor) receivedMetaBlock(metaBlockHash []byte) {
	metaBlockCache := sp.dataPool.MetaBlocks()
	if metaBlockCache == nil {
		return
	}

	metaHdrNoncesCache := sp.dataPool.MetaHeadersNonces()
	if metaHdrNoncesCache == nil && sp.metaBlockFinality > 0 {
		return
	}

	miniBlockCache := sp.dataPool.MiniBlocks()
	if miniBlockCache == nil {
		return
	}

	metaBlock, ok := metaBlockCache.Peek(metaBlockHash)
	if !ok {
		return
	}

	hdr, ok := metaBlock.(data.HeaderHandler)
	if !ok {
		return
	}

	log.Info(fmt.Sprintf("received metablock with hash %s and nonce %d from network\n",
		core.ToB64(metaBlockHash),
		hdr.GetNonce()))

	sp.mutRequestedMetaHdrHashes.Lock()

	if !sp.metaHdrsFound {
		if sp.requestedMetaHdrHashes[string(metaBlockHash)] {
			delete(sp.requestedMetaHdrHashes, string(metaBlockHash))

			if hdr.GetNonce() > sp.currHighestMetaHdrNonce {
				sp.currHighestMetaHdrNonce = hdr.GetNonce()
			}
		}

		lenReqMetaHdrHashes := len(sp.requestedMetaHdrHashes)
		areFinalityAttestingHdrsInCache := true
		if lenReqMetaHdrHashes == 0 {
			// ask for finality attesting metahdr if it is not yet in cache
			for i := sp.currHighestMetaHdrNonce + 1; i <= sp.currHighestMetaHdrNonce+uint64(sp.metaBlockFinality); i++ {
				if !metaHdrNoncesCache.Has(i) {
					go sp.onRequestHeaderHandlerByNonce(sharding.MetachainShardId, i)
					areFinalityAttestingHdrsInCache = false
				}
			}
		}

		sp.metaHdrsFound = lenReqMetaHdrHashes == 0 && areFinalityAttestingHdrsInCache

		sp.mutRequestedMetaHdrHashes.Unlock()

		if lenReqMetaHdrHashes == 0 && areFinalityAttestingHdrsInCache {
			sp.chRcvAllMetaHdrs <- true
		}

	} else {
		sp.mutRequestedMetaHdrHashes.Unlock()
	}

	lastHdr, err := sp.getLastNotarizedHdr(sharding.MetachainShardId)
	if err != nil {
		return
	}
	if hdr.GetNonce() <= lastHdr.GetNonce() {
		return
	}
	if hdr.GetRound() <= lastHdr.GetRound() {
		return
	}

	crossMiniBlockHashes := hdr.GetMiniBlockHeadersWithDst(sp.shardCoordinator.SelfId())
	for key, senderShardId := range crossMiniBlockHashes {
		miniVal, _ := miniBlockCache.Peek([]byte(key))
		if miniVal == nil {
			//TODO: It should be analyzed if launching the next line(request) on go routine is better or not
			go sp.onRequestMiniBlock(senderShardId, []byte(key))
		}
	}
}

// receivedMiniBlock is a callback function when a new miniblock was received
// it will further ask for missing transactions
func (sp *shardProcessor) receivedMiniBlock(miniBlockHash []byte) {
	metaBlockCache := sp.dataPool.MetaBlocks()
	if metaBlockCache == nil {
		return
	}

	miniBlockCache := sp.dataPool.MiniBlocks()
	if miniBlockCache == nil {
		return
	}

	val, ok := miniBlockCache.Peek(miniBlockHash)
	if !ok {
		return
	}

	miniBlock, ok := val.(block.MiniBlock)
	if !ok {
		return
	}

	requestedTxs := make([][]byte, 0)
	for _, txHash := range miniBlock.TxHashes {
		tx := sp.getTransactionFromPool(miniBlock.SenderShardID, miniBlock.ReceiverShardID, txHash)
		if tx == nil {
			requestedTxs = append(requestedTxs, txHash)
		}
	}

	sp.onRequestTransaction(miniBlock.SenderShardID, requestedTxs)
}

func (sp *shardProcessor) requestMetaHeaders(hdr *block.Header) int {
	metaBlockCache := sp.dataPool.MetaBlocks()
	if metaBlockCache == nil {
		return 0
	}

	sp.mutRequestedMetaHdrHashes.Lock()

	requestedMetaHdrs := 0
	sp.requestedMetaHdrHashes = make(map[string]bool)
	sp.currHighestMetaHdrNonce = uint64(0)
	hashes := make([][]byte, 0)
	for i := 0; i < len(hdr.MetaBlockHashes); i++ {
		val, ok := metaBlockCache.Peek(hdr.MetaBlockHashes[i])
		if !ok {
			hashes = append(hashes, hdr.MetaBlockHashes[i])
			sp.requestedMetaHdrHashes[string(hdr.MetaBlockHashes[i])] = true
		}

		header, ok := val.(data.HeaderHandler)
		if !ok {
			continue
		}

		if sp.currHighestMetaHdrNonce < header.GetNonce() {
			sp.currHighestMetaHdrNonce = header.GetNonce()
		}
	}

	if len(sp.requestedMetaHdrHashes) > 0 {
		sp.metaHdrsFound = false
	}

	sp.mutRequestedMetaHdrHashes.Unlock()

	for _, hash := range hashes {
		requestedMetaHdrs++
		sp.onRequestHeaderHandler(sharding.MetachainShardId, hash)
	}

	return requestedMetaHdrs
}

func (sp *shardProcessor) requestBlockTransactions(body block.Body) int {
	requestedTxs := 0
	missingTxsForShards := sp.computeMissingAndExistingTxsForShards(body)

	sp.mutTxsForBlock.Lock()
	for senderShardID, txsHashesInfo := range missingTxsForShards {
		txShardInfo := &txShardInfo{senderShardID: senderShardID, receiverShardID: txsHashesInfo.receiverShardID}
		for _, txHash := range txsHashesInfo.txHashes {
			sp.txsForBlock[string(txHash)] = &txInfo{tx: nil, txShardInfo: txShardInfo, has: false}
		}
	}
	sp.mutTxsForBlock.Unlock()

	for senderShardID, txsHashesInfo := range missingTxsForShards {
		requestedTxs += len(txsHashesInfo.txHashes)
		sp.onRequestTransaction(senderShardID, txsHashesInfo.txHashes)
	}

	return requestedTxs
}

func (sp *shardProcessor) computeMissingAndExistingTxsForShards(body block.Body) map[uint32]*txsHashesInfo {
	missingTxsForShard := make(map[uint32]*txsHashesInfo)
	sp.missingTxs = 0

	sp.mutTxsForBlock.Lock()
	for i := 0; i < len(body); i++ {
		miniBlock := body[i]
		txShardInfo := &txShardInfo{senderShardID: miniBlock.SenderShardID, receiverShardID: miniBlock.ReceiverShardID}
		txHashes := make([][]byte, 0)

		for j := 0; j < len(miniBlock.TxHashes); j++ {
			txHash := miniBlock.TxHashes[j]
			tx := sp.getTransactionFromPool(miniBlock.SenderShardID, miniBlock.ReceiverShardID, txHash)

			if tx == nil {
				txHashes = append(txHashes, txHash)
				sp.missingTxs++
			} else {
				sp.txsForBlock[string(txHash)] = &txInfo{tx: tx, txShardInfo: txShardInfo, has: true}
			}
		}

		if len(txHashes) > 0 {
			missingTxsForShard[miniBlock.SenderShardID] = &txsHashesInfo{
				txHashes:        txHashes,
				receiverShardID: miniBlock.ReceiverShardID,
			}
		}
	}
	sp.mutTxsForBlock.Unlock()

	return missingTxsForShard
}

func (sp *shardProcessor) processAndRemoveBadTransaction(
	transactionHash []byte,
	transaction *transaction.Transaction,
	txPool dataRetriever.ShardedDataCacherNotifier,
	round uint32,
	sndShardId uint32,
	dstShardId uint32,
) error {

	if txPool == nil {
		return process.ErrNilTransactionPool
	}

	err := sp.txProcessor.ProcessTransaction(transaction, round)
	if err == process.ErrLowerNonceInTransaction ||
		err == process.ErrInsufficientFunds {
		strCache := process.ShardCacherIdentifier(sndShardId, dstShardId)
		txPool.RemoveData(transactionHash, strCache)
	}

	return err
}

func (sp *shardProcessor) requestBlockTransactionsForMiniBlock(mb *block.MiniBlock) int {
	missingTxsForMiniBlock := sp.computeMissingTxsForMiniBlock(mb)
	sp.onRequestTransaction(mb.SenderShardID, missingTxsForMiniBlock)

	return len(missingTxsForMiniBlock)
}

func (sp *shardProcessor) computeMissingTxsForMiniBlock(mb *block.MiniBlock) [][]byte {
	missingTransactions := make([][]byte, 0)
	for _, txHash := range mb.TxHashes {
		tx := sp.getTransactionFromPool(mb.SenderShardID, mb.ReceiverShardID, txHash)
		if tx == nil {
			missingTransactions = append(missingTransactions, txHash)
		}
	}

	return missingTransactions
}

func (sp *shardProcessor) getAllTxsFromMiniBlock(
	mb *block.MiniBlock,
	haveTime func() bool,
) ([]*transaction.Transaction, [][]byte, error) {

	txPool := sp.dataPool.Transactions()
	if txPool == nil {
		return nil, nil, process.ErrNilTransactionPool
	}

	strCache := process.ShardCacherIdentifier(mb.SenderShardID, mb.ReceiverShardID)
	txCache := txPool.ShardDataStore(strCache)
	if txCache == nil {
		return nil, nil, process.ErrNilTransactionPool
	}

	// verify if all transaction exists
	transactions := make([]*transaction.Transaction, 0)
	txHashes := make([][]byte, 0)
	for _, txHash := range mb.TxHashes {
		if !haveTime() {
			return nil, nil, process.ErrTimeIsOut
		}

		tmp, _ := txCache.Peek(txHash)
		if tmp == nil {
			return nil, nil, process.ErrNilTransaction
		}

		tx, ok := tmp.(*transaction.Transaction)
		if !ok {
			return nil, nil, process.ErrWrongTypeAssertion
		}
		txHashes = append(txHashes, txHash)
		transactions = append(transactions, tx)
	}

	return transactions, txHashes, nil
}

// processMiniBlockComplete - all transactions must be processed together, otherwise error
func (sp *shardProcessor) processMiniBlockComplete(
	miniBlock *block.MiniBlock,
	round uint32,
	haveTime func() bool,
) error {

	txPool := sp.dataPool.Transactions()
	if txPool == nil {
		return process.ErrNilTransactionPool
	}

	miniBlockTxs, miniBlockTxHashes, err := sp.getAllTxsFromMiniBlock(miniBlock, haveTime)
	if err != nil {
		return err
	}

	snapshot := sp.accounts.JournalLen()
	for index := range miniBlockTxs {
		if !haveTime() {
			err = process.ErrTimeIsOut
			break
		}

		err = sp.txProcessor.ProcessTransaction(miniBlockTxs[index], round)
		if err != nil {
			break
		}
	}

	// all txs from miniblock has to be processed together
	if err != nil {
		log.Error(err.Error())
		errAccountState := sp.accounts.RevertToSnapshot(snapshot)
		if errAccountState != nil {
			// TODO: evaluate if reloading the trie from disk will might solve the problem
			log.Error(errAccountState.Error())
		}

		return err
	}

	txShardInfo := &txShardInfo{senderShardID: miniBlock.SenderShardID, receiverShardID: miniBlock.ReceiverShardID}

	sp.mutTxsForBlock.Lock()
	for index, txHash := range miniBlockTxHashes {
		sp.txsForBlock[string(txHash)] = &txInfo{tx: miniBlockTxs[index], txShardInfo: txShardInfo, has: true}
	}
	sp.mutTxsForBlock.Unlock()

	return nil
}

func (sp *shardProcessor) verifyCrossShardMiniBlockDstMe(hdr *block.Header) error {
	mMiniBlockMeta, err := sp.getAllMiniBlockDstMeFromMeta(hdr.Round, hdr.MetaBlockHashes)
	if err != nil {
		return err
	}
	metablockCache := sp.dataPool.MetaBlocks()
	if metablockCache == nil {
		return process.ErrNilMetaBlockPool
	}

	currMetaBlocks := make([]data.HeaderHandler, 0)
	miniBlockDstMe := hdr.GetMiniBlockHeadersWithDst(sp.shardCoordinator.SelfId())
	for mbHash := range miniBlockDstMe {
		if _, ok := mMiniBlockMeta[mbHash]; !ok {
			return process.ErrCrossShardMBWithoutConfirmationFromMeta
		}

		hdr, ok := metablockCache.Peek(mMiniBlockMeta[mbHash])
		if !ok {
			return process.ErrNilMetaBlockHeader
		}

		metaHdr, ok := hdr.(data.HeaderHandler)
		if !ok {
			return process.ErrWrongTypeAssertion
		}

		currMetaBlocks = append(currMetaBlocks, metaHdr)
	}

	if len(currMetaBlocks) == 0 {
		return nil
	}

	err = sp.verifyIncludedMetaBlocksFinality(currMetaBlocks, hdr.Round)

	return err
}

func (sp *shardProcessor) verifyIncludedMetaBlocksFinality(currMetaBlocks []data.HeaderHandler, round uint32) error {
	orderedMetablocks, err := sp.getOrderedMetaBlocks(round)
	if err != nil {
		return err
	}

	sort.Slice(currMetaBlocks, func(i, j int) bool {
		return currMetaBlocks[i].GetNonce() < currMetaBlocks[j].GetNonce()
	})

	for i := 0; i < len(currMetaBlocks); i++ {
		isFinal := sp.isMetaHeaderFinal(currMetaBlocks[i], orderedMetablocks, 0)
		if !isFinal {
			return process.ErrMetaBlockNotFinal
		}
	}

	return nil
}

func (sp *shardProcessor) getAllMiniBlockDstMeFromMeta(round uint32, metaHashes [][]byte) (map[string][]byte, error) {
	metaBlockCache := sp.dataPool.MetaBlocks()
	if metaBlockCache == nil {
		return nil, process.ErrNilMetaBlockPool
	}

	lastHdr, err := sp.getLastNotarizedHdr(sharding.MetachainShardId)
	if err != nil {
		return nil, err
	}

	mMiniBlockMeta := make(map[string][]byte)
	for _, metaHash := range metaHashes {
		val, _ := metaBlockCache.Peek(metaHash)
		if val == nil {
			continue
		}

		hdr, ok := val.(*block.MetaBlock)
		if !ok {
			continue
		}

		if hdr.GetRound() > round {
			continue
		}
		if hdr.GetRound() <= lastHdr.GetRound() {
			continue
		}
		if hdr.GetNonce() <= lastHdr.GetNonce() {
			continue
		}

		miniBlockDstMe := hdr.GetMiniBlockHeadersWithDst(sp.shardCoordinator.SelfId())
		for mbHash := range miniBlockDstMe {
			mMiniBlockMeta[mbHash] = metaHash
		}
	}

	return mMiniBlockMeta, nil
}

func (sp *shardProcessor) getOrderedMetaBlocks(round uint32) ([]*hashAndHdr, error) {
	metaBlockCache := sp.dataPool.MetaBlocks()
	if metaBlockCache == nil {
		return nil, process.ErrNilMetaBlockPool
	}

	lastHdr, err := sp.getLastNotarizedHdr(sharding.MetachainShardId)
	if err != nil {
		return nil, err
	}

	orderedMetaBlocks := make([]*hashAndHdr, 0)
	for _, key := range metaBlockCache.Keys() {
		val, _ := metaBlockCache.Peek(key)
		if val == nil {
			continue
		}

		hdr, ok := val.(*block.MetaBlock)
		if !ok {
			continue
		}

		if hdr.GetRound() > round {
			continue
		}
		if hdr.GetRound() <= lastHdr.GetRound() {
			continue
		}
		if hdr.GetNonce() <= lastHdr.GetNonce() {
			continue
		}

		orderedMetaBlocks = append(orderedMetaBlocks, &hashAndHdr{hdr: hdr, hash: key})
	}

	// sort headers for each shard
	if len(orderedMetaBlocks) == 0 {
		return nil, process.ErrNoNewMetablocks
	}

	sort.Slice(orderedMetaBlocks, func(i, j int) bool {
		return orderedMetaBlocks[i].hdr.GetNonce() < orderedMetaBlocks[j].hdr.GetNonce()
	})

	return orderedMetaBlocks, nil
}

func (sp *shardProcessor) processMiniBlocksFromHeader(
	hdr data.HeaderHandler,
	maxTxRemaining uint32,
	round uint32,
	haveTime func() bool,
) (block.MiniBlockSlice, uint32, bool) {
	// verification of hdr and miniblock validity is done before the function is called
	miniBlockCache := sp.dataPool.MiniBlocks()

	miniBlocks := make(block.MiniBlockSlice, 0)
	nrTxAdded := uint32(0)
	nrMBprocessed := 0
	// get mini block hashes which contain cross shard txs with destination in self shard
	crossMiniBlockHashes := hdr.GetMiniBlockHeadersWithDst(sp.shardCoordinator.SelfId())
	for key, senderShardId := range crossMiniBlockHashes {
		if !haveTime() {
			break
		}

		if hdr.GetMiniBlockProcessed([]byte(key)) {
			nrMBprocessed++
			continue
		}

		miniVal, _ := miniBlockCache.Peek([]byte(key))
		if miniVal == nil {
			go sp.onRequestMiniBlock(senderShardId, []byte(key))
			continue
		}

		miniBlock, ok := miniVal.(*block.MiniBlock)
		if !ok {
			continue
		}

		// overflow would happen if processing would continue
		txOverFlow := nrTxAdded+uint32(len(miniBlock.TxHashes)) > maxTxRemaining
		if txOverFlow {
			return miniBlocks, nrTxAdded, false
		}

		requestedTxs := sp.requestBlockTransactionsForMiniBlock(miniBlock)
		if requestedTxs > 0 {
			continue
		}

		err := sp.processMiniBlockComplete(miniBlock, round, haveTime)
		if err != nil {
			continue
		}

		// all txs processed, add to processed miniblocks
		miniBlocks = append(miniBlocks, miniBlock)
		nrTxAdded = nrTxAdded + uint32(len(miniBlock.TxHashes))
		nrMBprocessed++
	}

	allMBsProcessed := nrMBprocessed == len(crossMiniBlockHashes)
	return miniBlocks, nrTxAdded, allMBsProcessed
}

// isMetaHeaderFinal verifies if meta is trully final, in order to not do rollbacks
func (sp *shardProcessor) isMetaHeaderFinal(currHdr data.HeaderHandler, sortedHdrs []*hashAndHdr, startPos int) bool {
	if currHdr == nil {
		return false
	}
	if sortedHdrs == nil {
		return false
	}

	// verify if there are "K" block after current to make this one final
	lastVerifiedHdr := currHdr
	nextBlocksVerified := 0

	for i := startPos; i < len(sortedHdrs); i++ {
		if nextBlocksVerified >= sp.metaBlockFinality {
			return true
		}

		// found a header with the next nonce
		tmpHdr := sortedHdrs[i].hdr
		if tmpHdr.GetNonce() == lastVerifiedHdr.GetNonce()+1 {
			err := sp.isHdrConstructionValid(tmpHdr, lastVerifiedHdr)
			if err != nil {
				continue
			}

			lastVerifiedHdr = tmpHdr
			nextBlocksVerified += 1
		}
	}

	if nextBlocksVerified >= sp.metaBlockFinality {
		return true
	}

	return false
}

// full verification through metachain header
func (sp *shardProcessor) createAndProcessCrossMiniBlocksDstMe(
	noShards uint32,
	maxTxInBlock int,
	round uint32,
	haveTime func() bool,
) (block.MiniBlockSlice, uint32, error) {

	metaBlockCache := sp.dataPool.MetaBlocks()
	if metaBlockCache == nil {
		return nil, 0, process.ErrNilMetaBlockPool
	}

	miniBlockCache := sp.dataPool.MiniBlocks()
	if miniBlockCache == nil {
		return nil, 0, process.ErrNilMiniBlockPool
	}

	txPool := sp.dataPool.Transactions()
	if txPool == nil {
		return nil, 0, process.ErrNilTransactionPool
	}

	miniBlocks := make(block.MiniBlockSlice, 0)
	nrTxAdded := uint32(0)

	orderedMetaBlocks, err := sp.getOrderedMetaBlocks(round)
	if err != nil {
		return nil, 0, err
	}

	log.Info(fmt.Sprintf("meta blocks ordered: %d \n", len(orderedMetaBlocks)))

	lastMetaHdr, err := sp.getLastNotarizedHdr(sharding.MetachainShardId)
	if err != nil {
		return nil, 0, err
	}

	// do processing in order
	usedMetaHdrsHashes := make([][]byte, 0)
	for i := 0; i < len(orderedMetaBlocks); i++ {
		if !haveTime() {
			log.Info(fmt.Sprintf("time is up after putting %d cross txs with destination to current shard \n", nrTxAdded))
			break
		}

		hdr, ok := orderedMetaBlocks[i].hdr.(*block.MetaBlock)
		if !ok {
			continue
		}

		err := sp.isHdrConstructionValid(hdr, lastMetaHdr)
		if err != nil {
			continue
		}

		isFinal := sp.isMetaHeaderFinal(hdr, orderedMetaBlocks, i+1)
		if !isFinal {
			continue
		}

		maxTxRemaining := uint32(maxTxInBlock) - nrTxAdded
		currMBProcessed, currTxsAdded, hdrProcessFinished := sp.processMiniBlocksFromHeader(hdr, maxTxRemaining, round, haveTime)

		// all txs processed, add to processed miniblocks
		miniBlocks = append(miniBlocks, currMBProcessed...)
		nrTxAdded = nrTxAdded + currTxsAdded

		if currTxsAdded > 0 {
			usedMetaHdrsHashes = append(usedMetaHdrsHashes, orderedMetaBlocks[i].hash)
		}

		if !hdrProcessFinished {
			break
		}

		lastMetaHdr = hdr
	}

	sp.mutUsedMetaHdrsHashes.Lock()
	sp.usedMetaHdrsHashes[round] = usedMetaHdrsHashes
	sp.mutUsedMetaHdrsHashes.Unlock()

	return miniBlocks, nrTxAdded, nil
}

func (sp *shardProcessor) createMiniBlocks(
	noShards uint32,
	maxTxInBlock int,
	round uint32,
	haveTime func() bool,
) (block.Body, error) {

	miniBlocks := make(block.Body, 0)
	sp.mutTxsForBlock.Lock()
	sp.txsForBlock = make(map[string]*txInfo)
	sp.mutTxsForBlock.Unlock()

	if sp.accounts.JournalLen() != 0 {
		return nil, process.ErrAccountStateDirty
	}

	if !haveTime() {
		log.Info(fmt.Sprintf("time is up after entered in createMiniBlocks method\n"))
		return miniBlocks, nil
	}

	txPool := sp.dataPool.Transactions()
	if txPool == nil {
		return nil, process.ErrNilTransactionPool
	}

	destMeMiniBlocks, txs, err := sp.createAndProcessCrossMiniBlocksDstMe(noShards, maxTxInBlock, round, haveTime)
	if err != nil {
		log.Info(err.Error())
	}

	log.Info(fmt.Sprintf("processed %d miniblocks and %d txs with destination in self shard\n", len(destMeMiniBlocks), txs))

	if len(destMeMiniBlocks) > 0 {
		miniBlocks = append(miniBlocks, destMeMiniBlocks...)
	}

	if !haveTime() {
		log.Info(fmt.Sprintf("time is up added %d transactions\n", txs))
		return miniBlocks, nil
	}

	if txs > uint32(maxTxInBlock) {
		log.Info(fmt.Sprintf("block is full: added %d transactions\n", txs))
		return miniBlocks, nil
	}

	for i := 0; i < int(noShards); i++ {
		strCache := process.ShardCacherIdentifier(sp.shardCoordinator.SelfId(), uint32(i))
		txStore := txPool.ShardDataStore(strCache)

		timeBefore := time.Now()
		orderedTxes, orderedTxHashes, err := getTxs(txStore)
		timeAfter := time.Now()

		if !haveTime() {
			log.Info(fmt.Sprintf("time is up after ordered %d txs in %v sec\n", len(orderedTxes), timeAfter.Sub(timeBefore).Seconds()))
			return miniBlocks, nil
		}

		log.Info(fmt.Sprintf("time elapsed to ordered %d txs: %v sec\n", len(orderedTxes), timeAfter.Sub(timeBefore).Seconds()))

		if err != nil {
			log.Debug(fmt.Sprintf("when trying to order txs: %s", err.Error()))
			continue
		}

		miniBlock := block.MiniBlock{}
		miniBlock.SenderShardID = sp.shardCoordinator.SelfId()
		miniBlock.ReceiverShardID = uint32(i)
		miniBlock.TxHashes = make([][]byte, 0)
		txShardInfo := &txShardInfo{senderShardID: miniBlock.SenderShardID, receiverShardID: miniBlock.ReceiverShardID}
		log.Info(fmt.Sprintf("creating mini blocks has been started: have %d txs in pool for shard id %d\n", len(orderedTxes), miniBlock.ReceiverShardID))

		for index := range orderedTxes {
			if !haveTime() {
				break
			}

			snapshot := sp.accounts.JournalLen()

			// execute transaction to change the trie root hash
			err := sp.processAndRemoveBadTransaction(
				orderedTxHashes[index],
				orderedTxes[index],
				txPool,
				round,
				miniBlock.SenderShardID,
				miniBlock.ReceiverShardID,
			)

			if err != nil {
				log.Error(err.Error())
				err = sp.accounts.RevertToSnapshot(snapshot)
				if err != nil {
					log.Error(err.Error())
				}
				continue
			}

			sp.mutTxsForBlock.Lock()
			sp.txsForBlock[string(orderedTxHashes[index])] = &txInfo{tx: orderedTxes[index], txShardInfo: txShardInfo, has: true}
			sp.mutTxsForBlock.Unlock()
			miniBlock.TxHashes = append(miniBlock.TxHashes, orderedTxHashes[index])
			txs++

			if txs >= uint32(maxTxInBlock) { // max transactions count in one block was reached
				log.Info(fmt.Sprintf("max txs accepted in one block is reached: added %d txs from %d txs\n", len(miniBlock.TxHashes), len(orderedTxes)))

				if len(miniBlock.TxHashes) > 0 {
					miniBlocks = append(miniBlocks, &miniBlock)
				}

				log.Info(fmt.Sprintf("creating mini blocks has been finished: created %d mini blocks\n", len(miniBlocks)))
				return miniBlocks, nil
			}
		}

		if !haveTime() {
			log.Info(fmt.Sprintf("time is up: added %d txs from %d txs\n", len(miniBlock.TxHashes), len(orderedTxes)))

			if len(miniBlock.TxHashes) > 0 {
				miniBlocks = append(miniBlocks, &miniBlock)
			}

			log.Info(fmt.Sprintf("creating mini blocks has been finished: created %d mini blocks\n", len(miniBlocks)))
			return miniBlocks, nil
		}

		if len(miniBlock.TxHashes) > 0 {
			miniBlocks = append(miniBlocks, &miniBlock)
		}
	}

	log.Info(fmt.Sprintf("creating mini blocks has been finished: created %d mini blocks\n", len(miniBlocks)))
	return miniBlocks, nil
}

// CreateBlockHeader creates a miniblock header list given a block body
func (sp *shardProcessor) CreateBlockHeader(bodyHandler data.BodyHandler, round uint32, haveTime func() bool) (data.HeaderHandler, error) {
	// TODO: add PrevRandSeed and RandSeed when BLS signing is completed
	header := &block.Header{
		MiniBlockHeaders: make([]block.MiniBlockHeader, 0),
		RootHash:         sp.getRootHash(),
		ShardId:          sp.shardCoordinator.SelfId(),
		PrevRandSeed:     make([]byte, 0),
		RandSeed:         make([]byte, 0),
	}

	go sp.checkAndRequestIfMetaHeadersMissing(header.GetRound())

	if bodyHandler == nil {
		return header, nil
	}

	body, ok := bodyHandler.(block.Body)
	if !ok {
		return nil, process.ErrWrongTypeAssertion
	}

	mbLen := len(body)
	totalTxCount := 0
	miniBlockHeaders := make([]block.MiniBlockHeader, mbLen)
	for i := 0; i < mbLen; i++ {
		txCount := len(body[i].TxHashes)
		totalTxCount += txCount
		mbBytes, err := sp.marshalizer.Marshal(body[i])
		if err != nil {
			return nil, err
		}
		mbHash := sp.hasher.Compute(string(mbBytes))

		miniBlockHeaders[i] = block.MiniBlockHeader{
			Hash:            mbHash,
			SenderShardID:   body[i].SenderShardID,
			ReceiverShardID: body[i].ReceiverShardID,
			TxCount:         uint32(txCount),
		}
	}

	header.MiniBlockHeaders = miniBlockHeaders
	header.TxCount = uint32(totalTxCount)

	sp.mutUsedMetaHdrsHashes.Lock()

	if usedMetaHdrsHashes, ok := sp.usedMetaHdrsHashes[round]; ok {
		header.MetaBlockHashes = usedMetaHdrsHashes
		delete(sp.usedMetaHdrsHashes, round)
	}

	sp.mutUsedMetaHdrsHashes.Unlock()

	return header, nil
}

func (sp *shardProcessor) waitForTxHashes(waitTime time.Duration) error {
	select {
	case <-sp.chRcvAllTxs:
		return nil
	case <-time.After(waitTime):
		return process.ErrTimeIsOut
	}
}

func (sp *shardProcessor) waitForMetaHdrHashes(waitTime time.Duration) error {
	select {
	case <-sp.chRcvAllMetaHdrs:
		return nil
	case <-time.After(waitTime):
		return process.ErrTimeIsOut
	}
}

func (sp *shardProcessor) displayShardBlock(header *block.Header, body block.Body) {
	if header == nil || body == nil {
		return
	}

	headerHash, err := sp.computeHeaderHash(header)
	if err != nil {
		log.Error(err.Error())
		return
	}

	sp.displayLogInfo(header, body, headerHash)
}

func (sp *shardProcessor) displayLogInfo(
	header *block.Header,
	body block.Body,
	headerHash []byte,
) {
	dispHeader, dispLines := createDisplayableShardHeaderAndBlockBody(header, body)

	tblString, err := display.CreateTableString(dispHeader, dispLines)
	if err != nil {
		log.Error(err.Error())
		return
	}

	txCounterMutex.RLock()
	tblString = tblString + fmt.Sprintf("\nHeader hash: %s\n\n"+
		"Total txs processed until now: %d. Total txs processed for this block: %d. Total txs remained in pool: %d\n\n"+
		"Total shards: %d. Current shard id: %d\n",
		core.ToB64(headerHash),
		txsTotalProcessed,
		txsCurrentBlockProcessed,
		sp.getNrTxsWithDst(header.ShardId),
		sp.shardCoordinator.NumberOfShards(),
		sp.shardCoordinator.SelfId())
	txCounterMutex.RUnlock()

	log.Info(tblString)
}

func createDisplayableShardHeaderAndBlockBody(
	header *block.Header,
	body block.Body,
) ([]string, []*display.LineData) {

	tableHeader := []string{"Part", "Parameter", "Value"}

	lines := displayHeader(header)

	shardLines := make([]*display.LineData, 0)
	shardLines = append(shardLines, display.NewLineData(false, []string{
		"Header",
		"Block type",
		"TxBlock"}))
	shardLines = append(shardLines, display.NewLineData(false, []string{
		"",
		"Shard",
		fmt.Sprintf("%d", header.ShardId)}))
	shardLines = append(shardLines, lines...)

	if header.BlockBodyType == block.TxBlock {
		shardLines = displayTxBlockBody(shardLines, body)

		return tableHeader, shardLines
	}

	// TODO: implement the other block bodies

	shardLines = append(shardLines, display.NewLineData(false, []string{"Unknown", "", ""}))
	return tableHeader, shardLines
}

func displayTxBlockBody(lines []*display.LineData, body block.Body) []*display.LineData {
	txCounterMutex.Lock()
	txsCurrentBlockProcessed = 0
	txCounterMutex.Unlock()

	for i := 0; i < len(body); i++ {
		miniBlock := body[i]

		part := fmt.Sprintf("MiniBlock_%d", miniBlock.ReceiverShardID)

		if miniBlock.TxHashes == nil || len(miniBlock.TxHashes) == 0 {
			lines = append(lines, display.NewLineData(false, []string{
				part, "", "<EMPTY>"}))
		}

		txCounterMutex.Lock()
		txsCurrentBlockProcessed += len(miniBlock.TxHashes)
		txsTotalProcessed += len(miniBlock.TxHashes)
		txCounterMutex.Unlock()

		for j := 0; j < len(miniBlock.TxHashes); j++ {
			if j == 0 || j >= len(miniBlock.TxHashes)-1 {
				lines = append(lines, display.NewLineData(false, []string{
					part,
					fmt.Sprintf("TxHash_%d", j+1),
					core.ToB64(miniBlock.TxHashes[j])}))

				part = ""
			} else if j == 1 {
				lines = append(lines, display.NewLineData(false, []string{
					part,
					fmt.Sprintf("..."),
					fmt.Sprintf("...")}))

				part = ""
			}
		}

		lines[len(lines)-1].HorizontalRuleAfter = true
	}

	return lines
}

func sortTxByNonce(txShardStore storage.Cacher) ([]*transaction.Transaction, [][]byte, error) {
	if txShardStore == nil {
		return nil, nil, process.ErrNilCacher
	}

	transactions := make([]*transaction.Transaction, 0)
	txHashes := make([][]byte, 0)

	mTxHashes := make(map[uint64][][]byte)
	mTransactions := make(map[uint64][]*transaction.Transaction)

	nonces := make([]uint64, 0)

	for _, key := range txShardStore.Keys() {
		val, _ := txShardStore.Peek(key)
		if val == nil {
			continue
		}

		tx, ok := val.(*transaction.Transaction)
		if !ok {
			continue
		}

		if mTxHashes[tx.Nonce] == nil {
			nonces = append(nonces, tx.Nonce)
			mTxHashes[tx.Nonce] = make([][]byte, 0)
			mTransactions[tx.Nonce] = make([]*transaction.Transaction, 0)
		}

		mTxHashes[tx.Nonce] = append(mTxHashes[tx.Nonce], key)
		mTransactions[tx.Nonce] = append(mTransactions[tx.Nonce], tx)
	}

	sort.Slice(nonces, func(i, j int) bool {
		return nonces[i] < nonces[j]
	})

	for _, nonce := range nonces {
		keys := mTxHashes[nonce]

		for idx, key := range keys {
			txHashes = append(txHashes, key)
			transactions = append(transactions, mTransactions[nonce][idx])
		}
	}

	return transactions, txHashes, nil
}

func (sp *shardProcessor) getNrTxsWithDst(dstShardId uint32) int {
	txPool := sp.dataPool.Transactions()
	if txPool == nil {
		return 0
	}

	sumTxs := 0

	for i := uint32(0); i < sp.shardCoordinator.NumberOfShards(); i++ {
		strCache := process.ShardCacherIdentifier(i, dstShardId)
		txStore := txPool.ShardDataStore(strCache)
		if txStore == nil {
			continue
		}
		sumTxs += txStore.Len()
	}

	return sumTxs
}

// MarshalizedDataToBroadcast prepares underlying data into a marshalized object according to destination
func (sp *shardProcessor) MarshalizedDataToBroadcast(
	header data.HeaderHandler,
	bodyHandler data.BodyHandler,
) (map[uint32][]byte, map[uint32][][]byte, error) {

	if bodyHandler == nil {
		return nil, nil, process.ErrNilMiniBlocks
	}

	body, ok := bodyHandler.(block.Body)
	if !ok {
		return nil, nil, process.ErrWrongTypeAssertion
	}

	mrsData := make(map[uint32][]byte)
	mrsTxs := make(map[uint32][][]byte)
	bodies := make(map[uint32]block.Body)

	for i := 0; i < len(body); i++ {
		miniblock := body[i]
		receiverShardId := miniblock.ReceiverShardID
		if receiverShardId == sp.shardCoordinator.SelfId() { // not taking into account miniblocks for current shard
			continue
		}

		bodies[receiverShardId] = append(bodies[receiverShardId], miniblock)

		for _, txHash := range miniblock.TxHashes {
			sp.mutTxsForBlock.RLock()
			txInfo := sp.txsForBlock[string(txHash)]
			sp.mutTxsForBlock.RUnlock()
<<<<<<< HEAD
			if tx != nil {
				txMrs, err := sp.marshalizer.Marshal(tx)
				if err != nil {
					log.Debug(process.ErrMarshalWithoutSuccess.Error())
					continue
				}
				mrsTxs[receiverShardId] = append(mrsTxs[receiverShardId], txMrs)
=======
			if txInfo == nil || txInfo.tx == nil {
				continue
			}

			txMrs, err := sp.marshalizer.Marshal(txInfo.tx)
			if err != nil {
				return nil, nil, process.ErrMarshalWithoutSuccess
>>>>>>> abff0ec5
			}
			mrsTxs[receiverShardId] = append(mrsTxs[receiverShardId], txMrs)
		}
	}

	for shardId, subsetBlockBody := range bodies {
		buff, err := sp.marshalizer.Marshal(subsetBlockBody)
		if err != nil {
			log.Debug(process.ErrMarshalWithoutSuccess.Error())
			continue
		}
		mrsData[shardId] = buff
	}

	return mrsData, mrsTxs, nil
}

func getTxs(txShardStore storage.Cacher) ([]*transaction.Transaction, [][]byte, error) {
	if txShardStore == nil {
		return nil, nil, process.ErrNilCacher
	}

	transactions := make([]*transaction.Transaction, 0)
	txHashes := make([][]byte, 0)

	for _, key := range txShardStore.Keys() {
		val, _ := txShardStore.Peek(key)
		if val == nil {
			continue
		}

		tx, ok := val.(*transaction.Transaction)
		if !ok {
			continue
		}

		txHashes = append(txHashes, key)
		transactions = append(transactions, tx)
	}

	return transactions, txHashes, nil
}

// DecodeBlockBody method decodes block body from a given byte array
func (sp *shardProcessor) DecodeBlockBody(dta []byte) data.BodyHandler {
	if dta == nil {
		return nil
	}

	var body block.Body

	err := sp.marshalizer.Unmarshal(&body, dta)
	if err != nil {
		log.Error(err.Error())
		return nil
	}

	return body
}

// DecodeBlockHeader method decodes block header from a given byte array
func (sp *shardProcessor) DecodeBlockHeader(dta []byte) data.HeaderHandler {
	if dta == nil {
		return nil
	}

	var header block.Header

	err := sp.marshalizer.Unmarshal(&header, dta)
	if err != nil {
		log.Error(err.Error())
		return nil
	}

	return &header
}<|MERGE_RESOLUTION|>--- conflicted
+++ resolved
@@ -1994,23 +1994,14 @@
 			sp.mutTxsForBlock.RLock()
 			txInfo := sp.txsForBlock[string(txHash)]
 			sp.mutTxsForBlock.RUnlock()
-<<<<<<< HEAD
-			if tx != nil {
-				txMrs, err := sp.marshalizer.Marshal(tx)
-				if err != nil {
-					log.Debug(process.ErrMarshalWithoutSuccess.Error())
-					continue
-				}
-				mrsTxs[receiverShardId] = append(mrsTxs[receiverShardId], txMrs)
-=======
 			if txInfo == nil || txInfo.tx == nil {
 				continue
 			}
 
 			txMrs, err := sp.marshalizer.Marshal(txInfo.tx)
 			if err != nil {
-				return nil, nil, process.ErrMarshalWithoutSuccess
->>>>>>> abff0ec5
+				log.Debug(process.ErrMarshalWithoutSuccess.Error())
+				continue
 			}
 			mrsTxs[receiverShardId] = append(mrsTxs[receiverShardId], txMrs)
 		}
