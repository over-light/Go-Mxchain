--- conflicted
+++ resolved
@@ -11,20 +11,10 @@
 	"github.com/ElrondNetwork/elrond-go-core/core/queue"
 	"github.com/ElrondNetwork/elrond-go-core/data"
 	"github.com/ElrondNetwork/elrond-go-core/data/block"
+	"github.com/ElrondNetwork/elrond-go-core/data/headerVersionData"
 	"github.com/ElrondNetwork/elrond-go-core/data/indexer"
 	logger "github.com/ElrondNetwork/elrond-go-logger"
-<<<<<<< HEAD
-	"github.com/ElrondNetwork/elrond-go/core"
-	"github.com/ElrondNetwork/elrond-go/core/check"
-	"github.com/ElrondNetwork/elrond-go/core/queue"
-	"github.com/ElrondNetwork/elrond-go/data"
-	"github.com/ElrondNetwork/elrond-go/data/block"
-	"github.com/ElrondNetwork/elrond-go/data/headerVersionData"
-	"github.com/ElrondNetwork/elrond-go/data/indexer"
-	"github.com/ElrondNetwork/elrond-go/data/state"
-=======
 	"github.com/ElrondNetwork/elrond-go/common"
->>>>>>> 1de5cc16
 	"github.com/ElrondNetwork/elrond-go/dataRetriever"
 	"github.com/ElrondNetwork/elrond-go/process"
 	"github.com/ElrondNetwork/elrond-go/process/block/bootstrapStorage"
@@ -65,40 +55,6 @@
 
 	genesisHdr := arguments.DataComponents.Blockchain().GetGenesisHeader()
 	base := &baseProcessor{
-<<<<<<< HEAD
-		accountsDB:                   arguments.AccountsDB,
-		blockSizeThrottler:           arguments.BlockSizeThrottler,
-		forkDetector:                 arguments.ForkDetector,
-		hasher:                       arguments.CoreComponents.Hasher(),
-		marshalizer:                  arguments.CoreComponents.InternalMarshalizer(),
-		store:                        arguments.DataComponents.StorageService(),
-		shardCoordinator:             arguments.BootstrapComponents.ShardCoordinator(),
-		nodesCoordinator:             arguments.NodesCoordinator,
-		uint64Converter:              arguments.CoreComponents.Uint64ByteSliceConverter(),
-		requestHandler:               arguments.RequestHandler,
-		appStatusHandler:             arguments.CoreComponents.StatusHandler(),
-		blockChainHook:               arguments.BlockChainHook,
-		txCoordinator:                arguments.TxCoordinator,
-		roundHandler:                 arguments.CoreComponents.RoundHandler(),
-		epochStartTrigger:            arguments.EpochStartTrigger,
-		headerValidator:              arguments.HeaderValidator,
-		bootStorer:                   arguments.BootStorer,
-		blockTracker:                 arguments.BlockTracker,
-		dataPool:                     arguments.DataComponents.Datapool(),
-		stateCheckpointModulus:       arguments.Config.StateTriesConfig.CheckpointRoundsModulus,
-		blockChain:                   arguments.DataComponents.Blockchain(),
-		feeHandler:                   arguments.FeeHandler,
-		indexer:                      arguments.StatusComponents.ElasticIndexer(),
-		tpsBenchmark:                 arguments.StatusComponents.TpsBenchmark(),
-		genesisNonce:                 genesisHdr.GetNonce(),
-		versionedHeaderFactory:       arguments.BootstrapComponents.VersionedHeaderFactory(),
-		headerIntegrityVerifier:      arguments.BootstrapComponents.HeaderIntegrityVerifier(),
-		historyRepo:                  arguments.HistoryRepository,
-		epochNotifier:                arguments.EpochNotifier,
-		vmContainerFactory:           arguments.VMContainersFactory,
-		vmContainer:                  arguments.VmContainer,
-		scheduledTxsExecutionHandler: arguments.ScheduledTxsExecutionHandler,
-=======
 		accountsDB:                    arguments.AccountsDB,
 		blockSizeThrottler:            arguments.BlockSizeThrottler,
 		forkDetector:                  arguments.ForkDetector,
@@ -124,13 +80,14 @@
 		indexer:                       arguments.StatusComponents.ElasticIndexer(),
 		tpsBenchmark:                  arguments.StatusComponents.TpsBenchmark(),
 		genesisNonce:                  genesisHdr.GetNonce(),
+		versionedHeaderFactory:        arguments.BootstrapComponents.VersionedHeaderFactory(),
 		headerIntegrityVerifier:       arguments.BootstrapComponents.HeaderIntegrityVerifier(),
 		historyRepo:                   arguments.HistoryRepository,
 		epochNotifier:                 arguments.EpochNotifier,
 		vmContainerFactory:            arguments.VMContainersFactory,
 		vmContainer:                   arguments.VmContainer,
 		processDataTriesOnCommitEpoch: arguments.Config.Debug.EpochStart.ProcessDataTrieOnCommitEpoch,
->>>>>>> 1de5cc16
+		scheduledTxsExecutionHandler:  arguments.ScheduledTxsExecutionHandler,
 	}
 
 	sp := shardProcessor{
