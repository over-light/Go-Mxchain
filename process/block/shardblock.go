--- conflicted
+++ resolved
@@ -76,12 +76,7 @@
 		stateCheckpointModulus:        arguments.Config.StateTriesConfig.CheckpointRoundsModulus,
 		blockChain:                    arguments.DataComponents.Blockchain(),
 		feeHandler:                    arguments.FeeHandler,
-<<<<<<< HEAD
 		outportHandler:                arguments.StatusComponents.OutportHandler(),
-		tpsBenchmark:                  arguments.StatusComponents.TpsBenchmark(),
-=======
-		indexer:                       arguments.StatusComponents.ElasticIndexer(),
->>>>>>> 8015bf15
 		genesisNonce:                  genesisHdr.GetNonce(),
 		headerIntegrityVerifier:       arguments.BootstrapComponents.HeaderIntegrityVerifier(),
 		historyRepo:                   arguments.HistoryRepository,
