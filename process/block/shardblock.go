package block

import (
	"bytes"
	"fmt"
	"sort"
	"sync"
	"time"

	"github.com/ElrondNetwork/elrond-go/core"
	"github.com/ElrondNetwork/elrond-go/core/check"
	"github.com/ElrondNetwork/elrond-go/core/serviceContainer"
	"github.com/ElrondNetwork/elrond-go/core/sliceUtil"
	"github.com/ElrondNetwork/elrond-go/data"
	"github.com/ElrondNetwork/elrond-go/data/block"
	"github.com/ElrondNetwork/elrond-go/dataRetriever"
	"github.com/ElrondNetwork/elrond-go/display"
	"github.com/ElrondNetwork/elrond-go/process"
	"github.com/ElrondNetwork/elrond-go/process/block/bootstrapStorage"
	"github.com/ElrondNetwork/elrond-go/process/throttle"
	"github.com/ElrondNetwork/elrond-go/sharding"
	"github.com/ElrondNetwork/elrond-go/statusHandler"
)

const maxCleanTime = time.Second

// shardProcessor implements shardProcessor interface and actually it tries to execute block
type shardProcessor struct {
	*baseProcessor
	dataPool          dataRetriever.PoolsHolder
	metaBlockFinality uint32
	chRcvAllMetaHdrs  chan bool

	chRcvEpochStart chan bool

	processedMiniBlocks    map[string]map[string]struct{}
	mutProcessedMiniBlocks sync.RWMutex
	core                   serviceContainer.Core
	txCounter              *transactionCounter
	txsPoolsCleaner        process.PoolsCleaner
}

// NewShardProcessor creates a new shardProcessor object
func NewShardProcessor(arguments ArgShardProcessor) (*shardProcessor, error) {
	err := checkProcessorNilParameters(arguments.ArgBaseProcessor)
	if err != nil {
		return nil, err
	}

	if arguments.DataPool == nil || arguments.DataPool.IsInterfaceNil() {
		return nil, process.ErrNilDataPoolHolder
	}

	blockSizeThrottler, err := throttle.NewBlockSizeThrottle()
	if err != nil {
		return nil, err
	}

	base := &baseProcessor{
		accounts:                      arguments.Accounts,
		blockSizeThrottler:            blockSizeThrottler,
		forkDetector:                  arguments.ForkDetector,
		hasher:                        arguments.Hasher,
		marshalizer:                   arguments.Marshalizer,
		store:                         arguments.Store,
		shardCoordinator:              arguments.ShardCoordinator,
		nodesCoordinator:              arguments.NodesCoordinator,
		specialAddressHandler:         arguments.SpecialAddressHandler,
		uint64Converter:               arguments.Uint64Converter,
		onRequestHeaderHandlerByNonce: arguments.RequestHandler.RequestHeaderByNonce,
		appStatusHandler:              statusHandler.NewNilStatusHandler(),
		blockChainHook:                arguments.BlockChainHook,
		txCoordinator:                 arguments.TxCoordinator,
		rounder:                       arguments.Rounder,
		epochStartTrigger:             arguments.EpochStartTrigger,
		headerValidator:               arguments.HeaderValidator,
		bootStorer:                    arguments.BootStorer,
		validatorStatisticsProcessor:  arguments.ValidatorStatisticsProcessor,
	}

	err = base.setLastNotarizedHeadersSlice(arguments.StartHeaders)
	if err != nil {
		return nil, err
	}

	if arguments.TxsPoolsCleaner == nil || arguments.TxsPoolsCleaner.IsInterfaceNil() {
		return nil, process.ErrNilTxsPoolsCleaner
	}

	sp := shardProcessor{
		core:            arguments.Core,
		baseProcessor:   base,
		dataPool:        arguments.DataPool,
		txCounter:       NewTransactionCounter(),
		txsPoolsCleaner: arguments.TxsPoolsCleaner,
	}

	sp.baseProcessor.requestBlockBodyHandler = &sp

	sp.chRcvAllMetaHdrs = make(chan bool)

	transactionPool := sp.dataPool.Transactions()
	if transactionPool == nil {
		return nil, process.ErrNilTransactionPool
	}

	sp.hdrsForCurrBlock.hdrHashAndInfo = make(map[string]*hdrInfo)
	sp.hdrsForCurrBlock.highestHdrNonce = make(map[uint32]uint64)
	sp.processedMiniBlocks = make(map[string]map[string]struct{})

	metaBlockPool := sp.dataPool.Headers()
	if metaBlockPool == nil {
		return nil, process.ErrNilMetaBlocksPool
	}
	metaBlockPool.RegisterHandler(sp.receivedMetaBlock)
	sp.onRequestHeaderHandler = arguments.RequestHandler.RequestHeader

	sp.metaBlockFinality = process.MetaBlockFinality

	sp.lastHdrs = make(mapShardHeader)

	return &sp, nil
}

// ProcessBlock processes a block. It returns nil if all ok or the specific error
func (sp *shardProcessor) ProcessBlock(
	chainHandler data.ChainHandler,
	headerHandler data.HeaderHandler,
	bodyHandler data.BodyHandler,
	haveTime func() time.Duration,
) error {

	if haveTime == nil {
		return process.ErrNilHaveTimeHandler
	}

	err := sp.checkBlockValidity(chainHandler, headerHandler, bodyHandler)
	if err != nil {
		if err == process.ErrBlockHashDoesNotMatch {
			log.Debug("requested missing shard header",
				"hash", headerHandler.GetPrevHash(),
				"for shard", headerHandler.GetShardID(),
			)

			go sp.onRequestHeaderHandler(headerHandler.GetShardID(), headerHandler.GetPrevHash())
		}

		return err
	}

	header, ok := headerHandler.(*block.Header)
	if !ok {
		return process.ErrWrongTypeAssertion
	}

	body, ok := bodyHandler.(block.Body)
	if !ok {
		return process.ErrWrongTypeAssertion
	}

	go getMetricsFromBlockBody(body, sp.marshalizer, sp.appStatusHandler)

	err = sp.checkHeaderBodyCorrelation(header.MiniBlockHeaders, body)
	if err != nil {
		return err
	}

	numTxWithDst := sp.txCounter.getNumTxsFromPool(header.ShardId, sp.dataPool, sp.shardCoordinator.NumberOfShards())
	go getMetricsFromHeader(header, uint64(numTxWithDst), sp.marshalizer, sp.appStatusHandler)

	log.Debug("total txs in pool",
		"num txs", numTxWithDst,
	)

	err = sp.specialAddressHandler.SetShardConsensusData(
		headerHandler.GetPrevRandSeed(),
		headerHandler.GetRound(),
		headerHandler.GetEpoch(),
		headerHandler.GetShardID(),
	)
	if err != nil {
		return err
	}

	sp.createBlockStarted()
	sp.blockChainHook.SetCurrentHeader(headerHandler)

	sp.txCoordinator.RequestBlockTransactions(body)
	requestedMetaHdrs, requestedFinalityAttestingMetaHdrs := sp.requestMetaHeaders(header)

	if haveTime() < 0 {
		return process.ErrTimeIsOut
	}

	err = sp.txCoordinator.IsDataPreparedForProcessing(haveTime)
	if err != nil {
		return err
	}

	haveMissingMetaHeaders := requestedMetaHdrs > 0 || requestedFinalityAttestingMetaHdrs > 0
	if haveMissingMetaHeaders {
		log.Debug("requested missing meta headers",
			"num headers", requestedMetaHdrs,
		)
		log.Debug("requested missing finality attesting meta headers",
			"num finality shard headers", requestedFinalityAttestingMetaHdrs,
		)

		err = sp.waitForMetaHdrHashes(haveTime())

		sp.hdrsForCurrBlock.mutHdrsForBlock.RLock()
		missingMetaHdrs := sp.hdrsForCurrBlock.missingHdrs
		sp.hdrsForCurrBlock.mutHdrsForBlock.RUnlock()

		sp.resetMissingHdrs()

		if requestedMetaHdrs > 0 {
			log.Debug("received missing meta headers",
				"num headers", requestedMetaHdrs-missingMetaHdrs,
			)
		}

		if err != nil {
			return err
		}
	}

	err = sp.requestEpochStartInfo(header, haveTime())
	if err != nil {
		return err
	}

	if sp.accounts.JournalLen() != 0 {
		return process.ErrAccountStateDirty
	}

	defer func() {
		go sp.checkAndRequestIfMetaHeadersMissing(header.Round)
	}()

	err = sp.checkEpochCorrectness(header, chainHandler)
	if err != nil {
		return err
	}

	err = sp.checkMetaHeadersValidityAndFinality()
	if err != nil {
		return err
	}

	err = sp.verifyCrossShardMiniBlockDstMe(header)
	if err != nil {
		return err
	}

	defer func() {
		if err != nil {
			sp.RevertAccountState()
		}
	}()

	processedMetaHdrs, err := sp.getOrderedProcessedMetaBlocksFromMiniBlocks(body)
	if err != nil {
		return err
	}

	err = sp.setMetaConsensusData(processedMetaHdrs)
	if err != nil {
		return err
	}

	startTime := time.Now()
	err = sp.txCoordinator.ProcessBlockTransaction(body, haveTime)
	elapsedTime := time.Since(startTime)
	log.Debug("elapsed time to process block transaction",
		"time [s]", elapsedTime,
	)
	if err != nil {
		return err
	}

	err = sp.txCoordinator.VerifyCreatedBlockTransactions(header, body)
	if err != nil {
		return err
	}

	if !sp.verifyStateRoot(header.GetRootHash()) {
		err = process.ErrRootStateDoesNotMatch
		return err
	}

	startTime = time.Now()
	err = sp.checkValidatorStatisticsRootHash(header, processedMetaHdrs)
	elapsedTime = time.Since(startTime)
	log.Debug("elapsed time to check validator statistics root hash",
		"time [s]", elapsedTime,
	)
	if err != nil {
		return err
	}

	return nil
}

func (sp *shardProcessor) requestEpochStartInfo(header *block.Header, waitTime time.Duration) error {
	_ = process.EmptyChannel(sp.chRcvEpochStart)
	haveMissingMetaHeaders := header.IsStartOfEpochBlock() && !sp.epochStartTrigger.IsEpochStart()

	if haveMissingMetaHeaders {
		select {
		case <-sp.chRcvEpochStart:
			return nil
		case <-time.After(waitTime):
			return process.ErrTimeIsOut
		}
	}

	return nil
}

func (sp *shardProcessor) checkEpochCorrectness(
	header *block.Header,
	chainHandler data.ChainHandler,
) error {
	currentBlockHeader := chainHandler.GetCurrentBlockHeader()
	if currentBlockHeader == nil {
		return nil
	}

	isEpochIncorrect := header.GetEpoch() < currentBlockHeader.GetEpoch()
	if isEpochIncorrect {
		return process.ErrEpochDoesNotMatch
	}

	isEpochIncorrect = header.GetEpoch() != currentBlockHeader.GetEpoch() &&
		sp.epochStartTrigger.Epoch() == currentBlockHeader.GetEpoch()
	if isEpochIncorrect {
		return process.ErrEpochDoesNotMatch
	}

	isOldEpochAndShouldBeNew := sp.epochStartTrigger.IsEpochStart() &&
		header.GetRound() > sp.epochStartTrigger.EpochFinalityAttestingRound()+process.EpochChangeGracePeriod &&
		header.GetEpoch() != sp.epochStartTrigger.Epoch()
	if isOldEpochAndShouldBeNew {
		return process.ErrEpochDoesNotMatch
	}

	isEpochStartMetaHashIncorrect := header.IsStartOfEpochBlock() &&
		!bytes.Equal(header.EpochStartMetaHash, sp.epochStartTrigger.EpochStartMetaHdrHash())
	if isEpochStartMetaHashIncorrect {
		go sp.onRequestHeaderHandler(sharding.MetachainShardId, header.EpochStartMetaHash)
		sp.epochStartTrigger.Revert()
		return process.ErrEpochDoesNotMatch
	}

	return nil
}

// SetNumProcessedObj will set the num of processed transactions
func (sp *shardProcessor) SetNumProcessedObj(numObj uint64) {
	sp.txCounter.totalTxs = numObj
}

func (sp *shardProcessor) setMetaConsensusData(finalizedMetaBlocks []data.HeaderHandler) error {
	sp.specialAddressHandler.ClearMetaConsensusData()

	// for every finalized metablock header, reward the metachain consensus group members with accounts in shard
	for _, metaBlock := range finalizedMetaBlocks {
		round := metaBlock.GetRound()
		epoch := metaBlock.GetEpoch()
		err := sp.specialAddressHandler.SetMetaConsensusData(metaBlock.GetPrevRandSeed(), round, epoch)
		if err != nil {
			return err
		}
	}

	return nil
}

// checkMetaHeadersValidity - checks if listed metaheaders are valid as construction
func (sp *shardProcessor) checkMetaHeadersValidityAndFinality() error {
	tmpNotedHdr, err := sp.getLastNotarizedHdr(sharding.MetachainShardId)
	if err != nil {
		return err
	}

	usedMetaHdrs := sp.sortHeadersForCurrentBlockByNonce(true)
	if len(usedMetaHdrs[sharding.MetachainShardId]) == 0 {
		return nil
	}

	for _, metaHdr := range usedMetaHdrs[sharding.MetachainShardId] {
		err = sp.headerValidator.IsHeaderConstructionValid(metaHdr, tmpNotedHdr)
		if err != nil {
			return err
		}

		tmpNotedHdr = metaHdr
	}

	err = sp.checkMetaHdrFinality(tmpNotedHdr)
	if err != nil {
		return err
	}

	return nil
}

// check if shard headers are final by checking if newer headers were constructed upon them
func (sp *shardProcessor) checkMetaHdrFinality(header data.HeaderHandler) error {
	if header == nil || header.IsInterfaceNil() {
		return process.ErrNilBlockHeader
	}

	finalityAttestingMetaHdrs := sp.sortHeadersForCurrentBlockByNonce(false)

	lastVerifiedHdr := header
	// verify if there are "K" block after current to make this one final
	nextBlocksVerified := uint32(0)
	for _, metaHdr := range finalityAttestingMetaHdrs[sharding.MetachainShardId] {
		if nextBlocksVerified >= sp.metaBlockFinality {
			break
		}

		// found a header with the next nonce
		if metaHdr.GetNonce() == lastVerifiedHdr.GetNonce()+1 {
			err := sp.headerValidator.IsHeaderConstructionValid(metaHdr, lastVerifiedHdr)
			if err != nil {
				go sp.removeHeaderFromPools(metaHdr, sp.dataPool.Headers())
				log.Trace("isHdrConstructionValid", "error", err.Error())
				continue
			}

			lastVerifiedHdr = metaHdr
			nextBlocksVerified += 1
		}
	}

	if nextBlocksVerified < sp.metaBlockFinality {
		go sp.onRequestHeaderHandlerByNonce(lastVerifiedHdr.GetShardID(), lastVerifiedHdr.GetNonce())
		go sp.onRequestHeaderHandlerByNonce(lastVerifiedHdr.GetShardID(), lastVerifiedHdr.GetNonce()+1)
		return process.ErrHeaderNotFinal
	}

	return nil
}

func (sp *shardProcessor) checkAndRequestIfMetaHeadersMissing(round uint64) {
	orderedMetaBlocks, err := sp.getOrderedMetaBlocks(round)
	if err != nil {
		log.Trace("getOrderedMetaBlocks", "error", err.Error())
		return
	}

	sortedHdrs := make([]data.HeaderHandler, 0, len(orderedMetaBlocks))
	for i := 0; i < len(orderedMetaBlocks); i++ {
		hdr, ok := orderedMetaBlocks[i].hdr.(*block.MetaBlock)
		if !ok {
			continue
		}
		sortedHdrs = append(sortedHdrs, hdr)
	}

	err = sp.requestHeadersIfMissing(sortedHdrs, sharding.MetachainShardId, round, sp.dataPool.Headers())
	if err != nil {
		log.Debug("requestHeadersIfMissing", "error", err.Error())
	}

	lastNotarizedHdr, err := sp.getLastNotarizedHdr(sharding.MetachainShardId)
	if err != nil {
		log.Debug("getLastNotarizedHdr", "error", err.Error())
		return
	}

	for i := 0; i < len(sortedHdrs); i++ {
		isMetaBlockOutOfRange := sortedHdrs[i].GetNonce() > lastNotarizedHdr.GetNonce()+process.MaxHeadersToRequestInAdvance
		if isMetaBlockOutOfRange {
			break
		}

		sp.txCoordinator.RequestMiniBlocks(sortedHdrs[i])
	}

	return
}

func (sp *shardProcessor) indexBlockIfNeeded(
	body data.BodyHandler,
	header data.HeaderHandler,
	lastBlockHeader data.HeaderHandler,
) {
	if sp.core == nil || sp.core.Indexer() == nil {
		return
	}

	txPool := sp.txCoordinator.GetAllCurrentUsedTxs(block.TxBlock)
	scPool := sp.txCoordinator.GetAllCurrentUsedTxs(block.SmartContractResultBlock)
	rewardPool := sp.txCoordinator.GetAllCurrentUsedTxs(block.RewardsBlock)
	invalidPool := sp.txCoordinator.GetAllCurrentUsedTxs(block.InvalidBlock)
	receiptPool := sp.txCoordinator.GetAllCurrentUsedTxs(block.ReceiptBlock)

	for hash, tx := range scPool {
		txPool[hash] = tx
	}
	for hash, tx := range rewardPool {
		txPool[hash] = tx
	}
	for hash, tx := range invalidPool {
		txPool[hash] = tx
	}
	for hash, tx := range receiptPool {
		txPool[hash] = tx
	}

	shardId := sp.shardCoordinator.SelfId()
	pubKeys, err := sp.nodesCoordinator.GetValidatorsPublicKeys(header.GetPrevRandSeed(), header.GetRound(), shardId)
	if err != nil {
		return
	}

	signersIndexes := sp.nodesCoordinator.GetValidatorsIndexes(pubKeys)
	go sp.core.Indexer().SaveBlock(body, header, txPool, signersIndexes)

	saveRoundInfoInElastic(sp.core.Indexer(), sp.nodesCoordinator, shardId, header, lastBlockHeader, signersIndexes)
}

// RestoreBlockIntoPools restores the TxBlock and MetaBlock into associated pools
func (sp *shardProcessor) RestoreBlockIntoPools(headerHandler data.HeaderHandler, bodyHandler data.BodyHandler) error {
	if check.IfNil(headerHandler) {
		return process.ErrNilBlockHeader
	}
	if check.IfNil(bodyHandler) {
		return process.ErrNilTxBlockBody
	}

	body, ok := bodyHandler.(block.Body)
	if !ok {
		return process.ErrWrongTypeAssertion
	}

	header, ok := headerHandler.(*block.Header)
	if !ok {
		return process.ErrWrongTypeAssertion
	}

	miniBlockHashes := header.MapMiniBlockHashesToShards()
	err := sp.restoreMetaBlockIntoPool(miniBlockHashes, header.MetaBlockHashes)
	if err != nil {
		return err
	}

	restoredTxNr, errNotCritical := sp.txCoordinator.RestoreBlockDataFromStorage(body)
	if errNotCritical != nil {
		log.Debug("RestoreBlockDataFromStorage", "error", errNotCritical.Error())
	}

	if header.IsStartOfEpochBlock() {
		sp.epochStartTrigger.Revert()
	}

	go sp.txCounter.subtractRestoredTxs(restoredTxNr)

	sp.removeLastNotarized()

	return nil
}

func (sp *shardProcessor) restoreMetaBlockIntoPool(mapMiniBlockHashes map[string]uint32, metaBlockHashes [][]byte) error {
	metaBlockPool := sp.dataPool.Headers()
	if metaBlockPool == nil {
		return process.ErrNilMetaBlocksPool
	}

<<<<<<< HEAD
	mapMetaHashMiniBlockHashes := make(map[string][][]byte, 0)
=======
	metaHeaderNoncesPool := sp.dataPool.HeadersNonces()
	if metaHeaderNoncesPool == nil {
		return process.ErrNilMetaHeadersNoncesDataPool
	}

	mapMetaHashMiniBlockHashes := make(map[string][][]byte, len(metaBlockHashes))
>>>>>>> 7f6dac2b

	for _, metaBlockHash := range metaBlockHashes {
		metaBlock, errNotCritical := process.GetMetaHeaderFromStorage(metaBlockHash, sp.marshalizer, sp.store)
		if errNotCritical != nil {
			log.Debug("meta block is not fully processed yet and not committed in MetaBlockUnit",
				"hash", metaBlockHash)
			continue
		}

		processedMiniBlocks := metaBlock.GetMiniBlockHeadersWithDst(sp.shardCoordinator.SelfId())
		for mbHash := range processedMiniBlocks {
			mapMetaHashMiniBlockHashes[string(metaBlockHash)] = append(mapMetaHashMiniBlockHashes[string(metaBlockHash)], []byte(mbHash))
		}

		metaBlockPool.Add(metaBlockHash, metaBlock)

		err := sp.store.GetStorer(dataRetriever.MetaBlockUnit).Remove(metaBlockHash)
		if err != nil {
			log.Debug("unable to remove hash from MetaBlockUnit",
				"hash", metaBlockHash)
			return err
		}

		nonceToByteSlice := sp.uint64Converter.ToByteSlice(metaBlock.GetNonce())
		errNotCritical = sp.store.GetStorer(dataRetriever.MetaHdrNonceHashDataUnit).Remove(nonceToByteSlice)
		if errNotCritical != nil {
			log.Debug("error not critical",
				"error", errNotCritical.Error())
		}

		log.Trace("meta block has been restored successfully",
			"round", metaBlock.Round,
			"nonce", metaBlock.Nonce,
			"hash", metaBlockHash)
	}

	for metaBlockHash, miniBlockHashes := range mapMetaHashMiniBlockHashes {
		for _, miniBlockHash := range miniBlockHashes {
			sp.addProcessedMiniBlock([]byte(metaBlockHash), miniBlockHash)
		}
	}

	for miniBlockHash := range mapMiniBlockHashes {
		sp.removeProcessedMiniBlock([]byte(miniBlockHash))
	}

	return nil
}

// CreateBlockBody creates a a list of miniblocks by filling them with transactions out of the transactions pools
// as long as the transactions limit for the block has not been reached and there is still time to add transactions
func (sp *shardProcessor) CreateBlockBody(initialHdrData data.HeaderHandler, haveTime func() bool) (data.BodyHandler, error) {
	sp.createBlockStarted()
	sp.blockSizeThrottler.ComputeMaxItems()

	initialHdrData.SetEpoch(sp.epochStartTrigger.Epoch())
	sp.blockChainHook.SetCurrentHeader(initialHdrData)

	err := sp.specialAddressHandler.SetShardConsensusData(
		initialHdrData.GetPrevRandSeed(),
		initialHdrData.GetRound(),
		initialHdrData.GetEpoch(),
		initialHdrData.GetShardID(),
	)
	if err != nil {
		return nil, err
	}

	log.Trace("started creating block body",
		"round", initialHdrData.GetRound(),
		"nonce", initialHdrData.GetNonce(),
		"epoch", initialHdrData.GetEpoch(),
	)

	miniBlocks, err := sp.createMiniBlocks(sp.blockSizeThrottler.MaxItemsToAdd(), initialHdrData.GetRound(), haveTime)
	if err != nil {
		return nil, err
	}

	return miniBlocks, nil
}

// CommitBlock commits the block in the blockchain if everything was checked successfully
func (sp *shardProcessor) CommitBlock(
	chainHandler data.ChainHandler,
	headerHandler data.HeaderHandler,
	bodyHandler data.BodyHandler,
) error {

	var err error
	defer func() {
		if err != nil {
			sp.RevertAccountState()
		}
	}()

	err = checkForNils(chainHandler, headerHandler, bodyHandler)
	if err != nil {
		return err
	}

	log.Trace("started committing block",
		"round", headerHandler.GetRound(),
		"nonce", headerHandler.GetNonce(),
	)

	err = sp.checkBlockValidity(chainHandler, headerHandler, bodyHandler)
	if err != nil {
		return err
	}

	header, ok := headerHandler.(*block.Header)
	if !ok {
		err = process.ErrWrongTypeAssertion
		return err
	}

	buff, err := sp.marshalizer.Marshal(header)
	if err != nil {
		return err
	}

	headerHash := sp.hasher.Compute(string(buff))
	nonceToByteSlice := sp.uint64Converter.ToByteSlice(header.Nonce)
	hdrNonceHashDataUnit := dataRetriever.ShardHdrNonceHashDataUnit + dataRetriever.UnitType(header.ShardId)

	errNotCritical := sp.store.Put(hdrNonceHashDataUnit, nonceToByteSlice, headerHash)
	if errNotCritical != nil {
		log.Debug(fmt.Sprintf("ShardHdrNonceHashDataUnit_%d store.Put", header.ShardId),
			"error", errNotCritical.Error(),
		)
	}

	errNotCritical = sp.store.Put(dataRetriever.BlockHeaderUnit, headerHash, buff)
	if errNotCritical != nil {
		log.Trace("BlockHeaderUnit store.Put", "error", errNotCritical.Error())
	}

	headersPool := sp.dataPool.Headers()
	if headersPool == nil {
		err = process.ErrNilHeadersDataPool
		return err
	}

	headersPool.RemoveHeaderByHash(headerHash)

	body, ok := bodyHandler.(block.Body)
	if !ok {
		err = process.ErrWrongTypeAssertion
		return err
	}

	err = sp.txCoordinator.SaveBlockDataToStorage(body)
	if err != nil {
		return err
	}

	for i := 0; i < len(body); i++ {
		buff, err = sp.marshalizer.Marshal(body[i])
		if err != nil {
			return err
		}

		miniBlockHash := sp.hasher.Compute(string(buff))
		errNotCritical = sp.store.Put(dataRetriever.MiniBlockUnit, miniBlockHash, buff)
		if errNotCritical != nil {
			log.Trace("MiniBlockUnit store.Put", "error", errNotCritical.Error())
		}
	}

	processedMetaHdrs, err := sp.getOrderedProcessedMetaBlocksFromHeader(header)
	if err != nil {
		return err
	}

	err = sp.addProcessedCrossMiniBlocksFromHeader(header)
	if err != nil {
		return err
	}

	finalHeaders, finalHeadersHashes, err := sp.getHighestHdrForOwnShardFromMetachain(processedMetaHdrs)
	if err != nil {
		return err
	}

	err = sp.saveLastNotarizedHeader(sharding.MetachainShardId, processedMetaHdrs)
	if err != nil {
		return err
	}

	err = sp.commitAll()
	if err != nil {
		return err
	}

	if header.IsStartOfEpochBlock() {
		err = sp.checkEpochCorrectnessCrossChain(chainHandler)
		sp.epochStartTrigger.SetProcessed(header)
	}

	log.Info("shard block has been committed successfully",
		"nonce", header.Nonce,
		"round", header.Round,
		"epoch", header.Epoch,
		"hash", headerHash,
	)

	errNotCritical = sp.txCoordinator.RemoveBlockDataFromPool(body)
	if errNotCritical != nil {
		log.Debug("RemoveBlockDataFromPool", "error", errNotCritical.Error())
	}

	errNotCritical = sp.removeProcessedMetaBlocksFromPool(processedMetaHdrs)
	if errNotCritical != nil {
		log.Debug("removeProcessedMetaBlocksFromPool", "error", errNotCritical.Error())
	}

	isMetachainStuck := sp.isShardStuck(sharding.MetachainShardId)

	errNotCritical = sp.forkDetector.AddHeader(header, headerHash, process.BHProcessed, finalHeaders, finalHeadersHashes, isMetachainStuck)
	if errNotCritical != nil {
		log.Debug("forkDetector.AddHeader", "error", errNotCritical.Error())
	}

	highestFinalBlockNonce := sp.forkDetector.GetHighestFinalBlockNonce()
	log.Debug("highest final shard block",
		"nonce", highestFinalBlockNonce,
		"shard", sp.shardCoordinator.SelfId(),
	)

	hdrsToAttestPreviousFinal := uint32(header.Nonce-highestFinalBlockNonce) + 1
	sp.removeNotarizedHdrsBehindPreviousFinal(hdrsToAttestPreviousFinal)

	lastBlockHeader := chainHandler.GetCurrentBlockHeader()

	err = chainHandler.SetCurrentBlockBody(body)
	if err != nil {
		return err
	}

	err = chainHandler.SetCurrentBlockHeader(header)
	if err != nil {
		return err
	}

	chainHandler.SetCurrentBlockHeaderHash(headerHash)
	sp.indexBlockIfNeeded(bodyHandler, headerHandler, lastBlockHeader)

	metaHeader, err := sp.getLastNotarizedHdr(sharding.MetachainShardId)
	if err != nil {
		return err
	}
	saveMetricsForACommittedBlock(
		sp.appStatusHandler,
		sp.specialAddressHandler.IsCurrentNodeInConsensus(),
		display.DisplayByteSlice(headerHash),
		highestFinalBlockNonce,
		metaHeader,
	)

	headerInfo := bootstrapStorage.BootstrapHeaderInfo{
		ShardId: header.GetShardID(),
		Nonce:   header.GetNonce(),
		Hash:    headerHash,
	}

	sp.mutProcessedMiniBlocks.RLock()
	processedMiniBlocks := process.ConvertProcessedMiniBlocksMapToSlice(sp.processedMiniBlocks)
	sp.mutProcessedMiniBlocks.RUnlock()

	sp.prepareDataForBootStorer(headerInfo, header.Round, finalHeaders, finalHeadersHashes, processedMiniBlocks)

	go sp.cleanTxsPools()

	// write data to log
	go sp.txCounter.displayLogInfo(
		header,
		body,
		headerHash,
		sp.shardCoordinator.NumberOfShards(),
		sp.shardCoordinator.SelfId(),
		sp.dataPool,
		sp.appStatusHandler,
	)

	sp.blockSizeThrottler.Succeed(header.Round)

	log.Debug("pools info",
		"headers", sp.dataPool.Headers().Len(),
		"headers capacity", sp.dataPool.Headers().MaxSize(),
		"metablocks", sp.dataPool.Headers().Len(),
		"metablocks capacity", sp.dataPool.Headers().MaxSize(),
		"miniblocks", sp.dataPool.MiniBlocks().Len(),
		"miniblocks capacity", sp.dataPool.MiniBlocks().MaxSize(),
	)

	go sp.cleanupPools(headersPool)

	return nil
}

func (sp *shardProcessor) checkEpochCorrectnessCrossChain(blockChain data.ChainHandler) error {
	currentHeader := blockChain.GetCurrentBlockHeader()
	if check.IfNil(currentHeader) {
		return nil
	}

	shouldRevertChain := false
	nonce := currentHeader.GetNonce()
	shouldEnterNewEpochRound := sp.epochStartTrigger.EpochFinalityAttestingRound() + process.EpochChangeGracePeriod

	for round := currentHeader.GetRound(); round > shouldEnterNewEpochRound && currentHeader.GetEpoch() != sp.epochStartTrigger.Epoch(); round = currentHeader.GetRound() {
		shouldRevertChain = true
		prevHeader, _, err := process.GetHeaderFromStorageWithNonce(
			currentHeader.GetNonce()-1,
			sp.shardCoordinator.SelfId(),
			sp.store,
			sp.uint64Converter,
			sp.marshalizer,
		)
		if err != nil {
			return err
		}

		nonce = currentHeader.GetNonce()
		currentHeader = prevHeader
	}

	if shouldRevertChain {
		log.Debug("blockchain is wrongly constructed",
			"reverted to nonce", nonce)

		sp.forkDetector.SetForkNonce(nonce)
		return process.ErrEpochDoesNotMatch
	}

	return nil
}

// ApplyProcessedMiniBlocks will apply processed mini blocks
func (sp *shardProcessor) ApplyProcessedMiniBlocks(processedMiniBlocks map[string]map[string]struct{}) {
	sp.mutProcessedMiniBlocks.Lock()
	for metaHash, miniBlocksHashes := range processedMiniBlocks {
		sp.processedMiniBlocks[metaHash] = miniBlocksHashes
	}
	sp.mutProcessedMiniBlocks.Unlock()
}

func (sp *shardProcessor) cleanTxsPools() {
	_, err := sp.txsPoolsCleaner.Clean(maxCleanTime)
	if err != nil {
		log.Debug("txsPoolsCleaner.Clean", "error", err.Error())
	}
	log.Debug("cleaned txs pool",
		"num txs removed", sp.txsPoolsCleaner.NumRemovedTxs(),
	)
}

// CreateNewHeader creates a new header
func (sp *shardProcessor) CreateNewHeader() data.HeaderHandler {
	return &block.Header{}
}

// getHighestHdrForOwnShardFromMetachain calculates the highest shard header notarized by metachain
func (sp *shardProcessor) getHighestHdrForOwnShardFromMetachain(
	processedHdrs []data.HeaderHandler,
) ([]data.HeaderHandler, [][]byte, error) {

	process.SortHeadersByNonce(processedHdrs)

	ownShIdHdrs := make([]data.HeaderHandler, 0, len(processedHdrs))

	for i := 0; i < len(processedHdrs); i++ {
		hdr, ok := processedHdrs[i].(*block.MetaBlock)
		if !ok {
			return nil, nil, process.ErrWrongTypeAssertion
		}

		hdrs, err := sp.getHighestHdrForShardFromMetachain(sp.shardCoordinator.SelfId(), hdr)
		if err != nil {
			return nil, nil, err
		}

		ownShIdHdrs = append(ownShIdHdrs, hdrs...)
	}

	process.SortHeadersByNonce(ownShIdHdrs)

	ownShIdHdrsHashes := make([][]byte, len(ownShIdHdrs))
	for i := 0; i < len(ownShIdHdrs); i++ {
		hash, _ := core.CalculateHash(sp.marshalizer, sp.hasher, ownShIdHdrs[i])
		ownShIdHdrsHashes[i] = hash
	}

	return ownShIdHdrs, ownShIdHdrsHashes, nil
}

func (sp *shardProcessor) getHighestHdrForShardFromMetachain(shardId uint32, hdr *block.MetaBlock) ([]data.HeaderHandler, error) {
	ownShIdHdr := make([]data.HeaderHandler, 0, len(hdr.ShardInfo))

	var errFound error
	// search for own shard id in shardInfo from metaHeaders
	for _, shardInfo := range hdr.ShardInfo {
		if shardInfo.ShardID != shardId {
			continue
		}

		ownHdr, err := process.GetShardHeader(shardInfo.HeaderHash, sp.dataPool.Headers(), sp.marshalizer, sp.store)
		if err != nil {
			go sp.onRequestHeaderHandler(shardInfo.ShardID, shardInfo.HeaderHash)

			log.Debug("requested missing shard header",
				"hash", shardInfo.HeaderHash,
				"shard", shardInfo.ShardID,
			)

			errFound = err
			continue
		}

		ownShIdHdr = append(ownShIdHdr, ownHdr)
	}

	if errFound != nil {
		return nil, errFound
	}

	return data.TrimHeaderHandlerSlice(ownShIdHdr), nil
}

// getOrderedProcessedMetaBlocksFromHeader returns all the meta blocks fully processed
func (sp *shardProcessor) getOrderedProcessedMetaBlocksFromHeader(header *block.Header) ([]data.HeaderHandler, error) {
	if header == nil {
		return nil, process.ErrNilBlockHeader
	}

	miniBlockHashes := make(map[int][]byte, len(header.MiniBlockHeaders))
	for i := 0; i < len(header.MiniBlockHeaders); i++ {
		miniBlockHashes[i] = header.MiniBlockHeaders[i].Hash
	}

	log.Trace("cross mini blocks in body",
		"num miniblocks", len(miniBlockHashes),
	)

	processedMetaBlocks, err := sp.getOrderedProcessedMetaBlocksFromMiniBlockHashes(miniBlockHashes)
	if err != nil {
		return nil, err
	}

	return processedMetaBlocks, nil
}

func (sp *shardProcessor) addProcessedCrossMiniBlocksFromHeader(header *block.Header) error {
	if header == nil {
		return process.ErrNilBlockHeader
	}

	miniBlockHashes := make(map[int][]byte, len(header.MiniBlockHeaders))
	for i := 0; i < len(header.MiniBlockHeaders); i++ {
		miniBlockHashes[i] = header.MiniBlockHeaders[i].Hash
	}

	sp.hdrsForCurrBlock.mutHdrsForBlock.RLock()
	for _, metaBlockHash := range header.MetaBlockHashes {
		headerInfo, ok := sp.hdrsForCurrBlock.hdrHashAndInfo[string(metaBlockHash)]
		if !ok {
			sp.hdrsForCurrBlock.mutHdrsForBlock.RUnlock()
			return process.ErrMissingHeader
		}

		metaBlock, ok := headerInfo.hdr.(*block.MetaBlock)
		if !ok {
			sp.hdrsForCurrBlock.mutHdrsForBlock.RUnlock()
			return process.ErrWrongTypeAssertion
		}

		crossMiniBlockHashes := metaBlock.GetMiniBlockHeadersWithDst(sp.shardCoordinator.SelfId())
		for key, miniBlockHash := range miniBlockHashes {
			_, ok = crossMiniBlockHashes[string(miniBlockHash)]
			if !ok {
				continue
			}

			sp.addProcessedMiniBlock(metaBlockHash, miniBlockHash)

			delete(miniBlockHashes, key)
		}
	}
	sp.hdrsForCurrBlock.mutHdrsForBlock.RUnlock()

	return nil
}

// getOrderedProcessedMetaBlocksFromMiniBlocks returns all the meta blocks fully processed ordered
func (sp *shardProcessor) getOrderedProcessedMetaBlocksFromMiniBlocks(
	usedMiniBlocks []*block.MiniBlock,
) ([]data.HeaderHandler, error) {

	miniBlockHashes := make(map[int][]byte, len(usedMiniBlocks))
	for i := 0; i < len(usedMiniBlocks); i++ {
		if usedMiniBlocks[i].SenderShardID == sp.shardCoordinator.SelfId() {
			continue
		}

		miniBlockHash, err := core.CalculateHash(sp.marshalizer, sp.hasher, usedMiniBlocks[i])
		if err != nil {
			log.Debug("CalculateHash", "error", err.Error())
			continue
		}

		miniBlockHashes[i] = miniBlockHash
	}

	log.Trace("cross mini blocks in body",
		"num miniblocks", len(miniBlockHashes),
	)
	processedMetaBlocks, err := sp.getOrderedProcessedMetaBlocksFromMiniBlockHashes(miniBlockHashes)

	return processedMetaBlocks, err
}

func (sp *shardProcessor) getOrderedProcessedMetaBlocksFromMiniBlockHashes(
	miniBlockHashes map[int][]byte,
) ([]data.HeaderHandler, error) {

	processedMetaHdrs := make([]data.HeaderHandler, 0, len(sp.hdrsForCurrBlock.hdrHashAndInfo))
	processedCrossMiniBlocksHashes := make(map[string]bool, len(sp.hdrsForCurrBlock.hdrHashAndInfo))

	sp.hdrsForCurrBlock.mutHdrsForBlock.RLock()
	for metaBlockHash, headerInfo := range sp.hdrsForCurrBlock.hdrHashAndInfo {
		if !headerInfo.usedInBlock {
			continue
		}

		metaBlock, ok := headerInfo.hdr.(*block.MetaBlock)
		if !ok {
			sp.hdrsForCurrBlock.mutHdrsForBlock.RUnlock()
			return nil, process.ErrWrongTypeAssertion
		}

		log.Trace("meta header",
			"nonce", metaBlock.Nonce,
		)

		crossMiniBlockHashes := metaBlock.GetMiniBlockHeadersWithDst(sp.shardCoordinator.SelfId())
		for hash := range crossMiniBlockHashes {
			processedCrossMiniBlocksHashes[hash] = sp.isMiniBlockProcessed([]byte(metaBlockHash), []byte(hash))
		}

		for key, miniBlockHash := range miniBlockHashes {
			_, ok = crossMiniBlockHashes[string(miniBlockHash)]
			if !ok {
				continue
			}

			processedCrossMiniBlocksHashes[string(miniBlockHash)] = true

			delete(miniBlockHashes, key)
		}

		log.Trace("cross mini blocks in meta header",
			"num miniblocks", len(crossMiniBlockHashes),
		)

		processedAll := true
		for hash := range crossMiniBlockHashes {
			if !processedCrossMiniBlocksHashes[hash] {
				processedAll = false
				break
			}
		}

		if processedAll {
			processedMetaHdrs = append(processedMetaHdrs, metaBlock)
		}
	}
	sp.hdrsForCurrBlock.mutHdrsForBlock.RUnlock()

	process.SortHeadersByNonce(processedMetaHdrs)

	return processedMetaHdrs, nil
}

func (sp *shardProcessor) removeProcessedMetaBlocksFromPool(processedMetaHdrs []data.HeaderHandler) error {
	lastNotarizedMetaHdr, err := sp.getLastNotarizedHdr(sharding.MetachainShardId)
	if err != nil {
		return err
	}

	processed := 0
	// processedMetaHdrs is also sorted
	for i := 0; i < len(processedMetaHdrs); i++ {
		hdr := processedMetaHdrs[i]

		// remove process finished
		if hdr.GetNonce() > lastNotarizedMetaHdr.GetNonce() {
			continue
		}

		// metablock was processed and finalized
		buff, err := sp.marshalizer.Marshal(hdr)
		if err != nil {
			log.Debug("marshalizer.Marshal", "error", err.Error())
			continue
		}

		headerHash := sp.hasher.Compute(string(buff))
		nonceToByteSlice := sp.uint64Converter.ToByteSlice(hdr.GetNonce())
		err = sp.store.Put(dataRetriever.MetaHdrNonceHashDataUnit, nonceToByteSlice, headerHash)
		if err != nil {
			log.Debug("MetaHdrNonceHashDataUnit store.Put", "error", err.Error())
			continue
		}

		err = sp.store.Put(dataRetriever.MetaBlockUnit, headerHash, buff)
		if err != nil {
			log.Debug("MetaBlockUnit store.Put", "error", err.Error())
			continue
		}

		sp.dataPool.Headers().RemoveHeaderByHash(headerHash)
		sp.removeAllProcessedMiniBlocks(headerHash)

		log.Trace("metaBlock has been processed completely and removed from pool",
			"round", hdr.GetRound(),
			"nonce", hdr.GetNonce(),
			"hash", headerHash,
		)

		processed++
	}

	if processed > 0 {
		log.Trace("metablocks completely processed and removed from pool",
			"num metablocks", processed,
		)
	}

	return nil
}

// receivedMetaBlock is a callback function when a new metablock was received
// upon receiving, it parses the new metablock and requests miniblocks and transactions
// which destination is the current shard
func (sp *shardProcessor) receivedMetaBlock(metaBlockHash []byte) {
	metaBlocksPool := sp.dataPool.Headers()
	if metaBlocksPool == nil {
		return
	}

	obj, err := metaBlocksPool.GetHeaderByHash(metaBlockHash)
	if err != nil {
		return
	}

	metaBlock, ok := obj.(*block.MetaBlock)
	if !ok {
		return
	}

	log.Trace("received meta block from network",
		"round", metaBlock.Round,
		"nonce", metaBlock.Nonce,
		"hash", metaBlockHash,
	)

	sp.hdrsForCurrBlock.mutHdrsForBlock.Lock()

	haveMissingMetaHeaders := sp.hdrsForCurrBlock.missingHdrs > 0 || sp.hdrsForCurrBlock.missingFinalityAttestingHdrs > 0
	if haveMissingMetaHeaders {
		hdrInfoForHash := sp.hdrsForCurrBlock.hdrHashAndInfo[string(metaBlockHash)]
		receivedMissingMetaHeader := hdrInfoForHash != nil && (hdrInfoForHash.hdr == nil || hdrInfoForHash.hdr.IsInterfaceNil())
		if receivedMissingMetaHeader {
			hdrInfoForHash.hdr = metaBlock
			sp.hdrsForCurrBlock.missingHdrs--

			if metaBlock.Nonce > sp.hdrsForCurrBlock.highestHdrNonce[sharding.MetachainShardId] {
				sp.hdrsForCurrBlock.highestHdrNonce[sharding.MetachainShardId] = metaBlock.Nonce
			}
		}

		// attesting something
		if sp.hdrsForCurrBlock.missingHdrs == 0 {
			sp.hdrsForCurrBlock.missingFinalityAttestingHdrs = sp.requestMissingFinalityAttestingHeaders(
				sharding.MetachainShardId,
				sp.metaBlockFinality,
				sp.getMetaHeaderFromPoolWithNonce,
				sp.dataPool.Headers())
			if sp.hdrsForCurrBlock.missingFinalityAttestingHdrs == 0 {
				log.Debug("received all missing finality attesting meta headers")
			}
		}

		missingMetaHdrs := sp.hdrsForCurrBlock.missingHdrs
		missingFinalityAttestingMetaHdrs := sp.hdrsForCurrBlock.missingFinalityAttestingHdrs
		sp.hdrsForCurrBlock.mutHdrsForBlock.Unlock()

		allMissingMetaHeadersReceived := missingMetaHdrs == 0 && missingFinalityAttestingMetaHdrs == 0
		if allMissingMetaHeadersReceived {
			sp.chRcvAllMetaHdrs <- true
		}
	} else {
		sp.hdrsForCurrBlock.mutHdrsForBlock.Unlock()
	}

	sp.setLastHdrForShard(metaBlock.GetShardID(), metaBlock)

	if sp.isHeaderOutOfRange(metaBlock, metaBlocksPool) {
		metaBlocksPool.RemoveHeaderByHash(metaBlockHash)

		return
	}

	lastNotarizedHdr, err := sp.getLastNotarizedHdr(sharding.MetachainShardId)
	if err != nil {
		return
	}
	if metaBlock.GetNonce() <= lastNotarizedHdr.GetNonce() {
		return
	}
	if metaBlock.GetRound() <= lastNotarizedHdr.GetRound() {
		return
	}

	sp.epochStartTrigger.ReceivedHeader(metaBlock)
	if sp.epochStartTrigger.IsEpochStart() {
		sp.chRcvEpochStart <- true
	}

	isMetaBlockOutOfRange := metaBlock.GetNonce() > lastNotarizedHdr.GetNonce()+process.MaxHeadersToRequestInAdvance
	if isMetaBlockOutOfRange {
		return
	}

	sp.txCoordinator.RequestMiniBlocks(metaBlock)
}

func (sp *shardProcessor) requestMetaHeaders(shardHeader *block.Header) (uint32, uint32) {
	_ = process.EmptyChannel(sp.chRcvAllMetaHdrs)

	if len(shardHeader.MetaBlockHashes) == 0 {
		return 0, 0
	}

	missingHeadersHashes := sp.computeMissingAndExistingMetaHeaders(shardHeader)

	sp.hdrsForCurrBlock.mutHdrsForBlock.Lock()
	for _, hash := range missingHeadersHashes {
		sp.hdrsForCurrBlock.hdrHashAndInfo[string(hash)] = &hdrInfo{hdr: nil, usedInBlock: true}
		go sp.onRequestHeaderHandler(sharding.MetachainShardId, hash)
	}

	if sp.hdrsForCurrBlock.missingHdrs == 0 {
		sp.hdrsForCurrBlock.missingFinalityAttestingHdrs = sp.requestMissingFinalityAttestingHeaders(
			sharding.MetachainShardId,
			sp.metaBlockFinality,
			sp.getMetaHeaderFromPoolWithNonce,
			sp.dataPool.Headers())
	}

	requestedHdrs := sp.hdrsForCurrBlock.missingHdrs
	requestedFinalityAttestingHdrs := sp.hdrsForCurrBlock.missingFinalityAttestingHdrs
	sp.hdrsForCurrBlock.mutHdrsForBlock.Unlock()

	return requestedHdrs, requestedFinalityAttestingHdrs
}

func (sp *shardProcessor) computeMissingAndExistingMetaHeaders(header *block.Header) [][]byte {
	missingHeadersHashes := make([][]byte, 0, len(header.MetaBlockHashes))

	sp.hdrsForCurrBlock.mutHdrsForBlock.Lock()
	for i := 0; i < len(header.MetaBlockHashes); i++ {
		hdr, err := process.GetMetaHeaderFromPool(
			header.MetaBlockHashes[i],
			sp.dataPool.Headers())

		if err != nil {
			missingHeadersHashes = append(missingHeadersHashes, header.MetaBlockHashes[i])
			sp.hdrsForCurrBlock.missingHdrs++
			continue
		}

		sp.hdrsForCurrBlock.hdrHashAndInfo[string(header.MetaBlockHashes[i])] = &hdrInfo{hdr: hdr, usedInBlock: true}

		if hdr.Nonce > sp.hdrsForCurrBlock.highestHdrNonce[sharding.MetachainShardId] {
			sp.hdrsForCurrBlock.highestHdrNonce[sharding.MetachainShardId] = hdr.Nonce
		}
	}
	sp.hdrsForCurrBlock.mutHdrsForBlock.Unlock()

	return sliceUtil.TrimSliceSliceByte(missingHeadersHashes)
}

func (sp *shardProcessor) verifyCrossShardMiniBlockDstMe(header *block.Header) error {
	miniBlockMetaHashes, err := sp.getAllMiniBlockDstMeFromMeta(header)
	if err != nil {
		return err
	}

	crossMiniBlockHashes := header.GetMiniBlockHeadersWithDst(sp.shardCoordinator.SelfId())
	for hash := range crossMiniBlockHashes {
		if _, ok := miniBlockMetaHashes[hash]; !ok {
			return process.ErrCrossShardMBWithoutConfirmationFromMeta
		}
	}

	return nil
}

func (sp *shardProcessor) getAllMiniBlockDstMeFromMeta(header *block.Header) (map[string][]byte, error) {
	lastHdr, err := sp.getLastNotarizedHdr(sharding.MetachainShardId)
	if err != nil {
		return nil, err
	}

	miniBlockMetaHashes := make(map[string][]byte)

	sp.hdrsForCurrBlock.mutHdrsForBlock.RLock()
	for _, metaBlockHash := range header.MetaBlockHashes {
		headerInfo, ok := sp.hdrsForCurrBlock.hdrHashAndInfo[string(metaBlockHash)]
		if !ok {
			continue
		}
		metaBlock, ok := headerInfo.hdr.(*block.MetaBlock)
		if !ok {
			continue
		}
		if metaBlock.GetRound() > header.Round {
			continue
		}
		if metaBlock.GetRound() <= lastHdr.GetRound() {
			continue
		}
		if metaBlock.GetNonce() <= lastHdr.GetNonce() {
			continue
		}

		crossMiniBlockHashes := metaBlock.GetMiniBlockHeadersWithDst(sp.shardCoordinator.SelfId())
		for hash := range crossMiniBlockHashes {
			miniBlockMetaHashes[hash] = metaBlockHash
		}
	}
	sp.hdrsForCurrBlock.mutHdrsForBlock.RUnlock()

	return miniBlockMetaHashes, nil
}

func (sp *shardProcessor) getOrderedMetaBlocks(round uint64) ([]*hashAndHdr, error) {
	metaBlocksPool := sp.dataPool.Headers()
	if metaBlocksPool == nil {
		return nil, process.ErrNilMetaBlocksPool
	}

	lastHdr, err := sp.getLastNotarizedHdr(sharding.MetachainShardId)
	if err != nil {
		return nil, err
	}

	orderedMetaBlocks := make([]*hashAndHdr, 0)

	noncesKeys := metaBlocksPool.Keys(sharding.MetachainShardId)
	for _, key := range noncesKeys {
		metaHeaders, metaHeadersHeshes, err := metaBlocksPool.GetHeaderByNonceAndShardId(key, sharding.MetachainShardId)
		if err != nil {
			continue
		}

		metaHeader, metaHdrHash := metaHeaders[len(metaHeaders)-1], metaHeadersHeshes[len(metaHeadersHeshes)-1]

		hdr, ok := metaHeader.(*block.MetaBlock)
		if !ok {
			continue
		}

		if hdr.GetRound() > round {
			continue
		}
		if hdr.GetRound() <= lastHdr.GetRound() {
			continue
		}
		if hdr.GetNonce() <= lastHdr.GetNonce() {
			continue
		}

		orderedMetaBlocks = append(orderedMetaBlocks, &hashAndHdr{hdr: hdr, hash: metaHdrHash})
	}

	if len(orderedMetaBlocks) > 1 {
		sort.Slice(orderedMetaBlocks, func(i, j int) bool {
			return orderedMetaBlocks[i].hdr.GetNonce() < orderedMetaBlocks[j].hdr.GetNonce()
		})
	}

	return orderedMetaBlocks, nil
}

// isMetaHeaderFinal verifies if meta is trully final, in order to not do rollbacks
func (sp *shardProcessor) isMetaHeaderFinal(currHdr data.HeaderHandler, sortedHdrs []*hashAndHdr, startPos int) bool {
	if currHdr == nil || currHdr.IsInterfaceNil() {
		return false
	}
	if sortedHdrs == nil {
		return false
	}

	// verify if there are "K" block after current to make this one final
	lastVerifiedHdr := currHdr
	nextBlocksVerified := uint32(0)

	for i := startPos; i < len(sortedHdrs); i++ {
		if nextBlocksVerified >= sp.metaBlockFinality {
			return true
		}

		// found a header with the next nonce
		tmpHdr := sortedHdrs[i].hdr
		if tmpHdr.GetNonce() == lastVerifiedHdr.GetNonce()+1 {
			err := sp.headerValidator.IsHeaderConstructionValid(tmpHdr, lastVerifiedHdr)
			if err != nil {
				continue
			}

			lastVerifiedHdr = tmpHdr
			nextBlocksVerified += 1
		}
	}

	if nextBlocksVerified >= sp.metaBlockFinality {
		return true
	}

	return false
}

// full verification through metachain header
func (sp *shardProcessor) createAndProcessCrossMiniBlocksDstMe(
	maxItemsInBlock uint32,
	round uint64,
	haveTime func() bool,
) (block.MiniBlockSlice, uint32, uint32, error) {

	miniBlocks := make(block.MiniBlockSlice, 0)
	txsAdded := uint32(0)
	hdrsAdded := uint32(0)

	orderedMetaBlocks, err := sp.getOrderedMetaBlocks(round)
	if err != nil {
		return nil, 0, 0, err
	}

	log.Debug("metablocks ordered",
		"num metablocks", len(orderedMetaBlocks),
	)

	lastMetaHdr, err := sp.getLastNotarizedHdr(sharding.MetachainShardId)
	if err != nil {
		return nil, 0, 0, err
	}

	// do processing in order
	sp.hdrsForCurrBlock.mutHdrsForBlock.Lock()
	for i := 0; i < len(orderedMetaBlocks); i++ {
		if !haveTime() {
			log.Debug("time is up after putting cross txs with destination to current shard",
				"num txs", txsAdded,
			)
			break
		}

		if len(miniBlocks) >= core.MaxMiniBlocksInBlock {
			log.Debug("max number of mini blocks allowed to be added in one shard block has been reached",
				"limit", len(miniBlocks),
			)
			break
		}

		itemsAddedInHeader := uint32(len(sp.hdrsForCurrBlock.hdrHashAndInfo) + len(miniBlocks))
		if itemsAddedInHeader >= maxItemsInBlock {
			log.Debug("max records allowed to be added in shard header has been reached",
				"limit", maxItemsInBlock,
			)
			break
		}

		hdr, ok := orderedMetaBlocks[i].hdr.(*block.MetaBlock)
		if !ok {
			continue
		}

		err = sp.headerValidator.IsHeaderConstructionValid(hdr, lastMetaHdr)
		if err != nil {
			continue
		}

		isFinal := sp.isMetaHeaderFinal(hdr, orderedMetaBlocks, i+1)
		if !isFinal {
			continue
		}

		if len(hdr.GetMiniBlockHeadersWithDst(sp.shardCoordinator.SelfId())) == 0 {
			sp.hdrsForCurrBlock.hdrHashAndInfo[string(orderedMetaBlocks[i].hash)] = &hdrInfo{hdr: hdr, usedInBlock: true}
			hdrsAdded++
			lastMetaHdr = hdr
			continue
		}

		itemsAddedInBody := txsAdded
		if itemsAddedInBody >= maxItemsInBlock {
			continue
		}

		maxTxSpaceRemained := int32(maxItemsInBlock) - int32(itemsAddedInBody)
		maxMbSpaceRemained := sp.getMaxMiniBlocksSpaceRemained(
			maxItemsInBlock,
			itemsAddedInHeader+1,
			uint32(len(miniBlocks)))

		if maxTxSpaceRemained > 0 && maxMbSpaceRemained > 0 {
			processedMiniBlocksHashes := sp.getProcessedMiniBlocksHashes(orderedMetaBlocks[i].hash)
			currMBProcessed, currTxsAdded, hdrProcessFinished := sp.txCoordinator.CreateMbsAndProcessCrossShardTransactionsDstMe(
				hdr,
				processedMiniBlocksHashes,
				uint32(maxTxSpaceRemained),
				uint32(maxMbSpaceRemained),
				haveTime)

			// all txs processed, add to processed miniblocks
			miniBlocks = append(miniBlocks, currMBProcessed...)
			txsAdded = txsAdded + currTxsAdded

			if currTxsAdded > 0 {
				sp.hdrsForCurrBlock.hdrHashAndInfo[string(orderedMetaBlocks[i].hash)] = &hdrInfo{hdr: hdr, usedInBlock: true}
				hdrsAdded++
			}

			if !hdrProcessFinished {
				break
			}

			lastMetaHdr = hdr
		}
	}
	sp.hdrsForCurrBlock.mutHdrsForBlock.Unlock()

	return miniBlocks, txsAdded, hdrsAdded, nil
}

func (sp *shardProcessor) createMiniBlocks(
	maxItemsInBlock uint32,
	round uint64,
	haveTime func() bool,
) (block.Body, error) {

	miniBlocks := make(block.Body, 0)

	if sp.accounts.JournalLen() != 0 {
		return nil, process.ErrAccountStateDirty
	}

	if !haveTime() {
		log.Debug("time is up after entered in createMiniBlocks method")
		return nil, process.ErrTimeIsOut
	}

	txPool := sp.dataPool.Transactions()
	if txPool == nil {
		return nil, process.ErrNilTransactionPool
	}

	startTime := time.Now()
	destMeMiniBlocks, nbTxs, nbHdrs, err := sp.createAndProcessCrossMiniBlocksDstMe(maxItemsInBlock, round, haveTime)
	elapsedTime := time.Since(startTime)
	log.Debug("elapsed time to create mbs to me",
		"time [s]", elapsedTime,
	)
	if err != nil {
		log.Debug("createAndProcessCrossMiniBlocksDstMe", "error", err.Error())
	}

	processedMetaHdrs, errNotCritical := sp.getOrderedProcessedMetaBlocksFromMiniBlocks(destMeMiniBlocks)
	if errNotCritical != nil {
		log.Debug("getOrderedProcessedMetaBlocksFromMiniBlocks", "error", errNotCritical.Error())
	}

	err = sp.setMetaConsensusData(processedMetaHdrs)
	if err != nil {
		return nil, err
	}

	startTime = time.Now()
	err = sp.updatePeerStateForFinalMetaHeaders(processedMetaHdrs)
	elapsedTime = time.Since(startTime)
	log.Debug("elapsed time to update peer state",
		"time [s]", elapsedTime,
	)
	if err != nil {
		return nil, err
	}

	log.Debug("processed miniblocks and txs with destination in self shard",
		"num miniblocks", len(destMeMiniBlocks),
		"num txs", nbTxs,
	)

	if len(destMeMiniBlocks) > 0 {
		miniBlocks = append(miniBlocks, destMeMiniBlocks...)
	}

	maxTxSpaceRemained := int32(maxItemsInBlock) - int32(nbTxs)
	maxMbSpaceRemained := sp.getMaxMiniBlocksSpaceRemained(
		maxItemsInBlock,
		uint32(len(destMeMiniBlocks))+nbHdrs,
		uint32(len(miniBlocks)))

	startTime = time.Now()
	mbFromMe := sp.txCoordinator.CreateMbsAndProcessTransactionsFromMe(
		uint32(maxTxSpaceRemained),
		uint32(maxMbSpaceRemained),
		haveTime)
	elapsedTime = time.Since(startTime)
	log.Debug("elapsed time to create mbs from me",
		"time [s]", elapsedTime,
	)

	if len(mbFromMe) > 0 {
		miniBlocks = append(miniBlocks, mbFromMe...)
	}

	log.Debug("creating mini blocks has been finished",
		"num miniblocks", len(miniBlocks),
	)
	return miniBlocks, nil
}

// ApplyBodyToHeader creates a miniblock header list given a block body
func (sp *shardProcessor) ApplyBodyToHeader(hdr data.HeaderHandler, bodyHandler data.BodyHandler) (data.BodyHandler, error) {
	log.Trace("started creating block header",
		"round", hdr.GetRound(),
	)
	shardHeader, ok := hdr.(*block.Header)
	if !ok {
		return nil, process.ErrWrongTypeAssertion
	}

	shardHeader.MiniBlockHeaders = make([]block.MiniBlockHeader, 0)
	shardHeader.RootHash = sp.getRootHash()

	defer func() {
		go sp.checkAndRequestIfMetaHeadersMissing(hdr.GetRound())
	}()

	if check.IfNil(bodyHandler) {
		return nil, process.ErrNilBlockBody
	}

	body, ok := bodyHandler.(block.Body)
	if !ok {
		return nil, process.ErrWrongTypeAssertion
	}

	var err error
	shardHeader.ReceiptsHash, err = sp.txCoordinator.CreateReceiptsHash()
	if err != nil {
		return nil, err
	}

	newBody := deleteSelfReceiptsMiniBlocks(body)

	totalTxCount, miniBlockHeaders, err := sp.createMiniBlockHeaders(newBody)
	if err != nil {
		return nil, err
	}

	shardHeader.MiniBlockHeaders = miniBlockHeaders
	shardHeader.TxCount = uint32(totalTxCount)
	metaBlockHashes := sp.sortHeaderHashesForCurrentBlockByNonce(true)
	shardHeader.MetaBlockHashes = metaBlockHashes[sharding.MetachainShardId]

	if sp.epochStartTrigger.IsEpochStart() {
		shardHeader.EpochStartMetaHash = sp.epochStartTrigger.EpochStartMetaHdrHash()
	}

	sp.appStatusHandler.SetUInt64Value(core.MetricNumTxInBlock, uint64(totalTxCount))
	sp.appStatusHandler.SetUInt64Value(core.MetricNumMiniBlocks, uint64(len(body)))

	rootHash, err := sp.validatorStatisticsProcessor.RootHash()
	if err != nil {
		return nil, err
	}

	shardHeader.ValidatorStatsRootHash = rootHash

	sp.blockSizeThrottler.Add(
		hdr.GetRound(),
		core.MaxUint32(hdr.ItemsInBody(), hdr.ItemsInHeader()))

	return newBody, nil
}

func (sp *shardProcessor) waitForMetaHdrHashes(waitTime time.Duration) error {
	select {
	case <-sp.chRcvAllMetaHdrs:
		return nil
	case <-time.After(waitTime):
		return process.ErrTimeIsOut
	}
}

// MarshalizedDataToBroadcast prepares underlying data into a marshalized object according to destination
func (sp *shardProcessor) MarshalizedDataToBroadcast(
	_ data.HeaderHandler,
	bodyHandler data.BodyHandler,
) (map[uint32][]byte, map[string][][]byte, error) {

	if bodyHandler == nil || bodyHandler.IsInterfaceNil() {
		return nil, nil, process.ErrNilMiniBlocks
	}

	body, ok := bodyHandler.(block.Body)
	if !ok {
		return nil, nil, process.ErrWrongTypeAssertion
	}

	mrsData := make(map[uint32][]byte, sp.shardCoordinator.NumberOfShards()+1)
	bodies, mrsTxs := sp.txCoordinator.CreateMarshalizedData(body)

	for shardId, subsetBlockBody := range bodies {
		buff, err := sp.marshalizer.Marshal(subsetBlockBody)
		if err != nil {
			log.Debug("marshalizer.Marshal", "error", process.ErrMarshalWithoutSuccess.Error())
			continue
		}
		mrsData[shardId] = buff
	}

	return mrsData, mrsTxs, nil
}

// DecodeBlockBody method decodes block body from a given byte array
func (sp *shardProcessor) DecodeBlockBody(dta []byte) data.BodyHandler {
	if dta == nil {
		return nil
	}

	var body block.Body

	err := sp.marshalizer.Unmarshal(&body, dta)
	if err != nil {
		log.Debug("marshalizer.Unmarshal", "error", err.Error())
		return nil
	}

	return body
}

// DecodeBlockHeader method decodes block header from a given byte array
func (sp *shardProcessor) DecodeBlockHeader(dta []byte) data.HeaderHandler {
	if dta == nil {
		return nil
	}

	var header block.Header

	err := sp.marshalizer.Unmarshal(&header, dta)
	if err != nil {
		log.Debug("marshalizer.Unmarshal", "error", err.Error())
		return nil
	}

	return &header
}

// IsInterfaceNil returns true if there is no value under the interface
func (sp *shardProcessor) IsInterfaceNil() bool {
	if sp == nil {
		return true
	}
	return false
}

func (sp *shardProcessor) addProcessedMiniBlock(metaBlockHash []byte, miniBlockHash []byte) {
	sp.mutProcessedMiniBlocks.Lock()
	miniBlocksProcessed, ok := sp.processedMiniBlocks[string(metaBlockHash)]
	if !ok {
		miniBlocksProcessed := make(map[string]struct{})
		miniBlocksProcessed[string(miniBlockHash)] = struct{}{}
		sp.processedMiniBlocks[string(metaBlockHash)] = miniBlocksProcessed
		sp.mutProcessedMiniBlocks.Unlock()
		return
	}

	miniBlocksProcessed[string(miniBlockHash)] = struct{}{}
	sp.mutProcessedMiniBlocks.Unlock()
}

func (sp *shardProcessor) removeProcessedMiniBlock(miniBlockHash []byte) {
	sp.mutProcessedMiniBlocks.Lock()
	for metaHash, miniBlocksProcessed := range sp.processedMiniBlocks {
		_, isProcessed := miniBlocksProcessed[string(miniBlockHash)]
		if isProcessed {
			delete(miniBlocksProcessed, string(miniBlockHash))
		}

		if len(miniBlocksProcessed) == 0 {
			delete(sp.processedMiniBlocks, metaHash)
		}
	}
	sp.mutProcessedMiniBlocks.Unlock()
}

func (sp *shardProcessor) removeAllProcessedMiniBlocks(metaBlockHash []byte) {
	sp.mutProcessedMiniBlocks.Lock()
	delete(sp.processedMiniBlocks, string(metaBlockHash))
	sp.mutProcessedMiniBlocks.Unlock()
}

func (sp *shardProcessor) getProcessedMiniBlocksHashes(metaBlockHash []byte) map[string]struct{} {
	sp.mutProcessedMiniBlocks.RLock()
	processedMiniBlocksHashes := sp.processedMiniBlocks[string(metaBlockHash)]
	sp.mutProcessedMiniBlocks.RUnlock()

	return processedMiniBlocksHashes
}

func (sp *shardProcessor) isMiniBlockProcessed(metaBlockHash []byte, miniBlockHash []byte) bool {
	sp.mutProcessedMiniBlocks.RLock()
	miniBlocksProcessed, ok := sp.processedMiniBlocks[string(metaBlockHash)]
	if !ok {
		sp.mutProcessedMiniBlocks.RUnlock()
		return false
	}

	_, isProcessed := miniBlocksProcessed[string(miniBlockHash)]
	sp.mutProcessedMiniBlocks.RUnlock()

	return isProcessed
}

func (sp *shardProcessor) getMaxMiniBlocksSpaceRemained(
	maxItemsInBlock uint32,
	itemsAddedInBlock uint32,
	miniBlocksAddedInBlock uint32,
) int32 {
	mbSpaceRemainedInBlock := int32(maxItemsInBlock) - int32(itemsAddedInBlock)
	mbSpaceRemainedInCache := int32(core.MaxMiniBlocksInBlock) - int32(miniBlocksAddedInBlock)
	maxMbSpaceRemained := core.MinInt32(mbSpaceRemainedInBlock, mbSpaceRemainedInCache)

	return maxMbSpaceRemained
}

func (sp *shardProcessor) getMetaHeaderFromPoolWithNonce(
	nonce uint64,
	_ uint32,
) (data.HeaderHandler, []byte, error) {

	metaHeader, metaHeaderHash, err := process.GetMetaHeaderFromPoolWithNonce(
		nonce,
		sp.dataPool.Headers())

	return metaHeader, metaHeaderHash, err
}

func (sp *shardProcessor) updatePeerStateForFinalMetaHeaders(finalHeaders []data.HeaderHandler) error {
	for _, header := range finalHeaders {
		_, err := sp.validatorStatisticsProcessor.UpdatePeerState(header)
		if err != nil {
			return err
		}
	}
	return nil
}

func (sp *shardProcessor) checkValidatorStatisticsRootHash(currentHeader *block.Header, processedMetaHdrs []data.HeaderHandler) error {
	for _, metaHeader := range processedMetaHdrs {
		rootHash, err := sp.validatorStatisticsProcessor.UpdatePeerState(metaHeader)
		if err != nil {
			return err
		}

		if !bytes.Equal(rootHash, metaHeader.GetValidatorStatsRootHash()) {
			return process.ErrValidatorStatsRootHashDoesNotMatch
		}
	}

	vRootHash, _ := sp.validatorStatisticsProcessor.RootHash()
	if !bytes.Equal(vRootHash, currentHeader.GetValidatorStatsRootHash()) {
		return process.ErrValidatorStatsRootHashDoesNotMatch
	}

	return nil
}

func (sp *shardProcessor) GetBlockBodyFromPool(headerHandler data.HeaderHandler) (data.BodyHandler, error) {
	miniBlockPool := sp.dataPool.MiniBlocks()
	if miniBlockPool == nil {
		return nil, process.ErrNilMiniBlockPool
	}

	header, ok := headerHandler.(*block.Header)
	if !ok {
		return nil, process.ErrWrongTypeAssertion
	}

	miniBlocks := make(block.MiniBlockSlice, 0)
	for i := 0; i < len(header.MiniBlockHeaders); i++ {
		obj, ok := miniBlockPool.Get(header.MiniBlockHeaders[i].Hash)
		if !ok {
			continue
		}

		miniBlock, ok := obj.(*block.MiniBlock)
		if !ok {
			return nil, process.ErrWrongTypeAssertion
		}

		miniBlocks = append(miniBlocks, miniBlock)
	}

	return block.Body(miniBlocks), nil
}<|MERGE_RESOLUTION|>--- conflicted
+++ resolved
@@ -571,16 +571,12 @@
 		return process.ErrNilMetaBlocksPool
 	}
 
-<<<<<<< HEAD
-	mapMetaHashMiniBlockHashes := make(map[string][][]byte, 0)
-=======
 	metaHeaderNoncesPool := sp.dataPool.HeadersNonces()
 	if metaHeaderNoncesPool == nil {
 		return process.ErrNilMetaHeadersNoncesDataPool
 	}
 
 	mapMetaHashMiniBlockHashes := make(map[string][][]byte, len(metaBlockHashes))
->>>>>>> 7f6dac2b
 
 	for _, metaBlockHash := range metaBlockHashes {
 		metaBlock, errNotCritical := process.GetMetaHeaderFromStorage(metaBlockHash, sp.marshalizer, sp.store)
