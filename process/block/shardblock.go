package block

import (
	"bytes"
	"fmt"
	"sort"
	"sync"
	"time"

	"github.com/ElrondNetwork/elrond-go/core"
	"github.com/ElrondNetwork/elrond-go/core/check"
	"github.com/ElrondNetwork/elrond-go/core/serviceContainer"
	"github.com/ElrondNetwork/elrond-go/data"
	"github.com/ElrondNetwork/elrond-go/data/block"
	"github.com/ElrondNetwork/elrond-go/dataRetriever"
	"github.com/ElrondNetwork/elrond-go/dataRetriever/dataPool"
	"github.com/ElrondNetwork/elrond-go/display"
	"github.com/ElrondNetwork/elrond-go/process"
	"github.com/ElrondNetwork/elrond-go/process/factory"
	"github.com/ElrondNetwork/elrond-go/process/throttle"
	"github.com/ElrondNetwork/elrond-go/sharding"
	"github.com/ElrondNetwork/elrond-go/statusHandler"
)

const maxCleanTime = time.Second

// shardProcessor implements shardProcessor interface and actually it tries to execute block
type shardProcessor struct {
	*baseProcessor
	dataPool               dataRetriever.PoolsHolder
	metaBlockFinality      uint32
	chRcvAllMetaHdrs       chan bool
	processedMiniBlocks    map[string]map[string]struct{}
	mutProcessedMiniBlocks sync.RWMutex
	core                   serviceContainer.Core
	txCounter              *transactionCounter
	txsPoolsCleaner        process.PoolsCleaner
}

// NewShardProcessor creates a new shardProcessor object
func NewShardProcessor(arguments ArgShardProcessor) (*shardProcessor, error) {
	err := checkProcessorNilParameters(arguments.ArgBaseProcessor)
	if err != nil {
		return nil, err
	}

	if arguments.DataPool == nil || arguments.DataPool.IsInterfaceNil() {
		return nil, process.ErrNilDataPoolHolder
	}

	blockSizeThrottler, err := throttle.NewBlockSizeThrottle()
	if err != nil {
		return nil, err
	}

	resolver, err := arguments.ResolversFinder.IntraShardResolver(factory.MiniBlocksTopic)
	if err != nil {
		return nil, err
	}

	miniBlocksResolver, ok := resolver.(dataRetriever.MiniBlocksResolver)
	if !ok {
		return nil, process.ErrWrongTypeAssertion
	}

	base := &baseProcessor{
		accounts:                      arguments.Accounts,
		blockSizeThrottler:            blockSizeThrottler,
		forkDetector:                  arguments.ForkDetector,
		hasher:                        arguments.Hasher,
		marshalizer:                   arguments.Marshalizer,
		store:                         arguments.Store,
		shardCoordinator:              arguments.ShardCoordinator,
		nodesCoordinator:              arguments.NodesCoordinator,
		specialAddressHandler:         arguments.SpecialAddressHandler,
		uint64Converter:               arguments.Uint64Converter,
		onRequestHeaderHandlerByNonce: arguments.RequestHandler.RequestHeaderByNonce,
		appStatusHandler:              statusHandler.NewNilStatusHandler(),
		blockChainHook:                arguments.BlockChainHook,
		txCoordinator:                 arguments.TxCoordinator,
		rounder:                       arguments.Rounder,
<<<<<<< HEAD
		requestedItemsHandler:         arguments.RequestedItemsHandler,
		miniBlocksResolver:            miniBlocksResolver,
=======
		validatorStatisticsProcessor:  arguments.ValidatorStatisticsProcessor,
>>>>>>> 53348f60
	}

	err = base.setLastNotarizedHeadersSlice(arguments.StartHeaders)
	if err != nil {
		return nil, err
	}

	if arguments.TxsPoolsCleaner == nil || arguments.TxsPoolsCleaner.IsInterfaceNil() {
		return nil, process.ErrNilTxsPoolsCleaner
	}

	sp := shardProcessor{
		core:            arguments.Core,
		baseProcessor:   base,
		dataPool:        arguments.DataPool,
		txCounter:       NewTransactionCounter(),
		txsPoolsCleaner: arguments.TxsPoolsCleaner,
	}
	sp.chRcvAllMetaHdrs = make(chan bool)

	transactionPool := sp.dataPool.Transactions()
	if transactionPool == nil {
		return nil, process.ErrNilTransactionPool
	}

	sp.hdrsForCurrBlock.hdrHashAndInfo = make(map[string]*hdrInfo)
	sp.hdrsForCurrBlock.highestHdrNonce = make(map[uint32]uint64)
	sp.processedMiniBlocks = make(map[string]map[string]struct{})

	metaBlockPool := sp.dataPool.MetaBlocks()
	if metaBlockPool == nil {
		return nil, process.ErrNilMetaBlocksPool
	}
	metaBlockPool.RegisterHandler(sp.receivedMetaBlock)
	sp.onRequestHeaderHandler = arguments.RequestHandler.RequestHeader

	sp.metaBlockFinality = process.MetaBlockFinality

	sp.lastHdrs = make(mapShardHeader)

	return &sp, nil
}

// ProcessBlock processes a block. It returns nil if all ok or the specific error
func (sp *shardProcessor) ProcessBlock(
	chainHandler data.ChainHandler,
	headerHandler data.HeaderHandler,
	bodyHandler data.BodyHandler,
	haveTime func() time.Duration,
) error {

	if haveTime == nil {
		return process.ErrNilHaveTimeHandler
	}

	err := sp.checkBlockValidity(chainHandler, headerHandler, bodyHandler)
	if err != nil {
		if err == process.ErrBlockHashDoesNotMatch {
			log.Debug("requested missing shard header",
				"hash", headerHandler.GetPrevHash(),
				"for shard", headerHandler.GetShardID(),
			)

			if !sp.requestedItemsHandler.Has(string(headerHandler.GetPrevHash())) {
				go sp.onRequestHeaderHandler(headerHandler.GetShardID(), headerHandler.GetPrevHash())
				sp.requestedItemsHandler.Add(string(headerHandler.GetPrevHash()))
			}
		}

		return err
	}

	log.Trace("started processing block",
		"round", headerHandler.GetRound(),
		"nonce", headerHandler.GetNonce(),
	)

	header, ok := headerHandler.(*block.Header)
	if !ok {
		return process.ErrWrongTypeAssertion
	}

	body, ok := bodyHandler.(block.Body)
	if !ok {
		return process.ErrWrongTypeAssertion
	}

	go getMetricsFromBlockBody(body, sp.marshalizer, sp.appStatusHandler)

	err = sp.checkHeaderBodyCorrelation(header.MiniBlockHeaders, body)
	if err != nil {
		return err
	}

	numTxWithDst := sp.txCounter.getNumTxsFromPool(header.ShardId, sp.dataPool, sp.shardCoordinator.NumberOfShards())
	totalTxs := sp.txCounter.totalTxs
	go getMetricsFromHeader(header, uint64(numTxWithDst), totalTxs, sp.marshalizer, sp.appStatusHandler)

	log.Debug("total txs in pool",
		"num txs", numTxWithDst,
	)

	err = sp.specialAddressHandler.SetShardConsensusData(
		headerHandler.GetPrevRandSeed(),
		headerHandler.GetRound(),
		headerHandler.GetEpoch(),
		headerHandler.GetShardID(),
	)
	if err != nil {
		return err
	}

	sp.createBlockStarted()
	sp.blockChainHook.SetCurrentHeader(headerHandler)

	sp.txCoordinator.RequestBlockTransactions(body)
	requestedMetaHdrs, requestedFinalityAttestingMetaHdrs := sp.requestMetaHeaders(header)

	if haveTime() < 0 {
		return process.ErrTimeIsOut
	}

	err = sp.txCoordinator.IsDataPreparedForProcessing(haveTime)
	if err != nil {
		return err
	}

	haveMissingMetaHeaders := requestedMetaHdrs > 0 || requestedFinalityAttestingMetaHdrs > 0
	if haveMissingMetaHeaders {
		log.Debug("requested missing meta headers",
			"num headers", requestedMetaHdrs,
		)
		log.Debug("requested missing finality attesting meta headers",
			"num finality shard headers", requestedFinalityAttestingMetaHdrs,
		)

		err = sp.waitForMetaHdrHashes(haveTime())

		sp.hdrsForCurrBlock.mutHdrsForBlock.RLock()
		missingMetaHdrs := sp.hdrsForCurrBlock.missingHdrs
		sp.hdrsForCurrBlock.mutHdrsForBlock.RUnlock()

		sp.resetMissingHdrs()

		if requestedMetaHdrs > 0 {
			log.Debug("received missing meta headers",
				"num headers", requestedMetaHdrs-missingMetaHdrs,
			)
		}

		if err != nil {
			return err
		}
	}

	if sp.accounts.JournalLen() != 0 {
		log.Info(fmt.Sprintf("Length of accouts journal: %d", sp.accounts.JournalLen()))
		return process.ErrAccountStateDirty
	}

	defer func() {
		go sp.checkAndRequestIfMetaHeadersMissing(header.Round)
	}()

	err = sp.checkMetaHeadersValidityAndFinality()
	if err != nil {
		return err
	}

	err = sp.verifyCrossShardMiniBlockDstMe(header)
	if err != nil {
		return err
	}

	defer func() {
		if err != nil {
			sp.RevertAccountState()
		}
	}()

	processedMetaHdrs, err := sp.getOrderedProcessedMetaBlocksFromMiniBlocks(body)
	if err != nil {
		return err
	}

	err = sp.setMetaConsensusData(processedMetaHdrs)
	if err != nil {
		return err
	}

	err = sp.txCoordinator.ProcessBlockTransaction(body, header.Round, haveTime)
	if err != nil {
		return err
	}

	err = sp.txCoordinator.VerifyCreatedBlockTransactions(body)
	if err != nil {
		return err
	}

	if !sp.verifyStateRoot(header.GetRootHash()) {
		err = process.ErrRootStateDoesNotMatch
		return err
	}

	err = sp.checkValidatorStatisticsRootHash(header, processedMetaHdrs)
	if err != nil {
		return err
	}

	return nil
}

func (sp *shardProcessor) setMetaConsensusData(finalizedMetaBlocks []data.HeaderHandler) error {
	sp.specialAddressHandler.ClearMetaConsensusData()

	// for every finalized metablock header, reward the metachain consensus group members with accounts in shard
	for _, metaBlock := range finalizedMetaBlocks {
		round := metaBlock.GetRound()
		epoch := metaBlock.GetEpoch()
		err := sp.specialAddressHandler.SetMetaConsensusData(metaBlock.GetPrevRandSeed(), round, epoch)
		if err != nil {
			return err
		}
	}

	return nil
}

// SetConsensusData - sets the reward data for the current consensus group
func (sp *shardProcessor) SetConsensusData(randomness []byte, round uint64, epoch uint32, shardId uint32) {
	err := sp.specialAddressHandler.SetShardConsensusData(randomness, round, epoch, shardId)
	if err != nil {
		log.Debug("SetShardConsensusData", "error", err.Error())
	}
}

// checkMetaHeadersValidity - checks if listed metaheaders are valid as construction
func (sp *shardProcessor) checkMetaHeadersValidityAndFinality() error {
	tmpNotedHdr, err := sp.getLastNotarizedHdr(sharding.MetachainShardId)
	if err != nil {
		return err
	}

	usedMetaHdrs := sp.sortHeadersForCurrentBlockByNonce(true)
	if len(usedMetaHdrs[sharding.MetachainShardId]) == 0 {
		return nil
	}

	for _, metaHdr := range usedMetaHdrs[sharding.MetachainShardId] {
		err = sp.isHdrConstructionValid(metaHdr, tmpNotedHdr)
		if err != nil {
			return err
		}

		tmpNotedHdr = metaHdr
	}

	err = sp.checkMetaHdrFinality(tmpNotedHdr)
	if err != nil {
		return err
	}

	return nil
}

// check if shard headers are final by checking if newer headers were constructed upon them
func (sp *shardProcessor) checkMetaHdrFinality(header data.HeaderHandler) error {
	if header == nil || header.IsInterfaceNil() {
		return process.ErrNilBlockHeader
	}

	finalityAttestingMetaHdrs := sp.sortHeadersForCurrentBlockByNonce(false)

	lastVerifiedHdr := header
	// verify if there are "K" block after current to make this one final
	nextBlocksVerified := uint32(0)
	for _, metaHdr := range finalityAttestingMetaHdrs[sharding.MetachainShardId] {
		if nextBlocksVerified >= sp.metaBlockFinality {
			break
		}

		// found a header with the next nonce
		if metaHdr.GetNonce() == lastVerifiedHdr.GetNonce()+1 {
			err := sp.isHdrConstructionValid(metaHdr, lastVerifiedHdr)
			if err != nil {
				go sp.removeHeaderFromPools(metaHdr, sp.dataPool.MetaBlocks(), sp.dataPool.HeadersNonces())
				log.Trace("isHdrConstructionValid", "error", err.Error())
				continue
			}

			lastVerifiedHdr = metaHdr
			nextBlocksVerified += 1
		}
	}

	if nextBlocksVerified < sp.metaBlockFinality {
		key := fmt.Sprintf("%d-%d", lastVerifiedHdr.GetShardID(), lastVerifiedHdr.GetNonce()+1)
		if !sp.requestedItemsHandler.Has(key) {
			go sp.onRequestHeaderHandlerByNonce(lastVerifiedHdr.GetShardID(), lastVerifiedHdr.GetNonce()+1)
			sp.requestedItemsHandler.Add(key)
		}

		return process.ErrHeaderNotFinal
	}

	return nil
}

func (sp *shardProcessor) checkAndRequestIfMetaHeadersMissing(round uint64) {
	orderedMetaBlocks, err := sp.getOrderedMetaBlocks(round)
	if err != nil {
		log.Trace("getOrderedMetaBlocks", "error", err.Error())
		return
	}

	sortedHdrs := make([]data.HeaderHandler, 0)
	for i := 0; i < len(orderedMetaBlocks); i++ {
		hdr, ok := orderedMetaBlocks[i].hdr.(*block.MetaBlock)
		if !ok {
			continue
		}
		sortedHdrs = append(sortedHdrs, hdr)
	}

	err = sp.requestHeadersIfMissing(sortedHdrs, sharding.MetachainShardId, round, sp.dataPool.MetaBlocks())
	if err != nil {
		log.Debug("requestHeadersIfMissing", "error", err.Error())
	}

	lastNotarizedHdr, err := sp.getLastNotarizedHdr(sharding.MetachainShardId)
	if err != nil {
		log.Debug("getLastNotarizedHdr", "error", err.Error())
		return
	}

	for i := 0; i < len(sortedHdrs); i++ {
		isMetaBlockOutOfRange := sortedHdrs[i].GetNonce() > lastNotarizedHdr.GetNonce()+process.MaxHeadersToRequestInAdvance
		if isMetaBlockOutOfRange {
			break
		}

		sp.txCoordinator.RequestMiniBlocks(sortedHdrs[i])
	}

	return
}

func (sp *shardProcessor) indexBlockIfNeeded(
	body data.BodyHandler,
	header data.HeaderHandler,
	lastBlockHeader data.HeaderHandler,
) {
	if sp.core == nil || sp.core.Indexer() == nil {
		return
	}

	txPool := sp.txCoordinator.GetAllCurrentUsedTxs(block.TxBlock)
	scPool := sp.txCoordinator.GetAllCurrentUsedTxs(block.SmartContractResultBlock)
	rewardPool := sp.txCoordinator.GetAllCurrentUsedTxs(block.RewardsBlock)

	for hash, tx := range scPool {
		txPool[hash] = tx
	}
	for hash, tx := range rewardPool {
		txPool[hash] = tx
	}

	shardId := sp.shardCoordinator.SelfId()
	pubKeys, err := sp.nodesCoordinator.GetValidatorsPublicKeys(header.GetPrevRandSeed(), header.GetRound(), shardId)
	if err != nil {
		return
	}

	signersIndexes := sp.nodesCoordinator.GetValidatorsIndexes(pubKeys)
	go sp.core.Indexer().SaveBlock(body, header, txPool, signersIndexes)

	saveRoundInfoInElastic(sp.core.Indexer(), sp.nodesCoordinator, shardId, header, lastBlockHeader, signersIndexes)
}

// RestoreBlockIntoPools restores the TxBlock and MetaBlock into associated pools
func (sp *shardProcessor) RestoreBlockIntoPools(headerHandler data.HeaderHandler, bodyHandler data.BodyHandler) error {
	if check.IfNil(headerHandler) {
		return process.ErrNilBlockHeader
	}
	if check.IfNil(bodyHandler) {
		return process.ErrNilTxBlockBody
	}

	body, ok := bodyHandler.(block.Body)
	if !ok {
		return process.ErrWrongTypeAssertion
	}

	header, ok := headerHandler.(*block.Header)
	if !ok {
		return process.ErrWrongTypeAssertion
	}

	miniBlockHashes := header.MapMiniBlockHashesToShards()
	err := sp.restoreMetaBlockIntoPool(miniBlockHashes, header.MetaBlockHashes)
	if err != nil {
		return err
	}

	restoredTxNr, errNotCritical := sp.txCoordinator.RestoreBlockDataFromStorage(body)
	if errNotCritical != nil {
		log.Debug("RestoreBlockDataFromStorage", "error", errNotCritical.Error())
	}

	go sp.txCounter.subtractRestoredTxs(restoredTxNr)

	sp.removeLastNotarized()

	return nil
}

func (sp *shardProcessor) restoreMetaBlockIntoPool(mapMiniBlockHashes map[string]uint32, metaBlockHashes [][]byte) error {
	metaBlockPool := sp.dataPool.MetaBlocks()
	if metaBlockPool == nil {
		return process.ErrNilMetaBlocksPool
	}

	metaHeaderNoncesPool := sp.dataPool.HeadersNonces()
	if metaHeaderNoncesPool == nil {
		return process.ErrNilMetaHeadersNoncesDataPool
	}

	mapMetaHashMiniBlockHashes := make(map[string][][]byte, 0)

	for _, metaBlockHash := range metaBlockHashes {
		metaBlock, errNotCritical := process.GetMetaHeaderFromStorage(metaBlockHash, sp.marshalizer, sp.store)
		if errNotCritical != nil {
			log.Debug("meta block is not fully processed yet and not committed in MetaBlockUnit",
				"hash", metaBlockHash)
			continue
		}

		processedMiniBlocks := metaBlock.GetMiniBlockHeadersWithDst(sp.shardCoordinator.SelfId())
		for mbHash := range processedMiniBlocks {
			mapMetaHashMiniBlockHashes[string(metaBlockHash)] = append(mapMetaHashMiniBlockHashes[string(metaBlockHash)], []byte(mbHash))
		}

		metaBlockPool.Put(metaBlockHash, metaBlock)
		syncMap := &dataPool.ShardIdHashSyncMap{}
		syncMap.Store(metaBlock.GetShardID(), metaBlockHash)
		metaHeaderNoncesPool.Merge(metaBlock.GetNonce(), syncMap)

		err := sp.store.GetStorer(dataRetriever.MetaBlockUnit).Remove(metaBlockHash)
		if err != nil {
			log.Debug("unable to remove hash from MetaBlockUnit",
				"hash", metaBlockHash)
			return err
		}

		nonceToByteSlice := sp.uint64Converter.ToByteSlice(metaBlock.GetNonce())
		errNotCritical = sp.store.GetStorer(dataRetriever.MetaHdrNonceHashDataUnit).Remove(nonceToByteSlice)
		if errNotCritical != nil {
			log.Debug("error not critical",
				"error", errNotCritical.Error())
		}

		log.Trace("meta block has been restored successfully",
			"round", metaBlock.Round,
			"nonce", metaBlock.Nonce,
			"hash", metaBlockHash)
	}

	for metaBlockHash, miniBlockHashes := range mapMetaHashMiniBlockHashes {
		for _, miniBlockHash := range miniBlockHashes {
			sp.addProcessedMiniBlock([]byte(metaBlockHash), miniBlockHash)
		}
	}

	for miniBlockHash := range mapMiniBlockHashes {
		sp.removeProcessedMiniBlock([]byte(miniBlockHash))
	}

	return nil
}

// CreateBlockBody creates a a list of miniblocks by filling them with transactions out of the transactions pools
// as long as the transactions limit for the block has not been reached and there is still time to add transactions
func (sp *shardProcessor) CreateBlockBody(initialHdrData data.HeaderHandler, haveTime func() bool) (data.BodyHandler, error) {
	log.Trace("started creating block body",
		"round", initialHdrData.GetRound(),
	)
	sp.createBlockStarted()
	sp.blockSizeThrottler.ComputeMaxItems()

	sp.blockChainHook.SetCurrentHeader(initialHdrData)

	miniBlocks, err := sp.createMiniBlocks(sp.blockSizeThrottler.MaxItemsToAdd(), initialHdrData.GetRound(), haveTime)
	if err != nil {
		return nil, err
	}

	return miniBlocks, nil
}

// CommitBlock commits the block in the blockchain if everything was checked successfully
func (sp *shardProcessor) CommitBlock(
	chainHandler data.ChainHandler,
	headerHandler data.HeaderHandler,
	bodyHandler data.BodyHandler,
) error {

	var err error
	defer func() {
		if err != nil {
			sp.RevertAccountState()
		}
	}()

	err = checkForNils(chainHandler, headerHandler, bodyHandler)
	if err != nil {
		return err
	}

	log.Trace("started committing block",
		"round", headerHandler.GetRound(),
		"nonce", headerHandler.GetNonce(),
	)

	err = sp.checkBlockValidity(chainHandler, headerHandler, bodyHandler)
	if err != nil {
		return err
	}

	header, ok := headerHandler.(*block.Header)
	if !ok {
		err = process.ErrWrongTypeAssertion
		return err
	}

	buff, err := sp.marshalizer.Marshal(header)
	if err != nil {
		return err
	}

	headerHash := sp.hasher.Compute(string(buff))
	nonceToByteSlice := sp.uint64Converter.ToByteSlice(header.Nonce)
	hdrNonceHashDataUnit := dataRetriever.ShardHdrNonceHashDataUnit + dataRetriever.UnitType(header.ShardId)

	errNotCritical := sp.store.Put(hdrNonceHashDataUnit, nonceToByteSlice, headerHash)
	if errNotCritical != nil {
		log.Debug(fmt.Sprintf("ShardHdrNonceHashDataUnit_%d store.Put", header.ShardId),
			"error", errNotCritical.Error(),
		)
	}

	errNotCritical = sp.store.Put(dataRetriever.BlockHeaderUnit, headerHash, buff)
	if errNotCritical != nil {
		log.Trace("BlockHeaderUnit store.Put", "error", errNotCritical.Error())
	}

	headersNoncesPool := sp.dataPool.HeadersNonces()
	if headersNoncesPool == nil {
		err = process.ErrNilHeadersNoncesDataPool
		return err
	}

	headersPool := sp.dataPool.Headers()
	if headersPool == nil {
		err = process.ErrNilHeadersDataPool
		return err
	}

	headersNoncesPool.Remove(header.GetNonce(), header.GetShardID())
	headersPool.Remove(headerHash)

	body, ok := bodyHandler.(block.Body)
	if !ok {
		err = process.ErrWrongTypeAssertion
		return err
	}

	err = sp.txCoordinator.SaveBlockDataToStorage(body)
	if err != nil {
		return err
	}

	for i := 0; i < len(body); i++ {
		buff, err = sp.marshalizer.Marshal(body[i])
		if err != nil {
			return err
		}

		miniBlockHash := sp.hasher.Compute(string(buff))
		errNotCritical = sp.store.Put(dataRetriever.MiniBlockUnit, miniBlockHash, buff)
		if errNotCritical != nil {
			log.Trace("MiniBlockUnit store.Put", "error", errNotCritical.Error())
		}
	}

	processedMetaHdrs, err := sp.getOrderedProcessedMetaBlocksFromHeader(header)
	if err != nil {
		return err
	}

	err = sp.addProcessedCrossMiniBlocksFromHeader(header)
	if err != nil {
		return err
	}

	finalHeaders, finalHeadersHashes, err := sp.getHighestHdrForOwnShardFromMetachain(processedMetaHdrs)
	if err != nil {
		return err
	}

	err = sp.saveLastNotarizedHeader(sharding.MetachainShardId, processedMetaHdrs)
	if err != nil {
		return err
	}

	err = sp.commitAll()
	if err != nil {
		return err
	}

	log.Info("shard block has been committed successfully",
		"nonce", header.Nonce,
		"round", header.Round,
		"hash", headerHash,
	)

	errNotCritical = sp.txCoordinator.RemoveBlockDataFromPool(body)
	if errNotCritical != nil {
		log.Debug("RemoveBlockDataFromPool", "error", errNotCritical.Error())
	}

	errNotCritical = sp.removeProcessedMetaBlocksFromPool(processedMetaHdrs)
	if errNotCritical != nil {
		log.Debug("removeProcessedMetaBlocksFromPool", "error", errNotCritical.Error())
	}

	isMetachainStuck := sp.isShardStuck(sharding.MetachainShardId)

	errNotCritical = sp.forkDetector.AddHeader(header, headerHash, process.BHProcessed, finalHeaders, finalHeadersHashes, isMetachainStuck)
	if errNotCritical != nil {
		log.Debug("forkDetector.AddHeader", "error", errNotCritical.Error())
	}

	highestFinalBlockNonce := sp.forkDetector.GetHighestFinalBlockNonce()
	log.Debug("highest final shard block",
		"nonce", highestFinalBlockNonce,
		"shard", sp.shardCoordinator.SelfId(),
	)

	hdrsToAttestPreviousFinal := uint32(header.Nonce-highestFinalBlockNonce) + 1
	sp.removeNotarizedHdrsBehindPreviousFinal(hdrsToAttestPreviousFinal)

	lastBlockHeader := chainHandler.GetCurrentBlockHeader()

	err = chainHandler.SetCurrentBlockBody(body)
	if err != nil {
		return err
	}

	err = chainHandler.SetCurrentBlockHeader(header)
	if err != nil {
		return err
	}

	chainHandler.SetCurrentBlockHeaderHash(headerHash)
	sp.indexBlockIfNeeded(bodyHandler, headerHandler, lastBlockHeader)

	headerMeta, err := sp.getLastNotarizedHdr(sharding.MetachainShardId)
	if err != nil {
		return err
	}
	saveMetricsForACommittedBlock(
		sp.appStatusHandler,
		sp.specialAddressHandler.IsCurrentNodeInConsensus(),
		display.DisplayByteSlice(headerHash),
		highestFinalBlockNonce,
		headerMeta.GetNonce(),
	)

	go sp.cleanTxsPools()

	// write data to log
	go sp.txCounter.displayLogInfo(
		header,
		body,
		headerHash,
		sp.shardCoordinator.NumberOfShards(),
		sp.shardCoordinator.SelfId(),
		sp.dataPool,
	)

	sp.blockSizeThrottler.Succeed(header.Round)

	log.Debug("pools info",
		"headers", sp.dataPool.Headers().Len(),
		"headers capacity", sp.dataPool.Headers().MaxSize(),
		"metablocks", sp.dataPool.MetaBlocks().Len(),
		"metablocks capacity", sp.dataPool.MetaBlocks().MaxSize(),
		"miniblocks", sp.dataPool.MiniBlocks().Len(),
		"miniblocks capacity", sp.dataPool.MiniBlocks().MaxSize(),
	)

	go sp.cleanupPools(headersNoncesPool, headersPool, sp.dataPool.MetaBlocks())

	return nil
}

func (sp *shardProcessor) cleanTxsPools() {
	_, err := sp.txsPoolsCleaner.Clean(maxCleanTime)
	if err != nil {
		log.Debug("txsPoolsCleaner.Clean", "error", err.Error())
	}
	log.Debug("cleaned txs pool",
		"num txs removed", sp.txsPoolsCleaner.NumRemovedTxs(),
	)
}

// CreateNewHeader creates a new header
func (sp *shardProcessor) CreateNewHeader() data.HeaderHandler {
	return &block.Header{}
}

// getHighestHdrForOwnShardFromMetachain calculates the highest shard header notarized by metachain
func (sp *shardProcessor) getHighestHdrForOwnShardFromMetachain(
	processedHdrs []data.HeaderHandler,
) ([]data.HeaderHandler, [][]byte, error) {

	ownShIdHdrs := make([]data.HeaderHandler, 0)

	process.SortHeadersByNonce(processedHdrs)

	for i := 0; i < len(processedHdrs); i++ {
		hdr, ok := processedHdrs[i].(*block.MetaBlock)
		if !ok {
			return nil, nil, process.ErrWrongTypeAssertion
		}

		hdrs, err := sp.getHighestHdrForShardFromMetachain(sp.shardCoordinator.SelfId(), hdr)
		if err != nil {
			return nil, nil, err
		}

		ownShIdHdrs = append(ownShIdHdrs, hdrs...)
	}

	if len(ownShIdHdrs) == 0 {
		ownShIdHdrs = append(ownShIdHdrs, &block.Header{})
	}

	process.SortHeadersByNonce(ownShIdHdrs)

	ownShIdHdrsHashes := make([][]byte, len(ownShIdHdrs))
	for i := 0; i < len(ownShIdHdrs); i++ {
		hash, _ := core.CalculateHash(sp.marshalizer, sp.hasher, ownShIdHdrs[i])
		ownShIdHdrsHashes[i] = hash
	}

	return ownShIdHdrs, ownShIdHdrsHashes, nil
}

func (sp *shardProcessor) getHighestHdrForShardFromMetachain(shardId uint32, hdr *block.MetaBlock) ([]data.HeaderHandler, error) {
	ownShIdHdr := make([]data.HeaderHandler, 0)

	var errFound error
	// search for own shard id in shardInfo from metaHeaders
	for _, shardInfo := range hdr.ShardInfo {
		if shardInfo.ShardID != shardId {
			continue
		}

		ownHdr, err := process.GetShardHeader(shardInfo.HeaderHash, sp.dataPool.Headers(), sp.marshalizer, sp.store)
		if err != nil {
			if !sp.requestedItemsHandler.Has(string(shardInfo.HeaderHash)) {
				go sp.onRequestHeaderHandler(shardInfo.ShardID, shardInfo.HeaderHash)
				sp.requestedItemsHandler.Add(string(shardInfo.HeaderHash))
			}

			log.Debug("requested missing shard header",
				"hash", shardInfo.HeaderHash,
				"shard", shardInfo.ShardID,
			)

			errFound = err
			continue
		}

		ownShIdHdr = append(ownShIdHdr, ownHdr)
	}

	if errFound != nil {
		return nil, errFound
	}

	return ownShIdHdr, nil
}

// getOrderedProcessedMetaBlocksFromHeader returns all the meta blocks fully processed
func (sp *shardProcessor) getOrderedProcessedMetaBlocksFromHeader(header *block.Header) ([]data.HeaderHandler, error) {
	if header == nil {
		return nil, process.ErrNilBlockHeader
	}

	miniBlockHashes := make(map[int][]byte, len(header.MiniBlockHeaders))
	for i := 0; i < len(header.MiniBlockHeaders); i++ {
		miniBlockHashes[i] = header.MiniBlockHeaders[i].Hash
	}

	log.Trace("cross mini blocks in body",
		"num miniblocks", len(miniBlockHashes),
	)

	processedMetaBlocks, err := sp.getOrderedProcessedMetaBlocksFromMiniBlockHashes(miniBlockHashes)
	if err != nil {
		return nil, err
	}

	return processedMetaBlocks, nil
}

func (sp *shardProcessor) addProcessedCrossMiniBlocksFromHeader(header *block.Header) error {
	if header == nil {
		return process.ErrNilBlockHeader
	}

	miniBlockHashes := make(map[int][]byte, len(header.MiniBlockHeaders))
	for i := 0; i < len(header.MiniBlockHeaders); i++ {
		miniBlockHashes[i] = header.MiniBlockHeaders[i].Hash
	}

	sp.hdrsForCurrBlock.mutHdrsForBlock.RLock()
	for _, metaBlockHash := range header.MetaBlockHashes {
		headerInfo, ok := sp.hdrsForCurrBlock.hdrHashAndInfo[string(metaBlockHash)]
		if !ok {
			sp.hdrsForCurrBlock.mutHdrsForBlock.RUnlock()
			return process.ErrMissingHeader
		}

		metaBlock, ok := headerInfo.hdr.(*block.MetaBlock)
		if !ok {
			sp.hdrsForCurrBlock.mutHdrsForBlock.RUnlock()
			return process.ErrWrongTypeAssertion
		}

		crossMiniBlockHashes := metaBlock.GetMiniBlockHeadersWithDst(sp.shardCoordinator.SelfId())
		for key, miniBlockHash := range miniBlockHashes {
			_, ok = crossMiniBlockHashes[string(miniBlockHash)]
			if !ok {
				continue
			}

			sp.addProcessedMiniBlock(metaBlockHash, miniBlockHash)

			delete(miniBlockHashes, key)
		}
	}
	sp.hdrsForCurrBlock.mutHdrsForBlock.RUnlock()

	return nil
}

// getOrderedProcessedMetaBlocksFromMiniBlocks returns all the meta blocks fully processed ordered
func (sp *shardProcessor) getOrderedProcessedMetaBlocksFromMiniBlocks(
	usedMiniBlocks []*block.MiniBlock,
) ([]data.HeaderHandler, error) {

	miniBlockHashes := make(map[int][]byte)
	for i := 0; i < len(usedMiniBlocks); i++ {
		if usedMiniBlocks[i].SenderShardID == sp.shardCoordinator.SelfId() {
			continue
		}

		miniBlockHash, err := core.CalculateHash(sp.marshalizer, sp.hasher, usedMiniBlocks[i])
		if err != nil {
			log.Debug("CalculateHash", "error", err.Error())
			continue
		}

		miniBlockHashes[i] = miniBlockHash
	}

	log.Trace("cross mini blocks in body",
		"num miniblocks", len(miniBlockHashes),
	)
	processedMetaBlocks, err := sp.getOrderedProcessedMetaBlocksFromMiniBlockHashes(miniBlockHashes)

	return processedMetaBlocks, err
}

func (sp *shardProcessor) getOrderedProcessedMetaBlocksFromMiniBlockHashes(
	miniBlockHashes map[int][]byte,
) ([]data.HeaderHandler, error) {

	processedMetaHdrs := make([]data.HeaderHandler, 0)
	processedCrossMiniBlocksHashes := make(map[string]bool)

	sp.hdrsForCurrBlock.mutHdrsForBlock.RLock()
	for metaBlockHash, headerInfo := range sp.hdrsForCurrBlock.hdrHashAndInfo {
		if !headerInfo.usedInBlock {
			continue
		}

		metaBlock, ok := headerInfo.hdr.(*block.MetaBlock)
		if !ok {
			sp.hdrsForCurrBlock.mutHdrsForBlock.RUnlock()
			return nil, process.ErrWrongTypeAssertion
		}

		log.Trace("meta header",
			"nonce", metaBlock.Nonce,
		)

		crossMiniBlockHashes := metaBlock.GetMiniBlockHeadersWithDst(sp.shardCoordinator.SelfId())
		for hash := range crossMiniBlockHashes {
			processedCrossMiniBlocksHashes[hash] = sp.isMiniBlockProcessed([]byte(metaBlockHash), []byte(hash))
		}

		for key, miniBlockHash := range miniBlockHashes {
			_, ok = crossMiniBlockHashes[string(miniBlockHash)]
			if !ok {
				continue
			}

			processedCrossMiniBlocksHashes[string(miniBlockHash)] = true

			delete(miniBlockHashes, key)
		}

		log.Trace("cross mini blocks in meta header",
			"num miniblocks", len(crossMiniBlockHashes),
		)

		processedAll := true
		for hash := range crossMiniBlockHashes {
			if !processedCrossMiniBlocksHashes[hash] {
				processedAll = false
				break
			}
		}

		if processedAll {
			processedMetaHdrs = append(processedMetaHdrs, metaBlock)
		}
	}
	sp.hdrsForCurrBlock.mutHdrsForBlock.RUnlock()

	process.SortHeadersByNonce(processedMetaHdrs)

	return processedMetaHdrs, nil
}

func (sp *shardProcessor) removeProcessedMetaBlocksFromPool(processedMetaHdrs []data.HeaderHandler) error {
	lastNotarizedMetaHdr, err := sp.getLastNotarizedHdr(sharding.MetachainShardId)
	if err != nil {
		return err
	}

	processed := 0
	// processedMetaHdrs is also sorted
	for i := 0; i < len(processedMetaHdrs); i++ {
		hdr := processedMetaHdrs[i]

		// remove process finished
		if hdr.GetNonce() > lastNotarizedMetaHdr.GetNonce() {
			continue
		}

		// metablock was processed and finalized
		buff, err := sp.marshalizer.Marshal(hdr)
		if err != nil {
			log.Debug("marshalizer.Marshal", "error", err.Error())
			continue
		}

		headerHash := sp.hasher.Compute(string(buff))
		nonceToByteSlice := sp.uint64Converter.ToByteSlice(hdr.GetNonce())
		err = sp.store.Put(dataRetriever.MetaHdrNonceHashDataUnit, nonceToByteSlice, headerHash)
		if err != nil {
			log.Debug("MetaHdrNonceHashDataUnit store.Put", "error", err.Error())
			continue
		}

		err = sp.store.Put(dataRetriever.MetaBlockUnit, headerHash, buff)
		if err != nil {
			log.Debug("MetaBlockUnit store.Put", "error", err.Error())
			continue
		}

		sp.dataPool.MetaBlocks().Remove(headerHash)
		sp.dataPool.HeadersNonces().Remove(hdr.GetNonce(), sharding.MetachainShardId)
		sp.removeAllProcessedMiniBlocks(headerHash)

		log.Trace("metaBlock has been processed completely and removed from pool",
			"round", hdr.GetRound(),
			"nonce", hdr.GetNonce(),
			"hash", headerHash,
		)

		processed++
	}

	if processed > 0 {
		log.Trace("metablocks completely processed and removed from pool",
			"num metablocks", processed,
		)
	}

	return nil
}

// receivedMetaBlock is a callback function when a new metablock was received
// upon receiving, it parses the new metablock and requests miniblocks and transactions
// which destination is the current shard
func (sp *shardProcessor) receivedMetaBlock(metaBlockHash []byte) {
	metaBlocksPool := sp.dataPool.MetaBlocks()
	if metaBlocksPool == nil {
		return
	}

	obj, ok := metaBlocksPool.Peek(metaBlockHash)
	if !ok {
		return
	}

	metaBlock, ok := obj.(*block.MetaBlock)
	if !ok {
		return
	}

	log.Trace("received meta block from network",
		"hash", metaBlockHash,
		"nonce", metaBlock.Nonce,
	)

	sp.hdrsForCurrBlock.mutHdrsForBlock.Lock()

	haveMissingMetaHeaders := sp.hdrsForCurrBlock.missingHdrs > 0 || sp.hdrsForCurrBlock.missingFinalityAttestingHdrs > 0
	if haveMissingMetaHeaders {
		hdrInfoForHash := sp.hdrsForCurrBlock.hdrHashAndInfo[string(metaBlockHash)]
		receivedMissingMetaHeader := hdrInfoForHash != nil && (hdrInfoForHash.hdr == nil || hdrInfoForHash.hdr.IsInterfaceNil())
		if receivedMissingMetaHeader {
			hdrInfoForHash.hdr = metaBlock
			sp.hdrsForCurrBlock.missingHdrs--

			if metaBlock.Nonce > sp.hdrsForCurrBlock.highestHdrNonce[sharding.MetachainShardId] {
				sp.hdrsForCurrBlock.highestHdrNonce[sharding.MetachainShardId] = metaBlock.Nonce
			}
		}

		// attesting something
		if sp.hdrsForCurrBlock.missingHdrs == 0 {
			sp.hdrsForCurrBlock.missingFinalityAttestingHdrs = sp.requestMissingFinalityAttestingHeaders(
				sharding.MetachainShardId,
				sp.metaBlockFinality,
				sp.getMetaHeaderFromPoolWithNonce,
				sp.dataPool.MetaBlocks())
			if sp.hdrsForCurrBlock.missingFinalityAttestingHdrs == 0 {
				log.Debug("received all missing finality attesting meta headers")
			}
		}

		missingMetaHdrs := sp.hdrsForCurrBlock.missingHdrs
		missingFinalityAttestingMetaHdrs := sp.hdrsForCurrBlock.missingFinalityAttestingHdrs
		sp.hdrsForCurrBlock.mutHdrsForBlock.Unlock()

		allMissingMetaHeadersReceived := missingMetaHdrs == 0 && missingFinalityAttestingMetaHdrs == 0
		if allMissingMetaHeadersReceived {
			sp.chRcvAllMetaHdrs <- true
		}
	} else {
		sp.hdrsForCurrBlock.mutHdrsForBlock.Unlock()
	}

	sp.setLastHdrForShard(metaBlock.GetShardID(), metaBlock)

	if sp.isHeaderOutOfRange(metaBlock, metaBlocksPool) {
		metaBlocksPool.Remove(metaBlockHash)

		headersNoncesPool := sp.dataPool.HeadersNonces()
		if headersNoncesPool != nil {
			headersNoncesPool.Remove(metaBlock.GetNonce(), metaBlock.GetShardID())
		}

		return
	}

	lastNotarizedHdr, err := sp.getLastNotarizedHdr(sharding.MetachainShardId)
	if err != nil {
		return
	}
	if metaBlock.GetNonce() <= lastNotarizedHdr.GetNonce() {
		return
	}
	if metaBlock.GetRound() <= lastNotarizedHdr.GetRound() {
		return
	}

	isMetaBlockOutOfRange := metaBlock.GetNonce() > lastNotarizedHdr.GetNonce()+process.MaxHeadersToRequestInAdvance
	if isMetaBlockOutOfRange {
		return
	}

	sp.txCoordinator.RequestMiniBlocks(metaBlock)
}

func (sp *shardProcessor) requestMetaHeaders(shardHeader *block.Header) (uint32, uint32) {
	_ = process.EmptyChannel(sp.chRcvAllMetaHdrs)

	if len(shardHeader.MetaBlockHashes) == 0 {
		return 0, 0
	}

	missingHeadersHashes := sp.computeMissingAndExistingMetaHeaders(shardHeader)

	sp.hdrsForCurrBlock.mutHdrsForBlock.Lock()
	for _, hash := range missingHeadersHashes {
		sp.hdrsForCurrBlock.hdrHashAndInfo[string(hash)] = &hdrInfo{hdr: nil, usedInBlock: true}
		if !sp.requestedItemsHandler.Has(string(hash)) {
			go sp.onRequestHeaderHandler(sharding.MetachainShardId, hash)
			sp.requestedItemsHandler.Add(string(hash))
		}
	}

	if sp.hdrsForCurrBlock.missingHdrs == 0 {
		sp.hdrsForCurrBlock.missingFinalityAttestingHdrs = sp.requestMissingFinalityAttestingHeaders(
			sharding.MetachainShardId,
			sp.metaBlockFinality,
			sp.getMetaHeaderFromPoolWithNonce,
			sp.dataPool.MetaBlocks())
	}

	requestedHdrs := sp.hdrsForCurrBlock.missingHdrs
	requestedFinalityAttestingHdrs := sp.hdrsForCurrBlock.missingFinalityAttestingHdrs
	sp.hdrsForCurrBlock.mutHdrsForBlock.Unlock()

	return requestedHdrs, requestedFinalityAttestingHdrs
}

func (sp *shardProcessor) computeMissingAndExistingMetaHeaders(header *block.Header) [][]byte {
	missingHeadersHashes := make([][]byte, 0)

	sp.hdrsForCurrBlock.mutHdrsForBlock.Lock()
	for i := 0; i < len(header.MetaBlockHashes); i++ {
		hdr, err := process.GetMetaHeaderFromPool(
			header.MetaBlockHashes[i],
			sp.dataPool.MetaBlocks())

		if err != nil {
			missingHeadersHashes = append(missingHeadersHashes, header.MetaBlockHashes[i])
			sp.hdrsForCurrBlock.missingHdrs++
			continue
		}

		sp.hdrsForCurrBlock.hdrHashAndInfo[string(header.MetaBlockHashes[i])] = &hdrInfo{hdr: hdr, usedInBlock: true}

		if hdr.Nonce > sp.hdrsForCurrBlock.highestHdrNonce[sharding.MetachainShardId] {
			sp.hdrsForCurrBlock.highestHdrNonce[sharding.MetachainShardId] = hdr.Nonce
		}
	}
	sp.hdrsForCurrBlock.mutHdrsForBlock.Unlock()

	return missingHeadersHashes
}

func (sp *shardProcessor) verifyCrossShardMiniBlockDstMe(header *block.Header) error {
	miniBlockMetaHashes, err := sp.getAllMiniBlockDstMeFromMeta(header)
	if err != nil {
		return err
	}

	crossMiniBlockHashes := header.GetMiniBlockHeadersWithDst(sp.shardCoordinator.SelfId())
	for hash := range crossMiniBlockHashes {
		if _, ok := miniBlockMetaHashes[hash]; !ok {
			return process.ErrCrossShardMBWithoutConfirmationFromMeta
		}
	}

	return nil
}

func (sp *shardProcessor) getAllMiniBlockDstMeFromMeta(header *block.Header) (map[string][]byte, error) {
	lastHdr, err := sp.getLastNotarizedHdr(sharding.MetachainShardId)
	if err != nil {
		return nil, err
	}

	miniBlockMetaHashes := make(map[string][]byte)

	sp.hdrsForCurrBlock.mutHdrsForBlock.RLock()
	for _, metaBlockHash := range header.MetaBlockHashes {
		headerInfo, ok := sp.hdrsForCurrBlock.hdrHashAndInfo[string(metaBlockHash)]
		if !ok {
			continue
		}
		metaBlock, ok := headerInfo.hdr.(*block.MetaBlock)
		if !ok {
			continue
		}
		if metaBlock.GetRound() > header.Round {
			continue
		}
		if metaBlock.GetRound() <= lastHdr.GetRound() {
			continue
		}
		if metaBlock.GetNonce() <= lastHdr.GetNonce() {
			continue
		}

		crossMiniBlockHashes := metaBlock.GetMiniBlockHeadersWithDst(sp.shardCoordinator.SelfId())
		for hash := range crossMiniBlockHashes {
			miniBlockMetaHashes[hash] = metaBlockHash
		}
	}
	sp.hdrsForCurrBlock.mutHdrsForBlock.RUnlock()

	return miniBlockMetaHashes, nil
}

func (sp *shardProcessor) getOrderedMetaBlocks(round uint64) ([]*hashAndHdr, error) {
	metaBlocksPool := sp.dataPool.MetaBlocks()
	if metaBlocksPool == nil {
		return nil, process.ErrNilMetaBlocksPool
	}

	lastHdr, err := sp.getLastNotarizedHdr(sharding.MetachainShardId)
	if err != nil {
		return nil, err
	}

	orderedMetaBlocks := make([]*hashAndHdr, 0)
	for _, key := range metaBlocksPool.Keys() {
		val, _ := metaBlocksPool.Peek(key)
		if val == nil {
			continue
		}

		hdr, ok := val.(*block.MetaBlock)
		if !ok {
			continue
		}

		if hdr.GetRound() > round {
			continue
		}
		if hdr.GetRound() <= lastHdr.GetRound() {
			continue
		}
		if hdr.GetNonce() <= lastHdr.GetNonce() {
			continue
		}

		orderedMetaBlocks = append(orderedMetaBlocks, &hashAndHdr{hdr: hdr, hash: key})
	}

	if len(orderedMetaBlocks) > 1 {
		sort.Slice(orderedMetaBlocks, func(i, j int) bool {
			return orderedMetaBlocks[i].hdr.GetNonce() < orderedMetaBlocks[j].hdr.GetNonce()
		})
	}

	return orderedMetaBlocks, nil
}

// isMetaHeaderFinal verifies if meta is trully final, in order to not do rollbacks
func (sp *shardProcessor) isMetaHeaderFinal(currHdr data.HeaderHandler, sortedHdrs []*hashAndHdr, startPos int) bool {
	if currHdr == nil || currHdr.IsInterfaceNil() {
		return false
	}
	if sortedHdrs == nil {
		return false
	}

	// verify if there are "K" block after current to make this one final
	lastVerifiedHdr := currHdr
	nextBlocksVerified := uint32(0)

	for i := startPos; i < len(sortedHdrs); i++ {
		if nextBlocksVerified >= sp.metaBlockFinality {
			return true
		}

		// found a header with the next nonce
		tmpHdr := sortedHdrs[i].hdr
		if tmpHdr.GetNonce() == lastVerifiedHdr.GetNonce()+1 {
			err := sp.isHdrConstructionValid(tmpHdr, lastVerifiedHdr)
			if err != nil {
				continue
			}

			lastVerifiedHdr = tmpHdr
			nextBlocksVerified += 1
		}
	}

	if nextBlocksVerified >= sp.metaBlockFinality {
		return true
	}

	return false
}

// full verification through metachain header
func (sp *shardProcessor) createAndProcessCrossMiniBlocksDstMe(
	maxItemsInBlock uint32,
	round uint64,
	haveTime func() bool,
) (block.MiniBlockSlice, uint32, uint32, error) {

	miniBlocks := make(block.MiniBlockSlice, 0)
	txsAdded := uint32(0)
	hdrsAdded := uint32(0)

	orderedMetaBlocks, err := sp.getOrderedMetaBlocks(round)
	if err != nil {
		return nil, 0, 0, err
	}

	log.Debug("metablocks ordered",
		"num metablocks", len(orderedMetaBlocks),
	)

	lastMetaHdr, err := sp.getLastNotarizedHdr(sharding.MetachainShardId)
	if err != nil {
		return nil, 0, 0, err
	}

	// do processing in order
	sp.hdrsForCurrBlock.mutHdrsForBlock.Lock()
	for i := 0; i < len(orderedMetaBlocks); i++ {
		if !haveTime() {
			log.Debug("time is up after putting cross txs with destination to current shard",
				"num txs", txsAdded,
			)
			break
		}

		if len(miniBlocks) >= core.MaxMiniBlocksInBlock {
			log.Debug("max number of mini blocks allowed to be added in one shard block has been reached",
				"limit", len(miniBlocks),
			)
			break
		}

		itemsAddedInHeader := uint32(len(sp.hdrsForCurrBlock.hdrHashAndInfo) + len(miniBlocks))
		if itemsAddedInHeader >= maxItemsInBlock {
			log.Debug("max records allowed to be added in shard header has been reached",
				"limit", maxItemsInBlock,
			)
			break
		}

		hdr, ok := orderedMetaBlocks[i].hdr.(*block.MetaBlock)
		if !ok {
			continue
		}

		err = sp.isHdrConstructionValid(hdr, lastMetaHdr)
		if err != nil {
			continue
		}

		isFinal := sp.isMetaHeaderFinal(hdr, orderedMetaBlocks, i+1)
		if !isFinal {
			continue
		}

		if len(hdr.GetMiniBlockHeadersWithDst(sp.shardCoordinator.SelfId())) == 0 {
			sp.hdrsForCurrBlock.hdrHashAndInfo[string(orderedMetaBlocks[i].hash)] = &hdrInfo{hdr: hdr, usedInBlock: true}
			hdrsAdded++
			lastMetaHdr = hdr
			continue
		}

		itemsAddedInBody := txsAdded
		if itemsAddedInBody >= maxItemsInBlock {
			continue
		}

		maxTxSpaceRemained := int32(maxItemsInBlock) - int32(itemsAddedInBody)
		maxMbSpaceRemained := sp.getMaxMiniBlocksSpaceRemained(
			maxItemsInBlock,
			itemsAddedInHeader+1,
			uint32(len(miniBlocks)))

		if maxTxSpaceRemained > 0 && maxMbSpaceRemained > 0 {
			processedMiniBlocksHashes := sp.getProcessedMiniBlocksHashes(orderedMetaBlocks[i].hash)
			currMBProcessed, currTxsAdded, hdrProcessFinished := sp.txCoordinator.CreateMbsAndProcessCrossShardTransactionsDstMe(
				hdr,
				processedMiniBlocksHashes,
				uint32(maxTxSpaceRemained),
				uint32(maxMbSpaceRemained),
				round,
				haveTime)

			// all txs processed, add to processed miniblocks
			miniBlocks = append(miniBlocks, currMBProcessed...)
			txsAdded = txsAdded + currTxsAdded

			if currTxsAdded > 0 {
				sp.hdrsForCurrBlock.hdrHashAndInfo[string(orderedMetaBlocks[i].hash)] = &hdrInfo{hdr: hdr, usedInBlock: true}
				hdrsAdded++
			}

			if !hdrProcessFinished {
				break
			}

			lastMetaHdr = hdr
		}
	}
	sp.hdrsForCurrBlock.mutHdrsForBlock.Unlock()

	return miniBlocks, txsAdded, hdrsAdded, nil
}

func (sp *shardProcessor) createMiniBlocks(
	maxItemsInBlock uint32,
	round uint64,
	haveTime func() bool,
) (block.Body, error) {

	miniBlocks := make(block.Body, 0)

	if sp.accounts.JournalLen() != 0 {
		return nil, process.ErrAccountStateDirty
	}

	if !haveTime() {
		log.Debug("time is up after entered in createMiniBlocks method")
		return nil, process.ErrTimeIsOut
	}

	txPool := sp.dataPool.Transactions()
	if txPool == nil {
		return nil, process.ErrNilTransactionPool
	}

	destMeMiniBlocks, nbTxs, nbHdrs, err := sp.createAndProcessCrossMiniBlocksDstMe(maxItemsInBlock, round, haveTime)
	if err != nil {
		log.Debug("createAndProcessCrossMiniBlocksDstMe", "error", err.Error())
	}

	processedMetaHdrs, errNotCritical := sp.getOrderedProcessedMetaBlocksFromMiniBlocks(destMeMiniBlocks)
	if errNotCritical != nil {
		log.Debug("getOrderedProcessedMetaBlocksFromMiniBlocks", "error", errNotCritical.Error())
	}

	err = sp.setMetaConsensusData(processedMetaHdrs)
	if err != nil {
		return nil, err
	}

	err = sp.updatePeerStateForFinalMetaHeaders(processedMetaHdrs)
	if err != nil {
		return nil, err
	}

	log.Debug("processed miniblocks and txs with destination in self shard",
		"num miniblocks", len(destMeMiniBlocks),
		"num txs", nbTxs,
	)

	if len(destMeMiniBlocks) > 0 {
		miniBlocks = append(miniBlocks, destMeMiniBlocks...)
	}

	maxTxSpaceRemained := int32(maxItemsInBlock) - int32(nbTxs)
	maxMbSpaceRemained := sp.getMaxMiniBlocksSpaceRemained(
		maxItemsInBlock,
		uint32(len(destMeMiniBlocks))+nbHdrs,
		uint32(len(miniBlocks)))

	mbFromMe := sp.txCoordinator.CreateMbsAndProcessTransactionsFromMe(
		uint32(maxTxSpaceRemained),
		uint32(maxMbSpaceRemained),
		round,
		haveTime)

	if len(mbFromMe) > 0 {
		miniBlocks = append(miniBlocks, mbFromMe...)
	}

	log.Debug("creating mini blocks has been finished",
		"num miniblocks", len(miniBlocks),
	)
	return miniBlocks, nil
}

// ApplyBodyToHeader creates a miniblock header list given a block body
func (sp *shardProcessor) ApplyBodyToHeader(hdr data.HeaderHandler, bodyHandler data.BodyHandler) error {
	log.Trace("started creating block header",
		"round", hdr.GetRound(),
	)
	shardHeader, ok := hdr.(*block.Header)
	if !ok {
		return process.ErrWrongTypeAssertion
	}

	shardHeader.MiniBlockHeaders = make([]block.MiniBlockHeader, 0)
	shardHeader.RootHash = sp.getRootHash()
	shardHeader.ShardId = sp.shardCoordinator.SelfId()

	defer func() {
		go sp.checkAndRequestIfMetaHeadersMissing(hdr.GetRound())
	}()

	if bodyHandler == nil || bodyHandler.IsInterfaceNil() {
		return nil
	}

	body, ok := bodyHandler.(block.Body)
	if !ok {
		return process.ErrWrongTypeAssertion
	}

	totalTxCount, miniBlockHeaders, err := sp.createMiniBlockHeaders(body)
	if err != nil {
		return err
	}

	shardHeader.MiniBlockHeaders = miniBlockHeaders
	shardHeader.TxCount = uint32(totalTxCount)
	metaBlockHashes := sp.sortHeaderHashesForCurrentBlockByNonce(true)
	shardHeader.MetaBlockHashes = metaBlockHashes[sharding.MetachainShardId]

	sp.appStatusHandler.SetUInt64Value(core.MetricNumTxInBlock, uint64(totalTxCount))
	sp.appStatusHandler.SetUInt64Value(core.MetricNumMiniBlocks, uint64(len(body)))

	rootHash, err := sp.validatorStatisticsProcessor.RootHash()
	if err != nil {
		return err
	}

	shardHeader.ValidatorStatsRootHash = rootHash

	sp.blockSizeThrottler.Add(
		hdr.GetRound(),
		core.MaxUint32(hdr.ItemsInBody(), hdr.ItemsInHeader()))

	return nil
}

func (sp *shardProcessor) waitForMetaHdrHashes(waitTime time.Duration) error {
	select {
	case <-sp.chRcvAllMetaHdrs:
		return nil
	case <-time.After(waitTime):
		return process.ErrTimeIsOut
	}
}

// MarshalizedDataToBroadcast prepares underlying data into a marshalized object according to destination
func (sp *shardProcessor) MarshalizedDataToBroadcast(
	header data.HeaderHandler,
	bodyHandler data.BodyHandler,
) (map[uint32][]byte, map[string][][]byte, error) {

	if bodyHandler == nil || bodyHandler.IsInterfaceNil() {
		return nil, nil, process.ErrNilMiniBlocks
	}

	body, ok := bodyHandler.(block.Body)
	if !ok {
		return nil, nil, process.ErrWrongTypeAssertion
	}

	mrsData := make(map[uint32][]byte)
	bodies, mrsTxs := sp.txCoordinator.CreateMarshalizedData(body)

	for shardId, subsetBlockBody := range bodies {
		buff, err := sp.marshalizer.Marshal(subsetBlockBody)
		if err != nil {
			log.Debug("marshalizer.Marshal", "error", process.ErrMarshalWithoutSuccess.Error())
			continue
		}
		mrsData[shardId] = buff
	}

	return mrsData, mrsTxs, nil
}

// DecodeBlockBody method decodes block body from a given byte array
func (sp *shardProcessor) DecodeBlockBody(dta []byte) data.BodyHandler {
	if dta == nil {
		return nil
	}

	var body block.Body

	err := sp.marshalizer.Unmarshal(&body, dta)
	if err != nil {
		log.Debug("marshalizer.Unmarshal", "error", err.Error())
		return nil
	}

	return body
}

// DecodeBlockHeader method decodes block header from a given byte array
func (sp *shardProcessor) DecodeBlockHeader(dta []byte) data.HeaderHandler {
	if dta == nil {
		return nil
	}

	var header block.Header

	err := sp.marshalizer.Unmarshal(&header, dta)
	if err != nil {
		log.Debug("marshalizer.Unmarshal", "error", err.Error())
		return nil
	}

	return &header
}

// IsInterfaceNil returns true if there is no value under the interface
func (sp *shardProcessor) IsInterfaceNil() bool {
	if sp == nil {
		return true
	}
	return false
}

func (sp *shardProcessor) addProcessedMiniBlock(metaBlockHash []byte, miniBlockHash []byte) {
	sp.mutProcessedMiniBlocks.Lock()
	miniBlocksProcessed, ok := sp.processedMiniBlocks[string(metaBlockHash)]
	if !ok {
		miniBlocksProcessed := make(map[string]struct{})
		miniBlocksProcessed[string(miniBlockHash)] = struct{}{}
		sp.processedMiniBlocks[string(metaBlockHash)] = miniBlocksProcessed
		sp.mutProcessedMiniBlocks.Unlock()
		return
	}

	miniBlocksProcessed[string(miniBlockHash)] = struct{}{}
	sp.mutProcessedMiniBlocks.Unlock()
}

func (sp *shardProcessor) removeProcessedMiniBlock(miniBlockHash []byte) {
	sp.mutProcessedMiniBlocks.Lock()
	for _, miniBlocksProcessed := range sp.processedMiniBlocks {
		_, isProcessed := miniBlocksProcessed[string(miniBlockHash)]
		if isProcessed {
			delete(miniBlocksProcessed, string(miniBlockHash))
		}
	}
	sp.mutProcessedMiniBlocks.Unlock()
}

func (sp *shardProcessor) removeAllProcessedMiniBlocks(metaBlockHash []byte) {
	sp.mutProcessedMiniBlocks.Lock()
	delete(sp.processedMiniBlocks, string(metaBlockHash))
	sp.mutProcessedMiniBlocks.Unlock()
}

func (sp *shardProcessor) getProcessedMiniBlocksHashes(metaBlockHash []byte) map[string]struct{} {
	sp.mutProcessedMiniBlocks.RLock()
	processedMiniBlocksHashes := sp.processedMiniBlocks[string(metaBlockHash)]
	sp.mutProcessedMiniBlocks.RUnlock()

	return processedMiniBlocksHashes
}

func (sp *shardProcessor) isMiniBlockProcessed(metaBlockHash []byte, miniBlockHash []byte) bool {
	sp.mutProcessedMiniBlocks.RLock()
	miniBlocksProcessed, ok := sp.processedMiniBlocks[string(metaBlockHash)]
	if !ok {
		sp.mutProcessedMiniBlocks.RUnlock()
		return false
	}

	_, isProcessed := miniBlocksProcessed[string(miniBlockHash)]
	sp.mutProcessedMiniBlocks.RUnlock()

	return isProcessed
}

func (sp *shardProcessor) getMaxMiniBlocksSpaceRemained(
	maxItemsInBlock uint32,
	itemsAddedInBlock uint32,
	miniBlocksAddedInBlock uint32,
) int32 {
	mbSpaceRemainedInBlock := int32(maxItemsInBlock) - int32(itemsAddedInBlock)
	mbSpaceRemainedInCache := int32(core.MaxMiniBlocksInBlock) - int32(miniBlocksAddedInBlock)
	maxMbSpaceRemained := core.MinInt32(mbSpaceRemainedInBlock, mbSpaceRemainedInCache)

	return maxMbSpaceRemained
}

func (sp *shardProcessor) getMetaHeaderFromPoolWithNonce(
	nonce uint64,
	shardId uint32,
) (data.HeaderHandler, []byte, error) {

	metaHeader, metaHeaderHash, err := process.GetMetaHeaderFromPoolWithNonce(
		nonce,
		sp.dataPool.MetaBlocks(),
		sp.dataPool.HeadersNonces())

	return metaHeader, metaHeaderHash, err
}

func (sp *shardProcessor) updatePeerStateForFinalMetaHeaders(finalHeaders []data.HeaderHandler) error {
	for _, header := range finalHeaders {
		_, err := sp.validatorStatisticsProcessor.UpdatePeerState(header)
		if err != nil {
			return err
		}
	}
	return nil
}

func (sp *shardProcessor) checkValidatorStatisticsRootHash(currentHeader *block.Header, processedMetaHdrs []data.HeaderHandler) error {
	for _, metaHeader := range processedMetaHdrs {
		rootHash, err := sp.validatorStatisticsProcessor.UpdatePeerState(metaHeader)
		if err != nil {
			return err
		}

		if !bytes.Equal(rootHash, metaHeader.GetValidatorStatsRootHash()) {
			return process.ErrValidatorStatsRootHashDoesNotMatch
		}
	}

	vRootHash, _ := sp.validatorStatisticsProcessor.RootHash()
	if !bytes.Equal(vRootHash, currentHeader.GetValidatorStatsRootHash()) {
		return process.ErrValidatorStatsRootHashDoesNotMatch
	}

	return nil
}<|MERGE_RESOLUTION|>--- conflicted
+++ resolved
@@ -79,12 +79,9 @@
 		blockChainHook:                arguments.BlockChainHook,
 		txCoordinator:                 arguments.TxCoordinator,
 		rounder:                       arguments.Rounder,
-<<<<<<< HEAD
+		validatorStatisticsProcessor:  arguments.ValidatorStatisticsProcessor,
 		requestedItemsHandler:         arguments.RequestedItemsHandler,
 		miniBlocksResolver:            miniBlocksResolver,
-=======
-		validatorStatisticsProcessor:  arguments.ValidatorStatisticsProcessor,
->>>>>>> 53348f60
 	}
 
 	err = base.setLastNotarizedHeadersSlice(arguments.StartHeaders)
