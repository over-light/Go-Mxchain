--- conflicted
+++ resolved
@@ -222,7 +222,6 @@
 	}
 
 	if sp.accounts.JournalLen() != 0 {
-		log.Info(fmt.Sprintf("Length of accouts journal: %d", sp.accounts.JournalLen()))
 		return process.ErrAccountStateDirty
 	}
 
@@ -678,11 +677,7 @@
 		return err
 	}
 
-<<<<<<< HEAD
-	_, err = sp.accounts.Commit()
-=======
 	err = sp.commitAll()
->>>>>>> 22be0966
 	if err != nil {
 		return err
 	}
