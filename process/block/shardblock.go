package block

import (
	"fmt"
	"sort"
	"sync"
	"time"

	"github.com/ElrondNetwork/elrond-go/core"
	"github.com/ElrondNetwork/elrond-go/core/serviceContainer"
	"github.com/ElrondNetwork/elrond-go/data"
	"github.com/ElrondNetwork/elrond-go/data/block"
	"github.com/ElrondNetwork/elrond-go/dataRetriever"
	"github.com/ElrondNetwork/elrond-go/dataRetriever/dataPool"
	"github.com/ElrondNetwork/elrond-go/process"
	"github.com/ElrondNetwork/elrond-go/process/throttle"
	"github.com/ElrondNetwork/elrond-go/sharding"
	"github.com/ElrondNetwork/elrond-go/statusHandler"
)

const maxCleanTime = time.Second

// shardProcessor implements shardProcessor interface and actually it tries to execute block
type shardProcessor struct {
	*baseProcessor
	dataPool               dataRetriever.PoolsHolder
	metaBlockFinality      uint32
	chRcvAllMetaHdrs       chan bool
	processedMiniBlocks    map[string]map[string]struct{}
	mutProcessedMiniBlocks sync.RWMutex
	core                   serviceContainer.Core
	txCounter              *transactionCounter
	txsPoolsCleaner        process.PoolsCleaner
}

// NewShardProcessor creates a new shardProcessor object
func NewShardProcessor(arguments ArgShardProcessor) (*shardProcessor, error) {
	err := checkProcessorNilParameters(arguments.ArgBaseProcessor)
	if err != nil {
		return nil, err
	}

	if arguments.DataPool == nil || arguments.DataPool.IsInterfaceNil() {
		return nil, process.ErrNilDataPoolHolder
	}

	blockSizeThrottler, err := throttle.NewBlockSizeThrottle()
	if err != nil {
		return nil, err
	}

	base := &baseProcessor{
		accounts:                      arguments.Accounts,
		blockSizeThrottler:            blockSizeThrottler,
		forkDetector:                  arguments.ForkDetector,
		hasher:                        arguments.Hasher,
		marshalizer:                   arguments.Marshalizer,
		store:                         arguments.Store,
		shardCoordinator:              arguments.ShardCoordinator,
		nodesCoordinator:              arguments.NodesCoordinator,
		specialAddressHandler:         arguments.SpecialAddressHandler,
		uint64Converter:               arguments.Uint64Converter,
		onRequestHeaderHandlerByNonce: arguments.RequestHandler.RequestHeaderByNonce,
		appStatusHandler:              statusHandler.NewNilStatusHandler(),
		blockChainHook:                arguments.BlockChainHook,
		txCoordinator:                 arguments.TxCoordinator,
	}
	err = base.setLastNotarizedHeadersSlice(arguments.StartHeaders)
	if err != nil {
		return nil, err
	}

	if arguments.TxsPoolsCleaner == nil || arguments.TxsPoolsCleaner.IsInterfaceNil() {
		return nil, process.ErrNilTxsPoolsCleaner
	}

	sp := shardProcessor{
		core:            arguments.Core,
		baseProcessor:   base,
		dataPool:        arguments.DataPool,
<<<<<<< HEAD
		txCoordinator:   arguments.TxCoordinator,
		txCounter:       NewTransactionCounter(arguments.Store, arguments.Marshalizer),
=======
		txCounter:       NewTransactionCounter(),
>>>>>>> b1e2189d
		txsPoolsCleaner: arguments.TxsPoolsCleaner,
	}
	sp.chRcvAllMetaHdrs = make(chan bool)

	transactionPool := sp.dataPool.Transactions()
	if transactionPool == nil {
		return nil, process.ErrNilTransactionPool
	}

	sp.hdrsForCurrBlock.hdrHashAndInfo = make(map[string]*hdrInfo)
	sp.hdrsForCurrBlock.highestHdrNonce = make(map[uint32]uint64)
	sp.hdrsForCurrBlock.requestedFinalityAttestingHdrs = make(map[uint32][]uint64)
	sp.processedMiniBlocks = make(map[string]map[string]struct{})

	metaBlockPool := sp.dataPool.MetaBlocks()
	if metaBlockPool == nil {
		return nil, process.ErrNilMetaBlockPool
	}
	metaBlockPool.RegisterHandler(sp.receivedMetaBlock)
	sp.onRequestHeaderHandler = arguments.RequestHandler.RequestHeader

	sp.metaBlockFinality = process.MetaBlockFinality

	return &sp, nil
}

// ProcessBlock processes a block. It returns nil if all ok or the specific error
func (sp *shardProcessor) ProcessBlock(
	chainHandler data.ChainHandler,
	headerHandler data.HeaderHandler,
	bodyHandler data.BodyHandler,
	haveTime func() time.Duration,
) error {

	if haveTime == nil {
		return process.ErrNilHaveTimeHandler
	}

	err := sp.checkBlockValidity(chainHandler, headerHandler, bodyHandler)
	if err != nil {
		if err == process.ErrBlockHashDoesNotMatch {
			log.Info(fmt.Sprintf("requested missing shard header with hash %s for shard %d\n",
				core.ToB64(headerHandler.GetPrevHash()),
				headerHandler.GetShardID()))

			go sp.onRequestHeaderHandler(headerHandler.GetShardID(), headerHandler.GetPrevHash())
		}

		return err
	}

	log.Debug(fmt.Sprintf("started processing block with round %d and nonce %d\n",
		headerHandler.GetRound(),
		headerHandler.GetNonce()))

	header, ok := headerHandler.(*block.Header)
	if !ok {
		return process.ErrWrongTypeAssertion
	}

	body, ok := bodyHandler.(block.Body)
	if !ok {
		return process.ErrWrongTypeAssertion
	}

	go getMetricsFromBlockBody(body, sp.marshalizer, sp.appStatusHandler)

	err = sp.checkHeaderBodyCorrelation(header.MiniBlockHeaders, body)
	if err != nil {
		return err
	}

	numTxWithDst := sp.txCounter.getNumTxsFromPool(header.ShardId, sp.dataPool, sp.shardCoordinator.NumberOfShards())
	go getMetricsFromHeader(header, uint64(numTxWithDst), sp.marshalizer, sp.appStatusHandler)

	log.Info(fmt.Sprintf("Total txs in pool: %d\n", numTxWithDst))

	err = sp.specialAddressHandler.SetShardConsensusData(
		headerHandler.GetPrevRandSeed(),
		headerHandler.GetRound(),
		headerHandler.GetEpoch(),
		headerHandler.GetShardID(),
	)
	if err != nil {
		return err
	}

	sp.createBlockStarted()
	sp.blockChainHook.SetCurrentHeader(headerHandler)

	sp.txCoordinator.RequestBlockTransactions(body)
	requestedMetaHdrs, requestedFinalityAttestingMetaHdrs := sp.requestMetaHeaders(header)

	if haveTime() < 0 {
		return process.ErrTimeIsOut
	}

	err = sp.txCoordinator.IsDataPreparedForProcessing(haveTime)
	if err != nil {
		return err
	}

	haveMissingMetaHeaders := requestedMetaHdrs > 0 || requestedFinalityAttestingMetaHdrs > 0
	if haveMissingMetaHeaders {
		log.Info(fmt.Sprintf("requested %d missing meta headers and %d finality attesting meta headers\n",
			requestedMetaHdrs,
			requestedFinalityAttestingMetaHdrs))

		err = sp.waitForMetaHdrHashes(haveTime())

		sp.hdrsForCurrBlock.mutHdrsForBlock.RLock()
		missingMetaHdrs := sp.hdrsForCurrBlock.missingHdrs
		sp.hdrsForCurrBlock.mutHdrsForBlock.RUnlock()

		sp.resetMissingHdrs()

		if requestedMetaHdrs > 0 {
			log.Info(fmt.Sprintf("received %d missing meta headers\n", requestedMetaHdrs-missingMetaHdrs))
		}

		if err != nil {
			return err
		}
	}

	if sp.accounts.JournalLen() != 0 {
		return process.ErrAccountStateDirty
	}

	defer func() {
		go sp.checkAndRequestIfMetaHeadersMissing(header.Round)
	}()

	err = sp.checkMetaHeadersValidityAndFinality()
	if err != nil {
		return err
	}

	err = sp.verifyCrossShardMiniBlockDstMe(header)
	if err != nil {
		return err
	}

	defer func() {
		if err != nil {
			sp.RevertAccountState()
		}
	}()

	processedMetaHdrs, err := sp.getOrderedProcessedMetaBlocksFromMiniBlocks(body)
	if err != nil {
		return err
	}

	err = sp.setMetaConsensusData(processedMetaHdrs)
	if err != nil {
		return err
	}

	err = sp.txCoordinator.ProcessBlockTransaction(body, header.Round, haveTime)
	if err != nil {
		return err
	}

	err = sp.txCoordinator.VerifyCreatedBlockTransactions(body)
	if err != nil {
		return err
	}

	if !sp.verifyStateRoot(header.GetRootHash()) {
		err = process.ErrRootStateDoesNotMatch
		return err
	}

	return nil
}

func (sp *shardProcessor) setMetaConsensusData(finalizedMetaBlocks []data.HeaderHandler) error {
	sp.specialAddressHandler.ClearMetaConsensusData()

	// for every finalized metablock header, reward the metachain consensus group members with accounts in shard
	for _, metaBlock := range finalizedMetaBlocks {
		round := metaBlock.GetRound()
		epoch := metaBlock.GetEpoch()
		err := sp.specialAddressHandler.SetMetaConsensusData(metaBlock.GetPrevRandSeed(), round, epoch)
		if err != nil {
			return err
		}
	}

	return nil
}

// SetConsensusData - sets the reward data for the current consensus group
func (sp *shardProcessor) SetConsensusData(randomness []byte, round uint64, epoch uint32, shardId uint32) {
	err := sp.specialAddressHandler.SetShardConsensusData(randomness, round, epoch, shardId)
	if err != nil {
		log.Error(err.Error())
	}
}

// checkMetaHeadersValidity - checks if listed metaheaders are valid as construction
func (sp *shardProcessor) checkMetaHeadersValidityAndFinality() error {
	tmpNotedHdr, err := sp.getLastNotarizedHdr(sharding.MetachainShardId)
	if err != nil {
		return err
	}

	usedMetaHdrs := sp.sortHeadersForCurrentBlockByNonce(true)
	if len(usedMetaHdrs[sharding.MetachainShardId]) == 0 {
		return nil
	}

	for _, metaHdr := range usedMetaHdrs[sharding.MetachainShardId] {
		err = sp.isHdrConstructionValid(metaHdr, tmpNotedHdr)
		if err != nil {
			return err
		}

		tmpNotedHdr = metaHdr
	}

	err = sp.checkMetaHdrFinality(tmpNotedHdr)
	if err != nil {
		return err
	}

	return nil
}

// check if shard headers are final by checking if newer headers were constructed upon them
func (sp *shardProcessor) checkMetaHdrFinality(header data.HeaderHandler) error {
	if header == nil || header.IsInterfaceNil() {
		return process.ErrNilBlockHeader
	}

	finalityAttestingMetaHdrs := sp.sortHeadersForCurrentBlockByNonce(false)

	lastVerifiedHdr := header
	// verify if there are "K" block after current to make this one final
	nextBlocksVerified := uint32(0)
	for _, metaHdr := range finalityAttestingMetaHdrs[sharding.MetachainShardId] {
		if nextBlocksVerified >= sp.metaBlockFinality {
			break
		}

		// found a header with the next nonce
		if metaHdr.GetNonce() == lastVerifiedHdr.GetNonce()+1 {
			err := sp.isHdrConstructionValid(metaHdr, lastVerifiedHdr)
			if err != nil {
				log.Debug(err.Error())
				continue
			}

			lastVerifiedHdr = metaHdr
			nextBlocksVerified += 1
		}
	}

	if nextBlocksVerified < sp.metaBlockFinality {
		go sp.onRequestHeaderHandlerByNonce(lastVerifiedHdr.GetShardID(), lastVerifiedHdr.GetNonce()+1)
		return process.ErrHeaderNotFinal
	}

	return nil
}

func (sp *shardProcessor) checkAndRequestIfMetaHeadersMissing(round uint64) {
	orderedMetaBlocks, err := sp.getOrderedMetaBlocks(round)
	if err != nil {
		log.Debug(err.Error())
		return
	}

	sortedHdrs := make([]data.HeaderHandler, 0)
	for i := 0; i < len(orderedMetaBlocks); i++ {
		hdr, ok := orderedMetaBlocks[i].hdr.(*block.MetaBlock)
		if !ok {
			continue
		}
		sortedHdrs = append(sortedHdrs, hdr)
	}

	err = sp.requestHeadersIfMissing(sortedHdrs, sharding.MetachainShardId, round, sp.dataPool.MetaBlocks())
	if err != nil {
		log.Info(err.Error())
	}

	lastNotarizedHdr, err := sp.getLastNotarizedHdr(sharding.MetachainShardId)
	if err != nil {
		log.Info(err.Error())
		return
	}

	for i := 0; i < len(sortedHdrs); i++ {
		isMetaBlockOutOfRange := sortedHdrs[i].GetNonce() > lastNotarizedHdr.GetNonce()+process.MaxHeadersToRequestInAdvance
		if isMetaBlockOutOfRange {
			break
		}

		sp.txCoordinator.RequestMiniBlocks(sortedHdrs[i])
	}

	return
}

func (sp *shardProcessor) indexBlockIfNeeded(
	body data.BodyHandler,
	header data.HeaderHandler,
	lastBlockHeader data.HeaderHandler,
) {
	if sp.core == nil || sp.core.Indexer() == nil {
		return
	}

	txPool := sp.txCoordinator.GetAllCurrentUsedTxs(block.TxBlock)
	scPool := sp.txCoordinator.GetAllCurrentUsedTxs(block.SmartContractResultBlock)
	rewardPool := sp.txCoordinator.GetAllCurrentUsedTxs(block.RewardsBlock)

	for hash, tx := range scPool {
		txPool[hash] = tx
	}
	for hash, tx := range rewardPool {
		txPool[hash] = tx
	}

	shardId := sp.shardCoordinator.SelfId()
	pubKeys, err := sp.nodesCoordinator.GetValidatorsPublicKeys(header.GetPrevRandSeed(), header.GetRound(), shardId)
	if err != nil {
		return
	}

	signersIndexes := sp.nodesCoordinator.GetValidatorsIndexes(pubKeys)
	go sp.core.Indexer().SaveBlock(body, header, txPool, signersIndexes)

	saveRoundInfoInElastic(sp.core.Indexer(), sp.nodesCoordinator, shardId, header, lastBlockHeader, signersIndexes)
}

// RestoreBlockIntoPools restores the TxBlock and MetaBlock into associated pools
func (sp *shardProcessor) RestoreBlockIntoPools(headerHandler data.HeaderHandler, bodyHandler data.BodyHandler) error {
	sp.removeLastNotarized()

	if headerHandler == nil || headerHandler.IsInterfaceNil() {
		return process.ErrNilBlockHeader
	}
	if bodyHandler == nil || bodyHandler.IsInterfaceNil() {
		return process.ErrNilTxBlockBody
	}

	body, ok := bodyHandler.(block.Body)
	if !ok {
		return process.ErrWrongTypeAssertion
	}

	header, ok := headerHandler.(*block.Header)
	if !ok {
		return process.ErrWrongTypeAssertion
	}

	restoredTxNr, err := sp.txCoordinator.RestoreBlockDataFromStorage(body)
	go sp.txCounter.subtractRestoredTxs(restoredTxNr)
	if err != nil {
		return err
	}

	miniBlockHashes := header.MapMiniBlockHashesToShards()
	err = sp.restoreMetaBlockIntoPool(miniBlockHashes, header.MetaBlockHashes)
	if err != nil {
		return err
	}

	return nil
}

func (sp *shardProcessor) restoreMetaBlockIntoPool(miniBlockHashes map[string]uint32, metaBlockHashes [][]byte) error {
	metaBlockPool := sp.dataPool.MetaBlocks()
	if metaBlockPool == nil {
		return process.ErrNilMetaBlockPool
	}

	metaHeaderNoncesPool := sp.dataPool.HeadersNonces()
	if metaHeaderNoncesPool == nil {
		return process.ErrNilMetaHeadersNoncesDataPool
	}

	for _, metaBlockHash := range metaBlockHashes {
		buff, err := sp.store.Get(dataRetriever.MetaBlockUnit, metaBlockHash)
		if err != nil {
			continue
		}

		metaBlock := block.MetaBlock{}
		err = sp.marshalizer.Unmarshal(&metaBlock, buff)
		if err != nil {
			log.Error(err.Error())
			continue
		}

		processedMiniBlocks := metaBlock.GetMiniBlockHeadersWithDst(sp.shardCoordinator.SelfId())
		for mbHash := range processedMiniBlocks {
			sp.addProcessedMiniBlock(metaBlockHash, []byte(mbHash))
		}

		metaBlockPool.Put(metaBlockHash, &metaBlock)
		syncMap := &dataPool.ShardIdHashSyncMap{}
		syncMap.Store(metaBlock.GetShardID(), metaBlockHash)
		metaHeaderNoncesPool.Merge(metaBlock.Nonce, syncMap)

		err = sp.store.GetStorer(dataRetriever.MetaBlockUnit).Remove(metaBlockHash)
		if err != nil {
			log.Error(err.Error())
		}

		nonceToByteSlice := sp.uint64Converter.ToByteSlice(metaBlock.Nonce)
		err = sp.store.GetStorer(dataRetriever.MetaHdrNonceHashDataUnit).Remove(nonceToByteSlice)
		if err != nil {
			log.Error(err.Error())
		}
	}

	for miniBlockHash := range miniBlockHashes {
		sp.removeProcessedMiniBlock([]byte(miniBlockHash))
	}

	return nil
}

// CreateBlockBody creates a a list of miniblocks by filling them with transactions out of the transactions pools
// as long as the transactions limit for the block has not been reached and there is still time to add transactions
func (sp *shardProcessor) CreateBlockBody(initialHdrData data.HeaderHandler, haveTime func() bool) (data.BodyHandler, error) {
	log.Debug(fmt.Sprintf("started creating block body in round %d\n", initialHdrData.GetRound()))
	sp.createBlockStarted()
	sp.blockSizeThrottler.ComputeMaxItems()

	sp.blockChainHook.SetCurrentHeader(initialHdrData)

	miniBlocks, err := sp.createMiniBlocks(sp.blockSizeThrottler.MaxItemsToAdd(), initialHdrData.GetRound(), haveTime)
	if err != nil {
		return nil, err
	}

	return miniBlocks, nil
}

// CommitBlock commits the block in the blockchain if everything was checked successfully
func (sp *shardProcessor) CommitBlock(
	chainHandler data.ChainHandler,
	headerHandler data.HeaderHandler,
	bodyHandler data.BodyHandler,
) error {

	var err error
	defer func() {
		if err != nil {
			sp.RevertAccountState()
		}
	}()

	err = checkForNils(chainHandler, headerHandler, bodyHandler)
	if err != nil {
		return err
	}

	log.Debug(fmt.Sprintf("started committing block with round %d and nonce %d\n",
		headerHandler.GetRound(),
		headerHandler.GetNonce()))

	err = sp.checkBlockValidity(chainHandler, headerHandler, bodyHandler)
	if err != nil {
		return err
	}

	header, ok := headerHandler.(*block.Header)
	if !ok {
		err = process.ErrWrongTypeAssertion
		return err
	}

	buff, err := sp.marshalizer.Marshal(header)
	if err != nil {
		return err
	}

	headerHash := sp.hasher.Compute(string(buff))
	nonceToByteSlice := sp.uint64Converter.ToByteSlice(header.Nonce)
	hdrNonceHashDataUnit := dataRetriever.ShardHdrNonceHashDataUnit + dataRetriever.UnitType(header.ShardId)

	errNotCritical := sp.store.Put(hdrNonceHashDataUnit, nonceToByteSlice, headerHash)
	log.LogIfError(errNotCritical)

	errNotCritical = sp.store.Put(dataRetriever.BlockHeaderUnit, headerHash, buff)
	log.LogIfError(errNotCritical)

	headerNoncePool := sp.dataPool.HeadersNonces()
	if headerNoncePool == nil {
		err = process.ErrNilHeadersNoncesDataPool
		return err
	}

	headersPool := sp.dataPool.Headers()
	if headersPool == nil {
		err = process.ErrNilHeadersDataPool
		return err
	}

	headerNoncePool.Remove(header.GetNonce(), header.GetShardID())
	// headersPool.Remove(headerHash) should not be called, just to have a restore point if it is needed later

	body, ok := bodyHandler.(block.Body)
	if !ok {
		err = process.ErrWrongTypeAssertion
		return err
	}

	err = sp.txCoordinator.SaveBlockDataToStorage(body)
	if err != nil {
		return err
	}

	for i := 0; i < len(body); i++ {
		buff, err = sp.marshalizer.Marshal(body[i])
		if err != nil {
			return err
		}

		miniBlockHash := sp.hasher.Compute(string(buff))
		errNotCritical = sp.store.Put(dataRetriever.MiniBlockUnit, miniBlockHash, buff)
		log.LogIfError(errNotCritical)
	}

	processedMetaHdrs, err := sp.getOrderedProcessedMetaBlocksFromHeader(header)
	if err != nil {
		return err
	}

	err = sp.addProcessedCrossMiniBlocksFromHeader(header)
	if err != nil {
		return err
	}

	finalHeaders, finalHeadersHashes, err := sp.getHighestHdrForOwnShardFromMetachain(processedMetaHdrs)
	if err != nil {
		return err
	}

	err = sp.saveLastNotarizedHeader(sharding.MetachainShardId, processedMetaHdrs)
	if err != nil {
		return err
	}
	_, err = sp.accounts.Commit()
	if err != nil {
		return err
	}

	log.Info(fmt.Sprintf("shard block with nonce %d and hash %s has been committed successfully\n",
		header.Nonce,
		core.ToB64(headerHash)))

	errNotCritical = sp.txCoordinator.RemoveBlockDataFromPool(body)
	if errNotCritical != nil {
		log.Debug(errNotCritical.Error())
	}

	errNotCritical = sp.removeProcessedMetaBlocksFromPool(processedMetaHdrs)
	if errNotCritical != nil {
		log.Debug(errNotCritical.Error())
	}

	errNotCritical = sp.forkDetector.AddHeader(header, headerHash, process.BHProcessed, finalHeaders, finalHeadersHashes)
	if errNotCritical != nil {
		log.Debug(errNotCritical.Error())
	}

	highestFinalBlockNonce := sp.forkDetector.GetHighestFinalBlockNonce()
	log.Info(fmt.Sprintf("shard block with nonce %d is the highest final block in shard %d\n",
		highestFinalBlockNonce,
		sp.shardCoordinator.SelfId()))

	hdrsToAttestPreviousFinal := uint32(header.Nonce-highestFinalBlockNonce) + 1
	sp.removeNotarizedHdrsBehindPreviousFinal(hdrsToAttestPreviousFinal)

	lastBlockHeader := chainHandler.GetCurrentBlockHeader()

	err = chainHandler.SetCurrentBlockBody(body)
	if err != nil {
		return err
	}

	err = chainHandler.SetCurrentBlockHeader(header)
	if err != nil {
		return err
	}

	chainHandler.SetCurrentBlockHeaderHash(headerHash)
	sp.indexBlockIfNeeded(bodyHandler, headerHandler, lastBlockHeader)

	headerMeta, err := sp.getLastNotarizedHdr(sharding.MetachainShardId)
	if err != nil {
		return err
	}
	saveMetricsForACommittedBlock(
		sp.appStatusHandler,
		sp.specialAddressHandler.IsCurrentNodeInConsensus(),
		core.ToB64(headerHash),
		highestFinalBlockNonce,
		headerMeta.GetNonce(),
	)

	go sp.cleanTxsPools()

	// write data to log
	go sp.txCounter.displayLogInfo(
		header,
		body,
		headerHash,
		sp.shardCoordinator.NumberOfShards(),
		sp.shardCoordinator.SelfId(),
		sp.dataPool,
		sp.appStatusHandler,
	)

	sp.blockSizeThrottler.Succeed(header.Round)

	log.Info(fmt.Sprintf("pools info: Headers = %d from %d, MetaBlocks = %d from %d, MiniBlocks = %d from %d\n",
		sp.dataPool.Headers().Len(),
		sp.dataPool.Headers().MaxSize(),
		sp.dataPool.MetaBlocks().Len(),
		sp.dataPool.MetaBlocks().MaxSize(),
		sp.dataPool.MiniBlocks().Len(),
		sp.dataPool.MiniBlocks().MaxSize(),
	))

	return nil
}

// RevertStateToBlock recreates thee state tries to the root hashes indicated by the providd header
func (sp *shardProcessor) RevertStateToBlock(header data.HeaderHandler) error {
	err := sp.accounts.RecreateTrie(header.GetRootHash())
	if err != nil {
		return err
	}

	return nil
}

// RevertAccountState reverts the account state for cleanup failed process
func (sp *shardProcessor) RevertAccountState() {
	err := sp.accounts.RevertToSnapshot(0)
	if err != nil {
		log.Error(err.Error())
	}
}

func (sp *shardProcessor) cleanTxsPools() {
	_, err := sp.txsPoolsCleaner.Clean(maxCleanTime)
	log.LogIfError(err)
	log.Info(fmt.Sprintf("%d txs have been removed from pools after cleaning\n", sp.txsPoolsCleaner.NumRemovedTxs()))
}

// CreateNewHeader creates a new header
func (mp *shardProcessor) CreateNewHeader() data.HeaderHandler {
	return &block.Header{}
}

// getHighestHdrForOwnShardFromMetachain calculates the highest shard header notarized by metachain
func (sp *shardProcessor) getHighestHdrForOwnShardFromMetachain(
	processedHdrs []data.HeaderHandler,
) ([]data.HeaderHandler, [][]byte, error) {

	ownShIdHdrs := make([]data.HeaderHandler, 0)

	process.SortHeadersByNonce(processedHdrs)

	for i := 0; i < len(processedHdrs); i++ {
		hdr, ok := processedHdrs[i].(*block.MetaBlock)
		if !ok {
			return nil, nil, process.ErrWrongTypeAssertion
		}

		hdrs, err := sp.getHighestHdrForShardFromMetachain(sp.shardCoordinator.SelfId(), hdr)
		if err != nil {
			return nil, nil, err
		}

		ownShIdHdrs = append(ownShIdHdrs, hdrs...)
	}

	if len(ownShIdHdrs) == 0 {
		ownShIdHdrs = append(ownShIdHdrs, &block.Header{})
	}

	process.SortHeadersByNonce(ownShIdHdrs)

	ownShIdHdrsHashes := make([][]byte, len(ownShIdHdrs))
	for i := 0; i < len(ownShIdHdrs); i++ {
		hash, _ := core.CalculateHash(sp.marshalizer, sp.hasher, ownShIdHdrs[i])
		ownShIdHdrsHashes[i] = hash
	}

	return ownShIdHdrs, ownShIdHdrsHashes, nil
}

func (sp *shardProcessor) getHighestHdrForShardFromMetachain(shardId uint32, hdr *block.MetaBlock) ([]data.HeaderHandler, error) {
	ownShIdHdr := make([]data.HeaderHandler, 0)

	var errFound error
	// search for own shard id in shardInfo from metaHeaders
	for _, shardInfo := range hdr.ShardInfo {
		if shardInfo.ShardID != shardId {
			continue
		}

		ownHdr, err := process.GetShardHeader(shardInfo.HeaderHash, sp.dataPool.Headers(), sp.marshalizer, sp.store)
		if err != nil {
			go sp.onRequestHeaderHandler(shardInfo.ShardID, shardInfo.HeaderHash)

			log.Info(fmt.Sprintf("requested missing shard header with hash %s for shard %d\n",
				core.ToB64(shardInfo.HeaderHash),
				shardInfo.ShardID))

			errFound = err
			continue
		}

		ownShIdHdr = append(ownShIdHdr, ownHdr)
	}

	if errFound != nil {
		return nil, errFound
	}

	return ownShIdHdr, nil
}

// getOrderedProcessedMetaBlocksFromHeader returns all the meta blocks fully processed
func (sp *shardProcessor) getOrderedProcessedMetaBlocksFromHeader(header *block.Header) ([]data.HeaderHandler, error) {
	if header == nil {
		return nil, process.ErrNilBlockHeader
	}

	miniBlockHashes := make(map[int][]byte, len(header.MiniBlockHeaders))
	for i := 0; i < len(header.MiniBlockHeaders); i++ {
		miniBlockHashes[i] = header.MiniBlockHeaders[i].Hash
	}

	log.Debug(fmt.Sprintf("cross mini blocks in body: %d\n", len(miniBlockHashes)))

	processedMetaBlocks, err := sp.getOrderedProcessedMetaBlocksFromMiniBlockHashes(miniBlockHashes)
	if err != nil {
		return nil, err
	}

	return processedMetaBlocks, nil
}

func (sp *shardProcessor) addProcessedCrossMiniBlocksFromHeader(header *block.Header) error {
	if header == nil {
		return process.ErrNilBlockHeader
	}

	miniBlockHashes := make(map[int][]byte, len(header.MiniBlockHeaders))
	for i := 0; i < len(header.MiniBlockHeaders); i++ {
		miniBlockHashes[i] = header.MiniBlockHeaders[i].Hash
	}

	sp.hdrsForCurrBlock.mutHdrsForBlock.RLock()
	for _, metaBlockHash := range header.MetaBlockHashes {
		headerInfo, ok := sp.hdrsForCurrBlock.hdrHashAndInfo[string(metaBlockHash)]
		if !ok {
			sp.hdrsForCurrBlock.mutHdrsForBlock.RUnlock()
			return process.ErrMissingHeader
		}

		metaBlock, ok := headerInfo.hdr.(*block.MetaBlock)
		if !ok {
			sp.hdrsForCurrBlock.mutHdrsForBlock.RUnlock()
			return process.ErrWrongTypeAssertion
		}

		crossMiniBlockHashes := metaBlock.GetMiniBlockHeadersWithDst(sp.shardCoordinator.SelfId())
		for key, miniBlockHash := range miniBlockHashes {
			_, ok = crossMiniBlockHashes[string(miniBlockHash)]
			if !ok {
				continue
			}

			sp.addProcessedMiniBlock(metaBlockHash, miniBlockHash)

			delete(miniBlockHashes, key)
		}
	}
	sp.hdrsForCurrBlock.mutHdrsForBlock.RUnlock()

	return nil
}

// getOrderedProcessedMetaBlocksFromMiniBlocks returns all the meta blocks fully processed ordered
func (sp *shardProcessor) getOrderedProcessedMetaBlocksFromMiniBlocks(
	usedMiniBlocks []*block.MiniBlock,
) ([]data.HeaderHandler, error) {

	miniBlockHashes := make(map[int][]byte)
	for i := 0; i < len(usedMiniBlocks); i++ {
		if usedMiniBlocks[i].SenderShardID == sp.shardCoordinator.SelfId() {
			continue
		}

		miniBlockHash, err := core.CalculateHash(sp.marshalizer, sp.hasher, usedMiniBlocks[i])
		if err != nil {
			log.Debug(err.Error())
			continue
		}

		miniBlockHashes[i] = miniBlockHash
	}

	log.Debug(fmt.Sprintf("cross mini blocks in body: %d\n", len(miniBlockHashes)))
	processedMetaBlocks, err := sp.getOrderedProcessedMetaBlocksFromMiniBlockHashes(miniBlockHashes)

	return processedMetaBlocks, err
}

func (sp *shardProcessor) getOrderedProcessedMetaBlocksFromMiniBlockHashes(
	miniBlockHashes map[int][]byte,
) ([]data.HeaderHandler, error) {

	processedMetaHdrs := make([]data.HeaderHandler, 0)
	processedCrossMiniBlocksHashes := make(map[string]bool)

	sp.hdrsForCurrBlock.mutHdrsForBlock.RLock()
	for metaBlockHash, headerInfo := range sp.hdrsForCurrBlock.hdrHashAndInfo {
		if !headerInfo.usedInBlock {
			continue
		}

		metaBlock, ok := headerInfo.hdr.(*block.MetaBlock)
		if !ok {
			sp.hdrsForCurrBlock.mutHdrsForBlock.RUnlock()
			return nil, process.ErrWrongTypeAssertion
		}

		log.Debug(fmt.Sprintf("meta header nonce: %d\n", metaBlock.Nonce))

		crossMiniBlockHashes := metaBlock.GetMiniBlockHeadersWithDst(sp.shardCoordinator.SelfId())
		for hash := range crossMiniBlockHashes {
			processedCrossMiniBlocksHashes[hash] = sp.isMiniBlockProcessed([]byte(metaBlockHash), []byte(hash))
		}

		for key, miniBlockHash := range miniBlockHashes {
			_, ok = crossMiniBlockHashes[string(miniBlockHash)]
			if !ok {
				continue
			}

			processedCrossMiniBlocksHashes[string(miniBlockHash)] = true

			delete(miniBlockHashes, key)
		}

		log.Debug(fmt.Sprintf("cross mini blocks in meta header: %d\n", len(crossMiniBlockHashes)))

		processedAll := true
		for hash := range crossMiniBlockHashes {
			if !processedCrossMiniBlocksHashes[hash] {
				processedAll = false
				break
			}
		}

		if processedAll {
			processedMetaHdrs = append(processedMetaHdrs, metaBlock)
		}
	}
	sp.hdrsForCurrBlock.mutHdrsForBlock.RUnlock()

	process.SortHeadersByNonce(processedMetaHdrs)

	return processedMetaHdrs, nil
}

func (sp *shardProcessor) removeProcessedMetaBlocksFromPool(processedMetaHdrs []data.HeaderHandler) error {
	lastNotarizedMetaHdr, err := sp.getLastNotarizedHdr(sharding.MetachainShardId)
	if err != nil {
		return err
	}

	processed := 0
	// processedMetaHdrs is also sorted
	for i := 0; i < len(processedMetaHdrs); i++ {
		hdr := processedMetaHdrs[i]

		// remove process finished
		if hdr.GetNonce() > lastNotarizedMetaHdr.GetNonce() {
			continue
		}

		// metablock was processed and finalized
		buff, err := sp.marshalizer.Marshal(hdr)
		if err != nil {
			log.Error(err.Error())
			continue
		}

		headerHash := sp.hasher.Compute(string(buff))
		nonceToByteSlice := sp.uint64Converter.ToByteSlice(hdr.GetNonce())
		err = sp.store.Put(dataRetriever.MetaHdrNonceHashDataUnit, nonceToByteSlice, headerHash)
		if err != nil {
			log.Error(err.Error())
			continue
		}

		err = sp.store.Put(dataRetriever.MetaBlockUnit, headerHash, buff)
		if err != nil {
			log.Error(err.Error())
			continue
		}

		sp.dataPool.MetaBlocks().Remove(headerHash)
		sp.dataPool.HeadersNonces().Remove(hdr.GetNonce(), sharding.MetachainShardId)
		sp.removeAllProcessedMiniBlocks(headerHash)

		log.Debug(fmt.Sprintf("metaBlock with round %d nonce %d and hash %s has been processed completely and removed from pool\n",
			hdr.GetRound(),
			hdr.GetNonce(),
			core.ToB64(headerHash)))

		processed++
	}

	if processed > 0 {
		log.Debug(fmt.Sprintf("%d meta blocks have been processed completely and removed from pool\n", processed))
	}

	return nil
}

// receivedMetaBlock is a callback function when a new metablock was received
// upon receiving, it parses the new metablock and requests miniblocks and transactions
// which destination is the current shard
func (sp *shardProcessor) receivedMetaBlock(metaBlockHash []byte) {
	metaBlockPool := sp.dataPool.MetaBlocks()
	if metaBlockPool == nil {
		return
	}

	obj, ok := metaBlockPool.Peek(metaBlockHash)
	if !ok {
		return
	}

	metaBlock, ok := obj.(*block.MetaBlock)
	if !ok {
		return
	}

	log.Debug(fmt.Sprintf("received meta block with hash %s and nonce %d from network\n",
		core.ToB64(metaBlockHash),
		metaBlock.Nonce))

	sp.hdrsForCurrBlock.mutHdrsForBlock.Lock()

	haveMissingMetaHeaders := sp.hdrsForCurrBlock.missingHdrs > 0 || sp.hdrsForCurrBlock.missingFinalityAttestingHdrs > 0
	if haveMissingMetaHeaders {
		hdrInfoForHash := sp.hdrsForCurrBlock.hdrHashAndInfo[string(metaBlockHash)]
		receivedMissingMetaHeader := hdrInfoForHash != nil && (hdrInfoForHash.hdr == nil || hdrInfoForHash.hdr.IsInterfaceNil())
		if receivedMissingMetaHeader {
			hdrInfoForHash.hdr = metaBlock
			sp.hdrsForCurrBlock.missingHdrs--

			if metaBlock.Nonce > sp.hdrsForCurrBlock.highestHdrNonce[sharding.MetachainShardId] {
				sp.hdrsForCurrBlock.highestHdrNonce[sharding.MetachainShardId] = metaBlock.Nonce
			}
		}

		// attesting something
		if sp.hdrsForCurrBlock.missingHdrs == 0 {
			sp.hdrsForCurrBlock.missingFinalityAttestingHdrs = sp.requestMissingFinalityAttestingHeaders(
				sharding.MetachainShardId,
				sp.metaBlockFinality,
				sp.getMetaHeaderFromPoolWithNonce)
			if sp.hdrsForCurrBlock.missingFinalityAttestingHdrs == 0 {
				log.Info(fmt.Sprintf("received all missing finality attesting meta headers\n"))
			}
		}

		missingMetaHdrs := sp.hdrsForCurrBlock.missingHdrs
		missingFinalityAttestingMetaHdrs := sp.hdrsForCurrBlock.missingFinalityAttestingHdrs
		sp.hdrsForCurrBlock.mutHdrsForBlock.Unlock()

		allMissingMetaHeadersReceived := missingMetaHdrs == 0 && missingFinalityAttestingMetaHdrs == 0
		if allMissingMetaHeadersReceived {
			sp.chRcvAllMetaHdrs <- true
		}
	} else {
		sp.hdrsForCurrBlock.mutHdrsForBlock.Unlock()
	}

	if sp.isHeaderOutOfRange(metaBlock, metaBlockPool) {
		metaBlockPool.Remove(metaBlockHash)
		return
	}

	lastNotarizedHdr, err := sp.getLastNotarizedHdr(sharding.MetachainShardId)
	if err != nil {
		return
	}
	if metaBlock.GetNonce() <= lastNotarizedHdr.GetNonce() {
		return
	}
	if metaBlock.GetRound() <= lastNotarizedHdr.GetRound() {
		return
	}

	isMetaBlockOutOfRange := metaBlock.GetNonce() > lastNotarizedHdr.GetNonce()+process.MaxHeadersToRequestInAdvance
	if isMetaBlockOutOfRange {
		return
	}

	sp.txCoordinator.RequestMiniBlocks(metaBlock)
}

func (sp *shardProcessor) requestMetaHeaders(shardHeader *block.Header) (uint32, uint32) {
	_ = process.EmptyChannel(sp.chRcvAllMetaHdrs)

	if len(shardHeader.MetaBlockHashes) == 0 {
		return 0, 0
	}

	missingHeadersHashes := sp.computeMissingAndExistingMetaHeaders(shardHeader)

	sp.hdrsForCurrBlock.mutHdrsForBlock.Lock()
	for _, hash := range missingHeadersHashes {
		sp.hdrsForCurrBlock.hdrHashAndInfo[string(hash)] = &hdrInfo{hdr: nil, usedInBlock: true}
		go sp.onRequestHeaderHandler(sharding.MetachainShardId, hash)
	}

	if sp.hdrsForCurrBlock.missingHdrs == 0 {
		sp.hdrsForCurrBlock.missingFinalityAttestingHdrs = sp.requestMissingFinalityAttestingHeaders(
			sharding.MetachainShardId,
			sp.metaBlockFinality,
			sp.getMetaHeaderFromPoolWithNonce)
	}

	requestedHdrs := sp.hdrsForCurrBlock.missingHdrs
	requestedFinalityAttestingHdrs := sp.hdrsForCurrBlock.missingFinalityAttestingHdrs
	sp.hdrsForCurrBlock.mutHdrsForBlock.Unlock()

	return requestedHdrs, requestedFinalityAttestingHdrs
}

func (sp *shardProcessor) computeMissingAndExistingMetaHeaders(header *block.Header) [][]byte {
	missingHeadersHashes := make([][]byte, 0)

	sp.hdrsForCurrBlock.mutHdrsForBlock.Lock()
	for i := 0; i < len(header.MetaBlockHashes); i++ {
		hdr, err := process.GetMetaHeaderFromPool(
			header.MetaBlockHashes[i],
			sp.dataPool.MetaBlocks())

		if err != nil {
			missingHeadersHashes = append(missingHeadersHashes, header.MetaBlockHashes[i])
			sp.hdrsForCurrBlock.missingHdrs++
			continue
		}

		sp.hdrsForCurrBlock.hdrHashAndInfo[string(header.MetaBlockHashes[i])] = &hdrInfo{hdr: hdr, usedInBlock: true}

		if hdr.Nonce > sp.hdrsForCurrBlock.highestHdrNonce[sharding.MetachainShardId] {
			sp.hdrsForCurrBlock.highestHdrNonce[sharding.MetachainShardId] = hdr.Nonce
		}
	}
	sp.hdrsForCurrBlock.mutHdrsForBlock.Unlock()

	return missingHeadersHashes
}

func (sp *shardProcessor) verifyCrossShardMiniBlockDstMe(header *block.Header) error {
	miniBlockMetaHashes, err := sp.getAllMiniBlockDstMeFromMeta(header)
	if err != nil {
		return err
	}

	crossMiniBlockHashes := header.GetMiniBlockHeadersWithDst(sp.shardCoordinator.SelfId())
	for hash := range crossMiniBlockHashes {
		if _, ok := miniBlockMetaHashes[hash]; !ok {
			return process.ErrCrossShardMBWithoutConfirmationFromMeta
		}
	}

	return nil
}

func (sp *shardProcessor) getAllMiniBlockDstMeFromMeta(header *block.Header) (map[string][]byte, error) {
	lastHdr, err := sp.getLastNotarizedHdr(sharding.MetachainShardId)
	if err != nil {
		return nil, err
	}

	miniBlockMetaHashes := make(map[string][]byte)

	sp.hdrsForCurrBlock.mutHdrsForBlock.RLock()
	for _, metaBlockHash := range header.MetaBlockHashes {
		headerInfo, ok := sp.hdrsForCurrBlock.hdrHashAndInfo[string(metaBlockHash)]
		if !ok {
			continue
		}
		metaBlock, ok := headerInfo.hdr.(*block.MetaBlock)
		if !ok {
			continue
		}
		if metaBlock.GetRound() > header.Round {
			continue
		}
		if metaBlock.GetRound() <= lastHdr.GetRound() {
			continue
		}
		if metaBlock.GetNonce() <= lastHdr.GetNonce() {
			continue
		}

		crossMiniBlockHashes := metaBlock.GetMiniBlockHeadersWithDst(sp.shardCoordinator.SelfId())
		for hash := range crossMiniBlockHashes {
			miniBlockMetaHashes[hash] = []byte(metaBlockHash)
		}
	}
	sp.hdrsForCurrBlock.mutHdrsForBlock.RUnlock()

	return miniBlockMetaHashes, nil
}

func (sp *shardProcessor) getOrderedMetaBlocks(round uint64) ([]*hashAndHdr, error) {
	metaBlocksPool := sp.dataPool.MetaBlocks()
	if metaBlocksPool == nil {
		return nil, process.ErrNilMetaBlockPool
	}

	lastHdr, err := sp.getLastNotarizedHdr(sharding.MetachainShardId)
	if err != nil {
		return nil, err
	}

	orderedMetaBlocks := make([]*hashAndHdr, 0)
	for _, key := range metaBlocksPool.Keys() {
		val, _ := metaBlocksPool.Peek(key)
		if val == nil {
			continue
		}

		hdr, ok := val.(*block.MetaBlock)
		if !ok {
			continue
		}

		if hdr.GetRound() > round {
			continue
		}
		if hdr.GetRound() <= lastHdr.GetRound() {
			continue
		}
		if hdr.GetNonce() <= lastHdr.GetNonce() {
			continue
		}

		orderedMetaBlocks = append(orderedMetaBlocks, &hashAndHdr{hdr: hdr, hash: key})
	}

	if len(orderedMetaBlocks) > 1 {
		sort.Slice(orderedMetaBlocks, func(i, j int) bool {
			return orderedMetaBlocks[i].hdr.GetNonce() < orderedMetaBlocks[j].hdr.GetNonce()
		})
	}

	return orderedMetaBlocks, nil
}

// isMetaHeaderFinal verifies if meta is trully final, in order to not do rollbacks
func (sp *shardProcessor) isMetaHeaderFinal(currHdr data.HeaderHandler, sortedHdrs []*hashAndHdr, startPos int) bool {
	if currHdr == nil || currHdr.IsInterfaceNil() {
		return false
	}
	if sortedHdrs == nil {
		return false
	}

	// verify if there are "K" block after current to make this one final
	lastVerifiedHdr := currHdr
	nextBlocksVerified := uint32(0)

	for i := startPos; i < len(sortedHdrs); i++ {
		if nextBlocksVerified >= sp.metaBlockFinality {
			return true
		}

		// found a header with the next nonce
		tmpHdr := sortedHdrs[i].hdr
		if tmpHdr.GetNonce() == lastVerifiedHdr.GetNonce()+1 {
			err := sp.isHdrConstructionValid(tmpHdr, lastVerifiedHdr)
			if err != nil {
				continue
			}

			lastVerifiedHdr = tmpHdr
			nextBlocksVerified += 1
		}
	}

	if nextBlocksVerified >= sp.metaBlockFinality {
		return true
	}

	return false
}

// full verification through metachain header
func (sp *shardProcessor) createAndProcessCrossMiniBlocksDstMe(
	maxItemsInBlock uint32,
	round uint64,
	haveTime func() bool,
) (block.MiniBlockSlice, uint32, uint32, error) {

	miniBlocks := make(block.MiniBlockSlice, 0)
	txsAdded := uint32(0)
	hdrsAdded := uint32(0)

	orderedMetaBlocks, err := sp.getOrderedMetaBlocks(round)
	if err != nil {
		return nil, 0, 0, err
	}

	log.Info(fmt.Sprintf("meta blocks ordered: %d\n", len(orderedMetaBlocks)))

	lastMetaHdr, err := sp.getLastNotarizedHdr(sharding.MetachainShardId)
	if err != nil {
		return nil, 0, 0, err
	}

	// do processing in order
	sp.hdrsForCurrBlock.mutHdrsForBlock.Lock()
	for i := 0; i < len(orderedMetaBlocks); i++ {
		if !haveTime() {
			log.Info(fmt.Sprintf("time is up after putting %d cross txs with destination to current shard\n", txsAdded))
			break
		}

		if len(miniBlocks) >= core.MaxMiniBlocksInBlock {
			log.Info(fmt.Sprintf("%d max number of mini blocks allowed to be added in one shard block has been reached\n", len(miniBlocks)))
			break
		}

		itemsAddedInHeader := uint32(len(sp.hdrsForCurrBlock.hdrHashAndInfo) + len(miniBlocks))
		if itemsAddedInHeader >= maxItemsInBlock {
			log.Info(fmt.Sprintf("%d max records allowed to be added in shard header has been reached\n", maxItemsInBlock))
			break
		}

		hdr, ok := orderedMetaBlocks[i].hdr.(*block.MetaBlock)
		if !ok {
			continue
		}

		err = sp.isHdrConstructionValid(hdr, lastMetaHdr)
		if err != nil {
			continue
		}

		isFinal := sp.isMetaHeaderFinal(hdr, orderedMetaBlocks, i+1)
		if !isFinal {
			continue
		}

		if len(hdr.GetMiniBlockHeadersWithDst(sp.shardCoordinator.SelfId())) == 0 {
			sp.hdrsForCurrBlock.hdrHashAndInfo[string(orderedMetaBlocks[i].hash)] = &hdrInfo{hdr: hdr, usedInBlock: true}
			hdrsAdded++
			lastMetaHdr = hdr
			continue
		}

		itemsAddedInBody := txsAdded
		if itemsAddedInBody >= maxItemsInBlock {
			continue
		}

		maxTxSpaceRemained := int32(maxItemsInBlock) - int32(itemsAddedInBody)
		maxMbSpaceRemained := sp.getMaxMiniBlocksSpaceRemained(
			maxItemsInBlock,
			itemsAddedInHeader+1,
			uint32(len(miniBlocks)))

		if maxTxSpaceRemained > 0 && maxMbSpaceRemained > 0 {
			processedMiniBlocksHashes := sp.getProcessedMiniBlocksHashes(orderedMetaBlocks[i].hash)
			currMBProcessed, currTxsAdded, hdrProcessFinished := sp.txCoordinator.CreateMbsAndProcessCrossShardTransactionsDstMe(
				hdr,
				processedMiniBlocksHashes,
				uint32(maxTxSpaceRemained),
				uint32(maxMbSpaceRemained),
				round,
				haveTime)

			// all txs processed, add to processed miniblocks
			miniBlocks = append(miniBlocks, currMBProcessed...)
			txsAdded = txsAdded + currTxsAdded

			if currTxsAdded > 0 {
				sp.hdrsForCurrBlock.hdrHashAndInfo[string(orderedMetaBlocks[i].hash)] = &hdrInfo{hdr: hdr, usedInBlock: true}
				hdrsAdded++
			}

			if !hdrProcessFinished {
				break
			}

			lastMetaHdr = hdr
		}
	}
	sp.hdrsForCurrBlock.mutHdrsForBlock.Unlock()

	return miniBlocks, txsAdded, hdrsAdded, nil
}

func (sp *shardProcessor) createMiniBlocks(
	maxItemsInBlock uint32,
	round uint64,
	haveTime func() bool,
) (block.Body, error) {

	miniBlocks := make(block.Body, 0)

	if sp.accounts.JournalLen() != 0 {
		return nil, process.ErrAccountStateDirty
	}

	if !haveTime() {
		log.Info(fmt.Sprintf("time is up after entered in createMiniBlocks method\n"))
		return nil, process.ErrTimeIsOut
	}

	txPool := sp.dataPool.Transactions()
	if txPool == nil {
		return nil, process.ErrNilTransactionPool
	}

	destMeMiniBlocks, nbTxs, nbHdrs, err := sp.createAndProcessCrossMiniBlocksDstMe(maxItemsInBlock, round, haveTime)
	if err != nil {
		log.Info(err.Error())
	}

	processedMetaHdrs, errNotCritical := sp.getOrderedProcessedMetaBlocksFromMiniBlocks(destMeMiniBlocks)
	if errNotCritical != nil {
		log.Debug(errNotCritical.Error())
	}

	err = sp.setMetaConsensusData(processedMetaHdrs)
	if err != nil {
		return nil, err
	}

	log.Info(fmt.Sprintf("processed %d miniblocks and %d txs with destination in self shard\n", len(destMeMiniBlocks), nbTxs))

	if len(destMeMiniBlocks) > 0 {
		miniBlocks = append(miniBlocks, destMeMiniBlocks...)
	}

	maxTxSpaceRemained := int32(maxItemsInBlock) - int32(nbTxs)
	maxMbSpaceRemained := sp.getMaxMiniBlocksSpaceRemained(
		maxItemsInBlock,
		uint32(len(destMeMiniBlocks))+nbHdrs,
		uint32(len(miniBlocks)))

	mbFromMe := sp.txCoordinator.CreateMbsAndProcessTransactionsFromMe(
		uint32(maxTxSpaceRemained),
		uint32(maxMbSpaceRemained),
		round,
		haveTime)

	if len(mbFromMe) > 0 {
		miniBlocks = append(miniBlocks, mbFromMe...)
	}

	log.Info(fmt.Sprintf("creating mini blocks has been finished: created %d mini blocks\n", len(miniBlocks)))
	return miniBlocks, nil
}

// ApplyBodyToHeader creates a miniblock header list given a block body
func (sp *shardProcessor) ApplyBodyToHeader(hdr data.HeaderHandler, bodyHandler data.BodyHandler) error {
	log.Debug(fmt.Sprintf("started creating block header in round %d\n", hdr.GetRound()))
	shardHeader, ok := hdr.(*block.Header)
	if !ok {
		return process.ErrWrongTypeAssertion
	}

	shardHeader.MiniBlockHeaders = make([]block.MiniBlockHeader, 0)
	shardHeader.RootHash = sp.getRootHash()
	shardHeader.ShardId = sp.shardCoordinator.SelfId()

	defer func() {
		go sp.checkAndRequestIfMetaHeadersMissing(hdr.GetRound())
	}()

	if bodyHandler == nil || bodyHandler.IsInterfaceNil() {
		return nil
	}

	body, ok := bodyHandler.(block.Body)
	if !ok {
		return process.ErrWrongTypeAssertion
	}

	totalTxCount, miniBlockHeaders, err := sp.createMiniBlockHeaders(body)
	if err != nil {
		return err
	}

	shardHeader.MiniBlockHeaders = miniBlockHeaders
	shardHeader.TxCount = uint32(totalTxCount)
	metaBlockHashes := sp.sortHeaderHashesForCurrentBlockByNonce(true)
	shardHeader.MetaBlockHashes = metaBlockHashes[sharding.MetachainShardId]

	sp.appStatusHandler.SetUInt64Value(core.MetricNumTxInBlock, uint64(totalTxCount))
	sp.appStatusHandler.SetUInt64Value(core.MetricNumMiniBlocks, uint64(len(body)))

	sp.blockSizeThrottler.Add(
		hdr.GetRound(),
		core.MaxUint32(hdr.ItemsInBody(), hdr.ItemsInHeader()))

	return nil
}

func (sp *shardProcessor) waitForMetaHdrHashes(waitTime time.Duration) error {
	select {
	case <-sp.chRcvAllMetaHdrs:
		return nil
	case <-time.After(waitTime):
		return process.ErrTimeIsOut
	}
}

// MarshalizedDataToBroadcast prepares underlying data into a marshalized object according to destination
func (sp *shardProcessor) MarshalizedDataToBroadcast(
	header data.HeaderHandler,
	bodyHandler data.BodyHandler,
) (map[uint32][]byte, map[string][][]byte, error) {

	if bodyHandler == nil || bodyHandler.IsInterfaceNil() {
		return nil, nil, process.ErrNilMiniBlocks
	}

	body, ok := bodyHandler.(block.Body)
	if !ok {
		return nil, nil, process.ErrWrongTypeAssertion
	}

	mrsData := make(map[uint32][]byte)
	bodies, mrsTxs := sp.txCoordinator.CreateMarshalizedData(body)

	for shardId, subsetBlockBody := range bodies {
		buff, err := sp.marshalizer.Marshal(subsetBlockBody)
		if err != nil {
			log.Debug(process.ErrMarshalWithoutSuccess.Error())
			continue
		}
		mrsData[shardId] = buff
	}

	return mrsData, mrsTxs, nil
}

// DecodeBlockBody method decodes block body from a given byte array
func (sp *shardProcessor) DecodeBlockBody(dta []byte) data.BodyHandler {
	if dta == nil {
		return nil
	}

	var body block.Body

	err := sp.marshalizer.Unmarshal(&body, dta)
	if err != nil {
		log.Error(err.Error())
		return nil
	}

	return body
}

// DecodeBlockHeader method decodes block header from a given byte array
func (sp *shardProcessor) DecodeBlockHeader(dta []byte) data.HeaderHandler {
	if dta == nil {
		return nil
	}

	var header block.Header

	err := sp.marshalizer.Unmarshal(&header, dta)
	if err != nil {
		log.Error(err.Error())
		return nil
	}

	return &header
}

// IsInterfaceNil returns true if there is no value under the interface
func (sp *shardProcessor) IsInterfaceNil() bool {
	if sp == nil {
		return true
	}
	return false
}

func (sp *shardProcessor) addProcessedMiniBlock(metaBlockHash []byte, miniBlockHash []byte) {
	sp.mutProcessedMiniBlocks.Lock()
	miniBlocksProcessed, ok := sp.processedMiniBlocks[string(metaBlockHash)]
	if !ok {
		miniBlocksProcessed := make(map[string]struct{})
		miniBlocksProcessed[string(miniBlockHash)] = struct{}{}
		sp.processedMiniBlocks[string(metaBlockHash)] = miniBlocksProcessed
		sp.mutProcessedMiniBlocks.Unlock()
		return
	}

	miniBlocksProcessed[string(miniBlockHash)] = struct{}{}
	sp.mutProcessedMiniBlocks.Unlock()
}

func (sp *shardProcessor) removeProcessedMiniBlock(miniBlockHash []byte) {
	sp.mutProcessedMiniBlocks.Lock()
	for _, miniBlocksProcessed := range sp.processedMiniBlocks {
		_, isProcessed := miniBlocksProcessed[string(miniBlockHash)]
		if isProcessed {
			delete(miniBlocksProcessed, string(miniBlockHash))
		}
	}
	sp.mutProcessedMiniBlocks.Unlock()
}

func (sp *shardProcessor) removeAllProcessedMiniBlocks(metaBlockHash []byte) {
	sp.mutProcessedMiniBlocks.Lock()
	delete(sp.processedMiniBlocks, string(metaBlockHash))
	sp.mutProcessedMiniBlocks.Unlock()
}

func (sp *shardProcessor) getProcessedMiniBlocksHashes(metaBlockHash []byte) map[string]struct{} {
	sp.mutProcessedMiniBlocks.RLock()
	processedMiniBlocksHashes := sp.processedMiniBlocks[string(metaBlockHash)]
	sp.mutProcessedMiniBlocks.RUnlock()

	return processedMiniBlocksHashes
}

func (sp *shardProcessor) isMiniBlockProcessed(metaBlockHash []byte, miniBlockHash []byte) bool {
	sp.mutProcessedMiniBlocks.RLock()
	miniBlocksProcessed, ok := sp.processedMiniBlocks[string(metaBlockHash)]
	if !ok {
		sp.mutProcessedMiniBlocks.RUnlock()
		return false
	}

	_, isProcessed := miniBlocksProcessed[string(miniBlockHash)]
	sp.mutProcessedMiniBlocks.RUnlock()

	return isProcessed
}

func (sp *shardProcessor) getMaxMiniBlocksSpaceRemained(
	maxItemsInBlock uint32,
	itemsAddedInBlock uint32,
	miniBlocksAddedInBlock uint32,
) int32 {
	mbSpaceRemainedInBlock := int32(maxItemsInBlock) - int32(itemsAddedInBlock)
	mbSpaceRemainedInCache := int32(core.MaxMiniBlocksInBlock) - int32(miniBlocksAddedInBlock)
	maxMbSpaceRemained := core.MinInt32(mbSpaceRemainedInBlock, mbSpaceRemainedInCache)

	return maxMbSpaceRemained
}

func (sp *shardProcessor) getMetaHeaderFromPoolWithNonce(
	nonce uint64,
	shardId uint32,
) (data.HeaderHandler, []byte, error) {

	metaHeader, metaHeaderHash, err := process.GetMetaHeaderFromPoolWithNonce(
		nonce,
		sp.dataPool.MetaBlocks(),
		sp.dataPool.HeadersNonces())

	return metaHeader, metaHeaderHash, err
}<|MERGE_RESOLUTION|>--- conflicted
+++ resolved
@@ -78,12 +78,7 @@
 		core:            arguments.Core,
 		baseProcessor:   base,
 		dataPool:        arguments.DataPool,
-<<<<<<< HEAD
-		txCoordinator:   arguments.TxCoordinator,
 		txCounter:       NewTransactionCounter(arguments.Store, arguments.Marshalizer),
-=======
-		txCounter:       NewTransactionCounter(),
->>>>>>> b1e2189d
 		txsPoolsCleaner: arguments.TxsPoolsCleaner,
 	}
 	sp.chRcvAllMetaHdrs = make(chan bool)
