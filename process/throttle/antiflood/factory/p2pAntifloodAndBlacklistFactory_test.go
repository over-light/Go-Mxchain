package factory

import (
	"context"
	"testing"
	"time"

	"github.com/ElrondNetwork/elrond-go/config"
	"github.com/ElrondNetwork/elrond-go/core"
	"github.com/ElrondNetwork/elrond-go/p2p"
	"github.com/ElrondNetwork/elrond-go/p2p/mock"
	"github.com/ElrondNetwork/elrond-go/process/throttle/antiflood/disabled"
	"github.com/stretchr/testify/assert"
)

const currentPid = core.PeerID("current pid")

func TestNewP2PAntiFloodAndBlackList_NilStatusHandlerShouldErr(t *testing.T) {
	t.Parallel()

	ctx := context.Background()
	cfg := config.Config{}
	components, err := NewP2PAntiFloodComponents(ctx, cfg, nil, currentPid)
	assert.Nil(t, components)
	assert.Equal(t, p2p.ErrNilStatusHandler, err)
}

func TestNewP2PAntiFloodAndBlackList_ShouldWorkAndReturnDisabledImplementations(t *testing.T) {
	t.Parallel()

	cfg := config.Config{
		Antiflood: config.AntifloodConfig{
			Enabled: false,
		},
	}
	ash := &mock.AppStatusHandlerMock{}
	ctx := context.Background()
	components, err := NewP2PAntiFloodComponents(ctx, cfg, ash, currentPid)
	assert.NotNil(t, components)
	assert.Nil(t, err)

	_, ok1 := components.AntiFloodHandler.(*disabled.AntiFlood)
	_, ok2 := components.BlacklistHandler.(*disabled.PeerBlacklistCacher)
	_, ok3 := components.PubKeysCacher.(*disabled.TimeCache)
	assert.True(t, ok1)
	assert.True(t, ok2)
	assert.True(t, ok3)
}

func TestNewP2PAntiFloodAndBlackList_ShouldWorkAndReturnOkImplementations(t *testing.T) {
	t.Parallel()

	cfg := config.Config{
		Antiflood: config.AntifloodConfig{
			Enabled: true,
			Cache: config.CacheConfig{
				Type:     "LRU",
				Capacity: 10,
				Shards:   2,
			},
			FastReacting: createFloodPreventerConfig(),
			SlowReacting: createFloodPreventerConfig(),
			OutOfSpecs:   createFloodPreventerConfig(),
			Topic: config.TopicAntifloodConfig{
				DefaultMaxMessagesPerSec: 10,
			},
		},
	}

<<<<<<< HEAD
	ash := &mock.AppStatusHandlerMock{}
	ctx := context.Background()
	components, err := NewP2PAntiFloodComponents(ctx, cfg, ash, currentPid)
	assert.Nil(t, err)
	assert.NotNil(t, components.AntiFloodHandler)
	assert.NotNil(t, components.BlacklistHandler)
	assert.NotNil(t, components.PubKeysCacher)
=======
	ash := mock.NewAppStatusHandlerMock()
	af, pids, pks, err := NewP2PAntiFloodAndBlackList(cfg, ash, currentPid)
	assert.Nil(t, err)
	assert.NotNil(t, af)
	assert.NotNil(t, pids)
	assert.NotNil(t, pks)

	// we need this time sleep as to allow the code coverage tool to deterministically compute the code coverage
	//on the go routines that are automatically launched
	time.Sleep(time.Second * 2)
>>>>>>> fad38279
}

func createFloodPreventerConfig() config.FloodPreventerConfig {
	return config.FloodPreventerConfig{
		IntervalInSeconds: 1,
		PeerMaxInput: config.AntifloodLimitsConfig{
			BaseMessagesPerInterval: 10,
			TotalSizePerInterval:    10,
		},
		BlackList: config.BlackListConfig{
			ThresholdNumMessagesPerInterval: 10,
			ThresholdSizePerInterval:        10,
			NumFloodingRounds:               10,
			PeerBanDurationInSeconds:        10,
		},
	}
}<|MERGE_RESOLUTION|>--- conflicted
+++ resolved
@@ -67,26 +67,17 @@
 		},
 	}
 
-<<<<<<< HEAD
-	ash := &mock.AppStatusHandlerMock{}
+	ash := mock.NewAppStatusHandlerMock()
 	ctx := context.Background()
 	components, err := NewP2PAntiFloodComponents(ctx, cfg, ash, currentPid)
 	assert.Nil(t, err)
 	assert.NotNil(t, components.AntiFloodHandler)
 	assert.NotNil(t, components.BlacklistHandler)
 	assert.NotNil(t, components.PubKeysCacher)
-=======
-	ash := mock.NewAppStatusHandlerMock()
-	af, pids, pks, err := NewP2PAntiFloodAndBlackList(cfg, ash, currentPid)
-	assert.Nil(t, err)
-	assert.NotNil(t, af)
-	assert.NotNil(t, pids)
-	assert.NotNil(t, pks)
 
 	// we need this time sleep as to allow the code coverage tool to deterministically compute the code coverage
 	//on the go routines that are automatically launched
 	time.Sleep(time.Second * 2)
->>>>>>> fad38279
 }
 
 func createFloodPreventerConfig() config.FloodPreventerConfig {
