package floodPreventers

import (
	"errors"
	"fmt"
	"math"
	"sync"
	"testing"

	"github.com/ElrondNetwork/elrond-go/core/check"
	"github.com/ElrondNetwork/elrond-go/process"
	"github.com/ElrondNetwork/elrond-go/process/mock"
	"github.com/stretchr/testify/assert"
)

func createDefaultArgument() ArgQuotaFloodPreventer {
	return ArgQuotaFloodPreventer{
		Name:                      "test",
		Cacher:                    &mock.CacherStub{},
		StatusHandlers:            []QuotaStatusHandler{&mock.QuotaStatusHandlerStub{}},
		BaseMaxNumMessagesPerPeer: minMessages,
		MaxTotalSizePerPeer:       minTotalSize,
		PercentReserved:           10,
		IncreaseThreshold:         0,
		IncreaseFactor:            0,
	}
}

//------- NewQuotaFloodPreventer

func TestNewQuotaFloodPreventer_NilCacherShouldErr(t *testing.T) {
	t.Parallel()

	arg := createDefaultArgument()
	arg.Cacher = nil
	qfp, err := NewQuotaFloodPreventer(arg)

	assert.True(t, check.IfNil(qfp))
	assert.Equal(t, process.ErrNilCacher, err)
}

func TestNewQuotaFloodPreventer_NilStatusHandlerShouldErr(t *testing.T) {
	t.Parallel()

	arg := createDefaultArgument()
	arg.StatusHandlers = []QuotaStatusHandler{nil}
	qfp, err := NewQuotaFloodPreventer(arg)

	assert.True(t, check.IfNil(qfp))
	assert.Equal(t, process.ErrNilQuotaStatusHandler, err)
}

func TestNewQuotaFloodPreventer_LowerMinMessagesPerPeerShouldErr(t *testing.T) {
	t.Parallel()

	arg := createDefaultArgument()
	arg.BaseMaxNumMessagesPerPeer = minMessages - 1
	qfp, err := NewQuotaFloodPreventer(arg)

	assert.True(t, check.IfNil(qfp))
	assert.True(t, errors.Is(err, process.ErrInvalidValue))
}

func TestNewQuotaFloodPreventer_LowerMinSizePerPeerShouldErr(t *testing.T) {
	t.Parallel()

	arg := createDefaultArgument()
	arg.MaxTotalSizePerPeer = minTotalSize - 1
	qfp, err := NewQuotaFloodPreventer(arg)

	assert.True(t, check.IfNil(qfp))
	assert.True(t, errors.Is(err, process.ErrInvalidValue))
}

func TestNewQuotaFloodPreventer_HigherPercentReservedShouldErr(t *testing.T) {
	t.Parallel()

	arg := createDefaultArgument()
	arg.PercentReserved = maxPercentReserved + 0.01
	qfp, err := NewQuotaFloodPreventer(arg)

	assert.True(t, check.IfNil(qfp))
	assert.True(t, errors.Is(err, process.ErrInvalidValue))
}

func TestNewQuotaFloodPreventer_LowerPercentReservedShouldErr(t *testing.T) {
	t.Parallel()

	arg := createDefaultArgument()
	arg.PercentReserved = minPercentReserved - 0.01
	qfp, err := NewQuotaFloodPreventer(arg)

	assert.True(t, check.IfNil(qfp))
	assert.True(t, errors.Is(err, process.ErrInvalidValue))
}

func TestNewQuotaFloodPreventer_NegativeIncreaseFactorShouldErr(t *testing.T) {
	t.Parallel()

	arg := createDefaultArgument()
	arg.IncreaseFactor = -0.001
	qfp, err := NewQuotaFloodPreventer(arg)

	assert.True(t, check.IfNil(qfp))
	assert.True(t, errors.Is(err, process.ErrInvalidValue))
}

func TestNewQuotaFloodPreventer_ShouldWork(t *testing.T) {
	t.Parallel()

	arg := createDefaultArgument()
	qfp, err := NewQuotaFloodPreventer(arg)

	assert.False(t, check.IfNil(qfp))
	assert.Nil(t, err)
}

func TestNewQuotaFloodPreventer_NilListShouldWork(t *testing.T) {
	t.Parallel()

	arg := createDefaultArgument()
	arg.StatusHandlers = nil
	qfp, err := NewQuotaFloodPreventer(arg)

	assert.False(t, check.IfNil(qfp))
	assert.Nil(t, err)
}

//------- IncreaseLoad

func TestNewQuotaFloodPreventer_IncreaseLoadIdentifierNotPresentPutQuotaAndReturnTrue(t *testing.T) {
	t.Parallel()

	putWasCalled := false
	size := uint64(minTotalSize * 5)
<<<<<<< HEAD
	arg := createDefaultArgument()
	arg.Cacher = &mock.CacherStub{
		GetCalled: func(key []byte) (value interface{}, ok bool) {
			return nil, false
		},
		PutCalled: func(key []byte, value interface{}) (evicted bool) {
			q, isQuota := value.(*quota)
			if !isQuota {
=======
	qfp, _ := NewQuotaFloodPreventer(
		&mock.CacherStub{
			GetCalled: func(key []byte) (value interface{}, ok bool) {
				return nil, false
			},
			PutCalled: func(key []byte, value interface{}, sizeInBytes int) (evicted bool) {
				q, isQuota := value.(*quota)
				if !isQuota {
					return
				}
				if q.numReceivedMessages == 1 && q.sizeReceivedMessages == size {
					putWasCalled = true
				}

>>>>>>> 6fc563be
				return
			}
			if q.numReceivedMessages == 1 && q.sizeReceivedMessages == size {
				putWasCalled = true
			}

			return
		},
	}
	arg.BaseMaxNumMessagesPerPeer = minMessages * 4
	arg.MaxTotalSizePerPeer = minTotalSize * 1
	qfp, _ := NewQuotaFloodPreventer(arg)

	err := qfp.IncreaseLoad("identifier", size)

	assert.Nil(t, err)
	assert.True(t, putWasCalled)
}

func TestNewQuotaFloodPreventer_IncreaseLoadNotQuotaSavedInCacheShouldPutQuotaAndReturnTrue(t *testing.T) {
	t.Parallel()

	putWasCalled := false
	size := uint64(minTotalSize * 5)
<<<<<<< HEAD
	arg := createDefaultArgument()
	arg.Cacher = &mock.CacherStub{
		GetCalled: func(key []byte) (value interface{}, ok bool) {
			return "bad value", true
		},
		PutCalled: func(key []byte, value interface{}) (evicted bool) {
			q, isQuota := value.(*quota)
			if !isQuota {
=======
	qfp, _ := NewQuotaFloodPreventer(
		&mock.CacherStub{
			GetCalled: func(key []byte) (value interface{}, ok bool) {
				return "bad value", true
			},
			PutCalled: func(key []byte, value interface{}, sizeInBytes int) (evicted bool) {
				q, isQuota := value.(*quota)
				if !isQuota {
					return
				}
				if q.numReceivedMessages == 1 && q.sizeReceivedMessages == size {
					putWasCalled = true
				}

>>>>>>> 6fc563be
				return
			}
			if q.numReceivedMessages == 1 && q.sizeReceivedMessages == size {
				putWasCalled = true
			}

			return
		},
	}
	arg.BaseMaxNumMessagesPerPeer = minMessages * 4
	arg.MaxTotalSizePerPeer = minTotalSize * 1
	qfp, _ := NewQuotaFloodPreventer(arg)

	err := qfp.IncreaseLoad("identifier", size)

	assert.Nil(t, err)
	assert.True(t, putWasCalled)
}

func TestNewQuotaFloodPreventer_IncreaseLoadUnderMaxValuesShouldIncrementAndReturnTrue(t *testing.T) {
	t.Parallel()

	existingSize := uint64(minTotalSize * 5)
	existingMessages := uint32(minMessages * 8)
	existingQuota := &quota{
		numReceivedMessages:  existingMessages,
		sizeReceivedMessages: existingSize,
	}
	size := uint64(minTotalSize * 2)
	arg := createDefaultArgument()
	arg.Cacher = &mock.CacherStub{
		GetCalled: func(key []byte) (value interface{}, ok bool) {
			return existingQuota, true
		},
	}
	arg.BaseMaxNumMessagesPerPeer = minMessages * 10
	arg.MaxTotalSizePerPeer = minTotalSize * 10
	qfp, _ := NewQuotaFloodPreventer(arg)

	err := qfp.IncreaseLoad("identifier", size)

	assert.Nil(t, err)
}

//------- IncreaseLoad per peer

func TestNewQuotaFloodPreventer_IncreaseLoadOverMaxPeerNumMessagesShouldNotPutAndReturnFalse(t *testing.T) {
	t.Parallel()

	existingMessages := uint32(minMessages + 11)
	existingSize := uint64(minTotalSize * 3)
	existingQuota := &quota{
		numReceivedMessages:  existingMessages,
		sizeReceivedMessages: existingSize,
	}
<<<<<<< HEAD
	arg := createDefaultArgument()
	arg.Cacher = &mock.CacherStub{
		GetCalled: func(key []byte) (value interface{}, ok bool) {
			return existingQuota, true
		},
		PutCalled: func(key []byte, value interface{}) (evicted bool) {
			assert.Fail(t, "should have not called put")
=======
	qfp, _ := NewQuotaFloodPreventer(
		&mock.CacherStub{
			GetCalled: func(key []byte) (value interface{}, ok bool) {
				return existingQuota, true
			},
			PutCalled: func(key []byte, value interface{}, sizeInBytes int) (evicted bool) {
				assert.Fail(t, "should have not called put")
>>>>>>> 6fc563be

			return false
		},
	}
	arg.BaseMaxNumMessagesPerPeer = minMessages * 4
	arg.MaxTotalSizePerPeer = minTotalSize * 10
	qfp, _ := NewQuotaFloodPreventer(arg)

	err := qfp.IncreaseLoad("identifier", minTotalSize)

	assert.True(t, errors.Is(err, process.ErrSystemBusy))
}

func TestNewQuotaFloodPreventer_IncreaseLoadOverMaxPeerSizeShouldNotPutAndReturnFalse(t *testing.T) {
	t.Parallel()

	existingMessages := uint32(minMessages)
	existingSize := uint64(minTotalSize * 11)
	existingQuota := &quota{
		numReceivedMessages:  existingMessages,
		sizeReceivedMessages: existingSize,
	}
<<<<<<< HEAD
	arg := createDefaultArgument()
	arg.Cacher = &mock.CacherStub{
		GetCalled: func(key []byte) (value interface{}, ok bool) {
			return existingQuota, true
		},
		PutCalled: func(key []byte, value interface{}) (evicted bool) {
			assert.Fail(t, "should have not called put")
=======
	qfp, _ := NewQuotaFloodPreventer(
		&mock.CacherStub{
			GetCalled: func(key []byte) (value interface{}, ok bool) {
				return existingQuota, true
			},
			PutCalled: func(key []byte, value interface{}, sizeInBytes int) (evicted bool) {
				assert.Fail(t, "should have not called put")
>>>>>>> 6fc563be

			return false
		},
	}
	arg.BaseMaxNumMessagesPerPeer = minMessages * 4
	arg.MaxTotalSizePerPeer = minTotalSize * 10
	qfp, _ := NewQuotaFloodPreventer(arg)

	err := qfp.IncreaseLoad("identifier", minTotalSize)

	assert.True(t, errors.Is(err, process.ErrSystemBusy))
}

func TestCountersMap_IncreaseLoadShouldWorkConcurrently(t *testing.T) {
	t.Parallel()

	numIterations := 1000
	arg := createDefaultArgument()
	arg.Cacher = mock.NewCacherMock()
	qfp, _ := NewQuotaFloodPreventer(arg)
	wg := sync.WaitGroup{}
	wg.Add(numIterations)
	for i := 0; i < numIterations; i++ {
		go func(idx int) {
			err := qfp.IncreaseLoad(fmt.Sprintf("%d", idx), minTotalSize)
			assert.Nil(t, err)
			wg.Done()
		}(i)
	}

	wg.Wait()
}

//------- Reset

func TestCountersMap_ResetShouldCallCacherClear(t *testing.T) {
	t.Parallel()

	clearCalled := false
	arg := createDefaultArgument()
	arg.Cacher = &mock.CacherStub{
		ClearCalled: func() {
			clearCalled = true
		},
		KeysCalled: func() [][]byte {
			return make([][]byte, 0)
		},
	}
	qfp, _ := NewQuotaFloodPreventer(arg)

	qfp.Reset()

	assert.True(t, clearCalled)
}

func TestCountersMap_ResetShouldCallQuotaStatus(t *testing.T) {
	t.Parallel()

	cacher := mock.NewCacherMock()
	key1 := []byte("key1")
	quota1 := &quota{
		numReceivedMessages:   1,
		sizeReceivedMessages:  2,
		numProcessedMessages:  3,
		sizeProcessedMessages: 4,
	}
	key2 := []byte("key2")
	quota2 := &quota{
		numReceivedMessages:   5,
		sizeReceivedMessages:  6,
		numProcessedMessages:  7,
		sizeProcessedMessages: 8,
	}

	cacher.HasOrAdd(key1, quota1, quota1.Size())
	cacher.HasOrAdd(key2, quota2, quota2.Size())

	resetStatisticsCalled := false
	quota1Compared := false
	quota2Compared := false
	arg := createDefaultArgument()
	arg.Cacher = cacher
	arg.StatusHandlers = []QuotaStatusHandler{
		&mock.QuotaStatusHandlerStub{
			ResetStatisticsCalled: func() {
				resetStatisticsCalled = true
			},
			AddQuotaCalled: func(identifier string, numReceivedMessages uint32, sizeReceivedMessages uint64, numProcessedMessages uint32, sizeProcessedMessages uint64) {
				quotaProvided := quota{
					numReceivedMessages:   numReceivedMessages,
					sizeReceivedMessages:  sizeReceivedMessages,
					numProcessedMessages:  numProcessedMessages,
					sizeProcessedMessages: sizeProcessedMessages,
				}
				quotaToCompare := quota{}

				switch identifier {
				case string(key1):
					quotaToCompare = *quota1
					quota1Compared = true
				case string(key2):
					quotaToCompare = *quota2
					quota2Compared = true
				default:
					assert.Fail(t, fmt.Sprintf("unknown identifier %s", identifier))
				}

				assert.Equal(t, quotaToCompare, quotaProvided)
			},
		},
	}
	qfp, _ := NewQuotaFloodPreventer(arg)

	qfp.Reset()

	assert.True(t, resetStatisticsCalled)
	assert.True(t, quota1Compared)
	assert.True(t, quota2Compared)
}

func TestCountersMap_IncrementAndResetShouldWorkConcurrently(t *testing.T) {
	t.Parallel()

	numIterations := 1000
	arg := createDefaultArgument()
	arg.Cacher = mock.NewCacherMock()
	qfp, _ := NewQuotaFloodPreventer(arg)
	wg := sync.WaitGroup{}
	wg.Add(numIterations + numIterations/10)
	for i := 0; i < numIterations; i++ {
		go func(idx int) {
			err := qfp.IncreaseLoad(fmt.Sprintf("%d", idx), minTotalSize)
			assert.Nil(t, err)
			wg.Done()
		}(i)

		if i%10 == 0 {
			go func() {
				qfp.Reset()
				wg.Done()
			}()
		}
	}

	wg.Wait()
}

func TestNewQuotaFloodPreventer_IncreaseLoadWithMockCacherShouldWork(t *testing.T) {
	t.Parallel()

	numMessages := uint32(100)
	arg := createDefaultArgument()
	arg.Cacher = mock.NewCacherMock()
	arg.BaseMaxNumMessagesPerPeer = numMessages
	arg.MaxTotalSizePerPeer = math.MaxUint64
	arg.PercentReserved = float32(17)
	qfp, _ := NewQuotaFloodPreventer(arg)

	identifier := "id"
	for i := uint32(0); i < numMessages-uint32(arg.PercentReserved); i++ {
		err := qfp.IncreaseLoad(identifier, 1)
		assert.Nil(t, err, fmt.Sprintf("failed at the %d iteration", i))
	}

	for i := uint32(0); i < uint32(arg.PercentReserved)*2; i++ {
		err := qfp.IncreaseLoad(identifier, 1)
		assert.True(t, errors.Is(err, process.ErrSystemBusy),
			fmt.Sprintf("failed at the %d iteration", numMessages-uint32(arg.PercentReserved)+i))
	}
}

//------- ApplyConsensusSize

func TestQuotaFloodPreventer_ApplyConsensusSizeInvalidConsensusSize(t *testing.T) {
	t.Parallel()

	arg := createDefaultArgument()
	arg.BaseMaxNumMessagesPerPeer = uint32(4682)
	qfp, _ := NewQuotaFloodPreventer(arg)

	qfp.ApplyConsensusSize(0)

	assert.Equal(t, arg.BaseMaxNumMessagesPerPeer, qfp.computedMaxNumMessagesPerPeer)
}

func TestQuotaFloodPreventer_ApplyConsensusUnderThreshold(t *testing.T) {
	t.Parallel()

	arg := createDefaultArgument()
	arg.BaseMaxNumMessagesPerPeer = uint32(4682)
	arg.IncreaseThreshold = 100
	qfp, _ := NewQuotaFloodPreventer(arg)

	qfp.ApplyConsensusSize(99)

	assert.Equal(t, arg.BaseMaxNumMessagesPerPeer, qfp.computedMaxNumMessagesPerPeer)
}

func TestQuotaFloodPreventer_ApplyConsensusShouldWork(t *testing.T) {
	t.Parallel()

	arg := createDefaultArgument()
	arg.Cacher = mock.NewCacherMock()
	arg.BaseMaxNumMessagesPerPeer = 2000
	arg.IncreaseThreshold = 1000
	arg.IncreaseFactor = 0.25
	qfp, _ := NewQuotaFloodPreventer(arg)
	absoluteExpected := uint32(2250)
	qfp.ApplyConsensusSize(2000)

	assert.Equal(t, absoluteExpected, qfp.computedMaxNumMessagesPerPeer)
	relativeExpected := uint32(2250 * 0.9)
	fmt.Printf("expected relative: %d\n", relativeExpected)
	identifier := "identifier"
	for i := 0; i < int(relativeExpected); i++ {
		err := qfp.IncreaseLoad(identifier, 0)
		assert.Nil(t, err, fmt.Sprintf("on iteration %d", i))
		if err != nil {
			fmt.Printf("aaa")
		}
	}

	err := qfp.IncreaseLoad(identifier, 0)
	assert.NotNil(t, err)
}<|MERGE_RESOLUTION|>--- conflicted
+++ resolved
@@ -133,7 +133,6 @@
 
 	putWasCalled := false
 	size := uint64(minTotalSize * 5)
-<<<<<<< HEAD
 	arg := createDefaultArgument()
 	arg.Cacher = &mock.CacherStub{
 		GetCalled: func(key []byte) (value interface{}, ok bool) {
@@ -142,22 +141,6 @@
 		PutCalled: func(key []byte, value interface{}) (evicted bool) {
 			q, isQuota := value.(*quota)
 			if !isQuota {
-=======
-	qfp, _ := NewQuotaFloodPreventer(
-		&mock.CacherStub{
-			GetCalled: func(key []byte) (value interface{}, ok bool) {
-				return nil, false
-			},
-			PutCalled: func(key []byte, value interface{}, sizeInBytes int) (evicted bool) {
-				q, isQuota := value.(*quota)
-				if !isQuota {
-					return
-				}
-				if q.numReceivedMessages == 1 && q.sizeReceivedMessages == size {
-					putWasCalled = true
-				}
-
->>>>>>> 6fc563be
 				return
 			}
 			if q.numReceivedMessages == 1 && q.sizeReceivedMessages == size {
@@ -182,7 +165,6 @@
 
 	putWasCalled := false
 	size := uint64(minTotalSize * 5)
-<<<<<<< HEAD
 	arg := createDefaultArgument()
 	arg.Cacher = &mock.CacherStub{
 		GetCalled: func(key []byte) (value interface{}, ok bool) {
@@ -191,22 +173,6 @@
 		PutCalled: func(key []byte, value interface{}) (evicted bool) {
 			q, isQuota := value.(*quota)
 			if !isQuota {
-=======
-	qfp, _ := NewQuotaFloodPreventer(
-		&mock.CacherStub{
-			GetCalled: func(key []byte) (value interface{}, ok bool) {
-				return "bad value", true
-			},
-			PutCalled: func(key []byte, value interface{}, sizeInBytes int) (evicted bool) {
-				q, isQuota := value.(*quota)
-				if !isQuota {
-					return
-				}
-				if q.numReceivedMessages == 1 && q.sizeReceivedMessages == size {
-					putWasCalled = true
-				}
-
->>>>>>> 6fc563be
 				return
 			}
 			if q.numReceivedMessages == 1 && q.sizeReceivedMessages == size {
@@ -262,7 +228,6 @@
 		numReceivedMessages:  existingMessages,
 		sizeReceivedMessages: existingSize,
 	}
-<<<<<<< HEAD
 	arg := createDefaultArgument()
 	arg.Cacher = &mock.CacherStub{
 		GetCalled: func(key []byte) (value interface{}, ok bool) {
@@ -270,15 +235,6 @@
 		},
 		PutCalled: func(key []byte, value interface{}) (evicted bool) {
 			assert.Fail(t, "should have not called put")
-=======
-	qfp, _ := NewQuotaFloodPreventer(
-		&mock.CacherStub{
-			GetCalled: func(key []byte) (value interface{}, ok bool) {
-				return existingQuota, true
-			},
-			PutCalled: func(key []byte, value interface{}, sizeInBytes int) (evicted bool) {
-				assert.Fail(t, "should have not called put")
->>>>>>> 6fc563be
 
 			return false
 		},
@@ -301,7 +257,6 @@
 		numReceivedMessages:  existingMessages,
 		sizeReceivedMessages: existingSize,
 	}
-<<<<<<< HEAD
 	arg := createDefaultArgument()
 	arg.Cacher = &mock.CacherStub{
 		GetCalled: func(key []byte) (value interface{}, ok bool) {
@@ -309,15 +264,6 @@
 		},
 		PutCalled: func(key []byte, value interface{}) (evicted bool) {
 			assert.Fail(t, "should have not called put")
-=======
-	qfp, _ := NewQuotaFloodPreventer(
-		&mock.CacherStub{
-			GetCalled: func(key []byte) (value interface{}, ok bool) {
-				return existingQuota, true
-			},
-			PutCalled: func(key []byte, value interface{}, sizeInBytes int) (evicted bool) {
-				assert.Fail(t, "should have not called put")
->>>>>>> 6fc563be
 
 			return false
 		},
