--- conflicted
+++ resolved
@@ -11,20 +11,6 @@
 
 // EconomicsData will store information about economics
 type EconomicsData struct {
-<<<<<<< HEAD
-	rewardsValue        *big.Int
-	communityPercentage float64
-	leaderPercentage    float64
-	burnPercentage      float64
-	maxGasLimitPerBlock uint64
-	minGasPrice         uint64
-	minGasLimit         uint64
-	communityAddress    string
-	burnAddress         string
-	stakeValue          *big.Int
-	unBondPeriod        uint64
-	ratingsData         *RatingsData
-=======
 	rewardsValue         *big.Int
 	communityPercentage  float64
 	leaderPercentage     float64
@@ -39,7 +25,6 @@
 	stakeValue           *big.Int
 	unBondPeriod         uint64
 	ratingsData          *RatingsData
->>>>>>> d40d7668
 }
 
 const float64EqualityThreshold = 1e-9
@@ -72,20 +57,6 @@
 	}
 
 	return &EconomicsData{
-<<<<<<< HEAD
-		rewardsValue:        data.rewardsValue,
-		communityPercentage: economics.RewardsSettings.CommunityPercentage,
-		leaderPercentage:    economics.RewardsSettings.LeaderPercentage,
-		burnPercentage:      economics.RewardsSettings.BurnPercentage,
-		maxGasLimitPerBlock: data.maxGasLimitPerBlock,
-		minGasPrice:         data.minGasPrice,
-		minGasLimit:         data.minGasLimit,
-		communityAddress:    economics.EconomicsAddresses.CommunityAddress,
-		burnAddress:         economics.EconomicsAddresses.BurnAddress,
-		stakeValue:          data.stakeValue,
-		unBondPeriod:        data.unBondPeriod,
-		ratingsData:         rd,
-=======
 		rewardsValue:         data.rewardsValue,
 		communityPercentage:  economics.RewardsSettings.CommunityPercentage,
 		leaderPercentage:     economics.RewardsSettings.LeaderPercentage,
@@ -100,7 +71,6 @@
 		gasPerDataByte:       data.gasPerDataByte,
 		dataLimitForBaseCalc: data.dataLimitForBaseCalc,
 		ratingsData:          rd,
->>>>>>> d40d7668
 	}, nil
 }
 
@@ -151,14 +121,6 @@
 	}
 
 	return &EconomicsData{
-<<<<<<< HEAD
-		rewardsValue:        rewardsValue,
-		minGasPrice:         minGasPrice,
-		minGasLimit:         minGasLimit,
-		stakeValue:          stakeValue,
-		unBondPeriod:        unBondPeriod,
-		maxGasLimitPerBlock: maxGasLimitPerBlock,
-=======
 		rewardsValue:         rewardsValue,
 		minGasPrice:          minGasPrice,
 		minGasLimit:          minGasLimit,
@@ -167,7 +129,6 @@
 		maxGasLimitPerBlock:  maxGasLimitPerBlock,
 		gasPerDataByte:       gasPerDataByte,
 		dataLimitForBaseCalc: dataLimitForBaseCalc,
->>>>>>> d40d7668
 	}, nil
 }
 
