package economics

import (
	"math/big"
	"strconv"
	"sync"

	"github.com/ElrondNetwork/elrond-go-logger"
	"github.com/ElrondNetwork/elrond-go/config"
	"github.com/ElrondNetwork/elrond-go/core"
	"github.com/ElrondNetwork/elrond-go/core/atomic"
	"github.com/ElrondNetwork/elrond-go/core/check"
	"github.com/ElrondNetwork/elrond-go/data/smartContractResult"
	"github.com/ElrondNetwork/elrond-go/process"
)

var _ process.EconomicsDataHandler = (*economicsData)(nil)
var _ process.RewardsHandler = (*economicsData)(nil)
var _ process.FeeHandler = (*economicsData)(nil)

var epsilon = 0.00000001
var log = logger.GetOrCreate("process/economics")

// economicsData will store information about economics
type economicsData struct {
	leaderPercentage                 float64
	protocolSustainabilityPercentage float64
	protocolSustainabilityAddress    string
	maxGasLimitPerBlock              uint64
	maxGasLimitPerMetaBlock          uint64
	gasPerDataByte                   uint64
	minGasPrice                      uint64
	gasPriceModifier                 float64
	minGasLimit                      uint64
	developerPercentage              float64
	genesisTotalSupply               *big.Int
	minInflation                     float64
	yearSettings                     map[uint32]*config.YearSetting
	mutYearSettings                  sync.RWMutex
	flagPenalizedTooMuchGas          atomic.Flag
	flagGasPriceModifier             atomic.Flag
	penalizedTooMuchGasEnableEpoch   uint32
	gasPriceModifierEnableEpoch      uint32
}

// ArgsNewEconomicsData defines the arguments needed for new economics economicsData
type ArgsNewEconomicsData struct {
	Economics                      *config.EconomicsConfig
	PenalizedTooMuchGasEnableEpoch uint32
	EpochNotifier                  process.EpochNotifier
	GasPriceModifierEnableEpoch    uint32
}

// NewEconomicsData will create and object with information about economics parameters
func NewEconomicsData(args ArgsNewEconomicsData) (*economicsData, error) {
	convertedData, err := convertValues(args.Economics)
	if err != nil {
		return nil, err
	}

	err = checkValues(args.Economics)
	if err != nil {
		return nil, err
	}

	if convertedData.maxGasLimitPerBlock < convertedData.minGasLimit {
		return nil, process.ErrInvalidMaxGasLimitPerBlock
	}
	if check.IfNil(args.EpochNotifier) {
		return nil, process.ErrNilEpochNotifier
	}

	ed := &economicsData{
		leaderPercentage:                 args.Economics.RewardsSettings.LeaderPercentage,
		protocolSustainabilityPercentage: args.Economics.RewardsSettings.ProtocolSustainabilityPercentage,
		protocolSustainabilityAddress:    args.Economics.RewardsSettings.ProtocolSustainabilityAddress,
		maxGasLimitPerBlock:              convertedData.maxGasLimitPerBlock,
		maxGasLimitPerMetaBlock:          convertedData.maxGasLimitPerMetaBlock,
		minGasPrice:                      convertedData.minGasPrice,
		minGasLimit:                      convertedData.minGasLimit,
		gasPerDataByte:                   convertedData.gasPerDataByte,
		developerPercentage:              args.Economics.RewardsSettings.DeveloperPercentage,
		minInflation:                     args.Economics.GlobalSettings.MinimumInflation,
		genesisTotalSupply:               convertedData.genesisTotalSupply,
		penalizedTooMuchGasEnableEpoch:   args.PenalizedTooMuchGasEnableEpoch,
		gasPriceModifierEnableEpoch:      args.GasPriceModifierEnableEpoch,
		gasPriceModifier:                 args.Economics.FeeSettings.GasPriceModifier,
	}

	ed.yearSettings = make(map[uint32]*config.YearSetting)
	for _, yearSetting := range args.Economics.GlobalSettings.YearSettings {
		ed.yearSettings[yearSetting.Year] = &config.YearSetting{
			Year:             yearSetting.Year,
			MaximumInflation: yearSetting.MaximumInflation,
		}
	}

	args.EpochNotifier.RegisterNotifyHandler(ed)

	return ed, nil
}

func convertValues(economics *config.EconomicsConfig) (*economicsData, error) {
	conversionBase := 10
	bitConversionSize := 64

	minGasPrice, err := strconv.ParseUint(economics.FeeSettings.MinGasPrice, conversionBase, bitConversionSize)
	if err != nil {
		return nil, process.ErrInvalidMinimumGasPrice
	}

	minGasLimit, err := strconv.ParseUint(economics.FeeSettings.MinGasLimit, conversionBase, bitConversionSize)
	if err != nil {
		return nil, process.ErrInvalidMinimumGasLimitForTx
	}

	maxGasLimitPerBlock, err := strconv.ParseUint(economics.FeeSettings.MaxGasLimitPerBlock, conversionBase, bitConversionSize)
	if err != nil {
		return nil, process.ErrInvalidMaxGasLimitPerBlock
	}

	maxGasLimitPerMetaBlock, err := strconv.ParseUint(economics.FeeSettings.MaxGasLimitPerMetaBlock, conversionBase, bitConversionSize)
	if err != nil {
		return nil, process.ErrInvalidMaxGasLimitPerBlock
	}

	gasPerDataByte, err := strconv.ParseUint(economics.FeeSettings.GasPerDataByte, conversionBase, bitConversionSize)
	if err != nil {
		return nil, process.ErrInvalidGasPerDataByte
	}

	genesisTotalSupply, ok := big.NewInt(0).SetString(economics.GlobalSettings.GenesisTotalSupply, conversionBase)
	if !ok {
		return nil, process.ErrInvalidGenesisTotalSupply
	}

	return &economicsData{
		minGasPrice:             minGasPrice,
		minGasLimit:             minGasLimit,
		maxGasLimitPerBlock:     maxGasLimitPerBlock,
		maxGasLimitPerMetaBlock: maxGasLimitPerMetaBlock,
		gasPerDataByte:          gasPerDataByte,
		genesisTotalSupply:      genesisTotalSupply,
	}, nil
}

func checkValues(economics *config.EconomicsConfig) error {
	if isPercentageInvalid(economics.RewardsSettings.LeaderPercentage) ||
		isPercentageInvalid(economics.RewardsSettings.DeveloperPercentage) ||
		isPercentageInvalid(economics.RewardsSettings.ProtocolSustainabilityPercentage) ||
		isPercentageInvalid(economics.GlobalSettings.MinimumInflation) {
		return process.ErrInvalidRewardsPercentages
	}

	for _, yearSetting := range economics.GlobalSettings.YearSettings {
		if isPercentageInvalid(yearSetting.MaximumInflation) {
			return process.ErrInvalidInflationPercentages
		}
	}

	if len(economics.RewardsSettings.ProtocolSustainabilityAddress) == 0 {
		return process.ErrNilProtocolSustainabilityAddress
	}

	if economics.FeeSettings.GasPriceModifier > 1.0 || economics.FeeSettings.GasPriceModifier < epsilon {
		return process.ErrInvalidGasModifier
	}

	return nil
}

func isPercentageInvalid(percentage float64) bool {
	isLessThanZero := percentage < 0.0
	isGreaterThanOne := percentage > 1.0
	if isLessThanZero || isGreaterThanOne {
		return true
	}
	return false
}

// LeaderPercentage will return leader reward percentage
func (ed *economicsData) LeaderPercentage() float64 {
	return ed.leaderPercentage
}

// MinInflationRate will return the minimum inflation rate
func (ed *economicsData) MinInflationRate() float64 {
	return ed.minInflation
}

// MaxInflationRate will return the maximum inflation rate
func (ed *economicsData) MaxInflationRate(year uint32) float64 {
	ed.mutYearSettings.RLock()
	yearSetting, ok := ed.yearSettings[year]
	ed.mutYearSettings.RUnlock()

	if !ok {
		return ed.minInflation
	}

	return yearSetting.MaximumInflation
}

// GenesisTotalSupply will return the genesis total supply
func (ed *economicsData) GenesisTotalSupply() *big.Int {
	return ed.genesisTotalSupply
}

// MinGasPrice will return min gas price
func (ed *economicsData) MinGasPrice() uint64 {
	return ed.minGasPrice
}

// GasPriceModifier will return the gas price modifier
func (ed *economicsData) GasPriceModifier() float64 {
	if !ed.flagGasPriceModifier.IsSet() {
		return 1.0
	}
	return ed.gasPriceModifier
}

// MinGasLimit will return min gas limit
func (ed *economicsData) MinGasLimit() uint64 {
	return ed.minGasLimit
}

// GasPerDataByte will return the gas required for a economicsData byte
func (ed *economicsData) GasPerDataByte() uint64 {
	return ed.gasPerDataByte
}

// ComputeMoveBalanceFee computes the provided transaction's fee
func (ed *economicsData) ComputeMoveBalanceFee(tx process.TransactionWithFeeHandler) *big.Int {
	return core.SafeMul(tx.GetGasPrice(), ed.ComputeGasLimit(tx))
}

// ComputeFeeForProcessing will compute the fee using the gas price modifier, the gas to use and the actual gas price
func (ed *economicsData) ComputeFeeForProcessing(tx process.TransactionWithFeeHandler, gasToUse uint64) *big.Int {
	if !ed.flagGasPriceModifier.IsSet() {
		return core.SafeMul(tx.GetGasPrice(), gasToUse)
	}

	modifiedGasPrice := uint64(float64(tx.GetGasPrice()) * ed.gasPriceModifier)
	return core.SafeMul(modifiedGasPrice, gasToUse)
}

// ComputeTxFee computes the provided transaction's fee using enable from epoch approach
<<<<<<< HEAD
func (ed *EconomicsData) ComputeTxFee(tx process.TransactionWithFeeHandler) *big.Int {
	//TODO: if flag is set, always take all the fee?
=======
func (ed *economicsData) ComputeTxFee(tx process.TransactionWithFeeHandler) *big.Int {
	if ed.flagGasPriceModifier.IsSet() {
		_, isSCR := tx.(*smartContractResult.SmartContractResult)
		if isSCR {
			return ed.ComputeFeeForProcessing(tx, tx.GetGasLimit())
		}

		gasLimitForMoveBalance := ed.ComputeGasLimit(tx)
		moveBalanceFee := core.SafeMul(tx.GetGasPrice(), gasLimitForMoveBalance)
		if tx.GetGasLimit() <= gasLimitForMoveBalance {
			return moveBalanceFee
		}

		difference := tx.GetGasLimit() - gasLimitForMoveBalance
		extraFee := ed.ComputeFeeForProcessing(tx, difference)
		moveBalanceFee.Add(moveBalanceFee, extraFee)
		return moveBalanceFee
	}

>>>>>>> 87fbc864
	if ed.flagPenalizedTooMuchGas.IsSet() {
		return core.SafeMul(tx.GetGasLimit(), tx.GetGasPrice())
	}

	return ed.ComputeMoveBalanceFee(tx)
}

// CheckValidityTxValues checks if the provided transaction is economically correct
func (ed *economicsData) CheckValidityTxValues(tx process.TransactionWithFeeHandler) error {
	if ed.minGasPrice > tx.GetGasPrice() {
		return process.ErrInsufficientGasPriceInTx
	}

	requiredGasLimit := ed.ComputeGasLimit(tx)
	if tx.GetGasLimit() < requiredGasLimit {
		return process.ErrInsufficientGasLimitInTx
	}

	if tx.GetGasLimit() >= ed.maxGasLimitPerBlock {
		return process.ErrMoreGasThanGasLimitPerBlock
	}

	// The following is required to mitigate a "big value" attack
	if len(tx.GetValue().Bytes()) > len(ed.genesisTotalSupply.Bytes()) {
		return process.ErrTxValueOutOfBounds
	}

	if tx.GetValue().Cmp(ed.genesisTotalSupply) > 0 {
		return process.ErrTxValueTooBig
	}

	return nil
}

// MaxGasLimitPerBlock will return maximum gas limit allowed per block
func (ed *economicsData) MaxGasLimitPerBlock(shardID uint32) uint64 {
	if shardID == core.MetachainShardId {
		return ed.maxGasLimitPerMetaBlock
	}
	return ed.maxGasLimitPerBlock
}

// DeveloperPercentage will return the developer percentage value
func (ed *economicsData) DeveloperPercentage() float64 {
	return ed.developerPercentage
}

// ProtocolSustainabilityPercentage will return the protocol sustainability percentage value
func (ed *economicsData) ProtocolSustainabilityPercentage() float64 {
	return ed.protocolSustainabilityPercentage
}

// ProtocolSustainabilityAddress will return the protocol sustainability address
func (ed *economicsData) ProtocolSustainabilityAddress() string {
	return ed.protocolSustainabilityAddress
}

// ComputeGasLimit returns the gas limit need by the provided transaction in order to be executed
func (ed *economicsData) ComputeGasLimit(tx process.TransactionWithFeeHandler) uint64 {
	gasLimit := ed.minGasLimit

	dataLen := uint64(len(tx.GetData()))
	gasLimit += dataLen * ed.gasPerDataByte

	return gasLimit
}

// EpochConfirmed is called whenever a new epoch is confirmed
func (ed *economicsData) EpochConfirmed(epoch uint32) {
	ed.flagPenalizedTooMuchGas.Toggle(epoch >= ed.penalizedTooMuchGasEnableEpoch)
	log.Debug("economics: penalized too much gas", "enabled", ed.flagPenalizedTooMuchGas.IsSet())

	ed.flagGasPriceModifier.Toggle(epoch >= ed.gasPriceModifierEnableEpoch)
	log.Debug("economics: gas price modifier", "enabled", ed.flagGasPriceModifier.IsSet())
}

// IsInterfaceNil returns true if there is no value under the interface
func (ed *economicsData) IsInterfaceNil() bool {
	return ed == nil
}<|MERGE_RESOLUTION|>--- conflicted
+++ resolved
@@ -245,11 +245,8 @@
 }
 
 // ComputeTxFee computes the provided transaction's fee using enable from epoch approach
-<<<<<<< HEAD
-func (ed *EconomicsData) ComputeTxFee(tx process.TransactionWithFeeHandler) *big.Int {
+func (ed *economicsData) ComputeTxFee(tx process.TransactionWithFeeHandler) *big.Int {
 	//TODO: if flag is set, always take all the fee?
-=======
-func (ed *economicsData) ComputeTxFee(tx process.TransactionWithFeeHandler) *big.Int {
 	if ed.flagGasPriceModifier.IsSet() {
 		_, isSCR := tx.(*smartContractResult.SmartContractResult)
 		if isSCR {
@@ -268,7 +265,6 @@
 		return moveBalanceFee
 	}
 
->>>>>>> 87fbc864
 	if ed.flagPenalizedTooMuchGas.IsSet() {
 		return core.SafeMul(tx.GetGasLimit(), tx.GetGasPrice())
 	}
