package transaction_test

import (
	"bytes"
	"crypto/rand"
	"encoding/hex"
	"errors"
	"math"
	"math/big"
	"testing"

	"github.com/ElrondNetwork/elrond-go/core"
	"github.com/ElrondNetwork/elrond-go/core/parsers"
	"github.com/ElrondNetwork/elrond-go/core/vmcommon"
	"github.com/ElrondNetwork/elrond-go/data"
	"github.com/ElrondNetwork/elrond-go/data/state"
	"github.com/ElrondNetwork/elrond-go/data/transaction"
	"github.com/ElrondNetwork/elrond-go/process"
	"github.com/ElrondNetwork/elrond-go/process/coordinator"
	"github.com/ElrondNetwork/elrond-go/process/mock"
	"github.com/ElrondNetwork/elrond-go/process/smartContract"
	txproc "github.com/ElrondNetwork/elrond-go/process/transaction"
	"github.com/ElrondNetwork/elrond-go/sharding"
	"github.com/ElrondNetwork/elrond-go/vm"
	"github.com/stretchr/testify/assert"
)

const maxEpoch = math.MaxUint32

func generateRandomByteSlice(size int) []byte {
	buff := make([]byte, size)
	_, _ = rand.Reader.Read(buff)

	return buff
}

func feeHandlerMock() *mock.FeeHandlerStub {
	return &mock.FeeHandlerStub{
		CheckValidityTxValuesCalled: func(tx process.TransactionWithFeeHandler) error {
			return nil
		},
		ComputeMoveBalanceFeeCalled: func(tx process.TransactionWithFeeHandler) *big.Int {
			return big.NewInt(0)
		},
	}
}

func createAccountStub(sndAddr, rcvAddr []byte,
	acntSrc, acntDst state.UserAccountHandler,
) *mock.AccountsStub {
	adb := mock.AccountsStub{}

	adb.LoadAccountCalled = func(address []byte) (state.AccountHandler, error) {
		if bytes.Equal(address, sndAddr) {
			return acntSrc, nil
		}

		if bytes.Equal(address, rcvAddr) {
			return acntDst, nil
		}

		return nil, errors.New("failure")
	}

	return &adb
}

func createArgsForTxProcessor() txproc.ArgsNewTxProcessor {
	args := txproc.ArgsNewTxProcessor{
		Accounts:         &mock.AccountsStub{},
		Hasher:           mock.HasherMock{},
		PubkeyConv:       createMockPubkeyConverter(),
		Marshalizer:      &mock.MarshalizerMock{},
		SignMarshalizer:  &mock.MarshalizerMock{},
		ShardCoordinator: mock.NewOneShardCoordinatorMock(),
		ScProcessor:      &mock.SCProcessorMock{},
		TxFeeHandler:     &mock.FeeAccumulatorStub{},
		TxTypeHandler:    &mock.TxTypeHandlerMock{},
		EconomicsFee:     feeHandlerMock(),
		ReceiptForwarder: &mock.IntermediateTransactionHandlerMock{},
		BadTxForwarder:   &mock.IntermediateTransactionHandlerMock{},
		ArgsParser:       &mock.ArgumentParserMock{},
		ScrForwarder:     &mock.IntermediateTransactionHandlerMock{},
		EpochNotifier:    &mock.EpochNotifierStub{},
	}
	return args
}

func createTxProcessor() txproc.TxProcessor {
	txProc, _ := txproc.NewTxProcessor(createArgsForTxProcessor())
	return txProc
}

//------- NewTxProcessor

func TestNewTxProcessor_NilAccountsShouldErr(t *testing.T) {
	t.Parallel()

	args := createArgsForTxProcessor()
	args.Accounts = nil
	txProc, err := txproc.NewTxProcessor(args)

	assert.Equal(t, process.ErrNilAccountsAdapter, err)
	assert.Nil(t, txProc)
}

func TestNewTxProcessor_NilHasherShouldErr(t *testing.T) {
	t.Parallel()

	args := createArgsForTxProcessor()
	args.Hasher = nil
	txProc, err := txproc.NewTxProcessor(args)

	assert.Equal(t, process.ErrNilHasher, err)
	assert.Nil(t, txProc)
}

func TestNewTxProcessor_NilPubkeyConverterMockShouldErr(t *testing.T) {
	t.Parallel()

	args := createArgsForTxProcessor()
	args.PubkeyConv = nil
	txProc, err := txproc.NewTxProcessor(args)

	assert.Equal(t, process.ErrNilPubkeyConverter, err)
	assert.Nil(t, txProc)
}

func TestNewTxProcessor_NilMarshalizerMockShouldErr(t *testing.T) {
	t.Parallel()

	args := createArgsForTxProcessor()
	args.Marshalizer = nil
	txProc, err := txproc.NewTxProcessor(args)

	assert.Equal(t, process.ErrNilMarshalizer, err)
	assert.Nil(t, txProc)
}

func TestNewTxProcessor_NilShardCoordinatorMockShouldErr(t *testing.T) {
	t.Parallel()

	args := createArgsForTxProcessor()
	args.ShardCoordinator = nil
	txProc, err := txproc.NewTxProcessor(args)

	assert.Equal(t, process.ErrNilShardCoordinator, err)
	assert.Nil(t, txProc)
}

func TestNewTxProcessor_NilSCProcessorShouldErr(t *testing.T) {
	t.Parallel()

	args := createArgsForTxProcessor()
	args.ScProcessor = nil
	txProc, err := txproc.NewTxProcessor(args)

	assert.Equal(t, process.ErrNilSmartContractProcessor, err)
	assert.Nil(t, txProc)
}

func TestNewTxProcessor_NilTxTypeHandlerShouldErr(t *testing.T) {
	t.Parallel()

	args := createArgsForTxProcessor()
	args.TxTypeHandler = nil
	txProc, err := txproc.NewTxProcessor(args)

	assert.Equal(t, process.ErrNilTxTypeHandler, err)
	assert.Nil(t, txProc)
}

func TestNewTxProcessor_NilEconomicsFeeHandlerShouldErr(t *testing.T) {
	t.Parallel()

	args := createArgsForTxProcessor()
	args.EconomicsFee = nil
	txProc, err := txproc.NewTxProcessor(args)

	assert.Equal(t, process.ErrNilEconomicsFeeHandler, err)
	assert.Nil(t, txProc)
}

func TestNewTxProcessor_NilReceiptForwarderShouldErr(t *testing.T) {
	t.Parallel()

	args := createArgsForTxProcessor()
	args.ReceiptForwarder = nil
	txProc, err := txproc.NewTxProcessor(args)

	assert.Equal(t, process.ErrNilReceiptHandler, err)
	assert.Nil(t, txProc)
}

func TestNewTxProcessor_NilBadTxForwarderShouldErr(t *testing.T) {
	t.Parallel()

	args := createArgsForTxProcessor()
	args.BadTxForwarder = nil
	txProc, err := txproc.NewTxProcessor(args)

	assert.Equal(t, process.ErrNilBadTxHandler, err)
	assert.Nil(t, txProc)
}

func TestNewTxProcessor_NilTxFeeHandlerShouldErr(t *testing.T) {
	t.Parallel()

	args := createArgsForTxProcessor()
	args.TxFeeHandler = nil
	txProc, err := txproc.NewTxProcessor(args)

	assert.Equal(t, process.ErrNilUnsignedTxHandler, err)
	assert.Nil(t, txProc)
}

func TestNewTxProcessor_NilArgsParserShouldErr(t *testing.T) {
	t.Parallel()

	args := createArgsForTxProcessor()
	args.ArgsParser = nil
	txProc, err := txproc.NewTxProcessor(args)

	assert.Equal(t, process.ErrNilArgumentParser, err)
	assert.Nil(t, txProc)
}

func TestNewTxProcessor_NilScrForwarderShouldErr(t *testing.T) {
	t.Parallel()

	args := createArgsForTxProcessor()
	args.ScrForwarder = nil
	txProc, err := txproc.NewTxProcessor(args)

	assert.Equal(t, process.ErrNilIntermediateTransactionHandler, err)
	assert.Nil(t, txProc)
}

func TestNewTxProcessor_NilSignMarshalizerShouldErr(t *testing.T) {
	t.Parallel()

	args := createArgsForTxProcessor()
	args.SignMarshalizer = nil
	txProc, err := txproc.NewTxProcessor(args)

	assert.Equal(t, process.ErrNilMarshalizer, err)
	assert.Nil(t, txProc)
}

func TestNewTxProcessor_NilEpochNotifierShouldErr(t *testing.T) {
	t.Parallel()

	args := createArgsForTxProcessor()
	args.EpochNotifier = nil
	txProc, err := txproc.NewTxProcessor(args)

	assert.Equal(t, process.ErrNilEpochNotifier, err)
	assert.Nil(t, txProc)
}

func TestNewTxProcessor_OkValsShouldWork(t *testing.T) {
	t.Parallel()

	args := createArgsForTxProcessor()
	txProc, err := txproc.NewTxProcessor(args)

	assert.Nil(t, err)
	assert.NotNil(t, txProc)
}

//------- getAccounts

func TestTxProcessor_GetAccountsShouldErrNilAddressContainer(t *testing.T) {
	t.Parallel()

	adb := createAccountStub(nil, nil, nil, nil)
	args := createArgsForTxProcessor()
	args.Accounts = adb
	execTx, _ := txproc.NewTxProcessor(args)

	adr1 := []byte{65}
	adr2 := []byte{67}

	_, _, err := execTx.GetAccounts(nil, adr2)
	assert.Equal(t, process.ErrNilAddressContainer, err)

	_, _, err = execTx.GetAccounts(adr1, nil)
	assert.Equal(t, process.ErrNilAddressContainer, err)
}

func TestTxProcessor_GetAccountsMalfunctionAccountsShouldErr(t *testing.T) {
	t.Parallel()

	adb := createAccountStub(nil, nil, nil, nil)

	args := createArgsForTxProcessor()
	args.Accounts = adb
	execTx, _ := txproc.NewTxProcessor(args)

	adr1 := []byte{65}
	adr2 := []byte{67}

	_, _, err := execTx.GetAccounts(adr1, adr2)
	assert.NotNil(t, err)
}

func TestTxProcessor_GetAccountsOkValsSrcShouldWork(t *testing.T) {
	t.Parallel()

	adb := mock.AccountsStub{}

	adr1 := []byte{65}
	adr2 := []byte{67}

	acnt1, _ := state.NewUserAccount(adr1)
	acnt2, _ := state.NewUserAccount(adr2)

	adb.LoadAccountCalled = func(address []byte) (state.AccountHandler, error) {
		if bytes.Equal(address, adr1) {
			return acnt1, nil
		}

		if bytes.Equal(address, adr2) {
			return nil, errors.New("failure on destination")
		}

		return nil, errors.New("failure")
	}

	shardCoordinator := mock.NewOneShardCoordinatorMock()
	args := createArgsForTxProcessor()
	args.Accounts = &adb
	args.ShardCoordinator = shardCoordinator
	execTx, _ := txproc.NewTxProcessor(args)

	shardCoordinator.ComputeIdCalled = func(address []byte) uint32 {
		if bytes.Equal(address, adr2) {
			return 1
		}

		return 0
	}

	a1, a2, err := execTx.GetAccounts(adr1, adr2)

	assert.Nil(t, err)
	assert.Equal(t, acnt1, a1)
	assert.NotEqual(t, acnt2, a2)
	assert.Nil(t, a2)
}

func TestTxProcessor_GetAccountsOkValsDsthouldWork(t *testing.T) {
	t.Parallel()

	adb := mock.AccountsStub{}

	adr1 := []byte{65}
	adr2 := []byte{67}

	acnt1, _ := state.NewUserAccount(adr1)
	acnt2, _ := state.NewUserAccount(adr2)

	adb.LoadAccountCalled = func(address []byte) (state.AccountHandler, error) {
		if bytes.Equal(address, adr1) {
			return nil, errors.New("failure on source")
		}

		if bytes.Equal(address, adr2) {
			return acnt2, nil
		}

		return nil, errors.New("failure")
	}

	shardCoordinator := mock.NewOneShardCoordinatorMock()

	args := createArgsForTxProcessor()
	args.Accounts = &adb
	args.ShardCoordinator = shardCoordinator
	execTx, _ := txproc.NewTxProcessor(args)

	shardCoordinator.ComputeIdCalled = func(address []byte) uint32 {
		if bytes.Equal(address, adr1) {
			return 1
		}

		return 0
	}

	a1, a2, err := execTx.GetAccounts(adr1, adr2)
	assert.Nil(t, err)
	assert.NotEqual(t, acnt1, a1)
	assert.Nil(t, a1)
	assert.Equal(t, acnt2, a2)
}

func TestTxProcessor_GetAccountsOkValsShouldWork(t *testing.T) {
	t.Parallel()

	adr1 := []byte{65}
	adr2 := []byte{67}

	acnt1, _ := state.NewUserAccount(adr1)
	acnt2, _ := state.NewUserAccount(adr2)

	adb := createAccountStub(adr1, adr2, acnt1, acnt2)

	args := createArgsForTxProcessor()
	args.Accounts = adb
	execTx, _ := txproc.NewTxProcessor(args)

	a1, a2, err := execTx.GetAccounts(adr1, adr2)
	assert.Nil(t, err)
	assert.Equal(t, acnt1, a1)
	assert.Equal(t, acnt2, a2)
}

func TestTxProcessor_GetSameAccountShouldWork(t *testing.T) {
	t.Parallel()

	adr1 := []byte{65}
	adr2 := []byte{65}

	acnt1, _ := state.NewUserAccount(adr1)
	acnt2, _ := state.NewUserAccount(adr2)

	adb := createAccountStub(adr1, adr2, acnt1, acnt2)

	args := createArgsForTxProcessor()
	args.Accounts = adb
	execTx, _ := txproc.NewTxProcessor(args)

	a1, a2, err := execTx.GetAccounts(adr1, adr1)
	assert.Nil(t, err)
	assert.True(t, a1 == a2)
}

//------- checkTxValues

func TestTxProcessor_CheckTxValuesHigherNonceShouldErr(t *testing.T) {
	t.Parallel()

	adr1 := []byte{65}
	acnt1, err := state.NewUserAccount(adr1)
	assert.Nil(t, err)

	execTx := *createTxProcessor()

	acnt1.Nonce = 6

	err = execTx.CheckTxValues(&transaction.Transaction{Nonce: 7}, acnt1, nil, false)
	assert.Equal(t, process.ErrHigherNonceInTransaction, err)
}

func TestTxProcessor_CheckTxValuesLowerNonceShouldErr(t *testing.T) {
	t.Parallel()

	adr1 := []byte{65}
	acnt1, err := state.NewUserAccount(adr1)
	assert.Nil(t, err)

	execTx := *createTxProcessor()

	acnt1.Nonce = 6

	err = execTx.CheckTxValues(&transaction.Transaction{Nonce: 5}, acnt1, nil, false)
	assert.Equal(t, process.ErrLowerNonceInTransaction, err)
}

func TestTxProcessor_CheckTxValuesInsufficientFundsShouldErr(t *testing.T) {
	t.Parallel()

	adr1 := []byte{65}
	acnt1, err := state.NewUserAccount(adr1)
	assert.Nil(t, err)

	execTx := *createTxProcessor()

	acnt1.Balance = big.NewInt(67)

	err = execTx.CheckTxValues(&transaction.Transaction{Value: big.NewInt(68)}, acnt1, nil, false)
	assert.Equal(t, process.ErrInsufficientFunds, err)
}

func TestTxProcessor_CheckTxValuesMismatchedSenderUsernamesShouldErr(t *testing.T) {
	t.Parallel()

	adr1 := []byte{65}
	senderAcc, err := state.NewUserAccount(adr1)

	assert.Nil(t, err)

	execTx := *createTxProcessor()

	senderAcc.Balance = big.NewInt(67)
	senderAcc.UserName = []byte("SRC")

	tx := &transaction.Transaction{
		Value:       big.NewInt(10),
		SndUserName: []byte("notCorrect"),
	}

	err = execTx.CheckTxValues(tx, senderAcc, nil, false)
	assert.Equal(t, process.ErrUserNameDoesNotMatch, err)
}

func TestTxProcessor_CheckTxValuesMismatchedReceiverUsernamesShouldErr(t *testing.T) {
	t.Parallel()

	adr1 := []byte{65}
	receiverAcc, err := state.NewUserAccount(adr1)

	assert.Nil(t, err)

	execTx := *createTxProcessor()

	receiverAcc.Balance = big.NewInt(67)
	receiverAcc.UserName = []byte("RECV")

	tx := &transaction.Transaction{
		Value:       big.NewInt(10),
		RcvUserName: []byte("notCorrect"),
	}

	err = execTx.CheckTxValues(tx, nil, receiverAcc, false)
	assert.Equal(t, process.ErrUserNameDoesNotMatchInCrossShardTx, err)
}

func TestTxProcessor_CheckTxValuesCorrectUserNamesShouldWork(t *testing.T) {
	t.Parallel()

	adr1 := []byte{65}
	senderAcc, err := state.NewUserAccount(adr1)
	adr2 := []byte{66}
	recvAcc, err := state.NewUserAccount(adr2)

	assert.Nil(t, err)

	execTx := *createTxProcessor()

	senderAcc.Balance = big.NewInt(67)
	senderAcc.UserName = []byte("SRC")
	recvAcc.UserName = []byte("RECV")

	tx := &transaction.Transaction{
		Value:       big.NewInt(10),
		SndUserName: senderAcc.UserName,
		RcvUserName: recvAcc.UserName,
	}

	err = execTx.CheckTxValues(tx, senderAcc, recvAcc, false)
	assert.Nil(t, err)
}

func TestTxProcessor_CheckTxValuesOkValsShouldErr(t *testing.T) {
	t.Parallel()

	adr1 := []byte{65}
	acnt1, err := state.NewUserAccount(adr1)
	assert.Nil(t, err)

	execTx := *createTxProcessor()

	acnt1.Balance = big.NewInt(67)

	err = execTx.CheckTxValues(&transaction.Transaction{Value: big.NewInt(67)}, acnt1, nil, false)
	assert.Nil(t, err)
}

//------- increaseNonce

func TestTxProcessor_IncreaseNonceOkValsShouldWork(t *testing.T) {
	t.Parallel()

	adrSrc := []byte{65}
	acntSrc, err := state.NewUserAccount(adrSrc)
	assert.Nil(t, err)

	execTx := *createTxProcessor()

	acntSrc.Nonce = 45

	execTx.IncreaseNonce(acntSrc)
	assert.Equal(t, uint64(46), acntSrc.Nonce)
}

//------- ProcessTransaction

func TestTxProcessor_ProcessTransactionNilTxShouldErr(t *testing.T) {
	t.Parallel()

	execTx := *createTxProcessor()

	_, err := execTx.ProcessTransaction(nil)
	assert.Equal(t, process.ErrNilTransaction, err)
}

func TestTxProcessor_ProcessTransactionMalfunctionAccountsShouldErr(t *testing.T) {
	t.Parallel()

	adb := createAccountStub(nil, nil, nil, nil)

	args := createArgsForTxProcessor()
	args.Accounts = adb
	execTx, _ := txproc.NewTxProcessor(args)

	tx := transaction.Transaction{}
	tx.Nonce = 1
	tx.SndAddr = []byte("SRC")
	tx.RcvAddr = []byte("DST")
	tx.Value = big.NewInt(45)

	_, err := execTx.ProcessTransaction(&tx)
	assert.NotNil(t, err)
}

func TestTxProcessor_ProcessCheckNotPassShouldErr(t *testing.T) {
	t.Parallel()

	//these values will trigger ErrHigherNonceInTransaction
	tx := transaction.Transaction{}
	tx.Nonce = 1
	tx.SndAddr = []byte("SRC")
	tx.RcvAddr = []byte("DST")
	tx.Value = big.NewInt(45)

	acntSrc, err := state.NewUserAccount(tx.SndAddr)
	assert.Nil(t, err)
	acntDst, err := state.NewUserAccount(tx.RcvAddr)
	assert.Nil(t, err)

	adb := createAccountStub(tx.SndAddr, tx.RcvAddr, acntSrc, acntDst)

	args := createArgsForTxProcessor()
	args.Accounts = adb
	execTx, _ := txproc.NewTxProcessor(args)

	_, err = execTx.ProcessTransaction(&tx)
	assert.Equal(t, process.ErrHigherNonceInTransaction, err)
}

func TestTxProcessor_ProcessCheckShouldPassWhenAdrSrcIsNotInNodeShard(t *testing.T) {
	t.Parallel()

	testProcessCheck(t, 1, big.NewInt(45))
}

func TestTxProcessor_ProcessMoveBalancesShouldPassWhenAdrSrcIsNotInNodeShard(t *testing.T) {
	t.Parallel()

	testProcessCheck(t, 0, big.NewInt(0))
}

func TestTxProcessor_ProcessWithTxFeeHandlerCheckErrorShouldErr(t *testing.T) {
	t.Parallel()

	tx := transaction.Transaction{}
	tx.Nonce = 0
	tx.SndAddr = []byte("SRC")
	tx.RcvAddr = make([]byte, 32)
	tx.Value = big.NewInt(0)

	acntSrc, err := state.NewUserAccount(tx.SndAddr)
	assert.Nil(t, err)
	acntDst, err := state.NewUserAccount(tx.RcvAddr)
	assert.Nil(t, err)

	adb := createAccountStub(tx.SndAddr, tx.RcvAddr, acntSrc, acntDst)

	args := createArgsForTxProcessor()
	args.Accounts = adb

	expectedError := errors.New("validatity check failed")
	args.EconomicsFee = &mock.FeeHandlerStub{
		CheckValidityTxValuesCalled: func(tx process.TransactionWithFeeHandler) error {
			return expectedError
		}}
	execTx, _ := txproc.NewTxProcessor(args)

	_, err = execTx.ProcessTransaction(&tx)
	assert.Equal(t, expectedError, err)
}

func TestTxProcessor_ProcessWithWrongAssertionShouldErr(t *testing.T) {
	t.Parallel()

	tx := transaction.Transaction{}
	tx.Nonce = 0
	tx.SndAddr = []byte("SRC")
	tx.RcvAddr = make([]byte, 32)
	tx.Value = big.NewInt(0)

	args := createArgsForTxProcessor()
	args.Accounts = &mock.AccountsStub{
		LoadAccountCalled: func(address []byte) (state.AccountHandler, error) {
			return &mock.PeerAccountHandlerMock{}, nil
		},
	}

	execTx, _ := txproc.NewTxProcessor(args)

	_, err := execTx.ProcessTransaction(&tx)
	assert.Equal(t, process.ErrWrongTypeAssertion, err)
}

func TestTxProcessor_ProcessWithTxFeeHandlerInsufficientFeeShouldErr(t *testing.T) {
	t.Parallel()

	tx := transaction.Transaction{}
	tx.Nonce = 0
	tx.SndAddr = []byte("SRC")
	tx.RcvAddr = make([]byte, 32)
	tx.Value = big.NewInt(0)

	acntSrc, err := state.NewUserAccount(tx.SndAddr)
	assert.Nil(t, err)
	acntDst, err := state.NewUserAccount(tx.RcvAddr)
	assert.Nil(t, err)

	acntSrc.Balance = big.NewInt(9)

	adb := createAccountStub(tx.SndAddr, tx.RcvAddr, acntSrc, acntDst)

	args := createArgsForTxProcessor()
	args.Accounts = adb

	args.EconomicsFee = &mock.FeeHandlerStub{
		ComputeTxFeeCalled: func(tx process.TransactionWithFeeHandler) *big.Int {
			return big.NewInt(0).Add(acntSrc.Balance, big.NewInt(1))
		}}

	execTx, _ := txproc.NewTxProcessor(args)

	_, err = execTx.ProcessTransaction(&tx)
	assert.True(t, errors.Is(err, process.ErrInsufficientFee))
}

func TestTxProcessor_ProcessWithInsufficientFundsShouldCreateReceiptErr(t *testing.T) {
	t.Parallel()

	tx := transaction.Transaction{}
	tx.Nonce = 0
	tx.SndAddr = []byte("SRC")
	tx.RcvAddr = make([]byte, 32)
	tx.Value = big.NewInt(0)

	acntSrc, err := state.NewUserAccount(tx.SndAddr)
	assert.Nil(t, err)
	acntDst, err := state.NewUserAccount(tx.RcvAddr)
	assert.Nil(t, err)

	acntSrc.Balance = big.NewInt(9)

	adb := createAccountStub(tx.SndAddr, tx.RcvAddr, acntSrc, acntDst)

	args := createArgsForTxProcessor()
	args.Accounts = adb

	args.EconomicsFee = &mock.FeeHandlerStub{
		CheckValidityTxValuesCalled: func(tx process.TransactionWithFeeHandler) error {
			return process.ErrInsufficientFunds
		}}

	execTx, _ := txproc.NewTxProcessor(args)

	_, err = execTx.ProcessTransaction(&tx)
	assert.Equal(t, process.ErrFailedTransaction, err)
	assert.Equal(t, uint64(1), acntSrc.Nonce)
}

func TestTxProcessor_ProcessWithUsernameMismatchCreateReceiptErr(t *testing.T) {
	t.Parallel()

	tx := transaction.Transaction{}
	tx.Nonce = 0
	tx.SndAddr = []byte("SRC")
	tx.RcvAddr = make([]byte, 32)
	tx.Value = big.NewInt(0)

	acntSrc, err := state.NewUserAccount(tx.SndAddr)
	assert.Nil(t, err)
	acntDst, err := state.NewUserAccount(tx.RcvAddr)
	assert.Nil(t, err)

	acntSrc.Balance = big.NewInt(9)

	adb := createAccountStub(tx.SndAddr, tx.RcvAddr, acntSrc, acntDst)

	args := createArgsForTxProcessor()
	args.Accounts = adb

	args.EconomicsFee = &mock.FeeHandlerStub{
		CheckValidityTxValuesCalled: func(tx process.TransactionWithFeeHandler) error {
			return process.ErrUserNameDoesNotMatchInCrossShardTx
		}}

	execTx, _ := txproc.NewTxProcessor(args)

	_, err = execTx.ProcessTransaction(&tx)
	assert.Nil(t, err)
}

func TestTxProcessor_ProcessWithUsernameMismatchAndSCProcessErrorShouldError(t *testing.T) {
	t.Parallel()

	tx := transaction.Transaction{}
	tx.Nonce = 0
	tx.SndAddr = []byte("SRC")
	tx.RcvAddr = make([]byte, 32)
	tx.Value = big.NewInt(0)

	acntSrc, err := state.NewUserAccount(tx.SndAddr)
	assert.Nil(t, err)
	acntDst, err := state.NewUserAccount(tx.RcvAddr)
	assert.Nil(t, err)

	acntSrc.Balance = big.NewInt(9)

	adb := createAccountStub(tx.SndAddr, tx.RcvAddr, acntSrc, acntDst)

	args := createArgsForTxProcessor()
	args.Accounts = adb
	args.EconomicsFee = &mock.FeeHandlerStub{
		CheckValidityTxValuesCalled: func(tx process.TransactionWithFeeHandler) error {
			return process.ErrUserNameDoesNotMatchInCrossShardTx
		}}

	expectedError := errors.New("expected")
	scProcessor := &mock.SCProcessorMock{
		ProcessIfErrorCalled: func(acntSnd state.UserAccountHandler, txHash []byte, tx data.TransactionHandler, returnCode string, returnMessage []byte, snapshot int, gasLocked uint64) error {
			return expectedError
		},
	}

	args.ScProcessor = scProcessor

	execTx, _ := txproc.NewTxProcessor(args)

	_, err = execTx.ProcessTransaction(&tx)
	assert.Equal(t, expectedError, err)
}

func TestTxProcessor_ProcessMoveBalanceToSmartPayableContract(t *testing.T) {
	t.Parallel()

	saveAccountCalled := 0
	shardCoordinator := mock.NewOneShardCoordinatorMock()

	tx := transaction.Transaction{}
	tx.Nonce = 0
	tx.SndAddr = []byte("SRC")
	tx.RcvAddr = make([]byte, 32)
	tx.Value = big.NewInt(0)

	shardCoordinator.ComputeIdCalled = func(address []byte) uint32 {
		return 0
	}

	acntSrc, err := state.NewUserAccount(tx.SndAddr)
	assert.Nil(t, err)
	acntDst, err := state.NewUserAccount(tx.RcvAddr)
	assert.Nil(t, err)

	acntDst.CodeMetadata = []byte{0, vmcommon.MetadataPayable}

	adb := createAccountStub(tx.SndAddr, tx.RcvAddr, acntSrc, acntDst)
	adb.SaveAccountCalled = func(account state.AccountHandler) error {
		saveAccountCalled++
		return nil
	}

	args := createArgsForTxProcessor()
	args.Accounts = adb
	args.ShardCoordinator = shardCoordinator
	execTx, _ := txproc.NewTxProcessor(args)

	_, err = execTx.ProcessTransaction(&tx)
	assert.Nil(t, err)
	assert.Equal(t, 2, saveAccountCalled)
}

func testProcessCheck(t *testing.T, nonce uint64, value *big.Int) {
	saveAccountCalled := 0
	shardCoordinator := mock.NewOneShardCoordinatorMock()

	tx := transaction.Transaction{}
	tx.Nonce = nonce
	tx.SndAddr = []byte("SRC")
	tx.RcvAddr = []byte("DST")
	tx.Value = value

	shardCoordinator.ComputeIdCalled = func(address []byte) uint32 {
		if bytes.Equal(address, tx.SndAddr) {
			return 1
		}

		return 0
	}

	acntSrc, err := state.NewUserAccount(tx.SndAddr)
	assert.Nil(t, err)
	acntDst, err := state.NewUserAccount(tx.RcvAddr)
	assert.Nil(t, err)

	adb := createAccountStub(tx.SndAddr, tx.RcvAddr, acntSrc, acntDst)
	adb.SaveAccountCalled = func(account state.AccountHandler) error {
		saveAccountCalled++
		return nil
	}

	args := createArgsForTxProcessor()
	args.Accounts = adb
	args.ShardCoordinator = shardCoordinator
	execTx, _ := txproc.NewTxProcessor(args)

	_, err = execTx.ProcessTransaction(&tx)
	assert.Nil(t, err)
	assert.Equal(t, 1, saveAccountCalled)
}

func TestTxProcessor_ProcessMoveBalancesShouldWork(t *testing.T) {
	t.Parallel()

	saveAccountCalled := 0

	tx := transaction.Transaction{}
	tx.Nonce = 0
	tx.SndAddr = []byte("SRC")
	tx.RcvAddr = []byte("DST")
	tx.Value = big.NewInt(0)

	acntSrc, err := state.NewUserAccount(tx.SndAddr)
	assert.Nil(t, err)
	acntDst, err := state.NewUserAccount(tx.RcvAddr)
	assert.Nil(t, err)

	adb := createAccountStub(tx.SndAddr, tx.RcvAddr, acntSrc, acntDst)
	adb.SaveAccountCalled = func(account state.AccountHandler) error {
		saveAccountCalled++
		return nil
	}

	args := createArgsForTxProcessor()
	args.Accounts = adb
	execTx, _ := txproc.NewTxProcessor(args)

	_, err = execTx.ProcessTransaction(&tx)
	assert.Nil(t, err)
	assert.Equal(t, 2, saveAccountCalled)
}

func TestTxProcessor_ProcessOkValsShouldWork(t *testing.T) {
	t.Parallel()

	saveAccountCalled := 0

	tx := transaction.Transaction{}
	tx.Nonce = 4
	tx.SndAddr = []byte("SRC")
	tx.RcvAddr = []byte("DST")
	tx.Value = big.NewInt(61)

	acntSrc, err := state.NewUserAccount(tx.SndAddr)
	assert.Nil(t, err)
	acntDst, err := state.NewUserAccount(tx.RcvAddr)
	assert.Nil(t, err)

	acntSrc.Nonce = 4
	acntSrc.Balance = big.NewInt(90)
	acntDst.Balance = big.NewInt(10)

	adb := createAccountStub(tx.SndAddr, tx.RcvAddr, acntSrc, acntDst)
	adb.SaveAccountCalled = func(account state.AccountHandler) error {
		saveAccountCalled++
		return nil
	}

	args := createArgsForTxProcessor()
	args.Accounts = adb
	execTx, _ := txproc.NewTxProcessor(args)

	_, err = execTx.ProcessTransaction(&tx)
	assert.Nil(t, err)
	assert.Equal(t, uint64(5), acntSrc.Nonce)
	assert.Equal(t, big.NewInt(29), acntSrc.Balance)
	assert.Equal(t, big.NewInt(71), acntDst.Balance)
	assert.Equal(t, 2, saveAccountCalled)
}

func TestTxProcessor_MoveBalanceWithFeesShouldWork(t *testing.T) {
	saveAccountCalled := 0

	tx := transaction.Transaction{}
	tx.Nonce = 4
	tx.SndAddr = []byte("SRC")
	tx.RcvAddr = []byte("DST")
	tx.Value = big.NewInt(61)
	tx.GasPrice = 2
	tx.GasLimit = 2

	acntSrc, err := state.NewUserAccount(tx.SndAddr)
	assert.Nil(t, err)
	acntDst, err := state.NewUserAccount(tx.RcvAddr)
	assert.Nil(t, err)

	acntSrc.Nonce = 4
	acntSrc.Balance = big.NewInt(90)
	acntDst.Balance = big.NewInt(10)

	adb := createAccountStub(tx.SndAddr, tx.RcvAddr, acntSrc, acntDst)
	adb.SaveAccountCalled = func(account state.AccountHandler) error {
		saveAccountCalled++
		return nil
	}

	txCost := big.NewInt(16)
	feeHandler := &mock.FeeHandlerStub{
		CheckValidityTxValuesCalled: func(tx process.TransactionWithFeeHandler) error {
			return nil
		},
		ComputeMoveBalanceFeeCalled: func(tx process.TransactionWithFeeHandler) *big.Int {
			return txCost
		},
	}

	args := createArgsForTxProcessor()
	args.Accounts = adb
	args.EconomicsFee = feeHandler
	execTx, _ := txproc.NewTxProcessor(args)

	_, err = execTx.ProcessTransaction(&tx)
	assert.Nil(t, err)
	assert.Equal(t, uint64(5), acntSrc.Nonce)
	assert.Equal(t, big.NewInt(13), acntSrc.Balance)
	assert.Equal(t, big.NewInt(71), acntDst.Balance)
	assert.Equal(t, 2, saveAccountCalled)
}

func TestTxProcessor_ProcessTransactionScDeployTxShouldWork(t *testing.T) {
	t.Parallel()

	saveAccountCalled := 0
	tx := transaction.Transaction{}
	tx.Nonce = 0
	tx.SndAddr = []byte("SRC")
	tx.RcvAddr = generateRandomByteSlice(createMockPubkeyConverter().Len())
	tx.Value = big.NewInt(45)
	tx.GasPrice = 1
	tx.GasLimit = 1

	acntSrc, err := state.NewUserAccount(tx.SndAddr)
	assert.Nil(t, err)

	acntDst, err := state.NewUserAccount(tx.RcvAddr)
	assert.Nil(t, err)

	acntSrc.Balance = big.NewInt(46)
	acntDst.SetCode([]byte{65})

	adb := createAccountStub(tx.SndAddr, tx.RcvAddr, acntSrc, acntDst)
	adb.SaveAccountCalled = func(account state.AccountHandler) error {
		saveAccountCalled++
		return nil
	}

	scProcessorMock := &mock.SCProcessorMock{}

	wasCalled := false
	scProcessorMock.DeploySmartContractCalled = func(tx data.TransactionHandler, acntSrc state.UserAccountHandler) (vmcommon.ReturnCode, error) {
		wasCalled = true
		return vmcommon.Ok, nil
	}

	args := createArgsForTxProcessor()
	args.Accounts = adb
	args.ScProcessor = scProcessorMock
	args.TxTypeHandler = &mock.TxTypeHandlerMock{
		ComputeTransactionTypeCalled: func(tx data.TransactionHandler) (transactionType process.TransactionType, destinationTransactionType process.TransactionType) {
			return process.SCDeployment, process.SCDeployment
		},
	}
	execTx, _ := txproc.NewTxProcessor(args)

	_, err = execTx.ProcessTransaction(&tx)
	assert.Nil(t, err)
	assert.True(t, wasCalled)
	assert.Equal(t, 0, saveAccountCalled)
}

func TestTxProcessor_ProcessTransactionBuiltInFunctionCallShouldWork(t *testing.T) {
	t.Parallel()

	saveAccountCalled := 0
	tx := transaction.Transaction{}
	tx.Nonce = 0
	tx.SndAddr = []byte("SRC")
	tx.RcvAddr = generateRandomByteSlice(createMockPubkeyConverter().Len())
	tx.Value = big.NewInt(45)
	tx.GasPrice = 1
	tx.GasLimit = 1

	acntSrc, err := state.NewUserAccount(tx.SndAddr)
	assert.Nil(t, err)

	acntDst, err := state.NewUserAccount(tx.RcvAddr)
	assert.Nil(t, err)

	acntSrc.Balance = big.NewInt(46)
	acntDst.SetCode([]byte{65})

	adb := createAccountStub(tx.SndAddr, tx.RcvAddr, acntSrc, acntDst)
	adb.SaveAccountCalled = func(account state.AccountHandler) error {
		saveAccountCalled++
		return nil
	}

	scProcessorMock := &mock.SCProcessorMock{}

	wasCalled := false
	scProcessorMock.ExecuteBuiltInFunctionCalled = func(tx data.TransactionHandler, acntSrc, acntDst state.UserAccountHandler) (vmcommon.ReturnCode, error) {
		wasCalled = true
		return vmcommon.Ok, nil
	}

	args := createArgsForTxProcessor()
	args.Accounts = adb
	args.ScProcessor = scProcessorMock
	args.TxTypeHandler = &mock.TxTypeHandlerMock{
		ComputeTransactionTypeCalled: func(tx data.TransactionHandler) (transactionType, destinationTransactionType process.TransactionType) {
			return process.BuiltInFunctionCall, process.BuiltInFunctionCall
		},
	}
	execTx, _ := txproc.NewTxProcessor(args)

	_, err = execTx.ProcessTransaction(&tx)
	assert.Nil(t, err)
	assert.True(t, wasCalled)
	assert.Equal(t, 0, saveAccountCalled)
}

func TestTxProcessor_ProcessTransactionScTxShouldWork(t *testing.T) {
	t.Parallel()

	saveAccountCalled := 0
	tx := transaction.Transaction{}
	tx.Nonce = 0
	tx.SndAddr = []byte("SRC")
	tx.RcvAddr = generateRandomByteSlice(createMockPubkeyConverter().Len())
	tx.Value = big.NewInt(45)
	tx.GasPrice = 1
	tx.GasLimit = 1

	acntSrc, err := state.NewUserAccount(tx.SndAddr)
	assert.Nil(t, err)

	acntDst, err := state.NewUserAccount(tx.RcvAddr)
	assert.Nil(t, err)

	acntSrc.Balance = big.NewInt(46)
	acntDst.SetCode([]byte{65})

	adb := createAccountStub(tx.SndAddr, tx.RcvAddr, acntSrc, acntDst)
	adb.SaveAccountCalled = func(account state.AccountHandler) error {
		saveAccountCalled++
		return nil
	}

	scProcessorMock := &mock.SCProcessorMock{}

	wasCalled := false
	scProcessorMock.ExecuteSmartContractTransactionCalled = func(tx data.TransactionHandler, acntSrc, acntDst state.UserAccountHandler) (vmcommon.ReturnCode, error) {
		wasCalled = true
		return 0, nil
	}

	args := createArgsForTxProcessor()
	args.Accounts = adb
	args.ScProcessor = scProcessorMock
	args.TxTypeHandler = &mock.TxTypeHandlerMock{
		ComputeTransactionTypeCalled: func(tx data.TransactionHandler) (process.TransactionType, process.TransactionType) {
			return process.SCInvoking, process.SCInvoking
		},
	}
	execTx, _ := txproc.NewTxProcessor(args)

	_, err = execTx.ProcessTransaction(&tx)
	assert.Nil(t, err)
	assert.True(t, wasCalled)
	assert.Equal(t, 0, saveAccountCalled)
}

func TestTxProcessor_ProcessTransactionScTxShouldReturnErrWhenExecutionFails(t *testing.T) {
	t.Parallel()

	saveAccountCalled := 0

	tx := transaction.Transaction{}
	tx.Nonce = 0
	tx.SndAddr = []byte("SRC")
	tx.RcvAddr = generateRandomByteSlice(createMockPubkeyConverter().Len())
	tx.Value = big.NewInt(45)

	acntSrc, err := state.NewUserAccount(tx.SndAddr)
	assert.Nil(t, err)
	acntSrc.Balance = big.NewInt(45)
	acntDst, err := state.NewUserAccount(tx.RcvAddr)
	assert.Nil(t, err)
	acntDst.SetCode([]byte{65})

	adb := createAccountStub(tx.SndAddr, tx.RcvAddr, acntSrc, acntDst)
	adb.SaveAccountCalled = func(account state.AccountHandler) error {
		saveAccountCalled++
		return nil
	}

	scProcessorMock := &mock.SCProcessorMock{}

	wasCalled := false
	scProcessorMock.ExecuteSmartContractTransactionCalled = func(tx data.TransactionHandler, acntSrc, acntDst state.UserAccountHandler) (vmcommon.ReturnCode, error) {
		wasCalled = true
		return vmcommon.UserError, process.ErrNoVM
	}

	args := createArgsForTxProcessor()
	args.Accounts = adb
	args.ScProcessor = scProcessorMock
	args.TxTypeHandler = &mock.TxTypeHandlerMock{
		ComputeTransactionTypeCalled: func(tx data.TransactionHandler) (process.TransactionType, process.TransactionType) {
			return process.SCInvoking, process.SCInvoking
		},
	}
	execTx, _ := txproc.NewTxProcessor(args)

	_, err = execTx.ProcessTransaction(&tx)
	assert.Equal(t, process.ErrNoVM, err)
	assert.True(t, wasCalled)
	assert.Equal(t, 0, saveAccountCalled)
}

func TestTxProcessor_ProcessTransactionScTxShouldNotBeCalledWhenAdrDstIsNotInNodeShard(t *testing.T) {
	t.Parallel()

	shardCoordinator := mock.NewOneShardCoordinatorMock()

	saveAccountCalled := 0
	tx := transaction.Transaction{}
	tx.Nonce = 0
	tx.SndAddr = []byte("SRC")
	tx.RcvAddr = generateRandomByteSlice(createMockPubkeyConverter().Len())
	tx.Value = big.NewInt(45)

	shardCoordinator.ComputeIdCalled = func(address []byte) uint32 {
		if bytes.Equal(address, tx.RcvAddr) {
			return 1
		}

		return 0
	}

	acntSrc, err := state.NewUserAccount(tx.SndAddr)
	assert.Nil(t, err)
	acntSrc.Balance = big.NewInt(45)
	acntDst, err := state.NewUserAccount(tx.RcvAddr)
	assert.Nil(t, err)
	acntDst.SetCode([]byte{65})

	adb := createAccountStub(tx.SndAddr, tx.RcvAddr, acntSrc, acntDst)
	adb.SaveAccountCalled = func(account state.AccountHandler) error {
		saveAccountCalled++
		return nil
	}

	scProcessorMock := &mock.SCProcessorMock{}
	wasCalled := false
	scProcessorMock.ExecuteSmartContractTransactionCalled = func(tx data.TransactionHandler, acntSrc, acntDst state.UserAccountHandler) (vmcommon.ReturnCode, error) {
		wasCalled = true
		return vmcommon.UserError, process.ErrNoVM
	}

	argsTxTypeHandler := coordinator.ArgNewTxTypeHandler{
		PubkeyConverter:  mock.NewPubkeyConverterMock(32),
		ShardCoordinator: shardCoordinator,
		BuiltInFuncNames: make(map[string]struct{}),
		ArgumentParser:   parsers.NewCallArgsParser(),
	}
	computeType, _ := coordinator.NewTxTypeHandler(argsTxTypeHandler)

	args := createArgsForTxProcessor()
	args.Accounts = adb
	args.ScProcessor = scProcessorMock
	args.ShardCoordinator = shardCoordinator
	args.TxTypeHandler = computeType
	execTx, _ := txproc.NewTxProcessor(args)

	_, err = execTx.ProcessTransaction(&tx)
	assert.Nil(t, err)
	assert.False(t, wasCalled)
	assert.Equal(t, 1, saveAccountCalled)
}

func TestTxProcessor_ProcessTxFeeIntraShard(t *testing.T) {
	t.Parallel()

	moveBalanceFee := big.NewInt(50)
	negMoveBalanceFee := big.NewInt(0).Neg(moveBalanceFee)
	args := createArgsForTxProcessor()
	args.EconomicsFee = &mock.FeeHandlerStub{
		ComputeMoveBalanceFeeCalled: func(tx process.TransactionWithFeeHandler) *big.Int {
			return moveBalanceFee
		},
	}
	execTx, _ := txproc.NewTxProcessor(args)

	tx := &transaction.Transaction{
		RcvAddr:  []byte("aaa"),
		SndAddr:  []byte("bbb"),
		GasPrice: moveBalanceFee.Uint64(),
		GasLimit: moveBalanceFee.Uint64(),
	}

	acntSnd := &mock.UserAccountStub{AddToBalanceCalled: func(value *big.Int) error {
		assert.True(t, value.Cmp(negMoveBalanceFee) == 0)
		return nil
	}}

	cost, totalCost, err := execTx.ProcessTxFee(tx, acntSnd, nil, process.MoveBalance, false)
	assert.Nil(t, err)
	assert.True(t, cost.Cmp(moveBalanceFee) == 0)
	assert.True(t, cost.Cmp(totalCost) == 0)
}

func TestTxProcessor_ProcessTxFeeCrossShardMoveBalance(t *testing.T) {
	t.Parallel()

	moveBalanceFee := big.NewInt(50)
	negMoveBalanceFee := big.NewInt(0).Neg(moveBalanceFee)

	args := createArgsForTxProcessor()
	args.EconomicsFee = &mock.FeeHandlerStub{
		ComputeMoveBalanceFeeCalled: func(tx process.TransactionWithFeeHandler) *big.Int {
			return moveBalanceFee
		},
	}
	execTx, _ := txproc.NewTxProcessor(args)

	tx := &transaction.Transaction{
		RcvAddr:  []byte("aaa"),
		SndAddr:  []byte("bbb"),
		GasPrice: moveBalanceFee.Uint64(),
		GasLimit: moveBalanceFee.Uint64(),
	}

	acntSnd := &mock.UserAccountStub{AddToBalanceCalled: func(value *big.Int) error {
		assert.True(t, value.Cmp(negMoveBalanceFee) == 0)
		return nil
	}}

	cost, totalCost, err := execTx.ProcessTxFee(tx, acntSnd, nil, process.MoveBalance, false)
	assert.Nil(t, err)
	assert.True(t, cost.Cmp(moveBalanceFee) == 0)
	assert.True(t, totalCost.Cmp(moveBalanceFee) == 0)

	tx = &transaction.Transaction{
		RcvAddr:  []byte("aaa"),
		SndAddr:  []byte("bbb"),
		GasPrice: moveBalanceFee.Uint64(),
		GasLimit: moveBalanceFee.Uint64(),
		Data:     []byte("data"),
	}

	cost, totalCost, err = execTx.ProcessTxFee(tx, acntSnd, nil, process.MoveBalance, false)
	assert.Nil(t, err)
	assert.True(t, cost.Cmp(moveBalanceFee) == 0)
	assert.True(t, totalCost.Cmp(moveBalanceFee) == 0)

	scAddress, _ := hex.DecodeString("000000000000000000005fed9c659422cd8429ce92f8973bba2a9fb51e0eb3a1")
	tx = &transaction.Transaction{
		RcvAddr:  scAddress,
		SndAddr:  []byte("bbb"),
		GasPrice: moveBalanceFee.Uint64(),
		GasLimit: moveBalanceFee.Uint64(),
	}

	cost, totalCost, err = execTx.ProcessTxFee(tx, acntSnd, nil, process.MoveBalance, false)
	assert.Nil(t, err)
	assert.True(t, cost.Cmp(moveBalanceFee) == 0)
	assert.True(t, totalCost.Cmp(moveBalanceFee) == 0)
}

func TestTxProcessor_ProcessTxFeeCrossShardSCCall(t *testing.T) {
	t.Parallel()

	moveBalanceFee := big.NewInt(50)
	args := createArgsForTxProcessor()
	args.EconomicsFee = &mock.FeeHandlerStub{
		ComputeMoveBalanceFeeCalled: func(tx process.TransactionWithFeeHandler) *big.Int {
			return moveBalanceFee
		},
		ComputeTxFeeCalled: func(tx process.TransactionWithFeeHandler) *big.Int {
			return big.NewInt(0).Mul(moveBalanceFee, moveBalanceFee)
		},
	}
	execTx, _ := txproc.NewTxProcessor(args)

	scAddress, _ := hex.DecodeString("000000000000000000005fed9c659422cd8429ce92f8973bba2a9fb51e0eb3a1")
	tx := &transaction.Transaction{
		RcvAddr:  scAddress,
		SndAddr:  []byte("bbb"),
		GasPrice: moveBalanceFee.Uint64(),
		GasLimit: moveBalanceFee.Uint64(),
		Data:     []byte("data"),
	}

	totalCost := big.NewInt(0).Mul(big.NewInt(0).SetUint64(tx.GetGasPrice()), big.NewInt(0).SetUint64(tx.GetGasLimit()))
	negTotalCost := big.NewInt(0).Neg(totalCost)
	acntSnd := &mock.UserAccountStub{AddToBalanceCalled: func(value *big.Int) error {
		assert.True(t, value.Cmp(negTotalCost) == 0)
		return nil
	}}

	cost, totalReturnedCost, err := execTx.ProcessTxFee(tx, acntSnd, nil, process.SCInvoking, false)
	assert.Nil(t, err)
	assert.True(t, cost.Cmp(moveBalanceFee) == 0)
	assert.True(t, totalReturnedCost.Cmp(totalCost) == 0)
}

func TestTxProcessor_ProcessTransactionShouldReturnErrForInvalidMetaTx(t *testing.T) {
	t.Parallel()

	tx := transaction.Transaction{}
	tx.Nonce = 0
	tx.SndAddr = []byte("SRC")
	tx.RcvAddr = vm.StakingSCAddress
	tx.Value = big.NewInt(45)
	tx.GasPrice = 1
	tx.GasLimit = 1

	acntSrc, err := state.NewUserAccount(tx.SndAddr)
	assert.Nil(t, err)
	acntSrc.Balance = big.NewInt(100000000)

	adb := createAccountStub(tx.SndAddr, tx.RcvAddr, acntSrc, nil)
	scProcessorMock := &mock.SCProcessorMock{
		ProcessIfErrorCalled: func(acntSnd state.UserAccountHandler, txHash []byte, tx data.TransactionHandler, returnCode string, returnMessage []byte, snapshot int, gasLocked uint64) error {
			return acntSnd.AddToBalance(tx.GetValue())
		},
	}
	shardC, _ := sharding.NewMultiShardCoordinator(5, 3)
	args := createArgsForTxProcessor()
	args.Accounts = adb
	args.ScProcessor = scProcessorMock
	args.ShardCoordinator = shardC
	args.EconomicsFee = &mock.FeeHandlerStub{
		ComputeMoveBalanceFeeCalled: func(tx process.TransactionWithFeeHandler) *big.Int {
			return big.NewInt(1)
		},
	}
	args.TxTypeHandler = &mock.TxTypeHandlerMock{
		ComputeTransactionTypeCalled: func(tx data.TransactionHandler) (process.TransactionType, process.TransactionType) {
			return process.MoveBalance, process.MoveBalance
		},
	}
	execTx, _ := txproc.NewTxProcessor(args)

	_, err = execTx.ProcessTransaction(&tx)
	assert.Equal(t, err, process.ErrFailedTransaction)
	assert.Equal(t, uint64(1), acntSrc.Nonce)
	assert.Equal(t, uint64(99999999), acntSrc.Balance.Uint64())

	tx.Data = []byte("something")
	tx.Nonce = tx.Nonce + 1
	_, err = execTx.ProcessTransaction(&tx)
	assert.Equal(t, err, process.ErrFailedTransaction)

	tx.Nonce = tx.Nonce + 1
	tx.GasLimit = 10_000_000
	_, err = execTx.ProcessTransaction(&tx)
	assert.Nil(t, err)
}

func TestTxProcessor_ProcessTransactionShouldTreatAsInvalidTxIfTxTypeIsWrong(t *testing.T) {
	t.Parallel()

	tx := transaction.Transaction{}
	tx.Nonce = 0
	tx.SndAddr = []byte("SRC")
	tx.RcvAddr = vm.StakingSCAddress
	tx.Value = big.NewInt(45)
	tx.GasPrice = 1
	tx.GasLimit = 1

	acntSrc, err := state.NewUserAccount(tx.SndAddr)
	assert.Nil(t, err)
	acntSrc.Balance = big.NewInt(46)

	adb := createAccountStub(tx.SndAddr, tx.RcvAddr, acntSrc, nil)
	shardC, _ := sharding.NewMultiShardCoordinator(5, 3)
	args := createArgsForTxProcessor()
	args.Accounts = adb
	args.ShardCoordinator = shardC
	args.EconomicsFee = &mock.FeeHandlerStub{
		ComputeTxFeeCalled: func(tx process.TransactionWithFeeHandler) *big.Int {
			return big.NewInt(1)
		},
	}
	args.TxTypeHandler = &mock.TxTypeHandlerMock{
		ComputeTransactionTypeCalled: func(tx data.TransactionHandler) (process.TransactionType, process.TransactionType) {
			return process.InvalidTransaction, process.InvalidTransaction
		},
	}
	execTx, _ := txproc.NewTxProcessor(args)

	_, err = execTx.ProcessTransaction(&tx)
	assert.Equal(t, err, process.ErrFailedTransaction)
	assert.Equal(t, uint64(1), acntSrc.Nonce)
	assert.Equal(t, uint64(45), acntSrc.Balance.Uint64())
}

func TestTxProcessor_ProcessRelayedTransaction(t *testing.T) {
	t.Parallel()

	pubKeyConverter := mock.NewPubkeyConverterMock(4)

	userAddr := []byte("user")
	tx := transaction.Transaction{}
	tx.Nonce = 0
	tx.SndAddr = []byte("sSRC")
	tx.RcvAddr = userAddr
	tx.Value = big.NewInt(45)
	tx.GasPrice = 1
	tx.GasLimit = 1

	userTx := transaction.Transaction{
		Nonce:    0,
		Value:    big.NewInt(50),
		RcvAddr:  []byte("sDST"),
		SndAddr:  userAddr,
		GasPrice: 1,
		GasLimit: 1,
	}
	marshalizer := &mock.MarshalizerMock{}
	userTxMarshalled, _ := marshalizer.Marshal(userTx)
	tx.Data = []byte(core.RelayedTransaction + "@" + hex.EncodeToString(userTxMarshalled))

	acntSrc, _ := state.NewUserAccount(tx.SndAddr)
	acntSrc.Balance = big.NewInt(100)
	acntDst, _ := state.NewUserAccount(tx.RcvAddr)
	acntDst.Balance = big.NewInt(10)
	acntFinal, _ := state.NewUserAccount(userTx.RcvAddr)
	acntFinal.Balance = big.NewInt(10)

	adb := &mock.AccountsStub{}
	adb.LoadAccountCalled = func(address []byte) (state.AccountHandler, error) {
		if bytes.Equal(address, tx.SndAddr) {
			return acntSrc, nil
		}
		if bytes.Equal(address, tx.RcvAddr) {
			return acntDst, nil
		}
		if bytes.Equal(address, userTx.RcvAddr) {
			return acntFinal, nil
		}

		return nil, errors.New("failure")
	}
	scProcessorMock := &mock.SCProcessorMock{}
	shardC, _ := sharding.NewMultiShardCoordinator(1, 0)

	argTxTypeHandler := coordinator.ArgNewTxTypeHandler{
		PubkeyConverter:  pubKeyConverter,
		ShardCoordinator: shardC,
		BuiltInFuncNames: make(map[string]struct{}),
		ArgumentParser:   parsers.NewCallArgsParser(),
	}
	txTypeHandler, _ := coordinator.NewTxTypeHandler(argTxTypeHandler)

	args := createArgsForTxProcessor()
	args.Accounts = adb
	args.ScProcessor = scProcessorMock
	args.ShardCoordinator = shardC
	args.TxTypeHandler = txTypeHandler
	args.PubkeyConv = pubKeyConverter
	args.ArgsParser = smartContract.NewArgumentParser()
	execTx, _ := txproc.NewTxProcessor(args)

	returnCode, err := execTx.ProcessTransaction(&tx)
	assert.Nil(t, err)
	assert.Equal(t, vmcommon.Ok, returnCode)

	tx.Nonce = tx.Nonce + 1
	userTx.Nonce = userTx.Nonce + 1
	userTx.Value = big.NewInt(200)
	userTxMarshalled, _ = marshalizer.Marshal(userTx)
	tx.Data = []byte(core.RelayedTransaction + "@" + hex.EncodeToString(userTxMarshalled))

	returnCode, err = execTx.ProcessTransaction(&tx)
	assert.Equal(t, err, process.ErrFailedTransaction)
	assert.Equal(t, vmcommon.UserError, returnCode)
}

func TestTxProcessor_ProcessRelayedTransactionArgsParserErrorShouldError(t *testing.T) {
	t.Parallel()

	userAddr := []byte("user")
	tx := transaction.Transaction{}
	tx.Nonce = 0
	tx.SndAddr = []byte("sSRC")
	tx.RcvAddr = userAddr
	tx.Value = big.NewInt(45)
	tx.GasPrice = 1
	tx.GasLimit = 1

	userTx := transaction.Transaction{
		Nonce:    0,
		Value:    big.NewInt(50),
		RcvAddr:  []byte("sDST"),
		SndAddr:  userAddr,
		GasPrice: 1,
		GasLimit: 1,
	}
	marshalizer := &mock.MarshalizerMock{}
	userTxMarshalled, _ := marshalizer.Marshal(userTx)
	tx.Data = []byte(core.RelayedTransaction + "@" + hex.EncodeToString(userTxMarshalled))

	parseError := errors.New("parse error")

	args := createArgsForTxProcessor()
	args.ArgsParser = &mock.ArgumentParserMock{
		ParseCallDataCalled: func(data string) (string, [][]byte, error) {
			return "", nil, parseError
		}}

	acntSrc, _ := state.NewUserAccount(tx.SndAddr)
	acntSrc.Balance = big.NewInt(100)
	acntDst, _ := state.NewUserAccount(tx.RcvAddr)
	acntDst.Balance = big.NewInt(10)
	acntFinal, _ := state.NewUserAccount(userTx.RcvAddr)
	acntFinal.Balance = big.NewInt(10)

	adb := &mock.AccountsStub{}
	adb.LoadAccountCalled = func(address []byte) (state.AccountHandler, error) {
		if bytes.Equal(address, tx.SndAddr) {
			return acntSrc, nil
		}
		if bytes.Equal(address, tx.RcvAddr) {
			return acntDst, nil
		}
		if bytes.Equal(address, userTx.RcvAddr) {
			return acntFinal, nil
		}

		return nil, errors.New("failure")
	}
	args.Accounts = adb
	args.TxTypeHandler = &mock.TxTypeHandlerMock{ComputeTransactionTypeCalled: func(tx data.TransactionHandler) (transactionType, destinationTransactionType process.TransactionType) {
		return process.RelayedTx, process.RelayedTx
	}}

	execTx, _ := txproc.NewTxProcessor(args)

	returnCode, err := execTx.ProcessTransaction(&tx)
	assert.Equal(t, parseError, err)
	assert.Equal(t, vmcommon.Ok, returnCode)
}

func TestTxProcessor_ProcessRelayedTransactionMultipleArgumentsShouldError(t *testing.T) {
	t.Parallel()

	userAddr := []byte("user")
	tx := transaction.Transaction{}
	tx.Nonce = 0
	tx.SndAddr = []byte("sSRC")
	tx.RcvAddr = userAddr
	tx.Value = big.NewInt(45)
	tx.GasPrice = 1
	tx.GasLimit = 1

	userTx := transaction.Transaction{
		Nonce:    0,
		Value:    big.NewInt(50),
		RcvAddr:  []byte("sDST"),
		SndAddr:  userAddr,
		GasPrice: 1,
		GasLimit: 1,
	}
	marshalizer := &mock.MarshalizerMock{}
	userTxMarshalled, _ := marshalizer.Marshal(userTx)
	tx.Data = []byte(core.RelayedTransaction + "@" + hex.EncodeToString(userTxMarshalled))

	args := createArgsForTxProcessor()
	args.ArgsParser = &mock.ArgumentParserMock{
		ParseCallDataCalled: func(data string) (string, [][]byte, error) {
			return core.RelayedTransaction, [][]byte{[]byte("0"), []byte("1")}, nil
		}}

	acntSrc, _ := state.NewUserAccount(tx.SndAddr)
	acntSrc.Balance = big.NewInt(100)
	acntDst, _ := state.NewUserAccount(tx.RcvAddr)
	acntDst.Balance = big.NewInt(10)
	acntFinal, _ := state.NewUserAccount(userTx.RcvAddr)
	acntFinal.Balance = big.NewInt(10)

	adb := &mock.AccountsStub{}
	adb.LoadAccountCalled = func(address []byte) (state.AccountHandler, error) {
		if bytes.Equal(address, tx.SndAddr) {
			return acntSrc, nil
		}
		if bytes.Equal(address, tx.RcvAddr) {
			return acntDst, nil
		}
		if bytes.Equal(address, userTx.RcvAddr) {
			return acntFinal, nil
		}

		return nil, errors.New("failure")
	}
	args.Accounts = adb
	args.TxTypeHandler = &mock.TxTypeHandlerMock{ComputeTransactionTypeCalled: func(tx data.TransactionHandler) (transactionType, destinationTransactionType process.TransactionType) {
		return process.RelayedTx, process.RelayedTx
	}}

	execTx, _ := txproc.NewTxProcessor(args)

	returnCode, err := execTx.ProcessTransaction(&tx)
	assert.Equal(t, process.ErrFailedTransaction, err)
	assert.Equal(t, vmcommon.UserError, returnCode)
}

<<<<<<< HEAD
func TestTxProcessor_ProcessRelayedTransactionFailUnMarshalInnerShouldError(t *testing.T) {
=======
func TestTxProcessor_ConsumeMoveBalanceWithUserTx(t *testing.T) {
	t.Parallel()

	args := createArgsForTxProcessor()
	args.EconomicsFee = &mock.FeeHandlerStub{
		ComputeFeeForProcessingCalled: func(tx process.TransactionWithFeeHandler, gasToUse uint64) *big.Int {
			return big.NewInt(1)
		},
		ComputeTxFeeCalled: func(tx process.TransactionWithFeeHandler) *big.Int {
			return big.NewInt(150)
		},
	}
	execTx, _ := txproc.NewTxProcessor(args)

	acntSrc, _ := state.NewUserAccount([]byte("address"))
	acntSrc.Balance = big.NewInt(100)

	userTx := &transaction.Transaction{
		Nonce:    0,
		Value:    big.NewInt(0),
		GasPrice: 100,
		GasLimit: 100,
	}

	err := execTx.TakeMoveBalanceCostOutOfUser(userTx, acntSrc)
	assert.Nil(t, err)
	assert.Equal(t, acntSrc.Balance, big.NewInt(99))
}

func TestTxProcessor_IsCrossTxFromMeShouldWork(t *testing.T) {
>>>>>>> 0973d82d
	t.Parallel()

	userAddr := []byte("user")
	tx := transaction.Transaction{}
	tx.Nonce = 0
	tx.SndAddr = []byte("sSRC")
	tx.RcvAddr = userAddr
	tx.Value = big.NewInt(45)
	tx.GasPrice = 1
	tx.GasLimit = 1

	userTx := transaction.Transaction{
		Nonce:    0,
		Value:    big.NewInt(50),
		RcvAddr:  []byte("sDST"),
		SndAddr:  userAddr,
		GasPrice: 1,
		GasLimit: 1,
	}
	marshalizer := &mock.MarshalizerMock{}
	userTxMarshalled, _ := marshalizer.Marshal(userTx)
	tx.Data = []byte(core.RelayedTransaction + "@" + hex.EncodeToString(userTxMarshalled))

	args := createArgsForTxProcessor()
	args.ArgsParser = &mock.ArgumentParserMock{
		ParseCallDataCalled: func(data string) (string, [][]byte, error) {
			return core.RelayedTransaction, [][]byte{[]byte("0")}, nil
		}}

	acntSrc, _ := state.NewUserAccount(tx.SndAddr)
	acntSrc.Balance = big.NewInt(100)
	acntDst, _ := state.NewUserAccount(tx.RcvAddr)
	acntDst.Balance = big.NewInt(10)
	acntFinal, _ := state.NewUserAccount(userTx.RcvAddr)
	acntFinal.Balance = big.NewInt(10)

	adb := &mock.AccountsStub{}
	adb.LoadAccountCalled = func(address []byte) (state.AccountHandler, error) {
		if bytes.Equal(address, tx.SndAddr) {
			return acntSrc, nil
		}
		if bytes.Equal(address, tx.RcvAddr) {
			return acntDst, nil
		}
		if bytes.Equal(address, userTx.RcvAddr) {
			return acntFinal, nil
		}

		return nil, errors.New("failure")
	}
	args.Accounts = adb
	args.TxTypeHandler = &mock.TxTypeHandlerMock{ComputeTransactionTypeCalled: func(tx data.TransactionHandler) (transactionType, destinationTransactionType process.TransactionType) {
		return process.RelayedTx, process.RelayedTx
	}}

	execTx, _ := txproc.NewTxProcessor(args)

	returnCode, err := execTx.ProcessTransaction(&tx)
	assert.Equal(t, process.ErrFailedTransaction, err)
	assert.Equal(t, vmcommon.UserError, returnCode)
}

func TestTxProcessor_ProcessRelayedTransactionDifferentSenderInInnerTxThanReceiverShouldError(t *testing.T) {
	t.Parallel()

	userAddr := []byte("user")
	tx := transaction.Transaction{}
	tx.Nonce = 0
	tx.SndAddr = []byte("sSRC")
	tx.RcvAddr = []byte("otherReceiver")
	tx.Value = big.NewInt(45)
	tx.GasPrice = 1
	tx.GasLimit = 1

	userTx := transaction.Transaction{
		Nonce:    0,
		Value:    big.NewInt(50),
		RcvAddr:  []byte("sDST"),
		SndAddr:  userAddr,
		GasPrice: 1,
		GasLimit: 1,
	}
	marshalizer := &mock.MarshalizerMock{}
	userTxMarshalled, _ := marshalizer.Marshal(userTx)
	tx.Data = []byte(core.RelayedTransaction + "@" + hex.EncodeToString(userTxMarshalled))

	args := createArgsForTxProcessor()
	args.ArgsParser = &mock.ArgumentParserMock{
		ParseCallDataCalled: func(data string) (string, [][]byte, error) {
			return core.RelayedTransaction, [][]byte{userTxMarshalled}, nil
		}}

	acntSrc, _ := state.NewUserAccount(tx.SndAddr)
	acntSrc.Balance = big.NewInt(100)
	acntDst, _ := state.NewUserAccount(tx.RcvAddr)
	acntDst.Balance = big.NewInt(10)
	acntFinal, _ := state.NewUserAccount(userTx.RcvAddr)
	acntFinal.Balance = big.NewInt(10)

	adb := &mock.AccountsStub{}
	adb.LoadAccountCalled = func(address []byte) (state.AccountHandler, error) {
		if bytes.Equal(address, tx.SndAddr) {
			return acntSrc, nil
		}
		if bytes.Equal(address, tx.RcvAddr) {
			return acntDst, nil
		}
		if bytes.Equal(address, userTx.RcvAddr) {
			return acntFinal, nil
		}

		return nil, errors.New("failure")
	}
	args.Accounts = adb
	args.TxTypeHandler = &mock.TxTypeHandlerMock{ComputeTransactionTypeCalled: func(tx data.TransactionHandler) (transactionType, destinationTransactionType process.TransactionType) {
		return process.RelayedTx, process.RelayedTx
	}}

	execTx, _ := txproc.NewTxProcessor(args)

	returnCode, err := execTx.ProcessTransaction(&tx)
	assert.Equal(t, process.ErrFailedTransaction, err)
	assert.Equal(t, vmcommon.UserError, returnCode)
}

func TestTxProcessor_ProcessRelayedTransactionSmallerValueInnerTxShouldError(t *testing.T) {
	t.Parallel()

	userAddr := []byte("user")
	tx := transaction.Transaction{}
	tx.Nonce = 0
	tx.SndAddr = []byte("sSRC")
	tx.RcvAddr = userAddr
	tx.Value = big.NewInt(60)
	tx.GasPrice = 1
	tx.GasLimit = 1

	userTx := transaction.Transaction{
		Nonce:    0,
		Value:    big.NewInt(50),
		RcvAddr:  []byte("sDST"),
		SndAddr:  userAddr,
		GasPrice: 1,
		GasLimit: 1,
	}
	marshalizer := &mock.MarshalizerMock{}
	userTxMarshalled, _ := marshalizer.Marshal(userTx)
	tx.Data = []byte(core.RelayedTransaction + "@" + hex.EncodeToString(userTxMarshalled))

	args := createArgsForTxProcessor()
	args.ArgsParser = &mock.ArgumentParserMock{
		ParseCallDataCalled: func(data string) (string, [][]byte, error) {
			return core.RelayedTransaction, [][]byte{userTxMarshalled}, nil
		}}

	acntSrc, _ := state.NewUserAccount(tx.SndAddr)
	acntSrc.Balance = big.NewInt(100)
	acntDst, _ := state.NewUserAccount(tx.RcvAddr)
	acntDst.Balance = big.NewInt(10)
	acntFinal, _ := state.NewUserAccount(userTx.RcvAddr)
	acntFinal.Balance = big.NewInt(10)

	adb := &mock.AccountsStub{}
	adb.LoadAccountCalled = func(address []byte) (state.AccountHandler, error) {
		if bytes.Equal(address, tx.SndAddr) {
			return acntSrc, nil
		}
		if bytes.Equal(address, tx.RcvAddr) {
			return acntDst, nil
		}
		if bytes.Equal(address, userTx.RcvAddr) {
			return acntFinal, nil
		}

		return nil, errors.New("failure")
	}
	args.Accounts = adb
	args.TxTypeHandler = &mock.TxTypeHandlerMock{ComputeTransactionTypeCalled: func(tx data.TransactionHandler) (transactionType, destinationTransactionType process.TransactionType) {
		return process.RelayedTx, process.RelayedTx
	}}

	execTx, _ := txproc.NewTxProcessor(args)

	returnCode, err := execTx.ProcessTransaction(&tx)
	assert.Equal(t, process.ErrFailedTransaction, err)
	assert.Equal(t, vmcommon.UserError, returnCode)
}

func TestTxProcessor_ProcessRelayedTransactionGasPriceMismatchShouldError(t *testing.T) {
	t.Parallel()

	userAddr := []byte("user")
	tx := transaction.Transaction{}
	tx.Nonce = 0
	tx.SndAddr = []byte("sSRC")
	tx.RcvAddr = userAddr
	tx.Value = big.NewInt(50)
	tx.GasPrice = 2
	tx.GasLimit = 1

	userTx := transaction.Transaction{
		Nonce:    0,
		Value:    big.NewInt(50),
		RcvAddr:  []byte("sDST"),
		SndAddr:  userAddr,
		GasPrice: 1,
		GasLimit: 1,
	}
	marshalizer := &mock.MarshalizerMock{}
	userTxMarshalled, _ := marshalizer.Marshal(userTx)
	tx.Data = []byte(core.RelayedTransaction + "@" + hex.EncodeToString(userTxMarshalled))

	args := createArgsForTxProcessor()
	args.ArgsParser = &mock.ArgumentParserMock{
		ParseCallDataCalled: func(data string) (string, [][]byte, error) {
			return core.RelayedTransaction, [][]byte{userTxMarshalled}, nil
		}}

	acntSrc, _ := state.NewUserAccount(tx.SndAddr)
	acntSrc.Balance = big.NewInt(100)
	acntDst, _ := state.NewUserAccount(tx.RcvAddr)
	acntDst.Balance = big.NewInt(10)
	acntFinal, _ := state.NewUserAccount(userTx.RcvAddr)
	acntFinal.Balance = big.NewInt(10)

	adb := &mock.AccountsStub{}
	adb.LoadAccountCalled = func(address []byte) (state.AccountHandler, error) {
		if bytes.Equal(address, tx.SndAddr) {
			return acntSrc, nil
		}
		if bytes.Equal(address, tx.RcvAddr) {
			return acntDst, nil
		}
		if bytes.Equal(address, userTx.RcvAddr) {
			return acntFinal, nil
		}

		return nil, errors.New("failure")
	}
	args.Accounts = adb
	args.TxTypeHandler = &mock.TxTypeHandlerMock{ComputeTransactionTypeCalled: func(tx data.TransactionHandler) (transactionType, destinationTransactionType process.TransactionType) {
		return process.RelayedTx, process.RelayedTx
	}}

	execTx, _ := txproc.NewTxProcessor(args)

	returnCode, err := execTx.ProcessTransaction(&tx)
	assert.Equal(t, process.ErrFailedTransaction, err)
	assert.Equal(t, vmcommon.UserError, returnCode)
}

func TestTxProcessor_ProcessRelayedTransactionGasLimitMismatchShouldError(t *testing.T) {
	t.Parallel()

	userAddr := []byte("user")
	tx := transaction.Transaction{}
	tx.Nonce = 0
	tx.SndAddr = []byte("sSRC")
	tx.RcvAddr = userAddr
	tx.Value = big.NewInt(50)
	tx.GasPrice = 1
	tx.GasLimit = 6

	userTx := transaction.Transaction{
		Nonce:    0,
		Value:    big.NewInt(50),
		RcvAddr:  []byte("sDST"),
		SndAddr:  userAddr,
		GasPrice: 1,
		GasLimit: 10,
	}
	marshalizer := &mock.MarshalizerMock{}
	userTxMarshalled, _ := marshalizer.Marshal(userTx)
	tx.Data = []byte(core.RelayedTransaction + "@" + hex.EncodeToString(userTxMarshalled))

	args := createArgsForTxProcessor()
	args.ArgsParser = &mock.ArgumentParserMock{
		ParseCallDataCalled: func(data string) (string, [][]byte, error) {
			return core.RelayedTransaction, [][]byte{userTxMarshalled}, nil
		}}

	acntSrc, _ := state.NewUserAccount(tx.SndAddr)
	acntSrc.Balance = big.NewInt(100)
	acntDst, _ := state.NewUserAccount(tx.RcvAddr)
	acntDst.Balance = big.NewInt(10)
	acntFinal, _ := state.NewUserAccount(userTx.RcvAddr)
	acntFinal.Balance = big.NewInt(10)

	adb := &mock.AccountsStub{}
	adb.LoadAccountCalled = func(address []byte) (state.AccountHandler, error) {
		if bytes.Equal(address, tx.SndAddr) {
			return acntSrc, nil
		}
		if bytes.Equal(address, tx.RcvAddr) {
			return acntDst, nil
		}
		if bytes.Equal(address, userTx.RcvAddr) {
			return acntFinal, nil
		}

		return nil, errors.New("failure")
	}
	args.Accounts = adb
	args.TxTypeHandler = &mock.TxTypeHandlerMock{ComputeTransactionTypeCalled: func(tx data.TransactionHandler) (transactionType, destinationTransactionType process.TransactionType) {
		return process.RelayedTx, process.RelayedTx
	}}

	execTx, _ := txproc.NewTxProcessor(args)

	returnCode, err := execTx.ProcessTransaction(&tx)
	assert.Equal(t, process.ErrFailedTransaction, err)
	assert.Equal(t, vmcommon.UserError, returnCode)
}

func TestTxProcessor_ProcessRelayedTransactionDisabled(t *testing.T) {
	t.Parallel()

	pubKeyConverter := mock.NewPubkeyConverterMock(4)

	userAddr := []byte("user")
	tx := transaction.Transaction{}
	tx.Nonce = 0
	tx.SndAddr = []byte("sSRC")
	tx.RcvAddr = userAddr
	tx.Value = big.NewInt(45)
	tx.GasPrice = 1
	tx.GasLimit = 1

	userTx := transaction.Transaction{
		Nonce:    0,
		Value:    big.NewInt(50),
		RcvAddr:  []byte("sDST"),
		SndAddr:  userAddr,
		GasPrice: 1,
		GasLimit: 1,
	}
	marshalizer := &mock.MarshalizerMock{}
	userTxMarshalled, _ := marshalizer.Marshal(userTx)
	tx.Data = []byte(core.RelayedTransaction + "@" + hex.EncodeToString(userTxMarshalled))

	acntSrc, _ := state.NewUserAccount(tx.SndAddr)
	acntSrc.Balance = big.NewInt(100)
	acntDst, _ := state.NewUserAccount(tx.RcvAddr)
	acntDst.Balance = big.NewInt(10)
	acntFinal, _ := state.NewUserAccount(userTx.RcvAddr)
	acntFinal.Balance = big.NewInt(10)

	adb := &mock.AccountsStub{}
	adb.LoadAccountCalled = func(address []byte) (state.AccountHandler, error) {
		if bytes.Equal(address, tx.SndAddr) {
			return acntSrc, nil
		}
		if bytes.Equal(address, tx.RcvAddr) {
			return acntDst, nil
		}
		if bytes.Equal(address, userTx.RcvAddr) {
			return acntFinal, nil
		}

		return nil, errors.New("failure")
	}
	scProcessorMock := &mock.SCProcessorMock{}
	shardC, _ := sharding.NewMultiShardCoordinator(1, 0)

	argTxTypeHandler := coordinator.ArgNewTxTypeHandler{
		PubkeyConverter:  pubKeyConverter,
		ShardCoordinator: shardC,
		BuiltInFuncNames: make(map[string]struct{}),
		ArgumentParser:   parsers.NewCallArgsParser(),
	}
	txTypeHandler, _ := coordinator.NewTxTypeHandler(argTxTypeHandler)

	args := createArgsForTxProcessor()
	args.Accounts = adb
	args.ScProcessor = scProcessorMock
	args.ShardCoordinator = shardC
	args.TxTypeHandler = txTypeHandler
	args.PubkeyConv = pubKeyConverter
	args.ArgsParser = smartContract.NewArgumentParser()
	args.RelayedTxEnableEpoch = maxEpoch
	called := false
	args.BadTxForwarder = &mock.IntermediateTransactionHandlerMock{
		AddIntermediateTransactionsCalled: func(txs []data.TransactionHandler) error {
			called = true
			return nil
		},
	}
	execTx, _ := txproc.NewTxProcessor(args)

	returnCode, err := execTx.ProcessTransaction(&tx)
	assert.Equal(t, err, process.ErrFailedTransaction)
	assert.Equal(t, vmcommon.UserError, returnCode)
	assert.True(t, called)
}

func TestTxProcessor_IsCrossTxFromMeShouldWork(t *testing.T) {
	t.Parallel()

	shardC, _ := sharding.NewMultiShardCoordinator(2, 0)
	args := createArgsForTxProcessor()
	args.ShardCoordinator = shardC
	execTx, _ := txproc.NewTxProcessor(args)

	assert.False(t, execTx.IsCrossTxFromMe([]byte("ADR0"), []byte("ADR0")))
	assert.False(t, execTx.IsCrossTxFromMe([]byte("ADR1"), []byte("ADR1")))
	assert.False(t, execTx.IsCrossTxFromMe([]byte("ADR1"), []byte("ADR0")))
	assert.True(t, execTx.IsCrossTxFromMe([]byte("ADR0"), []byte("ADR1")))
}

func TestTxProcessor_ProcessUserTxOfTypeRelayedShouldError(t *testing.T) {
	t.Parallel()

	userAddr := []byte("user")
	tx := transaction.Transaction{}
	tx.Nonce = 0
	tx.SndAddr = []byte("sSRC")
	tx.RcvAddr = userAddr
	tx.Value = big.NewInt(50)
	tx.GasPrice = 2
	tx.GasLimit = 1

	userTx := transaction.Transaction{
		Nonce:    0,
		Value:    big.NewInt(50),
		RcvAddr:  []byte("sDST"),
		SndAddr:  userAddr,
		GasPrice: 1,
		GasLimit: 1,
	}
	marshalizer := &mock.MarshalizerMock{}
	userTxMarshalled, _ := marshalizer.Marshal(userTx)
	tx.Data = []byte(core.RelayedTransaction + "@" + hex.EncodeToString(userTxMarshalled))

	args := createArgsForTxProcessor()
	args.ArgsParser = &mock.ArgumentParserMock{
		ParseCallDataCalled: func(data string) (string, [][]byte, error) {
			return core.RelayedTransaction, [][]byte{userTxMarshalled}, nil
		}}

	acntSrc, _ := state.NewUserAccount(tx.SndAddr)
	acntSrc.Balance = big.NewInt(100)
	acntDst, _ := state.NewUserAccount(tx.RcvAddr)
	acntDst.Balance = big.NewInt(100)
	acntFinal, _ := state.NewUserAccount(userTx.RcvAddr)
	acntFinal.Balance = big.NewInt(100)

	adb := &mock.AccountsStub{}
	adb.LoadAccountCalled = func(address []byte) (state.AccountHandler, error) {
		if bytes.Equal(address, tx.SndAddr) {
			return acntSrc, nil
		}
		if bytes.Equal(address, tx.RcvAddr) {
			return acntDst, nil
		}
		if bytes.Equal(address, userTx.RcvAddr) {
			return acntFinal, nil
		}

		return nil, errors.New("failure")
	}
	args.Accounts = adb
	args.TxTypeHandler = &mock.TxTypeHandlerMock{ComputeTransactionTypeCalled: func(tx data.TransactionHandler) (transactionType, destinationTransactionType process.TransactionType) {
		return process.RelayedTx, process.RelayedTx
	}}

	execTx, _ := txproc.NewTxProcessor(args)

	txHash, _ := core.CalculateHash(args.Marshalizer, args.Hasher, tx)
	returnCode, err := execTx.ProcessUserTx(&tx, &userTx, tx.Value, tx.Nonce, txHash)
	assert.Equal(t, process.ErrFailedTransaction, err)
	assert.Equal(t, vmcommon.UserError, returnCode)
}

func TestTxProcessor_ProcessUserTxOfTypeMoveBalanceShouldWork(t *testing.T) {
	t.Parallel()

	userAddr := []byte("user")
	tx := transaction.Transaction{}
	tx.Nonce = 0
	tx.SndAddr = []byte("sSRC")
	tx.RcvAddr = userAddr
	tx.Value = big.NewInt(50)
	tx.GasPrice = 2
	tx.GasLimit = 1

	userTx := transaction.Transaction{
		Nonce:    0,
		Value:    big.NewInt(50),
		RcvAddr:  []byte("sDST"),
		SndAddr:  userAddr,
		GasPrice: 1,
		GasLimit: 1,
	}
	marshalizer := &mock.MarshalizerMock{}
	userTxMarshalled, _ := marshalizer.Marshal(userTx)
	tx.Data = []byte(core.RelayedTransaction + "@" + hex.EncodeToString(userTxMarshalled))

	args := createArgsForTxProcessor()
	args.ArgsParser = &mock.ArgumentParserMock{
		ParseCallDataCalled: func(data string) (string, [][]byte, error) {
			return core.RelayedTransaction, [][]byte{userTxMarshalled}, nil
		}}

	acntSrc, _ := state.NewUserAccount(tx.SndAddr)
	acntSrc.Balance = big.NewInt(100)
	acntDst, _ := state.NewUserAccount(tx.RcvAddr)
	acntDst.Balance = big.NewInt(100)
	acntFinal, _ := state.NewUserAccount(userTx.RcvAddr)
	acntFinal.Balance = big.NewInt(100)

	adb := &mock.AccountsStub{}
	adb.LoadAccountCalled = func(address []byte) (state.AccountHandler, error) {
		if bytes.Equal(address, tx.SndAddr) {
			return acntSrc, nil
		}
		if bytes.Equal(address, tx.RcvAddr) {
			return acntDst, nil
		}
		if bytes.Equal(address, userTx.RcvAddr) {
			return acntFinal, nil
		}

		return nil, errors.New("failure")
	}
	args.Accounts = adb
	args.TxTypeHandler = &mock.TxTypeHandlerMock{ComputeTransactionTypeCalled: func(tx data.TransactionHandler) (transactionType, destinationTransactionType process.TransactionType) {
		return process.MoveBalance, process.MoveBalance
	}}

	execTx, _ := txproc.NewTxProcessor(args)

	txHash, _ := core.CalculateHash(args.Marshalizer, args.Hasher, tx)
	returnCode, err := execTx.ProcessUserTx(&tx, &userTx, tx.Value, tx.Nonce, txHash)
	assert.Nil(t, err)
	assert.Equal(t, vmcommon.Ok, returnCode)
}

func TestTxProcessor_ProcessUserTxOfTypeSCDeploymentShouldWork(t *testing.T) {
	t.Parallel()

	userAddr := []byte("user")
	tx := transaction.Transaction{}
	tx.Nonce = 0
	tx.SndAddr = []byte("sSRC")
	tx.RcvAddr = userAddr
	tx.Value = big.NewInt(50)
	tx.GasPrice = 2
	tx.GasLimit = 1

	userTx := transaction.Transaction{
		Nonce:    0,
		Value:    big.NewInt(50),
		RcvAddr:  []byte("sDST"),
		SndAddr:  userAddr,
		GasPrice: 1,
		GasLimit: 1,
	}
	marshalizer := &mock.MarshalizerMock{}
	userTxMarshalled, _ := marshalizer.Marshal(userTx)
	tx.Data = []byte(core.RelayedTransaction + "@" + hex.EncodeToString(userTxMarshalled))

	args := createArgsForTxProcessor()
	args.ArgsParser = &mock.ArgumentParserMock{
		ParseCallDataCalled: func(data string) (string, [][]byte, error) {
			return core.RelayedTransaction, [][]byte{userTxMarshalled}, nil
		}}

	acntSrc, _ := state.NewUserAccount(tx.SndAddr)
	acntSrc.Balance = big.NewInt(100)
	acntDst, _ := state.NewUserAccount(tx.RcvAddr)
	acntDst.Balance = big.NewInt(100)
	acntFinal, _ := state.NewUserAccount(userTx.RcvAddr)
	acntFinal.Balance = big.NewInt(100)

	adb := &mock.AccountsStub{}
	adb.LoadAccountCalled = func(address []byte) (state.AccountHandler, error) {
		if bytes.Equal(address, tx.SndAddr) {
			return acntSrc, nil
		}
		if bytes.Equal(address, tx.RcvAddr) {
			return acntDst, nil
		}
		if bytes.Equal(address, userTx.RcvAddr) {
			return acntFinal, nil
		}

		return nil, errors.New("failure")
	}
	args.Accounts = adb
	args.TxTypeHandler = &mock.TxTypeHandlerMock{ComputeTransactionTypeCalled: func(tx data.TransactionHandler) (transactionType, destinationTransactionType process.TransactionType) {
		return process.SCDeployment, process.SCDeployment
	}}

	execTx, _ := txproc.NewTxProcessor(args)

	txHash, _ := core.CalculateHash(args.Marshalizer, args.Hasher, tx)
	returnCode, err := execTx.ProcessUserTx(&tx, &userTx, tx.Value, tx.Nonce, txHash)
	assert.Nil(t, err)
	assert.Equal(t, vmcommon.Ok, returnCode)
}

func TestTxProcessor_ProcessUserTxOfTypeSCInvokingShouldWork(t *testing.T) {
	t.Parallel()

	userAddr := []byte("user")
	tx := transaction.Transaction{}
	tx.Nonce = 0
	tx.SndAddr = []byte("sSRC")
	tx.RcvAddr = userAddr
	tx.Value = big.NewInt(50)
	tx.GasPrice = 2
	tx.GasLimit = 1

	userTx := transaction.Transaction{
		Nonce:    0,
		Value:    big.NewInt(50),
		RcvAddr:  []byte("sDST"),
		SndAddr:  userAddr,
		GasPrice: 1,
		GasLimit: 1,
	}
	marshalizer := &mock.MarshalizerMock{}
	userTxMarshalled, _ := marshalizer.Marshal(userTx)
	tx.Data = []byte(core.RelayedTransaction + "@" + hex.EncodeToString(userTxMarshalled))

	args := createArgsForTxProcessor()
	args.ArgsParser = &mock.ArgumentParserMock{
		ParseCallDataCalled: func(data string) (string, [][]byte, error) {
			return core.RelayedTransaction, [][]byte{userTxMarshalled}, nil
		}}

	acntSrc, _ := state.NewUserAccount(tx.SndAddr)
	acntSrc.Balance = big.NewInt(100)
	acntDst, _ := state.NewUserAccount(tx.RcvAddr)
	acntDst.Balance = big.NewInt(100)
	acntFinal, _ := state.NewUserAccount(userTx.RcvAddr)
	acntFinal.Balance = big.NewInt(100)

	adb := &mock.AccountsStub{}
	adb.LoadAccountCalled = func(address []byte) (state.AccountHandler, error) {
		if bytes.Equal(address, tx.SndAddr) {
			return acntSrc, nil
		}
		if bytes.Equal(address, tx.RcvAddr) {
			return acntDst, nil
		}
		if bytes.Equal(address, userTx.RcvAddr) {
			return acntFinal, nil
		}

		return nil, errors.New("failure")
	}
	args.Accounts = adb
	args.TxTypeHandler = &mock.TxTypeHandlerMock{ComputeTransactionTypeCalled: func(tx data.TransactionHandler) (transactionType, destinationTransactionType process.TransactionType) {
		return process.SCInvoking, process.SCInvoking
	}}

	execTx, _ := txproc.NewTxProcessor(args)

	txHash, _ := core.CalculateHash(args.Marshalizer, args.Hasher, tx)
	returnCode, err := execTx.ProcessUserTx(&tx, &userTx, tx.Value, tx.Nonce, txHash)
	assert.Nil(t, err)
	assert.Equal(t, vmcommon.Ok, returnCode)
}

func TestTxProcessor_ProcessUserTxOfTypeBuiltInFunctionCallShouldWork(t *testing.T) {
	t.Parallel()

	userAddr := []byte("user")
	tx := transaction.Transaction{}
	tx.Nonce = 0
	tx.SndAddr = []byte("sSRC")
	tx.RcvAddr = userAddr
	tx.Value = big.NewInt(50)
	tx.GasPrice = 2
	tx.GasLimit = 1

	userTx := transaction.Transaction{
		Nonce:    0,
		Value:    big.NewInt(50),
		RcvAddr:  []byte("sDST"),
		SndAddr:  userAddr,
		GasPrice: 1,
		GasLimit: 1,
	}
	marshalizer := &mock.MarshalizerMock{}
	userTxMarshalled, _ := marshalizer.Marshal(userTx)
	tx.Data = []byte(core.RelayedTransaction + "@" + hex.EncodeToString(userTxMarshalled))

	args := createArgsForTxProcessor()
	args.ArgsParser = &mock.ArgumentParserMock{
		ParseCallDataCalled: func(data string) (string, [][]byte, error) {
			return core.RelayedTransaction, [][]byte{userTxMarshalled}, nil
		}}

	acntSrc, _ := state.NewUserAccount(tx.SndAddr)
	acntSrc.Balance = big.NewInt(100)
	acntDst, _ := state.NewUserAccount(tx.RcvAddr)
	acntDst.Balance = big.NewInt(100)
	acntFinal, _ := state.NewUserAccount(userTx.RcvAddr)
	acntFinal.Balance = big.NewInt(100)

	adb := &mock.AccountsStub{}
	adb.LoadAccountCalled = func(address []byte) (state.AccountHandler, error) {
		if bytes.Equal(address, tx.SndAddr) {
			return acntSrc, nil
		}
		if bytes.Equal(address, tx.RcvAddr) {
			return acntDst, nil
		}
		if bytes.Equal(address, userTx.RcvAddr) {
			return acntFinal, nil
		}

		return nil, errors.New("failure")
	}
	args.Accounts = adb
	args.TxTypeHandler = &mock.TxTypeHandlerMock{ComputeTransactionTypeCalled: func(tx data.TransactionHandler) (transactionType, destinationTransactionType process.TransactionType) {
		return process.BuiltInFunctionCall, process.BuiltInFunctionCall
	}}

	execTx, _ := txproc.NewTxProcessor(args)

	txHash, _ := core.CalculateHash(args.Marshalizer, args.Hasher, tx)
	returnCode, err := execTx.ProcessUserTx(&tx, &userTx, tx.Value, tx.Nonce, txHash)
	assert.Nil(t, err)
	assert.Equal(t, vmcommon.Ok, returnCode)
}

func TestTxProcessor_ProcessUserTxErrNotPayableShouldFailRelayTx(t *testing.T) {
	t.Parallel()

	userAddr := []byte("user")
	tx := transaction.Transaction{}
	tx.Nonce = 0
	tx.SndAddr = []byte("sSRC")
	tx.RcvAddr = userAddr
	tx.Value = big.NewInt(50)
	tx.GasPrice = 2
	tx.GasLimit = 1

	userTx := transaction.Transaction{
		Nonce:    0,
		Value:    big.NewInt(50),
		RcvAddr:  []byte("sDST"),
		SndAddr:  userAddr,
		GasPrice: 1,
		GasLimit: 1,
	}
	marshalizer := &mock.MarshalizerMock{}
	userTxMarshalled, _ := marshalizer.Marshal(userTx)
	tx.Data = []byte(core.RelayedTransaction + "@" + hex.EncodeToString(userTxMarshalled))

	args := createArgsForTxProcessor()
	args.ArgsParser = &mock.ArgumentParserMock{
		ParseCallDataCalled: func(data string) (string, [][]byte, error) {
			return core.RelayedTransaction, [][]byte{userTxMarshalled}, nil
		}}

	args.ScProcessor = &mock.SCProcessorMock{IsPayableCalled: func(address []byte) (bool, error) {
		return false, process.ErrAccountNotPayable
	}}

	acntSrc, _ := state.NewUserAccount(tx.SndAddr)
	acntSrc.Balance = big.NewInt(100)
	acntDst, _ := state.NewUserAccount(tx.RcvAddr)
	acntDst.Balance = big.NewInt(100)
	acntFinal, _ := state.NewUserAccount(userTx.RcvAddr)
	acntFinal.Balance = big.NewInt(100)

	adb := &mock.AccountsStub{}
	adb.LoadAccountCalled = func(address []byte) (state.AccountHandler, error) {
		if bytes.Equal(address, tx.SndAddr) {
			return acntSrc, nil
		}
		if bytes.Equal(address, tx.RcvAddr) {
			return acntDst, nil
		}
		if bytes.Equal(address, userTx.RcvAddr) {
			return acntFinal, nil
		}

		return nil, errors.New("failure")
	}
	args.Accounts = adb
	args.TxTypeHandler = &mock.TxTypeHandlerMock{ComputeTransactionTypeCalled: func(tx data.TransactionHandler) (transactionType, destinationTransactionType process.TransactionType) {
		return process.MoveBalance, process.MoveBalance
	}}

	execTx, _ := txproc.NewTxProcessor(args)

	txHash, _ := core.CalculateHash(args.Marshalizer, args.Hasher, tx)
	returnCode, err := execTx.ProcessUserTx(&tx, &userTx, tx.Value, tx.Nonce, txHash)
	assert.Equal(t, process.ErrFailedTransaction, err)
	assert.Equal(t, vmcommon.UserError, returnCode)
}<|MERGE_RESOLUTION|>--- conflicted
+++ resolved
@@ -1726,40 +1726,7 @@
 	assert.Equal(t, vmcommon.UserError, returnCode)
 }
 
-<<<<<<< HEAD
 func TestTxProcessor_ProcessRelayedTransactionFailUnMarshalInnerShouldError(t *testing.T) {
-=======
-func TestTxProcessor_ConsumeMoveBalanceWithUserTx(t *testing.T) {
-	t.Parallel()
-
-	args := createArgsForTxProcessor()
-	args.EconomicsFee = &mock.FeeHandlerStub{
-		ComputeFeeForProcessingCalled: func(tx process.TransactionWithFeeHandler, gasToUse uint64) *big.Int {
-			return big.NewInt(1)
-		},
-		ComputeTxFeeCalled: func(tx process.TransactionWithFeeHandler) *big.Int {
-			return big.NewInt(150)
-		},
-	}
-	execTx, _ := txproc.NewTxProcessor(args)
-
-	acntSrc, _ := state.NewUserAccount([]byte("address"))
-	acntSrc.Balance = big.NewInt(100)
-
-	userTx := &transaction.Transaction{
-		Nonce:    0,
-		Value:    big.NewInt(0),
-		GasPrice: 100,
-		GasLimit: 100,
-	}
-
-	err := execTx.TakeMoveBalanceCostOutOfUser(userTx, acntSrc)
-	assert.Nil(t, err)
-	assert.Equal(t, acntSrc.Balance, big.NewInt(99))
-}
-
-func TestTxProcessor_IsCrossTxFromMeShouldWork(t *testing.T) {
->>>>>>> 0973d82d
 	t.Parallel()
 
 	userAddr := []byte("user")
@@ -2155,6 +2122,35 @@
 	assert.True(t, called)
 }
 
+func TestTxProcessor_ConsumeMoveBalanceWithUserTx(t *testing.T) {
+	t.Parallel()
+
+	args := createArgsForTxProcessor()
+	args.EconomicsFee = &mock.FeeHandlerStub{
+		ComputeFeeForProcessingCalled: func(tx process.TransactionWithFeeHandler, gasToUse uint64) *big.Int {
+			return big.NewInt(1)
+		},
+		ComputeTxFeeCalled: func(tx process.TransactionWithFeeHandler) *big.Int {
+			return big.NewInt(150)
+		},
+	}
+	execTx, _ := txproc.NewTxProcessor(args)
+
+	acntSrc, _ := state.NewUserAccount([]byte("address"))
+	acntSrc.Balance = big.NewInt(100)
+
+	userTx := &transaction.Transaction{
+		Nonce:    0,
+		Value:    big.NewInt(0),
+		GasPrice: 100,
+		GasLimit: 100,
+	}
+
+	err := execTx.TakeMoveBalanceCostOutOfUser(userTx, acntSrc)
+	assert.Nil(t, err)
+	assert.Equal(t, acntSrc.Balance, big.NewInt(99))
+}
+
 func TestTxProcessor_IsCrossTxFromMeShouldWork(t *testing.T) {
 	t.Parallel()
 
