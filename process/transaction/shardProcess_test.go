package transaction_test

import (
	"bytes"
	"crypto/rand"
	"encoding/hex"
	"errors"
	"math/big"
	"testing"

	"github.com/ElrondNetwork/elrond-go/data"
	"github.com/ElrondNetwork/elrond-go/data/state"
	"github.com/ElrondNetwork/elrond-go/data/transaction"
	"github.com/ElrondNetwork/elrond-go/process"
	"github.com/ElrondNetwork/elrond-go/process/coordinator"
	"github.com/ElrondNetwork/elrond-go/process/mock"
	txproc "github.com/ElrondNetwork/elrond-go/process/transaction"
	"github.com/ElrondNetwork/elrond-go/sharding"
	"github.com/ElrondNetwork/elrond-go/vm/factory"
	vmcommon "github.com/ElrondNetwork/elrond-vm-common"
	"github.com/stretchr/testify/assert"
)

func generateRandomByteSlice(size int) []byte {
	buff := make([]byte, size)
	_, _ = rand.Reader.Read(buff)

	return buff
}

func feeHandlerMock() *mock.FeeHandlerStub {
	return &mock.FeeHandlerStub{
		CheckValidityTxValuesCalled: func(tx process.TransactionWithFeeHandler) error {
			return nil
		},
		ComputeFeeCalled: func(tx process.TransactionWithFeeHandler) *big.Int {
			return big.NewInt(0)
		},
	}
}

func createAccountStub(sndAddr, rcvAddr []byte,
	acntSrc, acntDst state.UserAccountHandler,
) *mock.AccountsStub {
	adb := mock.AccountsStub{}

	adb.LoadAccountCalled = func(addressContainer state.AddressContainer) (state.AccountHandler, error) {
		if bytes.Equal(addressContainer.Bytes(), sndAddr) {
			return acntSrc, nil
		}

		if bytes.Equal(addressContainer.Bytes(), rcvAddr) {
			return acntDst, nil
		}

		return nil, errors.New("failure")
	}

	return &adb
}

func createTxProcessor() txproc.TxProcessor {
	txProc, _ := txproc.NewTxProcessor(
		&mock.AccountsStub{},
		mock.HasherMock{},
		createMockPubkeyConverter(),
		&mock.MarshalizerMock{},
		mock.NewOneShardCoordinatorMock(),
		&mock.SCProcessorMock{},
		&mock.FeeAccumulatorStub{},
		&mock.TxTypeHandlerMock{},
		feeHandlerMock(),
		&mock.IntermediateTransactionHandlerMock{},
		&mock.IntermediateTransactionHandlerMock{},
	)

	return txProc
}

//------- NewTxProcessor

func TestNewTxProcessor_NilAccountsShouldErr(t *testing.T) {
	t.Parallel()

	txProc, err := txproc.NewTxProcessor(
		nil,
		mock.HasherMock{},
		createMockPubkeyConverter(),
		&mock.MarshalizerMock{},
		mock.NewOneShardCoordinatorMock(),
		&mock.SCProcessorMock{},
		&mock.FeeAccumulatorStub{},
		&mock.TxTypeHandlerMock{},
		feeHandlerMock(),
		&mock.IntermediateTransactionHandlerMock{},
		&mock.IntermediateTransactionHandlerMock{},
	)

	assert.Equal(t, process.ErrNilAccountsAdapter, err)
	assert.Nil(t, txProc)
}

func TestNewTxProcessor_NilHasherShouldErr(t *testing.T) {
	t.Parallel()

	txProc, err := txproc.NewTxProcessor(
		&mock.AccountsStub{},
		nil,
		createMockPubkeyConverter(),
		&mock.MarshalizerMock{},
		mock.NewOneShardCoordinatorMock(),
		&mock.SCProcessorMock{},
		&mock.FeeAccumulatorStub{},
		&mock.TxTypeHandlerMock{},
		feeHandlerMock(),
		&mock.IntermediateTransactionHandlerMock{},
		&mock.IntermediateTransactionHandlerMock{},
	)

	assert.Equal(t, process.ErrNilHasher, err)
	assert.Nil(t, txProc)
}

func TestNewTxProcessor_NilAddressConverterMockShouldErr(t *testing.T) {
	t.Parallel()

	txProc, err := txproc.NewTxProcessor(
		&mock.AccountsStub{},
		mock.HasherMock{},
		nil,
		&mock.MarshalizerMock{},
		mock.NewOneShardCoordinatorMock(),
		&mock.SCProcessorMock{},
		&mock.FeeAccumulatorStub{},
		&mock.TxTypeHandlerMock{},
		feeHandlerMock(),
		&mock.IntermediateTransactionHandlerMock{},
		&mock.IntermediateTransactionHandlerMock{},
	)

	assert.Equal(t, process.ErrNilPubkeyConverter, err)
	assert.Nil(t, txProc)
}

func TestNewTxProcessor_NilMarshalizerMockShouldErr(t *testing.T) {
	t.Parallel()

	txProc, err := txproc.NewTxProcessor(
		&mock.AccountsStub{},
		mock.HasherMock{},
		createMockPubkeyConverter(),
		nil,
		mock.NewOneShardCoordinatorMock(),
		&mock.SCProcessorMock{},
		&mock.FeeAccumulatorStub{},
		&mock.TxTypeHandlerMock{},
		feeHandlerMock(),
		&mock.IntermediateTransactionHandlerMock{},
		&mock.IntermediateTransactionHandlerMock{},
	)

	assert.Equal(t, process.ErrNilMarshalizer, err)
	assert.Nil(t, txProc)
}

func TestNewTxProcessor_NilShardCoordinatorMockShouldErr(t *testing.T) {
	t.Parallel()

	txProc, err := txproc.NewTxProcessor(
		&mock.AccountsStub{},
		mock.HasherMock{},
		createMockPubkeyConverter(),
		&mock.MarshalizerMock{},
		nil,
		&mock.SCProcessorMock{},
		&mock.FeeAccumulatorStub{},
		&mock.TxTypeHandlerMock{},
		feeHandlerMock(),
		&mock.IntermediateTransactionHandlerMock{},
		&mock.IntermediateTransactionHandlerMock{},
	)

	assert.Equal(t, process.ErrNilShardCoordinator, err)
	assert.Nil(t, txProc)
}

func TestNewTxProcessor_NilSCProcessorShouldErr(t *testing.T) {
	t.Parallel()

	txProc, err := txproc.NewTxProcessor(
		&mock.AccountsStub{},
		mock.HasherMock{},
		createMockPubkeyConverter(),
		&mock.MarshalizerMock{},
		mock.NewOneShardCoordinatorMock(),
		nil,
		&mock.FeeAccumulatorStub{},
		&mock.TxTypeHandlerMock{},
		feeHandlerMock(),
		&mock.IntermediateTransactionHandlerMock{},
		&mock.IntermediateTransactionHandlerMock{},
	)

	assert.Equal(t, process.ErrNilSmartContractProcessor, err)
	assert.Nil(t, txProc)
}

func TestNewTxProcessor_NilTxFeeHandlerShouldErr(t *testing.T) {
	t.Parallel()

	txProc, err := txproc.NewTxProcessor(
		&mock.AccountsStub{},
		mock.HasherMock{},
		createMockPubkeyConverter(),
		&mock.MarshalizerMock{},
		mock.NewOneShardCoordinatorMock(),
		&mock.SCProcessorMock{},
		nil,
		&mock.TxTypeHandlerMock{},
		feeHandlerMock(),
		&mock.IntermediateTransactionHandlerMock{},
		&mock.IntermediateTransactionHandlerMock{},
	)

	assert.Equal(t, process.ErrNilUnsignedTxHandler, err)
	assert.Nil(t, txProc)
}

func TestNewTxProcessor_OkValsShouldWork(t *testing.T) {
	t.Parallel()

	txProc, err := txproc.NewTxProcessor(
		&mock.AccountsStub{},
		mock.HasherMock{},
		createMockPubkeyConverter(),
		&mock.MarshalizerMock{},
		mock.NewOneShardCoordinatorMock(),
		&mock.SCProcessorMock{},
		&mock.FeeAccumulatorStub{},
		&mock.TxTypeHandlerMock{},
		feeHandlerMock(),
		&mock.IntermediateTransactionHandlerMock{},
		&mock.IntermediateTransactionHandlerMock{},
	)

	assert.Nil(t, err)
	assert.NotNil(t, txProc)
}

//------- getAddresses

func TestTxProcessor_GetAddressErrAddressConvShouldErr(t *testing.T) {
	t.Parallel()

	expectedErr := errors.New("expected error")
	execTx, _ := txproc.NewTxProcessor(
		&mock.AccountsStub{},
		mock.HasherMock{},
		&mock.PubkeyConverterStub{
			CreateAddressFromBytesCalled: func(pkBytes []byte) (container state.AddressContainer, err error) {
				return nil, expectedErr
			},
		},
		&mock.MarshalizerMock{},
		mock.NewOneShardCoordinatorMock(),
		&mock.SCProcessorMock{},
		&mock.FeeAccumulatorStub{},
		&mock.TxTypeHandlerMock{},
		feeHandlerMock(),
		&mock.IntermediateTransactionHandlerMock{},
		&mock.IntermediateTransactionHandlerMock{},
	)

	tx := transaction.Transaction{}

	_, _, err := execTx.GetAddresses(&tx)
	assert.NotNil(t, err)
}

func TestTxProcessor_GetAddressOkValsShouldWork(t *testing.T) {
	t.Parallel()

	execTx := *createTxProcessor()

	tx := transaction.Transaction{}
	tx.RcvAddr = []byte{65, 66, 67}
	tx.SndAddr = []byte{32, 33, 34}

	adrSnd, adrRcv, err := execTx.GetAddresses(&tx)
	assert.Nil(t, err)
	assert.Equal(t, []byte{65, 66, 67}, adrRcv.Bytes())
	assert.Equal(t, []byte{32, 33, 34}, adrSnd.Bytes())
}

//------- getAccounts

func TestTxProcessor_GetAccountsShouldErrNilAddressContainer(t *testing.T) {
	t.Parallel()

	adb := createAccountStub(nil, nil, nil, nil)

	execTx, _ := txproc.NewTxProcessor(
		adb,
		mock.HasherMock{},
		createMockPubkeyConverter(),
		&mock.MarshalizerMock{},
		mock.NewOneShardCoordinatorMock(),
		&mock.SCProcessorMock{},
		&mock.FeeAccumulatorStub{},
		&mock.TxTypeHandlerMock{},
		feeHandlerMock(),
		&mock.IntermediateTransactionHandlerMock{},
		&mock.IntermediateTransactionHandlerMock{},
	)

	adr1 := mock.NewAddressMock([]byte{65})
	adr2 := mock.NewAddressMock([]byte{67})

	_, _, err := execTx.GetAccounts(nil, adr2)
	assert.Equal(t, process.ErrNilAddressContainer, err)

	_, _, err = execTx.GetAccounts(adr1, nil)
	assert.Equal(t, process.ErrNilAddressContainer, err)
}

func TestTxProcessor_GetAccountsMalfunctionAccountsShouldErr(t *testing.T) {
	t.Parallel()

	adb := createAccountStub(nil, nil, nil, nil)

	execTx, _ := txproc.NewTxProcessor(
		adb,
		mock.HasherMock{},
		createMockPubkeyConverter(),
		&mock.MarshalizerMock{},
		mock.NewOneShardCoordinatorMock(),
		&mock.SCProcessorMock{},
		&mock.FeeAccumulatorStub{},
		&mock.TxTypeHandlerMock{},
		feeHandlerMock(),
		&mock.IntermediateTransactionHandlerMock{},
		&mock.IntermediateTransactionHandlerMock{},
	)

	adr1 := mock.NewAddressMock([]byte{65})
	adr2 := mock.NewAddressMock([]byte{67})

	_, _, err := execTx.GetAccounts(adr1, adr2)
	assert.NotNil(t, err)
}

func TestTxProcessor_GetAccountsOkValsSrcShouldWork(t *testing.T) {
	t.Parallel()

	adb := mock.AccountsStub{}

	adr1 := mock.NewAddressMock([]byte{65})
	adr2 := mock.NewAddressMock([]byte{67})

	acnt1, _ := state.NewUserAccount(adr1)
	acnt2, _ := state.NewUserAccount(adr2)

	adb.LoadAccountCalled = func(addressContainer state.AddressContainer) (state.AccountHandler, error) {
		if addressContainer == adr1 {
			return acnt1, nil
		}

		if addressContainer == adr2 {
			return nil, errors.New("failure on destination")
		}

		return nil, errors.New("failure")
	}

	shardCoordinator := mock.NewOneShardCoordinatorMock()

	execTx, _ := txproc.NewTxProcessor(
		&adb,
		mock.HasherMock{},
		createMockPubkeyConverter(),
		&mock.MarshalizerMock{},
		shardCoordinator,
		&mock.SCProcessorMock{},
		&mock.FeeAccumulatorStub{},
		&mock.TxTypeHandlerMock{},
		feeHandlerMock(),
		&mock.IntermediateTransactionHandlerMock{},
		&mock.IntermediateTransactionHandlerMock{},
	)

	shardCoordinator.ComputeIdCalled = func(container state.AddressContainer) uint32 {
		if bytes.Equal(container.Bytes(), adr2.Bytes()) {
			return 1
		}

		return 0
	}

	a1, a2, err := execTx.GetAccounts(adr1, adr2)

	assert.Nil(t, err)
	assert.Equal(t, acnt1, a1)
	assert.NotEqual(t, acnt2, a2)
	assert.Nil(t, a2)
}

func TestTxProcessor_GetAccountsOkValsDsthouldWork(t *testing.T) {
	t.Parallel()

	adb := mock.AccountsStub{}

	adr1 := mock.NewAddressMock([]byte{65})
	adr2 := mock.NewAddressMock([]byte{67})

	acnt1, _ := state.NewUserAccount(adr1)
	acnt2, _ := state.NewUserAccount(adr2)

	adb.LoadAccountCalled = func(addressContainer state.AddressContainer) (state.AccountHandler, error) {
		if addressContainer == adr1 {
			return nil, errors.New("failure on source")
		}

		if addressContainer == adr2 {
			return acnt2, nil
		}

		return nil, errors.New("failure")
	}

	shardCoordinator := mock.NewOneShardCoordinatorMock()

	execTx, _ := txproc.NewTxProcessor(
		&adb,
		mock.HasherMock{},
		createMockPubkeyConverter(),
		&mock.MarshalizerMock{},
		shardCoordinator,
		&mock.SCProcessorMock{},
		&mock.FeeAccumulatorStub{},
		&mock.TxTypeHandlerMock{},
		feeHandlerMock(),
		&mock.IntermediateTransactionHandlerMock{},
		&mock.IntermediateTransactionHandlerMock{},
	)

	shardCoordinator.ComputeIdCalled = func(container state.AddressContainer) uint32 {
		if bytes.Equal(container.Bytes(), adr1.Bytes()) {
			return 1
		}

		return 0
	}

	a1, a2, err := execTx.GetAccounts(adr1, adr2)
	assert.Nil(t, err)
	assert.NotEqual(t, acnt1, a1)
	assert.Nil(t, a1)
	assert.Equal(t, acnt2, a2)
}

func TestTxProcessor_GetAccountsOkValsShouldWork(t *testing.T) {
	t.Parallel()

	adr1 := mock.NewAddressMock([]byte{65})
	adr2 := mock.NewAddressMock([]byte{67})

	acnt1, _ := state.NewUserAccount(adr1)
	acnt2, _ := state.NewUserAccount(adr2)

	adb := createAccountStub(adr1.Bytes(), adr2.Bytes(), acnt1, acnt2)

	execTx, _ := txproc.NewTxProcessor(
		adb,
		mock.HasherMock{},
		createMockPubkeyConverter(),
		&mock.MarshalizerMock{},
		mock.NewOneShardCoordinatorMock(),
		&mock.SCProcessorMock{},
		&mock.FeeAccumulatorStub{},
		&mock.TxTypeHandlerMock{},
		feeHandlerMock(),
		&mock.IntermediateTransactionHandlerMock{},
		&mock.IntermediateTransactionHandlerMock{},
	)

	a1, a2, err := execTx.GetAccounts(adr1, adr2)
	assert.Nil(t, err)
	assert.Equal(t, acnt1, a1)
	assert.Equal(t, acnt2, a2)
}

func TestTxProcessor_GetSameAccountShouldWork(t *testing.T) {
	t.Parallel()

	adr1 := mock.NewAddressMock([]byte{65})
	adr2 := mock.NewAddressMock([]byte{65})

	acnt1, _ := state.NewUserAccount(adr1)
	acnt2, _ := state.NewUserAccount(adr2)

	adb := createAccountStub(adr1.Bytes(), adr2.Bytes(), acnt1, acnt2)

	execTx, _ := txproc.NewTxProcessor(
		adb,
		mock.HasherMock{},
		createMockPubkeyConverter(),
		&mock.MarshalizerMock{},
		mock.NewOneShardCoordinatorMock(),
		&mock.SCProcessorMock{},
		&mock.FeeAccumulatorStub{},
		&mock.TxTypeHandlerMock{},
		feeHandlerMock(),
		&mock.IntermediateTransactionHandlerMock{},
		&mock.IntermediateTransactionHandlerMock{},
	)

	a1, a2, err := execTx.GetAccounts(adr1, adr1)
	assert.Nil(t, err)
	assert.True(t, a1 == a2)
}

//------- checkTxValues

func TestTxProcessor_CheckTxValuesHigherNonceShouldErr(t *testing.T) {
	t.Parallel()

	adr1 := mock.NewAddressMock([]byte{65})
	acnt1, err := state.NewUserAccount(adr1)
	assert.Nil(t, err)

	execTx := *createTxProcessor()

	acnt1.Nonce = 6

	err = execTx.CheckTxValues(&transaction.Transaction{Nonce: 7}, acnt1, nil)
	assert.Equal(t, process.ErrHigherNonceInTransaction, err)
}

func TestTxProcessor_CheckTxValuesLowerNonceShouldErr(t *testing.T) {
	t.Parallel()

	adr1 := mock.NewAddressMock([]byte{65})
	acnt1, err := state.NewUserAccount(adr1)
	assert.Nil(t, err)

	execTx := *createTxProcessor()

	acnt1.Nonce = 6

	err = execTx.CheckTxValues(&transaction.Transaction{Nonce: 5}, acnt1, nil)
	assert.Equal(t, process.ErrLowerNonceInTransaction, err)
}

func TestTxProcessor_CheckTxValuesInsufficientFundsShouldErr(t *testing.T) {
	t.Parallel()

	adr1 := mock.NewAddressMock([]byte{65})
	acnt1, err := state.NewUserAccount(adr1)
	assert.Nil(t, err)

	execTx := *createTxProcessor()

	acnt1.Balance = big.NewInt(67)

	err = execTx.CheckTxValues(&transaction.Transaction{Value: big.NewInt(68)}, acnt1, nil)
	assert.Equal(t, process.ErrInsufficientFunds, err)
}

func TestTxProcessor_CheckTxValuesOkValsShouldErr(t *testing.T) {
	t.Parallel()

	adr1 := mock.NewAddressMock([]byte{65})
	acnt1, err := state.NewUserAccount(adr1)
	assert.Nil(t, err)

	execTx := *createTxProcessor()

	acnt1.Balance = big.NewInt(67)

	err = execTx.CheckTxValues(&transaction.Transaction{Value: big.NewInt(67)}, acnt1, nil)
	assert.Nil(t, err)
}

//------- moveBalances
func TestTxProcessor_MoveBalancesShouldNotFailWhenAcntSrcIsNotInNodeShard(t *testing.T) {
	t.Parallel()

	adrDst := mock.NewAddressMock([]byte{67})
	acntDst, _ := state.NewUserAccount(adrDst)

	execTx := *createTxProcessor()
	err := execTx.MoveBalances(nil, acntDst, big.NewInt(0))
	assert.Nil(t, err)
}

func TestTxProcessor_MoveBalancesShouldNotFailWhenAcntDstIsNotInNodeShard(t *testing.T) {
	t.Parallel()

	adrSrc := mock.NewAddressMock([]byte{65})
	acntSrc, _ := state.NewUserAccount(adrSrc)

	execTx := *createTxProcessor()
	err := execTx.MoveBalances(acntSrc, nil, big.NewInt(0))

	assert.Nil(t, err)
}

func TestTxProcessor_MoveBalancesOkValsShouldWork(t *testing.T) {
	t.Parallel()

	adrSrc := mock.NewAddressMock([]byte{65})
	acntSrc, err := state.NewUserAccount(adrSrc)
	assert.Nil(t, err)

	adrDst := mock.NewAddressMock([]byte{67})
	acntDst, err := state.NewUserAccount(adrDst)
	assert.Nil(t, err)

	execTx := *createTxProcessor()

	acntSrc.Balance = big.NewInt(64)
	acntDst.Balance = big.NewInt(31)
	err = execTx.MoveBalances(acntSrc, acntDst, big.NewInt(14))

	assert.Nil(t, err)
	assert.Equal(t, big.NewInt(50), acntSrc.Balance)
	assert.Equal(t, big.NewInt(45), acntDst.Balance)
}

func TestTxProcessor_MoveBalancesToSelfOkValsShouldWork(t *testing.T) {
	t.Parallel()

	adrSrc := mock.NewAddressMock([]byte{65})
	acntSrc, err := state.NewUserAccount(adrSrc)
	assert.Nil(t, err)

	acntDst := acntSrc

	execTx := *createTxProcessor()

	acntSrc.Balance = big.NewInt(64)

	err = execTx.MoveBalances(acntSrc, acntDst, big.NewInt(1))
	assert.Nil(t, err)
	assert.Equal(t, big.NewInt(64), acntSrc.Balance)
	assert.Equal(t, big.NewInt(64), acntDst.Balance)
}

//------- increaseNonce

func TestTxProcessor_IncreaseNonceOkValsShouldWork(t *testing.T) {
	t.Parallel()

	adrSrc := mock.NewAddressMock([]byte{65})
	acntSrc, err := state.NewUserAccount(adrSrc)
	assert.Nil(t, err)

	execTx := *createTxProcessor()

	acntSrc.Nonce = 45

	execTx.IncreaseNonce(acntSrc)
	assert.Equal(t, uint64(46), acntSrc.Nonce)
}

//------- ProcessTransaction

func TestTxProcessor_ProcessTransactionNilTxShouldErr(t *testing.T) {
	t.Parallel()

	execTx := *createTxProcessor()

	err := execTx.ProcessTransaction(nil)
	assert.Equal(t, process.ErrNilTransaction, err)
}

func TestTxProcessor_ProcessTransactionErrAddressConvShouldErr(t *testing.T) {
	t.Parallel()

	expectedErr := errors.New("expected error")
	execTx, _ := txproc.NewTxProcessor(
		&mock.AccountsStub{},
		mock.HasherMock{},
		&mock.PubkeyConverterStub{
			CreateAddressFromBytesCalled: func(pkBytes []byte) (container state.AddressContainer, err error) {
				return nil, expectedErr
			},
		},
		&mock.MarshalizerMock{},
		mock.NewOneShardCoordinatorMock(),
		&mock.SCProcessorMock{},
		&mock.FeeAccumulatorStub{},
		&mock.TxTypeHandlerMock{},
		feeHandlerMock(),
		&mock.IntermediateTransactionHandlerMock{},
		&mock.IntermediateTransactionHandlerMock{},
	)

	err := execTx.ProcessTransaction(&transaction.Transaction{})
	assert.NotNil(t, err)
}

func TestTxProcessor_ProcessTransactionMalfunctionAccountsShouldErr(t *testing.T) {
	t.Parallel()

	adb := createAccountStub(nil, nil, nil, nil)

	execTx, _ := txproc.NewTxProcessor(
		adb,
		mock.HasherMock{},
		createMockPubkeyConverter(),
		&mock.MarshalizerMock{},
		mock.NewOneShardCoordinatorMock(),
		&mock.SCProcessorMock{},
		&mock.FeeAccumulatorStub{},
		&mock.TxTypeHandlerMock{},
		feeHandlerMock(),
		&mock.IntermediateTransactionHandlerMock{},
		&mock.IntermediateTransactionHandlerMock{},
	)

	tx := transaction.Transaction{}
	tx.Nonce = 1
	tx.SndAddr = []byte("SRC")
	tx.RcvAddr = []byte("DST")
	tx.Value = big.NewInt(45)

	err := execTx.ProcessTransaction(&tx)
	assert.NotNil(t, err)
}

func TestTxProcessor_ProcessCheckNotPassShouldErr(t *testing.T) {
	t.Parallel()

	//these values will trigger ErrHigherNonceInTransaction
	tx := transaction.Transaction{}
	tx.Nonce = 1
	tx.SndAddr = []byte("SRC")
	tx.RcvAddr = []byte("DST")
	tx.Value = big.NewInt(45)

	acntSrc, err := state.NewUserAccount(mock.NewAddressMock(tx.SndAddr))
	assert.Nil(t, err)
	acntDst, err := state.NewUserAccount(mock.NewAddressMock(tx.RcvAddr))
	assert.Nil(t, err)

	adb := createAccountStub(tx.SndAddr, tx.RcvAddr, acntSrc, acntDst)

	execTx, _ := txproc.NewTxProcessor(
		adb,
		mock.HasherMock{},
		createMockPubkeyConverter(),
		&mock.MarshalizerMock{},
		mock.NewOneShardCoordinatorMock(),
		&mock.SCProcessorMock{},
		&mock.FeeAccumulatorStub{},
		&mock.TxTypeHandlerMock{},
		feeHandlerMock(),
		&mock.IntermediateTransactionHandlerMock{},
		&mock.IntermediateTransactionHandlerMock{},
	)

	err = execTx.ProcessTransaction(&tx)
	assert.Equal(t, process.ErrHigherNonceInTransaction, err)
}

func TestTxProcessor_ProcessCheckShouldPassWhenAdrSrcIsNotInNodeShard(t *testing.T) {
	t.Parallel()

<<<<<<< HEAD
	saveAccountCalled := 0
	shardCoordinator := mock.NewOneShardCoordinatorMock()

	tx := transaction.Transaction{}
	tx.Nonce = 1
	tx.SndAddr = []byte("SRC")
	tx.RcvAddr = []byte("DST")
	tx.Value = big.NewInt(45)

	shardCoordinator.ComputeIdCalled = func(container state.AddressContainer) uint32 {
		if bytes.Equal(container.Bytes(), tx.SndAddr) {
			return 1
		}

		return 0
	}

	acntSrc, err := state.NewUserAccount(mock.NewAddressMock(tx.SndAddr))
	assert.Nil(t, err)
	acntDst, err := state.NewUserAccount(mock.NewAddressMock(tx.RcvAddr))
	assert.Nil(t, err)

	adb := createAccountStub(tx.SndAddr, tx.RcvAddr, acntSrc, acntDst)
	adb.SaveAccountCalled = func(account state.AccountHandler) error {
		saveAccountCalled++
		return nil
	}

	execTx, _ := txproc.NewTxProcessor(
		adb,
		mock.HasherMock{},
		createMockPubkeyConverter(),
		&mock.MarshalizerMock{},
		shardCoordinator,
		&mock.SCProcessorMock{},
		&mock.FeeAccumulatorStub{},
		&mock.TxTypeHandlerMock{},
		feeHandlerMock(),
		&mock.IntermediateTransactionHandlerMock{},
		&mock.IntermediateTransactionHandlerMock{},
	)

	err = execTx.ProcessTransaction(&tx)
	assert.Nil(t, err)
	assert.Equal(t, 1, saveAccountCalled)
=======
	testProcessCheck(t, 1, big.NewInt(45))
>>>>>>> 89e6420b
}

func TestTxProcessor_ProcessMoveBalancesShouldPassWhenAdrSrcIsNotInNodeShard(t *testing.T) {
	t.Parallel()

<<<<<<< HEAD
	saveAccountCalled := 0

	tx := transaction.Transaction{}
	tx.Nonce = 0
	tx.SndAddr = []byte("SRC")
	tx.RcvAddr = []byte("DST")
	tx.Value = big.NewInt(0)

	acntSrc, err := state.NewUserAccount(mock.NewAddressMock(tx.SndAddr))
	assert.Nil(t, err)
	acntDst, err := state.NewUserAccount(mock.NewAddressMock(tx.RcvAddr))
	assert.Nil(t, err)

	adb := createAccountStub(tx.SndAddr, tx.RcvAddr, acntSrc, acntDst)
	adb.SaveAccountCalled = func(account state.AccountHandler) error {
		saveAccountCalled++
		return nil
	}

	execTx, _ := txproc.NewTxProcessor(
		adb,
		mock.HasherMock{},
		createMockPubkeyConverter(),
		&mock.MarshalizerMock{},
		mock.NewOneShardCoordinatorMock(),
		&mock.SCProcessorMock{},
		&mock.FeeAccumulatorStub{},
		&mock.TxTypeHandlerMock{},
		feeHandlerMock(),
		&mock.IntermediateTransactionHandlerMock{},
		&mock.IntermediateTransactionHandlerMock{},
	)

	err = execTx.ProcessTransaction(&tx)
	assert.Nil(t, err)
	assert.Equal(t, 2, saveAccountCalled)
=======
	testProcessCheck(t, 0, big.NewInt(0))
>>>>>>> 89e6420b
}

func testProcessCheck(t *testing.T, nonce uint64, value *big.Int) {
	saveAccountCalled := 0
	shardCoordinator := mock.NewOneShardCoordinatorMock()

	tx := transaction.Transaction{}
	tx.Nonce = nonce
	tx.SndAddr = []byte("SRC")
	tx.RcvAddr = []byte("DST")
	tx.Value = value

	shardCoordinator.ComputeIdCalled = func(container state.AddressContainer) uint32 {
		if bytes.Equal(container.Bytes(), tx.SndAddr) {
			return 1
		}

		return 0
	}

	acntSrc, err := state.NewUserAccount(mock.NewAddressMock(tx.SndAddr))
	assert.Nil(t, err)
	acntDst, err := state.NewUserAccount(mock.NewAddressMock(tx.RcvAddr))
	assert.Nil(t, err)

	adb := createAccountStub(tx.SndAddr, tx.RcvAddr, acntSrc, acntDst)
	adb.SaveAccountCalled = func(account state.AccountHandler) error {
		saveAccountCalled++
		return nil
	}

	execTx, _ := txproc.NewTxProcessor(
		adb,
		mock.HasherMock{},
		createMockPubkeyConverter(),
		&mock.MarshalizerMock{},
		shardCoordinator,
		&mock.SCProcessorMock{},
		&mock.FeeAccumulatorStub{},
		&mock.TxTypeHandlerMock{},
		feeHandlerMock(),
		&mock.IntermediateTransactionHandlerMock{},
		&mock.IntermediateTransactionHandlerMock{},
	)

	err = execTx.ProcessTransaction(&tx)
	assert.Nil(t, err)
	assert.Equal(t, 1, saveAccountCalled)
}

func TestTxProcessor_ProcessMoveBalancesShouldWork(t *testing.T) {
	t.Parallel()

	saveAccountCalled := 0

	tx := transaction.Transaction{}
	tx.Nonce = 0
	tx.SndAddr = []byte("SRC")
	tx.RcvAddr = []byte("DST")
	tx.Value = big.NewInt(0)

	acntSrc, err := state.NewUserAccount(mock.NewAddressMock(tx.SndAddr))
	assert.Nil(t, err)
	acntDst, err := state.NewUserAccount(mock.NewAddressMock(tx.RcvAddr))
	assert.Nil(t, err)

	adb := createAccountStub(tx.SndAddr, tx.RcvAddr, acntSrc, acntDst)
	adb.SaveAccountCalled = func(account state.AccountHandler) error {
		saveAccountCalled++
		return nil
	}

	execTx, _ := txproc.NewTxProcessor(
		adb,
		mock.HasherMock{},
		createMockPubkeyConverter(),
		&mock.MarshalizerMock{},
		mock.NewOneShardCoordinatorMock(),
		&mock.SCProcessorMock{},
		&mock.FeeAccumulatorStub{},
		&mock.TxTypeHandlerMock{},
		feeHandlerMock(),
		&mock.IntermediateTransactionHandlerMock{},
		&mock.IntermediateTransactionHandlerMock{},
	)

	err = execTx.ProcessTransaction(&tx)
	assert.Nil(t, err)
	assert.Equal(t, 2, saveAccountCalled)
}

func TestTxProcessor_ProcessOkValsShouldWork(t *testing.T) {
	t.Parallel()

	saveAccountCalled := 0

	tx := transaction.Transaction{}
	tx.Nonce = 4
	tx.SndAddr = []byte("SRC")
	tx.RcvAddr = []byte("DST")
	tx.Value = big.NewInt(61)

	acntSrc, err := state.NewUserAccount(mock.NewAddressMock(tx.SndAddr))
	assert.Nil(t, err)
	acntDst, err := state.NewUserAccount(mock.NewAddressMock(tx.RcvAddr))
	assert.Nil(t, err)

	acntSrc.Nonce = 4
	acntSrc.Balance = big.NewInt(90)
	acntDst.Balance = big.NewInt(10)

	adb := createAccountStub(tx.SndAddr, tx.RcvAddr, acntSrc, acntDst)
	adb.SaveAccountCalled = func(account state.AccountHandler) error {
		saveAccountCalled++
		return nil
	}

	execTx, _ := txproc.NewTxProcessor(
		adb,
		mock.HasherMock{},
		createMockPubkeyConverter(),
		&mock.MarshalizerMock{},
		mock.NewOneShardCoordinatorMock(),
		&mock.SCProcessorMock{},
		&mock.FeeAccumulatorStub{},
		&mock.TxTypeHandlerMock{},
		feeHandlerMock(),
		&mock.IntermediateTransactionHandlerMock{},
		&mock.IntermediateTransactionHandlerMock{},
	)

	err = execTx.ProcessTransaction(&tx)
	assert.Nil(t, err)
	assert.Equal(t, uint64(5), acntSrc.Nonce)
	assert.Equal(t, big.NewInt(29), acntSrc.Balance)
	assert.Equal(t, big.NewInt(71), acntDst.Balance)
	assert.Equal(t, 2, saveAccountCalled)
}

func TestTxProcessor_MoveBalanceWithFeesShouldWork(t *testing.T) {
	saveAccountCalled := 0

	tx := transaction.Transaction{}
	tx.Nonce = 4
	tx.SndAddr = []byte("SRC")
	tx.RcvAddr = []byte("DST")
	tx.Value = big.NewInt(61)
	tx.GasPrice = 2
	tx.GasLimit = 2

	acntSrc, err := state.NewUserAccount(mock.NewAddressMock(tx.SndAddr))
	assert.Nil(t, err)
	acntDst, err := state.NewUserAccount(mock.NewAddressMock(tx.RcvAddr))
	assert.Nil(t, err)

	acntSrc.Nonce = 4
	acntSrc.Balance = big.NewInt(90)
	acntDst.Balance = big.NewInt(10)

	adb := createAccountStub(tx.SndAddr, tx.RcvAddr, acntSrc, acntDst)
	adb.SaveAccountCalled = func(account state.AccountHandler) error {
		saveAccountCalled++
		return nil
	}

	txCost := big.NewInt(16)
	feeHandler := &mock.FeeHandlerStub{
		CheckValidityTxValuesCalled: func(tx process.TransactionWithFeeHandler) error {
			return nil
		},
		ComputeFeeCalled: func(tx process.TransactionWithFeeHandler) *big.Int {
			return txCost
		},
	}

	execTx, _ := txproc.NewTxProcessor(
		adb,
		mock.HasherMock{},
		createMockPubkeyConverter(),
		&mock.MarshalizerMock{},
		mock.NewOneShardCoordinatorMock(),
		&mock.SCProcessorMock{},
		&mock.FeeAccumulatorStub{},
		&mock.TxTypeHandlerMock{},
		feeHandler,
		&mock.IntermediateTransactionHandlerMock{},
		&mock.IntermediateTransactionHandlerMock{},
	)

	err = execTx.ProcessTransaction(&tx)
	assert.Nil(t, err)
	assert.Equal(t, uint64(5), acntSrc.Nonce)
	assert.Equal(t, big.NewInt(13), acntSrc.Balance)
	assert.Equal(t, big.NewInt(71), acntDst.Balance)
	assert.Equal(t, 2, saveAccountCalled)
}

func TestTxProcessor_ProcessTransactionScTxShouldWork(t *testing.T) {
	t.Parallel()

	saveAccountCalled := 0
	tx := transaction.Transaction{}
	tx.Nonce = 0
	tx.SndAddr = []byte("SRC")
	tx.RcvAddr = generateRandomByteSlice(createMockPubkeyConverter().Len())
	tx.Value = big.NewInt(45)
	tx.GasPrice = 1
	tx.GasLimit = 1

	acntSrc, err := state.NewUserAccount(mock.NewAddressMock(tx.SndAddr))
	assert.Nil(t, err)

	acntDst, err := state.NewUserAccount(mock.NewAddressMock(tx.RcvAddr))
	assert.Nil(t, err)

	acntSrc.Balance = big.NewInt(46)
	acntDst.SetCode([]byte{65})

	adb := createAccountStub(tx.SndAddr, tx.RcvAddr, acntSrc, acntDst)
	adb.SaveAccountCalled = func(account state.AccountHandler) error {
		saveAccountCalled++
		return nil
	}

	scProcessorMock := &mock.SCProcessorMock{}

	wasCalled := false
	scProcessorMock.ExecuteSmartContractTransactionCalled = func(tx data.TransactionHandler, acntSrc, acntDst state.UserAccountHandler) error {
		wasCalled = true
		return nil
	}

	execTx, _ := txproc.NewTxProcessor(
		adb,
		mock.HasherMock{},
		createMockPubkeyConverter(),
		&mock.MarshalizerMock{},
		mock.NewOneShardCoordinatorMock(),
		scProcessorMock,
		&mock.FeeAccumulatorStub{},
		&mock.TxTypeHandlerMock{
			ComputeTransactionTypeCalled: func(tx data.TransactionHandler) (transactionType process.TransactionType, e error) {
				return process.SCInvoking, nil
			},
		},
		feeHandlerMock(),
		&mock.IntermediateTransactionHandlerMock{},
		&mock.IntermediateTransactionHandlerMock{},
	)

	err = execTx.ProcessTransaction(&tx)
	assert.Nil(t, err)
	assert.True(t, wasCalled)
	assert.Equal(t, 0, saveAccountCalled)
}

func TestTxProcessor_ProcessTransactionScTxShouldReturnErrWhenExecutionFails(t *testing.T) {
	t.Parallel()

	saveAccountCalled := 0

	tx := transaction.Transaction{}
	tx.Nonce = 0
	tx.SndAddr = []byte("SRC")
	tx.RcvAddr = generateRandomByteSlice(createMockPubkeyConverter().Len())
	tx.Value = big.NewInt(45)

	acntSrc, err := state.NewUserAccount(mock.NewAddressMock(tx.SndAddr))
	assert.Nil(t, err)
	acntSrc.Balance = big.NewInt(45)
	acntDst, err := state.NewUserAccount(mock.NewAddressMock(tx.RcvAddr))
	assert.Nil(t, err)
	acntDst.SetCode([]byte{65})

	adb := createAccountStub(tx.SndAddr, tx.RcvAddr, acntSrc, acntDst)
	adb.SaveAccountCalled = func(account state.AccountHandler) error {
		saveAccountCalled++
		return nil
	}

	scProcessorMock := &mock.SCProcessorMock{}

	wasCalled := false
	scProcessorMock.ExecuteSmartContractTransactionCalled = func(tx data.TransactionHandler, acntSrc, acntDst state.UserAccountHandler) error {
		wasCalled = true
		return process.ErrNoVM
	}

	execTx, _ := txproc.NewTxProcessor(
		adb,
		mock.HasherMock{},
		createMockPubkeyConverter(),
		&mock.MarshalizerMock{},
		mock.NewOneShardCoordinatorMock(),
		scProcessorMock,
		&mock.FeeAccumulatorStub{},
		&mock.TxTypeHandlerMock{ComputeTransactionTypeCalled: func(tx data.TransactionHandler) (transactionType process.TransactionType, e error) {
			return process.SCInvoking, nil
		}},
		feeHandlerMock(),
		&mock.IntermediateTransactionHandlerMock{},
		&mock.IntermediateTransactionHandlerMock{},
	)

	err = execTx.ProcessTransaction(&tx)
	assert.Equal(t, process.ErrNoVM, err)
	assert.True(t, wasCalled)
	assert.Equal(t, 0, saveAccountCalled)
}

func TestTxProcessor_ProcessTransactionScTxShouldNotBeCalledWhenAdrDstIsNotInNodeShard(t *testing.T) {
	t.Parallel()

	shardCoordinator := mock.NewOneShardCoordinatorMock()

	saveAccountCalled := 0
	tx := transaction.Transaction{}
	tx.Nonce = 0
	tx.SndAddr = []byte("SRC")
	tx.RcvAddr = generateRandomByteSlice(createMockPubkeyConverter().Len())
	tx.Value = big.NewInt(45)

	shardCoordinator.ComputeIdCalled = func(container state.AddressContainer) uint32 {
		if bytes.Equal(container.Bytes(), tx.RcvAddr) {
			return 1
		}

		return 0
	}

	acntSrc, err := state.NewUserAccount(mock.NewAddressMock(tx.SndAddr))
	assert.Nil(t, err)
	acntSrc.Balance = big.NewInt(45)
	acntDst, err := state.NewUserAccount(mock.NewAddressMock(tx.RcvAddr))
	assert.Nil(t, err)
	acntDst.SetCode([]byte{65})

	adb := createAccountStub(tx.SndAddr, tx.RcvAddr, acntSrc, acntDst)
	adb.SaveAccountCalled = func(account state.AccountHandler) error {
		saveAccountCalled++
		return nil
	}

	scProcessorMock := &mock.SCProcessorMock{}
	wasCalled := false
	scProcessorMock.ExecuteSmartContractTransactionCalled = func(tx data.TransactionHandler, acntSrc, acntDst state.UserAccountHandler) error {
		wasCalled = true
		return process.ErrNoVM
	}

	argsTxTypeHandler := coordinator.ArgNewTxTypeHandler{
		PubkeyConverter:  mock.NewPubkeyConverterMock(32),
		ShardCoordinator: shardCoordinator,
		BuiltInFuncNames: make(map[string]struct{}),
		ArgumentParser:   vmcommon.NewAtArgumentParser(),
	}
	computeType, _ := coordinator.NewTxTypeHandler(argsTxTypeHandler)

	execTx, _ := txproc.NewTxProcessor(
		adb,
		mock.HasherMock{},
		createMockPubkeyConverter(),
		&mock.MarshalizerMock{},
		shardCoordinator,
		scProcessorMock,
		&mock.FeeAccumulatorStub{},
		computeType,
		feeHandlerMock(),
		&mock.IntermediateTransactionHandlerMock{},
		&mock.IntermediateTransactionHandlerMock{},
	)

	err = execTx.ProcessTransaction(&tx)
	assert.Nil(t, err)
	assert.False(t, wasCalled)
	assert.Equal(t, 1, saveAccountCalled)
}

func TestTxProcessor_ProcessTxFeeIntraShard(t *testing.T) {
	t.Parallel()

	moveBalanceFee := big.NewInt(50)
	negMoveBalanceFee := big.NewInt(0).Neg(moveBalanceFee)
	execTx, _ := txproc.NewTxProcessor(
		&mock.AccountsStub{},
		mock.HasherMock{},
		createMockPubkeyConverter(),
		&mock.MarshalizerMock{},
		mock.NewMultiShardsCoordinatorMock(2),
		&mock.SCProcessorMock{},
		&mock.FeeAccumulatorStub{},
		&mock.TxTypeHandlerMock{},
		&mock.FeeHandlerStub{
			ComputeFeeCalled: func(tx process.TransactionWithFeeHandler) *big.Int {
				return moveBalanceFee
			},
		},
		&mock.IntermediateTransactionHandlerMock{},
		&mock.IntermediateTransactionHandlerMock{},
	)
	tx := &transaction.Transaction{
		RcvAddr:  []byte("aaa"),
		SndAddr:  []byte("bbb"),
		GasPrice: moveBalanceFee.Uint64(),
		GasLimit: moveBalanceFee.Uint64(),
	}

	acntSnd := &mock.UserAccountStub{AddToBalanceCalled: func(value *big.Int) error {
		assert.True(t, value.Cmp(negMoveBalanceFee) == 0)
		return nil
	}}
	acntDst := &mock.UserAccountStub{}

	cost, err := execTx.ProcessTxFee(tx, acntSnd, acntDst)
	assert.Nil(t, err)
	assert.True(t, cost.Cmp(moveBalanceFee) == 0)
}

func TestTxProcessor_ProcessTxFeeCrossShardMoveBalance(t *testing.T) {
	t.Parallel()

	moveBalanceFee := big.NewInt(50)
	negMoveBalanceFee := big.NewInt(0).Neg(moveBalanceFee)
	execTx, _ := txproc.NewTxProcessor(
		&mock.AccountsStub{},
		mock.HasherMock{},
		createMockPubkeyConverter(),
		&mock.MarshalizerMock{},
		mock.NewMultiShardsCoordinatorMock(2),
		&mock.SCProcessorMock{},
		&mock.FeeAccumulatorStub{},
		&mock.TxTypeHandlerMock{},
		&mock.FeeHandlerStub{
			ComputeFeeCalled: func(tx process.TransactionWithFeeHandler) *big.Int {
				return moveBalanceFee
			},
		},
		&mock.IntermediateTransactionHandlerMock{},
		&mock.IntermediateTransactionHandlerMock{},
	)
	tx := &transaction.Transaction{
		RcvAddr:  []byte("aaa"),
		SndAddr:  []byte("bbb"),
		GasPrice: moveBalanceFee.Uint64(),
		GasLimit: moveBalanceFee.Uint64(),
	}

	acntSnd := &mock.UserAccountStub{AddToBalanceCalled: func(value *big.Int) error {
		assert.True(t, value.Cmp(negMoveBalanceFee) == 0)
		return nil
	}}

	cost, err := execTx.ProcessTxFee(tx, acntSnd, nil)
	assert.Nil(t, err)
	assert.True(t, cost.Cmp(moveBalanceFee) == 0)

	tx = &transaction.Transaction{
		RcvAddr:  []byte("aaa"),
		SndAddr:  []byte("bbb"),
		GasPrice: moveBalanceFee.Uint64(),
		GasLimit: moveBalanceFee.Uint64(),
		Data:     []byte("data"),
	}

	cost, err = execTx.ProcessTxFee(tx, acntSnd, nil)
	assert.Nil(t, err)
	assert.True(t, cost.Cmp(moveBalanceFee) == 0)

	scAddress, _ := hex.DecodeString("000000000000000000005fed9c659422cd8429ce92f8973bba2a9fb51e0eb3a1")
	tx = &transaction.Transaction{
		RcvAddr:  scAddress,
		SndAddr:  []byte("bbb"),
		GasPrice: moveBalanceFee.Uint64(),
		GasLimit: moveBalanceFee.Uint64(),
	}

	cost, err = execTx.ProcessTxFee(tx, acntSnd, nil)
	assert.Nil(t, err)
	assert.True(t, cost.Cmp(moveBalanceFee) == 0)
}

func TestTxProcessor_ProcessTxFeeCrossShardSCCall(t *testing.T) {
	t.Parallel()

	moveBalanceFee := big.NewInt(50)
	execTx, _ := txproc.NewTxProcessor(
		&mock.AccountsStub{},
		mock.HasherMock{},
		createMockPubkeyConverter(),
		&mock.MarshalizerMock{},
		mock.NewMultiShardsCoordinatorMock(2),
		&mock.SCProcessorMock{},
		&mock.FeeAccumulatorStub{},
		&mock.TxTypeHandlerMock{},
		&mock.FeeHandlerStub{
			ComputeFeeCalled: func(tx process.TransactionWithFeeHandler) *big.Int {
				return moveBalanceFee
			},
		},
		&mock.IntermediateTransactionHandlerMock{},
		&mock.IntermediateTransactionHandlerMock{},
	)

	scAddress, _ := hex.DecodeString("000000000000000000005fed9c659422cd8429ce92f8973bba2a9fb51e0eb3a1")
	tx := &transaction.Transaction{
		RcvAddr:  scAddress,
		SndAddr:  []byte("bbb"),
		GasPrice: moveBalanceFee.Uint64(),
		GasLimit: moveBalanceFee.Uint64(),
		Data:     []byte("data"),
	}

	totalCost := big.NewInt(0).Mul(big.NewInt(0).SetUint64(tx.GetGasPrice()), big.NewInt(0).SetUint64(tx.GetGasLimit()))
	negTotalCost := big.NewInt(0).Neg(totalCost)
	acntSnd := &mock.UserAccountStub{AddToBalanceCalled: func(value *big.Int) error {
		assert.True(t, value.Cmp(negTotalCost) == 0)
		return nil
	}}

	cost, err := execTx.ProcessTxFee(tx, acntSnd, nil)
	assert.Nil(t, err)
	assert.True(t, cost.Cmp(moveBalanceFee) == 0)
}

func TestTxProcessor_ProcessTransactionShouldReturnErrForInvalidMetaTx(t *testing.T) {
	t.Parallel()

	tx := transaction.Transaction{}
	tx.Nonce = 0
	tx.SndAddr = []byte("SRC")
	tx.RcvAddr = factory.StakingSCAddress
	tx.Value = big.NewInt(45)
	tx.GasPrice = 1
	tx.GasLimit = 1

	acntSrc, err := state.NewUserAccount(mock.NewAddressMock(tx.SndAddr))
	assert.Nil(t, err)
	acntSrc.Balance = big.NewInt(45)

	adb := createAccountStub(tx.SndAddr, tx.RcvAddr, acntSrc, nil)
	scProcessorMock := &mock.SCProcessorMock{}
	shardC, _ := sharding.NewMultiShardCoordinator(5, 3)
	execTx, _ := txproc.NewTxProcessor(
		adb,
		mock.HasherMock{},
		createMockPubkeyConverter(),
		&mock.MarshalizerMock{},
		shardC,
		scProcessorMock,
		&mock.FeeAccumulatorStub{},
		&mock.TxTypeHandlerMock{
			ComputeTransactionTypeCalled: func(tx data.TransactionHandler) (transactionType process.TransactionType, e error) {
				return process.MoveBalance, nil
			},
		},
		feeHandlerMock(),
		&mock.IntermediateTransactionHandlerMock{},
		&mock.IntermediateTransactionHandlerMock{},
	)

	err = execTx.ProcessTransaction(&tx)
	assert.Equal(t, err, process.ErrFailedTransaction)
}<|MERGE_RESOLUTION|>--- conflicted
+++ resolved
@@ -767,100 +767,13 @@
 func TestTxProcessor_ProcessCheckShouldPassWhenAdrSrcIsNotInNodeShard(t *testing.T) {
 	t.Parallel()
 
-<<<<<<< HEAD
-	saveAccountCalled := 0
-	shardCoordinator := mock.NewOneShardCoordinatorMock()
-
-	tx := transaction.Transaction{}
-	tx.Nonce = 1
-	tx.SndAddr = []byte("SRC")
-	tx.RcvAddr = []byte("DST")
-	tx.Value = big.NewInt(45)
-
-	shardCoordinator.ComputeIdCalled = func(container state.AddressContainer) uint32 {
-		if bytes.Equal(container.Bytes(), tx.SndAddr) {
-			return 1
-		}
-
-		return 0
-	}
-
-	acntSrc, err := state.NewUserAccount(mock.NewAddressMock(tx.SndAddr))
-	assert.Nil(t, err)
-	acntDst, err := state.NewUserAccount(mock.NewAddressMock(tx.RcvAddr))
-	assert.Nil(t, err)
-
-	adb := createAccountStub(tx.SndAddr, tx.RcvAddr, acntSrc, acntDst)
-	adb.SaveAccountCalled = func(account state.AccountHandler) error {
-		saveAccountCalled++
-		return nil
-	}
-
-	execTx, _ := txproc.NewTxProcessor(
-		adb,
-		mock.HasherMock{},
-		createMockPubkeyConverter(),
-		&mock.MarshalizerMock{},
-		shardCoordinator,
-		&mock.SCProcessorMock{},
-		&mock.FeeAccumulatorStub{},
-		&mock.TxTypeHandlerMock{},
-		feeHandlerMock(),
-		&mock.IntermediateTransactionHandlerMock{},
-		&mock.IntermediateTransactionHandlerMock{},
-	)
-
-	err = execTx.ProcessTransaction(&tx)
-	assert.Nil(t, err)
-	assert.Equal(t, 1, saveAccountCalled)
-=======
 	testProcessCheck(t, 1, big.NewInt(45))
->>>>>>> 89e6420b
 }
 
 func TestTxProcessor_ProcessMoveBalancesShouldPassWhenAdrSrcIsNotInNodeShard(t *testing.T) {
 	t.Parallel()
 
-<<<<<<< HEAD
-	saveAccountCalled := 0
-
-	tx := transaction.Transaction{}
-	tx.Nonce = 0
-	tx.SndAddr = []byte("SRC")
-	tx.RcvAddr = []byte("DST")
-	tx.Value = big.NewInt(0)
-
-	acntSrc, err := state.NewUserAccount(mock.NewAddressMock(tx.SndAddr))
-	assert.Nil(t, err)
-	acntDst, err := state.NewUserAccount(mock.NewAddressMock(tx.RcvAddr))
-	assert.Nil(t, err)
-
-	adb := createAccountStub(tx.SndAddr, tx.RcvAddr, acntSrc, acntDst)
-	adb.SaveAccountCalled = func(account state.AccountHandler) error {
-		saveAccountCalled++
-		return nil
-	}
-
-	execTx, _ := txproc.NewTxProcessor(
-		adb,
-		mock.HasherMock{},
-		createMockPubkeyConverter(),
-		&mock.MarshalizerMock{},
-		mock.NewOneShardCoordinatorMock(),
-		&mock.SCProcessorMock{},
-		&mock.FeeAccumulatorStub{},
-		&mock.TxTypeHandlerMock{},
-		feeHandlerMock(),
-		&mock.IntermediateTransactionHandlerMock{},
-		&mock.IntermediateTransactionHandlerMock{},
-	)
-
-	err = execTx.ProcessTransaction(&tx)
-	assert.Nil(t, err)
-	assert.Equal(t, 2, saveAccountCalled)
-=======
 	testProcessCheck(t, 0, big.NewInt(0))
->>>>>>> 89e6420b
 }
 
 func testProcessCheck(t *testing.T, nonce uint64, value *big.Int) {
