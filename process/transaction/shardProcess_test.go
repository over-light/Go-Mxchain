--- conflicted
+++ resolved
@@ -1214,13 +1214,6 @@
 		return process.ErrNoVM
 	}
 
-<<<<<<< HEAD
-	computeType, _ := coordinator.NewTxTypeHandler(
-		createMockPubkeyConverter(),
-		shardCoordinator,
-		adb,
-	)
-=======
 	argsTxTypeHandler := coordinator.ArgNewTxTypeHandler{
 		AddressConverter: &mock.AddressConverterMock{},
 		ShardCoordinator: shardCoordinator,
@@ -1228,7 +1221,6 @@
 		ArgumentParser:   vmcommon.NewAtArgumentParser(),
 	}
 	computeType, _ := coordinator.NewTxTypeHandler(argsTxTypeHandler)
->>>>>>> 1da3176d
 
 	execTx, _ := txproc.NewTxProcessor(
 		adb,
