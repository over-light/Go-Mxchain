--- conflicted
+++ resolved
@@ -291,12 +291,7 @@
 	totalProvided := big.NewInt(0)
 	totalProvided.Mul(big.NewInt(0).SetUint64(tx.GasPrice), big.NewInt(0).SetUint64(tx.GasLimit))
 
-<<<<<<< HEAD
 	refundValue := big.NewInt(0).Sub(totalProvided, cost)
-=======
-	actualCost := txProc.economicsFee.ComputeMoveBalanceFee(tx)
-	refundValue := big.NewInt(0).Sub(totalProvided, actualCost)
->>>>>>> 4880abe4
 
 	zero := big.NewInt(0)
 	if refundValue.Cmp(zero) == 0 {
@@ -327,11 +322,6 @@
 		return big.NewInt(0), nil
 	}
 
-<<<<<<< HEAD
-=======
-	cost := txProc.economicsFee.ComputeMoveBalanceFee(tx)
-
->>>>>>> 4880abe4
 	isCrossShardSCCall := check.IfNil(acntDst) && len(tx.GetData()) > 0 && core.IsSmartContractAddress(tx.GetRcvAddr())
 	if isCrossShardSCCall {
 		totalCost := core.SafeMul(tx.GetGasLimit(), tx.GetGasPrice())
