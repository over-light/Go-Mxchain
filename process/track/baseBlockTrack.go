package track

import (
	"bytes"
	"fmt"
	"sort"
	"sync"

	logger "github.com/ElrondNetwork/elrond-go-logger"
	"github.com/ElrondNetwork/elrond-go/core"
	"github.com/ElrondNetwork/elrond-go/core/check"
	"github.com/ElrondNetwork/elrond-go/data"
	"github.com/ElrondNetwork/elrond-go/data/block"
	"github.com/ElrondNetwork/elrond-go/dataRetriever"
	"github.com/ElrondNetwork/elrond-go/hashing"
	"github.com/ElrondNetwork/elrond-go/marshal"
	"github.com/ElrondNetwork/elrond-go/process"
	"github.com/ElrondNetwork/elrond-go/sharding"
)

var log = logger.GetOrCreate("process/track")

// HeaderInfo holds the information about a header
type HeaderInfo struct {
	Hash   []byte
	Header data.HeaderHandler
}

type baseBlockTrack struct {
	hasher           hashing.Hasher
	headerValidator  process.HeaderConstructionValidator
	marshalizer      marshal.Marshalizer
	rounder          process.Rounder
	shardCoordinator sharding.Coordinator
	headersPool      dataRetriever.HeadersPool
	store            dataRetriever.StorageService

	blockProcessor                blockProcessorHandler
	crossNotarizer                blockNotarizerHandler
	selfNotarizer                 blockNotarizerHandler
	crossNotarizedHeadersNotifier blockNotifierHandler
	selfNotarizedHeadersNotifier  blockNotifierHandler
	blockBalancer                 blockBalancerHandler
	whitelistHandler              process.WhiteListHandler

	mutHeaders                  sync.RWMutex
	headers                     map[uint32]map[uint64][]*HeaderInfo
	maxNumHeadersToKeepPerShard int
}

func (bbt *baseBlockTrack) receivedHeader(headerHandler data.HeaderHandler, headerHash []byte) {
	if headerHandler.GetShardID() == core.MetachainShardId {
		bbt.receivedMetaBlock(headerHandler, headerHash)
		return
	}

	bbt.receivedShardHeader(headerHandler, headerHash)
}

func (bbt *baseBlockTrack) receivedShardHeader(headerHandler data.HeaderHandler, shardHeaderHash []byte) {
	shardHeader, ok := headerHandler.(*block.Header)
	if !ok {
		log.Warn("cannot convert data.HeaderHandler in *block.Header")
		return
	}

	log.Debug("received shard header from network in block tracker",
		"shard", shardHeader.GetShardID(),
		"epoch", shardHeader.GetEpoch(),
		"round", shardHeader.GetRound(),
		"nonce", shardHeader.GetNonce(),
		"hash", shardHeaderHash,
	)

	if !bbt.ShouldAddHeader(headerHandler) {
		log.Trace("received shard header is out of range", "nonce", headerHandler.GetNonce())
		return
	}

	bbt.addHeader(shardHeader, shardHeaderHash)
	bbt.blockProcessor.ProcessReceivedHeader(shardHeader)
}

func (bbt *baseBlockTrack) receivedMetaBlock(headerHandler data.HeaderHandler, metaBlockHash []byte) {
	metaBlock, ok := headerHandler.(*block.MetaBlock)
	if !ok {
		log.Warn("cannot convert data.HeaderHandler in *block.Metablock")
		return
	}

	log.Debug("received meta block from network in block tracker",
		"shard", metaBlock.GetShardID(),
		"epoch", metaBlock.GetEpoch(),
		"round", metaBlock.GetRound(),
		"nonce", metaBlock.GetNonce(),
		"hash", metaBlockHash,
	)

	if !bbt.ShouldAddHeader(headerHandler) {
		log.Trace("received meta block is out of range", "nonce", headerHandler.GetNonce())
		return
	}

	bbt.doWhitelistIfNeeded(metaBlock)

	bbt.addHeader(metaBlock, metaBlockHash)
	bbt.blockProcessor.ProcessReceivedHeader(metaBlock)
}

// ShouldAddHeader returns if the given header should be added or not in the tracker list (is out of the interest range)
func (bbt *baseBlockTrack) ShouldAddHeader(headerHandler data.HeaderHandler) bool {
	shardID := headerHandler.GetShardID()
	if shardID == bbt.shardCoordinator.SelfId() {
		return bbt.shouldAddHeaderForShard(headerHandler, bbt.selfNotarizer, core.MetachainShardId)
	}

	return bbt.shouldAddHeaderForShard(headerHandler, bbt.crossNotarizer, shardID)
}

func (bbt *baseBlockTrack) shouldAddHeaderForShard(
	headerHandler data.HeaderHandler,
	blockNotarizer blockNotarizerHandler,
	shardForFirstNotarizedHeader uint32,
) bool {
	firstNotarizedHeader, _, err := blockNotarizer.GetFirstNotarizedHeader(shardForFirstNotarizedHeader)
	if err != nil {
		log.Debug("shouldAddHeaderForShard.GetFirstNotarizedHeader",
			"shard", shardForFirstNotarizedHeader,
			"error", err.Error())
		return false
	}

	firstNotarizedHeaderNonce := firstNotarizedHeader.GetNonce()

	lastNotarizedHeader, _, err := blockNotarizer.GetLastNotarizedHeader(headerHandler.GetShardID())
	if err != nil {
		log.Debug("shouldAddHeaderForShard.GetLastNotarizedHeader",
			"shard", headerHandler.GetShardID(),
			"error", err.Error())
		return false
	}

	lastNotarizedHeaderNonce := lastNotarizedHeader.GetNonce()

	isHeaderOutOfRange := headerHandler.GetNonce() < firstNotarizedHeaderNonce ||
		headerHandler.GetNonce() > lastNotarizedHeaderNonce+uint64(bbt.maxNumHeadersToKeepPerShard)

	return !isHeaderOutOfRange
}

func (bbt *baseBlockTrack) addHeader(header data.HeaderHandler, hash []byte) {
	if check.IfNil(header) {
		return
	}

	shardID := header.GetShardID()
	nonce := header.GetNonce()

	bbt.mutHeaders.Lock()
	headersForShard, ok := bbt.headers[shardID]
	if !ok {
		headersForShard = make(map[uint64][]*HeaderInfo)
		bbt.headers[shardID] = headersForShard
	}

	for _, hdrInfo := range headersForShard[nonce] {
		if bytes.Equal(hdrInfo.Hash, hash) {
			bbt.mutHeaders.Unlock()
			return
		}
	}

	headersForShard[nonce] = append(headersForShard[nonce], &HeaderInfo{Hash: hash, Header: header})
	bbt.mutHeaders.Unlock()
}

// AddCrossNotarizedHeader adds cross notarized header to the tracker lists
func (bbt *baseBlockTrack) AddCrossNotarizedHeader(
	shardID uint32,
	crossNotarizedHeader data.HeaderHandler,
	crossNotarizedHeaderHash []byte,
) {
	bbt.crossNotarizer.AddNotarizedHeader(shardID, crossNotarizedHeader, crossNotarizedHeaderHash)
}

// AddSelfNotarizedHeader adds self notarized headers to the tracker lists
func (bbt *baseBlockTrack) AddSelfNotarizedHeader(
	shardID uint32,
	selfNotarizedHeader data.HeaderHandler,
	selfNotarizedHeaderHash []byte,
) {
	bbt.selfNotarizer.AddNotarizedHeader(shardID, selfNotarizedHeader, selfNotarizedHeaderHash)
}

// AddTrackedHeader adds tracked headers to the tracker lists
func (bbt *baseBlockTrack) AddTrackedHeader(header data.HeaderHandler, hash []byte) {
	bbt.addHeader(header, hash)
}

// CleanupHeadersBehindNonce removes from local pools old headers for a given shard
func (bbt *baseBlockTrack) CleanupHeadersBehindNonce(
	shardID uint32,
	selfNotarizedNonce uint64,
	crossNotarizedNonce uint64,
) {
	bbt.selfNotarizer.CleanupNotarizedHeadersBehindNonce(shardID, selfNotarizedNonce)
	nonce := selfNotarizedNonce

	if shardID != bbt.shardCoordinator.SelfId() {
		bbt.crossNotarizer.CleanupNotarizedHeadersBehindNonce(shardID, crossNotarizedNonce)
		nonce = crossNotarizedNonce
	}

	bbt.cleanupTrackedHeadersBehindNonce(shardID, nonce)
}

func (bbt *baseBlockTrack) cleanupTrackedHeadersBehindNonce(shardID uint32, nonce uint64) {
	if nonce == 0 {
		return
	}

	bbt.mutHeaders.Lock()
	defer bbt.mutHeaders.Unlock()

	headersForShard, ok := bbt.headers[shardID]
	if !ok {
		return
	}

	for headersNonce := range headersForShard {
		if headersNonce < nonce {
			delete(headersForShard, headersNonce)
		}
	}
}

// ComputeLongestChain returns the longest valid chain for a given shard from a given header
func (bbt *baseBlockTrack) ComputeLongestChain(shardID uint32, header data.HeaderHandler) ([]data.HeaderHandler, [][]byte) {
	return bbt.blockProcessor.ComputeLongestChain(shardID, header)
}

// ComputeLongestMetaChainFromLastNotarized returns the longest valid chain for metachain from its last cross notarized header
func (bbt *baseBlockTrack) ComputeLongestMetaChainFromLastNotarized() ([]data.HeaderHandler, [][]byte, error) {
	lastCrossNotarizedHeader, _, err := bbt.GetLastCrossNotarizedHeader(core.MetachainShardId)
	if err != nil {
		return nil, nil, err
	}

	hdrsForShard, hdrsHashesForShard := bbt.ComputeLongestChain(core.MetachainShardId, lastCrossNotarizedHeader)

	return hdrsForShard, hdrsHashesForShard, nil
}

// ComputeLongestShardsChainsFromLastNotarized returns the longest valid chains for all shards from theirs last cross notarized headers
func (bbt *baseBlockTrack) ComputeLongestShardsChainsFromLastNotarized() ([]data.HeaderHandler, [][]byte, map[uint32][]data.HeaderHandler, error) {
	hdrsMap := make(map[uint32][]data.HeaderHandler)
	hdrsHashesMap := make(map[uint32][][]byte)

	lastCrossNotarizedHeaders, err := bbt.GetLastCrossNotarizedHeadersForAllShards()
	if err != nil {
		return nil, nil, nil, err
	}

	maxHdrLen := 0
	for shardID := uint32(0); shardID < bbt.shardCoordinator.NumberOfShards(); shardID++ {
		hdrsForShard, hdrsHashesForShard := bbt.ComputeLongestChain(shardID, lastCrossNotarizedHeaders[shardID])

		hdrsMap[shardID] = append(hdrsMap[shardID], hdrsForShard...)
		hdrsHashesMap[shardID] = append(hdrsHashesMap[shardID], hdrsHashesForShard...)

		tmpHdrLen := len(hdrsForShard)
		if maxHdrLen < tmpHdrLen {
			maxHdrLen = tmpHdrLen
		}
	}

	orderedHeaders := make([]data.HeaderHandler, 0)
	orderedHeadersHashes := make([][]byte, 0)

	// copy from map to lists - equality between number of headers per shard
	for i := 0; i < maxHdrLen; i++ {
		for shardID := uint32(0); shardID < bbt.shardCoordinator.NumberOfShards(); shardID++ {
			hdrsForShard := hdrsMap[shardID]
			hdrsHashesForShard := hdrsHashesMap[shardID]
			if i >= len(hdrsForShard) {
				continue
			}

			orderedHeaders = append(orderedHeaders, hdrsForShard[i])
			orderedHeadersHashes = append(orderedHeadersHashes, hdrsHashesForShard[i])
		}
	}

	return orderedHeaders, orderedHeadersHashes, hdrsMap, nil
}

// DisplayTrackedHeaders displays tracked headers
func (bbt *baseBlockTrack) DisplayTrackedHeaders() {
	for shardID := uint32(0); shardID < bbt.shardCoordinator.NumberOfShards(); shardID++ {
		bbt.displayHeadersForShard(shardID)
	}

	bbt.displayHeadersForShard(core.MetachainShardId)
}

func (bbt *baseBlockTrack) displayHeadersForShard(shardID uint32) {
	bbt.displayTrackedHeadersForShard(shardID, "tracked headers")
	bbt.crossNotarizer.DisplayNotarizedHeaders(shardID, "cross notarized headers")
	bbt.selfNotarizer.DisplayNotarizedHeaders(shardID, "self notarized headers")
}

func (bbt *baseBlockTrack) displayTrackedHeadersForShard(shardID uint32, message string) {
	headers, hashes := bbt.SortHeadersFromNonce(shardID, 0)
	shouldNotDisplay := len(headers) == 0 ||
		len(headers) == 1 && headers[0].GetNonce() == 0
	if shouldNotDisplay {
		return
	}

	log.Debug(message,
		"shard", shardID,
		"nb", len(headers))

	for index, header := range headers {
		log.Trace("tracked header info",
			"round", header.GetRound(),
			"nonce", header.GetNonce(),
			"hash", hashes[index])
	}
}

// GetCrossNotarizedHeader returns a cross notarized header for a given shard with a given offset, behind last cross notarized header
func (bbt *baseBlockTrack) GetCrossNotarizedHeader(shardID uint32, offset uint64) (data.HeaderHandler, []byte, error) {
	return bbt.crossNotarizer.GetNotarizedHeader(shardID, offset)
}

// CheckBlockAgainstRounder verifies the provided header against the rounder's current round
func (bbt *baseBlockTrack) CheckBlockAgainstRounder(headerHandler data.HeaderHandler) error {
	if check.IfNil(headerHandler) {
		return process.ErrNilHeaderHandler
	}

	nextRound := bbt.rounder.Index() + 1
	if int64(headerHandler.GetRound()) > nextRound {
		return fmt.Errorf("%w header round: %d, next chronology round: %d",
			process.ErrHigherRoundInBlock,
			headerHandler.GetRound(),
			nextRound)
	}

	return nil
}

// CheckBlockAgainstFinal checks if the given header is valid related to the final header
func (bbt *baseBlockTrack) CheckBlockAgainstFinal(headerHandler data.HeaderHandler) error {
	if check.IfNil(headerHandler) {
		return process.ErrNilHeaderHandler
	}

	finalHeader, _, err := bbt.getFinalHeader(headerHandler.GetShardID())
	if err != nil {
		return fmt.Errorf("%w: header shard: %d, header round: %d, header nonce: %d",
			err,
			headerHandler.GetShardID(),
			headerHandler.GetRound(),
			headerHandler.GetNonce())
	}

	roundDif := int64(headerHandler.GetRound()) - int64(finalHeader.GetRound())
	nonceDif := int64(headerHandler.GetNonce()) - int64(finalHeader.GetNonce())

	if roundDif < 0 {
		return fmt.Errorf("%w for header round: %d, final header round: %d",
			process.ErrLowerRoundInBlock,
			headerHandler.GetRound(),
			finalHeader.GetRound())
	}
	if nonceDif < 0 {
		return fmt.Errorf("%w for header nonce: %d, final header nonce: %d",
			process.ErrLowerNonceInBlock,
			headerHandler.GetNonce(),
			finalHeader.GetNonce())
	}
	if roundDif < nonceDif {
		return fmt.Errorf("%w for "+
			"header round: %d, final header round: %d, round dif: %d"+
			"header nonce: %d, final header nonce: %d, nonce dif: %d",
			process.ErrHigherNonceInBlock,
			headerHandler.GetRound(),
			finalHeader.GetRound(),
			roundDif,
			headerHandler.GetNonce(),
			finalHeader.GetNonce(),
			nonceDif)
	}

	return nil
}

func (bbt *baseBlockTrack) getFinalHeader(shardID uint32) (data.HeaderHandler, []byte, error) {
	if shardID != bbt.shardCoordinator.SelfId() {
		return bbt.crossNotarizer.GetFirstNotarizedHeader(shardID)
	}

	return bbt.selfNotarizer.GetFirstNotarizedHeader(shardID)
}

// GetLastCrossNotarizedHeader returns last cross notarized header for a given shard
func (bbt *baseBlockTrack) GetLastCrossNotarizedHeader(shardID uint32) (data.HeaderHandler, []byte, error) {
	return bbt.crossNotarizer.GetLastNotarizedHeader(shardID)
}

// GetLastCrossNotarizedHeadersForAllShards returns last cross notarized headers for all shards
func (bbt *baseBlockTrack) GetLastCrossNotarizedHeadersForAllShards() (map[uint32]data.HeaderHandler, error) {
	lastCrossNotarizedHeaders := make(map[uint32]data.HeaderHandler, bbt.shardCoordinator.NumberOfShards())

	// save last committed header for verification
	for shardID := uint32(0); shardID < bbt.shardCoordinator.NumberOfShards(); shardID++ {
		lastCrossNotarizedHeader, _, err := bbt.GetLastCrossNotarizedHeader(shardID)
		if err != nil {
			return nil, err
		}

		lastCrossNotarizedHeaders[shardID] = lastCrossNotarizedHeader
	}

	return lastCrossNotarizedHeaders, nil
}

// GetLastSelfNotarizedHeader returns last self notarized header for a given shard
func (bbt *baseBlockTrack) GetLastSelfNotarizedHeader(shardID uint32) (data.HeaderHandler, []byte, error) {
	return bbt.selfNotarizer.GetLastNotarizedHeader(shardID)
}

// GetSelfNotarizedHeader returns a self notarized header for a given shard with a given offset, behind last self notarized header
func (bbt *baseBlockTrack) GetSelfNotarizedHeader(shardID uint32, offset uint64) (data.HeaderHandler, []byte, error) {
	return bbt.selfNotarizer.GetNotarizedHeader(shardID, offset)
}

// GetTrackedHeaders returns tracked headers for a given shard
func (bbt *baseBlockTrack) GetTrackedHeaders(shardID uint32) ([]data.HeaderHandler, [][]byte) {
	return bbt.SortHeadersFromNonce(shardID, 0)
}

// GetTrackedHeadersForAllShards returns tracked headers for all shards
func (bbt *baseBlockTrack) GetTrackedHeadersForAllShards() map[uint32][]data.HeaderHandler {
	trackedHeaders := make(map[uint32][]data.HeaderHandler)

	for shardID := uint32(0); shardID < bbt.shardCoordinator.NumberOfShards(); shardID++ {
		trackedHeadersForShard, _ := bbt.GetTrackedHeaders(shardID)
		trackedHeaders[shardID] = append(trackedHeaders[shardID], trackedHeadersForShard...)
	}

	return trackedHeaders
}

// SortHeadersFromNonce gets sorted tracked headers for a given shard from a given nonce
func (bbt *baseBlockTrack) SortHeadersFromNonce(shardID uint32, nonce uint64) ([]data.HeaderHandler, [][]byte) {
	bbt.mutHeaders.RLock()
	defer bbt.mutHeaders.RUnlock()

	headersForShard, ok := bbt.headers[shardID]
	if !ok {
		return nil, nil
	}

	sortedHeadersInfo := make([]*HeaderInfo, 0)

	for headersNonce, headersInfo := range headersForShard {
		if headersNonce < nonce {
			continue
		}

		sortedHeadersInfo = append(sortedHeadersInfo, headersInfo...)
	}

	if len(sortedHeadersInfo) > 1 {
		sort.Slice(sortedHeadersInfo, func(i, j int) bool {
			return sortedHeadersInfo[i].Header.GetNonce() < sortedHeadersInfo[j].Header.GetNonce()
		})
	}

	headers := make([]data.HeaderHandler, 0)
	headersHashes := make([][]byte, 0)

	for _, hdrInfo := range sortedHeadersInfo {
		headers = append(headers, hdrInfo.Header)
		headersHashes = append(headersHashes, hdrInfo.Hash)
	}

	return headers, headersHashes
}

// GetTrackedHeadersWithNonce returns tracked headers for a given shard and nonce
func (bbt *baseBlockTrack) GetTrackedHeadersWithNonce(shardID uint32, nonce uint64) ([]data.HeaderHandler, [][]byte) {
	bbt.mutHeaders.RLock()
	defer bbt.mutHeaders.RUnlock()

	headersForShard, ok := bbt.headers[shardID]
	if !ok {
		return nil, nil
	}

	headersForShardWithNonce, ok := headersForShard[nonce]
	if !ok {
		return nil, nil
	}

	headers := make([]data.HeaderHandler, 0)
	headersHashes := make([][]byte, 0)

	for _, hdrInfo := range headersForShardWithNonce {
		headers = append(headers, hdrInfo.Header)
		headersHashes = append(headersHashes, hdrInfo.Hash)
	}

	return headers, headersHashes
}

// IsShardStuck returns true if the given shard is stuck
func (bbt *baseBlockTrack) IsShardStuck(shardID uint32) bool {
	if bbt.shardCoordinator.SelfId() == core.MetachainShardId {
		return false
	}

	numPendingMiniBlocks := bbt.blockBalancer.GetNumPendingMiniBlocks(shardID)
<<<<<<< HEAD
	shardProcessedMetaNonce := bbt.blockBalancer.GetLastShardProcessedMetaNonce(shardID)

	isMetaDifferenceTooLarge := false
	if shardID != core.MetachainShardId {
		lastMetaHeader, _, err := bbt.GetLastCrossNotarizedHeader(core.MetachainShardId)
		if err != nil {
			log.Error("IsShardStuck", "error", err.Error())
		} else {
			metaDiff := lastMetaHeader.GetNonce() - shardProcessedMetaNonce
=======
	lastShardProcessedMetaNonce := bbt.blockBalancer.GetLastShardProcessedMetaNonce(shardID)

	isMetaDifferenceTooLarge := false
	shouldCheckLastMetaNonceProcessed := shardID != core.MetachainShardId && lastShardProcessedMetaNonce > 0
	if shouldCheckLastMetaNonceProcessed {
		metaHeaders, _ := bbt.GetTrackedHeaders(core.MetachainShardId)
		numMetaHeaders := len(metaHeaders)
		if numMetaHeaders > 0 {
			lastMetaHeader := metaHeaders[numMetaHeaders-1]
			metaDiff := lastMetaHeader.GetNonce() - lastShardProcessedMetaNonce
>>>>>>> 0d734ca2
			isMetaDifferenceTooLarge = metaDiff > process.MaxMetaNoncesBehind
		}
	}

	isShardStuck := numPendingMiniBlocks >= process.MaxNumPendingMiniBlocks || isMetaDifferenceTooLarge
	return isShardStuck
}

// RegisterCrossNotarizedHeadersHandler registers a new handler to be called when cross notarized header is changed
func (bbt *baseBlockTrack) RegisterCrossNotarizedHeadersHandler(
	handler func(shardID uint32, headers []data.HeaderHandler, headersHashes [][]byte),
) {
	bbt.crossNotarizedHeadersNotifier.RegisterHandler(handler)
}

// RegisterSelfNotarizedHeadersHandler registers a new handler to be called when self notarized header is changed
func (bbt *baseBlockTrack) RegisterSelfNotarizedHeadersHandler(
	handler func(shardID uint32, headers []data.HeaderHandler, headersHashes [][]byte),
) {
	bbt.selfNotarizedHeadersNotifier.RegisterHandler(handler)
}

// RemoveLastNotarizedHeaders removes last notarized headers from tracker list
func (bbt *baseBlockTrack) RemoveLastNotarizedHeaders() {
	bbt.crossNotarizer.RemoveLastNotarizedHeader()
	bbt.selfNotarizer.RemoveLastNotarizedHeader()
}

// RestoreToGenesis sets class variables to theirs initial values
func (bbt *baseBlockTrack) RestoreToGenesis() {
	bbt.crossNotarizer.RestoreNotarizedHeadersToGenesis()
	bbt.selfNotarizer.RestoreNotarizedHeadersToGenesis()
	bbt.restoreTrackedHeadersToGenesis()
}

func (bbt *baseBlockTrack) restoreTrackedHeadersToGenesis() {
	bbt.mutHeaders.Lock()
	bbt.headers = make(map[uint32]map[uint64][]*HeaderInfo)
	bbt.mutHeaders.Unlock()
}

// IsInterfaceNil returns true if there is no value under the interface
func (bbt *baseBlockTrack) IsInterfaceNil() bool {
	return bbt == nil
}

func checkTrackerNilParameters(arguments ArgBaseTracker) error {
	if check.IfNil(arguments.Hasher) {
		return process.ErrNilHasher
	}
	if check.IfNil(arguments.HeaderValidator) {
		return process.ErrNilHeaderValidator
	}
	if check.IfNil(arguments.Marshalizer) {
		return process.ErrNilMarshalizer
	}
	if check.IfNil(arguments.RequestHandler) {
		return process.ErrNilRequestHandler
	}
	if check.IfNil(arguments.Rounder) {
		return process.ErrNilRounder
	}
	if check.IfNil(arguments.ShardCoordinator) {
		return process.ErrNilShardCoordinator
	}
	if check.IfNil(arguments.Store) {
		return process.ErrNilStorage
	}

	return nil
}

func (bbt *baseBlockTrack) initNotarizedHeaders(startHeaders map[uint32]data.HeaderHandler) error {
	err := bbt.crossNotarizer.InitNotarizedHeaders(startHeaders)
	if err != nil {
		return err
	}

	selfStartHeader := startHeaders[bbt.shardCoordinator.SelfId()]
	selfStartHeaders := make(map[uint32]data.HeaderHandler)
	for shardID := range startHeaders {
		selfStartHeaders[shardID] = selfStartHeader
	}

	err = bbt.selfNotarizer.InitNotarizedHeaders(selfStartHeaders)
	if err != nil {
		return err
	}

	return nil
}

func (bbt *baseBlockTrack) doWhitelistIfNeeded(metablock *block.MetaBlock) {
	//	shardID := bbt.shardCoordinator.SelfId()

}<|MERGE_RESOLUTION|>--- conflicted
+++ resolved
@@ -524,17 +524,6 @@
 	}
 
 	numPendingMiniBlocks := bbt.blockBalancer.GetNumPendingMiniBlocks(shardID)
-<<<<<<< HEAD
-	shardProcessedMetaNonce := bbt.blockBalancer.GetLastShardProcessedMetaNonce(shardID)
-
-	isMetaDifferenceTooLarge := false
-	if shardID != core.MetachainShardId {
-		lastMetaHeader, _, err := bbt.GetLastCrossNotarizedHeader(core.MetachainShardId)
-		if err != nil {
-			log.Error("IsShardStuck", "error", err.Error())
-		} else {
-			metaDiff := lastMetaHeader.GetNonce() - shardProcessedMetaNonce
-=======
 	lastShardProcessedMetaNonce := bbt.blockBalancer.GetLastShardProcessedMetaNonce(shardID)
 
 	isMetaDifferenceTooLarge := false
@@ -545,7 +534,6 @@
 		if numMetaHeaders > 0 {
 			lastMetaHeader := metaHeaders[numMetaHeaders-1]
 			metaDiff := lastMetaHeader.GetNonce() - lastShardProcessedMetaNonce
->>>>>>> 0d734ca2
 			isMetaDifferenceTooLarge = metaDiff > process.MaxMetaNoncesBehind
 		}
 	}
