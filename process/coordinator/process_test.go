--- conflicted
+++ resolved
@@ -3,7 +3,6 @@
 import (
 	"bytes"
 	"errors"
-	"github.com/ElrondNetwork/elrond-go/process/factory"
 	"math/big"
 	"reflect"
 	"sync"
@@ -19,6 +18,7 @@
 	"github.com/ElrondNetwork/elrond-go/data/transaction"
 	"github.com/ElrondNetwork/elrond-go/dataRetriever"
 	"github.com/ElrondNetwork/elrond-go/process"
+	"github.com/ElrondNetwork/elrond-go/process/factory"
 	"github.com/ElrondNetwork/elrond-go/process/factory/shard"
 	"github.com/ElrondNetwork/elrond-go/process/mock"
 	"github.com/ElrondNetwork/elrond-go/storage"
@@ -370,11 +370,7 @@
 		&mock.AccountsStub{},
 		&mock.RequestHandlerMock{},
 		&mock.TxProcessorMock{
-<<<<<<< HEAD
-			ProcessTransactionCalled: func(transaction data.TransactionHandler, round uint32) error {
-=======
 			ProcessTransactionCalled: func(transaction *transaction.Transaction, round uint64) error {
->>>>>>> ea49ad11
 				return nil
 			},
 		},
@@ -410,11 +406,7 @@
 		&mock.AccountsStub{},
 		&mock.RequestHandlerMock{},
 		&mock.TxProcessorMock{
-<<<<<<< HEAD
-			ProcessTransactionCalled: func(transaction data.TransactionHandler, round uint32) error {
-=======
 			ProcessTransactionCalled: func(transaction *transaction.Transaction, round uint64) error {
->>>>>>> ea49ad11
 				return nil
 			},
 		},
@@ -683,11 +675,7 @@
 		&mock.AccountsStub{},
 		&mock.RequestHandlerMock{},
 		&mock.TxProcessorMock{
-<<<<<<< HEAD
-			ProcessTransactionCalled: func(transaction data.TransactionHandler, round uint32) error {
-=======
 			ProcessTransactionCalled: func(transaction *transaction.Transaction, round uint64) error {
->>>>>>> ea49ad11
 				return nil
 			},
 		},
@@ -772,11 +760,7 @@
 		&mock.AccountsStub{},
 		&mock.RequestHandlerMock{},
 		&mock.TxProcessorMock{
-<<<<<<< HEAD
-			ProcessTransactionCalled: func(transaction data.TransactionHandler, round uint32) error {
-=======
 			ProcessTransactionCalled: func(transaction *transaction.Transaction, round uint64) error {
->>>>>>> ea49ad11
 				return nil
 			},
 		},
@@ -1205,11 +1189,7 @@
 		accounts,
 		&mock.RequestHandlerMock{},
 		&mock.TxProcessorMock{
-<<<<<<< HEAD
-			ProcessTransactionCalled: func(transaction data.TransactionHandler, round uint32) error {
-=======
 			ProcessTransactionCalled: func(transaction *transaction.Transaction, round uint64) error {
->>>>>>> ea49ad11
 				return process.ErrHigherNonceInTransaction
 			},
 		},
@@ -1327,11 +1307,7 @@
 		accounts,
 		requestHandler,
 		&mock.TxProcessorMock{
-<<<<<<< HEAD
-			ProcessTransactionCalled: func(transaction data.TransactionHandler, round uint32) error {
-=======
 			ProcessTransactionCalled: func(transaction *transaction.Transaction, round uint64) error {
->>>>>>> ea49ad11
 				return nil
 			},
 		},
@@ -1433,21 +1409,16 @@
 		accounts,
 		&mock.RequestHandlerMock{},
 		&mock.TxProcessorMock{
-<<<<<<< HEAD
-			ProcessTransactionCalled: func(trans data.TransactionHandler, round uint32) error {
-=======
 			ProcessTransactionCalled: func(transaction *transaction.Transaction, round uint64) error {
->>>>>>> ea49ad11
 				//execution, in this context, means moving the tx nonce to itx corresponding execution result variable
-				tx, _ := trans.(*transaction.Transaction)
-				if tx.Data == string(txHash1) {
-					tx1ExecutionResult = tx.Nonce
+				if transaction.Data == string(txHash1) {
+					tx1ExecutionResult = transaction.Nonce
 				}
-				if tx.Data == string(txHash2) {
-					tx2ExecutionResult = tx.Nonce
+				if transaction.Data == string(txHash2) {
+					tx2ExecutionResult = transaction.Nonce
 				}
-				if tx.Data == string(txHash3) {
-					tx3ExecutionResult = tx.Nonce
+				if transaction.Data == string(txHash3) {
+					tx3ExecutionResult = transaction.Nonce
 				}
 
 				return nil
@@ -1550,13 +1521,8 @@
 		accounts,
 		&mock.RequestHandlerMock{},
 		&mock.TxProcessorMock{
-<<<<<<< HEAD
-			ProcessTransactionCalled: func(transaction data.TransactionHandler, round uint32) error {
-				if transaction.GetData() == string(txHash2) {
-=======
 			ProcessTransactionCalled: func(transaction *transaction.Transaction, round uint64) error {
 				if transaction.Data == string(txHash2) {
->>>>>>> ea49ad11
 					return process.ErrHigherNonceInTransaction
 				}
 				return nil
