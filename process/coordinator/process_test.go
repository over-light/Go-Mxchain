package coordinator

import (
	"bytes"
	"encoding/hex"
	"errors"
	"fmt"
	"math"
	"math/big"
	"reflect"
	"sync"
	"testing"
	"time"

	"github.com/ElrondNetwork/elrond-go-core/core"
	"github.com/ElrondNetwork/elrond-go-core/data"
	"github.com/ElrondNetwork/elrond-go-core/data/batch"
	"github.com/ElrondNetwork/elrond-go-core/data/block"
	"github.com/ElrondNetwork/elrond-go-core/data/rewardTx"
	"github.com/ElrondNetwork/elrond-go-core/data/smartContractResult"
	"github.com/ElrondNetwork/elrond-go-core/data/transaction"
	"github.com/ElrondNetwork/elrond-go/dataRetriever"
	"github.com/ElrondNetwork/elrond-go/process"
	"github.com/ElrondNetwork/elrond-go/process/factory"
	"github.com/ElrondNetwork/elrond-go/process/factory/shard"
	"github.com/ElrondNetwork/elrond-go/process/mock"
	"github.com/ElrondNetwork/elrond-go/storage"
	"github.com/ElrondNetwork/elrond-go/storage/memorydb"
	"github.com/ElrondNetwork/elrond-go/storage/storageUnit"
	"github.com/ElrondNetwork/elrond-go/testscommon"
	dataRetrieverMock "github.com/ElrondNetwork/elrond-go/testscommon/dataRetriever"
	"github.com/ElrondNetwork/elrond-go/testscommon/epochNotifier"
	"github.com/ElrondNetwork/elrond-go/testscommon/hashingMocks"
	stateMock "github.com/ElrondNetwork/elrond-go/testscommon/state"
	vmcommon "github.com/ElrondNetwork/elrond-vm-common"
	"github.com/stretchr/testify/assert"
	"github.com/stretchr/testify/require"
)

const MaxGasLimitPerBlock = uint64(100000)

var txHash = []byte("tx_hash1")

func FeeHandlerMock() *mock.FeeHandlerStub {
	return &mock.FeeHandlerStub{
		ComputeGasLimitCalled: func(tx data.TransactionWithFeeHandler) uint64 {
			return 0
		},
		MaxGasLimitPerBlockCalled: func() uint64 {
			return MaxGasLimitPerBlock
		},
		MaxGasLimitPerMiniBlockCalled: func() uint64 {
			return MaxGasLimitPerBlock
		},
		MaxGasLimitPerBlockForSafeCrossShardCalled: func() uint64 {
			return MaxGasLimitPerBlock
		},
		MaxGasLimitPerMiniBlockForSafeCrossShardCalled: func() uint64 {
			return MaxGasLimitPerBlock
		},
	}
}

func createShardedDataChacherNotifier(
	handler data.TransactionHandler,
	testHash []byte,
) func() dataRetriever.ShardedDataCacherNotifier {
	return func() dataRetriever.ShardedDataCacherNotifier {
		return &testscommon.ShardedDataStub{
			RegisterOnAddedCalled: func(i func(key []byte, value interface{})) {},
			ShardDataStoreCalled: func(id string) (c storage.Cacher) {
				return &testscommon.CacherStub{
					PeekCalled: func(key []byte) (value interface{}, ok bool) {
						if reflect.DeepEqual(key, testHash) {
							return handler, true
						}
						return nil, false
					},
					KeysCalled: func() [][]byte {
						return [][]byte{[]byte("key1"), []byte("key2")}
					},
					LenCalled: func() int {
						return 0
					},
				}
			},
			RemoveSetOfDataFromPoolCalled: func(keys [][]byte, id string) {},
			SearchFirstDataCalled: func(key []byte) (value interface{}, ok bool) {
				if reflect.DeepEqual(key, []byte("tx1_hash")) {
					return handler, true
				}
				return nil, false
			},
			AddDataCalled: func(key []byte, data interface{}, sizeInBytes int, cacheId string) {
			},
		}
	}
}

func initDataPool(testHash []byte) *dataRetrieverMock.PoolsHolderStub {
	tx := &transaction.Transaction{
		Nonce: 10,
		Value: big.NewInt(0),
	}
	sc := &smartContractResult.SmartContractResult{Nonce: 10, SndAddr: []byte("0"), RcvAddr: []byte("1")}
	rTx := &rewardTx.RewardTx{Epoch: 0, Round: 1, RcvAddr: []byte("1")}

	txCalled := createShardedDataChacherNotifier(tx, testHash)
	unsignedTxHandler := createShardedDataChacherNotifier(sc, testHash)
	rewardTxCalled := createShardedDataChacherNotifier(rTx, testHash)

	sdp := &dataRetrieverMock.PoolsHolderStub{
		TransactionsCalled:         txCalled,
		UnsignedTransactionsCalled: unsignedTxHandler,
		RewardTransactionsCalled:   rewardTxCalled,
		MetaBlocksCalled: func() storage.Cacher {
			return &testscommon.CacherStub{
				GetCalled: func(key []byte) (value interface{}, ok bool) {
					if reflect.DeepEqual(key, []byte("tx1_hash")) {
						return &transaction.Transaction{Nonce: 10}, true
					}
					return nil, false
				},
				KeysCalled: func() [][]byte {
					return nil
				},
				LenCalled: func() int {
					return 0
				},
				PeekCalled: func(key []byte) (value interface{}, ok bool) {
					if reflect.DeepEqual(key, []byte("tx1_hash")) {
						return &transaction.Transaction{Nonce: 10}, true
					}
					return nil, false
				},
				RegisterHandlerCalled: func(i func(key []byte, value interface{})) {},
			}
		},
		MiniBlocksCalled: func() storage.Cacher {
			cs := testscommon.NewCacherStub()
			cs.RegisterHandlerCalled = func(i func(key []byte, value interface{})) {
			}
			cs.GetCalled = func(key []byte) (value interface{}, ok bool) {
				if bytes.Equal([]byte("bbb"), key) {
					return make(block.MiniBlockSlice, 0), true
				}

				return nil, false
			}
			cs.PeekCalled = func(key []byte) (value interface{}, ok bool) {
				if bytes.Equal([]byte("bbb"), key) {
					return make(block.MiniBlockSlice, 0), true
				}

				return nil, false
			}
			cs.RegisterHandlerCalled = func(i func(key []byte, value interface{})) {}
			cs.RemoveCalled = func(key []byte) {}
			cs.PutCalled = func(key []byte, value interface{}, sizeInBytes int) (evicted bool) {
				return false
			}
			return cs
		},
		HeadersCalled: func() dataRetriever.HeadersPool {
			cs := &mock.HeadersCacherStub{}
			cs.RegisterHandlerCalled = func(i func(header data.HeaderHandler, key []byte)) {
			}
			return cs
		},
		CurrBlockTxsCalled: func() dataRetriever.TransactionCacher {
			return &mock.TxForCurrentBlockStub{}
		},
	}
	return sdp
}

func initStore() *dataRetriever.ChainStorer {
	store := dataRetriever.NewChainStorer()
	store.AddStorer(dataRetriever.TransactionUnit, generateTestUnit())
	store.AddStorer(dataRetriever.MiniBlockUnit, generateTestUnit())
	store.AddStorer(dataRetriever.RewardTransactionUnit, generateTestUnit())
	store.AddStorer(dataRetriever.MetaBlockUnit, generateTestUnit())
	store.AddStorer(dataRetriever.PeerChangesUnit, generateTestUnit())
	store.AddStorer(dataRetriever.BlockHeaderUnit, generateTestUnit())
	store.AddStorer(dataRetriever.ShardHdrNonceHashDataUnit, generateTestUnit())
	store.AddStorer(dataRetriever.MetaHdrNonceHashDataUnit, generateTestUnit())
	store.AddStorer(dataRetriever.ReceiptsUnit, generateTestUnit())
	store.AddStorer(dataRetriever.ScheduledSCRsUnit, generateTestUnit())
	return store
}

func generateTestCache() storage.Cacher {
	cache, _ := storageUnit.NewCache(storageUnit.CacheConfig{Type: storageUnit.LRUCache, Capacity: 1000, Shards: 1, SizeInBytes: 0})
	return cache
}

func generateTestUnit() storage.Storer {
	storer, _ := storageUnit.NewStorageUnit(
		generateTestCache(),
		memorydb.New(),
	)

	return storer
}

func initAccountsMock() *stateMock.AccountsStub {
	rootHashCalled := func() ([]byte, error) {
		return []byte("rootHash"), nil
	}
	return &stateMock.AccountsStub{
		RootHashCalled: rootHashCalled,
	}
}

func createMockTransactionCoordinatorArguments() ArgTransactionCoordinator {
	argsTransactionCoordinator := ArgTransactionCoordinator{
		Hasher:                            &hashingMocks.HasherMock{},
		Marshalizer:                       &mock.MarshalizerMock{},
		ShardCoordinator:                  mock.NewMultiShardsCoordinatorMock(5),
		Accounts:                          &stateMock.AccountsStub{},
		MiniBlockPool:                     dataRetrieverMock.NewPoolsHolderMock().MiniBlocks(),
		RequestHandler:                    &testscommon.RequestHandlerStub{},
		PreProcessors:                     &mock.PreProcessorContainerMock{},
		InterProcessors:                   &mock.InterimProcessorContainerMock{},
		GasHandler:                        &testscommon.GasHandlerStub{},
		FeeHandler:                        &mock.FeeAccumulatorStub{},
		BlockSizeComputation:              &testscommon.BlockSizeComputationStub{},
		BalanceComputation:                &testscommon.BalanceComputationStub{},
		EconomicsFee:                      &mock.FeeHandlerStub{},
		TxTypeHandler:                     &testscommon.TxTypeHandlerMock{},
		BlockGasAndFeesReCheckEnableEpoch: 0,
		TransactionsLogProcessor:          &mock.TxLogsProcessorStub{},
	}

	return argsTransactionCoordinator
}

func TestNewTransactionCoordinator_NilHasher(t *testing.T) {
	t.Parallel()

	argsTransactionCoordinator := createMockTransactionCoordinatorArguments()
	argsTransactionCoordinator.Hasher = nil
	tc, err := NewTransactionCoordinator(argsTransactionCoordinator)

	assert.Nil(t, tc)
	assert.Equal(t, process.ErrNilHasher, err)
}

func TestNewTransactionCoordinator_TxLogProcessor(t *testing.T) {
	t.Parallel()

	argsTransactionCoordinator := createMockTransactionCoordinatorArguments()
	argsTransactionCoordinator.TransactionsLogProcessor = nil
	tc, err := NewTransactionCoordinator(argsTransactionCoordinator)

	assert.Nil(t, tc)
	assert.Equal(t, process.ErrNilTxLogsProcessor, err)
}

func TestNewTransactionCoordinator_NilMarshalizer(t *testing.T) {
	t.Parallel()

	argsTransactionCoordinator := createMockTransactionCoordinatorArguments()
	argsTransactionCoordinator.Marshalizer = nil
	tc, err := NewTransactionCoordinator(argsTransactionCoordinator)

	assert.Nil(t, tc)
	assert.Equal(t, process.ErrNilMarshalizer, err)
}

func TestNewTransactionCoordinator_NilShardCoordinator(t *testing.T) {
	t.Parallel()

	argsTransactionCoordinator := createMockTransactionCoordinatorArguments()
	argsTransactionCoordinator.ShardCoordinator = nil
	tc, err := NewTransactionCoordinator(argsTransactionCoordinator)

	assert.Nil(t, tc)
	assert.Equal(t, process.ErrNilShardCoordinator, err)
}

func TestNewTransactionCoordinator_NilAccountsStub(t *testing.T) {
	t.Parallel()

	argsTransactionCoordinator := createMockTransactionCoordinatorArguments()
	argsTransactionCoordinator.Accounts = nil
	tc, err := NewTransactionCoordinator(argsTransactionCoordinator)

	assert.Nil(t, tc)
	assert.Equal(t, process.ErrNilAccountsAdapter, err)
}

func TestNewTransactionCoordinator_NilDataPool(t *testing.T) {
	t.Parallel()

	argsTransactionCoordinator := createMockTransactionCoordinatorArguments()
	argsTransactionCoordinator.MiniBlockPool = nil
	tc, err := NewTransactionCoordinator(argsTransactionCoordinator)

	assert.Nil(t, tc)
	assert.Equal(t, process.ErrNilMiniBlockPool, err)
}

func TestNewTransactionCoordinator_NilRequestHandler(t *testing.T) {
	t.Parallel()

	argsTransactionCoordinator := createMockTransactionCoordinatorArguments()
	argsTransactionCoordinator.RequestHandler = nil
	tc, err := NewTransactionCoordinator(argsTransactionCoordinator)

	assert.Nil(t, tc)
	assert.Equal(t, process.ErrNilRequestHandler, err)
}

func TestNewTransactionCoordinator_NilPreProcessor(t *testing.T) {
	t.Parallel()

	argsTransactionCoordinator := createMockTransactionCoordinatorArguments()
	argsTransactionCoordinator.PreProcessors = nil
	tc, err := NewTransactionCoordinator(argsTransactionCoordinator)

	assert.Nil(t, tc)
	assert.Equal(t, process.ErrNilPreProcessorsContainer, err)
}

func TestNewTransactionCoordinator_NilInterProcessor(t *testing.T) {
	t.Parallel()

	argsTransactionCoordinator := createMockTransactionCoordinatorArguments()
	argsTransactionCoordinator.InterProcessors = nil
	tc, err := NewTransactionCoordinator(argsTransactionCoordinator)

	assert.Nil(t, tc)
	assert.Equal(t, process.ErrNilIntermediateProcessorContainer, err)
}

func TestNewTransactionCoordinator_NilGasHandler(t *testing.T) {
	t.Parallel()

	argsTransactionCoordinator := createMockTransactionCoordinatorArguments()
	argsTransactionCoordinator.GasHandler = nil
	tc, err := NewTransactionCoordinator(argsTransactionCoordinator)

	assert.Nil(t, tc)
	assert.Equal(t, process.ErrNilGasHandler, err)
}

func TestNewTransactionCoordinator_NilFeeAcumulator(t *testing.T) {
	t.Parallel()

	argsTransactionCoordinator := createMockTransactionCoordinatorArguments()
	argsTransactionCoordinator.FeeHandler = nil
	tc, err := NewTransactionCoordinator(argsTransactionCoordinator)

	assert.Nil(t, tc)
	assert.Equal(t, process.ErrNilEconomicsFeeHandler, err)
}

func TestNewTransactionCoordinator_NilBlockSizeComputation(t *testing.T) {
	t.Parallel()

	argsTransactionCoordinator := createMockTransactionCoordinatorArguments()
	argsTransactionCoordinator.BlockSizeComputation = nil
	tc, err := NewTransactionCoordinator(argsTransactionCoordinator)

	assert.Nil(t, tc)
	assert.Equal(t, process.ErrNilBlockSizeComputationHandler, err)
}

func TestNewTransactionCoordinator_NilBalanceComputation(t *testing.T) {
	t.Parallel()

	argsTransactionCoordinator := createMockTransactionCoordinatorArguments()
	argsTransactionCoordinator.BalanceComputation = nil
	tc, err := NewTransactionCoordinator(argsTransactionCoordinator)

	assert.Nil(t, tc)
	assert.Equal(t, process.ErrNilBalanceComputationHandler, err)
}

func TestNewTransactionCoordinator_NilEconomicsFee(t *testing.T) {
	t.Parallel()

	argsTransactionCoordinator := createMockTransactionCoordinatorArguments()
	argsTransactionCoordinator.EconomicsFee = nil
	tc, err := NewTransactionCoordinator(argsTransactionCoordinator)

	assert.Nil(t, tc)
	assert.Equal(t, process.ErrNilEconomicsFeeHandler, err)
}

func TestNewTransactionCoordinator_NilTxTypeHandler(t *testing.T) {
	t.Parallel()

	argsTransactionCoordinator := createMockTransactionCoordinatorArguments()
	argsTransactionCoordinator.TxTypeHandler = nil
	tc, err := NewTransactionCoordinator(argsTransactionCoordinator)

	assert.Nil(t, tc)
	assert.Equal(t, process.ErrNilTxTypeHandler, err)
}

func TestNewTransactionCoordinator_OK(t *testing.T) {
	t.Parallel()

	argsTransactionCoordinator := createMockTransactionCoordinatorArguments()
	tc, err := NewTransactionCoordinator(argsTransactionCoordinator)

	assert.Nil(t, err)
	assert.NotNil(t, tc)
	assert.False(t, tc.IsInterfaceNil())
}

func TestTransactionCoordinator_GetAllCurrentLogs(t *testing.T) {
	t.Parallel()

	argsTransactionCoordinator := createMockTransactionCoordinatorArguments()
	argsTransactionCoordinator.TransactionsLogProcessor = &mock.TxLogsProcessorStub{
		GetAllCurrentLogsCalled: func() map[string]data.LogHandler {
			return map[string]data.LogHandler{}
		},
	}

	tc, _ := NewTransactionCoordinator(argsTransactionCoordinator)

	logs := tc.GetAllCurrentLogs()
	require.NotNil(t, logs)
}

func TestTransactionCoordinator_SeparateBody(t *testing.T) {
	t.Parallel()

	argsTransactionCoordinator := createMockTransactionCoordinatorArguments()
	tc, err := NewTransactionCoordinator(argsTransactionCoordinator)
	assert.Nil(t, err)
	assert.NotNil(t, tc)

	body := &block.Body{}
	body.MiniBlocks = append(body.MiniBlocks, &block.MiniBlock{Type: block.TxBlock})
	body.MiniBlocks = append(body.MiniBlocks, &block.MiniBlock{Type: block.TxBlock})
	body.MiniBlocks = append(body.MiniBlocks, &block.MiniBlock{Type: block.TxBlock})
	body.MiniBlocks = append(body.MiniBlocks, &block.MiniBlock{Type: block.SmartContractResultBlock})
	body.MiniBlocks = append(body.MiniBlocks, &block.MiniBlock{Type: block.SmartContractResultBlock})
	body.MiniBlocks = append(body.MiniBlocks, &block.MiniBlock{Type: block.SmartContractResultBlock})
	body.MiniBlocks = append(body.MiniBlocks, &block.MiniBlock{Type: block.SmartContractResultBlock})

	separated := tc.separateBodyByType(body)
	assert.Equal(t, 2, len(separated))
	assert.Equal(t, 3, len(separated[block.TxBlock].MiniBlocks))
	assert.Equal(t, 4, len(separated[block.SmartContractResultBlock].MiniBlocks))
}

func createPreProcessorContainer() process.PreProcessorsContainer {
	preFactory, _ := shard.NewPreProcessorsContainerFactory(
		mock.NewMultiShardsCoordinatorMock(5),
		initStore(),
		&mock.MarshalizerMock{},
		&hashingMocks.HasherMock{},
		initDataPool([]byte("tx_hash0")),
		createMockPubkeyConverter(),
		&stateMock.AccountsStub{},
		&testscommon.RequestHandlerStub{},
		&testscommon.TxProcessorMock{
			ProcessTransactionCalled: func(transaction *transaction.Transaction) (vmcommon.ReturnCode, error) {
				return 0, nil
			},
		},
		&testscommon.SCProcessorMock{},
		&testscommon.SmartContractResultsProcessorMock{},
		&testscommon.RewardTxProcessorMock{},
		FeeHandlerMock(),
		&testscommon.GasHandlerStub{},
		&mock.BlockTrackerMock{},
		&testscommon.BlockSizeComputationStub{},
		&testscommon.BalanceComputationStub{},
		&epochNotifier.EpochNotifierStub{},
		2,
		2,
<<<<<<< HEAD
		&testscommon.TxTypeHandlerMock{},
		&testscommon.ScheduledTxsExecutionStub{},
=======
>>>>>>> 3ba1d923
	)
	container, _ := preFactory.Create()

	return container
}

func createInterimProcessorContainer() process.IntermediateProcessorContainer {
	preFactory, _ := shard.NewIntermediateProcessorsContainerFactory(
		mock.NewMultiShardsCoordinatorMock(5),
		&mock.MarshalizerMock{},
		&hashingMocks.HasherMock{},
		createMockPubkeyConverter(),
		initStore(),
		initDataPool([]byte("test_hash1")),
		&mock.FeeHandlerStub{},
	)
	container, _ := preFactory.Create()

	return container
}

func createPreProcessorContainerWithDataPool(
	dataPool dataRetriever.PoolsHolder,
	feeHandler process.FeeHandler,
) process.PreProcessorsContainer {

	totalGasConsumed := uint64(0)
	preFactory, _ := shard.NewPreProcessorsContainerFactory(
		mock.NewMultiShardsCoordinatorMock(5),
		initStore(),
		&mock.MarshalizerMock{},
		&hashingMocks.HasherMock{},
		dataPool,
		createMockPubkeyConverter(),
		&stateMock.AccountsStub{},
		&testscommon.RequestHandlerStub{},
		&testscommon.TxProcessorMock{
			ProcessTransactionCalled: func(transaction *transaction.Transaction) (vmcommon.ReturnCode, error) {
				return 0, nil
			},
		},
		&testscommon.SCProcessorMock{},
		&testscommon.SmartContractResultsProcessorMock{},
		&testscommon.RewardTxProcessorMock{},
		FeeHandlerMock(),
		&testscommon.GasHandlerStub{
			SetGasConsumedCalled: func(gasConsumed uint64, hash []byte) {
				totalGasConsumed += gasConsumed
			},
			TotalGasConsumedCalled: func() uint64 {
				return totalGasConsumed
			},
			ComputeGasConsumedByTxCalled: func(txSenderShardId uint32, txReceiverShardId uint32, txHandler data.TransactionHandler) (uint64, uint64, error) {
				tx, ok := txHandler.(*transaction.Transaction)
				if !ok {
					return 0, 0, process.ErrWrongTypeAssertion
				}

				txGasLimitConsumption := feeHandler.ComputeGasLimit(tx)
				if tx.GasLimit < txGasLimitConsumption {
					return 0, 0, process.ErrInsufficientGasLimitInTx
				}

				if core.IsSmartContractAddress(tx.RcvAddr) {
					if txSenderShardId != txReceiverShardId {
						gasConsumedByTxInSenderShard := txGasLimitConsumption
						gasConsumedByTxInReceiverShard := tx.GasLimit - txGasLimitConsumption

						return gasConsumedByTxInSenderShard, gasConsumedByTxInReceiverShard, nil
					}

					return tx.GasLimit, tx.GasLimit, nil
				}

				return txGasLimitConsumption, txGasLimitConsumption, nil
			},
			ComputeGasConsumedByMiniBlockCalled: func(miniBlock *block.MiniBlock, mapHashTx map[string]data.TransactionHandler) (uint64, uint64, error) {
				return 0, 0, nil
			},
			SetGasRefundedCalled: func(gasRefunded uint64, hash []byte) {},
			GasRefundedCalled: func(hash []byte) uint64 {
				return 0
			},
			RemoveGasConsumedCalled: func(hashes [][]byte) {
			},
			RemoveGasRefundedCalled: func(hashes [][]byte) {
			},
		},
		&mock.BlockTrackerMock{},
		&testscommon.BlockSizeComputationStub{},
		&testscommon.BalanceComputationStub{},
		&epochNotifier.EpochNotifierStub{},
		2,
		2,
<<<<<<< HEAD
		&testscommon.TxTypeHandlerMock{},
		&testscommon.ScheduledTxsExecutionStub{},
=======
		2,
>>>>>>> 3ba1d923
	)
	container, _ := preFactory.Create()

	return container
}

func TestTransactionCoordinator_CreateBlockStarted(t *testing.T) {
	t.Parallel()

	totalGasConsumed := uint64(0)
	argsTransactionCoordinator := createMockTransactionCoordinatorArguments()
	argsTransactionCoordinator.GasHandler = &testscommon.GasHandlerStub{
		InitCalled: func() {
			totalGasConsumed = uint64(0)
		},
		TotalGasConsumedCalled: func() uint64 {
			return totalGasConsumed
		},
	}
	argsTransactionCoordinator.PreProcessors = createPreProcessorContainer()
	tc, err := NewTransactionCoordinator(argsTransactionCoordinator)
	assert.Nil(t, err)
	assert.NotNil(t, tc)

	tc.CreateBlockStarted()

	tc.mutPreProcessor.Lock()
	for _, value := range tc.txPreProcessors {
		txs := value.GetAllCurrentUsedTxs()
		assert.Equal(t, 0, len(txs))
	}
	tc.mutPreProcessor.Unlock()
}

func TestTransactionCoordinator_CreateMarshalizedDataNilBody(t *testing.T) {
	t.Parallel()

	argsTransactionCoordinator := createMockTransactionCoordinatorArguments()
	argsTransactionCoordinator.PreProcessors = createPreProcessorContainer()
	tc, err := NewTransactionCoordinator(argsTransactionCoordinator)
	assert.Nil(t, err)
	assert.NotNil(t, tc)

	mrTxs := tc.CreateMarshalizedData(nil)
	assert.Equal(t, 0, len(mrTxs))
}

func createMiniBlockWithOneTx(sndId, dstId uint32, blockType block.Type, txHash []byte) *block.MiniBlock {
	txHashes := make([][]byte, 0)
	txHashes = append(txHashes, txHash)

	return &block.MiniBlock{Type: blockType, SenderShardID: sndId, ReceiverShardID: dstId, TxHashes: txHashes}
}

func createTestBody() *block.Body {
	body := &block.Body{}

	body.MiniBlocks = append(body.MiniBlocks, createMiniBlockWithOneTx(0, 1, block.TxBlock, []byte("tx_hash1")))
	body.MiniBlocks = append(body.MiniBlocks, createMiniBlockWithOneTx(0, 1, block.TxBlock, []byte("tx_hash2")))
	body.MiniBlocks = append(body.MiniBlocks, createMiniBlockWithOneTx(0, 1, block.TxBlock, []byte("tx_hash3")))
	body.MiniBlocks = append(body.MiniBlocks, createMiniBlockWithOneTx(0, 1, block.SmartContractResultBlock, []byte("tx_hash4")))
	body.MiniBlocks = append(body.MiniBlocks, createMiniBlockWithOneTx(0, 1, block.SmartContractResultBlock, []byte("tx_hash5")))
	body.MiniBlocks = append(body.MiniBlocks, createMiniBlockWithOneTx(0, 1, block.SmartContractResultBlock, []byte("tx_hash6")))

	return body
}

func TestTransactionCoordinator_CreateMarshalizedData(t *testing.T) {
	t.Parallel()

	argsTransactionCoordinator := createMockTransactionCoordinatorArguments()
	argsTransactionCoordinator.PreProcessors = createPreProcessorContainer()
	tc, err := NewTransactionCoordinator(argsTransactionCoordinator)
	assert.Nil(t, err)
	assert.NotNil(t, tc)

	mrTxs := tc.CreateMarshalizedData(createTestBody())
	assert.Equal(t, 0, len(mrTxs))
}

func TestTransactionCoordinator_CreateMarshalizedDataWithTxsAndScr(t *testing.T) {
	t.Parallel()

	interimContainer := createInterimProcessorContainer()
	argsTransactionCoordinator := createMockTransactionCoordinatorArguments()
	argsTransactionCoordinator.PreProcessors = createPreProcessorContainer()
	argsTransactionCoordinator.InterProcessors = interimContainer
	tc, err := NewTransactionCoordinator(argsTransactionCoordinator)
	assert.Nil(t, err)
	assert.NotNil(t, tc)

	scrs := make([]data.TransactionHandler, 0)
	body := &block.Body{}
	body.MiniBlocks = append(body.MiniBlocks, createMiniBlockWithOneTx(0, 1, block.TxBlock, txHash))

	scr := &smartContractResult.SmartContractResult{SndAddr: []byte("snd"), RcvAddr: []byte("rcv"), Value: big.NewInt(99), PrevTxHash: []byte("txHash")}
	scrHash, _ := core.CalculateHash(&mock.MarshalizerMock{}, &hashingMocks.HasherMock{}, scr)
	scrs = append(scrs, scr)
	body.MiniBlocks = append(body.MiniBlocks, createMiniBlockWithOneTx(0, 1, block.SmartContractResultBlock, scrHash))

	scr = &smartContractResult.SmartContractResult{SndAddr: []byte("snd"), RcvAddr: []byte("rcv"), Value: big.NewInt(199), PrevTxHash: []byte("txHash")}
	scrHash, _ = core.CalculateHash(&mock.MarshalizerMock{}, &hashingMocks.HasherMock{}, scr)
	scrs = append(scrs, scr)
	body.MiniBlocks = append(body.MiniBlocks, createMiniBlockWithOneTx(0, 1, block.SmartContractResultBlock, scrHash))

	scr = &smartContractResult.SmartContractResult{SndAddr: []byte("snd"), RcvAddr: []byte("rcv"), Value: big.NewInt(299), PrevTxHash: []byte("txHash")}
	scrHash, _ = core.CalculateHash(&mock.MarshalizerMock{}, &hashingMocks.HasherMock{}, scr)
	scrs = append(scrs, scr)
	body.MiniBlocks = append(body.MiniBlocks, createMiniBlockWithOneTx(0, 1, block.SmartContractResultBlock, scrHash))

	scrInterimProc, _ := interimContainer.Get(block.SmartContractResultBlock)
	_ = scrInterimProc.AddIntermediateTransactions(scrs)

	mrTxs := tc.CreateMarshalizedData(body)
	assert.Equal(t, 1, len(mrTxs))

	marshalizer := &mock.MarshalizerMock{}
	topic := factory.UnsignedTransactionTopic + "_0_1"
	assert.Equal(t, len(scrs), len(mrTxs[topic]))
	for i := 0; i < len(mrTxs[topic]); i++ {
		unMrsScr := &smartContractResult.SmartContractResult{}
		_ = marshalizer.Unmarshal(unMrsScr, mrTxs[topic][i])

		assert.Equal(t, unMrsScr, scrs[i])
	}
}

func TestTransactionCoordinator_CreateMbsAndProcessCrossShardTransactionsDstMeNilHeader(t *testing.T) {
	t.Parallel()

	argsTransactionCoordinator := createMockTransactionCoordinatorArguments()
	argsTransactionCoordinator.PreProcessors = createPreProcessorContainer()
	tc, err := NewTransactionCoordinator(argsTransactionCoordinator)
	assert.Nil(t, err)
	assert.NotNil(t, tc)

	haveTime := func() bool {
		return true
	}
	haveAdditionalTime := func() bool {
		return false
	}
	mbs, txs, finalized, err := tc.CreateMbsAndProcessCrossShardTransactionsDstMe(nil, nil, haveTime, haveAdditionalTime, false)

	assert.Nil(t, err)
	assert.Equal(t, 0, len(mbs))
	assert.Equal(t, uint32(0), txs)
	assert.False(t, finalized)
}

func createTestMetablock() *block.MetaBlock {
	meta := &block.MetaBlock{}

	meta.ShardInfo = make([]block.ShardData, 0)

	shardMbs := make([]block.MiniBlockHeader, 0)
	shardMbs = append(shardMbs, block.MiniBlockHeader{Hash: []byte("mb0"), SenderShardID: 0, ReceiverShardID: 0, TxCount: 1})
	shardMbs = append(shardMbs, block.MiniBlockHeader{Hash: []byte("mb1"), SenderShardID: 0, ReceiverShardID: 1, TxCount: 1})
	shardData := block.ShardData{ShardID: 0, HeaderHash: []byte("header0"), TxCount: 2, ShardMiniBlockHeaders: shardMbs}

	meta.ShardInfo = append(meta.ShardInfo, shardData)

	shardMbs = make([]block.MiniBlockHeader, 0)
	shardMbs = append(shardMbs, block.MiniBlockHeader{Hash: []byte("mb2"), SenderShardID: 1, ReceiverShardID: 0, TxCount: 1})
	shardMbs = append(shardMbs, block.MiniBlockHeader{Hash: []byte("mb3"), SenderShardID: 1, ReceiverShardID: 1, TxCount: 1})
	shardData = block.ShardData{ShardID: 1, HeaderHash: []byte("header0"), TxCount: 2, ShardMiniBlockHeaders: shardMbs}

	meta.ShardInfo = append(meta.ShardInfo, shardData)

	return meta
}

func TestTransactionCoordinator_CreateMbsAndProcessCrossShardTransactionsDstMeNoTime(t *testing.T) {
	t.Parallel()

	argsTransactionCoordinator := createMockTransactionCoordinatorArguments()
	argsTransactionCoordinator.PreProcessors = createPreProcessorContainer()
	tc, err := NewTransactionCoordinator(argsTransactionCoordinator)
	assert.Nil(t, err)
	assert.NotNil(t, tc)

	haveTime := func() bool {
		return false
	}
	haveAdditionalTime := func() bool {
		return false
	}
	mbs, txs, finalized, err := tc.CreateMbsAndProcessCrossShardTransactionsDstMe(createTestMetablock(), nil, haveTime, haveAdditionalTime, false)

	assert.Nil(t, err)
	assert.Equal(t, 0, len(mbs))
	assert.Equal(t, uint32(0), txs)
	assert.False(t, finalized)
}

func TestTransactionCoordinator_CreateMbsAndProcessCrossShardTransactionsNothingInPool(t *testing.T) {
	t.Parallel()

	argsTransactionCoordinator := createMockTransactionCoordinatorArguments()
	argsTransactionCoordinator.PreProcessors = createPreProcessorContainer()
	tc, err := NewTransactionCoordinator(argsTransactionCoordinator)
	assert.Nil(t, err)
	assert.NotNil(t, tc)

	haveTime := func() bool {
		return true
	}
	haveAdditionalTime := func() bool {
		return false
	}
	mbs, txs, finalized, err := tc.CreateMbsAndProcessCrossShardTransactionsDstMe(createTestMetablock(), nil, haveTime, haveAdditionalTime, false)
	assert.Nil(t, err)
	assert.Equal(t, 0, len(mbs))
	assert.Equal(t, uint32(0), txs)
	assert.False(t, finalized)
}

func TestTransactionCoordinator_CreateMbsAndProcessCrossShardTransactions(t *testing.T) {
	t.Parallel()

	tdp := initDataPool(txHash)
	cacherCfg := storageUnit.CacheConfig{Capacity: 100, Type: storageUnit.LRUCache}
	hdrPool, _ := storageUnit.NewCache(cacherCfg)
	tdp.MiniBlocksCalled = func() storage.Cacher {
		return hdrPool
	}

	totalGasConsumed := uint64(0)
	preFactory, _ := shard.NewPreProcessorsContainerFactory(
		mock.NewMultiShardsCoordinatorMock(5),
		initStore(),
		&mock.MarshalizerMock{},
		&hashingMocks.HasherMock{},
		tdp,
		createMockPubkeyConverter(),
		&stateMock.AccountsStub{},
		&testscommon.RequestHandlerStub{},
		&testscommon.TxProcessorMock{
			ProcessTransactionCalled: func(transaction *transaction.Transaction) (vmcommon.ReturnCode, error) {
				return 0, nil
			},
		},
		&testscommon.SCProcessorMock{},
		&testscommon.SmartContractResultsProcessorMock{},
		&testscommon.RewardTxProcessorMock{},
		FeeHandlerMock(),
		&testscommon.GasHandlerStub{
			SetGasConsumedCalled: func(gasConsumed uint64, hash []byte) {
				totalGasConsumed += gasConsumed
			},
			ComputeGasConsumedByTxCalled: func(txSenderShardId uint32, txReceiverSharedId uint32, txHandler data.TransactionHandler) (uint64, uint64, error) {
				return 0, 0, nil
			},
			TotalGasConsumedCalled: func() uint64 {
				return totalGasConsumed
			},
			SetGasRefundedCalled: func(gasRefunded uint64, hash []byte) {},
			TotalGasRefundedCalled: func() uint64 {
				return 0
			},
		},
		&mock.BlockTrackerMock{},
		&testscommon.BlockSizeComputationStub{},
		&testscommon.BalanceComputationStub{},
		&epochNotifier.EpochNotifierStub{},
		2,
		2,
<<<<<<< HEAD
		&testscommon.TxTypeHandlerMock{},
		&testscommon.ScheduledTxsExecutionStub{},
=======
		2,
>>>>>>> 3ba1d923
	)
	container, _ := preFactory.Create()

	argsTransactionCoordinator := createMockTransactionCoordinatorArguments()
	argsTransactionCoordinator.MiniBlockPool = tdp.MiniBlocks()
	argsTransactionCoordinator.PreProcessors = container
	argsTransactionCoordinator.GasHandler = &testscommon.GasHandlerStub{
		TotalGasConsumedCalled: func() uint64 {
			return totalGasConsumed
		},
	}
	tc, err := NewTransactionCoordinator(argsTransactionCoordinator)
	assert.Nil(t, err)
	assert.NotNil(t, tc)

	haveTime := func() bool {
		return true
	}
	haveAdditionalTime := func() bool {
		return false
	}
	metaHdr := createTestMetablock()

	for i := 0; i < len(metaHdr.ShardInfo); i++ {
		for j := 0; j < len(metaHdr.ShardInfo[i].ShardMiniBlockHeaders); j++ {
			mbHdr := metaHdr.ShardInfo[i].ShardMiniBlockHeaders[j]
			mb := block.MiniBlock{SenderShardID: mbHdr.SenderShardID, ReceiverShardID: mbHdr.ReceiverShardID, Type: block.TxBlock, TxHashes: [][]byte{txHash}}
			tdp.MiniBlocks().Put(mbHdr.Hash, &mb, mb.Size())
		}
	}

	mbs, txs, finalized, err := tc.CreateMbsAndProcessCrossShardTransactionsDstMe(metaHdr, nil, haveTime, haveAdditionalTime, false)

	assert.Nil(t, err)
	assert.Equal(t, 1, len(mbs))
	assert.Equal(t, uint32(1), txs)
	assert.True(t, finalized)
}

func TestTransactionCoordinator_CreateMbsAndProcessCrossShardTransactionsWithSkippedShard(t *testing.T) {
	t.Parallel()

	mbPool := dataRetrieverMock.NewPoolsHolderMock().MiniBlocks()
	argsTransactionCoordinator := createMockTransactionCoordinatorArguments()
	argsTransactionCoordinator.MiniBlockPool = mbPool
	tc, _ := NewTransactionCoordinator(argsTransactionCoordinator)

	tc.txPreProcessors[block.TxBlock] = &mock.PreProcessorMock{
		RequestTransactionsForMiniBlockCalled: func(miniBlock *block.MiniBlock) int {
			return 0
		},
	}

	haveTime := func() bool {
		return true
	}
	haveAdditionalTime := func() bool {
		return false
	}

	metaBlock := &block.MetaBlock{}
	metaBlock.ShardInfo = make([]block.ShardData, 0)
	shardMbs := make([]block.MiniBlockHeader, 0)
	shardMbs = append(shardMbs, block.MiniBlockHeader{Hash: []byte("mb0"), SenderShardID: 1, ReceiverShardID: 0, TxCount: 1})
	shardMbs = append(shardMbs, block.MiniBlockHeader{Hash: []byte("mb1"), SenderShardID: 1, ReceiverShardID: 0, TxCount: 1})
	shardMbs = append(shardMbs, block.MiniBlockHeader{Hash: []byte("mb2"), SenderShardID: 1, ReceiverShardID: 0, TxCount: 1})
	shardData := block.ShardData{ShardID: 1, HeaderHash: []byte("header0"), TxCount: 3, ShardMiniBlockHeaders: shardMbs}

	metaBlock.ShardInfo = append(metaBlock.ShardInfo, shardData)

	for i := 0; i < len(metaBlock.ShardInfo); i++ {
		for j := 0; j < len(metaBlock.ShardInfo[i].ShardMiniBlockHeaders); j++ {
			mbHdr := metaBlock.ShardInfo[i].ShardMiniBlockHeaders[j]
			if bytes.Equal(mbHdr.Hash, []byte("mb1")) {
				continue
			}

			hash := fmt.Sprintf("tx_hash_from_%s", mbHdr.Hash)
			mb := block.MiniBlock{SenderShardID: mbHdr.SenderShardID, ReceiverShardID: mbHdr.ReceiverShardID, Type: block.TxBlock, TxHashes: [][]byte{[]byte(hash)}}
			mbPool.Put(mbHdr.Hash, &mb, mb.Size())
		}
	}

	mbs, txs, finalized, err := tc.CreateMbsAndProcessCrossShardTransactionsDstMe(metaBlock, nil, haveTime, haveAdditionalTime, false)
	assert.Nil(t, err)
	require.Equal(t, 1, len(mbs))
	assert.Equal(t, uint32(1), txs)
	assert.False(t, finalized)
	require.Equal(t, 1, len(mbs[0].TxHashes))
	assert.Equal(t, []byte("tx_hash_from_mb0"), mbs[0].TxHashes[0])
}

func TestTransactionCoordinator_CreateMbsAndProcessCrossShardTransactionsNilPreProcessor(t *testing.T) {
	t.Parallel()

	tdp := initDataPool(txHash)
	cacherCfg := storageUnit.CacheConfig{Capacity: 100, Type: storageUnit.LRUCache}
	hdrPool, _ := storageUnit.NewCache(cacherCfg)
	tdp.MiniBlocksCalled = func() storage.Cacher {
		return hdrPool
	}

	totalGasConsumed := uint64(0)
	preFactory, _ := shard.NewPreProcessorsContainerFactory(
		mock.NewMultiShardsCoordinatorMock(5),
		initStore(),
		&mock.MarshalizerMock{},
		&hashingMocks.HasherMock{},
		tdp,
		createMockPubkeyConverter(),
		&stateMock.AccountsStub{},
		&testscommon.RequestHandlerStub{},
		&testscommon.TxProcessorMock{},
		&testscommon.SCProcessorMock{},
		&testscommon.SmartContractResultsProcessorMock{},
		&testscommon.RewardTxProcessorMock{},
		FeeHandlerMock(),
		&testscommon.GasHandlerStub{
			SetGasConsumedCalled: func(gasConsumed uint64, hash []byte) {
				totalGasConsumed += gasConsumed
			},
			ComputeGasConsumedByTxCalled: func(txSenderShardId uint32, txReceiverSharedId uint32, txHandler data.TransactionHandler) (uint64, uint64, error) {
				return 0, 0, nil
			},
			TotalGasConsumedCalled: func() uint64 {
				return totalGasConsumed
			},
			SetGasRefundedCalled: func(gasRefunded uint64, hash []byte) {},
			TotalGasRefundedCalled: func() uint64 {
				return 0
			},
		},
		&mock.BlockTrackerMock{},
		&testscommon.BlockSizeComputationStub{},
		&testscommon.BalanceComputationStub{},
		&epochNotifier.EpochNotifierStub{},
		2,
		2,
<<<<<<< HEAD
		&testscommon.TxTypeHandlerMock{},
		&testscommon.ScheduledTxsExecutionStub{},
=======
		2,
>>>>>>> 3ba1d923
	)
	container, _ := preFactory.Create()

	argsTransactionCoordinator := createMockTransactionCoordinatorArguments()
	argsTransactionCoordinator.MiniBlockPool = tdp.MiniBlocks()
	argsTransactionCoordinator.PreProcessors = container
	argsTransactionCoordinator.GasHandler = &testscommon.GasHandlerStub{
		TotalGasConsumedCalled: func() uint64 {
			return totalGasConsumed
		},
	}
	tc, err := NewTransactionCoordinator(argsTransactionCoordinator)
	assert.Nil(t, err)
	assert.NotNil(t, tc)

	haveTime := func() bool {
		return true
	}
	haveAdditionalTime := func() bool {
		return false
	}
	metaHdr := createTestMetablock()

	unknownPreprocessorType := block.Type(254)
	for i := 0; i < len(metaHdr.ShardInfo); i++ {
		for j := 0; j < len(metaHdr.ShardInfo[i].ShardMiniBlockHeaders); j++ {
			mbHdr := metaHdr.ShardInfo[i].ShardMiniBlockHeaders[j]
			mb := block.MiniBlock{SenderShardID: mbHdr.SenderShardID, ReceiverShardID: mbHdr.ReceiverShardID, Type: unknownPreprocessorType, TxHashes: [][]byte{txHash}}
			tdp.MiniBlocks().Put(mbHdr.Hash, &mb, mb.Size())
		}
	}

	mbs, txs, finalized, err := tc.CreateMbsAndProcessCrossShardTransactionsDstMe(metaHdr, nil, haveTime, haveAdditionalTime, false)

	assert.NotNil(t, err)
	assert.True(t, errors.Is(err, process.ErrNilPreProcessor))
	assert.Nil(t, mbs)
	assert.Equal(t, uint32(0), txs)
	assert.False(t, finalized)
}

func TestTransactionCoordinator_CreateMbsAndProcessTransactionsFromMeNothingToProcess(t *testing.T) {
	t.Parallel()

	shardedCacheMock := &testscommon.ShardedDataStub{
		RegisterOnAddedCalled: func(i func(key []byte, value interface{})) {},
		ShardDataStoreCalled: func(id string) (c storage.Cacher) {
			return &testscommon.CacherStub{
				PeekCalled: func(key []byte) (value interface{}, ok bool) {
					return nil, false
				},
				KeysCalled: func() [][]byte {
					return nil
				},
				LenCalled: func() int {
					return 0
				},
			}
		},
		RemoveSetOfDataFromPoolCalled: func(keys [][]byte, id string) {},
		SearchFirstDataCalled: func(key []byte) (value interface{}, ok bool) {
			return nil, false
		},
		AddDataCalled: func(_ []byte, _ interface{}, _ int, _ string) {
		},
	}

	totalGasConsumed := uint64(0)
	preFactory, _ := shard.NewPreProcessorsContainerFactory(
		mock.NewMultiShardsCoordinatorMock(5),
		initStore(),
		&mock.MarshalizerMock{},
		&hashingMocks.HasherMock{},
		&dataRetrieverMock.PoolsHolderStub{
			TransactionsCalled: func() dataRetriever.ShardedDataCacherNotifier {
				return shardedCacheMock
			},
			UnsignedTransactionsCalled: func() dataRetriever.ShardedDataCacherNotifier {
				return shardedCacheMock
			},
			RewardTransactionsCalled: func() dataRetriever.ShardedDataCacherNotifier {
				return shardedCacheMock
			},
		},
		createMockPubkeyConverter(),
		&stateMock.AccountsStub{},
		&testscommon.RequestHandlerStub{},
		&testscommon.TxProcessorMock{
			ProcessTransactionCalled: func(transaction *transaction.Transaction) (vmcommon.ReturnCode, error) {
				return 0, nil
			},
		},
		&testscommon.SCProcessorMock{},
		&testscommon.SmartContractResultsProcessorMock{},
		&testscommon.RewardTxProcessorMock{},
		FeeHandlerMock(),
		&testscommon.GasHandlerStub{
			TotalGasConsumedCalled: func() uint64 {
				return totalGasConsumed
			},
		},
		&mock.BlockTrackerMock{},
		&testscommon.BlockSizeComputationStub{},
		&testscommon.BalanceComputationStub{},
		&epochNotifier.EpochNotifierStub{},
		2,
		2,
<<<<<<< HEAD
		&testscommon.TxTypeHandlerMock{},
		&testscommon.ScheduledTxsExecutionStub{},
=======
>>>>>>> 3ba1d923
	)
	container, _ := preFactory.Create()

	argsTransactionCoordinator := createMockTransactionCoordinatorArguments()
	argsTransactionCoordinator.MiniBlockPool = dataRetrieverMock.NewPoolsHolderMock().MiniBlocks()
	argsTransactionCoordinator.PreProcessors = container
	tc, err := NewTransactionCoordinator(argsTransactionCoordinator)
	assert.Nil(t, err)
	assert.NotNil(t, tc)

	haveTime := func() bool {
		return true
	}
	mbs := tc.CreateMbsAndProcessTransactionsFromMe(haveTime, []byte("randomness"))

	assert.Equal(t, 0, len(mbs))
}

func TestTransactionCoordinator_CreateMbsAndProcessTransactionsFromMeNoTime(t *testing.T) {
	t.Parallel()
	tdp := initDataPool(txHash)
	argsTransactionCoordinator := createMockTransactionCoordinatorArguments()
	argsTransactionCoordinator.MiniBlockPool = tdp.MiniBlocks()
	argsTransactionCoordinator.PreProcessors = createPreProcessorContainerWithDataPool(tdp, FeeHandlerMock())
	tc, err := NewTransactionCoordinator(argsTransactionCoordinator)
	assert.Nil(t, err)
	assert.NotNil(t, tc)

	haveTime := func() bool {
		return false
	}
	mbs := tc.CreateMbsAndProcessTransactionsFromMe(haveTime, []byte("randomness"))

	assert.Equal(t, 0, len(mbs))
}

func TestTransactionCoordinator_CreateMbsAndProcessTransactionsFromMeNoSpace(t *testing.T) {
	t.Parallel()
	totalGasConsumed := uint64(0)
	tdp := initDataPool(txHash)
	argsTransactionCoordinator := createMockTransactionCoordinatorArguments()
	argsTransactionCoordinator.MiniBlockPool = tdp.MiniBlocks()
	argsTransactionCoordinator.PreProcessors = createPreProcessorContainerWithDataPool(tdp, FeeHandlerMock())
	argsTransactionCoordinator.GasHandler = &testscommon.GasHandlerStub{
		TotalGasConsumedCalled: func() uint64 {
			return totalGasConsumed
		},
	}
	tc, err := NewTransactionCoordinator(argsTransactionCoordinator)
	assert.Nil(t, err)
	assert.NotNil(t, tc)

	haveTime := func() bool {
		return true
	}
	mbs := tc.CreateMbsAndProcessTransactionsFromMe(haveTime, []byte("randomness"))

	assert.Equal(t, 0, len(mbs))
}

func TestTransactionCoordinator_CreateMbsAndProcessTransactionsFromMe(t *testing.T) {
	t.Parallel()

	nrShards := uint32(5)
	txPool, _ := dataRetrieverMock.CreateTxPool(nrShards, 0)
	tdp := initDataPool(txHash)
	tdp.TransactionsCalled = func() dataRetriever.ShardedDataCacherNotifier {
		return txPool
	}

	argsTransactionCoordinator := createMockTransactionCoordinatorArguments()
	argsTransactionCoordinator.ShardCoordinator = mock.NewMultiShardsCoordinatorMock(nrShards)
	argsTransactionCoordinator.MiniBlockPool = tdp.MiniBlocks()
	argsTransactionCoordinator.PreProcessors = createPreProcessorContainerWithDataPool(tdp, FeeHandlerMock())
	tc, err := NewTransactionCoordinator(argsTransactionCoordinator)
	assert.Nil(t, err)
	assert.NotNil(t, tc)

	haveTime := func() bool {
		return true
	}

	marshalizer := &mock.MarshalizerMock{}
	hasher := &hashingMocks.HasherMock{}
	for shId := uint32(0); shId < nrShards; shId++ {
		strCache := process.ShardCacherIdentifier(0, shId)
		newTx := &transaction.Transaction{GasLimit: uint64(shId)}

		computedTxHash, _ := core.CalculateHash(marshalizer, hasher, newTx)
		txPool.AddData(computedTxHash, newTx, newTx.Size(), strCache)
	}

	// we have one tx per shard.
	mbs := tc.CreateMbsAndProcessTransactionsFromMe(haveTime, []byte("randomness"))

	assert.Equal(t, int(nrShards), len(mbs))
}

func TestTransactionCoordinator_CreateMbsAndProcessTransactionsFromMeMultipleMiniblocks(t *testing.T) {
	t.Parallel()

	nrShards := uint32(5)
	txPool, _ := dataRetrieverMock.CreateTxPool(nrShards, 0)
	tdp := initDataPool(txHash)
	tdp.TransactionsCalled = func() dataRetriever.ShardedDataCacherNotifier {
		return txPool
	}

	argsTransactionCoordinator := createMockTransactionCoordinatorArguments()
	argsTransactionCoordinator.ShardCoordinator = mock.NewMultiShardsCoordinatorMock(nrShards)
	argsTransactionCoordinator.MiniBlockPool = tdp.MiniBlocks()
	argsTransactionCoordinator.PreProcessors = createPreProcessorContainerWithDataPool(tdp, FeeHandlerMock())
	tc, err := NewTransactionCoordinator(argsTransactionCoordinator)
	assert.Nil(t, err)
	assert.NotNil(t, tc)

	haveTime := func() bool {
		return true
	}

	marshalizer := &mock.MarshalizerMock{}
	hasher := &hashingMocks.HasherMock{}

	sndShardId := uint32(0)
	dstShardId := uint32(1)
	strCache := process.ShardCacherIdentifier(sndShardId, dstShardId)

	numTxsToAdd := 100
	gasLimit := MaxGasLimitPerBlock / uint64(numTxsToAdd)

	scAddress, _ := hex.DecodeString("000000000000000000005fed9c659422cd8429ce92f8973bba2a9fb51e0eb3a1")

	allTxs := 100
	for i := 0; i < allTxs; i++ {
		newTx := &transaction.Transaction{GasLimit: gasLimit, GasPrice: uint64(i), RcvAddr: scAddress}

		computedTxHash, _ := core.CalculateHash(marshalizer, hasher, newTx)
		txPool.AddData(computedTxHash, newTx, newTx.Size(), strCache)
	}

	// we have one tx per shard.
	mbs := tc.CreateMbsAndProcessTransactionsFromMe(haveTime, []byte("randomness"))

	assert.Equal(t, 1, len(mbs))
}

func TestTransactionCoordinator_CreateMbsAndProcessTransactionsFromMeMultipleMiniblocksShouldApplyGasLimit(t *testing.T) {
	t.Parallel()

	allTxs := 100
	numTxsToAdd := 20
	gasLimit := MaxGasLimitPerBlock / uint64(numTxsToAdd)
	numMiniBlocks := allTxs / numTxsToAdd

	nrShards := uint32(5)
	txPool, _ := dataRetrieverMock.CreateTxPool(nrShards, 0)
	tdp := initDataPool(txHash)
	tdp.TransactionsCalled = func() dataRetriever.ShardedDataCacherNotifier {
		return txPool
	}

	argsTransactionCoordinator := createMockTransactionCoordinatorArguments()
	argsTransactionCoordinator.ShardCoordinator = mock.NewMultiShardsCoordinatorMock(nrShards)
	argsTransactionCoordinator.MiniBlockPool = tdp.MiniBlocks()
	argsTransactionCoordinator.PreProcessors = createPreProcessorContainerWithDataPool(
		tdp,
		&mock.FeeHandlerStub{
			MaxGasLimitPerBlockCalled: func() uint64 {
				return MaxGasLimitPerBlock
			},
			MaxGasLimitPerMiniBlockForSafeCrossShardCalled: func() uint64 {
				return MaxGasLimitPerBlock
			},
			ComputeGasLimitCalled: func(tx data.TransactionWithFeeHandler) uint64 {
				return gasLimit / uint64(numMiniBlocks)
			},
		})
	tc, err := NewTransactionCoordinator(argsTransactionCoordinator)
	assert.Nil(t, err)
	assert.NotNil(t, tc)

	haveTime := func() bool {
		return true
	}

	marshalizer := &mock.MarshalizerMock{}
	hasher := &hashingMocks.HasherMock{}

	sndShardId := uint32(0)
	dstShardId := uint32(1)
	strCache := process.ShardCacherIdentifier(sndShardId, dstShardId)

	scAddress, _ := hex.DecodeString("000000000000000000005fed9c659422cd8429ce92f8973bba2a9fb51e0eb3a1")

	for i := 0; i < allTxs; i++ {
		newTx := &transaction.Transaction{GasLimit: gasLimit + gasLimit/uint64(numMiniBlocks), GasPrice: uint64(i), RcvAddr: scAddress}

		computedTxHash, _ := core.CalculateHash(marshalizer, hasher, newTx)
		txPool.AddData(computedTxHash, newTx, newTx.Size(), strCache)
	}

	// we have one tx per shard.
	mbs := tc.CreateMbsAndProcessTransactionsFromMe(haveTime, []byte("randomness"))

	assert.Equal(t, 1, len(mbs))
}

func TestTransactionCoordinator_CompactAndExpandMiniblocksShouldWork(t *testing.T) {
	t.Parallel()

	numTxsPerBulk := 100
	numTxsToAdd := 20
	gasLimit := MaxGasLimitPerBlock / uint64(numTxsToAdd)

	nrShards := uint32(5)
	txPool, _ := dataRetrieverMock.CreateTxPool(nrShards, 0)
	tdp := initDataPool(txHash)
	tdp.TransactionsCalled = func() dataRetriever.ShardedDataCacherNotifier {
		return txPool
	}

	argsTransactionCoordinator := createMockTransactionCoordinatorArguments()
	argsTransactionCoordinator.ShardCoordinator = mock.NewMultiShardsCoordinatorMock(nrShards)
	argsTransactionCoordinator.MiniBlockPool = tdp.MiniBlocks()
	argsTransactionCoordinator.PreProcessors = createPreProcessorContainerWithDataPool(
		tdp,
		&mock.FeeHandlerStub{
			MaxGasLimitPerBlockCalled: func() uint64 {
				return MaxGasLimitPerBlock
			},
			MaxGasLimitPerMiniBlockForSafeCrossShardCalled: func() uint64 {
				return MaxGasLimitPerBlock
			},
			ComputeGasLimitCalled: func(tx data.TransactionWithFeeHandler) uint64 {
				return 0
			},
		})
	tc, err := NewTransactionCoordinator(argsTransactionCoordinator)
	assert.Nil(t, err)
	assert.NotNil(t, tc)

	haveTime := func() bool {
		return true
	}

	marshalizer := &mock.MarshalizerMock{}
	hasher := &hashingMocks.HasherMock{}

	// set more identifiers to match both scenarios: intra-shard txs and cross-shard txs.
	var shardCacherIdentifiers []string
	shardCacherIdentifiers = append(shardCacherIdentifiers, process.ShardCacherIdentifier(0, 0))
	shardCacherIdentifiers = append(shardCacherIdentifiers, process.ShardCacherIdentifier(0, 1))
	shardCacherIdentifiers = append(shardCacherIdentifiers, process.ShardCacherIdentifier(0, 2))
	shardCacherIdentifiers = append(shardCacherIdentifiers, process.ShardCacherIdentifier(0, 3))
	shardCacherIdentifiers = append(shardCacherIdentifiers, process.ShardCacherIdentifier(0, 4))

	scAddress, _ := hex.DecodeString("000000000000000000005fed9c659422cd8429ce92f8973bba2a9fb51e0eb3a1")

	for _, shardCacher := range shardCacherIdentifiers {
		for i := 0; i < numTxsPerBulk; i++ {
			newTx := &transaction.Transaction{GasLimit: gasLimit, GasPrice: uint64(i), RcvAddr: scAddress}

			computedTxHash, _ := core.CalculateHash(marshalizer, hasher, newTx)
			txPool.AddData(computedTxHash, newTx, newTx.Size(), shardCacher)
		}
	}

	mbs := tc.CreateMbsAndProcessTransactionsFromMe(haveTime, []byte("randomness"))

	assert.Equal(t, 1, len(mbs))
}

func TestTransactionCoordinator_GetAllCurrentUsedTxs(t *testing.T) {
	t.Parallel()

	nrShards := uint32(5)
	txPool, _ := dataRetrieverMock.CreateTxPool(nrShards, 0)
	tdp := initDataPool(txHash)
	tdp.TransactionsCalled = func() dataRetriever.ShardedDataCacherNotifier {
		return txPool
	}

	argsTransactionCoordinator := createMockTransactionCoordinatorArguments()
	argsTransactionCoordinator.ShardCoordinator = mock.NewMultiShardsCoordinatorMock(nrShards)
	argsTransactionCoordinator.MiniBlockPool = tdp.MiniBlocks()
	argsTransactionCoordinator.PreProcessors = createPreProcessorContainerWithDataPool(tdp, FeeHandlerMock())
	argsTransactionCoordinator.GasHandler = &testscommon.GasHandlerStub{
		ComputeGasConsumedByTxCalled: func(txSndShId uint32, txRcvShId uint32, txHandler data.TransactionHandler) (uint64, uint64, error) {
			return 0, 0, nil
		},
	}
	tc, err := NewTransactionCoordinator(argsTransactionCoordinator)
	assert.Nil(t, err)
	assert.NotNil(t, tc)

	usedTxs := tc.GetAllCurrentUsedTxs(block.TxBlock)
	assert.Equal(t, 0, len(usedTxs))

	// create block to have some txs
	haveTime := func() bool {
		return true
	}

	marshalizer := &mock.MarshalizerMock{}
	hasher := &hashingMocks.HasherMock{}
	for i := uint32(0); i < nrShards; i++ {
		strCache := process.ShardCacherIdentifier(0, i)
		newTx := &transaction.Transaction{GasLimit: uint64(i)}

		computedTxHash, _ := core.CalculateHash(marshalizer, hasher, newTx)
		txPool.AddData(computedTxHash, newTx, newTx.Size(), strCache)
	}

	mbs := tc.CreateMbsAndProcessTransactionsFromMe(haveTime, []byte("randomness"))
	require.Equal(t, 5, len(mbs))

	usedTxs = tc.GetAllCurrentUsedTxs(block.TxBlock)
	require.Equal(t, 5, len(usedTxs))
}

func TestTransactionCoordinator_RequestBlockTransactionsNilBody(t *testing.T) {
	t.Parallel()

	tdp := initDataPool(txHash)
	nrShards := uint32(5)
	argsTransactionCoordinator := createMockTransactionCoordinatorArguments()
	argsTransactionCoordinator.ShardCoordinator = mock.NewMultiShardsCoordinatorMock(nrShards)
	argsTransactionCoordinator.MiniBlockPool = tdp.MiniBlocks()
	argsTransactionCoordinator.PreProcessors = createPreProcessorContainerWithDataPool(tdp, FeeHandlerMock())
	tc, err := NewTransactionCoordinator(argsTransactionCoordinator)
	assert.Nil(t, err)
	assert.NotNil(t, tc)

	tc.RequestBlockTransactions(nil)

	tc.mutRequestedTxs.Lock()
	for _, value := range tc.requestedTxs {
		assert.Equal(t, 0, value)
	}
	tc.mutRequestedTxs.Unlock()
}

func TestTransactionCoordinator_RequestBlockTransactionsRequestOne(t *testing.T) {
	t.Parallel()

	tdp := initDataPool(txHash)
	nrShards := uint32(5)
	argsTransactionCoordinator := createMockTransactionCoordinatorArguments()
	argsTransactionCoordinator.ShardCoordinator = mock.NewMultiShardsCoordinatorMock(nrShards)
	argsTransactionCoordinator.MiniBlockPool = tdp.MiniBlocks()
	argsTransactionCoordinator.PreProcessors = createPreProcessorContainerWithDataPool(tdp, FeeHandlerMock())
	tc, err := NewTransactionCoordinator(argsTransactionCoordinator)
	assert.Nil(t, err)
	assert.NotNil(t, tc)

	body := &block.Body{}
	txHashToAsk := []byte("tx_hashnotinPool")
	miniBlock := &block.MiniBlock{SenderShardID: 0, ReceiverShardID: 0, Type: block.TxBlock, TxHashes: [][]byte{txHash, txHashToAsk}}
	body.MiniBlocks = append(body.MiniBlocks, miniBlock)
	tc.RequestBlockTransactions(body)

	tc.mutRequestedTxs.Lock()
	assert.Equal(t, 1, tc.requestedTxs[block.TxBlock])
	tc.mutRequestedTxs.Unlock()

	haveTime := func() time.Duration {
		return time.Second
	}
	err = tc.IsDataPreparedForProcessing(haveTime)
	assert.Equal(t, process.ErrTimeIsOut, err)
}

func TestTransactionCoordinator_IsDataPreparedForProcessing(t *testing.T) {
	t.Parallel()

	tdp := initDataPool(txHash)
	nrShards := uint32(5)
	argsTransactionCoordinator := createMockTransactionCoordinatorArguments()
	argsTransactionCoordinator.ShardCoordinator = mock.NewMultiShardsCoordinatorMock(nrShards)
	argsTransactionCoordinator.MiniBlockPool = tdp.MiniBlocks()
	argsTransactionCoordinator.PreProcessors = createPreProcessorContainerWithDataPool(tdp, FeeHandlerMock())
	tc, err := NewTransactionCoordinator(argsTransactionCoordinator)
	assert.Nil(t, err)
	assert.NotNil(t, tc)

	haveTime := func() time.Duration {
		return time.Second
	}
	err = tc.IsDataPreparedForProcessing(haveTime)
	assert.Nil(t, err)
}

func TestTransactionCoordinator_SaveTxsToStorage(t *testing.T) {
	t.Parallel()

	tdp := initDataPool(txHash)
	argsTransactionCoordinator := createMockTransactionCoordinatorArguments()
	argsTransactionCoordinator.ShardCoordinator = mock.NewMultiShardsCoordinatorMock(3)
	argsTransactionCoordinator.Accounts = initAccountsMock()
	argsTransactionCoordinator.MiniBlockPool = tdp.MiniBlocks()
	argsTransactionCoordinator.PreProcessors = createPreProcessorContainerWithDataPool(tdp, FeeHandlerMock())
	tc, err := NewTransactionCoordinator(argsTransactionCoordinator)
	assert.Nil(t, err)
	assert.NotNil(t, tc)

	err = tc.SaveTxsToStorage(nil)
	assert.Nil(t, err)

	body := &block.Body{}
	miniBlock := &block.MiniBlock{SenderShardID: 0, ReceiverShardID: 0, Type: block.TxBlock, TxHashes: [][]byte{txHash}}
	body.MiniBlocks = append(body.MiniBlocks, miniBlock)

	tc.RequestBlockTransactions(body)

	err = tc.SaveTxsToStorage(body)
	assert.Nil(t, err)

	txHashToAsk := []byte("tx_hashnotinPool")
	miniBlock = &block.MiniBlock{SenderShardID: 0, ReceiverShardID: 0, Type: block.TxBlock, TxHashes: [][]byte{txHashToAsk}}
	body.MiniBlocks = append(body.MiniBlocks, miniBlock)

	err = tc.SaveTxsToStorage(body)
	assert.Equal(t, process.ErrMissingTransaction, err)
}

func TestTransactionCoordinator_RestoreBlockDataFromStorage(t *testing.T) {
	t.Parallel()

	tdp := initDataPool(txHash)
	argsTransactionCoordinator := createMockTransactionCoordinatorArguments()
	argsTransactionCoordinator.ShardCoordinator = mock.NewMultiShardsCoordinatorMock(3)
	argsTransactionCoordinator.Accounts = initAccountsMock()
	argsTransactionCoordinator.MiniBlockPool = tdp.MiniBlocks()
	argsTransactionCoordinator.PreProcessors = createPreProcessorContainerWithDataPool(tdp, FeeHandlerMock())
	tc, err := NewTransactionCoordinator(argsTransactionCoordinator)
	assert.Nil(t, err)
	assert.NotNil(t, tc)

	nrTxs, err := tc.RestoreBlockDataFromStorage(nil)
	assert.Nil(t, err)
	assert.Equal(t, 0, nrTxs)

	body := &block.Body{}
	miniBlock := &block.MiniBlock{SenderShardID: 1, ReceiverShardID: 0, Type: block.TxBlock, TxHashes: [][]byte{txHash}}
	body.MiniBlocks = append(body.MiniBlocks, miniBlock)

	tc.RequestBlockTransactions(body)
	err = tc.SaveTxsToStorage(body)
	assert.Nil(t, err)
	nrTxs, err = tc.RestoreBlockDataFromStorage(body)
	assert.Equal(t, 1, nrTxs)
	assert.Nil(t, err)

	txHashToAsk := []byte("tx_hashnotinPool")
	miniBlock = &block.MiniBlock{SenderShardID: 0, ReceiverShardID: 0, Type: block.TxBlock, TxHashes: [][]byte{txHashToAsk}}
	body.MiniBlocks = append(body.MiniBlocks, miniBlock)

	err = tc.SaveTxsToStorage(body)
	assert.Equal(t, process.ErrMissingTransaction, err)

	nrTxs, err = tc.RestoreBlockDataFromStorage(body)
	assert.Equal(t, 1, nrTxs)
	assert.NotNil(t, err)
}

func TestTransactionCoordinator_RemoveBlockDataFromPool(t *testing.T) {
	t.Parallel()

	dataPool := initDataPool(txHash)
	argsTransactionCoordinator := createMockTransactionCoordinatorArguments()
	argsTransactionCoordinator.ShardCoordinator = mock.NewMultiShardsCoordinatorMock(3)
	argsTransactionCoordinator.Accounts = initAccountsMock()
	argsTransactionCoordinator.MiniBlockPool = dataPool.MiniBlocks()
	argsTransactionCoordinator.PreProcessors = createPreProcessorContainerWithDataPool(dataPool, FeeHandlerMock())
	tc, err := NewTransactionCoordinator(argsTransactionCoordinator)
	assert.Nil(t, err)
	assert.NotNil(t, tc)

	err = tc.RemoveBlockDataFromPool(nil)
	assert.Nil(t, err)

	body := &block.Body{}
	miniBlock := &block.MiniBlock{SenderShardID: 1, ReceiverShardID: 0, Type: block.TxBlock, TxHashes: [][]byte{txHash}}
	body.MiniBlocks = append(body.MiniBlocks, miniBlock)

	tc.RequestBlockTransactions(body)
	err = tc.RemoveBlockDataFromPool(body)
	assert.Nil(t, err)
}

func TestTransactionCoordinator_ProcessBlockTransactionProcessTxError(t *testing.T) {
	t.Parallel()

	dataPool := initDataPool(txHash)

	accounts := initAccountsMock()
	preFactory, _ := shard.NewPreProcessorsContainerFactory(
		mock.NewMultiShardsCoordinatorMock(5),
		initStore(),
		&mock.MarshalizerMock{},
		&hashingMocks.HasherMock{},
		dataPool,
		createMockPubkeyConverter(),
		accounts,
		&testscommon.RequestHandlerStub{},
		&testscommon.TxProcessorMock{
			ProcessTransactionCalled: func(transaction *transaction.Transaction) (vmcommon.ReturnCode, error) {
				return 0, process.ErrHigherNonceInTransaction
			},
		},
		&testscommon.SCProcessorMock{},
		&testscommon.SmartContractResultsProcessorMock{},
		&testscommon.RewardTxProcessorMock{},
		FeeHandlerMock(),
		&testscommon.GasHandlerStub{
			ComputeGasConsumedByMiniBlockCalled: func(miniBlock *block.MiniBlock, mapHashTx map[string]data.TransactionHandler) (uint64, uint64, error) {
				return 0, 0, nil
			},
			TotalGasConsumedCalled: func() uint64 {
				return 0
			},
			SetGasRefundedCalled: func(gasRefunded uint64, hash []byte) {},
		},
		&mock.BlockTrackerMock{},
		&testscommon.BlockSizeComputationStub{},
		&testscommon.BalanceComputationStub{},
		&epochNotifier.EpochNotifierStub{},
		2,
		2,
<<<<<<< HEAD
		&testscommon.TxTypeHandlerMock{},
		&testscommon.ScheduledTxsExecutionStub{},
=======
		2,
>>>>>>> 3ba1d923
	)
	container, _ := preFactory.Create()

	argsTransactionCoordinator := createMockTransactionCoordinatorArguments()
	argsTransactionCoordinator.ShardCoordinator = mock.NewMultiShardsCoordinatorMock(3)
	argsTransactionCoordinator.Accounts = initAccountsMock()
	argsTransactionCoordinator.MiniBlockPool = dataPool.MiniBlocks()
	argsTransactionCoordinator.PreProcessors = container
	tc, err := NewTransactionCoordinator(argsTransactionCoordinator)
	assert.Nil(t, err)
	assert.NotNil(t, tc)

	haveTime := func() time.Duration {
		return time.Second
	}
<<<<<<< HEAD
	err = tc.ProcessBlockTransaction(&block.Header{}, &block.Body{}, haveTime)
=======
	err = tc.ProcessBlockTransaction(&block.Body{}, haveTime, []byte("randomness"))
>>>>>>> 3ba1d923
	assert.Nil(t, err)

	body := &block.Body{}
	miniBlock := &block.MiniBlock{SenderShardID: 1, ReceiverShardID: 0, Type: block.TxBlock, TxHashes: [][]byte{txHash}}
	body.MiniBlocks = append(body.MiniBlocks, miniBlock)

	tc.RequestBlockTransactions(body)
<<<<<<< HEAD
	err = tc.ProcessBlockTransaction(&block.Header{}, body, haveTime)
=======
	err = tc.ProcessBlockTransaction(body, haveTime, []byte("randomness"))
>>>>>>> 3ba1d923
	assert.Equal(t, process.ErrHigherNonceInTransaction, err)

	noTime := func() time.Duration {
		return 0
	}
<<<<<<< HEAD
	err = tc.ProcessBlockTransaction(&block.Header{}, body, noTime)
=======
	err = tc.ProcessBlockTransaction(body, noTime, []byte("randomness"))
>>>>>>> 3ba1d923
	assert.Equal(t, process.ErrHigherNonceInTransaction, err)

	txHashToAsk := []byte("tx_hashnotinPool")
	miniBlock = &block.MiniBlock{SenderShardID: 0, ReceiverShardID: 0, Type: block.TxBlock, TxHashes: [][]byte{txHashToAsk}}
	body.MiniBlocks = append(body.MiniBlocks, miniBlock)
<<<<<<< HEAD
	err = tc.ProcessBlockTransaction(&block.Header{}, body, haveTime)
=======
	err = tc.ProcessBlockTransaction(body, haveTime, []byte("randomness"))
>>>>>>> 3ba1d923
	assert.Equal(t, process.ErrHigherNonceInTransaction, err)
}

func TestTransactionCoordinator_ProcessBlockTransaction(t *testing.T) {
	t.Parallel()

	dataPool := initDataPool(txHash)
	argsTransactionCoordinator := createMockTransactionCoordinatorArguments()
	argsTransactionCoordinator.ShardCoordinator = mock.NewMultiShardsCoordinatorMock(3)
	argsTransactionCoordinator.Accounts = initAccountsMock()
	argsTransactionCoordinator.MiniBlockPool = dataPool.MiniBlocks()
	argsTransactionCoordinator.PreProcessors = createPreProcessorContainerWithDataPool(dataPool, FeeHandlerMock())
	tc, err := NewTransactionCoordinator(argsTransactionCoordinator)
	assert.Nil(t, err)
	assert.NotNil(t, tc)

	haveTime := func() time.Duration {
		return time.Second
	}
<<<<<<< HEAD
	err = tc.ProcessBlockTransaction(&block.Header{}, &block.Body{}, haveTime)
=======
	err = tc.ProcessBlockTransaction(&block.Body{}, haveTime, []byte("randomness"))
>>>>>>> 3ba1d923
	assert.Nil(t, err)

	body := &block.Body{}
	miniBlock := &block.MiniBlock{SenderShardID: 1, ReceiverShardID: 0, Type: block.TxBlock, TxHashes: [][]byte{txHash}}
	body.MiniBlocks = append(body.MiniBlocks, miniBlock)

	tc.RequestBlockTransactions(body)
<<<<<<< HEAD
	err = tc.ProcessBlockTransaction(&block.Header{}, body, haveTime)
=======
	err = tc.ProcessBlockTransaction(body, haveTime, []byte("randomness"))
>>>>>>> 3ba1d923
	assert.Nil(t, err)

	noTime := func() time.Duration {
		return -1
	}
<<<<<<< HEAD
	err = tc.ProcessBlockTransaction(&block.Header{}, body, noTime)
=======
	err = tc.ProcessBlockTransaction(body, noTime, []byte("randomness"))
>>>>>>> 3ba1d923
	assert.Equal(t, process.ErrTimeIsOut, err)

	txHashToAsk := []byte("tx_hashnotinPool")
	miniBlock = &block.MiniBlock{SenderShardID: 0, ReceiverShardID: 0, Type: block.TxBlock, TxHashes: [][]byte{txHashToAsk}}
	body.MiniBlocks = append(body.MiniBlocks, miniBlock)
<<<<<<< HEAD
	err = tc.ProcessBlockTransaction(&block.Header{}, body, haveTime)
=======
	err = tc.ProcessBlockTransaction(body, haveTime, []byte("randomness"))
>>>>>>> 3ba1d923
	assert.Equal(t, process.ErrMissingTransaction, err)
}

func TestTransactionCoordinator_RequestMiniblocks(t *testing.T) {
	t.Parallel()

	dataPool := initDataPool(txHash)
	shardCoordinator := mock.NewMultiShardsCoordinatorMock(3)
	nrCalled := 0
	mutex := sync.Mutex{}

	requestHandler := &testscommon.RequestHandlerStub{
		RequestMiniBlockHandlerCalled: func(destShardID uint32, miniblockHash []byte) {
			mutex.Lock()
			nrCalled++
			mutex.Unlock()
		},
	}

	accounts := initAccountsMock()
	preFactory, _ := shard.NewPreProcessorsContainerFactory(
		mock.NewMultiShardsCoordinatorMock(5),
		initStore(),
		&mock.MarshalizerMock{},
		&hashingMocks.HasherMock{},
		dataPool,
		createMockPubkeyConverter(),
		accounts,
		requestHandler,
		&testscommon.TxProcessorMock{
			ProcessTransactionCalled: func(transaction *transaction.Transaction) (vmcommon.ReturnCode, error) {
				return 0, nil
			},
		},
		&testscommon.SCProcessorMock{},
		&testscommon.SmartContractResultsProcessorMock{},
		&testscommon.RewardTxProcessorMock{},
		FeeHandlerMock(),
		&testscommon.GasHandlerStub{},
		&mock.BlockTrackerMock{},
		&testscommon.BlockSizeComputationStub{},
		&testscommon.BalanceComputationStub{},
		&epochNotifier.EpochNotifierStub{},
		2,
		2,
<<<<<<< HEAD
		&testscommon.TxTypeHandlerMock{},
		&testscommon.ScheduledTxsExecutionStub{},
=======
>>>>>>> 3ba1d923
	)
	container, _ := preFactory.Create()

	argsTransactionCoordinator := createMockTransactionCoordinatorArguments()
	argsTransactionCoordinator.ShardCoordinator = shardCoordinator
	argsTransactionCoordinator.Accounts = accounts
	argsTransactionCoordinator.MiniBlockPool = dataPool.MiniBlocks()
	argsTransactionCoordinator.RequestHandler = requestHandler
	argsTransactionCoordinator.PreProcessors = container
	tc, err := NewTransactionCoordinator(argsTransactionCoordinator)
	assert.Nil(t, err)
	assert.NotNil(t, tc)

	tc.RequestMiniBlocks(nil)
	time.Sleep(time.Second)
	mutex.Lock()
	assert.Equal(t, 0, nrCalled)
	mutex.Unlock()

	header := createTestMetablock()
	tc.RequestMiniBlocks(header)

	crossMbs := header.GetMiniBlockHeadersWithDst(shardCoordinator.SelfId())
	time.Sleep(time.Second)
	mutex.Lock()
	assert.Equal(t, len(crossMbs), nrCalled)
	mutex.Unlock()
}

func TestShardProcessor_ProcessMiniBlockCompleteWithOkTxsShouldExecuteThemAndNotRevertAccntState(t *testing.T) {
	t.Parallel()

	hasher := &hashingMocks.HasherMock{}
	marshalizer := &mock.MarshalizerMock{}
	dataPool := dataRetrieverMock.NewPoolsHolderMock()

	// we will have a miniblock that will have 3 tx hashes
	// all txs will be in datapool and none of them will return err when processed
	// so, tx processor will return nil on processing tx

	txHash1 := []byte("tx hash 1")
	txHash2 := []byte("tx hash 2")
	txHash3 := []byte("tx hash 3")

	senderShardId := uint32(0)
	receiverShardId := uint32(1)

	miniBlock := block.MiniBlock{
		SenderShardID:   senderShardId,
		ReceiverShardID: receiverShardId,
		TxHashes:        [][]byte{txHash1, txHash2, txHash3},
	}

	tx1Nonce := uint64(45)
	tx2Nonce := uint64(46)
	tx3Nonce := uint64(47)

	// put the existing tx inside datapool
	cacheId := process.ShardCacherIdentifier(senderShardId, receiverShardId)
	dataPool.Transactions().AddData(txHash1, &transaction.Transaction{
		Nonce: tx1Nonce,
		Data:  txHash1,
	}, 0, cacheId)
	dataPool.Transactions().AddData(txHash2, &transaction.Transaction{
		Nonce: tx2Nonce,
		Data:  txHash2,
	}, 0, cacheId)
	dataPool.Transactions().AddData(txHash3, &transaction.Transaction{
		Nonce: tx3Nonce,
		Data:  txHash3,
	}, 0, cacheId)

	tx1ExecutionResult := uint64(0)
	tx2ExecutionResult := uint64(0)
	tx3ExecutionResult := uint64(0)

	accounts := &stateMock.AccountsStub{
		RevertToSnapshotCalled: func(snapshot int) error {
			assert.Fail(t, "revert should have not been called")
			return nil
		},
		JournalLenCalled: func() int {
			return 0
		},
	}

	totalGasConsumed := uint64(0)

	preFactory, _ := shard.NewPreProcessorsContainerFactory(
		mock.NewMultiShardsCoordinatorMock(5),
		initStore(),
		marshalizer,
		hasher,
		dataPool,
		createMockPubkeyConverter(),
		accounts,
		&testscommon.RequestHandlerStub{},
		&testscommon.TxProcessorMock{
			ProcessTransactionCalled: func(transaction *transaction.Transaction) (vmcommon.ReturnCode, error) {
				// execution, in this context, means moving the tx nonce to itx corresponding execution result variable
				if bytes.Equal(transaction.Data, txHash1) {
					tx1ExecutionResult = transaction.Nonce
				}
				if bytes.Equal(transaction.Data, txHash2) {
					tx2ExecutionResult = transaction.Nonce
				}
				if bytes.Equal(transaction.Data, txHash3) {
					tx3ExecutionResult = transaction.Nonce
				}

				return 0, nil
			},
		},
		&testscommon.SCProcessorMock{},
		&testscommon.SmartContractResultsProcessorMock{},
		&testscommon.RewardTxProcessorMock{},
		FeeHandlerMock(),
		&testscommon.GasHandlerStub{
			SetGasConsumedCalled: func(gasConsumed uint64, hash []byte) {
				totalGasConsumed += gasConsumed
			},
			ComputeGasConsumedByTxCalled: func(txSenderShardId uint32, txReceiverSharedId uint32, txHandler data.TransactionHandler) (uint64, uint64, error) {
				return 0, 0, nil
			},
			TotalGasConsumedCalled: func() uint64 {
				return 0
			},
			SetGasRefundedCalled: func(gasRefunded uint64, hash []byte) {},
			TotalGasRefundedCalled: func() uint64 {
				return 0
			},
		},
		&mock.BlockTrackerMock{},
		&testscommon.BlockSizeComputationStub{},
		&testscommon.BalanceComputationStub{},
		&epochNotifier.EpochNotifierStub{},
		2,
		2,
<<<<<<< HEAD
		&testscommon.TxTypeHandlerMock{},
		&testscommon.ScheduledTxsExecutionStub{},
=======
		2,
>>>>>>> 3ba1d923
	)
	container, _ := preFactory.Create()

	argsTransactionCoordinator := createMockTransactionCoordinatorArguments()
	argsTransactionCoordinator.ShardCoordinator = mock.NewMultiShardsCoordinatorMock(3)
	argsTransactionCoordinator.Accounts = accounts
	argsTransactionCoordinator.MiniBlockPool = dataPool.MiniBlocks()
	argsTransactionCoordinator.PreProcessors = container
	argsTransactionCoordinator.GasHandler = &testscommon.GasHandlerStub{
		TotalGasConsumedCalled: func() uint64 {
			return 0
		},
	}
	tc, err := NewTransactionCoordinator(argsTransactionCoordinator)
	assert.Nil(t, err)
	assert.NotNil(t, tc)

	haveTime := func() bool {
		return true
	}
	haveAdditionalTime := func() bool {
		return false
	}
	preproc := tc.getPreProcessor(block.TxBlock)
	err = tc.processCompleteMiniBlock(preproc, &miniBlock, []byte("hash"), haveTime, haveAdditionalTime, false)

	assert.Nil(t, err)
	assert.Equal(t, tx1Nonce, tx1ExecutionResult)
	assert.Equal(t, tx2Nonce, tx2ExecutionResult)
	assert.Equal(t, tx3Nonce, tx3ExecutionResult)
}

func TestShardProcessor_ProcessMiniBlockCompleteWithErrorWhileProcessShouldCallRevertAccntState(t *testing.T) {
	t.Parallel()

	hasher := &hashingMocks.HasherMock{}
	marshalizer := &mock.MarshalizerMock{}
	dataPool := dataRetrieverMock.NewPoolsHolderMock()

	// we will have a miniblock that will have 3 tx hashes
	// all txs will be in datapool and none of them will return err when processed
	// so, tx processor will return nil on processing tx

	txHash1 := []byte("tx hash 1")
	txHash2 := []byte("tx hash 2 - this will cause the tx processor to err")
	txHash3 := []byte("tx hash 3")

	senderShardId := uint32(0)
	receiverShardId := uint32(1)

	miniBlock := block.MiniBlock{
		SenderShardID:   senderShardId,
		ReceiverShardID: receiverShardId,
		TxHashes:        [][]byte{txHash1, txHash2, txHash3},
	}

	tx1Nonce := uint64(45)
	tx2Nonce := uint64(46)
	tx3Nonce := uint64(47)

	// put the existing tx inside datapool
	cacheId := process.ShardCacherIdentifier(senderShardId, receiverShardId)
	dataPool.Transactions().AddData(txHash1, &transaction.Transaction{
		Nonce: tx1Nonce,
		Data:  txHash1,
	}, 0, cacheId)
	dataPool.Transactions().AddData(txHash2, &transaction.Transaction{
		Nonce: tx2Nonce,
		Data:  txHash2,
	}, 0, cacheId)
	dataPool.Transactions().AddData(txHash3, &transaction.Transaction{
		Nonce: tx3Nonce,
		Data:  txHash3,
	}, 0, cacheId)

	currentJournalLen := 445
	revertAccntStateCalled := false

	accounts := &stateMock.AccountsStub{
		RevertToSnapshotCalled: func(snapshot int) error {
			if snapshot == currentJournalLen {
				revertAccntStateCalled = true
			}

			return nil
		},
		JournalLenCalled: func() int {
			return currentJournalLen
		},
	}

	preFactory, _ := shard.NewPreProcessorsContainerFactory(
		mock.NewMultiShardsCoordinatorMock(5),
		initStore(),
		marshalizer,
		hasher,
		dataPool,
		createMockPubkeyConverter(),
		accounts,
		&testscommon.RequestHandlerStub{},
		&testscommon.TxProcessorMock{
			ProcessTransactionCalled: func(transaction *transaction.Transaction) (vmcommon.ReturnCode, error) {
				if bytes.Equal(transaction.Data, txHash2) {
					return 0, process.ErrHigherNonceInTransaction
				}
				return 0, nil
			},
		},
		&testscommon.SCProcessorMock{},
		&testscommon.SmartContractResultsProcessorMock{},
		&testscommon.RewardTxProcessorMock{},
		FeeHandlerMock(),
		&testscommon.GasHandlerStub{
			ComputeGasConsumedByTxCalled: func(txSenderShardId uint32, txReceiverSharedId uint32, txHandler data.TransactionHandler) (uint64, uint64, error) {
				return 0, 0, nil
			},
			TotalGasConsumedCalled: func() uint64 {
				return 0
			},
			SetGasRefundedCalled: func(gasRefunded uint64, hash []byte) {},
			TotalGasRefundedCalled: func() uint64 {
				return 0
			},
			SetGasConsumedCalled: func(gasConsumed uint64, hash []byte) {},
			RemoveGasRefundedCalled: func(hashes [][]byte) {
			},
			RemoveGasConsumedCalled: func(hashes [][]byte) {
			},
		},
		&mock.BlockTrackerMock{},
		&testscommon.BlockSizeComputationStub{},
		&testscommon.BalanceComputationStub{},
		&epochNotifier.EpochNotifierStub{},
		2,
		2,
<<<<<<< HEAD
		&testscommon.TxTypeHandlerMock{},
		&testscommon.ScheduledTxsExecutionStub{},
=======
		2,
>>>>>>> 3ba1d923
	)
	container, _ := preFactory.Create()

	totalGasConsumed := uint64(0)
	argsTransactionCoordinator := createMockTransactionCoordinatorArguments()
	argsTransactionCoordinator.ShardCoordinator = mock.NewMultiShardsCoordinatorMock(3)
	argsTransactionCoordinator.Accounts = accounts
	argsTransactionCoordinator.MiniBlockPool = dataPool.MiniBlocks()
	argsTransactionCoordinator.PreProcessors = container
	argsTransactionCoordinator.GasHandler = &testscommon.GasHandlerStub{
		TotalGasConsumedCalled: func() uint64 {
			return totalGasConsumed
		},
		SetGasConsumedCalled: func(gasConsumed uint64, hash []byte) {
			totalGasConsumed = gasConsumed
		},
	}
	tc, err := NewTransactionCoordinator(argsTransactionCoordinator)
	assert.Nil(t, err)
	assert.NotNil(t, tc)

	haveTime := func() bool {
		return true
	}
	haveAdditionalTime := func() bool {
		return false
	}
	preproc := tc.getPreProcessor(block.TxBlock)
	err = tc.processCompleteMiniBlock(preproc, &miniBlock, []byte("hash"), haveTime, haveAdditionalTime, false)

	assert.Equal(t, process.ErrHigherNonceInTransaction, err)
	assert.True(t, revertAccntStateCalled)
}

func TestTransactionCoordinator_VerifyCreatedBlockTransactionsNilOrMiss(t *testing.T) {
	t.Parallel()

	tdp := initDataPool(txHash)
	shardCoordinator := mock.NewMultiShardsCoordinatorMock(5)
	preFactory, _ := shard.NewIntermediateProcessorsContainerFactory(
		shardCoordinator,
		&mock.MarshalizerMock{},
		&hashingMocks.HasherMock{},
		createMockPubkeyConverter(),
		&mock.ChainStorerMock{},
		tdp,
		&mock.FeeHandlerStub{},
	)
	container, _ := preFactory.Create()

	argsTransactionCoordinator := createMockTransactionCoordinatorArguments()
	argsTransactionCoordinator.ShardCoordinator = shardCoordinator
	argsTransactionCoordinator.MiniBlockPool = tdp.MiniBlocks()
	argsTransactionCoordinator.InterProcessors = container
	tc, err := NewTransactionCoordinator(argsTransactionCoordinator)
	assert.Nil(t, err)
	assert.NotNil(t, tc)

	err = tc.VerifyCreatedBlockTransactions(&block.Header{ReceiptsHash: []byte("receipt")}, &block.Body{})
	assert.Equal(t, process.ErrReceiptsHashMissmatch, err)

	body := &block.Body{MiniBlocks: []*block.MiniBlock{{Type: block.TxBlock}}}
	err = tc.VerifyCreatedBlockTransactions(&block.Header{ReceiptsHash: []byte("receipt")}, body)
	assert.Equal(t, process.ErrReceiptsHashMissmatch, err)

	body = &block.Body{
		MiniBlocks: []*block.MiniBlock{
			{
				Type:            block.SmartContractResultBlock,
				ReceiverShardID: shardCoordinator.SelfId(),
				SenderShardID:   shardCoordinator.SelfId() + 1},
		},
	}
	err = tc.VerifyCreatedBlockTransactions(&block.Header{ReceiptsHash: []byte("receipt")}, body)
	assert.Equal(t, process.ErrReceiptsHashMissmatch, err)

	body = &block.Body{
		MiniBlocks: []*block.MiniBlock{
			{
				Type:            block.SmartContractResultBlock,
				ReceiverShardID: shardCoordinator.SelfId() + 1,
			},
		},
	}
	err = tc.VerifyCreatedBlockTransactions(&block.Header{ReceiptsHash: []byte("receipt")}, body)
	assert.Equal(t, process.ErrNilMiniBlocks, err)
}

func TestTransactionCoordinator_VerifyCreatedBlockTransactionsOk(t *testing.T) {
	t.Parallel()

	tdp := initDataPool(txHash)
	shardCoordinator := mock.NewMultiShardsCoordinatorMock(5)
	interFactory, _ := shard.NewIntermediateProcessorsContainerFactory(
		shardCoordinator,
		&mock.MarshalizerMock{},
		&hashingMocks.HasherMock{},
		createMockPubkeyConverter(),
		&mock.ChainStorerMock{},
		tdp,
		&mock.FeeHandlerStub{
			MaxGasLimitPerBlockCalled: func() uint64 {
				return MaxGasLimitPerBlock
			},
		},
	)
	container, _ := interFactory.Create()

	argsTransactionCoordinator := createMockTransactionCoordinatorArguments()
	argsTransactionCoordinator.ShardCoordinator = shardCoordinator
	argsTransactionCoordinator.MiniBlockPool = tdp.MiniBlocks()
	argsTransactionCoordinator.InterProcessors = container
	tc, err := NewTransactionCoordinator(argsTransactionCoordinator)
	assert.Nil(t, err)
	assert.NotNil(t, tc)

	sndAddr := []byte("0")
	rcvAddr := []byte("1")
	scr := &smartContractResult.SmartContractResult{Nonce: 10, SndAddr: sndAddr, RcvAddr: rcvAddr, PrevTxHash: []byte("txHash"), Value: big.NewInt(0)}
	scrHash, _ := core.CalculateHash(&mock.MarshalizerMock{}, &hashingMocks.HasherMock{}, scr)

	shardCoordinator.ComputeIdCalled = func(address []byte) uint32 {
		if bytes.Equal(address, sndAddr) {
			return shardCoordinator.SelfId()
		}
		if bytes.Equal(address, rcvAddr) {
			return shardCoordinator.SelfId() + 1
		}
		return shardCoordinator.SelfId() + 2
	}

	tdp.UnsignedTransactionsCalled = func() dataRetriever.ShardedDataCacherNotifier {
		return &testscommon.ShardedDataStub{
			RegisterOnAddedCalled: func(i func(key []byte, value interface{})) {},
			ShardDataStoreCalled: func(id string) (c storage.Cacher) {
				return &testscommon.CacherStub{
					PeekCalled: func(key []byte) (value interface{}, ok bool) {
						if reflect.DeepEqual(key, scrHash) {
							return scr, true
						}
						return nil, false
					},
					KeysCalled: func() [][]byte {
						return [][]byte{[]byte("key1"), []byte("key2")}
					},
					LenCalled: func() int {
						return 0
					},
				}
			},
			RemoveSetOfDataFromPoolCalled: func(keys [][]byte, id string) {},
			SearchFirstDataCalled: func(key []byte) (value interface{}, ok bool) {
				if reflect.DeepEqual(key, scrHash) {
					return scr, true
				}
				return nil, false
			},
			AddDataCalled: func(key []byte, data interface{}, sizeInBytes int, cacheId string) {
			},
		}
	}

	interProc, _ := container.Get(block.SmartContractResultBlock)
	tx, _ := tdp.UnsignedTransactions().SearchFirstData(scrHash)
	txs := make([]data.TransactionHandler, 0)
	txs = append(txs, tx.(data.TransactionHandler))
	err = interProc.AddIntermediateTransactions(txs)
	assert.Nil(t, err)

	body := &block.Body{MiniBlocks: []*block.MiniBlock{{Type: block.SmartContractResultBlock, ReceiverShardID: shardCoordinator.SelfId() + 1, TxHashes: [][]byte{scrHash}}}}
	err = tc.VerifyCreatedBlockTransactions(&block.Header{}, body)
	assert.Equal(t, process.ErrReceiptsHashMissmatch, err)
}

func TestTransactionCoordinator_SaveTxsToStorageSaveIntermediateTxsErrors(t *testing.T) {
	t.Parallel()

	tdp := initDataPool(txHash)
	retError := errors.New("save error")
	argsTransactionCoordinator := createMockTransactionCoordinatorArguments()
	argsTransactionCoordinator.ShardCoordinator = mock.NewMultiShardsCoordinatorMock(3)
	argsTransactionCoordinator.Accounts = initAccountsMock()
	argsTransactionCoordinator.MiniBlockPool = tdp.MiniBlocks()
	argsTransactionCoordinator.PreProcessors = createPreProcessorContainerWithDataPool(tdp, FeeHandlerMock())
	argsTransactionCoordinator.InterProcessors = &mock.InterimProcessorContainerMock{
		KeysCalled: func() []block.Type {
			return []block.Type{block.SmartContractResultBlock}
		},
		GetCalled: func(key block.Type) (handler process.IntermediateTransactionHandler, e error) {
			if key == block.SmartContractResultBlock {
				return &mock.IntermediateTransactionHandlerMock{
					SaveCurrentIntermediateTxToStorageCalled: func() error {
						return retError
					},
				}, nil
			}
			return nil, errors.New("invalid handler type")
		},
	}
	tc, err := NewTransactionCoordinator(argsTransactionCoordinator)
	assert.Nil(t, err)
	assert.NotNil(t, tc)

	body := &block.Body{}
	miniBlock := &block.MiniBlock{SenderShardID: 0, ReceiverShardID: 0, Type: block.TxBlock, TxHashes: [][]byte{txHash}}
	body.MiniBlocks = append(body.MiniBlocks, miniBlock)

	tc.RequestBlockTransactions(body)

	err = tc.SaveTxsToStorage(body)
	assert.Equal(t, retError, err)
}

func TestTransactionCoordinator_SaveTxsToStorageCallsSaveIntermediate(t *testing.T) {
	t.Parallel()

	tdp := initDataPool(txHash)
	intermediateTxWereSaved := false
	argsTransactionCoordinator := createMockTransactionCoordinatorArguments()
	argsTransactionCoordinator.ShardCoordinator = mock.NewMultiShardsCoordinatorMock(3)
	argsTransactionCoordinator.Accounts = initAccountsMock()
	argsTransactionCoordinator.MiniBlockPool = tdp.MiniBlocks()
	argsTransactionCoordinator.PreProcessors = createPreProcessorContainerWithDataPool(tdp, FeeHandlerMock())
	argsTransactionCoordinator.InterProcessors = &mock.InterimProcessorContainerMock{
		KeysCalled: func() []block.Type {
			return []block.Type{block.SmartContractResultBlock}
		},
		GetCalled: func(key block.Type) (handler process.IntermediateTransactionHandler, e error) {
			if key == block.SmartContractResultBlock {
				return &mock.IntermediateTransactionHandlerMock{
					SaveCurrentIntermediateTxToStorageCalled: func() error {
						intermediateTxWereSaved = true
						return nil
					},
				}, nil
			}
			return nil, errors.New("invalid handler type")
		},
	}
	tc, err := NewTransactionCoordinator(argsTransactionCoordinator)
	assert.Nil(t, err)
	assert.NotNil(t, tc)

	body := &block.Body{}
	miniBlock := &block.MiniBlock{SenderShardID: 0, ReceiverShardID: 0, Type: block.TxBlock, TxHashes: [][]byte{txHash}}
	body.MiniBlocks = append(body.MiniBlocks, miniBlock)

	tc.RequestBlockTransactions(body)

	err = tc.SaveTxsToStorage(body)
	assert.Nil(t, err)

	assert.True(t, intermediateTxWereSaved)
}

func TestTransactionCoordinator_PreprocessorsHasToBeOrderedRewardsAreLast(t *testing.T) {
	t.Parallel()

	dataPool := initDataPool(txHash)
	argsTransactionCoordinator := createMockTransactionCoordinatorArguments()
	argsTransactionCoordinator.ShardCoordinator = mock.NewMultiShardsCoordinatorMock(3)
	argsTransactionCoordinator.Accounts = initAccountsMock()
	argsTransactionCoordinator.MiniBlockPool = dataPool.MiniBlocks()
	argsTransactionCoordinator.PreProcessors = createPreProcessorContainerWithDataPool(dataPool, FeeHandlerMock())
	argsTransactionCoordinator.InterProcessors = createInterimProcessorContainer()
	tc, err := NewTransactionCoordinator(argsTransactionCoordinator)
	assert.Nil(t, err)
	assert.NotNil(t, tc)

	preProcLen := len(tc.keysTxPreProcs)
	lastKey := tc.keysTxPreProcs[preProcLen-1]

	assert.Equal(t, block.RewardsBlock, lastKey)
}

func TestTransactionCoordinator_CreateMarshalizedReceiptsShouldWork(t *testing.T) {
	t.Parallel()

	argsTransactionCoordinator := createMockTransactionCoordinatorArguments()
	tc, _ := NewTransactionCoordinator(argsTransactionCoordinator)

	mb1 := &block.MiniBlock{
		Type: block.SmartContractResultBlock,
	}
	mb2 := &block.MiniBlock{
		Type: block.ReceiptBlock,
	}

	mbsBatch := &batch.Batch{}
	marshalizedMb1, _ := tc.marshalizer.Marshal(mb1)
	marshalizedMb2, _ := tc.marshalizer.Marshal(mb2)
	mbsBatch.Data = append(mbsBatch.Data, marshalizedMb1)
	mbsBatch.Data = append(mbsBatch.Data, marshalizedMb2)
	expectedMarshalizedReceipts, _ := tc.marshalizer.Marshal(mbsBatch)

	tc.keysInterimProcs = append(tc.keysInterimProcs, block.SmartContractResultBlock)
	tc.keysInterimProcs = append(tc.keysInterimProcs, block.ReceiptBlock)

	tc.interimProcessors[block.SmartContractResultBlock] = &mock.IntermediateTransactionHandlerMock{
		GetCreatedInShardMiniBlockCalled: func() *block.MiniBlock {
			return mb1
		},
	}
	tc.interimProcessors[block.ReceiptBlock] = &mock.IntermediateTransactionHandlerMock{
		GetCreatedInShardMiniBlockCalled: func() *block.MiniBlock {
			return mb2
		},
	}

	marshalizedReceipts, err := tc.CreateMarshalizedReceipts()

	assert.Nil(t, err)
	assert.Equal(t, expectedMarshalizedReceipts, marshalizedReceipts)
}

func TestTransactionCoordinator_GetNumOfCrossInterMbsAndTxsShouldWork(t *testing.T) {
	t.Parallel()

	argsTransactionCoordinator := createMockTransactionCoordinatorArguments()
	tc, _ := NewTransactionCoordinator(argsTransactionCoordinator)

	tc.keysInterimProcs = append(tc.keysInterimProcs, block.SmartContractResultBlock)
	tc.keysInterimProcs = append(tc.keysInterimProcs, block.ReceiptBlock)

	tc.interimProcessors[block.SmartContractResultBlock] = &mock.IntermediateTransactionHandlerMock{
		GetNumOfCrossInterMbsAndTxsCalled: func() (int, int) {
			return 2, 2
		},
	}
	tc.interimProcessors[block.ReceiptBlock] = &mock.IntermediateTransactionHandlerMock{
		GetNumOfCrossInterMbsAndTxsCalled: func() (int, int) {
			return 3, 8
		},
	}

	numMbs, numTxs := tc.getNumOfCrossInterMbsAndTxs()

	assert.Equal(t, 5, numMbs)
	assert.Equal(t, 10, numTxs)
}

func TestTransactionCoordinator_IsMaxBlockSizeReachedShouldWork(t *testing.T) {
	t.Parallel()

	argsTransactionCoordinator := createMockTransactionCoordinatorArguments()
	argsTransactionCoordinator.BlockSizeComputation = &testscommon.BlockSizeComputationStub{
		IsMaxBlockSizeWithoutThrottleReachedCalled: func(i int, i2 int) bool {
			return i+i2 > 4
		},
	}
	tc, _ := NewTransactionCoordinator(argsTransactionCoordinator)

	tc.keysTxPreProcs = append(tc.keysTxPreProcs, block.TxBlock)

	body := &block.Body{
		MiniBlocks: make([]*block.MiniBlock, 0),
	}

	mb1 := &block.MiniBlock{
		Type:            block.TxBlock,
		ReceiverShardID: 0,
		TxHashes:        [][]byte{[]byte("txHash1")},
	}
	mb2 := &block.MiniBlock{
		Type:            block.TxBlock,
		ReceiverShardID: 1,
		TxHashes:        [][]byte{[]byte("txHash2")},
	}
	body.MiniBlocks = append(body.MiniBlocks, mb1)
	body.MiniBlocks = append(body.MiniBlocks, mb2)

	tc.txPreProcessors[block.TxBlock] = &mock.PreProcessorMock{
		GetAllCurrentUsedTxsCalled: func() map[string]data.TransactionHandler {
			allTxs := make(map[string]data.TransactionHandler)
			allTxs["txHash2"] = &transaction.Transaction{
				RcvAddr: make([]byte, 0),
			}
			return allTxs
		},
	}
	assert.False(t, tc.isMaxBlockSizeReached(body))

	tc.txPreProcessors[block.TxBlock] = &mock.PreProcessorMock{
		GetAllCurrentUsedTxsCalled: func() map[string]data.TransactionHandler {
			allTxs := make(map[string]data.TransactionHandler)
			allTxs["txHash2"] = &transaction.Transaction{
				RcvAddr: make([]byte, core.NumInitCharactersForScAddress+1),
			}
			return allTxs
		},
	}
	assert.True(t, tc.isMaxBlockSizeReached(body))
}

func TestTransactionCoordinator_GetNumOfCrossShardScCallsShouldWork(t *testing.T) {
	t.Parallel()

	mb := &block.MiniBlock{
		Type:     block.TxBlock,
		TxHashes: [][]byte{[]byte("txHash1")},
	}

	allTxs := make(map[string]data.TransactionHandler)

	mb.ReceiverShardID = 0
	assert.Equal(t, 0, getNumOfCrossShardScCallsOrSpecialTxs(mb, allTxs, 0))

	mb.ReceiverShardID = 1
	assert.Equal(t, 1, getNumOfCrossShardScCallsOrSpecialTxs(mb, allTxs, 0))

	allTxs["txHash1"] = &transaction.Transaction{
		RcvAddr:     make([]byte, 0),
		RcvUserName: make([]byte, 0),
	}
	assert.Equal(t, 0, getNumOfCrossShardScCallsOrSpecialTxs(mb, allTxs, 0))

	allTxs["txHash1"] = &transaction.Transaction{
		RcvAddr:     make([]byte, core.NumInitCharactersForScAddress+1),
		RcvUserName: make([]byte, 0),
	}
	assert.Equal(t, 1, getNumOfCrossShardScCallsOrSpecialTxs(mb, allTxs, 0))
}

func TestTransactionCoordinator_GetNumOfCrossShardSpecialTxsShouldWork(t *testing.T) {
	t.Parallel()

	mb := &block.MiniBlock{
		Type:     block.TxBlock,
		TxHashes: [][]byte{[]byte("txHash1")},
	}

	allTxs := make(map[string]data.TransactionHandler)

	mb.ReceiverShardID = 0
	assert.Equal(t, 0, getNumOfCrossShardScCallsOrSpecialTxs(mb, allTxs, 0))

	mb.ReceiverShardID = 1
	assert.Equal(t, 1, getNumOfCrossShardScCallsOrSpecialTxs(mb, allTxs, 0))

	allTxs["txHash1"] = &transaction.Transaction{
		RcvAddr:     make([]byte, 0),
		RcvUserName: make([]byte, 0),
	}
	assert.Equal(t, 0, getNumOfCrossShardScCallsOrSpecialTxs(mb, allTxs, 0))

	allTxs["txHash1"] = &transaction.Transaction{
		RcvAddr:     make([]byte, 0),
		RcvUserName: []byte("username"),
	}
	assert.Equal(t, 1, getNumOfCrossShardScCallsOrSpecialTxs(mb, allTxs, 0))
}

func TestTransactionCoordinator_VerifyCreatedMiniBlocksShouldReturnWhenEpochIsNotEnabled(t *testing.T) {
	t.Parallel()

	dataPool := initDataPool(txHash)
	txCoordinatorArgs := ArgTransactionCoordinator{
		Hasher:                            &hashingMocks.HasherMock{},
		Marshalizer:                       &mock.MarshalizerMock{},
		ShardCoordinator:                  mock.NewMultiShardsCoordinatorMock(3),
		Accounts:                          initAccountsMock(),
		MiniBlockPool:                     dataPool.MiniBlocks(),
		RequestHandler:                    &testscommon.RequestHandlerStub{},
		PreProcessors:                     createPreProcessorContainerWithDataPool(dataPool, FeeHandlerMock()),
		InterProcessors:                   createInterimProcessorContainer(),
		GasHandler:                        &testscommon.GasHandlerStub{},
		FeeHandler:                        &mock.FeeAccumulatorStub{},
		BlockSizeComputation:              &testscommon.BlockSizeComputationStub{},
		BalanceComputation:                &testscommon.BalanceComputationStub{},
		EconomicsFee:                      &mock.FeeHandlerStub{},
		TxTypeHandler:                     &testscommon.TxTypeHandlerMock{},
		BlockGasAndFeesReCheckEnableEpoch: 1,
		TransactionsLogProcessor:          &mock.TxLogsProcessorStub{},
	}
	tc, err := NewTransactionCoordinator(txCoordinatorArgs)
	assert.Nil(t, err)
	assert.NotNil(t, tc)

	header := &block.Header{}
	body := &block.Body{}

	err = tc.VerifyCreatedMiniBlocks(header, body)
	assert.Nil(t, err)
}

func TestTransactionCoordinator_VerifyCreatedMiniBlocksShouldErrMaxGasLimitPerMiniBlockInReceiverShardIsReached(t *testing.T) {
	t.Parallel()

	maxGasLimitPerBlock := uint64(1500000000)
	dataPool := initDataPool(txHash)
	txCoordinatorArgs := ArgTransactionCoordinator{
		Hasher:               &hashingMocks.HasherMock{},
		Marshalizer:          &mock.MarshalizerMock{},
		ShardCoordinator:     mock.NewMultiShardsCoordinatorMock(3),
		Accounts:             initAccountsMock(),
		MiniBlockPool:        dataPool.MiniBlocks(),
		RequestHandler:       &testscommon.RequestHandlerStub{},
		PreProcessors:        createPreProcessorContainerWithDataPool(dataPool, FeeHandlerMock()),
		InterProcessors:      createInterimProcessorContainer(),
		GasHandler:           &testscommon.GasHandlerStub{},
		FeeHandler:           &mock.FeeAccumulatorStub{},
		BlockSizeComputation: &testscommon.BlockSizeComputationStub{},
		BalanceComputation:   &testscommon.BalanceComputationStub{},
		EconomicsFee: &mock.FeeHandlerStub{
			ComputeGasLimitCalled: func(tx data.TransactionWithFeeHandler) uint64 {
				return maxGasLimitPerBlock + 1
			},
			MaxGasLimitPerBlockCalled: func() uint64 {
				return maxGasLimitPerBlock
			},
			MaxGasLimitPerMiniBlockCalled: func() uint64 {
				return maxGasLimitPerBlock
			},
		},
		TxTypeHandler:                     &testscommon.TxTypeHandlerMock{},
		BlockGasAndFeesReCheckEnableEpoch: 0,
		TransactionsLogProcessor:          &mock.TxLogsProcessorStub{},
	}

	tc, err := NewTransactionCoordinator(txCoordinatorArgs)
	assert.Nil(t, err)
	assert.NotNil(t, tc)

	tc.txPreProcessors[block.TxBlock] = &mock.PreProcessorMock{
		GetAllCurrentUsedTxsCalled: func() map[string]data.TransactionHandler {
			allTxs := make(map[string]data.TransactionHandler)
			allTxs[string(txHash)] = &transaction.Transaction{}
			return allTxs
		},
	}

	header := &block.Header{}
	body := &block.Body{
		MiniBlocks: []*block.MiniBlock{
			{
				TxHashes:        [][]byte{txHash},
				ReceiverShardID: 1,
			},
		},
	}

	err = tc.VerifyCreatedMiniBlocks(header, body)
	assert.Equal(t, process.ErrMaxGasLimitPerMiniBlockInReceiverShardIsReached, err)
}

func TestTransactionCoordinator_VerifyCreatedMiniBlocksShouldErrMaxAccumulatedFeesExceeded(t *testing.T) {
	t.Parallel()

	maxGasLimitPerBlock := uint64(1500000000)
	dataPool := initDataPool(txHash)
	txCoordinatorArgs := ArgTransactionCoordinator{
		Hasher:               &hashingMocks.HasherMock{},
		Marshalizer:          &mock.MarshalizerMock{},
		ShardCoordinator:     mock.NewMultiShardsCoordinatorMock(3),
		Accounts:             initAccountsMock(),
		MiniBlockPool:        dataPool.MiniBlocks(),
		RequestHandler:       &testscommon.RequestHandlerStub{},
		PreProcessors:        createPreProcessorContainerWithDataPool(dataPool, FeeHandlerMock()),
		InterProcessors:      createInterimProcessorContainer(),
		GasHandler:           &testscommon.GasHandlerStub{},
		FeeHandler:           &mock.FeeAccumulatorStub{},
		BlockSizeComputation: &testscommon.BlockSizeComputationStub{},
		BalanceComputation:   &testscommon.BalanceComputationStub{},
		EconomicsFee: &mock.FeeHandlerStub{
			ComputeGasLimitCalled: func(tx data.TransactionWithFeeHandler) uint64 {
				return maxGasLimitPerBlock
			},
			MaxGasLimitPerBlockCalled: func() uint64 {
				return maxGasLimitPerBlock
			},
			MaxGasLimitPerMiniBlockForSafeCrossShardCalled: func() uint64 {
				return maxGasLimitPerBlock
			},
			DeveloperPercentageCalled: func() float64 {
				return 0.1
			},
		},
		TxTypeHandler:                     &testscommon.TxTypeHandlerMock{},
		BlockGasAndFeesReCheckEnableEpoch: 0,
		TransactionsLogProcessor:          &mock.TxLogsProcessorStub{},
	}

	tc, err := NewTransactionCoordinator(txCoordinatorArgs)
	assert.Nil(t, err)
	assert.NotNil(t, tc)

	tc.txPreProcessors[block.TxBlock] = &mock.PreProcessorMock{
		GetAllCurrentUsedTxsCalled: func() map[string]data.TransactionHandler {
			allTxs := make(map[string]data.TransactionHandler)
			allTxs[string(txHash)] = &transaction.Transaction{
				GasLimit: 100,
				GasPrice: 1,
			}
			return allTxs
		},
	}

	header := &block.Header{
		AccumulatedFees: big.NewInt(101),
		DeveloperFees:   big.NewInt(10),
	}
	body := &block.Body{
		MiniBlocks: []*block.MiniBlock{
			{
				TxHashes:        [][]byte{txHash},
				ReceiverShardID: 1,
			},
		},
	}

	err = tc.VerifyCreatedMiniBlocks(header, body)
	assert.Equal(t, process.ErrMaxAccumulatedFeesExceeded, err)
}

func TestTransactionCoordinator_VerifyCreatedMiniBlocksShouldErrMaxDeveloperFeesExceeded(t *testing.T) {
	t.Parallel()

	maxGasLimitPerBlock := uint64(1500000000)
	dataPool := initDataPool(txHash)
	txCoordinatorArgs := ArgTransactionCoordinator{
		Hasher:               &hashingMocks.HasherMock{},
		Marshalizer:          &mock.MarshalizerMock{},
		ShardCoordinator:     mock.NewMultiShardsCoordinatorMock(3),
		Accounts:             initAccountsMock(),
		MiniBlockPool:        dataPool.MiniBlocks(),
		RequestHandler:       &testscommon.RequestHandlerStub{},
		PreProcessors:        createPreProcessorContainerWithDataPool(dataPool, FeeHandlerMock()),
		InterProcessors:      createInterimProcessorContainer(),
		GasHandler:           &testscommon.GasHandlerStub{},
		FeeHandler:           &mock.FeeAccumulatorStub{},
		BlockSizeComputation: &testscommon.BlockSizeComputationStub{},
		BalanceComputation:   &testscommon.BalanceComputationStub{},
		EconomicsFee: &mock.FeeHandlerStub{
			ComputeGasLimitCalled: func(tx data.TransactionWithFeeHandler) uint64 {
				return maxGasLimitPerBlock
			},
			MaxGasLimitPerBlockCalled: func() uint64 {
				return maxGasLimitPerBlock
			},
			MaxGasLimitPerMiniBlockForSafeCrossShardCalled: func() uint64 {
				return maxGasLimitPerBlock
			},
			DeveloperPercentageCalled: func() float64 {
				return 0.1
			},
		},
		TxTypeHandler:                     &testscommon.TxTypeHandlerMock{},
		BlockGasAndFeesReCheckEnableEpoch: 0,
		TransactionsLogProcessor:          &mock.TxLogsProcessorStub{},
	}

	tc, err := NewTransactionCoordinator(txCoordinatorArgs)
	assert.Nil(t, err)
	assert.NotNil(t, tc)

	tc.txPreProcessors[block.TxBlock] = &mock.PreProcessorMock{
		GetAllCurrentUsedTxsCalled: func() map[string]data.TransactionHandler {
			allTxs := make(map[string]data.TransactionHandler)
			allTxs[string(txHash)] = &transaction.Transaction{
				GasLimit: 100,
				GasPrice: 1,
			}
			return allTxs
		},
	}

	header := &block.Header{
		AccumulatedFees: big.NewInt(100),
		DeveloperFees:   big.NewInt(11),
	}
	body := &block.Body{
		MiniBlocks: []*block.MiniBlock{
			{
				TxHashes:        [][]byte{txHash},
				ReceiverShardID: 1,
			},
		},
	}

	err = tc.VerifyCreatedMiniBlocks(header, body)
	assert.Equal(t, process.ErrMaxDeveloperFeesExceeded, err)
}

func TestTransactionCoordinator_VerifyCreatedMiniBlocksShouldWork(t *testing.T) {
	t.Parallel()

	maxGasLimitPerBlock := uint64(1500000000)
	dataPool := initDataPool(txHash)
	txCoordinatorArgs := ArgTransactionCoordinator{
		Hasher:               &hashingMocks.HasherMock{},
		Marshalizer:          &mock.MarshalizerMock{},
		ShardCoordinator:     mock.NewMultiShardsCoordinatorMock(3),
		Accounts:             initAccountsMock(),
		MiniBlockPool:        dataPool.MiniBlocks(),
		RequestHandler:       &testscommon.RequestHandlerStub{},
		PreProcessors:        createPreProcessorContainerWithDataPool(dataPool, FeeHandlerMock()),
		InterProcessors:      createInterimProcessorContainer(),
		GasHandler:           &testscommon.GasHandlerStub{},
		FeeHandler:           &mock.FeeAccumulatorStub{},
		BlockSizeComputation: &testscommon.BlockSizeComputationStub{},
		BalanceComputation:   &testscommon.BalanceComputationStub{},
		EconomicsFee: &mock.FeeHandlerStub{
			ComputeGasLimitCalled: func(tx data.TransactionWithFeeHandler) uint64 {
				return maxGasLimitPerBlock
			},
			MaxGasLimitPerBlockCalled: func() uint64 {
				return maxGasLimitPerBlock
			},
			MaxGasLimitPerMiniBlockForSafeCrossShardCalled: func() uint64 {
				return maxGasLimitPerBlock
			},
			DeveloperPercentageCalled: func() float64 {
				return 0.1
			},
		},
		TxTypeHandler:                     &testscommon.TxTypeHandlerMock{},
		BlockGasAndFeesReCheckEnableEpoch: 0,
		TransactionsLogProcessor:          &mock.TxLogsProcessorStub{},
	}

	tc, err := NewTransactionCoordinator(txCoordinatorArgs)
	assert.Nil(t, err)
	assert.NotNil(t, tc)

	tc.txPreProcessors[block.TxBlock] = &mock.PreProcessorMock{
		GetAllCurrentUsedTxsCalled: func() map[string]data.TransactionHandler {
			allTxs := make(map[string]data.TransactionHandler)
			allTxs[string(txHash)] = &transaction.Transaction{
				GasLimit: 100,
				GasPrice: 1,
			}
			return allTxs
		},
	}

	header := &block.Header{
		AccumulatedFees: big.NewInt(100),
		DeveloperFees:   big.NewInt(10),
	}
	body := &block.Body{
		MiniBlocks: []*block.MiniBlock{
			{
				TxHashes:        [][]byte{txHash},
				ReceiverShardID: 1,
			},
		},
	}

	err = tc.VerifyCreatedMiniBlocks(header, body)
	assert.Nil(t, err)
}

func TestTransactionCoordinator_GetAllTransactionsShouldWork(t *testing.T) {
	t.Parallel()

	dataPool := initDataPool(txHash)
	txCoordinatorArgs := ArgTransactionCoordinator{
		Hasher:                            &hashingMocks.HasherMock{},
		Marshalizer:                       &mock.MarshalizerMock{},
		ShardCoordinator:                  mock.NewMultiShardsCoordinatorMock(3),
		Accounts:                          initAccountsMock(),
		MiniBlockPool:                     dataPool.MiniBlocks(),
		RequestHandler:                    &testscommon.RequestHandlerStub{},
		PreProcessors:                     createPreProcessorContainerWithDataPool(dataPool, FeeHandlerMock()),
		InterProcessors:                   createInterimProcessorContainer(),
		GasHandler:                        &testscommon.GasHandlerStub{},
		FeeHandler:                        &mock.FeeAccumulatorStub{},
		BlockSizeComputation:              &testscommon.BlockSizeComputationStub{},
		BalanceComputation:                &testscommon.BalanceComputationStub{},
		EconomicsFee:                      &mock.FeeHandlerStub{},
		TxTypeHandler:                     &testscommon.TxTypeHandlerMock{},
		BlockGasAndFeesReCheckEnableEpoch: 0,
		TransactionsLogProcessor:          &mock.TxLogsProcessorStub{},
	}
	tc, err := NewTransactionCoordinator(txCoordinatorArgs)
	assert.Nil(t, err)
	assert.NotNil(t, tc)

	tx1 := &transaction.Transaction{Nonce: 1}
	tx2 := &transaction.Transaction{Nonce: 2}
	tx3 := &transaction.Transaction{Nonce: 3}

	txHash1 := "hash1"
	txHash2 := "hash2"
	txHash3 := "hash3"

	tc.txPreProcessors[block.TxBlock] = &mock.PreProcessorMock{
		GetAllCurrentUsedTxsCalled: func() map[string]data.TransactionHandler {
			allTxs := make(map[string]data.TransactionHandler)
			allTxs[txHash1] = tx1
			allTxs[txHash2] = tx2
			allTxs[txHash3] = tx3
			return allTxs
		},
	}

	body := &block.Body{
		MiniBlocks: []*block.MiniBlock{
			{},
		},
	}

	mapMiniBlockTypeAllTxs := tc.getAllTransactions(body)

	require.NotNil(t, mapMiniBlockTypeAllTxs)
	require.Equal(t, 1, len(mapMiniBlockTypeAllTxs))

	mapAllTxs := mapMiniBlockTypeAllTxs[block.TxBlock]

	require.NotNil(t, mapAllTxs)
	require.Equal(t, 3, len(mapAllTxs))

	assert.Equal(t, tx1, mapAllTxs[txHash1])
	assert.Equal(t, tx2, mapAllTxs[txHash2])
	assert.Equal(t, tx3, mapAllTxs[txHash3])
}

func TestTransactionCoordinator_VerifyGasLimitShouldErrMaxGasLimitPerMiniBlockInReceiverShardIsReached(t *testing.T) {
	t.Parallel()

	tx1GasLimit := uint64(100)
	tx2GasLimit := uint64(200)
	tx3GasLimit := uint64(300)

	dataPool := initDataPool(txHash)
	txCoordinatorArgs := ArgTransactionCoordinator{
		Hasher:               &hashingMocks.HasherMock{},
		Marshalizer:          &mock.MarshalizerMock{},
		ShardCoordinator:     mock.NewMultiShardsCoordinatorMock(3),
		Accounts:             initAccountsMock(),
		MiniBlockPool:        dataPool.MiniBlocks(),
		RequestHandler:       &testscommon.RequestHandlerStub{},
		PreProcessors:        createPreProcessorContainerWithDataPool(dataPool, FeeHandlerMock()),
		InterProcessors:      createInterimProcessorContainer(),
		GasHandler:           &testscommon.GasHandlerStub{},
		FeeHandler:           &mock.FeeAccumulatorStub{},
		BlockSizeComputation: &testscommon.BlockSizeComputationStub{},
		BalanceComputation:   &testscommon.BalanceComputationStub{},
		EconomicsFee: &mock.FeeHandlerStub{
			MaxGasLimitPerBlockCalled: func() uint64 {
				return tx1GasLimit + tx2GasLimit + tx3GasLimit - 1
			},
			MaxGasLimitPerMiniBlockCalled: func() uint64 {
				return tx1GasLimit + tx2GasLimit + tx3GasLimit - 1
			},
			ComputeGasLimitCalled: func(tx data.TransactionWithFeeHandler) uint64 {
				return tx.GetGasLimit()
			},
		},
		TxTypeHandler:                     &testscommon.TxTypeHandlerMock{},
		BlockGasAndFeesReCheckEnableEpoch: 0,
		TransactionsLogProcessor:          &mock.TxLogsProcessorStub{},
	}
	tc, err := NewTransactionCoordinator(txCoordinatorArgs)
	assert.Nil(t, err)
	assert.NotNil(t, tc)

	tx1 := &transaction.Transaction{Nonce: 1, GasLimit: tx1GasLimit}
	tx2 := &transaction.Transaction{Nonce: 2, GasLimit: tx2GasLimit}
	tx3 := &transaction.Transaction{Nonce: 3, GasLimit: tx3GasLimit}

	txHash1 := "hash1"
	txHash2 := "hash2"
	txHash3 := "hash3"

	tc.txPreProcessors[block.TxBlock] = &mock.PreProcessorMock{
		GetAllCurrentUsedTxsCalled: func() map[string]data.TransactionHandler {
			allTxs := make(map[string]data.TransactionHandler)
			allTxs[txHash1] = tx1
			allTxs[txHash2] = tx2
			allTxs[txHash3] = tx3
			return allTxs
		},
	}

	body := &block.Body{
		MiniBlocks: []*block.MiniBlock{
			{
				Type:            block.TxBlock,
				ReceiverShardID: 0,
			},
			{
				Type:            block.SmartContractResultBlock,
				ReceiverShardID: 1,
			},
			{
				Type:            block.TxBlock,
				TxHashes:        [][]byte{[]byte(txHash1), []byte(txHash2), []byte(txHash3)},
				ReceiverShardID: 1,
			},
		},
	}

	mapMiniBlockTypeAllTxs := make(map[block.Type]map[string]data.TransactionHandler)

	mapAllTxs := make(map[string]data.TransactionHandler)
	mapAllTxs[txHash1] = tx1
	mapAllTxs[txHash2] = tx2
	mapAllTxs[txHash3] = tx3

	mapMiniBlockTypeAllTxs[block.TxBlock] = mapAllTxs

	err = tc.verifyGasLimit(body, mapMiniBlockTypeAllTxs)
	assert.Equal(t, process.ErrMaxGasLimitPerMiniBlockInReceiverShardIsReached, err)
}

func TestTransactionCoordinator_VerifyGasLimitShouldWork(t *testing.T) {
	t.Parallel()

	tx1GasLimit := uint64(100)
	tx2GasLimit := uint64(200)
	tx3GasLimit := uint64(300)

	dataPool := initDataPool(txHash)
	txCoordinatorArgs := ArgTransactionCoordinator{
		Hasher:               &hashingMocks.HasherMock{},
		Marshalizer:          &mock.MarshalizerMock{},
		ShardCoordinator:     mock.NewMultiShardsCoordinatorMock(3),
		Accounts:             initAccountsMock(),
		MiniBlockPool:        dataPool.MiniBlocks(),
		RequestHandler:       &testscommon.RequestHandlerStub{},
		PreProcessors:        createPreProcessorContainerWithDataPool(dataPool, FeeHandlerMock()),
		InterProcessors:      createInterimProcessorContainer(),
		GasHandler:           &testscommon.GasHandlerStub{},
		FeeHandler:           &mock.FeeAccumulatorStub{},
		BlockSizeComputation: &testscommon.BlockSizeComputationStub{},
		BalanceComputation:   &testscommon.BalanceComputationStub{},
		EconomicsFee: &mock.FeeHandlerStub{
			MaxGasLimitPerBlockCalled: func() uint64 {
				return tx1GasLimit + tx2GasLimit + tx3GasLimit
			},
			MaxGasLimitPerMiniBlockForSafeCrossShardCalled: func() uint64 {
				return tx1GasLimit + tx2GasLimit + tx3GasLimit
			},
			ComputeGasLimitCalled: func(tx data.TransactionWithFeeHandler) uint64 {
				return tx.GetGasLimit()
			},
		},
		TxTypeHandler:                     &testscommon.TxTypeHandlerMock{},
		BlockGasAndFeesReCheckEnableEpoch: 0,
		TransactionsLogProcessor:          &mock.TxLogsProcessorStub{},
	}
	tc, err := NewTransactionCoordinator(txCoordinatorArgs)
	assert.Nil(t, err)
	assert.NotNil(t, tc)

	tx1 := &transaction.Transaction{Nonce: 1, GasLimit: tx1GasLimit}
	tx2 := &transaction.Transaction{Nonce: 2, GasLimit: tx2GasLimit}
	tx3 := &transaction.Transaction{Nonce: 3, GasLimit: tx3GasLimit}

	txHash1 := "hash1"
	txHash2 := "hash2"
	txHash3 := "hash3"

	tc.txPreProcessors[block.TxBlock] = &mock.PreProcessorMock{
		GetAllCurrentUsedTxsCalled: func() map[string]data.TransactionHandler {
			allTxs := make(map[string]data.TransactionHandler)
			allTxs[txHash1] = tx1
			allTxs[txHash2] = tx2
			allTxs[txHash3] = tx3
			return allTxs
		},
	}

	body := &block.Body{
		MiniBlocks: []*block.MiniBlock{
			{
				Type:            block.TxBlock,
				ReceiverShardID: 0,
			},
			{
				Type:            block.SmartContractResultBlock,
				ReceiverShardID: 1,
			},
			{
				Type:            block.TxBlock,
				TxHashes:        [][]byte{[]byte(txHash1), []byte(txHash2), []byte(txHash3)},
				ReceiverShardID: 1,
			},
		},
	}

	mapMiniBlockTypeAllTxs := make(map[block.Type]map[string]data.TransactionHandler)

	mapAllTxs := make(map[string]data.TransactionHandler)
	mapAllTxs[txHash1] = tx1
	mapAllTxs[txHash2] = tx2
	mapAllTxs[txHash3] = tx3

	mapMiniBlockTypeAllTxs[block.TxBlock] = mapAllTxs

	err = tc.verifyGasLimit(body, mapMiniBlockTypeAllTxs)
	assert.Nil(t, err)
}

func TestTransactionCoordinator_CheckGasConsumedByMiniBlockInReceiverShardShouldErrMissingTransaction(t *testing.T) {
	t.Parallel()

	dataPool := initDataPool(txHash)
	txCoordinatorArgs := ArgTransactionCoordinator{
		Hasher:                            &hashingMocks.HasherMock{},
		Marshalizer:                       &mock.MarshalizerMock{},
		ShardCoordinator:                  mock.NewMultiShardsCoordinatorMock(3),
		Accounts:                          initAccountsMock(),
		MiniBlockPool:                     dataPool.MiniBlocks(),
		RequestHandler:                    &testscommon.RequestHandlerStub{},
		PreProcessors:                     createPreProcessorContainerWithDataPool(dataPool, FeeHandlerMock()),
		InterProcessors:                   createInterimProcessorContainer(),
		GasHandler:                        &testscommon.GasHandlerStub{},
		FeeHandler:                        &mock.FeeAccumulatorStub{},
		BlockSizeComputation:              &testscommon.BlockSizeComputationStub{},
		BalanceComputation:                &testscommon.BalanceComputationStub{},
		EconomicsFee:                      &mock.FeeHandlerStub{},
		TxTypeHandler:                     &testscommon.TxTypeHandlerMock{},
		BlockGasAndFeesReCheckEnableEpoch: 0,
		TransactionsLogProcessor:          &mock.TxLogsProcessorStub{},
	}
	tc, err := NewTransactionCoordinator(txCoordinatorArgs)
	assert.Nil(t, err)
	assert.NotNil(t, tc)

	mb := &block.MiniBlock{
		Type:            block.TxBlock,
		TxHashes:        [][]byte{[]byte("hash1"), []byte("hash2"), []byte("hash3")},
		ReceiverShardID: 1,
	}

	err = tc.checkGasConsumedByMiniBlockInReceiverShard(mb, nil)
	assert.Equal(t, err, process.ErrMissingTransaction)
}

func TestTransactionCoordinator_CheckGasConsumedByMiniBlockInReceiverShardShouldErrSubtractionOverflow(t *testing.T) {
	t.Parallel()

	tx1GasLimit := uint64(100)

	dataPool := initDataPool(txHash)
	txCoordinatorArgs := ArgTransactionCoordinator{
		Hasher:               &hashingMocks.HasherMock{},
		Marshalizer:          &mock.MarshalizerMock{},
		ShardCoordinator:     mock.NewMultiShardsCoordinatorMock(3),
		Accounts:             initAccountsMock(),
		MiniBlockPool:        dataPool.MiniBlocks(),
		RequestHandler:       &testscommon.RequestHandlerStub{},
		PreProcessors:        createPreProcessorContainerWithDataPool(dataPool, FeeHandlerMock()),
		InterProcessors:      createInterimProcessorContainer(),
		GasHandler:           &testscommon.GasHandlerStub{},
		FeeHandler:           &mock.FeeAccumulatorStub{},
		BlockSizeComputation: &testscommon.BlockSizeComputationStub{},
		BalanceComputation:   &testscommon.BalanceComputationStub{},
		EconomicsFee: &mock.FeeHandlerStub{
			ComputeGasLimitCalled: func(tx data.TransactionWithFeeHandler) uint64 {
				return tx.GetGasLimit() + 1
			},
		},
		TxTypeHandler: &testscommon.TxTypeHandlerMock{
			ComputeTransactionTypeCalled: func(tx data.TransactionHandler) (process.TransactionType, process.TransactionType) {
				return process.MoveBalance, process.SCInvoking
			},
		},
		BlockGasAndFeesReCheckEnableEpoch: 0,
		TransactionsLogProcessor:          &mock.TxLogsProcessorStub{},
	}
	tc, err := NewTransactionCoordinator(txCoordinatorArgs)
	assert.Nil(t, err)
	assert.NotNil(t, tc)

	tx1 := &transaction.Transaction{Nonce: 1, GasLimit: tx1GasLimit}
	txHash1 := "hash1"

	mapAllTxs := make(map[string]data.TransactionHandler)
	mapAllTxs[txHash1] = tx1

	mb := &block.MiniBlock{
		Type:            block.TxBlock,
		TxHashes:        [][]byte{[]byte(txHash1)},
		ReceiverShardID: 1,
	}

	err = tc.checkGasConsumedByMiniBlockInReceiverShard(mb, mapAllTxs)
	assert.Equal(t, err, core.ErrSubtractionOverflow)
}

func TestTransactionCoordinator_CheckGasConsumedByMiniBlockInReceiverShardShouldErrAdditionOverflow(t *testing.T) {
	t.Parallel()

	tx1GasLimit := uint64(math.MaxUint64)
	tx2GasLimit := uint64(1)

	dataPool := initDataPool(txHash)
	txCoordinatorArgs := ArgTransactionCoordinator{
		Hasher:               &hashingMocks.HasherMock{},
		Marshalizer:          &mock.MarshalizerMock{},
		ShardCoordinator:     mock.NewMultiShardsCoordinatorMock(3),
		Accounts:             initAccountsMock(),
		MiniBlockPool:        dataPool.MiniBlocks(),
		RequestHandler:       &testscommon.RequestHandlerStub{},
		PreProcessors:        createPreProcessorContainerWithDataPool(dataPool, FeeHandlerMock()),
		InterProcessors:      createInterimProcessorContainer(),
		GasHandler:           &testscommon.GasHandlerStub{},
		FeeHandler:           &mock.FeeAccumulatorStub{},
		BlockSizeComputation: &testscommon.BlockSizeComputationStub{},
		BalanceComputation:   &testscommon.BalanceComputationStub{},
		EconomicsFee: &mock.FeeHandlerStub{
			ComputeGasLimitCalled: func(tx data.TransactionWithFeeHandler) uint64 {
				return 0
			},
		},
		TxTypeHandler: &testscommon.TxTypeHandlerMock{
			ComputeTransactionTypeCalled: func(tx data.TransactionHandler) (process.TransactionType, process.TransactionType) {
				return process.MoveBalance, process.SCInvoking
			},
		},
		BlockGasAndFeesReCheckEnableEpoch: 0,
		TransactionsLogProcessor:          &mock.TxLogsProcessorStub{},
	}
	tc, err := NewTransactionCoordinator(txCoordinatorArgs)
	assert.Nil(t, err)
	assert.NotNil(t, tc)

	tx1 := &transaction.Transaction{Nonce: 1, GasLimit: tx1GasLimit}
	tx2 := &transaction.Transaction{Nonce: 2, GasLimit: tx2GasLimit}

	txHash1 := "hash1"
	txHash2 := "hash2"

	mapAllTxs := make(map[string]data.TransactionHandler)
	mapAllTxs[txHash1] = tx1
	mapAllTxs[txHash2] = tx2

	mb := &block.MiniBlock{
		Type:            block.TxBlock,
		TxHashes:        [][]byte{[]byte(txHash1), []byte(txHash2)},
		ReceiverShardID: 1,
	}

	err = tc.checkGasConsumedByMiniBlockInReceiverShard(mb, mapAllTxs)
	assert.Equal(t, err, core.ErrAdditionOverflow)
}

func TestTransactionCoordinator_CheckGasConsumedByMiniBlockInReceiverShardShouldErrMaxGasLimitPerMiniBlockInReceiverShardIsReached(t *testing.T) {
	t.Parallel()

	tx1GasLimit := uint64(100)
	tx2GasLimit := uint64(200)
	tx3GasLimit := uint64(300)

	dataPool := initDataPool(txHash)
	txCoordinatorArgs := ArgTransactionCoordinator{
		Hasher:               &hashingMocks.HasherMock{},
		Marshalizer:          &mock.MarshalizerMock{},
		ShardCoordinator:     mock.NewMultiShardsCoordinatorMock(3),
		Accounts:             initAccountsMock(),
		MiniBlockPool:        dataPool.MiniBlocks(),
		RequestHandler:       &testscommon.RequestHandlerStub{},
		PreProcessors:        createPreProcessorContainerWithDataPool(dataPool, FeeHandlerMock()),
		InterProcessors:      createInterimProcessorContainer(),
		GasHandler:           &testscommon.GasHandlerStub{},
		FeeHandler:           &mock.FeeAccumulatorStub{},
		BlockSizeComputation: &testscommon.BlockSizeComputationStub{},
		BalanceComputation:   &testscommon.BalanceComputationStub{},
		EconomicsFee: &mock.FeeHandlerStub{
			MaxGasLimitPerBlockCalled: func() uint64 {
				return tx1GasLimit + tx2GasLimit + tx3GasLimit - 1
			},
			MaxGasLimitPerMiniBlockCalled: func() uint64 {
				return tx1GasLimit + tx2GasLimit + tx3GasLimit - 1
			},
			ComputeGasLimitCalled: func(tx data.TransactionWithFeeHandler) uint64 {
				return tx.GetGasLimit()
			},
		},
		TxTypeHandler:                     &testscommon.TxTypeHandlerMock{},
		BlockGasAndFeesReCheckEnableEpoch: 0,
		TransactionsLogProcessor:          &mock.TxLogsProcessorStub{},
	}
	tc, err := NewTransactionCoordinator(txCoordinatorArgs)
	assert.Nil(t, err)
	assert.NotNil(t, tc)

	tx1 := &transaction.Transaction{Nonce: 1, GasLimit: tx1GasLimit}
	tx2 := &transaction.Transaction{Nonce: 2, GasLimit: tx2GasLimit}
	tx3 := &transaction.Transaction{Nonce: 3, GasLimit: tx3GasLimit}

	txHash1 := "hash1"
	txHash2 := "hash2"
	txHash3 := "hash3"

	mapAllTxs := make(map[string]data.TransactionHandler)
	mapAllTxs[txHash1] = tx1
	mapAllTxs[txHash2] = tx2
	mapAllTxs[txHash3] = tx3

	mb := &block.MiniBlock{
		Type:            block.TxBlock,
		TxHashes:        [][]byte{[]byte(txHash1), []byte(txHash2), []byte(txHash3)},
		ReceiverShardID: 1,
	}

	err = tc.checkGasConsumedByMiniBlockInReceiverShard(mb, mapAllTxs)
	assert.Equal(t, err, process.ErrMaxGasLimitPerMiniBlockInReceiverShardIsReached)
}

func TestTransactionCoordinator_CheckGasConsumedByMiniBlockInReceiverShardShouldWork(t *testing.T) {
	t.Parallel()

	tx1GasLimit := uint64(100)
	tx2GasLimit := uint64(200)
	tx3GasLimit := uint64(300)

	dataPool := initDataPool(txHash)
	txCoordinatorArgs := ArgTransactionCoordinator{
		Hasher:               &hashingMocks.HasherMock{},
		Marshalizer:          &mock.MarshalizerMock{},
		ShardCoordinator:     mock.NewMultiShardsCoordinatorMock(3),
		Accounts:             initAccountsMock(),
		MiniBlockPool:        dataPool.MiniBlocks(),
		RequestHandler:       &testscommon.RequestHandlerStub{},
		PreProcessors:        createPreProcessorContainerWithDataPool(dataPool, FeeHandlerMock()),
		InterProcessors:      createInterimProcessorContainer(),
		GasHandler:           &testscommon.GasHandlerStub{},
		FeeHandler:           &mock.FeeAccumulatorStub{},
		BlockSizeComputation: &testscommon.BlockSizeComputationStub{},
		BalanceComputation:   &testscommon.BalanceComputationStub{},
		EconomicsFee: &mock.FeeHandlerStub{
			MaxGasLimitPerBlockCalled: func() uint64 {
				return tx1GasLimit + tx2GasLimit + tx3GasLimit
			},
			MaxGasLimitPerMiniBlockForSafeCrossShardCalled: func() uint64 {
				return tx1GasLimit + tx2GasLimit + tx3GasLimit
			},
			ComputeGasLimitCalled: func(tx data.TransactionWithFeeHandler) uint64 {
				return tx.GetGasLimit()
			},
		},
		TxTypeHandler:                     &testscommon.TxTypeHandlerMock{},
		BlockGasAndFeesReCheckEnableEpoch: 0,
		TransactionsLogProcessor:          &mock.TxLogsProcessorStub{},
	}

	tc, err := NewTransactionCoordinator(txCoordinatorArgs)
	assert.Nil(t, err)
	assert.NotNil(t, tc)

	tx1 := &transaction.Transaction{Nonce: 1, GasLimit: tx1GasLimit}
	tx2 := &transaction.Transaction{Nonce: 2, GasLimit: tx2GasLimit}
	tx3 := &transaction.Transaction{Nonce: 3, GasLimit: tx3GasLimit}

	txHash1 := "hash1"
	txHash2 := "hash2"
	txHash3 := "hash3"

	mapAllTxs := make(map[string]data.TransactionHandler)
	mapAllTxs[txHash1] = tx1
	mapAllTxs[txHash2] = tx2
	mapAllTxs[txHash3] = tx3

	mb := &block.MiniBlock{
		Type:            block.TxBlock,
		TxHashes:        [][]byte{[]byte(txHash1), []byte(txHash2), []byte(txHash3)},
		ReceiverShardID: 1,
	}

	err = tc.checkGasConsumedByMiniBlockInReceiverShard(mb, mapAllTxs)
	assert.Nil(t, err)
}

func TestTransactionCoordinator_VerifyFeesShouldErrMissingTransaction(t *testing.T) {
	t.Parallel()

	dataPool := initDataPool(txHash)
	txCoordinatorArgs := ArgTransactionCoordinator{
		Hasher:                            &hashingMocks.HasherMock{},
		Marshalizer:                       &mock.MarshalizerMock{},
		ShardCoordinator:                  mock.NewMultiShardsCoordinatorMock(3),
		Accounts:                          initAccountsMock(),
		MiniBlockPool:                     dataPool.MiniBlocks(),
		RequestHandler:                    &testscommon.RequestHandlerStub{},
		PreProcessors:                     createPreProcessorContainerWithDataPool(dataPool, FeeHandlerMock()),
		InterProcessors:                   createInterimProcessorContainer(),
		GasHandler:                        &testscommon.GasHandlerStub{},
		FeeHandler:                        &mock.FeeAccumulatorStub{},
		BlockSizeComputation:              &testscommon.BlockSizeComputationStub{},
		BalanceComputation:                &testscommon.BalanceComputationStub{},
		EconomicsFee:                      &mock.FeeHandlerStub{},
		TxTypeHandler:                     &testscommon.TxTypeHandlerMock{},
		BlockGasAndFeesReCheckEnableEpoch: 0,
		TransactionsLogProcessor:          &mock.TxLogsProcessorStub{},
	}

	tc, err := NewTransactionCoordinator(txCoordinatorArgs)
	assert.Nil(t, err)
	assert.NotNil(t, tc)

	txHash1 := "hash1"

	header := &block.Header{
		AccumulatedFees: big.NewInt(100),
		DeveloperFees:   big.NewInt(10),
	}

	body := &block.Body{
		MiniBlocks: []*block.MiniBlock{
			{
				Type:            block.TxBlock,
				TxHashes:        [][]byte{[]byte(txHash1)},
				ReceiverShardID: 1,
			},
		},
	}

	err = tc.verifyFees(header, body, nil)
	assert.Equal(t, process.ErrMissingTransaction, err)
}

func TestTransactionCoordinator_VerifyFeesShouldErrMaxAccumulatedFeesExceeded(t *testing.T) {
	t.Parallel()

	tx1GasLimit := uint64(100)

	dataPool := initDataPool(txHash)
	txCoordinatorArgs := ArgTransactionCoordinator{
		Hasher:               &hashingMocks.HasherMock{},
		Marshalizer:          &mock.MarshalizerMock{},
		ShardCoordinator:     mock.NewMultiShardsCoordinatorMock(3),
		Accounts:             initAccountsMock(),
		MiniBlockPool:        dataPool.MiniBlocks(),
		RequestHandler:       &testscommon.RequestHandlerStub{},
		PreProcessors:        createPreProcessorContainerWithDataPool(dataPool, FeeHandlerMock()),
		InterProcessors:      createInterimProcessorContainer(),
		GasHandler:           &testscommon.GasHandlerStub{},
		FeeHandler:           &mock.FeeAccumulatorStub{},
		BlockSizeComputation: &testscommon.BlockSizeComputationStub{},
		BalanceComputation:   &testscommon.BalanceComputationStub{},
		EconomicsFee: &mock.FeeHandlerStub{
			DeveloperPercentageCalled: func() float64 {
				return 0.1
			},
		},
		TxTypeHandler:                     &testscommon.TxTypeHandlerMock{},
		BlockGasAndFeesReCheckEnableEpoch: 0,
		TransactionsLogProcessor:          &mock.TxLogsProcessorStub{},
	}

	tc, err := NewTransactionCoordinator(txCoordinatorArgs)
	assert.Nil(t, err)
	assert.NotNil(t, tc)

	tx1 := &transaction.Transaction{Nonce: 1, GasLimit: tx1GasLimit, GasPrice: 1}
	txHash1 := "hash1"

	mapMiniBlockTypeAllTxs := make(map[block.Type]map[string]data.TransactionHandler)

	mapAllTxs := make(map[string]data.TransactionHandler)
	mapAllTxs[txHash1] = tx1
	mapMiniBlockTypeAllTxs[block.TxBlock] = mapAllTxs

	header := &block.Header{
		AccumulatedFees: big.NewInt(101),
		DeveloperFees:   big.NewInt(10),
	}

	body := &block.Body{
		MiniBlocks: []*block.MiniBlock{
			{
				Type: block.PeerBlock,
			},
			{
				Type:            block.TxBlock,
				TxHashes:        [][]byte{[]byte(txHash1)},
				ReceiverShardID: 1,
			},
		},
	}

	err = tc.verifyFees(header, body, mapMiniBlockTypeAllTxs)
	assert.Equal(t, process.ErrMaxAccumulatedFeesExceeded, err)
}

func TestTransactionCoordinator_VerifyFeesShouldErrMaxDeveloperFeesExceeded(t *testing.T) {
	t.Parallel()

	tx1GasLimit := uint64(100)

	dataPool := initDataPool(txHash)
	txCoordinatorArgs := ArgTransactionCoordinator{
		Hasher:               &hashingMocks.HasherMock{},
		Marshalizer:          &mock.MarshalizerMock{},
		ShardCoordinator:     mock.NewMultiShardsCoordinatorMock(3),
		Accounts:             initAccountsMock(),
		MiniBlockPool:        dataPool.MiniBlocks(),
		RequestHandler:       &testscommon.RequestHandlerStub{},
		PreProcessors:        createPreProcessorContainerWithDataPool(dataPool, FeeHandlerMock()),
		InterProcessors:      createInterimProcessorContainer(),
		GasHandler:           &testscommon.GasHandlerStub{},
		FeeHandler:           &mock.FeeAccumulatorStub{},
		BlockSizeComputation: &testscommon.BlockSizeComputationStub{},
		BalanceComputation:   &testscommon.BalanceComputationStub{},
		EconomicsFee: &mock.FeeHandlerStub{
			DeveloperPercentageCalled: func() float64 {
				return 0.1
			},
		},
		TxTypeHandler:                     &testscommon.TxTypeHandlerMock{},
		BlockGasAndFeesReCheckEnableEpoch: 0,
		TransactionsLogProcessor:          &mock.TxLogsProcessorStub{},
	}
	tc, err := NewTransactionCoordinator(txCoordinatorArgs)
	assert.Nil(t, err)
	assert.NotNil(t, tc)

	tx1 := &transaction.Transaction{Nonce: 1, GasLimit: tx1GasLimit, GasPrice: 1}
	txHash1 := "hash1"

	mapMiniBlockTypeAllTxs := make(map[block.Type]map[string]data.TransactionHandler)

	mapAllTxs := make(map[string]data.TransactionHandler)
	mapAllTxs[txHash1] = tx1
	mapMiniBlockTypeAllTxs[block.TxBlock] = mapAllTxs

	header := &block.Header{
		AccumulatedFees: big.NewInt(100),
		DeveloperFees:   big.NewInt(11),
	}

	body := &block.Body{
		MiniBlocks: []*block.MiniBlock{
			{
				Type: block.PeerBlock,
			},
			{
				Type:            block.TxBlock,
				TxHashes:        [][]byte{[]byte(txHash1)},
				ReceiverShardID: 1,
			},
		},
	}

	err = tc.verifyFees(header, body, mapMiniBlockTypeAllTxs)
	assert.Equal(t, process.ErrMaxDeveloperFeesExceeded, err)
}

func TestTransactionCoordinator_VerifyFeesShouldWork(t *testing.T) {
	t.Parallel()

	tx1GasLimit := uint64(100)

	dataPool := initDataPool(txHash)
	txCoordinatorArgs := ArgTransactionCoordinator{
		Hasher:               &hashingMocks.HasherMock{},
		Marshalizer:          &mock.MarshalizerMock{},
		ShardCoordinator:     mock.NewMultiShardsCoordinatorMock(3),
		Accounts:             initAccountsMock(),
		MiniBlockPool:        dataPool.MiniBlocks(),
		RequestHandler:       &testscommon.RequestHandlerStub{},
		PreProcessors:        createPreProcessorContainerWithDataPool(dataPool, FeeHandlerMock()),
		InterProcessors:      createInterimProcessorContainer(),
		GasHandler:           &testscommon.GasHandlerStub{},
		FeeHandler:           &mock.FeeAccumulatorStub{},
		BlockSizeComputation: &testscommon.BlockSizeComputationStub{},
		BalanceComputation:   &testscommon.BalanceComputationStub{},
		EconomicsFee: &mock.FeeHandlerStub{
			DeveloperPercentageCalled: func() float64 {
				return 0.1
			},
		},
		TxTypeHandler:                     &testscommon.TxTypeHandlerMock{},
		BlockGasAndFeesReCheckEnableEpoch: 0,
		TransactionsLogProcessor:          &mock.TxLogsProcessorStub{},
	}
	tc, err := NewTransactionCoordinator(txCoordinatorArgs)
	assert.Nil(t, err)
	assert.NotNil(t, tc)

	tx1 := &transaction.Transaction{Nonce: 1, GasLimit: tx1GasLimit, GasPrice: 1}
	txHash1 := "hash1"

	mapMiniBlockTypeAllTxs := make(map[block.Type]map[string]data.TransactionHandler)

	mapAllTxs := make(map[string]data.TransactionHandler)
	mapAllTxs[txHash1] = tx1
	mapMiniBlockTypeAllTxs[block.TxBlock] = mapAllTxs

	header := &block.Header{
		AccumulatedFees: big.NewInt(100),
		DeveloperFees:   big.NewInt(10),
	}

	body := &block.Body{
		MiniBlocks: []*block.MiniBlock{
			{
				Type: block.PeerBlock,
			},
			{
				Type:            block.TxBlock,
				TxHashes:        [][]byte{[]byte(txHash1)},
				ReceiverShardID: 1,
			},
		},
	}

	err = tc.verifyFees(header, body, mapMiniBlockTypeAllTxs)
	assert.Nil(t, err)
}

func TestTransactionCoordinator_GetMaxAccumulatedAndDeveloperFeesShouldErr(t *testing.T) {
	t.Parallel()

	dataPool := initDataPool(txHash)
	txCoordinatorArgs := ArgTransactionCoordinator{
		Hasher:                            &hashingMocks.HasherMock{},
		Marshalizer:                       &mock.MarshalizerMock{},
		ShardCoordinator:                  mock.NewMultiShardsCoordinatorMock(3),
		Accounts:                          initAccountsMock(),
		MiniBlockPool:                     dataPool.MiniBlocks(),
		RequestHandler:                    &testscommon.RequestHandlerStub{},
		PreProcessors:                     createPreProcessorContainerWithDataPool(dataPool, FeeHandlerMock()),
		InterProcessors:                   createInterimProcessorContainer(),
		GasHandler:                        &testscommon.GasHandlerStub{},
		FeeHandler:                        &mock.FeeAccumulatorStub{},
		BlockSizeComputation:              &testscommon.BlockSizeComputationStub{},
		BalanceComputation:                &testscommon.BalanceComputationStub{},
		EconomicsFee:                      &mock.FeeHandlerStub{},
		TxTypeHandler:                     &testscommon.TxTypeHandlerMock{},
		BlockGasAndFeesReCheckEnableEpoch: 0,
		TransactionsLogProcessor:          &mock.TxLogsProcessorStub{},
	}
	tc, err := NewTransactionCoordinator(txCoordinatorArgs)
	assert.Nil(t, err)
	assert.NotNil(t, tc)

	txHash1 := "hash1"

	mb := &block.MiniBlock{
		Type:            block.TxBlock,
		TxHashes:        [][]byte{[]byte(txHash1)},
		ReceiverShardID: 1,
	}

	accumulatedFees, developerFees, errGetMaxFees := tc.getMaxAccumulatedAndDeveloperFees(mb, nil)
	assert.Equal(t, process.ErrMissingTransaction, errGetMaxFees)
	assert.Equal(t, big.NewInt(0), accumulatedFees)
	assert.Equal(t, big.NewInt(0), developerFees)
}

func TestTransactionCoordinator_GetMaxAccumulatedAndDeveloperFeesShouldWork(t *testing.T) {
	t.Parallel()

	tx1GasLimit := uint64(100)
	tx2GasLimit := uint64(200)
	tx3GasLimit := uint64(300)

	dataPool := initDataPool(txHash)
	txCoordinatorArgs := ArgTransactionCoordinator{
		Hasher:               &hashingMocks.HasherMock{},
		Marshalizer:          &mock.MarshalizerMock{},
		ShardCoordinator:     mock.NewMultiShardsCoordinatorMock(3),
		Accounts:             initAccountsMock(),
		MiniBlockPool:        dataPool.MiniBlocks(),
		RequestHandler:       &testscommon.RequestHandlerStub{},
		PreProcessors:        createPreProcessorContainerWithDataPool(dataPool, FeeHandlerMock()),
		InterProcessors:      createInterimProcessorContainer(),
		GasHandler:           &testscommon.GasHandlerStub{},
		FeeHandler:           &mock.FeeAccumulatorStub{},
		BlockSizeComputation: &testscommon.BlockSizeComputationStub{},
		BalanceComputation:   &testscommon.BalanceComputationStub{},
		EconomicsFee: &mock.FeeHandlerStub{
			DeveloperPercentageCalled: func() float64 {
				return 0.1
			},
		},
		TxTypeHandler:                     &testscommon.TxTypeHandlerMock{},
		BlockGasAndFeesReCheckEnableEpoch: 0,
		TransactionsLogProcessor:          &mock.TxLogsProcessorStub{},
	}
	tc, err := NewTransactionCoordinator(txCoordinatorArgs)
	assert.Nil(t, err)
	assert.NotNil(t, tc)

	tx1 := &transaction.Transaction{Nonce: 1, GasLimit: tx1GasLimit, GasPrice: 1}
	tx2 := &transaction.Transaction{Nonce: 2, GasLimit: tx2GasLimit, GasPrice: 1}
	tx3 := &transaction.Transaction{Nonce: 3, GasLimit: tx3GasLimit, GasPrice: 1}

	txHash1 := "hash1"
	txHash2 := "hash2"
	txHash3 := "hash3"

	mapAllTxs := make(map[string]data.TransactionHandler)
	mapAllTxs[txHash1] = tx1
	mapAllTxs[txHash2] = tx2
	mapAllTxs[txHash3] = tx3

	mb := &block.MiniBlock{
		Type:            block.TxBlock,
		TxHashes:        [][]byte{[]byte(txHash1), []byte(txHash2), []byte(txHash3)},
		ReceiverShardID: 1,
	}

	accumulatedFees, developerFees, errGetMaxFees := tc.getMaxAccumulatedAndDeveloperFees(mb, mapAllTxs)
	assert.Nil(t, errGetMaxFees)
	assert.Equal(t, big.NewInt(600), accumulatedFees)
	assert.Equal(t, big.NewInt(60), developerFees)
}

//TODO: Add unit tests for AddIntermediateTransactions and GetAllIntermediateTxs methods<|MERGE_RESOLUTION|>--- conflicted
+++ resolved
@@ -476,11 +476,9 @@
 		&epochNotifier.EpochNotifierStub{},
 		2,
 		2,
-<<<<<<< HEAD
+		2,
 		&testscommon.TxTypeHandlerMock{},
 		&testscommon.ScheduledTxsExecutionStub{},
-=======
->>>>>>> 3ba1d923
 	)
 	container, _ := preFactory.Create()
 
@@ -575,12 +573,9 @@
 		&epochNotifier.EpochNotifierStub{},
 		2,
 		2,
-<<<<<<< HEAD
+		2,
 		&testscommon.TxTypeHandlerMock{},
 		&testscommon.ScheduledTxsExecutionStub{},
-=======
-		2,
->>>>>>> 3ba1d923
 	)
 	container, _ := preFactory.Create()
 
@@ -848,12 +843,9 @@
 		&epochNotifier.EpochNotifierStub{},
 		2,
 		2,
-<<<<<<< HEAD
+		2,
 		&testscommon.TxTypeHandlerMock{},
 		&testscommon.ScheduledTxsExecutionStub{},
-=======
-		2,
->>>>>>> 3ba1d923
 	)
 	container, _ := preFactory.Create()
 
@@ -992,12 +984,9 @@
 		&epochNotifier.EpochNotifierStub{},
 		2,
 		2,
-<<<<<<< HEAD
+		2,
 		&testscommon.TxTypeHandlerMock{},
 		&testscommon.ScheduledTxsExecutionStub{},
-=======
-		2,
->>>>>>> 3ba1d923
 	)
 	container, _ := preFactory.Create()
 
@@ -1105,11 +1094,9 @@
 		&epochNotifier.EpochNotifierStub{},
 		2,
 		2,
-<<<<<<< HEAD
+		2,
 		&testscommon.TxTypeHandlerMock{},
 		&testscommon.ScheduledTxsExecutionStub{},
-=======
->>>>>>> 3ba1d923
 	)
 	container, _ := preFactory.Create()
 
@@ -1639,12 +1626,9 @@
 		&epochNotifier.EpochNotifierStub{},
 		2,
 		2,
-<<<<<<< HEAD
+		2,
 		&testscommon.TxTypeHandlerMock{},
 		&testscommon.ScheduledTxsExecutionStub{},
-=======
-		2,
->>>>>>> 3ba1d923
 	)
 	container, _ := preFactory.Create()
 
@@ -1660,11 +1644,7 @@
 	haveTime := func() time.Duration {
 		return time.Second
 	}
-<<<<<<< HEAD
 	err = tc.ProcessBlockTransaction(&block.Header{}, &block.Body{}, haveTime)
-=======
-	err = tc.ProcessBlockTransaction(&block.Body{}, haveTime, []byte("randomness"))
->>>>>>> 3ba1d923
 	assert.Nil(t, err)
 
 	body := &block.Body{}
@@ -1672,31 +1652,19 @@
 	body.MiniBlocks = append(body.MiniBlocks, miniBlock)
 
 	tc.RequestBlockTransactions(body)
-<<<<<<< HEAD
 	err = tc.ProcessBlockTransaction(&block.Header{}, body, haveTime)
-=======
-	err = tc.ProcessBlockTransaction(body, haveTime, []byte("randomness"))
->>>>>>> 3ba1d923
 	assert.Equal(t, process.ErrHigherNonceInTransaction, err)
 
 	noTime := func() time.Duration {
 		return 0
 	}
-<<<<<<< HEAD
 	err = tc.ProcessBlockTransaction(&block.Header{}, body, noTime)
-=======
-	err = tc.ProcessBlockTransaction(body, noTime, []byte("randomness"))
->>>>>>> 3ba1d923
 	assert.Equal(t, process.ErrHigherNonceInTransaction, err)
 
 	txHashToAsk := []byte("tx_hashnotinPool")
 	miniBlock = &block.MiniBlock{SenderShardID: 0, ReceiverShardID: 0, Type: block.TxBlock, TxHashes: [][]byte{txHashToAsk}}
 	body.MiniBlocks = append(body.MiniBlocks, miniBlock)
-<<<<<<< HEAD
 	err = tc.ProcessBlockTransaction(&block.Header{}, body, haveTime)
-=======
-	err = tc.ProcessBlockTransaction(body, haveTime, []byte("randomness"))
->>>>>>> 3ba1d923
 	assert.Equal(t, process.ErrHigherNonceInTransaction, err)
 }
 
@@ -1716,11 +1684,7 @@
 	haveTime := func() time.Duration {
 		return time.Second
 	}
-<<<<<<< HEAD
 	err = tc.ProcessBlockTransaction(&block.Header{}, &block.Body{}, haveTime)
-=======
-	err = tc.ProcessBlockTransaction(&block.Body{}, haveTime, []byte("randomness"))
->>>>>>> 3ba1d923
 	assert.Nil(t, err)
 
 	body := &block.Body{}
@@ -1728,31 +1692,19 @@
 	body.MiniBlocks = append(body.MiniBlocks, miniBlock)
 
 	tc.RequestBlockTransactions(body)
-<<<<<<< HEAD
 	err = tc.ProcessBlockTransaction(&block.Header{}, body, haveTime)
-=======
-	err = tc.ProcessBlockTransaction(body, haveTime, []byte("randomness"))
->>>>>>> 3ba1d923
 	assert.Nil(t, err)
 
 	noTime := func() time.Duration {
 		return -1
 	}
-<<<<<<< HEAD
 	err = tc.ProcessBlockTransaction(&block.Header{}, body, noTime)
-=======
-	err = tc.ProcessBlockTransaction(body, noTime, []byte("randomness"))
->>>>>>> 3ba1d923
 	assert.Equal(t, process.ErrTimeIsOut, err)
 
 	txHashToAsk := []byte("tx_hashnotinPool")
 	miniBlock = &block.MiniBlock{SenderShardID: 0, ReceiverShardID: 0, Type: block.TxBlock, TxHashes: [][]byte{txHashToAsk}}
 	body.MiniBlocks = append(body.MiniBlocks, miniBlock)
-<<<<<<< HEAD
 	err = tc.ProcessBlockTransaction(&block.Header{}, body, haveTime)
-=======
-	err = tc.ProcessBlockTransaction(body, haveTime, []byte("randomness"))
->>>>>>> 3ba1d923
 	assert.Equal(t, process.ErrMissingTransaction, err)
 }
 
@@ -1798,11 +1750,9 @@
 		&epochNotifier.EpochNotifierStub{},
 		2,
 		2,
-<<<<<<< HEAD
+		2,
 		&testscommon.TxTypeHandlerMock{},
 		&testscommon.ScheduledTxsExecutionStub{},
-=======
->>>>>>> 3ba1d923
 	)
 	container, _ := preFactory.Create()
 
@@ -1941,12 +1891,9 @@
 		&epochNotifier.EpochNotifierStub{},
 		2,
 		2,
-<<<<<<< HEAD
+		2,
 		&testscommon.TxTypeHandlerMock{},
 		&testscommon.ScheduledTxsExecutionStub{},
-=======
-		2,
->>>>>>> 3ba1d923
 	)
 	container, _ := preFactory.Create()
 
@@ -2082,12 +2029,9 @@
 		&epochNotifier.EpochNotifierStub{},
 		2,
 		2,
-<<<<<<< HEAD
+		2,
 		&testscommon.TxTypeHandlerMock{},
 		&testscommon.ScheduledTxsExecutionStub{},
-=======
-		2,
->>>>>>> 3ba1d923
 	)
 	container, _ := preFactory.Create()
 
