package coordinator

import (
	"bytes"
	"encoding/hex"
	"errors"
	"fmt"
	"math"
	"math/big"
	"reflect"
	"sync"
	"testing"
	"time"

	"github.com/ElrondNetwork/elrond-go/core"
	"github.com/ElrondNetwork/elrond-go/core/vmcommon"
	"github.com/ElrondNetwork/elrond-go/data"
	"github.com/ElrondNetwork/elrond-go/data/batch"
	"github.com/ElrondNetwork/elrond-go/data/block"
	"github.com/ElrondNetwork/elrond-go/data/rewardTx"
	"github.com/ElrondNetwork/elrond-go/data/smartContractResult"
	"github.com/ElrondNetwork/elrond-go/data/transaction"
	"github.com/ElrondNetwork/elrond-go/dataRetriever"
	"github.com/ElrondNetwork/elrond-go/process"
	"github.com/ElrondNetwork/elrond-go/process/factory"
	"github.com/ElrondNetwork/elrond-go/process/factory/shard"
	"github.com/ElrondNetwork/elrond-go/process/mock"
	"github.com/ElrondNetwork/elrond-go/storage"
	"github.com/ElrondNetwork/elrond-go/storage/memorydb"
	"github.com/ElrondNetwork/elrond-go/storage/storageUnit"
	"github.com/ElrondNetwork/elrond-go/testscommon"
	"github.com/stretchr/testify/assert"
	"github.com/stretchr/testify/require"
)

const MaxGasLimitPerBlock = uint64(100000)

var txHash = []byte("tx_hash1")

func FeeHandlerMock() *mock.FeeHandlerStub {
	return &mock.FeeHandlerStub{
		ComputeGasLimitCalled: func(tx process.TransactionWithFeeHandler) uint64 {
			return 0
		},
		MaxGasLimitPerBlockCalled: func() uint64 {
			return MaxGasLimitPerBlock
		},
	}
}

func createShardedDataChacherNotifier(
	handler data.TransactionHandler,
	testHash []byte,
) func() dataRetriever.ShardedDataCacherNotifier {
	return func() dataRetriever.ShardedDataCacherNotifier {
		return &testscommon.ShardedDataStub{
			RegisterOnAddedCalled: func(i func(key []byte, value interface{})) {},
			ShardDataStoreCalled: func(id string) (c storage.Cacher) {
				return &testscommon.CacherStub{
					PeekCalled: func(key []byte) (value interface{}, ok bool) {
						if reflect.DeepEqual(key, testHash) {
							return handler, true
						}
						return nil, false
					},
					KeysCalled: func() [][]byte {
						return [][]byte{[]byte("key1"), []byte("key2")}
					},
					LenCalled: func() int {
						return 0
					},
				}
			},
			RemoveSetOfDataFromPoolCalled: func(keys [][]byte, id string) {},
			SearchFirstDataCalled: func(key []byte) (value interface{}, ok bool) {
				if reflect.DeepEqual(key, []byte("tx1_hash")) {
					return handler, true
				}
				return nil, false
			},
			AddDataCalled: func(key []byte, data interface{}, sizeInBytes int, cacheId string) {
			},
		}
	}
}

func initDataPool(testHash []byte) *testscommon.PoolsHolderStub {
	tx := &transaction.Transaction{
		Nonce: 10,
		Value: big.NewInt(0),
	}
	sc := &smartContractResult.SmartContractResult{Nonce: 10, SndAddr: []byte("0"), RcvAddr: []byte("1")}
	rTx := &rewardTx.RewardTx{Epoch: 0, Round: 1, RcvAddr: []byte("1")}

	txCalled := createShardedDataChacherNotifier(tx, testHash)
	unsignedTxHandler := createShardedDataChacherNotifier(sc, testHash)
	rewardTxCalled := createShardedDataChacherNotifier(rTx, testHash)

	sdp := &testscommon.PoolsHolderStub{
		TransactionsCalled:         txCalled,
		UnsignedTransactionsCalled: unsignedTxHandler,
		RewardTransactionsCalled:   rewardTxCalled,
		MetaBlocksCalled: func() storage.Cacher {
			return &testscommon.CacherStub{
				GetCalled: func(key []byte) (value interface{}, ok bool) {
					if reflect.DeepEqual(key, []byte("tx1_hash")) {
						return &transaction.Transaction{Nonce: 10}, true
					}
					return nil, false
				},
				KeysCalled: func() [][]byte {
					return nil
				},
				LenCalled: func() int {
					return 0
				},
				PeekCalled: func(key []byte) (value interface{}, ok bool) {
					if reflect.DeepEqual(key, []byte("tx1_hash")) {
						return &transaction.Transaction{Nonce: 10}, true
					}
					return nil, false
				},
				RegisterHandlerCalled: func(i func(key []byte, value interface{})) {},
			}
		},
		MiniBlocksCalled: func() storage.Cacher {
			cs := testscommon.NewCacherStub()
			cs.RegisterHandlerCalled = func(i func(key []byte, value interface{})) {
			}
			cs.GetCalled = func(key []byte) (value interface{}, ok bool) {
				if bytes.Equal([]byte("bbb"), key) {
					return make(block.MiniBlockSlice, 0), true
				}

				return nil, false
			}
			cs.PeekCalled = func(key []byte) (value interface{}, ok bool) {
				if bytes.Equal([]byte("bbb"), key) {
					return make(block.MiniBlockSlice, 0), true
				}

				return nil, false
			}
			cs.RegisterHandlerCalled = func(i func(key []byte, value interface{})) {}
			cs.RemoveCalled = func(key []byte) {}
			cs.PutCalled = func(key []byte, value interface{}, sizeInBytes int) (evicted bool) {
				return false
			}
			return cs
		},
		HeadersCalled: func() dataRetriever.HeadersPool {
			cs := &mock.HeadersCacherStub{}
			cs.RegisterHandlerCalled = func(i func(header data.HeaderHandler, key []byte)) {
			}
			return cs
		},
		CurrBlockTxsCalled: func() dataRetriever.TransactionCacher {
			return &mock.TxForCurrentBlockStub{}
		},
	}
	return sdp
}

func initStore() *dataRetriever.ChainStorer {
	store := dataRetriever.NewChainStorer()
	store.AddStorer(dataRetriever.TransactionUnit, generateTestUnit())
	store.AddStorer(dataRetriever.MiniBlockUnit, generateTestUnit())
	store.AddStorer(dataRetriever.RewardTransactionUnit, generateTestUnit())
	store.AddStorer(dataRetriever.MetaBlockUnit, generateTestUnit())
	store.AddStorer(dataRetriever.PeerChangesUnit, generateTestUnit())
	store.AddStorer(dataRetriever.BlockHeaderUnit, generateTestUnit())
	store.AddStorer(dataRetriever.ShardHdrNonceHashDataUnit, generateTestUnit())
	store.AddStorer(dataRetriever.MetaHdrNonceHashDataUnit, generateTestUnit())
	store.AddStorer(dataRetriever.ReceiptsUnit, generateTestUnit())
	return store
}

func generateTestCache() storage.Cacher {
	cache, _ := storageUnit.NewCache(storageUnit.CacheConfig{Type: storageUnit.LRUCache, Capacity: 1000, Shards: 1, SizeInBytes: 0})
	return cache
}

func generateTestUnit() storage.Storer {
	storer, _ := storageUnit.NewStorageUnit(
		generateTestCache(),
		memorydb.New(),
	)

	return storer
}

func initAccountsMock() *testscommon.AccountsStub {
	rootHashCalled := func() ([]byte, error) {
		return []byte("rootHash"), nil
	}
	return &testscommon.AccountsStub{
		RootHashCalled: rootHashCalled,
	}
}

func createMockTransactionCoordinatorArguments() ArgTransactionCoordinator {
	argsTransactionCoordinator := ArgTransactionCoordinator{
		Hasher:                            &mock.HasherMock{},
		Marshalizer:                       &mock.MarshalizerMock{},
		ShardCoordinator:                  mock.NewMultiShardsCoordinatorMock(5),
		Accounts:                          &testscommon.AccountsStub{},
		MiniBlockPool:                     testscommon.NewPoolsHolderMock().MiniBlocks(),
		RequestHandler:                    &testscommon.RequestHandlerStub{},
		PreProcessors:                     &mock.PreProcessorContainerMock{},
		InterProcessors:                   &mock.InterimProcessorContainerMock{},
		GasHandler:                        &mock.GasHandlerMock{},
		FeeHandler:                        &mock.FeeAccumulatorStub{},
		BlockSizeComputation:              &mock.BlockSizeComputationStub{},
		BalanceComputation:                &mock.BalanceComputationStub{},
		EconomicsFee:                      &mock.FeeHandlerStub{},
		TxTypeHandler:                     &mock.TxTypeHandlerMock{},
		BlockGasAndFeesReCheckEnableEpoch: 0,
		TransactionsLogProcessor:          &mock.TxLogsProcessorStub{},
	}

	return argsTransactionCoordinator
}

func TestNewTransactionCoordinator_NilHasher(t *testing.T) {
	t.Parallel()

	argsTransactionCoordinator := createMockTransactionCoordinatorArguments()
	argsTransactionCoordinator.Hasher = nil
	tc, err := NewTransactionCoordinator(argsTransactionCoordinator)

	assert.Nil(t, tc)
	assert.Equal(t, process.ErrNilHasher, err)
}

func TestNewTransactionCoordinator_TxLogProcessor(t *testing.T) {
	t.Parallel()

	argsTransactionCoordinator := createMockTransactionCoordinatorArguments()
	argsTransactionCoordinator.TransactionsLogProcessor = nil
	tc, err := NewTransactionCoordinator(argsTransactionCoordinator)

	assert.Nil(t, tc)
	assert.Equal(t, process.ErrNilTxLogsProcessor, err)
}

func TestNewTransactionCoordinator_NilMarshalizer(t *testing.T) {
	t.Parallel()

	argsTransactionCoordinator := createMockTransactionCoordinatorArguments()
	argsTransactionCoordinator.Marshalizer = nil
	tc, err := NewTransactionCoordinator(argsTransactionCoordinator)

	assert.Nil(t, tc)
	assert.Equal(t, process.ErrNilMarshalizer, err)
}

func TestNewTransactionCoordinator_NilShardCoordinator(t *testing.T) {
	t.Parallel()

	argsTransactionCoordinator := createMockTransactionCoordinatorArguments()
	argsTransactionCoordinator.ShardCoordinator = nil
	tc, err := NewTransactionCoordinator(argsTransactionCoordinator)

	assert.Nil(t, tc)
	assert.Equal(t, process.ErrNilShardCoordinator, err)
}

func TestNewTransactionCoordinator_NilAccountsStub(t *testing.T) {
	t.Parallel()

	argsTransactionCoordinator := createMockTransactionCoordinatorArguments()
	argsTransactionCoordinator.Accounts = nil
	tc, err := NewTransactionCoordinator(argsTransactionCoordinator)

	assert.Nil(t, tc)
	assert.Equal(t, process.ErrNilAccountsAdapter, err)
}

func TestNewTransactionCoordinator_NilDataPool(t *testing.T) {
	t.Parallel()

	argsTransactionCoordinator := createMockTransactionCoordinatorArguments()
	argsTransactionCoordinator.MiniBlockPool = nil
	tc, err := NewTransactionCoordinator(argsTransactionCoordinator)

	assert.Nil(t, tc)
	assert.Equal(t, process.ErrNilMiniBlockPool, err)
}

func TestNewTransactionCoordinator_NilRequestHandler(t *testing.T) {
	t.Parallel()

	argsTransactionCoordinator := createMockTransactionCoordinatorArguments()
	argsTransactionCoordinator.RequestHandler = nil
	tc, err := NewTransactionCoordinator(argsTransactionCoordinator)

	assert.Nil(t, tc)
	assert.Equal(t, process.ErrNilRequestHandler, err)
}

func TestNewTransactionCoordinator_NilPreProcessor(t *testing.T) {
	t.Parallel()

	argsTransactionCoordinator := createMockTransactionCoordinatorArguments()
	argsTransactionCoordinator.PreProcessors = nil
	tc, err := NewTransactionCoordinator(argsTransactionCoordinator)

	assert.Nil(t, tc)
	assert.Equal(t, process.ErrNilPreProcessorsContainer, err)
}

func TestNewTransactionCoordinator_NilInterProcessor(t *testing.T) {
	t.Parallel()

	argsTransactionCoordinator := createMockTransactionCoordinatorArguments()
	argsTransactionCoordinator.InterProcessors = nil
	tc, err := NewTransactionCoordinator(argsTransactionCoordinator)

	assert.Nil(t, tc)
	assert.Equal(t, process.ErrNilIntermediateProcessorContainer, err)
}

func TestNewTransactionCoordinator_NilGasHandler(t *testing.T) {
	t.Parallel()

	argsTransactionCoordinator := createMockTransactionCoordinatorArguments()
	argsTransactionCoordinator.GasHandler = nil
	tc, err := NewTransactionCoordinator(argsTransactionCoordinator)

	assert.Nil(t, tc)
	assert.Equal(t, process.ErrNilGasHandler, err)
}

func TestNewTransactionCoordinator_NilFeeAcumulator(t *testing.T) {
	t.Parallel()

	argsTransactionCoordinator := createMockTransactionCoordinatorArguments()
	argsTransactionCoordinator.FeeHandler = nil
	tc, err := NewTransactionCoordinator(argsTransactionCoordinator)

	assert.Nil(t, tc)
	assert.Equal(t, process.ErrNilEconomicsFeeHandler, err)
}

func TestNewTransactionCoordinator_NilBlockSizeComputation(t *testing.T) {
	t.Parallel()

	argsTransactionCoordinator := createMockTransactionCoordinatorArguments()
	argsTransactionCoordinator.BlockSizeComputation = nil
	tc, err := NewTransactionCoordinator(argsTransactionCoordinator)

	assert.Nil(t, tc)
	assert.Equal(t, process.ErrNilBlockSizeComputationHandler, err)
}

func TestNewTransactionCoordinator_NilBalanceComputation(t *testing.T) {
	t.Parallel()

	argsTransactionCoordinator := createMockTransactionCoordinatorArguments()
	argsTransactionCoordinator.BalanceComputation = nil
	tc, err := NewTransactionCoordinator(argsTransactionCoordinator)

	assert.Nil(t, tc)
	assert.Equal(t, process.ErrNilBalanceComputationHandler, err)
}

func TestNewTransactionCoordinator_NilEconomicsFee(t *testing.T) {
	t.Parallel()

	argsTransactionCoordinator := createMockTransactionCoordinatorArguments()
	argsTransactionCoordinator.EconomicsFee = nil
	tc, err := NewTransactionCoordinator(argsTransactionCoordinator)

	assert.Nil(t, tc)
	assert.Equal(t, process.ErrNilEconomicsFeeHandler, err)
}

func TestNewTransactionCoordinator_NilTxTypeHandler(t *testing.T) {
	t.Parallel()

	argsTransactionCoordinator := createMockTransactionCoordinatorArguments()
	argsTransactionCoordinator.TxTypeHandler = nil
	tc, err := NewTransactionCoordinator(argsTransactionCoordinator)

	assert.Nil(t, tc)
	assert.Equal(t, process.ErrNilTxTypeHandler, err)
}

func TestNewTransactionCoordinator_OK(t *testing.T) {
	t.Parallel()

	argsTransactionCoordinator := createMockTransactionCoordinatorArguments()
	tc, err := NewTransactionCoordinator(argsTransactionCoordinator)

	assert.Nil(t, err)
	assert.NotNil(t, tc)
	assert.False(t, tc.IsInterfaceNil())
}

func TestTransactionCoordinator_GetAllCurrentLogs(t *testing.T) {
	t.Parallel()

	argsTransactionCoordinator := createMockTransactionCoordinatorArguments()
	argsTransactionCoordinator.TransactionsLogProcessor = &mock.TxLogsProcessorStub{
		GetAllCurrentLogsCalled: func() map[string]data.LogHandler {
			return map[string]data.LogHandler{}
		},
	}

	tc, _ := NewTransactionCoordinator(argsTransactionCoordinator)

	logs := tc.GetAllCurrentLogs()
	require.NotNil(t, logs)
}

func TestTransactionCoordinator_SeparateBody(t *testing.T) {
	t.Parallel()

	argsTransactionCoordinator := createMockTransactionCoordinatorArguments()
	tc, err := NewTransactionCoordinator(argsTransactionCoordinator)
	assert.Nil(t, err)
	assert.NotNil(t, tc)

	body := &block.Body{}
	body.MiniBlocks = append(body.MiniBlocks, &block.MiniBlock{Type: block.TxBlock})
	body.MiniBlocks = append(body.MiniBlocks, &block.MiniBlock{Type: block.TxBlock})
	body.MiniBlocks = append(body.MiniBlocks, &block.MiniBlock{Type: block.TxBlock})
	body.MiniBlocks = append(body.MiniBlocks, &block.MiniBlock{Type: block.SmartContractResultBlock})
	body.MiniBlocks = append(body.MiniBlocks, &block.MiniBlock{Type: block.SmartContractResultBlock})
	body.MiniBlocks = append(body.MiniBlocks, &block.MiniBlock{Type: block.SmartContractResultBlock})
	body.MiniBlocks = append(body.MiniBlocks, &block.MiniBlock{Type: block.SmartContractResultBlock})

	separated := tc.separateBodyByType(body)
	assert.Equal(t, 2, len(separated))
	assert.Equal(t, 3, len(separated[block.TxBlock].MiniBlocks))
	assert.Equal(t, 4, len(separated[block.SmartContractResultBlock].MiniBlocks))
}

func createPreProcessorContainer() process.PreProcessorsContainer {
	preFactory, _ := shard.NewPreProcessorsContainerFactory(
		mock.NewMultiShardsCoordinatorMock(5),
		initStore(),
		&mock.MarshalizerMock{},
		&mock.HasherMock{},
		initDataPool([]byte("tx_hash0")),
		createMockPubkeyConverter(),
<<<<<<< HEAD
		&testscommon.AccountsStub{},
		&mock.RequestHandlerStub{},
=======
		&mock.AccountsStub{},
		&testscommon.RequestHandlerStub{},
>>>>>>> c4cbed1e
		&mock.TxProcessorMock{
			ProcessTransactionCalled: func(transaction *transaction.Transaction) (vmcommon.ReturnCode, error) {
				return 0, nil
			},
		},
		&mock.SCProcessorMock{},
		&mock.SmartContractResultsProcessorMock{},
		&mock.RewardTxProcessorMock{},
		FeeHandlerMock(),
		&mock.GasHandlerMock{},
		&mock.BlockTrackerMock{},
		&mock.BlockSizeComputationStub{},
		&mock.BalanceComputationStub{},
	)
	container, _ := preFactory.Create()

	return container
}

func createInterimProcessorContainer() process.IntermediateProcessorContainer {
	preFactory, _ := shard.NewIntermediateProcessorsContainerFactory(
		mock.NewMultiShardsCoordinatorMock(5),
		&mock.MarshalizerMock{},
		&mock.HasherMock{},
		createMockPubkeyConverter(),
		initStore(),
		initDataPool([]byte("test_hash1")),
		&mock.FeeHandlerStub{},
	)
	container, _ := preFactory.Create()

	return container
}

func createPreProcessorContainerWithDataPool(
	dataPool dataRetriever.PoolsHolder,
	feeHandler process.FeeHandler,
) process.PreProcessorsContainer {

	totalGasConsumed := uint64(0)
	preFactory, _ := shard.NewPreProcessorsContainerFactory(
		mock.NewMultiShardsCoordinatorMock(5),
		initStore(),
		&mock.MarshalizerMock{},
		&mock.HasherMock{},
		dataPool,
		createMockPubkeyConverter(),
<<<<<<< HEAD
		&testscommon.AccountsStub{},
		&mock.RequestHandlerStub{},
=======
		&mock.AccountsStub{},
		&testscommon.RequestHandlerStub{},
>>>>>>> c4cbed1e
		&mock.TxProcessorMock{
			ProcessTransactionCalled: func(transaction *transaction.Transaction) (vmcommon.ReturnCode, error) {
				return 0, nil
			},
		},
		&mock.SCProcessorMock{},
		&mock.SmartContractResultsProcessorMock{},
		&mock.RewardTxProcessorMock{},
		FeeHandlerMock(),
		&mock.GasHandlerMock{
			SetGasConsumedCalled: func(gasConsumed uint64, hash []byte) {
				totalGasConsumed += gasConsumed
			},
			TotalGasConsumedCalled: func() uint64 {
				return totalGasConsumed
			},
			ComputeGasConsumedByTxCalled: func(txSenderShardId uint32, txReceiverShardId uint32, txHandler data.TransactionHandler) (uint64, uint64, error) {
				tx, ok := txHandler.(*transaction.Transaction)
				if !ok {
					return 0, 0, process.ErrWrongTypeAssertion
				}

				txGasLimitConsumption := feeHandler.ComputeGasLimit(tx)
				if tx.GasLimit < txGasLimitConsumption {
					return 0, 0, process.ErrInsufficientGasLimitInTx
				}

				if core.IsSmartContractAddress(tx.RcvAddr) {
					if txSenderShardId != txReceiverShardId {
						gasConsumedByTxInSenderShard := txGasLimitConsumption
						gasConsumedByTxInReceiverShard := tx.GasLimit - txGasLimitConsumption

						return gasConsumedByTxInSenderShard, gasConsumedByTxInReceiverShard, nil
					}

					return tx.GasLimit, tx.GasLimit, nil
				}

				return txGasLimitConsumption, txGasLimitConsumption, nil
			},
			ComputeGasConsumedByMiniBlockCalled: func(miniBlock *block.MiniBlock, mapHashTx map[string]data.TransactionHandler) (uint64, uint64, error) {
				return 0, 0, nil
			},
			SetGasRefundedCalled: func(gasRefunded uint64, hash []byte) {},
			GasRefundedCalled: func(hash []byte) uint64 {
				return 0
			},
			RemoveGasConsumedCalled: func(hashes [][]byte) {
			},
			RemoveGasRefundedCalled: func(hashes [][]byte) {
			},
		},
		&mock.BlockTrackerMock{},
		&mock.BlockSizeComputationStub{},
		&mock.BalanceComputationStub{},
	)
	container, _ := preFactory.Create()

	return container
}

func TestTransactionCoordinator_CreateBlockStarted(t *testing.T) {
	t.Parallel()

	totalGasConsumed := uint64(0)
	argsTransactionCoordinator := createMockTransactionCoordinatorArguments()
	argsTransactionCoordinator.GasHandler = &mock.GasHandlerMock{
		InitCalled: func() {
			totalGasConsumed = uint64(0)
		},
		TotalGasConsumedCalled: func() uint64 {
			return totalGasConsumed
		},
	}
	argsTransactionCoordinator.PreProcessors = createPreProcessorContainer()
	tc, err := NewTransactionCoordinator(argsTransactionCoordinator)
	assert.Nil(t, err)
	assert.NotNil(t, tc)

	tc.CreateBlockStarted()

	tc.mutPreProcessor.Lock()
	for _, value := range tc.txPreProcessors {
		txs := value.GetAllCurrentUsedTxs()
		assert.Equal(t, 0, len(txs))
	}
	tc.mutPreProcessor.Unlock()
}

func TestTransactionCoordinator_CreateMarshalizedDataNilBody(t *testing.T) {
	t.Parallel()

	argsTransactionCoordinator := createMockTransactionCoordinatorArguments()
	argsTransactionCoordinator.PreProcessors = createPreProcessorContainer()
	tc, err := NewTransactionCoordinator(argsTransactionCoordinator)
	assert.Nil(t, err)
	assert.NotNil(t, tc)

	mrTxs := tc.CreateMarshalizedData(nil)
	assert.Equal(t, 0, len(mrTxs))
}

func createMiniBlockWithOneTx(sndId, dstId uint32, blockType block.Type, txHash []byte) *block.MiniBlock {
	txHashes := make([][]byte, 0)
	txHashes = append(txHashes, txHash)

	return &block.MiniBlock{Type: blockType, SenderShardID: sndId, ReceiverShardID: dstId, TxHashes: txHashes}
}

func createTestBody() *block.Body {
	body := &block.Body{}

	body.MiniBlocks = append(body.MiniBlocks, createMiniBlockWithOneTx(0, 1, block.TxBlock, []byte("tx_hash1")))
	body.MiniBlocks = append(body.MiniBlocks, createMiniBlockWithOneTx(0, 1, block.TxBlock, []byte("tx_hash2")))
	body.MiniBlocks = append(body.MiniBlocks, createMiniBlockWithOneTx(0, 1, block.TxBlock, []byte("tx_hash3")))
	body.MiniBlocks = append(body.MiniBlocks, createMiniBlockWithOneTx(0, 1, block.SmartContractResultBlock, []byte("tx_hash4")))
	body.MiniBlocks = append(body.MiniBlocks, createMiniBlockWithOneTx(0, 1, block.SmartContractResultBlock, []byte("tx_hash5")))
	body.MiniBlocks = append(body.MiniBlocks, createMiniBlockWithOneTx(0, 1, block.SmartContractResultBlock, []byte("tx_hash6")))

	return body
}

func TestTransactionCoordinator_CreateMarshalizedData(t *testing.T) {
	t.Parallel()

	argsTransactionCoordinator := createMockTransactionCoordinatorArguments()
	argsTransactionCoordinator.PreProcessors = createPreProcessorContainer()
	tc, err := NewTransactionCoordinator(argsTransactionCoordinator)
	assert.Nil(t, err)
	assert.NotNil(t, tc)

	mrTxs := tc.CreateMarshalizedData(createTestBody())
	assert.Equal(t, 0, len(mrTxs))
}

func TestTransactionCoordinator_CreateMarshalizedDataWithTxsAndScr(t *testing.T) {
	t.Parallel()

	interimContainer := createInterimProcessorContainer()
	argsTransactionCoordinator := createMockTransactionCoordinatorArguments()
	argsTransactionCoordinator.PreProcessors = createPreProcessorContainer()
	argsTransactionCoordinator.InterProcessors = interimContainer
	tc, err := NewTransactionCoordinator(argsTransactionCoordinator)
	assert.Nil(t, err)
	assert.NotNil(t, tc)

	scrs := make([]data.TransactionHandler, 0)
	body := &block.Body{}
	body.MiniBlocks = append(body.MiniBlocks, createMiniBlockWithOneTx(0, 1, block.TxBlock, txHash))

	scr := &smartContractResult.SmartContractResult{SndAddr: []byte("snd"), RcvAddr: []byte("rcv"), Value: big.NewInt(99), PrevTxHash: []byte("txHash")}
	scrHash, _ := core.CalculateHash(&mock.MarshalizerMock{}, &mock.HasherMock{}, scr)
	scrs = append(scrs, scr)
	body.MiniBlocks = append(body.MiniBlocks, createMiniBlockWithOneTx(0, 1, block.SmartContractResultBlock, scrHash))

	scr = &smartContractResult.SmartContractResult{SndAddr: []byte("snd"), RcvAddr: []byte("rcv"), Value: big.NewInt(199), PrevTxHash: []byte("txHash")}
	scrHash, _ = core.CalculateHash(&mock.MarshalizerMock{}, &mock.HasherMock{}, scr)
	scrs = append(scrs, scr)
	body.MiniBlocks = append(body.MiniBlocks, createMiniBlockWithOneTx(0, 1, block.SmartContractResultBlock, scrHash))

	scr = &smartContractResult.SmartContractResult{SndAddr: []byte("snd"), RcvAddr: []byte("rcv"), Value: big.NewInt(299), PrevTxHash: []byte("txHash")}
	scrHash, _ = core.CalculateHash(&mock.MarshalizerMock{}, &mock.HasherMock{}, scr)
	scrs = append(scrs, scr)
	body.MiniBlocks = append(body.MiniBlocks, createMiniBlockWithOneTx(0, 1, block.SmartContractResultBlock, scrHash))

	scrInterimProc, _ := interimContainer.Get(block.SmartContractResultBlock)
	_ = scrInterimProc.AddIntermediateTransactions(scrs)

	mrTxs := tc.CreateMarshalizedData(body)
	assert.Equal(t, 1, len(mrTxs))

	marshalizer := &mock.MarshalizerMock{}
	topic := factory.UnsignedTransactionTopic + "_0_1"
	assert.Equal(t, len(scrs), len(mrTxs[topic]))
	for i := 0; i < len(mrTxs[topic]); i++ {
		unMrsScr := &smartContractResult.SmartContractResult{}
		_ = marshalizer.Unmarshal(unMrsScr, mrTxs[topic][i])

		assert.Equal(t, unMrsScr, scrs[i])
	}
}

func TestTransactionCoordinator_CreateMbsAndProcessCrossShardTransactionsDstMeNilHeader(t *testing.T) {
	t.Parallel()

	argsTransactionCoordinator := createMockTransactionCoordinatorArguments()
	argsTransactionCoordinator.PreProcessors = createPreProcessorContainer()
	tc, err := NewTransactionCoordinator(argsTransactionCoordinator)
	assert.Nil(t, err)
	assert.NotNil(t, tc)

	haveTime := func() bool {
		return true
	}
	mbs, txs, finalized, err := tc.CreateMbsAndProcessCrossShardTransactionsDstMe(nil, nil, haveTime)

	assert.Nil(t, err)
	assert.Equal(t, 0, len(mbs))
	assert.Equal(t, uint32(0), txs)
	assert.False(t, finalized)
}

func createTestMetablock() *block.MetaBlock {
	meta := &block.MetaBlock{}

	meta.ShardInfo = make([]block.ShardData, 0)

	shardMbs := make([]block.MiniBlockHeader, 0)
	shardMbs = append(shardMbs, block.MiniBlockHeader{Hash: []byte("mb0"), SenderShardID: 0, ReceiverShardID: 0, TxCount: 1})
	shardMbs = append(shardMbs, block.MiniBlockHeader{Hash: []byte("mb1"), SenderShardID: 0, ReceiverShardID: 1, TxCount: 1})
	shardData := block.ShardData{ShardID: 0, HeaderHash: []byte("header0"), TxCount: 2, ShardMiniBlockHeaders: shardMbs}

	meta.ShardInfo = append(meta.ShardInfo, shardData)

	shardMbs = make([]block.MiniBlockHeader, 0)
	shardMbs = append(shardMbs, block.MiniBlockHeader{Hash: []byte("mb2"), SenderShardID: 1, ReceiverShardID: 0, TxCount: 1})
	shardMbs = append(shardMbs, block.MiniBlockHeader{Hash: []byte("mb3"), SenderShardID: 1, ReceiverShardID: 1, TxCount: 1})
	shardData = block.ShardData{ShardID: 1, HeaderHash: []byte("header0"), TxCount: 2, ShardMiniBlockHeaders: shardMbs}

	meta.ShardInfo = append(meta.ShardInfo, shardData)

	return meta
}

func TestTransactionCoordinator_CreateMbsAndProcessCrossShardTransactionsDstMeNoTime(t *testing.T) {
	t.Parallel()

	argsTransactionCoordinator := createMockTransactionCoordinatorArguments()
	argsTransactionCoordinator.PreProcessors = createPreProcessorContainer()
	tc, err := NewTransactionCoordinator(argsTransactionCoordinator)
	assert.Nil(t, err)
	assert.NotNil(t, tc)

	haveTime := func() bool {
		return false
	}
	mbs, txs, finalized, err := tc.CreateMbsAndProcessCrossShardTransactionsDstMe(createTestMetablock(), nil, haveTime)

	assert.Nil(t, err)
	assert.Equal(t, 0, len(mbs))
	assert.Equal(t, uint32(0), txs)
	assert.False(t, finalized)
}

func TestTransactionCoordinator_CreateMbsAndProcessCrossShardTransactionsNothingInPool(t *testing.T) {
	t.Parallel()

	argsTransactionCoordinator := createMockTransactionCoordinatorArguments()
	argsTransactionCoordinator.PreProcessors = createPreProcessorContainer()
	tc, err := NewTransactionCoordinator(argsTransactionCoordinator)
	assert.Nil(t, err)
	assert.NotNil(t, tc)

	haveTime := func() bool {
		return true
	}
	mbs, txs, finalized, err := tc.CreateMbsAndProcessCrossShardTransactionsDstMe(createTestMetablock(), nil, haveTime)
	assert.Nil(t, err)
	assert.Equal(t, 0, len(mbs))
	assert.Equal(t, uint32(0), txs)
	assert.False(t, finalized)
}

func TestTransactionCoordinator_CreateMbsAndProcessCrossShardTransactions(t *testing.T) {
	t.Parallel()

	tdp := initDataPool(txHash)
	cacherCfg := storageUnit.CacheConfig{Capacity: 100, Type: storageUnit.LRUCache}
	hdrPool, _ := storageUnit.NewCache(cacherCfg)
	tdp.MiniBlocksCalled = func() storage.Cacher {
		return hdrPool
	}

	totalGasConsumed := uint64(0)
	preFactory, _ := shard.NewPreProcessorsContainerFactory(
		mock.NewMultiShardsCoordinatorMock(5),
		initStore(),
		&mock.MarshalizerMock{},
		&mock.HasherMock{},
		tdp,
		createMockPubkeyConverter(),
<<<<<<< HEAD
		&testscommon.AccountsStub{},
		&mock.RequestHandlerStub{},
=======
		&mock.AccountsStub{},
		&testscommon.RequestHandlerStub{},
>>>>>>> c4cbed1e
		&mock.TxProcessorMock{
			ProcessTransactionCalled: func(transaction *transaction.Transaction) (vmcommon.ReturnCode, error) {
				return 0, nil
			},
		},
		&mock.SCProcessorMock{},
		&mock.SmartContractResultsProcessorMock{},
		&mock.RewardTxProcessorMock{},
		FeeHandlerMock(),
		&mock.GasHandlerMock{
			SetGasConsumedCalled: func(gasConsumed uint64, hash []byte) {
				totalGasConsumed += gasConsumed
			},
			ComputeGasConsumedByTxCalled: func(txSenderShardId uint32, txReceiverSharedId uint32, txHandler data.TransactionHandler) (uint64, uint64, error) {
				return 0, 0, nil
			},
			TotalGasConsumedCalled: func() uint64 {
				return totalGasConsumed
			},
			SetGasRefundedCalled: func(gasRefunded uint64, hash []byte) {},
			TotalGasRefundedCalled: func() uint64 {
				return 0
			},
		},
		&mock.BlockTrackerMock{},
		&mock.BlockSizeComputationStub{},
		&mock.BalanceComputationStub{},
	)
	container, _ := preFactory.Create()

	argsTransactionCoordinator := createMockTransactionCoordinatorArguments()
	argsTransactionCoordinator.MiniBlockPool = tdp.MiniBlocks()
	argsTransactionCoordinator.PreProcessors = container
	argsTransactionCoordinator.GasHandler = &mock.GasHandlerMock{
		TotalGasConsumedCalled: func() uint64 {
			return totalGasConsumed
		},
	}
	tc, err := NewTransactionCoordinator(argsTransactionCoordinator)
	assert.Nil(t, err)
	assert.NotNil(t, tc)

	haveTime := func() bool {
		return true
	}
	metaHdr := createTestMetablock()

	for i := 0; i < len(metaHdr.ShardInfo); i++ {
		for j := 0; j < len(metaHdr.ShardInfo[i].ShardMiniBlockHeaders); j++ {
			mbHdr := metaHdr.ShardInfo[i].ShardMiniBlockHeaders[j]
			mb := block.MiniBlock{SenderShardID: mbHdr.SenderShardID, ReceiverShardID: mbHdr.ReceiverShardID, Type: block.TxBlock, TxHashes: [][]byte{txHash}}
			tdp.MiniBlocks().Put(mbHdr.Hash, &mb, mb.Size())
		}
	}

	mbs, txs, finalized, err := tc.CreateMbsAndProcessCrossShardTransactionsDstMe(metaHdr, nil, haveTime)

	assert.Nil(t, err)
	assert.Equal(t, 1, len(mbs))
	assert.Equal(t, uint32(1), txs)
	assert.True(t, finalized)
}

func TestTransactionCoordinator_CreateMbsAndProcessCrossShardTransactionsWithSkippedShard(t *testing.T) {
	t.Parallel()

	mbPool := testscommon.NewPoolsHolderMock().MiniBlocks()
	argsTransactionCoordinator := createMockTransactionCoordinatorArguments()
	argsTransactionCoordinator.MiniBlockPool = mbPool
	tc, _ := NewTransactionCoordinator(argsTransactionCoordinator)

	tc.txPreProcessors[block.TxBlock] = &mock.PreProcessorMock{
		RequestTransactionsForMiniBlockCalled: func(miniBlock *block.MiniBlock) int {
			return 0
		},
	}

	haveTime := func() bool {
		return true
	}

	metaBlock := &block.MetaBlock{}
	metaBlock.ShardInfo = make([]block.ShardData, 0)
	shardMbs := make([]block.MiniBlockHeader, 0)
	shardMbs = append(shardMbs, block.MiniBlockHeader{Hash: []byte("mb0"), SenderShardID: 1, ReceiverShardID: 0, TxCount: 1})
	shardMbs = append(shardMbs, block.MiniBlockHeader{Hash: []byte("mb1"), SenderShardID: 1, ReceiverShardID: 0, TxCount: 1})
	shardMbs = append(shardMbs, block.MiniBlockHeader{Hash: []byte("mb2"), SenderShardID: 1, ReceiverShardID: 0, TxCount: 1})
	shardData := block.ShardData{ShardID: 1, HeaderHash: []byte("header0"), TxCount: 3, ShardMiniBlockHeaders: shardMbs}

	metaBlock.ShardInfo = append(metaBlock.ShardInfo, shardData)

	for i := 0; i < len(metaBlock.ShardInfo); i++ {
		for j := 0; j < len(metaBlock.ShardInfo[i].ShardMiniBlockHeaders); j++ {
			mbHdr := metaBlock.ShardInfo[i].ShardMiniBlockHeaders[j]
			if bytes.Equal(mbHdr.Hash, []byte("mb1")) {
				continue
			}

			hash := fmt.Sprintf("tx_hash_from_%s", mbHdr.Hash)
			mb := block.MiniBlock{SenderShardID: mbHdr.SenderShardID, ReceiverShardID: mbHdr.ReceiverShardID, Type: block.TxBlock, TxHashes: [][]byte{[]byte(hash)}}
			mbPool.Put(mbHdr.Hash, &mb, mb.Size())
		}
	}

	mbs, txs, finalized, err := tc.CreateMbsAndProcessCrossShardTransactionsDstMe(metaBlock, nil, haveTime)
	assert.Nil(t, err)
	require.Equal(t, 1, len(mbs))
	assert.Equal(t, uint32(1), txs)
	assert.False(t, finalized)
	require.Equal(t, 1, len(mbs[0].TxHashes))
	assert.Equal(t, []byte("tx_hash_from_mb0"), mbs[0].TxHashes[0])
}

func TestTransactionCoordinator_CreateMbsAndProcessCrossShardTransactionsNilPreProcessor(t *testing.T) {
	t.Parallel()

	tdp := initDataPool(txHash)
	cacherCfg := storageUnit.CacheConfig{Capacity: 100, Type: storageUnit.LRUCache}
	hdrPool, _ := storageUnit.NewCache(cacherCfg)
	tdp.MiniBlocksCalled = func() storage.Cacher {
		return hdrPool
	}

	totalGasConsumed := uint64(0)
	preFactory, _ := shard.NewPreProcessorsContainerFactory(
		mock.NewMultiShardsCoordinatorMock(5),
		initStore(),
		&mock.MarshalizerMock{},
		&mock.HasherMock{},
		tdp,
		createMockPubkeyConverter(),
<<<<<<< HEAD
		&testscommon.AccountsStub{},
		&mock.RequestHandlerStub{},
=======
		&mock.AccountsStub{},
		&testscommon.RequestHandlerStub{},
>>>>>>> c4cbed1e
		&mock.TxProcessorMock{},
		&mock.SCProcessorMock{},
		&mock.SmartContractResultsProcessorMock{},
		&mock.RewardTxProcessorMock{},
		FeeHandlerMock(),
		&mock.GasHandlerMock{
			SetGasConsumedCalled: func(gasConsumed uint64, hash []byte) {
				totalGasConsumed += gasConsumed
			},
			ComputeGasConsumedByTxCalled: func(txSenderShardId uint32, txReceiverSharedId uint32, txHandler data.TransactionHandler) (uint64, uint64, error) {
				return 0, 0, nil
			},
			TotalGasConsumedCalled: func() uint64 {
				return totalGasConsumed
			},
			SetGasRefundedCalled: func(gasRefunded uint64, hash []byte) {},
			TotalGasRefundedCalled: func() uint64 {
				return 0
			},
		},
		&mock.BlockTrackerMock{},
		&mock.BlockSizeComputationStub{},
		&mock.BalanceComputationStub{},
	)
	container, _ := preFactory.Create()

	argsTransactionCoordinator := createMockTransactionCoordinatorArguments()
	argsTransactionCoordinator.MiniBlockPool = tdp.MiniBlocks()
	argsTransactionCoordinator.PreProcessors = container
	argsTransactionCoordinator.GasHandler = &mock.GasHandlerMock{
		TotalGasConsumedCalled: func() uint64 {
			return totalGasConsumed
		},
	}
	tc, err := NewTransactionCoordinator(argsTransactionCoordinator)
	assert.Nil(t, err)
	assert.NotNil(t, tc)

	haveTime := func() bool {
		return true
	}
	metaHdr := createTestMetablock()

	unknownPreprocessorType := block.Type(254)
	for i := 0; i < len(metaHdr.ShardInfo); i++ {
		for j := 0; j < len(metaHdr.ShardInfo[i].ShardMiniBlockHeaders); j++ {
			mbHdr := metaHdr.ShardInfo[i].ShardMiniBlockHeaders[j]
			mb := block.MiniBlock{SenderShardID: mbHdr.SenderShardID, ReceiverShardID: mbHdr.ReceiverShardID, Type: unknownPreprocessorType, TxHashes: [][]byte{txHash}}
			tdp.MiniBlocks().Put(mbHdr.Hash, &mb, mb.Size())
		}
	}

	mbs, txs, finalized, err := tc.CreateMbsAndProcessCrossShardTransactionsDstMe(metaHdr, nil, haveTime)

	assert.NotNil(t, err)
	assert.True(t, errors.Is(err, process.ErrNilPreProcessor))
	assert.Nil(t, mbs)
	assert.Equal(t, uint32(0), txs)
	assert.False(t, finalized)
}

func TestTransactionCoordinator_CreateMbsAndProcessTransactionsFromMeNothingToProcess(t *testing.T) {
	t.Parallel()

	shardedCacheMock := &testscommon.ShardedDataStub{
		RegisterOnAddedCalled: func(i func(key []byte, value interface{})) {},
		ShardDataStoreCalled: func(id string) (c storage.Cacher) {
			return &testscommon.CacherStub{
				PeekCalled: func(key []byte) (value interface{}, ok bool) {
					return nil, false
				},
				KeysCalled: func() [][]byte {
					return nil
				},
				LenCalled: func() int {
					return 0
				},
			}
		},
		RemoveSetOfDataFromPoolCalled: func(keys [][]byte, id string) {},
		SearchFirstDataCalled: func(key []byte) (value interface{}, ok bool) {
			return nil, false
		},
		AddDataCalled: func(_ []byte, _ interface{}, _ int, _ string) {
		},
	}

	totalGasConsumed := uint64(0)
	preFactory, _ := shard.NewPreProcessorsContainerFactory(
		mock.NewMultiShardsCoordinatorMock(5),
		initStore(),
		&mock.MarshalizerMock{},
		&mock.HasherMock{},
		&testscommon.PoolsHolderStub{
			TransactionsCalled: func() dataRetriever.ShardedDataCacherNotifier {
				return shardedCacheMock
			},
			UnsignedTransactionsCalled: func() dataRetriever.ShardedDataCacherNotifier {
				return shardedCacheMock
			},
			RewardTransactionsCalled: func() dataRetriever.ShardedDataCacherNotifier {
				return shardedCacheMock
			},
		},
		createMockPubkeyConverter(),
<<<<<<< HEAD
		&testscommon.AccountsStub{},
		&mock.RequestHandlerStub{},
=======
		&mock.AccountsStub{},
		&testscommon.RequestHandlerStub{},
>>>>>>> c4cbed1e
		&mock.TxProcessorMock{
			ProcessTransactionCalled: func(transaction *transaction.Transaction) (vmcommon.ReturnCode, error) {
				return 0, nil
			},
		},
		&mock.SCProcessorMock{},
		&mock.SmartContractResultsProcessorMock{},
		&mock.RewardTxProcessorMock{},
		FeeHandlerMock(),
		&mock.GasHandlerMock{
			TotalGasConsumedCalled: func() uint64 {
				return totalGasConsumed
			},
		},
		&mock.BlockTrackerMock{},
		&mock.BlockSizeComputationStub{},
		&mock.BalanceComputationStub{},
	)
	container, _ := preFactory.Create()

	argsTransactionCoordinator := createMockTransactionCoordinatorArguments()
	argsTransactionCoordinator.MiniBlockPool = testscommon.NewPoolsHolderMock().MiniBlocks()
	argsTransactionCoordinator.PreProcessors = container
	tc, err := NewTransactionCoordinator(argsTransactionCoordinator)
	assert.Nil(t, err)
	assert.NotNil(t, tc)

	haveTime := func() bool {
		return true
	}
	mbs := tc.CreateMbsAndProcessTransactionsFromMe(haveTime)

	assert.Equal(t, 0, len(mbs))
}

func TestTransactionCoordinator_CreateMbsAndProcessTransactionsFromMeNoTime(t *testing.T) {
	t.Parallel()
	tdp := initDataPool(txHash)
	argsTransactionCoordinator := createMockTransactionCoordinatorArguments()
	argsTransactionCoordinator.MiniBlockPool = tdp.MiniBlocks()
	argsTransactionCoordinator.PreProcessors = createPreProcessorContainerWithDataPool(tdp, FeeHandlerMock())
	tc, err := NewTransactionCoordinator(argsTransactionCoordinator)
	assert.Nil(t, err)
	assert.NotNil(t, tc)

	haveTime := func() bool {
		return false
	}
	mbs := tc.CreateMbsAndProcessTransactionsFromMe(haveTime)

	assert.Equal(t, 0, len(mbs))
}

func TestTransactionCoordinator_CreateMbsAndProcessTransactionsFromMeNoSpace(t *testing.T) {
	t.Parallel()
	totalGasConsumed := uint64(0)
	tdp := initDataPool(txHash)
	argsTransactionCoordinator := createMockTransactionCoordinatorArguments()
	argsTransactionCoordinator.MiniBlockPool = tdp.MiniBlocks()
	argsTransactionCoordinator.PreProcessors = createPreProcessorContainerWithDataPool(tdp, FeeHandlerMock())
	argsTransactionCoordinator.GasHandler = &mock.GasHandlerMock{
		TotalGasConsumedCalled: func() uint64 {
			return totalGasConsumed
		},
	}
	tc, err := NewTransactionCoordinator(argsTransactionCoordinator)
	assert.Nil(t, err)
	assert.NotNil(t, tc)

	haveTime := func() bool {
		return true
	}
	mbs := tc.CreateMbsAndProcessTransactionsFromMe(haveTime)

	assert.Equal(t, 0, len(mbs))
}

func TestTransactionCoordinator_CreateMbsAndProcessTransactionsFromMe(t *testing.T) {
	t.Parallel()

	nrShards := uint32(5)
	txPool, _ := testscommon.CreateTxPool(nrShards, 0)
	tdp := initDataPool(txHash)
	tdp.TransactionsCalled = func() dataRetriever.ShardedDataCacherNotifier {
		return txPool
	}

	argsTransactionCoordinator := createMockTransactionCoordinatorArguments()
	argsTransactionCoordinator.ShardCoordinator = mock.NewMultiShardsCoordinatorMock(nrShards)
	argsTransactionCoordinator.MiniBlockPool = tdp.MiniBlocks()
	argsTransactionCoordinator.PreProcessors = createPreProcessorContainerWithDataPool(tdp, FeeHandlerMock())
	tc, err := NewTransactionCoordinator(argsTransactionCoordinator)
	assert.Nil(t, err)
	assert.NotNil(t, tc)

	haveTime := func() bool {
		return true
	}

	marshalizer := &mock.MarshalizerMock{}
	hasher := &mock.HasherMock{}
	for shId := uint32(0); shId < nrShards; shId++ {
		strCache := process.ShardCacherIdentifier(0, shId)
		newTx := &transaction.Transaction{GasLimit: uint64(shId)}

		computedTxHash, _ := core.CalculateHash(marshalizer, hasher, newTx)
		txPool.AddData(computedTxHash, newTx, newTx.Size(), strCache)
	}

	// we have one tx per shard.
	mbs := tc.CreateMbsAndProcessTransactionsFromMe(haveTime)

	assert.Equal(t, int(nrShards), len(mbs))
}

func TestTransactionCoordinator_CreateMbsAndProcessTransactionsFromMeMultipleMiniblocks(t *testing.T) {
	t.Parallel()

	nrShards := uint32(5)
	txPool, _ := testscommon.CreateTxPool(nrShards, 0)
	tdp := initDataPool(txHash)
	tdp.TransactionsCalled = func() dataRetriever.ShardedDataCacherNotifier {
		return txPool
	}

	argsTransactionCoordinator := createMockTransactionCoordinatorArguments()
	argsTransactionCoordinator.ShardCoordinator = mock.NewMultiShardsCoordinatorMock(nrShards)
	argsTransactionCoordinator.MiniBlockPool = tdp.MiniBlocks()
	argsTransactionCoordinator.PreProcessors = createPreProcessorContainerWithDataPool(tdp, FeeHandlerMock())
	tc, err := NewTransactionCoordinator(argsTransactionCoordinator)
	assert.Nil(t, err)
	assert.NotNil(t, tc)

	haveTime := func() bool {
		return true
	}

	marshalizer := &mock.MarshalizerMock{}
	hasher := &mock.HasherMock{}

	sndShardId := uint32(0)
	dstShardId := uint32(1)
	strCache := process.ShardCacherIdentifier(sndShardId, dstShardId)

	numTxsToAdd := 100
	gasLimit := MaxGasLimitPerBlock / uint64(numTxsToAdd)

	scAddress, _ := hex.DecodeString("000000000000000000005fed9c659422cd8429ce92f8973bba2a9fb51e0eb3a1")

	allTxs := 100
	for i := 0; i < allTxs; i++ {
		newTx := &transaction.Transaction{GasLimit: gasLimit, GasPrice: uint64(i), RcvAddr: scAddress}

		computedTxHash, _ := core.CalculateHash(marshalizer, hasher, newTx)
		txPool.AddData(computedTxHash, newTx, newTx.Size(), strCache)
	}

	// we have one tx per shard.
	mbs := tc.CreateMbsAndProcessTransactionsFromMe(haveTime)

	assert.Equal(t, 1, len(mbs))
}

func TestTransactionCoordinator_CreateMbsAndProcessTransactionsFromMeMultipleMiniblocksShouldApplyGasLimit(t *testing.T) {
	t.Parallel()

	allTxs := 100
	numTxsToAdd := 20
	gasLimit := MaxGasLimitPerBlock / uint64(numTxsToAdd)
	numMiniBlocks := allTxs / numTxsToAdd

	nrShards := uint32(5)
	txPool, _ := testscommon.CreateTxPool(nrShards, 0)
	tdp := initDataPool(txHash)
	tdp.TransactionsCalled = func() dataRetriever.ShardedDataCacherNotifier {
		return txPool
	}

	argsTransactionCoordinator := createMockTransactionCoordinatorArguments()
	argsTransactionCoordinator.ShardCoordinator = mock.NewMultiShardsCoordinatorMock(nrShards)
	argsTransactionCoordinator.MiniBlockPool = tdp.MiniBlocks()
	argsTransactionCoordinator.PreProcessors = createPreProcessorContainerWithDataPool(
		tdp,
		&mock.FeeHandlerStub{
			MaxGasLimitPerBlockCalled: func() uint64 {
				return MaxGasLimitPerBlock
			},
			ComputeGasLimitCalled: func(tx process.TransactionWithFeeHandler) uint64 {
				return gasLimit / uint64(numMiniBlocks)
			},
		})
	tc, err := NewTransactionCoordinator(argsTransactionCoordinator)
	assert.Nil(t, err)
	assert.NotNil(t, tc)

	haveTime := func() bool {
		return true
	}

	marshalizer := &mock.MarshalizerMock{}
	hasher := &mock.HasherMock{}

	sndShardId := uint32(0)
	dstShardId := uint32(1)
	strCache := process.ShardCacherIdentifier(sndShardId, dstShardId)

	scAddress, _ := hex.DecodeString("000000000000000000005fed9c659422cd8429ce92f8973bba2a9fb51e0eb3a1")

	for i := 0; i < allTxs; i++ {
		newTx := &transaction.Transaction{GasLimit: gasLimit + gasLimit/uint64(numMiniBlocks), GasPrice: uint64(i), RcvAddr: scAddress}

		computedTxHash, _ := core.CalculateHash(marshalizer, hasher, newTx)
		txPool.AddData(computedTxHash, newTx, newTx.Size(), strCache)
	}

	// we have one tx per shard.
	mbs := tc.CreateMbsAndProcessTransactionsFromMe(haveTime)

	assert.Equal(t, 1, len(mbs))
}

func TestTransactionCoordinator_CompactAndExpandMiniblocksShouldWork(t *testing.T) {
	t.Parallel()

	numTxsPerBulk := 100
	numTxsToAdd := 20
	gasLimit := MaxGasLimitPerBlock / uint64(numTxsToAdd)

	nrShards := uint32(5)
	txPool, _ := testscommon.CreateTxPool(nrShards, 0)
	tdp := initDataPool(txHash)
	tdp.TransactionsCalled = func() dataRetriever.ShardedDataCacherNotifier {
		return txPool
	}

	argsTransactionCoordinator := createMockTransactionCoordinatorArguments()
	argsTransactionCoordinator.ShardCoordinator = mock.NewMultiShardsCoordinatorMock(nrShards)
	argsTransactionCoordinator.MiniBlockPool = tdp.MiniBlocks()
	argsTransactionCoordinator.PreProcessors = createPreProcessorContainerWithDataPool(
		tdp,
		&mock.FeeHandlerStub{
			MaxGasLimitPerBlockCalled: func() uint64 {
				return MaxGasLimitPerBlock
			},
			ComputeGasLimitCalled: func(tx process.TransactionWithFeeHandler) uint64 {
				return 0
			},
		})
	tc, err := NewTransactionCoordinator(argsTransactionCoordinator)
	assert.Nil(t, err)
	assert.NotNil(t, tc)

	haveTime := func() bool {
		return true
	}

	marshalizer := &mock.MarshalizerMock{}
	hasher := &mock.HasherMock{}

	// set more identifiers to match both scenarios: intra-shard txs and cross-shard txs.
	var shardCacherIdentifiers []string
	shardCacherIdentifiers = append(shardCacherIdentifiers, process.ShardCacherIdentifier(0, 0))
	shardCacherIdentifiers = append(shardCacherIdentifiers, process.ShardCacherIdentifier(0, 1))
	shardCacherIdentifiers = append(shardCacherIdentifiers, process.ShardCacherIdentifier(0, 2))
	shardCacherIdentifiers = append(shardCacherIdentifiers, process.ShardCacherIdentifier(0, 3))
	shardCacherIdentifiers = append(shardCacherIdentifiers, process.ShardCacherIdentifier(0, 4))

	scAddress, _ := hex.DecodeString("000000000000000000005fed9c659422cd8429ce92f8973bba2a9fb51e0eb3a1")

	for _, shardCacher := range shardCacherIdentifiers {
		for i := 0; i < numTxsPerBulk; i++ {
			newTx := &transaction.Transaction{GasLimit: gasLimit, GasPrice: uint64(i), RcvAddr: scAddress}

			computedTxHash, _ := core.CalculateHash(marshalizer, hasher, newTx)
			txPool.AddData(computedTxHash, newTx, newTx.Size(), shardCacher)
		}
	}

	mbs := tc.CreateMbsAndProcessTransactionsFromMe(haveTime)

	assert.Equal(t, 1, len(mbs))
}

func TestTransactionCoordinator_GetAllCurrentUsedTxs(t *testing.T) {
	t.Parallel()

	nrShards := uint32(5)
	txPool, _ := testscommon.CreateTxPool(nrShards, 0)
	tdp := initDataPool(txHash)
	tdp.TransactionsCalled = func() dataRetriever.ShardedDataCacherNotifier {
		return txPool
	}

	argsTransactionCoordinator := createMockTransactionCoordinatorArguments()
	argsTransactionCoordinator.ShardCoordinator = mock.NewMultiShardsCoordinatorMock(nrShards)
	argsTransactionCoordinator.MiniBlockPool = tdp.MiniBlocks()
	argsTransactionCoordinator.PreProcessors = createPreProcessorContainerWithDataPool(tdp, FeeHandlerMock())
	argsTransactionCoordinator.GasHandler = &mock.GasHandlerMock{
		ComputeGasConsumedByTxCalled: func(txSndShId uint32, txRcvShId uint32, txHandler data.TransactionHandler) (uint64, uint64, error) {
			return 0, 0, nil
		},
	}
	tc, err := NewTransactionCoordinator(argsTransactionCoordinator)
	assert.Nil(t, err)
	assert.NotNil(t, tc)

	usedTxs := tc.GetAllCurrentUsedTxs(block.TxBlock)
	assert.Equal(t, 0, len(usedTxs))

	// create block to have some txs
	haveTime := func() bool {
		return true
	}

	marshalizer := &mock.MarshalizerMock{}
	hasher := &mock.HasherMock{}
	for i := uint32(0); i < nrShards; i++ {
		strCache := process.ShardCacherIdentifier(0, i)
		newTx := &transaction.Transaction{GasLimit: uint64(i)}

		computedTxHash, _ := core.CalculateHash(marshalizer, hasher, newTx)
		txPool.AddData(computedTxHash, newTx, newTx.Size(), strCache)
	}

	mbs := tc.CreateMbsAndProcessTransactionsFromMe(haveTime)
	require.Equal(t, 5, len(mbs))

	usedTxs = tc.GetAllCurrentUsedTxs(block.TxBlock)
	require.Equal(t, 5, len(usedTxs))
}

func TestTransactionCoordinator_RequestBlockTransactionsNilBody(t *testing.T) {
	t.Parallel()

	tdp := initDataPool(txHash)
	nrShards := uint32(5)
	argsTransactionCoordinator := createMockTransactionCoordinatorArguments()
	argsTransactionCoordinator.ShardCoordinator = mock.NewMultiShardsCoordinatorMock(nrShards)
	argsTransactionCoordinator.MiniBlockPool = tdp.MiniBlocks()
	argsTransactionCoordinator.PreProcessors = createPreProcessorContainerWithDataPool(tdp, FeeHandlerMock())
	tc, err := NewTransactionCoordinator(argsTransactionCoordinator)
	assert.Nil(t, err)
	assert.NotNil(t, tc)

	tc.RequestBlockTransactions(nil)

	tc.mutRequestedTxs.Lock()
	for _, value := range tc.requestedTxs {
		assert.Equal(t, 0, value)
	}
	tc.mutRequestedTxs.Unlock()
}

func TestTransactionCoordinator_RequestBlockTransactionsRequestOne(t *testing.T) {
	t.Parallel()

	tdp := initDataPool(txHash)
	nrShards := uint32(5)
	argsTransactionCoordinator := createMockTransactionCoordinatorArguments()
	argsTransactionCoordinator.ShardCoordinator = mock.NewMultiShardsCoordinatorMock(nrShards)
	argsTransactionCoordinator.MiniBlockPool = tdp.MiniBlocks()
	argsTransactionCoordinator.PreProcessors = createPreProcessorContainerWithDataPool(tdp, FeeHandlerMock())
	tc, err := NewTransactionCoordinator(argsTransactionCoordinator)
	assert.Nil(t, err)
	assert.NotNil(t, tc)

	body := &block.Body{}
	txHashToAsk := []byte("tx_hashnotinPool")
	miniBlock := &block.MiniBlock{SenderShardID: 0, ReceiverShardID: 0, Type: block.TxBlock, TxHashes: [][]byte{txHash, txHashToAsk}}
	body.MiniBlocks = append(body.MiniBlocks, miniBlock)
	tc.RequestBlockTransactions(body)

	tc.mutRequestedTxs.Lock()
	assert.Equal(t, 1, tc.requestedTxs[block.TxBlock])
	tc.mutRequestedTxs.Unlock()

	haveTime := func() time.Duration {
		return time.Second
	}
	err = tc.IsDataPreparedForProcessing(haveTime)
	assert.Equal(t, process.ErrTimeIsOut, err)
}

func TestTransactionCoordinator_IsDataPreparedForProcessing(t *testing.T) {
	t.Parallel()

	tdp := initDataPool(txHash)
	nrShards := uint32(5)
	argsTransactionCoordinator := createMockTransactionCoordinatorArguments()
	argsTransactionCoordinator.ShardCoordinator = mock.NewMultiShardsCoordinatorMock(nrShards)
	argsTransactionCoordinator.MiniBlockPool = tdp.MiniBlocks()
	argsTransactionCoordinator.PreProcessors = createPreProcessorContainerWithDataPool(tdp, FeeHandlerMock())
	tc, err := NewTransactionCoordinator(argsTransactionCoordinator)
	assert.Nil(t, err)
	assert.NotNil(t, tc)

	haveTime := func() time.Duration {
		return time.Second
	}
	err = tc.IsDataPreparedForProcessing(haveTime)
	assert.Nil(t, err)
}

func TestTransactionCoordinator_SaveTxsToStorage(t *testing.T) {
	t.Parallel()

	tdp := initDataPool(txHash)
	argsTransactionCoordinator := createMockTransactionCoordinatorArguments()
	argsTransactionCoordinator.ShardCoordinator = mock.NewMultiShardsCoordinatorMock(3)
	argsTransactionCoordinator.Accounts = initAccountsMock()
	argsTransactionCoordinator.MiniBlockPool = tdp.MiniBlocks()
	argsTransactionCoordinator.PreProcessors = createPreProcessorContainerWithDataPool(tdp, FeeHandlerMock())
	tc, err := NewTransactionCoordinator(argsTransactionCoordinator)
	assert.Nil(t, err)
	assert.NotNil(t, tc)

	err = tc.SaveTxsToStorage(nil)
	assert.Nil(t, err)

	body := &block.Body{}
	miniBlock := &block.MiniBlock{SenderShardID: 0, ReceiverShardID: 0, Type: block.TxBlock, TxHashes: [][]byte{txHash}}
	body.MiniBlocks = append(body.MiniBlocks, miniBlock)

	tc.RequestBlockTransactions(body)

	err = tc.SaveTxsToStorage(body)
	assert.Nil(t, err)

	txHashToAsk := []byte("tx_hashnotinPool")
	miniBlock = &block.MiniBlock{SenderShardID: 0, ReceiverShardID: 0, Type: block.TxBlock, TxHashes: [][]byte{txHashToAsk}}
	body.MiniBlocks = append(body.MiniBlocks, miniBlock)

	err = tc.SaveTxsToStorage(body)
	assert.Equal(t, process.ErrMissingTransaction, err)
}

func TestTransactionCoordinator_RestoreBlockDataFromStorage(t *testing.T) {
	t.Parallel()

	tdp := initDataPool(txHash)
	argsTransactionCoordinator := createMockTransactionCoordinatorArguments()
	argsTransactionCoordinator.ShardCoordinator = mock.NewMultiShardsCoordinatorMock(3)
	argsTransactionCoordinator.Accounts = initAccountsMock()
	argsTransactionCoordinator.MiniBlockPool = tdp.MiniBlocks()
	argsTransactionCoordinator.PreProcessors = createPreProcessorContainerWithDataPool(tdp, FeeHandlerMock())
	tc, err := NewTransactionCoordinator(argsTransactionCoordinator)
	assert.Nil(t, err)
	assert.NotNil(t, tc)

	nrTxs, err := tc.RestoreBlockDataFromStorage(nil)
	assert.Nil(t, err)
	assert.Equal(t, 0, nrTxs)

	body := &block.Body{}
	miniBlock := &block.MiniBlock{SenderShardID: 1, ReceiverShardID: 0, Type: block.TxBlock, TxHashes: [][]byte{txHash}}
	body.MiniBlocks = append(body.MiniBlocks, miniBlock)

	tc.RequestBlockTransactions(body)
	err = tc.SaveTxsToStorage(body)
	assert.Nil(t, err)
	nrTxs, err = tc.RestoreBlockDataFromStorage(body)
	assert.Equal(t, 1, nrTxs)
	assert.Nil(t, err)

	txHashToAsk := []byte("tx_hashnotinPool")
	miniBlock = &block.MiniBlock{SenderShardID: 0, ReceiverShardID: 0, Type: block.TxBlock, TxHashes: [][]byte{txHashToAsk}}
	body.MiniBlocks = append(body.MiniBlocks, miniBlock)

	err = tc.SaveTxsToStorage(body)
	assert.Equal(t, process.ErrMissingTransaction, err)

	nrTxs, err = tc.RestoreBlockDataFromStorage(body)
	assert.Equal(t, 1, nrTxs)
	assert.NotNil(t, err)
}

func TestTransactionCoordinator_RemoveBlockDataFromPool(t *testing.T) {
	t.Parallel()

	dataPool := initDataPool(txHash)
	argsTransactionCoordinator := createMockTransactionCoordinatorArguments()
	argsTransactionCoordinator.ShardCoordinator = mock.NewMultiShardsCoordinatorMock(3)
	argsTransactionCoordinator.Accounts = initAccountsMock()
	argsTransactionCoordinator.MiniBlockPool = dataPool.MiniBlocks()
	argsTransactionCoordinator.PreProcessors = createPreProcessorContainerWithDataPool(dataPool, FeeHandlerMock())
	tc, err := NewTransactionCoordinator(argsTransactionCoordinator)
	assert.Nil(t, err)
	assert.NotNil(t, tc)

	err = tc.RemoveBlockDataFromPool(nil)
	assert.Nil(t, err)

	body := &block.Body{}
	miniBlock := &block.MiniBlock{SenderShardID: 1, ReceiverShardID: 0, Type: block.TxBlock, TxHashes: [][]byte{txHash}}
	body.MiniBlocks = append(body.MiniBlocks, miniBlock)

	tc.RequestBlockTransactions(body)
	err = tc.RemoveBlockDataFromPool(body)
	assert.Nil(t, err)
}

func TestTransactionCoordinator_ProcessBlockTransactionProcessTxError(t *testing.T) {
	t.Parallel()

	dataPool := initDataPool(txHash)

	accounts := initAccountsMock()
	preFactory, _ := shard.NewPreProcessorsContainerFactory(
		mock.NewMultiShardsCoordinatorMock(5),
		initStore(),
		&mock.MarshalizerMock{},
		&mock.HasherMock{},
		dataPool,
		createMockPubkeyConverter(),
		accounts,
		&testscommon.RequestHandlerStub{},
		&mock.TxProcessorMock{
			ProcessTransactionCalled: func(transaction *transaction.Transaction) (vmcommon.ReturnCode, error) {
				return 0, process.ErrHigherNonceInTransaction
			},
		},
		&mock.SCProcessorMock{},
		&mock.SmartContractResultsProcessorMock{},
		&mock.RewardTxProcessorMock{},
		FeeHandlerMock(),
		&mock.GasHandlerMock{
			ComputeGasConsumedByMiniBlockCalled: func(miniBlock *block.MiniBlock, mapHashTx map[string]data.TransactionHandler) (uint64, uint64, error) {
				return 0, 0, nil
			},
			TotalGasConsumedCalled: func() uint64 {
				return 0
			},
			SetGasRefundedCalled: func(gasRefunded uint64, hash []byte) {},
		},
		&mock.BlockTrackerMock{},
		&mock.BlockSizeComputationStub{},
		&mock.BalanceComputationStub{},
	)
	container, _ := preFactory.Create()

	argsTransactionCoordinator := createMockTransactionCoordinatorArguments()
	argsTransactionCoordinator.ShardCoordinator = mock.NewMultiShardsCoordinatorMock(3)
	argsTransactionCoordinator.Accounts = initAccountsMock()
	argsTransactionCoordinator.MiniBlockPool = dataPool.MiniBlocks()
	argsTransactionCoordinator.PreProcessors = container
	tc, err := NewTransactionCoordinator(argsTransactionCoordinator)
	assert.Nil(t, err)
	assert.NotNil(t, tc)

	haveTime := func() time.Duration {
		return time.Second
	}
	err = tc.ProcessBlockTransaction(&block.Body{}, haveTime)
	assert.Nil(t, err)

	body := &block.Body{}
	miniBlock := &block.MiniBlock{SenderShardID: 1, ReceiverShardID: 0, Type: block.TxBlock, TxHashes: [][]byte{txHash}}
	body.MiniBlocks = append(body.MiniBlocks, miniBlock)

	tc.RequestBlockTransactions(body)
	err = tc.ProcessBlockTransaction(body, haveTime)
	assert.Equal(t, process.ErrHigherNonceInTransaction, err)

	noTime := func() time.Duration {
		return 0
	}
	err = tc.ProcessBlockTransaction(body, noTime)
	assert.Equal(t, process.ErrHigherNonceInTransaction, err)

	txHashToAsk := []byte("tx_hashnotinPool")
	miniBlock = &block.MiniBlock{SenderShardID: 0, ReceiverShardID: 0, Type: block.TxBlock, TxHashes: [][]byte{txHashToAsk}}
	body.MiniBlocks = append(body.MiniBlocks, miniBlock)
	err = tc.ProcessBlockTransaction(body, haveTime)
	assert.Equal(t, process.ErrHigherNonceInTransaction, err)
}

func TestTransactionCoordinator_ProcessBlockTransaction(t *testing.T) {
	t.Parallel()

	dataPool := initDataPool(txHash)
	argsTransactionCoordinator := createMockTransactionCoordinatorArguments()
	argsTransactionCoordinator.ShardCoordinator = mock.NewMultiShardsCoordinatorMock(3)
	argsTransactionCoordinator.Accounts = initAccountsMock()
	argsTransactionCoordinator.MiniBlockPool = dataPool.MiniBlocks()
	argsTransactionCoordinator.PreProcessors = createPreProcessorContainerWithDataPool(dataPool, FeeHandlerMock())
	tc, err := NewTransactionCoordinator(argsTransactionCoordinator)
	assert.Nil(t, err)
	assert.NotNil(t, tc)

	haveTime := func() time.Duration {
		return time.Second
	}
	err = tc.ProcessBlockTransaction(&block.Body{}, haveTime)
	assert.Nil(t, err)

	body := &block.Body{}
	miniBlock := &block.MiniBlock{SenderShardID: 1, ReceiverShardID: 0, Type: block.TxBlock, TxHashes: [][]byte{txHash}}
	body.MiniBlocks = append(body.MiniBlocks, miniBlock)

	tc.RequestBlockTransactions(body)
	err = tc.ProcessBlockTransaction(body, haveTime)
	assert.Nil(t, err)

	noTime := func() time.Duration {
		return -1
	}
	err = tc.ProcessBlockTransaction(body, noTime)
	assert.Equal(t, process.ErrTimeIsOut, err)

	txHashToAsk := []byte("tx_hashnotinPool")
	miniBlock = &block.MiniBlock{SenderShardID: 0, ReceiverShardID: 0, Type: block.TxBlock, TxHashes: [][]byte{txHashToAsk}}
	body.MiniBlocks = append(body.MiniBlocks, miniBlock)
	err = tc.ProcessBlockTransaction(body, haveTime)
	assert.Equal(t, process.ErrMissingTransaction, err)
}

func TestTransactionCoordinator_RequestMiniblocks(t *testing.T) {
	t.Parallel()

	dataPool := initDataPool(txHash)
	shardCoordinator := mock.NewMultiShardsCoordinatorMock(3)
	nrCalled := 0
	mutex := sync.Mutex{}

	requestHandler := &testscommon.RequestHandlerStub{
		RequestMiniBlockHandlerCalled: func(destShardID uint32, miniblockHash []byte) {
			mutex.Lock()
			nrCalled++
			mutex.Unlock()
		},
	}

	accounts := initAccountsMock()
	preFactory, _ := shard.NewPreProcessorsContainerFactory(
		mock.NewMultiShardsCoordinatorMock(5),
		initStore(),
		&mock.MarshalizerMock{},
		&mock.HasherMock{},
		dataPool,
		createMockPubkeyConverter(),
		accounts,
		requestHandler,
		&mock.TxProcessorMock{
			ProcessTransactionCalled: func(transaction *transaction.Transaction) (vmcommon.ReturnCode, error) {
				return 0, nil
			},
		},
		&mock.SCProcessorMock{},
		&mock.SmartContractResultsProcessorMock{},
		&mock.RewardTxProcessorMock{},
		FeeHandlerMock(),
		&mock.GasHandlerMock{},
		&mock.BlockTrackerMock{},
		&mock.BlockSizeComputationStub{},
		&mock.BalanceComputationStub{},
	)
	container, _ := preFactory.Create()

	argsTransactionCoordinator := createMockTransactionCoordinatorArguments()
	argsTransactionCoordinator.ShardCoordinator = shardCoordinator
	argsTransactionCoordinator.Accounts = accounts
	argsTransactionCoordinator.MiniBlockPool = dataPool.MiniBlocks()
	argsTransactionCoordinator.RequestHandler = requestHandler
	argsTransactionCoordinator.PreProcessors = container
	tc, err := NewTransactionCoordinator(argsTransactionCoordinator)
	assert.Nil(t, err)
	assert.NotNil(t, tc)

	tc.RequestMiniBlocks(nil)
	time.Sleep(time.Second)
	mutex.Lock()
	assert.Equal(t, 0, nrCalled)
	mutex.Unlock()

	header := createTestMetablock()
	tc.RequestMiniBlocks(header)

	crossMbs := header.GetMiniBlockHeadersWithDst(shardCoordinator.SelfId())
	time.Sleep(time.Second)
	mutex.Lock()
	assert.Equal(t, len(crossMbs), nrCalled)
	mutex.Unlock()
}

func TestShardProcessor_ProcessMiniBlockCompleteWithOkTxsShouldExecuteThemAndNotRevertAccntState(t *testing.T) {
	t.Parallel()

	hasher := mock.HasherMock{}
	marshalizer := &mock.MarshalizerMock{}
	dataPool := testscommon.NewPoolsHolderMock()

	// we will have a miniblock that will have 3 tx hashes
	// all txs will be in datapool and none of them will return err when processed
	// so, tx processor will return nil on processing tx

	txHash1 := []byte("tx hash 1")
	txHash2 := []byte("tx hash 2")
	txHash3 := []byte("tx hash 3")

	senderShardId := uint32(0)
	receiverShardId := uint32(1)

	miniBlock := block.MiniBlock{
		SenderShardID:   senderShardId,
		ReceiverShardID: receiverShardId,
		TxHashes:        [][]byte{txHash1, txHash2, txHash3},
	}

	tx1Nonce := uint64(45)
	tx2Nonce := uint64(46)
	tx3Nonce := uint64(47)

	// put the existing tx inside datapool
	cacheId := process.ShardCacherIdentifier(senderShardId, receiverShardId)
	dataPool.Transactions().AddData(txHash1, &transaction.Transaction{
		Nonce: tx1Nonce,
		Data:  txHash1,
	}, 0, cacheId)
	dataPool.Transactions().AddData(txHash2, &transaction.Transaction{
		Nonce: tx2Nonce,
		Data:  txHash2,
	}, 0, cacheId)
	dataPool.Transactions().AddData(txHash3, &transaction.Transaction{
		Nonce: tx3Nonce,
		Data:  txHash3,
	}, 0, cacheId)

	tx1ExecutionResult := uint64(0)
	tx2ExecutionResult := uint64(0)
	tx3ExecutionResult := uint64(0)

	accounts := &testscommon.AccountsStub{
		RevertToSnapshotCalled: func(snapshot int) error {
			assert.Fail(t, "revert should have not been called")
			return nil
		},
		JournalLenCalled: func() int {
			return 0
		},
	}

	totalGasConsumed := uint64(0)

	preFactory, _ := shard.NewPreProcessorsContainerFactory(
		mock.NewMultiShardsCoordinatorMock(5),
		initStore(),
		marshalizer,
		hasher,
		dataPool,
		createMockPubkeyConverter(),
		accounts,
		&testscommon.RequestHandlerStub{},
		&mock.TxProcessorMock{
			ProcessTransactionCalled: func(transaction *transaction.Transaction) (vmcommon.ReturnCode, error) {
				// execution, in this context, means moving the tx nonce to itx corresponding execution result variable
				if bytes.Equal(transaction.Data, txHash1) {
					tx1ExecutionResult = transaction.Nonce
				}
				if bytes.Equal(transaction.Data, txHash2) {
					tx2ExecutionResult = transaction.Nonce
				}
				if bytes.Equal(transaction.Data, txHash3) {
					tx3ExecutionResult = transaction.Nonce
				}

				return 0, nil
			},
		},
		&mock.SCProcessorMock{},
		&mock.SmartContractResultsProcessorMock{},
		&mock.RewardTxProcessorMock{},
		FeeHandlerMock(),
		&mock.GasHandlerMock{
			SetGasConsumedCalled: func(gasConsumed uint64, hash []byte) {
				totalGasConsumed += gasConsumed
			},
			ComputeGasConsumedByTxCalled: func(txSenderShardId uint32, txReceiverSharedId uint32, txHandler data.TransactionHandler) (uint64, uint64, error) {
				return 0, 0, nil
			},
			TotalGasConsumedCalled: func() uint64 {
				return 0
			},
			SetGasRefundedCalled: func(gasRefunded uint64, hash []byte) {},
			TotalGasRefundedCalled: func() uint64 {
				return 0
			},
		},
		&mock.BlockTrackerMock{},
		&mock.BlockSizeComputationStub{},
		&mock.BalanceComputationStub{},
	)
	container, _ := preFactory.Create()

	argsTransactionCoordinator := createMockTransactionCoordinatorArguments()
	argsTransactionCoordinator.ShardCoordinator = mock.NewMultiShardsCoordinatorMock(3)
	argsTransactionCoordinator.Accounts = accounts
	argsTransactionCoordinator.MiniBlockPool = dataPool.MiniBlocks()
	argsTransactionCoordinator.PreProcessors = container
	argsTransactionCoordinator.GasHandler = &mock.GasHandlerMock{
		TotalGasConsumedCalled: func() uint64 {
			return 0
		},
	}
	tc, err := NewTransactionCoordinator(argsTransactionCoordinator)
	assert.Nil(t, err)
	assert.NotNil(t, tc)

	haveTime := func() bool {
		return true
	}
	preproc := tc.getPreProcessor(block.TxBlock)
	err = tc.processCompleteMiniBlock(preproc, &miniBlock, []byte("hash"), haveTime)

	assert.Nil(t, err)
	assert.Equal(t, tx1Nonce, tx1ExecutionResult)
	assert.Equal(t, tx2Nonce, tx2ExecutionResult)
	assert.Equal(t, tx3Nonce, tx3ExecutionResult)
}

func TestShardProcessor_ProcessMiniBlockCompleteWithErrorWhileProcessShouldCallRevertAccntState(t *testing.T) {
	t.Parallel()

	hasher := mock.HasherMock{}
	marshalizer := &mock.MarshalizerMock{}
	dataPool := testscommon.NewPoolsHolderMock()

	// we will have a miniblock that will have 3 tx hashes
	// all txs will be in datapool and none of them will return err when processed
	// so, tx processor will return nil on processing tx

	txHash1 := []byte("tx hash 1")
	txHash2 := []byte("tx hash 2 - this will cause the tx processor to err")
	txHash3 := []byte("tx hash 3")

	senderShardId := uint32(0)
	receiverShardId := uint32(1)

	miniBlock := block.MiniBlock{
		SenderShardID:   senderShardId,
		ReceiverShardID: receiverShardId,
		TxHashes:        [][]byte{txHash1, txHash2, txHash3},
	}

	tx1Nonce := uint64(45)
	tx2Nonce := uint64(46)
	tx3Nonce := uint64(47)

	// put the existing tx inside datapool
	cacheId := process.ShardCacherIdentifier(senderShardId, receiverShardId)
	dataPool.Transactions().AddData(txHash1, &transaction.Transaction{
		Nonce: tx1Nonce,
		Data:  txHash1,
	}, 0, cacheId)
	dataPool.Transactions().AddData(txHash2, &transaction.Transaction{
		Nonce: tx2Nonce,
		Data:  txHash2,
	}, 0, cacheId)
	dataPool.Transactions().AddData(txHash3, &transaction.Transaction{
		Nonce: tx3Nonce,
		Data:  txHash3,
	}, 0, cacheId)

	currentJournalLen := 445
	revertAccntStateCalled := false

	accounts := &testscommon.AccountsStub{
		RevertToSnapshotCalled: func(snapshot int) error {
			if snapshot == currentJournalLen {
				revertAccntStateCalled = true
			}

			return nil
		},
		JournalLenCalled: func() int {
			return currentJournalLen
		},
	}

	preFactory, _ := shard.NewPreProcessorsContainerFactory(
		mock.NewMultiShardsCoordinatorMock(5),
		initStore(),
		marshalizer,
		hasher,
		dataPool,
		createMockPubkeyConverter(),
		accounts,
		&testscommon.RequestHandlerStub{},
		&mock.TxProcessorMock{
			ProcessTransactionCalled: func(transaction *transaction.Transaction) (vmcommon.ReturnCode, error) {
				if bytes.Equal(transaction.Data, txHash2) {
					return 0, process.ErrHigherNonceInTransaction
				}
				return 0, nil
			},
		},
		&mock.SCProcessorMock{},
		&mock.SmartContractResultsProcessorMock{},
		&mock.RewardTxProcessorMock{},
		FeeHandlerMock(),
		&mock.GasHandlerMock{
			ComputeGasConsumedByTxCalled: func(txSenderShardId uint32, txReceiverSharedId uint32, txHandler data.TransactionHandler) (uint64, uint64, error) {
				return 0, 0, nil
			},
			TotalGasConsumedCalled: func() uint64 {
				return 0
			},
			SetGasRefundedCalled: func(gasRefunded uint64, hash []byte) {},
			TotalGasRefundedCalled: func() uint64 {
				return 0
			},
			SetGasConsumedCalled: func(gasConsumed uint64, hash []byte) {},
			RemoveGasRefundedCalled: func(hashes [][]byte) {
			},
			RemoveGasConsumedCalled: func(hashes [][]byte) {
			},
		},
		&mock.BlockTrackerMock{},
		&mock.BlockSizeComputationStub{},
		&mock.BalanceComputationStub{},
	)
	container, _ := preFactory.Create()

	totalGasConsumed := uint64(0)
	argsTransactionCoordinator := createMockTransactionCoordinatorArguments()
	argsTransactionCoordinator.ShardCoordinator = mock.NewMultiShardsCoordinatorMock(3)
	argsTransactionCoordinator.Accounts = accounts
	argsTransactionCoordinator.MiniBlockPool = dataPool.MiniBlocks()
	argsTransactionCoordinator.PreProcessors = container
	argsTransactionCoordinator.GasHandler = &mock.GasHandlerMock{
		TotalGasConsumedCalled: func() uint64 {
			return totalGasConsumed
		},
		SetGasConsumedCalled: func(gasConsumed uint64, hash []byte) {
			totalGasConsumed = gasConsumed
		},
	}
	tc, err := NewTransactionCoordinator(argsTransactionCoordinator)
	assert.Nil(t, err)
	assert.NotNil(t, tc)

	haveTime := func() bool {
		return true
	}
	preproc := tc.getPreProcessor(block.TxBlock)
	err = tc.processCompleteMiniBlock(preproc, &miniBlock, []byte("hash"), haveTime)

	assert.Equal(t, process.ErrHigherNonceInTransaction, err)
	assert.True(t, revertAccntStateCalled)
}

func TestTransactionCoordinator_VerifyCreatedBlockTransactionsNilOrMiss(t *testing.T) {
	t.Parallel()

	tdp := initDataPool(txHash)
	shardCoordinator := mock.NewMultiShardsCoordinatorMock(5)
	preFactory, _ := shard.NewIntermediateProcessorsContainerFactory(
		shardCoordinator,
		&mock.MarshalizerMock{},
		&mock.HasherMock{},
		createMockPubkeyConverter(),
		&mock.ChainStorerMock{},
		tdp,
		&mock.FeeHandlerStub{},
	)
	container, _ := preFactory.Create()

	argsTransactionCoordinator := createMockTransactionCoordinatorArguments()
	argsTransactionCoordinator.ShardCoordinator = shardCoordinator
	argsTransactionCoordinator.MiniBlockPool = tdp.MiniBlocks()
	argsTransactionCoordinator.InterProcessors = container
	tc, err := NewTransactionCoordinator(argsTransactionCoordinator)
	assert.Nil(t, err)
	assert.NotNil(t, tc)

	err = tc.VerifyCreatedBlockTransactions(&block.Header{ReceiptsHash: []byte("receipt")}, &block.Body{})
	assert.Equal(t, process.ErrReceiptsHashMissmatch, err)

	body := &block.Body{MiniBlocks: []*block.MiniBlock{{Type: block.TxBlock}}}
	err = tc.VerifyCreatedBlockTransactions(&block.Header{ReceiptsHash: []byte("receipt")}, body)
	assert.Equal(t, process.ErrReceiptsHashMissmatch, err)

	body = &block.Body{
		MiniBlocks: []*block.MiniBlock{
			{
				Type:            block.SmartContractResultBlock,
				ReceiverShardID: shardCoordinator.SelfId(),
				SenderShardID:   shardCoordinator.SelfId() + 1},
		},
	}
	err = tc.VerifyCreatedBlockTransactions(&block.Header{ReceiptsHash: []byte("receipt")}, body)
	assert.Equal(t, process.ErrReceiptsHashMissmatch, err)

	body = &block.Body{
		MiniBlocks: []*block.MiniBlock{
			{
				Type:            block.SmartContractResultBlock,
				ReceiverShardID: shardCoordinator.SelfId() + 1,
			},
		},
	}
	err = tc.VerifyCreatedBlockTransactions(&block.Header{ReceiptsHash: []byte("receipt")}, body)
	assert.Equal(t, process.ErrNilMiniBlocks, err)
}

func TestTransactionCoordinator_VerifyCreatedBlockTransactionsOk(t *testing.T) {
	t.Parallel()

	tdp := initDataPool(txHash)
	shardCoordinator := mock.NewMultiShardsCoordinatorMock(5)
	interFactory, _ := shard.NewIntermediateProcessorsContainerFactory(
		shardCoordinator,
		&mock.MarshalizerMock{},
		&mock.HasherMock{},
		createMockPubkeyConverter(),
		&mock.ChainStorerMock{},
		tdp,
		&mock.FeeHandlerStub{
			MaxGasLimitPerBlockCalled: func() uint64 {
				return MaxGasLimitPerBlock
			},
		},
	)
	container, _ := interFactory.Create()

	argsTransactionCoordinator := createMockTransactionCoordinatorArguments()
	argsTransactionCoordinator.ShardCoordinator = shardCoordinator
	argsTransactionCoordinator.MiniBlockPool = tdp.MiniBlocks()
	argsTransactionCoordinator.InterProcessors = container
	tc, err := NewTransactionCoordinator(argsTransactionCoordinator)
	assert.Nil(t, err)
	assert.NotNil(t, tc)

	sndAddr := []byte("0")
	rcvAddr := []byte("1")
	scr := &smartContractResult.SmartContractResult{Nonce: 10, SndAddr: sndAddr, RcvAddr: rcvAddr, PrevTxHash: []byte("txHash"), Value: big.NewInt(0)}
	scrHash, _ := core.CalculateHash(&mock.MarshalizerMock{}, &mock.HasherMock{}, scr)

	shardCoordinator.ComputeIdCalled = func(address []byte) uint32 {
		if bytes.Equal(address, sndAddr) {
			return shardCoordinator.SelfId()
		}
		if bytes.Equal(address, rcvAddr) {
			return shardCoordinator.SelfId() + 1
		}
		return shardCoordinator.SelfId() + 2
	}

	tdp.UnsignedTransactionsCalled = func() dataRetriever.ShardedDataCacherNotifier {
		return &testscommon.ShardedDataStub{
			RegisterOnAddedCalled: func(i func(key []byte, value interface{})) {},
			ShardDataStoreCalled: func(id string) (c storage.Cacher) {
				return &testscommon.CacherStub{
					PeekCalled: func(key []byte) (value interface{}, ok bool) {
						if reflect.DeepEqual(key, scrHash) {
							return scr, true
						}
						return nil, false
					},
					KeysCalled: func() [][]byte {
						return [][]byte{[]byte("key1"), []byte("key2")}
					},
					LenCalled: func() int {
						return 0
					},
				}
			},
			RemoveSetOfDataFromPoolCalled: func(keys [][]byte, id string) {},
			SearchFirstDataCalled: func(key []byte) (value interface{}, ok bool) {
				if reflect.DeepEqual(key, scrHash) {
					return scr, true
				}
				return nil, false
			},
			AddDataCalled: func(key []byte, data interface{}, sizeInBytes int, cacheId string) {
			},
		}
	}

	interProc, _ := container.Get(block.SmartContractResultBlock)
	tx, _ := tdp.UnsignedTransactions().SearchFirstData(scrHash)
	txs := make([]data.TransactionHandler, 0)
	txs = append(txs, tx.(data.TransactionHandler))
	err = interProc.AddIntermediateTransactions(txs)
	assert.Nil(t, err)

	body := &block.Body{MiniBlocks: []*block.MiniBlock{{Type: block.SmartContractResultBlock, ReceiverShardID: shardCoordinator.SelfId() + 1, TxHashes: [][]byte{scrHash}}}}
	err = tc.VerifyCreatedBlockTransactions(&block.Header{}, body)
	assert.Equal(t, process.ErrReceiptsHashMissmatch, err)
}

func TestTransactionCoordinator_SaveTxsToStorageSaveIntermediateTxsErrors(t *testing.T) {
	t.Parallel()

	tdp := initDataPool(txHash)
	retError := errors.New("save error")
	argsTransactionCoordinator := createMockTransactionCoordinatorArguments()
	argsTransactionCoordinator.ShardCoordinator = mock.NewMultiShardsCoordinatorMock(3)
	argsTransactionCoordinator.Accounts = initAccountsMock()
	argsTransactionCoordinator.MiniBlockPool = tdp.MiniBlocks()
	argsTransactionCoordinator.PreProcessors = createPreProcessorContainerWithDataPool(tdp, FeeHandlerMock())
	argsTransactionCoordinator.InterProcessors = &mock.InterimProcessorContainerMock{
		KeysCalled: func() []block.Type {
			return []block.Type{block.SmartContractResultBlock}
		},
		GetCalled: func(key block.Type) (handler process.IntermediateTransactionHandler, e error) {
			if key == block.SmartContractResultBlock {
				return &mock.IntermediateTransactionHandlerMock{
					SaveCurrentIntermediateTxToStorageCalled: func() error {
						return retError
					},
				}, nil
			}
			return nil, errors.New("invalid handler type")
		},
	}
	tc, err := NewTransactionCoordinator(argsTransactionCoordinator)
	assert.Nil(t, err)
	assert.NotNil(t, tc)

	body := &block.Body{}
	miniBlock := &block.MiniBlock{SenderShardID: 0, ReceiverShardID: 0, Type: block.TxBlock, TxHashes: [][]byte{txHash}}
	body.MiniBlocks = append(body.MiniBlocks, miniBlock)

	tc.RequestBlockTransactions(body)

	err = tc.SaveTxsToStorage(body)
	assert.Equal(t, retError, err)
}

func TestTransactionCoordinator_SaveTxsToStorageCallsSaveIntermediate(t *testing.T) {
	t.Parallel()

	tdp := initDataPool(txHash)
	intermediateTxWereSaved := false
	argsTransactionCoordinator := createMockTransactionCoordinatorArguments()
	argsTransactionCoordinator.ShardCoordinator = mock.NewMultiShardsCoordinatorMock(3)
	argsTransactionCoordinator.Accounts = initAccountsMock()
	argsTransactionCoordinator.MiniBlockPool = tdp.MiniBlocks()
	argsTransactionCoordinator.PreProcessors = createPreProcessorContainerWithDataPool(tdp, FeeHandlerMock())
	argsTransactionCoordinator.InterProcessors = &mock.InterimProcessorContainerMock{
		KeysCalled: func() []block.Type {
			return []block.Type{block.SmartContractResultBlock}
		},
		GetCalled: func(key block.Type) (handler process.IntermediateTransactionHandler, e error) {
			if key == block.SmartContractResultBlock {
				return &mock.IntermediateTransactionHandlerMock{
					SaveCurrentIntermediateTxToStorageCalled: func() error {
						intermediateTxWereSaved = true
						return nil
					},
				}, nil
			}
			return nil, errors.New("invalid handler type")
		},
	}
	tc, err := NewTransactionCoordinator(argsTransactionCoordinator)
	assert.Nil(t, err)
	assert.NotNil(t, tc)

	body := &block.Body{}
	miniBlock := &block.MiniBlock{SenderShardID: 0, ReceiverShardID: 0, Type: block.TxBlock, TxHashes: [][]byte{txHash}}
	body.MiniBlocks = append(body.MiniBlocks, miniBlock)

	tc.RequestBlockTransactions(body)

	err = tc.SaveTxsToStorage(body)
	assert.Nil(t, err)

	assert.True(t, intermediateTxWereSaved)
}

func TestTransactionCoordinator_PreprocessorsHasToBeOrderedRewardsAreLast(t *testing.T) {
	t.Parallel()

	dataPool := initDataPool(txHash)
	argsTransactionCoordinator := createMockTransactionCoordinatorArguments()
	argsTransactionCoordinator.ShardCoordinator = mock.NewMultiShardsCoordinatorMock(3)
	argsTransactionCoordinator.Accounts = initAccountsMock()
	argsTransactionCoordinator.MiniBlockPool = dataPool.MiniBlocks()
	argsTransactionCoordinator.PreProcessors = createPreProcessorContainerWithDataPool(dataPool, FeeHandlerMock())
	argsTransactionCoordinator.InterProcessors = createInterimProcessorContainer()
	tc, err := NewTransactionCoordinator(argsTransactionCoordinator)
	assert.Nil(t, err)
	assert.NotNil(t, tc)

	preProcLen := len(tc.keysTxPreProcs)
	lastKey := tc.keysTxPreProcs[preProcLen-1]

	assert.Equal(t, block.RewardsBlock, lastKey)
}

func TestTransactionCoordinator_CreateMarshalizedReceiptsShouldWork(t *testing.T) {
	t.Parallel()

	argsTransactionCoordinator := createMockTransactionCoordinatorArguments()
	tc, _ := NewTransactionCoordinator(argsTransactionCoordinator)

	mb1 := &block.MiniBlock{
		Type: block.SmartContractResultBlock,
	}
	mb2 := &block.MiniBlock{
		Type: block.ReceiptBlock,
	}

	mbsBatch := &batch.Batch{}
	marshalizedMb1, _ := tc.marshalizer.Marshal(mb1)
	marshalizedMb2, _ := tc.marshalizer.Marshal(mb2)
	mbsBatch.Data = append(mbsBatch.Data, marshalizedMb1)
	mbsBatch.Data = append(mbsBatch.Data, marshalizedMb2)
	expectedMarshalizedReceipts, _ := tc.marshalizer.Marshal(mbsBatch)

	tc.keysInterimProcs = append(tc.keysInterimProcs, block.SmartContractResultBlock)
	tc.keysInterimProcs = append(tc.keysInterimProcs, block.ReceiptBlock)

	tc.interimProcessors[block.SmartContractResultBlock] = &mock.IntermediateTransactionHandlerMock{
		GetCreatedInShardMiniBlockCalled: func() *block.MiniBlock {
			return mb1
		},
	}
	tc.interimProcessors[block.ReceiptBlock] = &mock.IntermediateTransactionHandlerMock{
		GetCreatedInShardMiniBlockCalled: func() *block.MiniBlock {
			return mb2
		},
	}

	marshalizedReceipts, err := tc.CreateMarshalizedReceipts()

	assert.Nil(t, err)
	assert.Equal(t, expectedMarshalizedReceipts, marshalizedReceipts)
}

func TestTransactionCoordinator_GetNumOfCrossInterMbsAndTxsShouldWork(t *testing.T) {
	t.Parallel()

	argsTransactionCoordinator := createMockTransactionCoordinatorArguments()
	tc, _ := NewTransactionCoordinator(argsTransactionCoordinator)

	tc.keysInterimProcs = append(tc.keysInterimProcs, block.SmartContractResultBlock)
	tc.keysInterimProcs = append(tc.keysInterimProcs, block.ReceiptBlock)

	tc.interimProcessors[block.SmartContractResultBlock] = &mock.IntermediateTransactionHandlerMock{
		GetNumOfCrossInterMbsAndTxsCalled: func() (int, int) {
			return 2, 2
		},
	}
	tc.interimProcessors[block.ReceiptBlock] = &mock.IntermediateTransactionHandlerMock{
		GetNumOfCrossInterMbsAndTxsCalled: func() (int, int) {
			return 3, 8
		},
	}

	numMbs, numTxs := tc.getNumOfCrossInterMbsAndTxs()

	assert.Equal(t, 5, numMbs)
	assert.Equal(t, 10, numTxs)
}

func TestTransactionCoordinator_IsMaxBlockSizeReachedShouldWork(t *testing.T) {
	t.Parallel()

	argsTransactionCoordinator := createMockTransactionCoordinatorArguments()
	argsTransactionCoordinator.BlockSizeComputation = &mock.BlockSizeComputationStub{
		IsMaxBlockSizeWithoutThrottleReachedCalled: func(i int, i2 int) bool {
			return i+i2 > 4
		},
	}
	tc, _ := NewTransactionCoordinator(argsTransactionCoordinator)

	tc.keysTxPreProcs = append(tc.keysTxPreProcs, block.TxBlock)

	body := &block.Body{
		MiniBlocks: make([]*block.MiniBlock, 0),
	}

	mb1 := &block.MiniBlock{
		Type:            block.TxBlock,
		ReceiverShardID: 0,
		TxHashes:        [][]byte{[]byte("txHash1")},
	}
	mb2 := &block.MiniBlock{
		Type:            block.TxBlock,
		ReceiverShardID: 1,
		TxHashes:        [][]byte{[]byte("txHash2")},
	}
	body.MiniBlocks = append(body.MiniBlocks, mb1)
	body.MiniBlocks = append(body.MiniBlocks, mb2)

	tc.txPreProcessors[block.TxBlock] = &mock.PreProcessorMock{
		GetAllCurrentUsedTxsCalled: func() map[string]data.TransactionHandler {
			allTxs := make(map[string]data.TransactionHandler)
			allTxs["txHash2"] = &transaction.Transaction{
				RcvAddr: make([]byte, 0),
			}
			return allTxs
		},
	}
	assert.False(t, tc.isMaxBlockSizeReached(body))

	tc.txPreProcessors[block.TxBlock] = &mock.PreProcessorMock{
		GetAllCurrentUsedTxsCalled: func() map[string]data.TransactionHandler {
			allTxs := make(map[string]data.TransactionHandler)
			allTxs["txHash2"] = &transaction.Transaction{
				RcvAddr: make([]byte, core.NumInitCharactersForScAddress+1),
			}
			return allTxs
		},
	}
	assert.True(t, tc.isMaxBlockSizeReached(body))
}

func TestTransactionCoordinator_GetNumOfCrossShardScCallsShouldWork(t *testing.T) {
	t.Parallel()

	mb := &block.MiniBlock{
		Type:     block.TxBlock,
		TxHashes: [][]byte{[]byte("txHash1")},
	}

	allTxs := make(map[string]data.TransactionHandler)

	mb.ReceiverShardID = 0
	assert.Equal(t, 0, getNumOfCrossShardScCallsOrSpecialTxs(mb, allTxs, 0))

	mb.ReceiverShardID = 1
	assert.Equal(t, 1, getNumOfCrossShardScCallsOrSpecialTxs(mb, allTxs, 0))

	allTxs["txHash1"] = &transaction.Transaction{
		RcvAddr:     make([]byte, 0),
		RcvUserName: make([]byte, 0),
	}
	assert.Equal(t, 0, getNumOfCrossShardScCallsOrSpecialTxs(mb, allTxs, 0))

	allTxs["txHash1"] = &transaction.Transaction{
		RcvAddr:     make([]byte, core.NumInitCharactersForScAddress+1),
		RcvUserName: make([]byte, 0),
	}
	assert.Equal(t, 1, getNumOfCrossShardScCallsOrSpecialTxs(mb, allTxs, 0))
}

func TestTransactionCoordinator_GetNumOfCrossShardSpecialTxsShouldWork(t *testing.T) {
	t.Parallel()

	mb := &block.MiniBlock{
		Type:     block.TxBlock,
		TxHashes: [][]byte{[]byte("txHash1")},
	}

	allTxs := make(map[string]data.TransactionHandler)

	mb.ReceiverShardID = 0
	assert.Equal(t, 0, getNumOfCrossShardScCallsOrSpecialTxs(mb, allTxs, 0))

	mb.ReceiverShardID = 1
	assert.Equal(t, 1, getNumOfCrossShardScCallsOrSpecialTxs(mb, allTxs, 0))

	allTxs["txHash1"] = &transaction.Transaction{
		RcvAddr:     make([]byte, 0),
		RcvUserName: make([]byte, 0),
	}
	assert.Equal(t, 0, getNumOfCrossShardScCallsOrSpecialTxs(mb, allTxs, 0))

	allTxs["txHash1"] = &transaction.Transaction{
		RcvAddr:     make([]byte, 0),
		RcvUserName: []byte("username"),
	}
	assert.Equal(t, 1, getNumOfCrossShardScCallsOrSpecialTxs(mb, allTxs, 0))
}

func TestTransactionCoordinator_VerifyCreatedMiniBlocksShouldReturnWhenEpochIsNotEnabled(t *testing.T) {
	t.Parallel()

	dataPool := initDataPool(txHash)
	txCoordinatorArgs := ArgTransactionCoordinator{
		Hasher:                            &mock.HasherMock{},
		Marshalizer:                       &mock.MarshalizerMock{},
		ShardCoordinator:                  mock.NewMultiShardsCoordinatorMock(3),
		Accounts:                          initAccountsMock(),
		MiniBlockPool:                     dataPool.MiniBlocks(),
		RequestHandler:                    &testscommon.RequestHandlerStub{},
		PreProcessors:                     createPreProcessorContainerWithDataPool(dataPool, FeeHandlerMock()),
		InterProcessors:                   createInterimProcessorContainer(),
		GasHandler:                        &mock.GasHandlerMock{},
		FeeHandler:                        &mock.FeeAccumulatorStub{},
		BlockSizeComputation:              &mock.BlockSizeComputationStub{},
		BalanceComputation:                &mock.BalanceComputationStub{},
		EconomicsFee:                      &mock.FeeHandlerStub{},
		TxTypeHandler:                     &mock.TxTypeHandlerMock{},
		BlockGasAndFeesReCheckEnableEpoch: 1,
		TransactionsLogProcessor:          &mock.TxLogsProcessorStub{},
	}
	tc, err := NewTransactionCoordinator(txCoordinatorArgs)
	assert.Nil(t, err)
	assert.NotNil(t, tc)

	header := &block.Header{}
	body := &block.Body{}

	err = tc.VerifyCreatedMiniBlocks(header, body)
	assert.Nil(t, err)
}

func TestTransactionCoordinator_VerifyCreatedMiniBlocksShouldErrMaxGasLimitPerMiniBlockInReceiverShardIsReached(t *testing.T) {
	t.Parallel()

	maxGasLimitPerBlock := uint64(1500000000)
	dataPool := initDataPool(txHash)
	txCoordinatorArgs := ArgTransactionCoordinator{
		Hasher:               &mock.HasherMock{},
		Marshalizer:          &mock.MarshalizerMock{},
		ShardCoordinator:     mock.NewMultiShardsCoordinatorMock(3),
		Accounts:             initAccountsMock(),
		MiniBlockPool:        dataPool.MiniBlocks(),
		RequestHandler:       &testscommon.RequestHandlerStub{},
		PreProcessors:        createPreProcessorContainerWithDataPool(dataPool, FeeHandlerMock()),
		InterProcessors:      createInterimProcessorContainer(),
		GasHandler:           &mock.GasHandlerMock{},
		FeeHandler:           &mock.FeeAccumulatorStub{},
		BlockSizeComputation: &mock.BlockSizeComputationStub{},
		BalanceComputation:   &mock.BalanceComputationStub{},
		EconomicsFee: &mock.FeeHandlerStub{
			ComputeGasLimitCalled: func(tx process.TransactionWithFeeHandler) uint64 {
				return maxGasLimitPerBlock + 1
			},
			MaxGasLimitPerBlockCalled: func() uint64 {
				return maxGasLimitPerBlock
			},
		},
		TxTypeHandler:                     &mock.TxTypeHandlerMock{},
		BlockGasAndFeesReCheckEnableEpoch: 0,
		TransactionsLogProcessor:          &mock.TxLogsProcessorStub{},
	}

	tc, err := NewTransactionCoordinator(txCoordinatorArgs)
	assert.Nil(t, err)
	assert.NotNil(t, tc)

	tc.txPreProcessors[block.TxBlock] = &mock.PreProcessorMock{
		GetAllCurrentUsedTxsCalled: func() map[string]data.TransactionHandler {
			allTxs := make(map[string]data.TransactionHandler)
			allTxs[string(txHash)] = &transaction.Transaction{}
			return allTxs
		},
	}

	header := &block.Header{}
	body := &block.Body{
		MiniBlocks: []*block.MiniBlock{
			{
				TxHashes:        [][]byte{txHash},
				ReceiverShardID: 1,
			},
		},
	}

	err = tc.VerifyCreatedMiniBlocks(header, body)
	assert.Equal(t, process.ErrMaxGasLimitPerMiniBlockInReceiverShardIsReached, err)
}

func TestTransactionCoordinator_VerifyCreatedMiniBlocksShouldErrMaxAccumulatedFeesExceeded(t *testing.T) {
	t.Parallel()

	maxGasLimitPerBlock := uint64(1500000000)
	dataPool := initDataPool(txHash)
	txCoordinatorArgs := ArgTransactionCoordinator{
		Hasher:               &mock.HasherMock{},
		Marshalizer:          &mock.MarshalizerMock{},
		ShardCoordinator:     mock.NewMultiShardsCoordinatorMock(3),
		Accounts:             initAccountsMock(),
		MiniBlockPool:        dataPool.MiniBlocks(),
		RequestHandler:       &testscommon.RequestHandlerStub{},
		PreProcessors:        createPreProcessorContainerWithDataPool(dataPool, FeeHandlerMock()),
		InterProcessors:      createInterimProcessorContainer(),
		GasHandler:           &mock.GasHandlerMock{},
		FeeHandler:           &mock.FeeAccumulatorStub{},
		BlockSizeComputation: &mock.BlockSizeComputationStub{},
		BalanceComputation:   &mock.BalanceComputationStub{},
		EconomicsFee: &mock.FeeHandlerStub{
			ComputeGasLimitCalled: func(tx process.TransactionWithFeeHandler) uint64 {
				return maxGasLimitPerBlock
			},
			MaxGasLimitPerBlockCalled: func() uint64 {
				return maxGasLimitPerBlock
			},
			DeveloperPercentageCalled: func() float64 {
				return 0.1
			},
		},
		TxTypeHandler:                     &mock.TxTypeHandlerMock{},
		BlockGasAndFeesReCheckEnableEpoch: 0,
		TransactionsLogProcessor:          &mock.TxLogsProcessorStub{},
	}

	tc, err := NewTransactionCoordinator(txCoordinatorArgs)
	assert.Nil(t, err)
	assert.NotNil(t, tc)

	tc.txPreProcessors[block.TxBlock] = &mock.PreProcessorMock{
		GetAllCurrentUsedTxsCalled: func() map[string]data.TransactionHandler {
			allTxs := make(map[string]data.TransactionHandler)
			allTxs[string(txHash)] = &transaction.Transaction{
				GasLimit: 100,
				GasPrice: 1,
			}
			return allTxs
		},
	}

	header := &block.Header{
		AccumulatedFees: big.NewInt(101),
		DeveloperFees:   big.NewInt(10),
	}
	body := &block.Body{
		MiniBlocks: []*block.MiniBlock{
			{
				TxHashes:        [][]byte{txHash},
				ReceiverShardID: 1,
			},
		},
	}

	err = tc.VerifyCreatedMiniBlocks(header, body)
	assert.Equal(t, process.ErrMaxAccumulatedFeesExceeded, err)
}

func TestTransactionCoordinator_VerifyCreatedMiniBlocksShouldErrMaxDeveloperFeesExceeded(t *testing.T) {
	t.Parallel()

	maxGasLimitPerBlock := uint64(1500000000)
	dataPool := initDataPool(txHash)
	txCoordinatorArgs := ArgTransactionCoordinator{
		Hasher:               &mock.HasherMock{},
		Marshalizer:          &mock.MarshalizerMock{},
		ShardCoordinator:     mock.NewMultiShardsCoordinatorMock(3),
		Accounts:             initAccountsMock(),
		MiniBlockPool:        dataPool.MiniBlocks(),
		RequestHandler:       &testscommon.RequestHandlerStub{},
		PreProcessors:        createPreProcessorContainerWithDataPool(dataPool, FeeHandlerMock()),
		InterProcessors:      createInterimProcessorContainer(),
		GasHandler:           &mock.GasHandlerMock{},
		FeeHandler:           &mock.FeeAccumulatorStub{},
		BlockSizeComputation: &mock.BlockSizeComputationStub{},
		BalanceComputation:   &mock.BalanceComputationStub{},
		EconomicsFee: &mock.FeeHandlerStub{
			ComputeGasLimitCalled: func(tx process.TransactionWithFeeHandler) uint64 {
				return maxGasLimitPerBlock
			},
			MaxGasLimitPerBlockCalled: func() uint64 {
				return maxGasLimitPerBlock
			},
			DeveloperPercentageCalled: func() float64 {
				return 0.1
			},
		},
		TxTypeHandler:                     &mock.TxTypeHandlerMock{},
		BlockGasAndFeesReCheckEnableEpoch: 0,
		TransactionsLogProcessor:          &mock.TxLogsProcessorStub{},
	}

	tc, err := NewTransactionCoordinator(txCoordinatorArgs)
	assert.Nil(t, err)
	assert.NotNil(t, tc)

	tc.txPreProcessors[block.TxBlock] = &mock.PreProcessorMock{
		GetAllCurrentUsedTxsCalled: func() map[string]data.TransactionHandler {
			allTxs := make(map[string]data.TransactionHandler)
			allTxs[string(txHash)] = &transaction.Transaction{
				GasLimit: 100,
				GasPrice: 1,
			}
			return allTxs
		},
	}

	header := &block.Header{
		AccumulatedFees: big.NewInt(100),
		DeveloperFees:   big.NewInt(11),
	}
	body := &block.Body{
		MiniBlocks: []*block.MiniBlock{
			{
				TxHashes:        [][]byte{txHash},
				ReceiverShardID: 1,
			},
		},
	}

	err = tc.VerifyCreatedMiniBlocks(header, body)
	assert.Equal(t, process.ErrMaxDeveloperFeesExceeded, err)
}

func TestTransactionCoordinator_VerifyCreatedMiniBlocksShouldWork(t *testing.T) {
	t.Parallel()

	maxGasLimitPerBlock := uint64(1500000000)
	dataPool := initDataPool(txHash)
	txCoordinatorArgs := ArgTransactionCoordinator{
		Hasher:               &mock.HasherMock{},
		Marshalizer:          &mock.MarshalizerMock{},
		ShardCoordinator:     mock.NewMultiShardsCoordinatorMock(3),
		Accounts:             initAccountsMock(),
		MiniBlockPool:        dataPool.MiniBlocks(),
		RequestHandler:       &testscommon.RequestHandlerStub{},
		PreProcessors:        createPreProcessorContainerWithDataPool(dataPool, FeeHandlerMock()),
		InterProcessors:      createInterimProcessorContainer(),
		GasHandler:           &mock.GasHandlerMock{},
		FeeHandler:           &mock.FeeAccumulatorStub{},
		BlockSizeComputation: &mock.BlockSizeComputationStub{},
		BalanceComputation:   &mock.BalanceComputationStub{},
		EconomicsFee: &mock.FeeHandlerStub{
			ComputeGasLimitCalled: func(tx process.TransactionWithFeeHandler) uint64 {
				return maxGasLimitPerBlock
			},
			MaxGasLimitPerBlockCalled: func() uint64 {
				return maxGasLimitPerBlock
			},
			DeveloperPercentageCalled: func() float64 {
				return 0.1
			},
		},
		TxTypeHandler:                     &mock.TxTypeHandlerMock{},
		BlockGasAndFeesReCheckEnableEpoch: 0,
		TransactionsLogProcessor:          &mock.TxLogsProcessorStub{},
	}

	tc, err := NewTransactionCoordinator(txCoordinatorArgs)
	assert.Nil(t, err)
	assert.NotNil(t, tc)

	tc.txPreProcessors[block.TxBlock] = &mock.PreProcessorMock{
		GetAllCurrentUsedTxsCalled: func() map[string]data.TransactionHandler {
			allTxs := make(map[string]data.TransactionHandler)
			allTxs[string(txHash)] = &transaction.Transaction{
				GasLimit: 100,
				GasPrice: 1,
			}
			return allTxs
		},
	}

	header := &block.Header{
		AccumulatedFees: big.NewInt(100),
		DeveloperFees:   big.NewInt(10),
	}
	body := &block.Body{
		MiniBlocks: []*block.MiniBlock{
			{
				TxHashes:        [][]byte{txHash},
				ReceiverShardID: 1,
			},
		},
	}

	err = tc.VerifyCreatedMiniBlocks(header, body)
	assert.Nil(t, err)
}

func TestTransactionCoordinator_GetAllTransactionsShouldWork(t *testing.T) {
	t.Parallel()

	dataPool := initDataPool(txHash)
	txCoordinatorArgs := ArgTransactionCoordinator{
		Hasher:                            &mock.HasherMock{},
		Marshalizer:                       &mock.MarshalizerMock{},
		ShardCoordinator:                  mock.NewMultiShardsCoordinatorMock(3),
		Accounts:                          initAccountsMock(),
		MiniBlockPool:                     dataPool.MiniBlocks(),
		RequestHandler:                    &testscommon.RequestHandlerStub{},
		PreProcessors:                     createPreProcessorContainerWithDataPool(dataPool, FeeHandlerMock()),
		InterProcessors:                   createInterimProcessorContainer(),
		GasHandler:                        &mock.GasHandlerMock{},
		FeeHandler:                        &mock.FeeAccumulatorStub{},
		BlockSizeComputation:              &mock.BlockSizeComputationStub{},
		BalanceComputation:                &mock.BalanceComputationStub{},
		EconomicsFee:                      &mock.FeeHandlerStub{},
		TxTypeHandler:                     &mock.TxTypeHandlerMock{},
		BlockGasAndFeesReCheckEnableEpoch: 0,
		TransactionsLogProcessor:          &mock.TxLogsProcessorStub{},
	}
	tc, err := NewTransactionCoordinator(txCoordinatorArgs)
	assert.Nil(t, err)
	assert.NotNil(t, tc)

	tx1 := &transaction.Transaction{Nonce: 1}
	tx2 := &transaction.Transaction{Nonce: 2}
	tx3 := &transaction.Transaction{Nonce: 3}

	txHash1 := "hash1"
	txHash2 := "hash2"
	txHash3 := "hash3"

	tc.txPreProcessors[block.TxBlock] = &mock.PreProcessorMock{
		GetAllCurrentUsedTxsCalled: func() map[string]data.TransactionHandler {
			allTxs := make(map[string]data.TransactionHandler)
			allTxs[txHash1] = tx1
			allTxs[txHash2] = tx2
			allTxs[txHash3] = tx3
			return allTxs
		},
	}

	body := &block.Body{
		MiniBlocks: []*block.MiniBlock{
			{},
		},
	}

	mapMiniBlockTypeAllTxs := tc.getAllTransactions(body)

	require.NotNil(t, mapMiniBlockTypeAllTxs)
	require.Equal(t, 1, len(mapMiniBlockTypeAllTxs))

	mapAllTxs := mapMiniBlockTypeAllTxs[block.TxBlock]

	require.NotNil(t, mapAllTxs)
	require.Equal(t, 3, len(mapAllTxs))

	assert.Equal(t, tx1, mapAllTxs[txHash1])
	assert.Equal(t, tx2, mapAllTxs[txHash2])
	assert.Equal(t, tx3, mapAllTxs[txHash3])
}

func TestTransactionCoordinator_VerifyGasLimitShouldErrMaxGasLimitPerMiniBlockInReceiverShardIsReached(t *testing.T) {
	t.Parallel()

	tx1GasLimit := uint64(100)
	tx2GasLimit := uint64(200)
	tx3GasLimit := uint64(300)

	dataPool := initDataPool(txHash)
	txCoordinatorArgs := ArgTransactionCoordinator{
		Hasher:               &mock.HasherMock{},
		Marshalizer:          &mock.MarshalizerMock{},
		ShardCoordinator:     mock.NewMultiShardsCoordinatorMock(3),
		Accounts:             initAccountsMock(),
		MiniBlockPool:        dataPool.MiniBlocks(),
		RequestHandler:       &testscommon.RequestHandlerStub{},
		PreProcessors:        createPreProcessorContainerWithDataPool(dataPool, FeeHandlerMock()),
		InterProcessors:      createInterimProcessorContainer(),
		GasHandler:           &mock.GasHandlerMock{},
		FeeHandler:           &mock.FeeAccumulatorStub{},
		BlockSizeComputation: &mock.BlockSizeComputationStub{},
		BalanceComputation:   &mock.BalanceComputationStub{},
		EconomicsFee: &mock.FeeHandlerStub{
			MaxGasLimitPerBlockCalled: func() uint64 {
				return tx1GasLimit + tx2GasLimit + tx3GasLimit - 1
			},
			ComputeGasLimitCalled: func(tx process.TransactionWithFeeHandler) uint64 {
				return tx.GetGasLimit()
			},
		},
		TxTypeHandler:                     &mock.TxTypeHandlerMock{},
		BlockGasAndFeesReCheckEnableEpoch: 0,
		TransactionsLogProcessor:          &mock.TxLogsProcessorStub{},
	}
	tc, err := NewTransactionCoordinator(txCoordinatorArgs)
	assert.Nil(t, err)
	assert.NotNil(t, tc)

	tx1 := &transaction.Transaction{Nonce: 1, GasLimit: tx1GasLimit}
	tx2 := &transaction.Transaction{Nonce: 2, GasLimit: tx2GasLimit}
	tx3 := &transaction.Transaction{Nonce: 3, GasLimit: tx3GasLimit}

	txHash1 := "hash1"
	txHash2 := "hash2"
	txHash3 := "hash3"

	tc.txPreProcessors[block.TxBlock] = &mock.PreProcessorMock{
		GetAllCurrentUsedTxsCalled: func() map[string]data.TransactionHandler {
			allTxs := make(map[string]data.TransactionHandler)
			allTxs[txHash1] = tx1
			allTxs[txHash2] = tx2
			allTxs[txHash3] = tx3
			return allTxs
		},
	}

	body := &block.Body{
		MiniBlocks: []*block.MiniBlock{
			{
				Type:            block.TxBlock,
				ReceiverShardID: 0,
			},
			{
				Type:            block.SmartContractResultBlock,
				ReceiverShardID: 1,
			},
			{
				Type:            block.TxBlock,
				TxHashes:        [][]byte{[]byte(txHash1), []byte(txHash2), []byte(txHash3)},
				ReceiverShardID: 1,
			},
		},
	}

	mapMiniBlockTypeAllTxs := make(map[block.Type]map[string]data.TransactionHandler)

	mapAllTxs := make(map[string]data.TransactionHandler)
	mapAllTxs[txHash1] = tx1
	mapAllTxs[txHash2] = tx2
	mapAllTxs[txHash3] = tx3

	mapMiniBlockTypeAllTxs[block.TxBlock] = mapAllTxs

	err = tc.verifyGasLimit(body, mapMiniBlockTypeAllTxs)
	assert.Equal(t, process.ErrMaxGasLimitPerMiniBlockInReceiverShardIsReached, err)
}

func TestTransactionCoordinator_VerifyGasLimitShouldWork(t *testing.T) {
	t.Parallel()

	tx1GasLimit := uint64(100)
	tx2GasLimit := uint64(200)
	tx3GasLimit := uint64(300)

	dataPool := initDataPool(txHash)
	txCoordinatorArgs := ArgTransactionCoordinator{
		Hasher:               &mock.HasherMock{},
		Marshalizer:          &mock.MarshalizerMock{},
		ShardCoordinator:     mock.NewMultiShardsCoordinatorMock(3),
		Accounts:             initAccountsMock(),
		MiniBlockPool:        dataPool.MiniBlocks(),
		RequestHandler:       &testscommon.RequestHandlerStub{},
		PreProcessors:        createPreProcessorContainerWithDataPool(dataPool, FeeHandlerMock()),
		InterProcessors:      createInterimProcessorContainer(),
		GasHandler:           &mock.GasHandlerMock{},
		FeeHandler:           &mock.FeeAccumulatorStub{},
		BlockSizeComputation: &mock.BlockSizeComputationStub{},
		BalanceComputation:   &mock.BalanceComputationStub{},
		EconomicsFee: &mock.FeeHandlerStub{
			MaxGasLimitPerBlockCalled: func() uint64 {
				return tx1GasLimit + tx2GasLimit + tx3GasLimit
			},
			ComputeGasLimitCalled: func(tx process.TransactionWithFeeHandler) uint64 {
				return tx.GetGasLimit()
			},
		},
		TxTypeHandler:                     &mock.TxTypeHandlerMock{},
		BlockGasAndFeesReCheckEnableEpoch: 0,
		TransactionsLogProcessor:          &mock.TxLogsProcessorStub{},
	}
	tc, err := NewTransactionCoordinator(txCoordinatorArgs)
	assert.Nil(t, err)
	assert.NotNil(t, tc)

	tx1 := &transaction.Transaction{Nonce: 1, GasLimit: tx1GasLimit}
	tx2 := &transaction.Transaction{Nonce: 2, GasLimit: tx2GasLimit}
	tx3 := &transaction.Transaction{Nonce: 3, GasLimit: tx3GasLimit}

	txHash1 := "hash1"
	txHash2 := "hash2"
	txHash3 := "hash3"

	tc.txPreProcessors[block.TxBlock] = &mock.PreProcessorMock{
		GetAllCurrentUsedTxsCalled: func() map[string]data.TransactionHandler {
			allTxs := make(map[string]data.TransactionHandler)
			allTxs[txHash1] = tx1
			allTxs[txHash2] = tx2
			allTxs[txHash3] = tx3
			return allTxs
		},
	}

	body := &block.Body{
		MiniBlocks: []*block.MiniBlock{
			{
				Type:            block.TxBlock,
				ReceiverShardID: 0,
			},
			{
				Type:            block.SmartContractResultBlock,
				ReceiverShardID: 1,
			},
			{
				Type:            block.TxBlock,
				TxHashes:        [][]byte{[]byte(txHash1), []byte(txHash2), []byte(txHash3)},
				ReceiverShardID: 1,
			},
		},
	}

	mapMiniBlockTypeAllTxs := make(map[block.Type]map[string]data.TransactionHandler)

	mapAllTxs := make(map[string]data.TransactionHandler)
	mapAllTxs[txHash1] = tx1
	mapAllTxs[txHash2] = tx2
	mapAllTxs[txHash3] = tx3

	mapMiniBlockTypeAllTxs[block.TxBlock] = mapAllTxs

	err = tc.verifyGasLimit(body, mapMiniBlockTypeAllTxs)
	assert.Nil(t, err)
}

func TestTransactionCoordinator_CheckGasConsumedByMiniBlockInReceiverShardShouldErrMissingTransaction(t *testing.T) {
	t.Parallel()

	dataPool := initDataPool(txHash)
	txCoordinatorArgs := ArgTransactionCoordinator{
		Hasher:                            &mock.HasherMock{},
		Marshalizer:                       &mock.MarshalizerMock{},
		ShardCoordinator:                  mock.NewMultiShardsCoordinatorMock(3),
		Accounts:                          initAccountsMock(),
		MiniBlockPool:                     dataPool.MiniBlocks(),
		RequestHandler:                    &testscommon.RequestHandlerStub{},
		PreProcessors:                     createPreProcessorContainerWithDataPool(dataPool, FeeHandlerMock()),
		InterProcessors:                   createInterimProcessorContainer(),
		GasHandler:                        &mock.GasHandlerMock{},
		FeeHandler:                        &mock.FeeAccumulatorStub{},
		BlockSizeComputation:              &mock.BlockSizeComputationStub{},
		BalanceComputation:                &mock.BalanceComputationStub{},
		EconomicsFee:                      &mock.FeeHandlerStub{},
		TxTypeHandler:                     &mock.TxTypeHandlerMock{},
		BlockGasAndFeesReCheckEnableEpoch: 0,
		TransactionsLogProcessor:          &mock.TxLogsProcessorStub{},
	}
	tc, err := NewTransactionCoordinator(txCoordinatorArgs)
	assert.Nil(t, err)
	assert.NotNil(t, tc)

	mb := &block.MiniBlock{
		Type:            block.TxBlock,
		TxHashes:        [][]byte{[]byte("hash1"), []byte("hash2"), []byte("hash3")},
		ReceiverShardID: 1,
	}

	err = tc.checkGasConsumedByMiniBlockInReceiverShard(mb, nil)
	assert.Equal(t, err, process.ErrMissingTransaction)
}

func TestTransactionCoordinator_CheckGasConsumedByMiniBlockInReceiverShardShouldErrSubtractionOverflow(t *testing.T) {
	t.Parallel()

	tx1GasLimit := uint64(100)

	dataPool := initDataPool(txHash)
	txCoordinatorArgs := ArgTransactionCoordinator{
		Hasher:               &mock.HasherMock{},
		Marshalizer:          &mock.MarshalizerMock{},
		ShardCoordinator:     mock.NewMultiShardsCoordinatorMock(3),
		Accounts:             initAccountsMock(),
		MiniBlockPool:        dataPool.MiniBlocks(),
		RequestHandler:       &testscommon.RequestHandlerStub{},
		PreProcessors:        createPreProcessorContainerWithDataPool(dataPool, FeeHandlerMock()),
		InterProcessors:      createInterimProcessorContainer(),
		GasHandler:           &mock.GasHandlerMock{},
		FeeHandler:           &mock.FeeAccumulatorStub{},
		BlockSizeComputation: &mock.BlockSizeComputationStub{},
		BalanceComputation:   &mock.BalanceComputationStub{},
		EconomicsFee: &mock.FeeHandlerStub{
			ComputeGasLimitCalled: func(tx process.TransactionWithFeeHandler) uint64 {
				return tx.GetGasLimit() + 1
			},
		},
		TxTypeHandler: &mock.TxTypeHandlerMock{
			ComputeTransactionTypeCalled: func(tx data.TransactionHandler) (process.TransactionType, process.TransactionType) {
				return process.MoveBalance, process.SCInvoking
			},
		},
		BlockGasAndFeesReCheckEnableEpoch: 0,
		TransactionsLogProcessor:          &mock.TxLogsProcessorStub{},
	}
	tc, err := NewTransactionCoordinator(txCoordinatorArgs)
	assert.Nil(t, err)
	assert.NotNil(t, tc)

	tx1 := &transaction.Transaction{Nonce: 1, GasLimit: tx1GasLimit}
	txHash1 := "hash1"

	mapAllTxs := make(map[string]data.TransactionHandler)
	mapAllTxs[txHash1] = tx1

	mb := &block.MiniBlock{
		Type:            block.TxBlock,
		TxHashes:        [][]byte{[]byte(txHash1)},
		ReceiverShardID: 1,
	}

	err = tc.checkGasConsumedByMiniBlockInReceiverShard(mb, mapAllTxs)
	assert.Equal(t, err, core.ErrSubtractionOverflow)
}

func TestTransactionCoordinator_CheckGasConsumedByMiniBlockInReceiverShardShouldErrAdditionOverflow(t *testing.T) {
	t.Parallel()

	tx1GasLimit := uint64(math.MaxUint64)
	tx2GasLimit := uint64(1)

	dataPool := initDataPool(txHash)
	txCoordinatorArgs := ArgTransactionCoordinator{
		Hasher:               &mock.HasherMock{},
		Marshalizer:          &mock.MarshalizerMock{},
		ShardCoordinator:     mock.NewMultiShardsCoordinatorMock(3),
		Accounts:             initAccountsMock(),
		MiniBlockPool:        dataPool.MiniBlocks(),
		RequestHandler:       &testscommon.RequestHandlerStub{},
		PreProcessors:        createPreProcessorContainerWithDataPool(dataPool, FeeHandlerMock()),
		InterProcessors:      createInterimProcessorContainer(),
		GasHandler:           &mock.GasHandlerMock{},
		FeeHandler:           &mock.FeeAccumulatorStub{},
		BlockSizeComputation: &mock.BlockSizeComputationStub{},
		BalanceComputation:   &mock.BalanceComputationStub{},
		EconomicsFee: &mock.FeeHandlerStub{
			ComputeGasLimitCalled: func(tx process.TransactionWithFeeHandler) uint64 {
				return 0
			},
		},
		TxTypeHandler: &mock.TxTypeHandlerMock{
			ComputeTransactionTypeCalled: func(tx data.TransactionHandler) (process.TransactionType, process.TransactionType) {
				return process.MoveBalance, process.SCInvoking
			},
		},
		BlockGasAndFeesReCheckEnableEpoch: 0,
		TransactionsLogProcessor:          &mock.TxLogsProcessorStub{},
	}
	tc, err := NewTransactionCoordinator(txCoordinatorArgs)
	assert.Nil(t, err)
	assert.NotNil(t, tc)

	tx1 := &transaction.Transaction{Nonce: 1, GasLimit: tx1GasLimit}
	tx2 := &transaction.Transaction{Nonce: 2, GasLimit: tx2GasLimit}

	txHash1 := "hash1"
	txHash2 := "hash2"

	mapAllTxs := make(map[string]data.TransactionHandler)
	mapAllTxs[txHash1] = tx1
	mapAllTxs[txHash2] = tx2

	mb := &block.MiniBlock{
		Type:            block.TxBlock,
		TxHashes:        [][]byte{[]byte(txHash1), []byte(txHash2)},
		ReceiverShardID: 1,
	}

	err = tc.checkGasConsumedByMiniBlockInReceiverShard(mb, mapAllTxs)
	assert.Equal(t, err, core.ErrAdditionOverflow)
}

func TestTransactionCoordinator_CheckGasConsumedByMiniBlockInReceiverShardShouldErrMaxGasLimitPerMiniBlockInReceiverShardIsReached(t *testing.T) {
	t.Parallel()

	tx1GasLimit := uint64(100)
	tx2GasLimit := uint64(200)
	tx3GasLimit := uint64(300)

	dataPool := initDataPool(txHash)
	txCoordinatorArgs := ArgTransactionCoordinator{
		Hasher:               &mock.HasherMock{},
		Marshalizer:          &mock.MarshalizerMock{},
		ShardCoordinator:     mock.NewMultiShardsCoordinatorMock(3),
		Accounts:             initAccountsMock(),
		MiniBlockPool:        dataPool.MiniBlocks(),
		RequestHandler:       &testscommon.RequestHandlerStub{},
		PreProcessors:        createPreProcessorContainerWithDataPool(dataPool, FeeHandlerMock()),
		InterProcessors:      createInterimProcessorContainer(),
		GasHandler:           &mock.GasHandlerMock{},
		FeeHandler:           &mock.FeeAccumulatorStub{},
		BlockSizeComputation: &mock.BlockSizeComputationStub{},
		BalanceComputation:   &mock.BalanceComputationStub{},
		EconomicsFee: &mock.FeeHandlerStub{
			MaxGasLimitPerBlockCalled: func() uint64 {
				return tx1GasLimit + tx2GasLimit + tx3GasLimit - 1
			},
			ComputeGasLimitCalled: func(tx process.TransactionWithFeeHandler) uint64 {
				return tx.GetGasLimit()
			},
		},
		TxTypeHandler:                     &mock.TxTypeHandlerMock{},
		BlockGasAndFeesReCheckEnableEpoch: 0,
		TransactionsLogProcessor:          &mock.TxLogsProcessorStub{},
	}
	tc, err := NewTransactionCoordinator(txCoordinatorArgs)
	assert.Nil(t, err)
	assert.NotNil(t, tc)

	tx1 := &transaction.Transaction{Nonce: 1, GasLimit: tx1GasLimit}
	tx2 := &transaction.Transaction{Nonce: 2, GasLimit: tx2GasLimit}
	tx3 := &transaction.Transaction{Nonce: 3, GasLimit: tx3GasLimit}

	txHash1 := "hash1"
	txHash2 := "hash2"
	txHash3 := "hash3"

	mapAllTxs := make(map[string]data.TransactionHandler)
	mapAllTxs[txHash1] = tx1
	mapAllTxs[txHash2] = tx2
	mapAllTxs[txHash3] = tx3

	mb := &block.MiniBlock{
		Type:            block.TxBlock,
		TxHashes:        [][]byte{[]byte(txHash1), []byte(txHash2), []byte(txHash3)},
		ReceiverShardID: 1,
	}

	err = tc.checkGasConsumedByMiniBlockInReceiverShard(mb, mapAllTxs)
	assert.Equal(t, err, process.ErrMaxGasLimitPerMiniBlockInReceiverShardIsReached)
}

func TestTransactionCoordinator_CheckGasConsumedByMiniBlockInReceiverShardShouldWork(t *testing.T) {
	t.Parallel()

	tx1GasLimit := uint64(100)
	tx2GasLimit := uint64(200)
	tx3GasLimit := uint64(300)

	dataPool := initDataPool(txHash)
	txCoordinatorArgs := ArgTransactionCoordinator{
		Hasher:               &mock.HasherMock{},
		Marshalizer:          &mock.MarshalizerMock{},
		ShardCoordinator:     mock.NewMultiShardsCoordinatorMock(3),
		Accounts:             initAccountsMock(),
		MiniBlockPool:        dataPool.MiniBlocks(),
		RequestHandler:       &testscommon.RequestHandlerStub{},
		PreProcessors:        createPreProcessorContainerWithDataPool(dataPool, FeeHandlerMock()),
		InterProcessors:      createInterimProcessorContainer(),
		GasHandler:           &mock.GasHandlerMock{},
		FeeHandler:           &mock.FeeAccumulatorStub{},
		BlockSizeComputation: &mock.BlockSizeComputationStub{},
		BalanceComputation:   &mock.BalanceComputationStub{},
		EconomicsFee: &mock.FeeHandlerStub{
			MaxGasLimitPerBlockCalled: func() uint64 {
				return tx1GasLimit + tx2GasLimit + tx3GasLimit
			},
			ComputeGasLimitCalled: func(tx process.TransactionWithFeeHandler) uint64 {
				return tx.GetGasLimit()
			},
		},
		TxTypeHandler:                     &mock.TxTypeHandlerMock{},
		BlockGasAndFeesReCheckEnableEpoch: 0,
		TransactionsLogProcessor:          &mock.TxLogsProcessorStub{},
	}

	tc, err := NewTransactionCoordinator(txCoordinatorArgs)
	assert.Nil(t, err)
	assert.NotNil(t, tc)

	tx1 := &transaction.Transaction{Nonce: 1, GasLimit: tx1GasLimit}
	tx2 := &transaction.Transaction{Nonce: 2, GasLimit: tx2GasLimit}
	tx3 := &transaction.Transaction{Nonce: 3, GasLimit: tx3GasLimit}

	txHash1 := "hash1"
	txHash2 := "hash2"
	txHash3 := "hash3"

	mapAllTxs := make(map[string]data.TransactionHandler)
	mapAllTxs[txHash1] = tx1
	mapAllTxs[txHash2] = tx2
	mapAllTxs[txHash3] = tx3

	mb := &block.MiniBlock{
		Type:            block.TxBlock,
		TxHashes:        [][]byte{[]byte(txHash1), []byte(txHash2), []byte(txHash3)},
		ReceiverShardID: 1,
	}

	err = tc.checkGasConsumedByMiniBlockInReceiverShard(mb, mapAllTxs)
	assert.Nil(t, err)
}

func TestTransactionCoordinator_VerifyFeesShouldErrMissingTransaction(t *testing.T) {
	t.Parallel()

	dataPool := initDataPool(txHash)
	txCoordinatorArgs := ArgTransactionCoordinator{
		Hasher:                            &mock.HasherMock{},
		Marshalizer:                       &mock.MarshalizerMock{},
		ShardCoordinator:                  mock.NewMultiShardsCoordinatorMock(3),
		Accounts:                          initAccountsMock(),
		MiniBlockPool:                     dataPool.MiniBlocks(),
		RequestHandler:                    &testscommon.RequestHandlerStub{},
		PreProcessors:                     createPreProcessorContainerWithDataPool(dataPool, FeeHandlerMock()),
		InterProcessors:                   createInterimProcessorContainer(),
		GasHandler:                        &mock.GasHandlerMock{},
		FeeHandler:                        &mock.FeeAccumulatorStub{},
		BlockSizeComputation:              &mock.BlockSizeComputationStub{},
		BalanceComputation:                &mock.BalanceComputationStub{},
		EconomicsFee:                      &mock.FeeHandlerStub{},
		TxTypeHandler:                     &mock.TxTypeHandlerMock{},
		BlockGasAndFeesReCheckEnableEpoch: 0,
		TransactionsLogProcessor:          &mock.TxLogsProcessorStub{},
	}

	tc, err := NewTransactionCoordinator(txCoordinatorArgs)
	assert.Nil(t, err)
	assert.NotNil(t, tc)

	txHash1 := "hash1"

	header := &block.Header{
		AccumulatedFees: big.NewInt(100),
		DeveloperFees:   big.NewInt(10),
	}

	body := &block.Body{
		MiniBlocks: []*block.MiniBlock{
			{
				Type:            block.TxBlock,
				TxHashes:        [][]byte{[]byte(txHash1)},
				ReceiverShardID: 1,
			},
		},
	}

	err = tc.verifyFees(header, body, nil)
	assert.Equal(t, process.ErrMissingTransaction, err)
}

func TestTransactionCoordinator_VerifyFeesShouldErrMaxAccumulatedFeesExceeded(t *testing.T) {
	t.Parallel()

	tx1GasLimit := uint64(100)

	dataPool := initDataPool(txHash)
	txCoordinatorArgs := ArgTransactionCoordinator{
		Hasher:               &mock.HasherMock{},
		Marshalizer:          &mock.MarshalizerMock{},
		ShardCoordinator:     mock.NewMultiShardsCoordinatorMock(3),
		Accounts:             initAccountsMock(),
		MiniBlockPool:        dataPool.MiniBlocks(),
		RequestHandler:       &testscommon.RequestHandlerStub{},
		PreProcessors:        createPreProcessorContainerWithDataPool(dataPool, FeeHandlerMock()),
		InterProcessors:      createInterimProcessorContainer(),
		GasHandler:           &mock.GasHandlerMock{},
		FeeHandler:           &mock.FeeAccumulatorStub{},
		BlockSizeComputation: &mock.BlockSizeComputationStub{},
		BalanceComputation:   &mock.BalanceComputationStub{},
		EconomicsFee: &mock.FeeHandlerStub{
			DeveloperPercentageCalled: func() float64 {
				return 0.1
			},
		},
		TxTypeHandler:                     &mock.TxTypeHandlerMock{},
		BlockGasAndFeesReCheckEnableEpoch: 0,
		TransactionsLogProcessor:          &mock.TxLogsProcessorStub{},
	}

	tc, err := NewTransactionCoordinator(txCoordinatorArgs)
	assert.Nil(t, err)
	assert.NotNil(t, tc)

	tx1 := &transaction.Transaction{Nonce: 1, GasLimit: tx1GasLimit, GasPrice: 1}
	txHash1 := "hash1"

	mapMiniBlockTypeAllTxs := make(map[block.Type]map[string]data.TransactionHandler)

	mapAllTxs := make(map[string]data.TransactionHandler)
	mapAllTxs[txHash1] = tx1
	mapMiniBlockTypeAllTxs[block.TxBlock] = mapAllTxs

	header := &block.Header{
		AccumulatedFees: big.NewInt(101),
		DeveloperFees:   big.NewInt(10),
	}

	body := &block.Body{
		MiniBlocks: []*block.MiniBlock{
			{
				Type: block.PeerBlock,
			},
			{
				Type:            block.TxBlock,
				TxHashes:        [][]byte{[]byte(txHash1)},
				ReceiverShardID: 1,
			},
		},
	}

	err = tc.verifyFees(header, body, mapMiniBlockTypeAllTxs)
	assert.Equal(t, process.ErrMaxAccumulatedFeesExceeded, err)
}

func TestTransactionCoordinator_VerifyFeesShouldErrMaxDeveloperFeesExceeded(t *testing.T) {
	t.Parallel()

	tx1GasLimit := uint64(100)

	dataPool := initDataPool(txHash)
	txCoordinatorArgs := ArgTransactionCoordinator{
		Hasher:               &mock.HasherMock{},
		Marshalizer:          &mock.MarshalizerMock{},
		ShardCoordinator:     mock.NewMultiShardsCoordinatorMock(3),
		Accounts:             initAccountsMock(),
		MiniBlockPool:        dataPool.MiniBlocks(),
		RequestHandler:       &testscommon.RequestHandlerStub{},
		PreProcessors:        createPreProcessorContainerWithDataPool(dataPool, FeeHandlerMock()),
		InterProcessors:      createInterimProcessorContainer(),
		GasHandler:           &mock.GasHandlerMock{},
		FeeHandler:           &mock.FeeAccumulatorStub{},
		BlockSizeComputation: &mock.BlockSizeComputationStub{},
		BalanceComputation:   &mock.BalanceComputationStub{},
		EconomicsFee: &mock.FeeHandlerStub{
			DeveloperPercentageCalled: func() float64 {
				return 0.1
			},
		},
		TxTypeHandler:                     &mock.TxTypeHandlerMock{},
		BlockGasAndFeesReCheckEnableEpoch: 0,
		TransactionsLogProcessor:          &mock.TxLogsProcessorStub{},
	}
	tc, err := NewTransactionCoordinator(txCoordinatorArgs)
	assert.Nil(t, err)
	assert.NotNil(t, tc)

	tx1 := &transaction.Transaction{Nonce: 1, GasLimit: tx1GasLimit, GasPrice: 1}
	txHash1 := "hash1"

	mapMiniBlockTypeAllTxs := make(map[block.Type]map[string]data.TransactionHandler)

	mapAllTxs := make(map[string]data.TransactionHandler)
	mapAllTxs[txHash1] = tx1
	mapMiniBlockTypeAllTxs[block.TxBlock] = mapAllTxs

	header := &block.Header{
		AccumulatedFees: big.NewInt(100),
		DeveloperFees:   big.NewInt(11),
	}

	body := &block.Body{
		MiniBlocks: []*block.MiniBlock{
			{
				Type: block.PeerBlock,
			},
			{
				Type:            block.TxBlock,
				TxHashes:        [][]byte{[]byte(txHash1)},
				ReceiverShardID: 1,
			},
		},
	}

	err = tc.verifyFees(header, body, mapMiniBlockTypeAllTxs)
	assert.Equal(t, process.ErrMaxDeveloperFeesExceeded, err)
}

func TestTransactionCoordinator_VerifyFeesShouldWork(t *testing.T) {
	t.Parallel()

	tx1GasLimit := uint64(100)

	dataPool := initDataPool(txHash)
	txCoordinatorArgs := ArgTransactionCoordinator{
		Hasher:               &mock.HasherMock{},
		Marshalizer:          &mock.MarshalizerMock{},
		ShardCoordinator:     mock.NewMultiShardsCoordinatorMock(3),
		Accounts:             initAccountsMock(),
		MiniBlockPool:        dataPool.MiniBlocks(),
		RequestHandler:       &testscommon.RequestHandlerStub{},
		PreProcessors:        createPreProcessorContainerWithDataPool(dataPool, FeeHandlerMock()),
		InterProcessors:      createInterimProcessorContainer(),
		GasHandler:           &mock.GasHandlerMock{},
		FeeHandler:           &mock.FeeAccumulatorStub{},
		BlockSizeComputation: &mock.BlockSizeComputationStub{},
		BalanceComputation:   &mock.BalanceComputationStub{},
		EconomicsFee: &mock.FeeHandlerStub{
			DeveloperPercentageCalled: func() float64 {
				return 0.1
			},
		},
		TxTypeHandler:                     &mock.TxTypeHandlerMock{},
		BlockGasAndFeesReCheckEnableEpoch: 0,
		TransactionsLogProcessor:          &mock.TxLogsProcessorStub{},
	}
	tc, err := NewTransactionCoordinator(txCoordinatorArgs)
	assert.Nil(t, err)
	assert.NotNil(t, tc)

	tx1 := &transaction.Transaction{Nonce: 1, GasLimit: tx1GasLimit, GasPrice: 1}
	txHash1 := "hash1"

	mapMiniBlockTypeAllTxs := make(map[block.Type]map[string]data.TransactionHandler)

	mapAllTxs := make(map[string]data.TransactionHandler)
	mapAllTxs[txHash1] = tx1
	mapMiniBlockTypeAllTxs[block.TxBlock] = mapAllTxs

	header := &block.Header{
		AccumulatedFees: big.NewInt(100),
		DeveloperFees:   big.NewInt(10),
	}

	body := &block.Body{
		MiniBlocks: []*block.MiniBlock{
			{
				Type: block.PeerBlock,
			},
			{
				Type:            block.TxBlock,
				TxHashes:        [][]byte{[]byte(txHash1)},
				ReceiverShardID: 1,
			},
		},
	}

	err = tc.verifyFees(header, body, mapMiniBlockTypeAllTxs)
	assert.Nil(t, err)
}

func TestTransactionCoordinator_GetMaxAccumulatedAndDeveloperFeesShouldErr(t *testing.T) {
	t.Parallel()

	dataPool := initDataPool(txHash)
	txCoordinatorArgs := ArgTransactionCoordinator{
		Hasher:                            &mock.HasherMock{},
		Marshalizer:                       &mock.MarshalizerMock{},
		ShardCoordinator:                  mock.NewMultiShardsCoordinatorMock(3),
		Accounts:                          initAccountsMock(),
		MiniBlockPool:                     dataPool.MiniBlocks(),
		RequestHandler:                    &testscommon.RequestHandlerStub{},
		PreProcessors:                     createPreProcessorContainerWithDataPool(dataPool, FeeHandlerMock()),
		InterProcessors:                   createInterimProcessorContainer(),
		GasHandler:                        &mock.GasHandlerMock{},
		FeeHandler:                        &mock.FeeAccumulatorStub{},
		BlockSizeComputation:              &mock.BlockSizeComputationStub{},
		BalanceComputation:                &mock.BalanceComputationStub{},
		EconomicsFee:                      &mock.FeeHandlerStub{},
		TxTypeHandler:                     &mock.TxTypeHandlerMock{},
		BlockGasAndFeesReCheckEnableEpoch: 0,
		TransactionsLogProcessor:          &mock.TxLogsProcessorStub{},
	}
	tc, err := NewTransactionCoordinator(txCoordinatorArgs)
	assert.Nil(t, err)
	assert.NotNil(t, tc)

	txHash1 := "hash1"

	mb := &block.MiniBlock{
		Type:            block.TxBlock,
		TxHashes:        [][]byte{[]byte(txHash1)},
		ReceiverShardID: 1,
	}

	accumulatedFees, developerFees, errGetMaxFees := tc.getMaxAccumulatedAndDeveloperFees(mb, nil)
	assert.Equal(t, process.ErrMissingTransaction, errGetMaxFees)
	assert.Equal(t, big.NewInt(0), accumulatedFees)
	assert.Equal(t, big.NewInt(0), developerFees)
}

func TestTransactionCoordinator_GetMaxAccumulatedAndDeveloperFeesShouldWork(t *testing.T) {
	t.Parallel()

	tx1GasLimit := uint64(100)
	tx2GasLimit := uint64(200)
	tx3GasLimit := uint64(300)

	dataPool := initDataPool(txHash)
	txCoordinatorArgs := ArgTransactionCoordinator{
		Hasher:               &mock.HasherMock{},
		Marshalizer:          &mock.MarshalizerMock{},
		ShardCoordinator:     mock.NewMultiShardsCoordinatorMock(3),
		Accounts:             initAccountsMock(),
		MiniBlockPool:        dataPool.MiniBlocks(),
		RequestHandler:       &testscommon.RequestHandlerStub{},
		PreProcessors:        createPreProcessorContainerWithDataPool(dataPool, FeeHandlerMock()),
		InterProcessors:      createInterimProcessorContainer(),
		GasHandler:           &mock.GasHandlerMock{},
		FeeHandler:           &mock.FeeAccumulatorStub{},
		BlockSizeComputation: &mock.BlockSizeComputationStub{},
		BalanceComputation:   &mock.BalanceComputationStub{},
		EconomicsFee: &mock.FeeHandlerStub{
			DeveloperPercentageCalled: func() float64 {
				return 0.1
			},
		},
		TxTypeHandler:                     &mock.TxTypeHandlerMock{},
		BlockGasAndFeesReCheckEnableEpoch: 0,
		TransactionsLogProcessor:          &mock.TxLogsProcessorStub{},
	}
	tc, err := NewTransactionCoordinator(txCoordinatorArgs)
	assert.Nil(t, err)
	assert.NotNil(t, tc)

	tx1 := &transaction.Transaction{Nonce: 1, GasLimit: tx1GasLimit, GasPrice: 1}
	tx2 := &transaction.Transaction{Nonce: 2, GasLimit: tx2GasLimit, GasPrice: 1}
	tx3 := &transaction.Transaction{Nonce: 3, GasLimit: tx3GasLimit, GasPrice: 1}

	txHash1 := "hash1"
	txHash2 := "hash2"
	txHash3 := "hash3"

	mapAllTxs := make(map[string]data.TransactionHandler)
	mapAllTxs[txHash1] = tx1
	mapAllTxs[txHash2] = tx2
	mapAllTxs[txHash3] = tx3

	mb := &block.MiniBlock{
		Type:            block.TxBlock,
		TxHashes:        [][]byte{[]byte(txHash1), []byte(txHash2), []byte(txHash3)},
		ReceiverShardID: 1,
	}

	accumulatedFees, developerFees, errGetMaxFees := tc.getMaxAccumulatedAndDeveloperFees(mb, mapAllTxs)
	assert.Nil(t, errGetMaxFees)
	assert.Equal(t, big.NewInt(600), accumulatedFees)
	assert.Equal(t, big.NewInt(60), developerFees)
}<|MERGE_RESOLUTION|>--- conflicted
+++ resolved
@@ -444,13 +444,8 @@
 		&mock.HasherMock{},
 		initDataPool([]byte("tx_hash0")),
 		createMockPubkeyConverter(),
-<<<<<<< HEAD
 		&testscommon.AccountsStub{},
-		&mock.RequestHandlerStub{},
-=======
-		&mock.AccountsStub{},
 		&testscommon.RequestHandlerStub{},
->>>>>>> c4cbed1e
 		&mock.TxProcessorMock{
 			ProcessTransactionCalled: func(transaction *transaction.Transaction) (vmcommon.ReturnCode, error) {
 				return 0, nil
@@ -498,13 +493,8 @@
 		&mock.HasherMock{},
 		dataPool,
 		createMockPubkeyConverter(),
-<<<<<<< HEAD
 		&testscommon.AccountsStub{},
-		&mock.RequestHandlerStub{},
-=======
-		&mock.AccountsStub{},
 		&testscommon.RequestHandlerStub{},
->>>>>>> c4cbed1e
 		&mock.TxProcessorMock{
 			ProcessTransactionCalled: func(transaction *transaction.Transaction) (vmcommon.ReturnCode, error) {
 				return 0, nil
@@ -786,13 +776,8 @@
 		&mock.HasherMock{},
 		tdp,
 		createMockPubkeyConverter(),
-<<<<<<< HEAD
 		&testscommon.AccountsStub{},
-		&mock.RequestHandlerStub{},
-=======
-		&mock.AccountsStub{},
 		&testscommon.RequestHandlerStub{},
->>>>>>> c4cbed1e
 		&mock.TxProcessorMock{
 			ProcessTransactionCalled: func(transaction *transaction.Transaction) (vmcommon.ReturnCode, error) {
 				return 0, nil
@@ -924,13 +909,8 @@
 		&mock.HasherMock{},
 		tdp,
 		createMockPubkeyConverter(),
-<<<<<<< HEAD
 		&testscommon.AccountsStub{},
-		&mock.RequestHandlerStub{},
-=======
-		&mock.AccountsStub{},
 		&testscommon.RequestHandlerStub{},
->>>>>>> c4cbed1e
 		&mock.TxProcessorMock{},
 		&mock.SCProcessorMock{},
 		&mock.SmartContractResultsProcessorMock{},
@@ -1036,13 +1016,8 @@
 			},
 		},
 		createMockPubkeyConverter(),
-<<<<<<< HEAD
 		&testscommon.AccountsStub{},
-		&mock.RequestHandlerStub{},
-=======
-		&mock.AccountsStub{},
 		&testscommon.RequestHandlerStub{},
->>>>>>> c4cbed1e
 		&mock.TxProcessorMock{
 			ProcessTransactionCalled: func(transaction *transaction.Transaction) (vmcommon.ReturnCode, error) {
 				return 0, nil
