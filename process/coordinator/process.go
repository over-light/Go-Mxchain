--- conflicted
+++ resolved
@@ -3,11 +3,8 @@
 import (
 	"bytes"
 	"fmt"
-<<<<<<< HEAD
 	"github.com/ElrondNetwork/elrond-go/process/block/processedMb"
 
-=======
->>>>>>> d12042e1
 	"math/big"
 	"sort"
 	"sync"
