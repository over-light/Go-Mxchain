package coordinator

import (
	"sort"
	"sync"
	"time"

	"github.com/ElrondNetwork/elrond-go/core/logger"
	"github.com/ElrondNetwork/elrond-go/data"
	"github.com/ElrondNetwork/elrond-go/data/block"
	"github.com/ElrondNetwork/elrond-go/data/state"
	"github.com/ElrondNetwork/elrond-go/dataRetriever"
	"github.com/ElrondNetwork/elrond-go/process"
	"github.com/ElrondNetwork/elrond-go/process/factory"
	"github.com/ElrondNetwork/elrond-go/sharding"
	"github.com/ElrondNetwork/elrond-go/storage"
)

type transactionCoordinator struct {
	shardCoordinator sharding.Coordinator
	accounts         state.AccountsAdapter
	miniBlockPool    storage.Cacher

	mutPreProcessor sync.RWMutex
	txPreProcessors map[block.Type]process.PreProcessor
	keysTxPreProcs  []block.Type

	mutInterimProcessors sync.RWMutex
	interimProcessors    map[block.Type]process.IntermediateTransactionHandler
	keysInterimProcs     []block.Type

	mutRequestedTxs sync.RWMutex
	requestedTxs    map[block.Type]int

	onRequestMiniBlock func(shardId uint32, mbHash []byte)
}

var log = logger.DefaultLogger()

// NewTransactionCoordinator creates a transaction coordinator to run and coordinate preprocessors and processors
func NewTransactionCoordinator(
	shardCoordinator sharding.Coordinator,
	accounts state.AccountsAdapter,
	dataPool dataRetriever.PoolsHolder,
	requestHandler process.RequestHandler,
	preProcessors process.PreProcessorsContainer,
	interProcessors process.IntermediateProcessorContainer,
) (*transactionCoordinator, error) {
	if shardCoordinator == nil {
		return nil, process.ErrNilShardCoordinator
	}
	if accounts == nil {
		return nil, process.ErrNilAccountsAdapter
	}
	if dataPool == nil {
		return nil, process.ErrNilDataPoolHolder
	}
	if requestHandler == nil {
		return nil, process.ErrNilRequestHandler
	}
	if interProcessors == nil {
		return nil, process.ErrNilIntermediateProcessorContainer
	}
	if preProcessors == nil {
		return nil, process.ErrNilPreProcessorsContainer
	}

	tc := &transactionCoordinator{
		shardCoordinator: shardCoordinator,
		accounts:         accounts,
	}

	tc.miniBlockPool = dataPool.MiniBlocks()
	if tc.miniBlockPool == nil {
		return nil, process.ErrNilMiniBlockPool
	}
	tc.miniBlockPool.RegisterHandler(tc.receivedMiniBlock)

	tc.onRequestMiniBlock = requestHandler.RequestMiniBlock
	tc.requestedTxs = make(map[block.Type]int)
	tc.txPreProcessors = make(map[block.Type]process.PreProcessor)
	tc.interimProcessors = make(map[block.Type]process.IntermediateTransactionHandler)

	tc.keysTxPreProcs = preProcessors.Keys()
	sort.Slice(tc.keysTxPreProcs, func(i, j int) bool {
		return tc.keysTxPreProcs[i] < tc.keysTxPreProcs[j]
	})
	for _, value := range tc.keysTxPreProcs {
		preProc, err := preProcessors.Get(value)
		if err != nil {
			return nil, err
		}
		tc.txPreProcessors[value] = preProc
	}

	tc.keysInterimProcs = interProcessors.Keys()
	sort.Slice(tc.keysInterimProcs, func(i, j int) bool {
		return tc.keysInterimProcs[i] < tc.keysInterimProcs[j]
	})
	for _, value := range tc.keysInterimProcs {
		interProc, err := interProcessors.Get(value)
		if err != nil {
			return nil, err
		}
		tc.interimProcessors[value] = interProc
	}

	return tc, nil
}

// separateBodyByType creates a map of bodies according to type
func (tc *transactionCoordinator) separateBodyByType(body block.Body) map[block.Type]block.Body {
	separatedBodies := make(map[block.Type]block.Body)

	for i := 0; i < len(body); i++ {
		mb := body[i]

		if separatedBodies[mb.Type] == nil {
			separatedBodies[mb.Type] = block.Body{}
		}

		separatedBodies[mb.Type] = append(separatedBodies[mb.Type], mb)
	}

	return separatedBodies
}

// initRequestedTxs init the requested txs number
func (tc *transactionCoordinator) initRequestedTxs() {
	tc.mutRequestedTxs.Lock()
	tc.requestedTxs = make(map[block.Type]int)
	tc.mutRequestedTxs.Unlock()
}

// RequestBlockTransactions verifies missing transaction and requests them
func (tc *transactionCoordinator) RequestBlockTransactions(body block.Body) {
	separatedBodies := tc.separateBodyByType(body)

	tc.initRequestedTxs()

	wg := sync.WaitGroup{}
	wg.Add(len(separatedBodies))

	for key, value := range separatedBodies {
		go func(blockType block.Type, blockBody block.Body) {
			preproc := tc.getPreProcessor(blockType)
			if preproc == nil {
				wg.Done()
				return
			}
			requestedTxs := preproc.RequestBlockTransactions(blockBody)

			tc.mutRequestedTxs.Lock()
			tc.requestedTxs[blockType] = requestedTxs
			tc.mutRequestedTxs.Unlock()

			wg.Done()
		}(key, value)
	}

	wg.Wait()
}

// IsDataPreparedForProcessing verifies if all the needed data is prepared
func (tc *transactionCoordinator) IsDataPreparedForProcessing(haveTime func() time.Duration) error {
	var errFound error
	errMutex := sync.Mutex{}

	wg := sync.WaitGroup{}

	tc.mutRequestedTxs.RLock()
	wg.Add(len(tc.requestedTxs))

	for key, value := range tc.requestedTxs {
		go func(blockType block.Type, requestedTxs int) {
			preproc := tc.getPreProcessor(blockType)
			if preproc == nil {
				wg.Done()

				return
			}

			err := preproc.IsDataPrepared(requestedTxs, haveTime)
			if err != nil {
				log.Debug(err.Error())

				errMutex.Lock()
				errFound = err
				errMutex.Unlock()
			}
			wg.Done()
		}(key, value)
	}

	tc.mutRequestedTxs.RUnlock()
	wg.Wait()

	return errFound
}

// SaveBlockDataToStorage saves the data from block body into storage units
func (tc *transactionCoordinator) SaveBlockDataToStorage(body block.Body) error {
	separatedBodies := tc.separateBodyByType(body)

	var errFound error
	errMutex := sync.Mutex{}

	wg := sync.WaitGroup{}
	// Length of body types + another go routine for the intermediate transactions
	wg.Add(len(separatedBodies))

	for key, value := range separatedBodies {
		go func(blockType block.Type, blockBody block.Body) {
			preproc := tc.getPreProcessor(blockType)
			if preproc == nil {
				wg.Done()
				return
			}

			err := preproc.SaveTxBlockToStorage(blockBody)
			if err != nil {
				log.Debug(err.Error())

				errMutex.Lock()
				errFound = err
				errMutex.Unlock()
			}

			wg.Done()
		}(key, value)
	}

	wg.Wait()

	intermediatePreproc := tc.getInterimProcessor(block.SmartContractResultBlock)
	if intermediatePreproc == nil {
		return errFound
	}

	err := intermediatePreproc.SaveCurrentIntermediateTxToStorage()
	if err != nil {
		log.Debug(err.Error())

		errMutex.Lock()
		errFound = err
		errMutex.Unlock()
	}

	return errFound
}

// RestoreBlockDataFromStorage restores block data from storage to pool
func (tc *transactionCoordinator) RestoreBlockDataFromStorage(body block.Body) (int, map[int][][]byte, error) {
	separatedBodies := tc.separateBodyByType(body)

	var errFound error
	localMutex := sync.Mutex{}
	totalRestoredTx := 0
	restoredMbHashes := make(map[int][][]byte)

	wg := sync.WaitGroup{}
	wg.Add(len(separatedBodies))

	for key, value := range separatedBodies {
		go func(blockType block.Type, blockBody block.Body) {
			restoredMbs := make(map[int][]byte)

			preproc := tc.getPreProcessor(blockType)
			if preproc == nil {
				wg.Done()
				return
			}

			restoredTxs, restoredMbs, err := preproc.RestoreTxBlockIntoPools(blockBody, tc.miniBlockPool)
			if err != nil {
				log.Debug(err.Error())

				localMutex.Lock()
				errFound = err
				localMutex.Unlock()
			}

			localMutex.Lock()
			totalRestoredTx += restoredTxs

			for shId, mbHash := range restoredMbs {
				restoredMbHashes[shId] = append(restoredMbHashes[shId], mbHash)
			}

			localMutex.Unlock()

			wg.Done()
		}(key, value)
	}

	wg.Wait()

	return totalRestoredTx, restoredMbHashes, errFound
}

// RemoveBlockDataFromPool deletes block data from pools
func (tc *transactionCoordinator) RemoveBlockDataFromPool(body block.Body) error {
	separatedBodies := tc.separateBodyByType(body)

	var errFound error
	errMutex := sync.Mutex{}

	wg := sync.WaitGroup{}
	wg.Add(len(separatedBodies))

	for key, value := range separatedBodies {
		go func(blockType block.Type, blockBody block.Body) {
			preproc := tc.getPreProcessor(blockType)
			if preproc == nil {
				wg.Done()
				return
			}

			err := preproc.RemoveTxBlockFromPools(blockBody, tc.miniBlockPool)
			if err != nil {
				log.Debug(err.Error())

				errMutex.Lock()
				errFound = err
				errMutex.Unlock()
			}
			wg.Done()
		}(key, value)
	}

	wg.Wait()

	return errFound
}

// ProcessBlockTransaction processes transactions and updates state tries
func (tc *transactionCoordinator) ProcessBlockTransaction(
	body block.Body,
	round uint64,
	haveTime func() time.Duration,
) error {
	separatedBodies := tc.separateBodyByType(body)

	// processing has to be done in order, as the order of different type of transactions over the same account is strict
	for _, blockType := range tc.keysTxPreProcs {
		if separatedBodies[blockType] == nil {
			continue
		}

		preproc := tc.getPreProcessor(blockType)
		if preproc == nil {
			return process.ErrMissingPreProcessor
		}

		err := preproc.ProcessBlockTransactions(separatedBodies[blockType], round, haveTime)
		if err != nil {
			return err
		}
	}

	return nil
}

// CreateMbsAndProcessCrossShardTransactionsDstMe creates miniblocks and processes cross shard transaction
// with destination of current shard
func (tc *transactionCoordinator) CreateMbsAndProcessCrossShardTransactionsDstMe(
	hdr data.HeaderHandler,
	maxTxRemaining uint32,
	maxMbRemaining uint32,
	round uint64,
	haveTime func() bool,
) (block.MiniBlockSlice, uint32, bool) {
	miniBlocks := make(block.MiniBlockSlice, 0)
	nrTxAdded := uint32(0)
	nrMBprocessed := 0

	if hdr == nil || hdr.IsInterfaceNil() {
		return miniBlocks, nrTxAdded, true
	}

	crossMiniBlockHashes := hdr.GetMiniBlockHeadersWithDst(tc.shardCoordinator.SelfId())
	for key, senderShardId := range crossMiniBlockHashes {
		if !haveTime() {
			break
		}

		if hdr.GetMiniBlockProcessed([]byte(key)) {
			nrMBprocessed++
			continue
		}

		miniVal, _ := tc.miniBlockPool.Peek([]byte(key))
		if miniVal == nil {
			go tc.onRequestMiniBlock(senderShardId, []byte(key))
			continue
		}

		miniBlock, ok := miniVal.(*block.MiniBlock)
		if !ok {
			continue
		}

		preproc := tc.getPreProcessor(miniBlock.Type)
		if preproc == nil {
			continue
		}

		// overflow would happen if processing would continue
		txOverFlow := nrTxAdded+uint32(len(miniBlock.TxHashes)) > maxTxRemaining
		if txOverFlow {
			return miniBlocks, nrTxAdded, false
		}

		requestedTxs := preproc.RequestTransactionsForMiniBlock(*miniBlock)
		if requestedTxs > 0 {
			continue
		}

		err := tc.processCompleteMiniBlock(preproc, miniBlock, round, haveTime)
		if err != nil {
			continue
		}

		// all txs processed, add to processed miniblocks
		miniBlocks = append(miniBlocks, miniBlock)
		nrTxAdded = nrTxAdded + uint32(len(miniBlock.TxHashes))
		nrMBprocessed++

		mbOverFlow := uint32(len(miniBlocks)) >= maxMbRemaining
		if mbOverFlow {
			return miniBlocks, nrTxAdded, false
		}
	}

	allMBsProcessed := nrMBprocessed == len(crossMiniBlockHashes)
	return miniBlocks, nrTxAdded, allMBsProcessed
}

// CreateMbsAndProcessTransactionsFromMe creates miniblocks and processes transactions from pool
func (tc *transactionCoordinator) CreateMbsAndProcessTransactionsFromMe(
	maxTxSpaceRemained uint32,
	maxMbSpaceRemained uint32,
	round uint64,
	haveTime func() bool,
) block.MiniBlockSlice {

	txPreProc := tc.getPreProcessor(block.TxBlock)
	if txPreProc == nil {
		return nil
	}

	miniBlocks := make(block.MiniBlockSlice, 0)
	txSpaceRemained := int(maxTxSpaceRemained)

	newMBAdded := true
	for newMBAdded {
		newMBAdded = false

		for shardId := uint32(0); shardId < tc.shardCoordinator.NumberOfShards(); shardId++ {
			if txSpaceRemained <= 0 {
				break
			}

			mbSpaceRemained := int(maxMbSpaceRemained) - len(miniBlocks)
			if mbSpaceRemained <= 0 {
				break
			}

			miniBlock, err := txPreProc.CreateAndProcessMiniBlock(
				tc.shardCoordinator.SelfId(),
				shardId,
				txSpaceRemained,
				haveTime,
				round)
			if err != nil {
				continue
			}

			if len(miniBlock.TxHashes) > 0 {
				txSpaceRemained -= len(miniBlock.TxHashes)
				miniBlocks = append(miniBlocks, miniBlock)
				newMBAdded = true
			}
		}
	}

	interMBs := tc.processAddedInterimTransactions()
	if len(interMBs) > 0 {
		miniBlocks = append(miniBlocks, interMBs...)
	}

	tc.addTxFeeToMatchingMiniBlocks(&miniBlocks)

	return miniBlocks
}

func (tc *transactionCoordinator) addTxFeeToMatchingMiniBlocks(miniBlocks *block.MiniBlockSlice) {
	// add txfee transactions to matching blocks
	interimProc := tc.getInterimProcessor(block.TxFeeBlock)
	if interimProc == nil {
		return
	}

	txFeeMbs := interimProc.CreateAllInterMiniBlocks()
	for key, mb := range txFeeMbs {
		var matchingMBFound bool
		for i := 0; i < len(*miniBlocks); i++ {
			currMb := (*miniBlocks)[i]
			if currMb.ReceiverShardID == key &&
				currMb.SenderShardID == tc.shardCoordinator.SelfId() &&
				currMb.Type == block.TxBlock {
				currMb.TxHashes = append(currMb.TxHashes, mb.TxHashes...)
				matchingMBFound = true
				break
			}
		}

		if !matchingMBFound {
			mb.ReceiverShardID = key
			mb.SenderShardID = tc.shardCoordinator.SelfId()
			mb.Type = block.TxBlock

			*miniBlocks = append(*miniBlocks, mb)
		}
	}
}

func (tc *transactionCoordinator) processAddedInterimTransactions() block.MiniBlockSlice {
	miniBlocks := make(block.MiniBlockSlice, 0)

	// processing has to be done in order, as the order of different type of transactions over the same account is strict
	for _, blockType := range tc.keysInterimProcs {
		interimProc := tc.getInterimProcessor(blockType)
		if interimProc == nil {
			// this will never be reached as keysInterimProcs are the actual keys from the interimMap
			continue
		}

<<<<<<< HEAD
	for key, interimProc := range tc.interimProcessors {
		if key == block.TxFeeBlock {
			// this has to be processed last
			wg.Done()
			continue
		}

		go func(intermediateProcessor process.IntermediateTransactionHandler) {
			currMbs := intermediateProcessor.CreateAllInterMiniBlocks()
			resMutex.Lock()
			for _, value := range currMbs {
				miniBlocks = append(miniBlocks, value)
			}
			resMutex.Unlock()
			wg.Done()
		}(interimProc)
=======
		currMbs := interimProc.CreateAllInterMiniBlocks()
		for _, value := range currMbs {
			miniBlocks = append(miniBlocks, value)
		}
>>>>>>> f2641e1d
	}

	return miniBlocks
}

// CreateBlockStarted initializes necessary data for preprocessors at block create or block process
func (tc *transactionCoordinator) CreateBlockStarted() {
	tc.mutPreProcessor.RLock()
	for _, value := range tc.txPreProcessors {
		value.CreateBlockStarted()
	}
	tc.mutPreProcessor.RUnlock()

	tc.mutInterimProcessors.RLock()
	for _, value := range tc.interimProcessors {
		value.CreateBlockStarted()
	}
	tc.mutInterimProcessors.RUnlock()
}

func (tc *transactionCoordinator) getPreProcessor(blockType block.Type) process.PreProcessor {
	tc.mutPreProcessor.RLock()
	preprocessor, exists := tc.txPreProcessors[blockType]
	tc.mutPreProcessor.RUnlock()

	if !exists {
		return nil
	}

	return preprocessor
}

func (tc *transactionCoordinator) getInterimProcessor(blockType block.Type) process.IntermediateTransactionHandler {
	tc.mutInterimProcessors.RLock()
	interProcessor, exists := tc.interimProcessors[blockType]
	tc.mutInterimProcessors.RUnlock()

	if !exists {
		return nil
	}

	return interProcessor
}

func createBroadcastTopic(shardC sharding.Coordinator, destShId uint32, mbType block.Type) (string, error) {
	var baseTopic string

	switch mbType {
	case block.TxBlock:
		baseTopic = factory.TransactionTopic
	case block.PeerBlock:
		baseTopic = factory.PeerChBodyTopic
	case block.SmartContractResultBlock:
		baseTopic = factory.UnsignedTransactionTopic
	default:
		return "", process.ErrUnknownBlockType
	}

	transactionTopic := baseTopic +
		shardC.CommunicationIdentifier(destShId)

	return transactionTopic, nil
}

// CreateMarshalizedData creates marshalized data for broadcasting
func (tc *transactionCoordinator) CreateMarshalizedData(body block.Body) (map[uint32]block.MiniBlockSlice, map[string][][]byte) {
	mrsTxs := make(map[string][][]byte)
	bodies := make(map[uint32]block.MiniBlockSlice)

	for i := 0; i < len(body); i++ {
		miniblock := body[i]
		receiverShardId := miniblock.ReceiverShardID
		if receiverShardId == tc.shardCoordinator.SelfId() { // not taking into account miniblocks for current shard
			continue
		}

		broadcastTopic, err := createBroadcastTopic(tc.shardCoordinator, receiverShardId, miniblock.Type)
		if err != nil {
			log.Debug(err.Error())
			continue
		}

		preproc := tc.getPreProcessor(miniblock.Type)
		if preproc == nil {
			continue
		}

		bodies[receiverShardId] = append(bodies[receiverShardId], miniblock)

		currMrsTxs, err := preproc.CreateMarshalizedData(miniblock.TxHashes)
		if err != nil {
			log.Debug(err.Error())
			continue
		}

		if len(currMrsTxs) > 0 {
			mrsTxs[broadcastTopic] = append(mrsTxs[broadcastTopic], currMrsTxs...)
		}

		interimProc := tc.getInterimProcessor(miniblock.Type)
		if interimProc == nil {
			continue
		}

		currMrsInterTxs, err := interimProc.CreateMarshalizedData(miniblock.TxHashes)
		if err != nil {
			log.Debug(err.Error())
			continue
		}

		if len(currMrsInterTxs) > 0 {
			mrsTxs[broadcastTopic] = append(mrsTxs[broadcastTopic], currMrsInterTxs...)
		}
	}

	return bodies, mrsTxs
}

// GetAllCurrentUsedTxs returns the cached transaction data for current round
func (tc *transactionCoordinator) GetAllCurrentUsedTxs(blockType block.Type) map[string]data.TransactionHandler {
	tc.mutPreProcessor.RLock()
	defer tc.mutPreProcessor.RUnlock()

	if _, ok := tc.txPreProcessors[blockType]; !ok {
		return nil
	}

	return tc.txPreProcessors[blockType].GetAllCurrentUsedTxs()
}

// RequestMiniBlocks request miniblocks if missing
func (tc *transactionCoordinator) RequestMiniBlocks(header data.HeaderHandler) {
	if header == nil || header.IsInterfaceNil() {
		return
	}

	crossMiniBlockHashes := header.GetMiniBlockHeadersWithDst(tc.shardCoordinator.SelfId())
	for key, senderShardId := range crossMiniBlockHashes {
		obj, _ := tc.miniBlockPool.Peek([]byte(key))
		if obj == nil {
			go tc.onRequestMiniBlock(senderShardId, []byte(key))
		}
	}
}

// receivedMiniBlock is a callback function when a new miniblock was received
// it will further ask for missing transactions
func (tc *transactionCoordinator) receivedMiniBlock(miniBlockHash []byte) {
	val, ok := tc.miniBlockPool.Peek(miniBlockHash)
	if !ok {
		return
	}

	miniBlock, ok := val.(block.MiniBlock)
	if !ok {
		return
	}

	preproc := tc.getPreProcessor(miniBlock.Type)
	if preproc == nil {
		return
	}

	_ = preproc.RequestTransactionsForMiniBlock(miniBlock)
}

// processMiniBlockComplete - all transactions must be processed together, otherwise error
func (tc *transactionCoordinator) processCompleteMiniBlock(
	preproc process.PreProcessor,
	miniBlock *block.MiniBlock,
	round uint64,
	haveTime func() bool,
) error {

	snapshot := tc.accounts.JournalLen()
	err := preproc.ProcessMiniBlock(miniBlock, haveTime, round)
	if err != nil {
		log.Debug(err.Error())
		errAccountState := tc.accounts.RevertToSnapshot(snapshot)
		if errAccountState != nil {
			// TODO: evaluate if reloading the trie from disk will might solve the problem
			log.Error(errAccountState.Error())
		}

		return err
	}

	return nil
}

// VerifyCreatedBlockTransactions checks whether the created transactions are the same as the one proposed
func (tc *transactionCoordinator) VerifyCreatedBlockTransactions(body block.Body) error {
	tc.mutInterimProcessors.RLock()
	defer tc.mutInterimProcessors.RUnlock()
	errMutex := sync.Mutex{}
	var errFound error
	// TODO: think if it is good in parallel or it is needed in sequences
	wg := sync.WaitGroup{}
	wg.Add(len(tc.interimProcessors))

	for key, interimProc := range tc.interimProcessors {
		if key == block.TxFeeBlock {
			// this has to be processed last
			wg.Done()
			continue
		}

		go func(intermediateProcessor process.IntermediateTransactionHandler) {
			err := intermediateProcessor.VerifyInterMiniBlocks(body)
			if err != nil {
				errMutex.Lock()
				errFound = err
				errMutex.Unlock()
			}
			wg.Done()
		}(interimProc)
	}

	wg.Wait()

	if errFound != nil {
		return errFound
	}

	interimProc := tc.getInterimProcessor(block.TxFeeBlock)
	if interimProc == nil {
		return nil
	}

	return interimProc.VerifyInterMiniBlocks(body)
}<|MERGE_RESOLUTION|>--- conflicted
+++ resolved
@@ -536,7 +536,11 @@
 			continue
 		}
 
-<<<<<<< HEAD
+	resMutex := sync.Mutex{}
+	// TODO: think if it is good in parallel or it is needed in sequences
+	wg := sync.WaitGroup{}
+	wg.Add(len(tc.interimProcessors))
+
 	for key, interimProc := range tc.interimProcessors {
 		if key == block.TxFeeBlock {
 			// this has to be processed last
@@ -553,13 +557,10 @@
 			resMutex.Unlock()
 			wg.Done()
 		}(interimProc)
-=======
-		currMbs := interimProc.CreateAllInterMiniBlocks()
-		for _, value := range currMbs {
-			miniBlocks = append(miniBlocks, value)
-		}
->>>>>>> f2641e1d
-	}
+	}
+
+	wg.Wait()
+	tc.mutInterimProcessors.RUnlock()
 
 	return miniBlocks
 }
