package sync

import (
<<<<<<< HEAD
	"bytes"
=======
	"math"
>>>>>>> 90cd27ee

	"github.com/ElrondNetwork/elrond-go/consensus"
	"github.com/ElrondNetwork/elrond-go/core/check"
	"github.com/ElrondNetwork/elrond-go/data"
	"github.com/ElrondNetwork/elrond-go/process"
	"github.com/ElrondNetwork/elrond-go/sharding"
)

// shardForkDetector implements the shard fork detector mechanism
type shardForkDetector struct {
	*baseForkDetector
}

// NewShardForkDetector method creates a new shardForkDetector object
func NewShardForkDetector(
	rounder consensus.Rounder,
	blackListHandler process.BlackListHandler,
	blockTracker process.BlockTracker,
	genesisTime int64,
) (*shardForkDetector, error) {

	if check.IfNil(rounder) {
		return nil, process.ErrNilRounder
	}
	if check.IfNil(blackListHandler) {
		return nil, process.ErrNilBlackListHandler
	}
	if check.IfNil(blockTracker) {
		return nil, process.ErrNilBlockTracker
	}

	bfd := &baseForkDetector{
		rounder:          rounder,
		blackListHandler: blackListHandler,
		genesisTime:      genesisTime,
		blockTracker:     blockTracker,
	}

	bfd.headers = make(map[uint64][]*headerInfo)
	checkpoint := &checkpointInfo{}
	bfd.setFinalCheckpoint(checkpoint)
	bfd.addCheckpoint(checkpoint)
	bfd.fork.nonce = math.MaxUint64

	sfd := shardForkDetector{
		baseForkDetector: bfd,
	}

	sfd.blockTracker.RegisterSelfNotarizedHeadersHandler(sfd.addSelfNotarizedHeaders)

	return &sfd, nil
}

// AddHeader method adds a new header to headers map
func (sfd *shardForkDetector) AddHeader(
	header data.HeaderHandler,
	headerHash []byte,
	state process.BlockHeaderState,
	selfNotarizedHeaders []data.HeaderHandler,
	selfNotarizedHeadersHashes [][]byte,
) error {

	if check.IfNil(header) {
		return ErrNilHeader
	}
	if headerHash == nil {
		return ErrNilHash
	}

	err := sfd.checkBlockBasicValidity(header, headerHash, state)
	if err != nil {
		return err
	}

	sfd.activateForcedForkIfNeeded(header, state, sharding.MetachainShardId)

	isHeaderReceivedTooLate := sfd.isHeaderReceivedTooLate(header, state, process.BlockFinality)
	if isHeaderReceivedTooLate {
		state = process.BHReceivedTooLate
	}

<<<<<<< HEAD
	_ = sfd.append(&headerInfo{
=======
	if state == process.BHProcessed {
		sfd.addFinalHeaders(finalHeaders, finalHeadersHashes)
		sfd.addCheckpoint(&checkpointInfo{nonce: header.GetNonce(), round: header.GetRound()})
		sfd.removePastOrInvalidRecords()
		sfd.setIsNotarizedShardStuck(isNotarizedShardStuck)
	}

	sfd.append(&headerInfo{
		epoch: header.GetEpoch(),
>>>>>>> 90cd27ee
		nonce: header.GetNonce(),
		round: header.GetRound(),
		hash:  headerHash,
		state: state,
	})

	if state == process.BHProcessed {
		sfd.addSelfNotarizedHeaders(sharding.MetachainShardId, selfNotarizedHeaders, selfNotarizedHeadersHashes)
		sfd.addCheckpoint(&checkpointInfo{nonce: header.GetNonce(), round: header.GetRound(), hash: headerHash})
		sfd.removePastOrInvalidRecords()
	}

	probableHighestNonce := sfd.computeProbableHighestNonce()
	sfd.setLastBlockRound(uint64(sfd.rounder.Index()))
	sfd.setProbableHighestNonce(probableHighestNonce)

	return nil
}

func (sfd *shardForkDetector) addSelfNotarizedHeaders(
	shardID uint32,
	selfNotarizedHeaders []data.HeaderHandler,
	selfNotarizedHeadersHashes [][]byte,
) {
	if shardID != sharding.MetachainShardId || len(selfNotarizedHeaders) == 0 {
		return
	}

	selfNotarizedHeaderAdded := false
	finalNonce := sfd.finalCheckpoint().nonce

	for i := 0; i < len(selfNotarizedHeaders); i++ {
		if selfNotarizedHeaders[i].GetNonce() <= finalNonce {
			continue
		}

		if sfd.append(&headerInfo{
			nonce: selfNotarizedHeaders[i].GetNonce(),
			round: selfNotarizedHeaders[i].GetRound(),
			hash:  selfNotarizedHeadersHashes[i],
			state: process.BHNotarized,
		}) {
			log.Debug("added self notarized header",
				"shard", selfNotarizedHeaders[i].GetShardID(),
				"round", selfNotarizedHeaders[i].GetRound(),
				"nonce", selfNotarizedHeaders[i].GetNonce(),
				"hash", selfNotarizedHeadersHashes[i])

			selfNotarizedHeaderAdded = true
		}
	}

	if selfNotarizedHeaderAdded {
		sfd.computeFinalCheckpoint()
	}
}

func (sfd *shardForkDetector) computeFinalCheckpoint() {
	finalCheckPoint := sfd.finalCheckpoint()

	sfd.mutHeaders.RLock()
	for nonce, hdrInfos := range sfd.headers {
		indexBHNotarized := -1
		indexBHProcessed := -1
		for index, hdrInfo := range hdrInfos {
			if hdrInfo.state == process.BHNotarized {
				indexBHNotarized = index
			}
			if hdrInfo.state == process.BHProcessed {
				indexBHProcessed = index
			}
		}

		if indexBHNotarized != -1 && indexBHProcessed != -1 {
			if finalCheckPoint.nonce < nonce {
				if bytes.Equal(hdrInfos[indexBHNotarized].hash, hdrInfos[indexBHProcessed].hash) {
					sfd.setFinalCheckpoint(&checkpointInfo{nonce: nonce, round: hdrInfos[indexBHNotarized].round, hash: hdrInfos[indexBHNotarized].hash})
				}
			}
		}
	}
	sfd.mutHeaders.RUnlock()
}<|MERGE_RESOLUTION|>--- conflicted
+++ resolved
@@ -1,12 +1,8 @@
 package sync
 
 import (
-<<<<<<< HEAD
 	"bytes"
-=======
 	"math"
->>>>>>> 90cd27ee
-
 	"github.com/ElrondNetwork/elrond-go/consensus"
 	"github.com/ElrondNetwork/elrond-go/core/check"
 	"github.com/ElrondNetwork/elrond-go/data"
@@ -87,19 +83,8 @@
 		state = process.BHReceivedTooLate
 	}
 
-<<<<<<< HEAD
 	_ = sfd.append(&headerInfo{
-=======
-	if state == process.BHProcessed {
-		sfd.addFinalHeaders(finalHeaders, finalHeadersHashes)
-		sfd.addCheckpoint(&checkpointInfo{nonce: header.GetNonce(), round: header.GetRound()})
-		sfd.removePastOrInvalidRecords()
-		sfd.setIsNotarizedShardStuck(isNotarizedShardStuck)
-	}
-
-	sfd.append(&headerInfo{
 		epoch: header.GetEpoch(),
->>>>>>> 90cd27ee
 		nonce: header.GetNonce(),
 		round: header.GetRound(),
 		hash:  headerHash,
