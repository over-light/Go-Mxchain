package sync

import (
	"time"

	"github.com/ElrondNetwork/elrond-go/consensus"
	"github.com/ElrondNetwork/elrond-go/core"
	"github.com/ElrondNetwork/elrond-go/data"
	"github.com/ElrondNetwork/elrond-go/data/state"
	"github.com/ElrondNetwork/elrond-go/data/typeConverters"
	"github.com/ElrondNetwork/elrond-go/dataRetriever"
	"github.com/ElrondNetwork/elrond-go/hashing"
	"github.com/ElrondNetwork/elrond-go/marshal"
	"github.com/ElrondNetwork/elrond-go/outport"
	"github.com/ElrondNetwork/elrond-go/process"
	"github.com/ElrondNetwork/elrond-go/sharding"
)

// ArgBaseBootstrapper holds all dependencies required by the bootstrap data factory in order to create
// new instances
type ArgBaseBootstrapper struct {
	PoolsHolder         dataRetriever.PoolsHolder
	Store               dataRetriever.StorageService
	ChainHandler        data.ChainHandler
	RoundHandler        consensus.RoundHandler
	BlockProcessor      process.BlockProcessor
	WaitTime            time.Duration
	Hasher              hashing.Hasher
	Marshalizer         marshal.Marshalizer
	ForkDetector        process.ForkDetector
	RequestHandler      process.RequestHandler
	ShardCoordinator    sharding.Coordinator
	Accounts            state.AccountsAdapter
	BlackListHandler    process.TimeCacher
	NetworkWatcher      process.NetworkConnectionWatcher
	BootStorer          process.BootStorer
	StorageBootstrapper process.BootstrapperFromStorage
	EpochHandler        dataRetriever.EpochHandler
	MiniblocksProvider  process.MiniBlockProvider
	Uint64Converter     typeConverters.Uint64ByteSliceConverter
	AppStatusHandler    core.AppStatusHandler
<<<<<<< HEAD
	OutportHandler      outport.OutportHandler
=======
	Indexer             process.Indexer
>>>>>>> 7c1bbe2e
}

// ArgShardBootstrapper holds all dependencies required by the bootstrap data factory in order to create
// new instances of shard bootstrapper
type ArgShardBootstrapper struct {
	ArgBaseBootstrapper
}

// ArgMetaBootstrapper holds all dependencies required by the bootstrap data factory in order to create
// new instances of meta bootstrapper
type ArgMetaBootstrapper struct {
	ArgBaseBootstrapper
	EpochBootstrapper process.EpochBootstrapper
}<|MERGE_RESOLUTION|>--- conflicted
+++ resolved
@@ -39,11 +39,7 @@
 	MiniblocksProvider  process.MiniBlockProvider
 	Uint64Converter     typeConverters.Uint64ByteSliceConverter
 	AppStatusHandler    core.AppStatusHandler
-<<<<<<< HEAD
 	OutportHandler      outport.OutportHandler
-=======
-	Indexer             process.Indexer
->>>>>>> 7c1bbe2e
 }
 
 // ArgShardBootstrapper holds all dependencies required by the bootstrap data factory in order to create
