package sync

import (
	"math"

	"github.com/ElrondNetwork/elrond-go/core"
	"github.com/ElrondNetwork/elrond-go/core/check"
	"github.com/ElrondNetwork/elrond-go/data"
	"github.com/ElrondNetwork/elrond-go/data/block"
	"github.com/ElrondNetwork/elrond-go/dataRetriever"
	"github.com/ElrondNetwork/elrond-go/process"
	"github.com/ElrondNetwork/elrond-go/storage"
)

// ShardBootstrap implements the bootstrap mechanism
type ShardBootstrap struct {
	*baseBootstrap
}

// NewShardBootstrap creates a new Bootstrap object
func NewShardBootstrap(arguments ArgShardBootstrapper) (*ShardBootstrap, error) {
	if check.IfNil(arguments.PoolsHolder) {
		return nil, process.ErrNilPoolsHolder
	}
	if check.IfNil(arguments.PoolsHolder.Headers()) {
		return nil, process.ErrNilHeadersDataPool
	}
	if check.IfNil(arguments.PoolsHolder.MiniBlocks()) {
		return nil, process.ErrNilTxBlockBody
	}

<<<<<<< HEAD
	err := checkBootstrapNilParameters(
		blkc,
		rounder,
		blkExecutor,
		hasher,
		marshalizer,
		forkDetector,
		resolversFinder,
		shardCoordinator,
		accounts,
		store,
		blackListHandler,
		networkWatcher,
		bootStorer,
		requestedItemsHandler,
	)
=======
	err := checkBootstrapNilParameters(arguments.ArgBaseBootstrapper)
>>>>>>> 152e781a
	if err != nil {
		return nil, err
	}

	base := &baseBootstrap{
		chainHandler:        arguments.ChainHandler,
		blockProcessor:      arguments.BlockProcessor,
		store:               arguments.Store,
		headers:             arguments.PoolsHolder.Headers(),
		rounder:             arguments.Rounder,
		waitTime:            arguments.WaitTime,
		hasher:              arguments.Hasher,
		marshalizer:         arguments.Marshalizer,
		forkDetector:        arguments.ForkDetector,
		requestHandler:      arguments.RequestHandler,
		shardCoordinator:    arguments.ShardCoordinator,
		accounts:            arguments.Accounts,
		blackListHandler:    arguments.BlackListHandler,
		networkWatcher:      arguments.NetworkWatcher,
		bootStorer:          arguments.BootStorer,
		storageBootstrapper: arguments.StorageBootstrapper,
		epochHandler:        arguments.EpochHandler,
		miniBlocksResolver:  arguments.MiniBlocksResolver,
		uint64Converter:     arguments.Uint64Converter,
		poolsHolder:         arguments.PoolsHolder,
	}

	boot := ShardBootstrap{
		baseBootstrap: base,
	}

	base.blockBootstrapper = &boot
	base.syncStarter = &boot
	base.getHeaderFromPool = boot.getShardHeaderFromPool
	base.requestMiniBlocks = boot.requestMiniBlocksFromHeaderWithNonceIfMissing

	//placed in struct fields for performance reasons
	base.headerStore = boot.store.GetStorer(dataRetriever.BlockHeaderUnit)
	hdrNonceHashDataUnit := dataRetriever.ShardHdrNonceHashDataUnit + dataRetriever.UnitType(boot.shardCoordinator.SelfId())
	base.headerNonceHashStore = boot.store.GetStorer(hdrNonceHashDataUnit)

	base.init()

	return &boot, nil
}

func (boot *ShardBootstrap) getBlockBody(headerHandler data.HeaderHandler) (data.BodyHandler, error) {
	header, ok := headerHandler.(*block.Header)
	if !ok {
		return nil, process.ErrWrongTypeAssertion
	}

	hashes := make([][]byte, len(header.MiniBlockHeaders))
	for i := 0; i < len(header.MiniBlockHeaders); i++ {
		hashes[i] = header.MiniBlockHeaders[i].Hash
	}

	miniBlocks, missingMiniBlocksHashes := boot.miniBlocksResolver.GetMiniBlocks(hashes)
	if len(missingMiniBlocksHashes) > 0 {
		return nil, process.ErrMissingBody
	}

	return block.Body(miniBlocks), nil
}

// StartSync method will start SyncBlocks as a go routine
func (boot *ShardBootstrap) StartSync() {
	errNotCritical := boot.storageBootstrapper.LoadFromStorage()
	if errNotCritical != nil {
		log.Debug("boot.syncFromStorer",
			"error", errNotCritical.Error(),
		)
	} else {
		numTxs, _ := updateMetricsFromStorage(boot.store, boot.uint64Converter, boot.marshalizer, boot.statusHandler, boot.storageBootstrapper.GetHighestBlockNonce())
		boot.blockProcessor.SetNumProcessedObj(numTxs)
	}

	go boot.syncBlocks()
}

// SyncBlock method actually does the synchronization. It requests the next block header from the pool
// and if it is not found there it will be requested from the network. After the header is received,
// it requests the block body in the same way(pool and than, if it is not found in the pool, from network).
// If either header and body are received the ProcessBlock and CommitBlock method will be called successively.
// These methods will execute the block and its transactions. Finally if everything works, the block will be committed
// in the blockchain, and all this mechanism will be reiterated for the next block.
func (boot *ShardBootstrap) SyncBlock() error {
	return boot.syncBlock()
}

// requestHeaderWithNonce method requests a block header from network when it is not found in the pool
func (boot *ShardBootstrap) requestHeaderWithNonce(nonce uint64) {
	boot.setRequestedHeaderNonce(&nonce)
	log.Debug("requesting header from network",
		"nonce", nonce,
		"probable highest nonce", boot.forkDetector.ProbableHighestNonce(),
	)
	boot.requestHandler.RequestShardHeaderByNonce(boot.shardCoordinator.SelfId(), nonce)
}

// requestHeaderWithHash method requests a block header from network when it is not found in the pool
func (boot *ShardBootstrap) requestHeaderWithHash(hash []byte) {
	boot.setRequestedHeaderHash(hash)
	log.Debug("requesting header from network",
		"hash", hash,
		"probable highest nonce", boot.forkDetector.ProbableHighestNonce(),
	)
	boot.requestHandler.RequestShardHeader(boot.shardCoordinator.SelfId(), hash)
}

// getHeaderWithNonceRequestingIfMissing method gets the header with a given nonce from pool. If it is not found there, it will
// be requested from network
func (boot *ShardBootstrap) getHeaderWithNonceRequestingIfMissing(nonce uint64) (data.HeaderHandler, error) {
	hdr, _, err := process.GetShardHeaderFromPoolWithNonce(
		nonce,
		boot.shardCoordinator.SelfId(),
		boot.headers)
	if err != nil {
		_ = process.EmptyChannel(boot.chRcvHdrNonce)
		boot.requestHeaderWithNonce(nonce)
		err = boot.waitForHeaderNonce()
		if err != nil {
			return nil, err
		}

		hdr, _, err = process.GetShardHeaderFromPoolWithNonce(
			nonce,
			boot.shardCoordinator.SelfId(),
			boot.headers)
		if err != nil {
			return nil, err
		}
	}

	return hdr, nil
}

// getHeaderWithHashRequestingIfMissing method gets the header with a given hash from pool. If it is not found there,
// it will be requested from network
func (boot *ShardBootstrap) getHeaderWithHashRequestingIfMissing(hash []byte) (data.HeaderHandler, error) {
	hdr, err := process.GetShardHeader(hash, boot.headers, boot.marshalizer, boot.store)
	if err != nil {
		_ = process.EmptyChannel(boot.chRcvHdrHash)
		boot.requestHeaderWithHash(hash)
		err = boot.waitForHeaderHash()
		if err != nil {
			return nil, err
		}

		hdr, err = process.GetShardHeaderFromPool(hash, boot.headers)
		if err != nil {
			return nil, err
		}
	}

	return hdr, nil
}

func (boot *ShardBootstrap) getPrevHeader(
	header data.HeaderHandler,
	headerStore storage.Storer,
) (data.HeaderHandler, error) {

	prevHash := header.GetPrevHash()
	buffHeader, err := headerStore.Get(prevHash)
	if err != nil {
		return nil, err
	}

	prevHeader := &block.Header{}
	err = boot.marshalizer.Unmarshal(prevHeader, buffHeader)
	if err != nil {
		return nil, err
	}

	return prevHeader, nil
}

func (boot *ShardBootstrap) getCurrHeader() (data.HeaderHandler, error) {
	blockHeader := boot.chainHandler.GetCurrentBlockHeader()
	if blockHeader == nil {
		return nil, process.ErrNilBlockHeader
	}

	header, ok := blockHeader.(*block.Header)
	if !ok {
		return nil, process.ErrWrongTypeAssertion
	}

	return header, nil
}

// IsInterfaceNil returns true if there is no value under the interface
func (boot *ShardBootstrap) IsInterfaceNil() bool {
	return boot == nil
}

func (boot *ShardBootstrap) haveHeaderInPoolWithNonce(nonce uint64) bool {
	_, _, err := process.GetShardHeaderFromPoolWithNonce(
		nonce,
		boot.shardCoordinator.SelfId(),
		boot.headers)

	return err == nil
}

func (boot *ShardBootstrap) getShardHeaderFromPool(headerHash []byte) (data.HeaderHandler, error) {
	return process.GetShardHeaderFromPool(headerHash, boot.headers)
}

func (boot *ShardBootstrap) requestMiniBlocksFromHeaderWithNonceIfMissing(headerHandler data.HeaderHandler) {
	nextBlockNonce := boot.getNonceForNextBlock()
	maxNonce := core.MinUint64(nextBlockNonce+process.MaxHeadersToRequestInAdvance-1, boot.forkDetector.ProbableHighestNonce())
	if headerHandler.GetNonce() < nextBlockNonce || headerHandler.GetNonce() > maxNonce {
		return
	}

	header, ok := headerHandler.(*block.Header)
	if !ok {
		log.Warn("cannot convert headerHandler in block.Header")
		return
	}

	hashes := make([][]byte, 0, len(header.MiniBlockHeaders))
	for i := 0; i < len(header.MiniBlockHeaders); i++ {
		hashes = append(hashes, header.MiniBlockHeaders[i].Hash)
	}

	_, missingMiniBlocksHashes := boot.miniBlocksResolver.GetMiniBlocksFromPool(hashes)
	if len(missingMiniBlocksHashes) > 0 {
		log.Trace("requesting in advance mini blocks",
			"num miniblocks", len(missingMiniBlocksHashes),
			"header nonce", header.Nonce,
		)
		boot.requestHandler.RequestMiniBlocks(boot.shardCoordinator.SelfId(), missingMiniBlocksHashes)
	}
}

func (boot *ShardBootstrap) getBlockBodyRequestingIfMissing(headerHandler data.HeaderHandler) (data.BodyHandler, error) {
	header, ok := headerHandler.(*block.Header)
	if !ok {
		return nil, process.ErrWrongTypeAssertion
	}

	hashes := make([][]byte, len(header.MiniBlockHeaders))
	for i := 0; i < len(header.MiniBlockHeaders); i++ {
		hashes[i] = header.MiniBlockHeaders[i].Hash
	}

	boot.setRequestedMiniBlocks(nil)

	miniBlockSlice, err := boot.getMiniBlocksRequestingIfMissing(hashes)
	if err != nil {
		return nil, err
	}

	blockBody := block.Body(miniBlockSlice)

	return blockBody, nil
}

func (boot *ShardBootstrap) isForkTriggeredByMeta() bool {
	return boot.forkInfo.IsDetected &&
		boot.forkInfo.Nonce != math.MaxUint64 &&
		boot.forkInfo.Round == process.MinForkRound &&
		boot.forkInfo.Hash != nil
}

func (boot *ShardBootstrap) requestHeaderByNonce(nonce uint64) {
	boot.requestHandler.RequestShardHeaderByNonce(boot.shardCoordinator.SelfId(), nonce)
}<|MERGE_RESOLUTION|>--- conflicted
+++ resolved
@@ -29,26 +29,7 @@
 		return nil, process.ErrNilTxBlockBody
 	}
 
-<<<<<<< HEAD
-	err := checkBootstrapNilParameters(
-		blkc,
-		rounder,
-		blkExecutor,
-		hasher,
-		marshalizer,
-		forkDetector,
-		resolversFinder,
-		shardCoordinator,
-		accounts,
-		store,
-		blackListHandler,
-		networkWatcher,
-		bootStorer,
-		requestedItemsHandler,
-	)
-=======
 	err := checkBootstrapNilParameters(arguments.ArgBaseBootstrapper)
->>>>>>> 152e781a
 	if err != nil {
 		return nil, err
 	}
