package sync

import (
	"fmt"
	"math"
	"time"

	"github.com/ElrondNetwork/elrond-go/consensus"
	"github.com/ElrondNetwork/elrond-go/core"
	"github.com/ElrondNetwork/elrond-go/data"
	"github.com/ElrondNetwork/elrond-go/data/block"
	"github.com/ElrondNetwork/elrond-go/data/state"
	"github.com/ElrondNetwork/elrond-go/data/typeConverters/uint64ByteSlice"
	"github.com/ElrondNetwork/elrond-go/dataRetriever"
	"github.com/ElrondNetwork/elrond-go/hashing"
	"github.com/ElrondNetwork/elrond-go/marshal"
	"github.com/ElrondNetwork/elrond-go/process"
	"github.com/ElrondNetwork/elrond-go/process/factory"
	"github.com/ElrondNetwork/elrond-go/sharding"
	"github.com/ElrondNetwork/elrond-go/storage"
)

// ShardBootstrap implements the bootstrap mechanism
type ShardBootstrap struct {
	*baseBootstrap

	miniBlocks storage.Cacher

	chRcvMiniBlocks chan bool

	resolversFinder   dataRetriever.ResolversFinder
	hdrRes            dataRetriever.HeaderResolver
	miniBlockResolver dataRetriever.MiniBlocksResolver
}

// NewShardBootstrap creates a new Bootstrap object
func NewShardBootstrap(
	poolsHolder dataRetriever.PoolsHolder,
	store dataRetriever.StorageService,
	blkc data.ChainHandler,
	rounder consensus.Rounder,
	blkExecutor process.BlockProcessor,
	waitTime time.Duration,
	hasher hashing.Hasher,
	marshalizer marshal.Marshalizer,
	forkDetector process.ForkDetector,
	resolversFinder dataRetriever.ResolversFinder,
	shardCoordinator sharding.Coordinator,
	accounts state.AccountsAdapter,
	bootstrapRoundIndex uint32,
) (*ShardBootstrap, error) {

	if poolsHolder == nil {
		return nil, process.ErrNilPoolsHolder
	}
	if poolsHolder.Headers() == nil {
		return nil, process.ErrNilHeadersDataPool
	}
	if poolsHolder.HeadersNonces() == nil {
		return nil, process.ErrNilHeadersNoncesDataPool
	}
	if poolsHolder.MiniBlocks() == nil {
		return nil, process.ErrNilTxBlockBody
	}

	err := checkBootstrapNilParameters(
		blkc,
		rounder,
		blkExecutor,
		hasher,
		marshalizer,
		forkDetector,
		resolversFinder,
		shardCoordinator,
		accounts,
		store,
	)
	if err != nil {
		return nil, err
	}

	base := &baseBootstrap{
		blkc:                blkc,
		blkExecutor:         blkExecutor,
		store:               store,
		headers:             poolsHolder.Headers(),
		headersNonces:       poolsHolder.HeadersNonces(),
		rounder:             rounder,
		waitTime:            waitTime,
		hasher:              hasher,
		marshalizer:         marshalizer,
		forkDetector:        forkDetector,
		shardCoordinator:    shardCoordinator,
		accounts:            accounts,
		bootstrapRoundIndex: bootstrapRoundIndex,
	}

	boot := ShardBootstrap{
		baseBootstrap: base,
		miniBlocks:    poolsHolder.MiniBlocks(),
	}

	base.storageBootstrapper = &boot

	//there is one header topic so it is ok to save it
	hdrResolver, err := resolversFinder.IntraShardResolver(factory.HeadersTopic)
	if err != nil {
		return nil, err
	}

	//sync should request the missing block body on the intrashard topic
	miniBlocksResolver, err := resolversFinder.IntraShardResolver(factory.MiniBlocksTopic)
	if err != nil {
		return nil, err
	}

	//placed in struct fields for performance reasons
	boot.hdrRes = hdrResolver.(dataRetriever.HeaderResolver)
	boot.miniBlockResolver = miniBlocksResolver.(dataRetriever.MiniBlocksResolver)

	boot.chRcvHdr = make(chan bool)
	boot.chRcvMiniBlocks = make(chan bool)

	boot.setRequestedHeaderNonce(nil)
	boot.setRequestedMiniBlocks(nil)

	boot.headersNonces.RegisterHandler(boot.receivedHeaderNonce)
	boot.miniBlocks.RegisterHandler(boot.receivedBodyHash)
	boot.headers.RegisterHandler(boot.receivedHeaders)

	boot.chStopSync = make(chan bool)

	boot.syncStateListeners = make([]func(bool), 0)
	boot.requestedHashes = process.RequiredDataPool{}

	//TODO: This should be injected when BlockProcessor will be refactored
	boot.uint64Converter = uint64ByteSlice.NewBigEndianConverter()

	return &boot, nil
}

func (boot *ShardBootstrap) syncFromStorer(
	blockFinality uint64,
	blockUnit dataRetriever.UnitType,
	hdrNonceHashDataUnit dataRetriever.UnitType,
	notarizedBlockFinality uint64,
) error {
	err := boot.loadBlocks(
		blockFinality,
		blockUnit,
		hdrNonceHashDataUnit)
	if err != nil {
		return err
	}

	return nil
}

func (boot *ShardBootstrap) getHeader(shardId uint32, nonce uint64) (data.HeaderHandler, []byte, error) {
	return boot.getShardHeaderFromStorage(shardId, nonce)
}

func (boot *ShardBootstrap) getBlockBody(headerHandler data.HeaderHandler) (data.BodyHandler, error) {
	header, ok := headerHandler.(*block.Header)
	if !ok {
		return nil, process.ErrWrongTypeAssertion
	}

	miniBlockHashes := make([][]byte, 0)
	for i := 0; i < len(header.MiniBlockHeaders); i++ {
		miniBlockHashes = append(miniBlockHashes, header.MiniBlockHeaders[i].Hash)
	}

	miniBlockSlice := boot.miniBlockResolver.GetMiniBlocks(miniBlockHashes)

	return block.Body(miniBlockSlice), nil
}

func (boot *ShardBootstrap) removeBlockBody(
	nonce uint64,
	blockUnit dataRetriever.UnitType,
	hdrNonceHashDataUnit dataRetriever.UnitType,
) error {

	blockBodyStore := boot.store.GetStorer(dataRetriever.MiniBlockUnit)
	if blockBodyStore == nil {
		return process.ErrNilBlockBodyStorage
	}

	txStore := boot.store.GetStorer(dataRetriever.TransactionUnit)
	if txStore == nil {
		return process.ErrNilTxStorage
	}

	nonceToByteSlice := boot.uint64Converter.ToByteSlice(nonce)
	headerHash, err := boot.store.Get(hdrNonceHashDataUnit, nonceToByteSlice)
	if err != nil {
		return err
	}

	hdrBuff, err := boot.store.Get(blockUnit, headerHash)
	if err != nil {
		return err
	}

	hdr := block.Header{}
	err = boot.marshalizer.Unmarshal(&hdr, hdrBuff)
	if err != nil {
		return err
	}

	miniBlockHashes := make([][]byte, 0)
	for i := 0; i < len(hdr.MiniBlockHeaders); i++ {
		miniBlockHashes = append(miniBlockHashes, hdr.MiniBlockHeaders[i].Hash)
	}

	miniBlocks, err := boot.store.GetAll(dataRetriever.MiniBlockUnit, miniBlockHashes)
	if err != nil {
		return err
	}

	for miniBlockHash, miniBlockBuff := range miniBlocks {
		miniBlock := block.MiniBlock{}
		err = boot.marshalizer.Unmarshal(&miniBlock, miniBlockBuff)
		if err != nil {
			return err
		}

		for _, txHash := range miniBlock.TxHashes {
			err = txStore.Remove(txHash)
			if err != nil {
				return err
			}
		}

		err = blockBodyStore.Remove([]byte(miniBlockHash))
		if err != nil {
			return err
		}
	}

	return nil
}

func (boot *ShardBootstrap) getNonceWithLastNotarized(nonce uint64) (uint64, map[uint32]uint64, map[uint32]uint64) {
	ni := notarizedInfo{}
	ni.reset()
	shardId := sharding.MetachainShardId
	for currentNonce := nonce; currentNonce > 0; currentNonce-- {
		header, ok := boot.isHeaderValid(currentNonce)
		if !ok {
			ni.reset()
			continue
		}

		if ni.startNonce == 0 {
			ni.startNonce = currentNonce
		}

		if len(header.MetaBlockHashes) == 0 {
			continue
		}

		minNonce, err := boot.getMinNotarizedMetaBlockNonceInHeader(header, &ni)
		if err != nil {
			log.Info(err.Error())
			ni.reset()
			continue
		}

		if boot.areNotarizedMetaBlocksFound(&ni, minNonce) {
			break
		}
	}

	if ni.blockWithLastNotarized[shardId]-ni.blockWithFinalNotarized[shardId] > 1 {
		ni.finalNotarized[shardId] = ni.lastNotarized[shardId]
	}

	if ni.blockWithLastNotarized[shardId] != 0 {
		ni.startNonce = ni.blockWithLastNotarized[shardId]
	}

	log.Info(fmt.Sprintf("bootstrap from shard block with nonce %d which contains last notarized meta block\n"+
		"last notarized meta block is %d and final notarized meta block is %d\n",
		ni.startNonce, ni.lastNotarized[shardId], ni.finalNotarized[shardId]))

	return ni.startNonce, ni.finalNotarized, ni.lastNotarized
}

func (boot *ShardBootstrap) isHeaderValid(nonce uint64) (*block.Header, bool) {
	headerHandler, _, err := boot.getHeader(boot.shardCoordinator.SelfId(), nonce)
	if err != nil {
		log.Info(err.Error())
		return nil, false
	}

	header, ok := headerHandler.(*block.Header)
	if !ok {
		log.Info(process.ErrWrongTypeAssertion.Error())
		return nil, false
	}

	if header.Round > boot.bootstrapRoundIndex {
		log.Info(ErrHigherRoundInBlock.Error())
		return nil, false
	}

	return header, true
}

func (boot *ShardBootstrap) getMinNotarizedMetaBlockNonceInHeader(
	header *block.Header,
	ni *notarizedInfo,
) (uint64, error) {

	minNonce := uint64(math.MaxUint64)
	shardId := sharding.MetachainShardId
	for _, metaBlockHash := range header.MetaBlockHashes {
		metaBlock, err := process.GetMetaHeaderFromStorage(metaBlockHash, boot.marshalizer, boot.store)
		if err != nil {
			return minNonce, err
		}

		if ni.blockWithLastNotarized[shardId] == 0 && metaBlock.Nonce == ni.lastNotarized[shardId] {
			ni.blockWithLastNotarized[shardId] = header.Nonce
		}

		if ni.blockWithFinalNotarized[shardId] == 0 && metaBlock.Nonce == ni.finalNotarized[shardId] {
			ni.blockWithFinalNotarized[shardId] = header.Nonce
		}

		if metaBlock.Nonce < minNonce {
			minNonce = metaBlock.Nonce
		}
	}

	return minNonce, nil
}

func (boot *ShardBootstrap) areNotarizedMetaBlocksFound(ni *notarizedInfo, notarizedNonce uint64) bool {
	shardId := sharding.MetachainShardId
	if notarizedNonce == 0 {
		return false
	}

	if ni.lastNotarized[shardId] == 0 {
		ni.lastNotarized[shardId] = notarizedNonce - 1
		return false
	}

	if ni.blockWithLastNotarized[shardId] == 0 {
		return false
	}

	if ni.finalNotarized[shardId] == 0 {
		ni.finalNotarized[shardId] = notarizedNonce - 1
		return false
	}

	if ni.blockWithFinalNotarized[shardId] == 0 {
		return false
	}

	return true
}

func (boot *ShardBootstrap) applyNotarizedBlocks(
	finalNotarized map[uint32]uint64,
	lastNotarized map[uint32]uint64,
) error {
	nonce := finalNotarized[sharding.MetachainShardId]
	if nonce > 0 {
		headerHandler, _, err := boot.getMetaHeaderFromStorage(sharding.MetachainShardId, nonce)
		if err != nil {
			return err
		}

		boot.blkExecutor.SetLastNotarizedHdr(sharding.MetachainShardId, headerHandler)
	}

	nonce = lastNotarized[sharding.MetachainShardId]
	if nonce > 0 {
		headerHandler, _, err := boot.getMetaHeaderFromStorage(sharding.MetachainShardId, nonce)
		if err != nil {
			return err
		}

		boot.blkExecutor.SetLastNotarizedHdr(sharding.MetachainShardId, headerHandler)
	}

	return nil
}

func (boot *ShardBootstrap) cleanupNotarizedStorage(lastNotarized map[uint32]uint64) {
	highestNonceInStorer := boot.computeHighestNonce(dataRetriever.MetaHdrNonceHashDataUnit)

	for i := lastNotarized[sharding.MetachainShardId] + 1; i <= highestNonceInStorer; i++ {
		errNotCritical := boot.removeBlockHeader(i, dataRetriever.MetaBlockUnit, dataRetriever.MetaHdrNonceHashDataUnit)
		if errNotCritical != nil {
			log.Info(fmt.Sprintf("remove notarized block header with nonce %d: %s\n", i, errNotCritical.Error()))
		}
	}
}

func (boot *ShardBootstrap) receivedHeaders(headerHash []byte) {
	header, err := process.GetShardHeader(headerHash, boot.headers, boot.marshalizer, boot.store)
	if err != nil {
		log.Debug(err.Error())
		return
	}

	boot.processReceivedHeader(header, headerHash)
}

// setRequestedMiniBlocks method sets the body hash requested by the sync mechanism
func (boot *ShardBootstrap) setRequestedMiniBlocks(hashes [][]byte) {
	boot.requestedHashes.SetHashes(hashes)
}

// receivedBody method is a call back function which is called when a new body is added
// in the block bodies pool
func (boot *ShardBootstrap) receivedBodyHash(hash []byte) {
	if len(boot.requestedHashes.ExpectedData()) == 0 {
		return
	}

	boot.requestedHashes.SetReceivedHash(hash)
	if boot.requestedHashes.ReceivedAll() {
		log.Info(fmt.Sprintf("received all the requested mini blocks from network\n"))
		boot.setRequestedMiniBlocks(nil)
		boot.chRcvMiniBlocks <- true
	}
}

// StartSync method will start SyncBlocks as a go routine
func (boot *ShardBootstrap) StartSync() {
	// when a node starts it first tries to bootstrap from storage, if there already exist a database saved
	hdrNonceHashDataUnit := dataRetriever.ShardHdrNonceHashDataUnit + dataRetriever.UnitType(boot.shardCoordinator.SelfId())
	errNotCritical := boot.syncFromStorer(process.ShardBlockFinality,
		dataRetriever.BlockHeaderUnit,
		hdrNonceHashDataUnit,
		process.MetaBlockFinality)
	if errNotCritical != nil {
		log.Info(errNotCritical.Error())
	}

	go boot.syncBlocks()
}

// StopSync method will stop SyncBlocks
func (boot *ShardBootstrap) StopSync() {
	boot.chStopSync <- true
}

// syncBlocks method calls repeatedly synchronization method SyncBlock
func (boot *ShardBootstrap) syncBlocks() {
	for {
		time.Sleep(sleepTime)
		select {
		case <-boot.chStopSync:
			return
		default:
			err := boot.SyncBlock()

			if err != nil {
				log.Info(err.Error())
			}
		}
	}
}

func (boot *ShardBootstrap) doJobOnSyncBlockFail(hdr *block.Header, err error) {
	if err == process.ErrTimeIsOut {
		boot.requestsWithTimeout++
	}

	isForkDetected := err != process.ErrTimeIsOut || boot.requestsWithTimeout >= process.MaxRequestsWithTimeoutAllowed
	if isForkDetected {
		boot.requestsWithTimeout = 0
		boot.removeHeaderFromPools(hdr)
		errNotCritical := boot.forkChoice()
		if errNotCritical != nil {
			log.Info(errNotCritical.Error())
		}
	}
}

// SyncBlock method actually does the synchronization. It requests the next block header from the pool
// and if it is not found there it will be requested from the network. After the header is received,
// it requests the block body in the same way(pool and than, if it is not found in the pool, from network).
// If either header and body are received the ProcessAndCommit method will be called. This method will execute
// the block and its transactions. Finally if everything works, the block will be committed in the blockchain,
// and all this mechanism will be reiterated for the next block.
func (boot *ShardBootstrap) SyncBlock() error {
	if !boot.ShouldSync() {
		return nil
	}

	if boot.isForkDetected {
		log.Info(fmt.Sprintf("fork detected at nonce %d\n", boot.forkNonce))
		return boot.forkChoice()
	}

	boot.setRequestedHeaderNonce(nil)
	boot.setRequestedMiniBlocks(nil)

	nonce := boot.getNonceForNextBlock()

	hdr, err := boot.getHeaderRequestingIfMissing(nonce)
	if err != nil {
		boot.forkDetector.ResetProbableHighestNonceIfNeeded()
		return err
	}

<<<<<<< HEAD
=======
	defer func() {
		if err != nil {
			boot.doJobOnSyncBlockFail(hdr, err)
		}
	}()

	//TODO remove after all types of block bodies are implemented
	if hdr.BlockBodyType != block.TxBlock {
		err = process.ErrNotImplementedBlockProcessingType
		return err
	}

>>>>>>> e89896dd
	miniBlockHashes := make([][]byte, 0)
	for i := 0; i < len(hdr.MiniBlockHeaders); i++ {
		miniBlockHashes = append(miniBlockHashes, hdr.MiniBlockHeaders[i].Hash)
	}

	blk, err := boot.getMiniBlocksRequestingIfMissing(miniBlockHashes)
	if err != nil {
		return err
	}

	haveTime := func() time.Duration {
		return boot.rounder.TimeDuration()
	}

	miniBlockSlice, ok := blk.(block.MiniBlockSlice)
	if !ok {
		err = process.ErrWrongTypeAssertion
		return err
	}

	blockBody := block.Body(miniBlockSlice)
	err = boot.blkExecutor.ProcessBlock(boot.blkc, hdr, blockBody, haveTime)
	if err != nil {
		return err
	}

	timeBefore := time.Now()
	err = boot.blkExecutor.CommitBlock(boot.blkc, hdr, blockBody)
	if err != nil {
		return err
	}
	timeAfter := time.Now()
	log.Info(fmt.Sprintf("time elapsed to commit block: %v sec\n", timeAfter.Sub(timeBefore).Seconds()))
	log.Info(fmt.Sprintf("block with nonce %d has been synced successfully\n", hdr.Nonce))
<<<<<<< HEAD

=======
	boot.requestsWithTimeout = 0
>>>>>>> e89896dd
	return nil
}

func (boot *ShardBootstrap) getHeaderWithNonce(nonce uint64) (*block.Header, error) {
	hdr, err := boot.getHeaderFromPoolWithNonce(nonce)
	if err != nil {
		hash, err := boot.getHeaderHashFromStorage(nonce)
		if err != nil {
			return nil, err
		}

		hdr, err = process.GetShardHeaderFromStorage(hash, boot.marshalizer, boot.store)
		if err != nil {
			return nil, err
		}
	}

	return hdr, nil
}

// getHeaderFromPoolWithNonce method returns the block header from a given nonce
func (boot *ShardBootstrap) getHeaderFromPoolWithNonce(nonce uint64) (*block.Header, error) {
	value, _ := boot.headersNonces.Get(nonce)
	hash, ok := value.([]byte)

	if hash == nil || !ok {
		return nil, process.ErrMissingHashForHeaderNonce
	}

	hdr, ok := boot.headers.Peek(hash)
	if !ok {
		return nil, process.ErrMissingHeader
	}

	header, ok := hdr.(*block.Header)
	if !ok {
		return nil, process.ErrWrongTypeAssertion
	}

	return header, nil
}

// getHeaderHashFromStorage method returns the block header hash from a given nonce
func (boot *ShardBootstrap) getHeaderHashFromStorage(nonce uint64) ([]byte, error) {
	hdrNonceHashDataUnit := dataRetriever.ShardHdrNonceHashDataUnit + dataRetriever.UnitType(boot.shardCoordinator.SelfId())
	headerStore := boot.store.GetStorer(hdrNonceHashDataUnit)
	if headerStore == nil {
		return nil, process.ErrNilHeadersStorage
	}

	nonceToByteSlice := boot.uint64Converter.ToByteSlice(nonce)
	headerHash, err := headerStore.Get(nonceToByteSlice)
	if err != nil {
		return nil, process.ErrMissingHashForHeaderNonce
	}

	return headerHash, nil
}

// requestHeader method requests a block header from network when it is not found in the pool
func (boot *ShardBootstrap) requestHeader(nonce uint64) {
	boot.setRequestedHeaderNonce(&nonce)
	err := boot.hdrRes.RequestDataFromNonce(nonce)

	log.Info(fmt.Sprintf("requested header with nonce %d from network\n", nonce))

	if err != nil {
		log.Error(err.Error())
	}
}

// getHeaderWithNonce method gets the header with given nonce from pool, if it exist there,
// and if not it will be requested from network
func (boot *ShardBootstrap) getHeaderRequestingIfMissing(nonce uint64) (*block.Header, error) {
	hdr, err := boot.getHeaderFromPoolWithNonce(nonce)
	if err != nil {
		process.EmptyChannel(boot.chRcvHdr)
		boot.requestHeader(nonce)
		err := boot.waitForHeaderNonce()
		if err != nil {
			return nil, err
		}

		hdr, err = boot.getHeaderFromPoolWithNonce(nonce)
		if err != nil {
			return nil, err
		}
	}

	return hdr, nil
}

// requestMiniBlocks method requests a block body from network when it is not found in the pool
func (boot *ShardBootstrap) requestMiniBlocks(hashes [][]byte) {
	buff, err := boot.marshalizer.Marshal(hashes)
	if err != nil {
		log.Error("could not marshal MiniBlock hashes: ", err.Error())
		return
	}

	boot.setRequestedMiniBlocks(hashes)
	err = boot.miniBlockResolver.RequestDataFromHashArray(hashes)

	log.Info(fmt.Sprintf("requested tx body with hash %s from network\n", core.ToB64(buff)))
	if err != nil {
		log.Error(err.Error())
	}
}

// getMiniBlocksRequestingIfMissing method gets the body with given nonce from pool, if it exist there,
// and if not it will be requested from network
// the func returns interface{} as to match the next implementations for block body fetchers
// that will be added. The block executor should decide by parsing the header block body type value
// what kind of block body received.
func (boot *ShardBootstrap) getMiniBlocksRequestingIfMissing(hashes [][]byte) (interface{}, error) {
	miniBlocks := boot.miniBlockResolver.GetMiniBlocks(hashes)
	if miniBlocks == nil {
		process.EmptyChannel(boot.chRcvMiniBlocks)
		boot.requestMiniBlocks(hashes)
		err := boot.waitForMiniBlocks()
		if err != nil {
			return nil, err
		}

		miniBlocks = boot.miniBlockResolver.GetMiniBlocks(hashes)
		if miniBlocks == nil {
			return nil, process.ErrMissingBody
		}
	}

	return miniBlocks, nil
}

// waitForMiniBlocks method wait for body with the requested nonce to be received
func (boot *ShardBootstrap) waitForMiniBlocks() error {
	select {
	case <-boot.chRcvMiniBlocks:
		return nil
	case <-time.After(boot.waitTime):
		return process.ErrTimeIsOut
	}
}

// forkChoice decides if rollback must be called
func (boot *ShardBootstrap) forkChoice() error {
	log.Info("starting fork choice\n")
	isForkResolved := false
	for !isForkResolved {
		header, err := boot.getCurrentHeader()
		if err != nil {
			return err
		}

		msg := fmt.Sprintf("roll back to header with nonce %d and hash %s",
			header.GetNonce()-1, core.ToB64(header.GetPrevHash()))

		isSigned := isSigned(header)
		if isSigned {
			msg = fmt.Sprintf("%s from a signed block, as the highest final block nonce is %d",
				msg,
				boot.forkDetector.GetHighestFinalBlockNonce())
			canRevertBlock := header.GetNonce() > boot.forkDetector.GetHighestFinalBlockNonce()
			if !canRevertBlock {
				return &ErrSignedBlock{CurrentNonce: header.GetNonce()}
			}
		}

		log.Info(msg + "\n")

		err = boot.rollback(header)
		if err != nil {
			return err
		}

		if header.GetNonce() <= boot.forkNonce {
			isForkResolved = true
		}
	}

	log.Info("ending fork choice\n")
	return nil
}

func (boot *ShardBootstrap) rollback(header *block.Header) error {
	if header.GetNonce() == 0 {
		return process.ErrRollbackFromGenesis
	}

	headerStore := boot.store.GetStorer(dataRetriever.BlockHeaderUnit)
	if headerStore == nil {
		return process.ErrNilHeadersStorage
	}

	hdrNonceHashDataUnit := dataRetriever.ShardHdrNonceHashDataUnit + dataRetriever.UnitType(boot.shardCoordinator.SelfId())
	headerNonceHashStore := boot.store.GetStorer(hdrNonceHashDataUnit)
	if headerNonceHashStore == nil {
		return process.ErrNilHeadersNonceHashStorage
	}

	var err error
	var newHeader *block.Header
	var newBody block.Body
	var newHeaderHash []byte
	var newRootHash []byte

	if header.GetNonce() > 1 {
		newHeader, err = boot.getPrevHeader(headerStore, header)
		if err != nil {
			return err
		}

		newBody, err = boot.getTxBlockBody(newHeader)
		if err != nil {
			return err
		}

		newHeaderHash = header.PrevHash
		newRootHash = newHeader.RootHash
	} else { // rollback to genesis block
		newRootHash = boot.blkc.GetGenesisHeader().GetRootHash()
	}

	err = boot.blkc.SetCurrentBlockHeader(newHeader)
	if err != nil {
		return err
	}

	err = boot.blkc.SetCurrentBlockBody(newBody)
	if err != nil {
		return err
	}

	boot.blkc.SetCurrentBlockHeaderHash(newHeaderHash)

	err = boot.accounts.RecreateTrie(newRootHash)
	if err != nil {
		return err
	}

	body, err := boot.getTxBlockBody(header)
	if err != nil {
		return err
	}

	boot.cleanCachesOnRollback(header, headerStore, headerNonceHashStore)
	errNotCritical := boot.blkExecutor.RestoreBlockIntoPools(header, body)
	if errNotCritical != nil {
		log.Info(errNotCritical.Error())
	}

	return nil
}

func (boot *ShardBootstrap) getPrevHeader(headerStore storage.Storer, header *block.Header) (*block.Header, error) {
	prevHash := header.PrevHash
	buffHeader, err := headerStore.Get(prevHash)
	if err != nil {
		return nil, err
	}

	newHeader := &block.Header{}
	err = boot.marshalizer.Unmarshal(newHeader, buffHeader)
	if err != nil {
		return nil, err
	}

	return newHeader, nil
}

func (boot *ShardBootstrap) getTxBlockBody(header *block.Header) (block.Body, error) {
	mbLength := len(header.MiniBlockHeaders)
	hashes := make([][]byte, mbLength)
	for i := 0; i < mbLength; i++ {
		hashes[i] = header.MiniBlockHeaders[i].Hash
	}
	bodyMiniBlocks := boot.miniBlockResolver.GetMiniBlocks(hashes)

	return block.Body(bodyMiniBlocks), nil
}

func (boot *ShardBootstrap) getCurrentHeader() (*block.Header, error) {
	blockHeader := boot.blkc.GetCurrentBlockHeader()
	if blockHeader == nil {
		return nil, process.ErrNilBlockHeader
	}

	header, ok := blockHeader.(*block.Header)
	if !ok {
		return nil, process.ErrWrongTypeAssertion
	}

	return header, nil
}<|MERGE_RESOLUTION|>--- conflicted
+++ resolved
@@ -513,21 +513,12 @@
 		return err
 	}
 
-<<<<<<< HEAD
-=======
 	defer func() {
 		if err != nil {
 			boot.doJobOnSyncBlockFail(hdr, err)
 		}
 	}()
 
-	//TODO remove after all types of block bodies are implemented
-	if hdr.BlockBodyType != block.TxBlock {
-		err = process.ErrNotImplementedBlockProcessingType
-		return err
-	}
-
->>>>>>> e89896dd
 	miniBlockHashes := make([][]byte, 0)
 	for i := 0; i < len(hdr.MiniBlockHeaders); i++ {
 		miniBlockHashes = append(miniBlockHashes, hdr.MiniBlockHeaders[i].Hash)
@@ -562,11 +553,8 @@
 	timeAfter := time.Now()
 	log.Info(fmt.Sprintf("time elapsed to commit block: %v sec\n", timeAfter.Sub(timeBefore).Seconds()))
 	log.Info(fmt.Sprintf("block with nonce %d has been synced successfully\n", hdr.Nonce))
-<<<<<<< HEAD
-
-=======
 	boot.requestsWithTimeout = 0
->>>>>>> e89896dd
+
 	return nil
 }
 
