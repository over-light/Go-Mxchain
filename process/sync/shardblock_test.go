--- conflicted
+++ resolved
@@ -23,12 +23,9 @@
 	"github.com/ElrondNetwork/elrond-go/storage/memorydb"
 	"github.com/ElrondNetwork/elrond-go/storage/storageUnit"
 	"github.com/ElrondNetwork/elrond-go/testscommon"
-<<<<<<< HEAD
-	"github.com/ElrondNetwork/elrond-go/testscommon/hashingMocks"
-=======
 	dataRetrieverMock "github.com/ElrondNetwork/elrond-go/testscommon/dataRetriever"
 	stateMock "github.com/ElrondNetwork/elrond-go/testscommon/state"
->>>>>>> 9bd1c2df
+	"github.com/ElrondNetwork/elrond-go/testscommon/hashingMocks"
 	"github.com/stretchr/testify/assert"
 )
 
@@ -176,7 +173,6 @@
 
 func CreateShardBootstrapMockArguments() sync.ArgShardBootstrapper {
 	argsBaseBootstrapper := sync.ArgBaseBootstrapper{
-<<<<<<< HEAD
 		PoolsHolder:                  createMockPools(),
 		Store:                        createStore(),
 		ChainHandler:                 initBlockchain(),
@@ -188,7 +184,7 @@
 		ForkDetector:                 &mock.ForkDetectorMock{},
 		RequestHandler:               &testscommon.RequestHandlerStub{},
 		ShardCoordinator:             mock.NewOneShardCoordinatorMock(),
-		Accounts:                     &testscommon.AccountsStub{},
+		Accounts:                     &stateMock.AccountsStub{},
 		BlackListHandler:             &mock.BlackListHandlerStub{},
 		NetworkWatcher:               initNetworkWatcher(),
 		BootStorer:                   &mock.BoostrapStorerMock{},
@@ -197,35 +193,10 @@
 		MiniblocksProvider:           &mock.MiniBlocksProviderStub{},
 		Uint64Converter:              &mock.Uint64ByteSliceConverterMock{},
 		AppStatusHandler:             &mock.AppStatusHandlerStub{},
-		Indexer:                      &mock.IndexerMock{},
+		OutportHandler:               &testscommon.OutportStub{},
 		AccountsDBSyncer:             &mock.AccountsDBSyncerStub{},
 		CurrentEpochProvider:         &testscommon.CurrentEpochProviderStub{},
 		ScheduledTxsExecutionHandler: &testscommon.ScheduledTxsExecutionStub{},
-=======
-		PoolsHolder:          createMockPools(),
-		Store:                createStore(),
-		ChainHandler:         initBlockchain(),
-		RoundHandler:         &mock.RoundHandlerMock{},
-		BlockProcessor:       &mock.BlockProcessorMock{},
-		WaitTime:             waitTime,
-		Hasher:               &mock.HasherMock{},
-		Marshalizer:          &mock.MarshalizerMock{},
-		ForkDetector:         &mock.ForkDetectorMock{},
-		RequestHandler:       &testscommon.RequestHandlerStub{},
-		ShardCoordinator:     mock.NewOneShardCoordinatorMock(),
-		Accounts:             &stateMock.AccountsStub{},
-		BlackListHandler:     &mock.BlackListHandlerStub{},
-		NetworkWatcher:       initNetworkWatcher(),
-		BootStorer:           &mock.BoostrapStorerMock{},
-		StorageBootstrapper:  &mock.StorageBootstrapperMock{},
-		EpochHandler:         &mock.EpochStartTriggerStub{},
-		MiniblocksProvider:   &mock.MiniBlocksProviderStub{},
-		Uint64Converter:      &mock.Uint64ByteSliceConverterMock{},
-		AppStatusHandler:     &mock.AppStatusHandlerStub{},
-		OutportHandler:       &testscommon.OutportStub{},
-		AccountsDBSyncer:     &mock.AccountsDBSyncerStub{},
-		CurrentEpochProvider: &testscommon.CurrentEpochProviderStub{},
->>>>>>> 9bd1c2df
 	}
 
 	argsShardBootstrapper := sync.ArgShardBootstrapper{
