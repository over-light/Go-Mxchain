--- conflicted
+++ resolved
@@ -180,11 +180,7 @@
 		RoundHandler:                 &mock.RoundHandlerMock{},
 		BlockProcessor:               &mock.BlockProcessorMock{},
 		WaitTime:                     waitTime,
-<<<<<<< HEAD
-		Hasher:                       &mock.HasherMock{},
-=======
 		Hasher:                       &hashingMocks.HasherMock{},
->>>>>>> 95cc2757
 		Marshalizer:                  &mock.MarshalizerMock{},
 		ForkDetector:                 &mock.ForkDetectorMock{},
 		RequestHandler:               &testscommon.RequestHandlerStub{},
@@ -200,10 +196,7 @@
 		AppStatusHandler:             &mock.AppStatusHandlerStub{},
 		Indexer:                      &mock.IndexerMock{},
 		AccountsDBSyncer:             &mock.AccountsDBSyncerStub{},
-<<<<<<< HEAD
-=======
 		CurrentEpochProvider:         &testscommon.CurrentEpochProviderStub{},
->>>>>>> 95cc2757
 		ScheduledTxsExecutionHandler: &testscommon.ScheduledTxsExecutionStub{},
 	}
 
