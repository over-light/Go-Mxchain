package sync

import (
	"bytes"
	"context"
	"math"
	"sync"
	"time"

	logger "github.com/ElrondNetwork/elrond-go-logger"
	"github.com/ElrondNetwork/elrond-go/consensus"
	"github.com/ElrondNetwork/elrond-go/core"
	"github.com/ElrondNetwork/elrond-go/core/check"
	"github.com/ElrondNetwork/elrond-go/core/closing"
	"github.com/ElrondNetwork/elrond-go/data"
	"github.com/ElrondNetwork/elrond-go/data/block"
	"github.com/ElrondNetwork/elrond-go/data/state"
	"github.com/ElrondNetwork/elrond-go/data/typeConverters"
	"github.com/ElrondNetwork/elrond-go/dataRetriever"
	"github.com/ElrondNetwork/elrond-go/hashing"
	"github.com/ElrondNetwork/elrond-go/marshal"
	"github.com/ElrondNetwork/elrond-go/process"
	"github.com/ElrondNetwork/elrond-go/sharding"
	"github.com/ElrondNetwork/elrond-go/storage"
)

var log = logger.GetOrCreate("process/sync")

var _ closing.Closer = (*baseBootstrap)(nil)

// sleepTime defines the time in milliseconds between each iteration made in syncBlocks method
const sleepTime = 5 * time.Millisecond

// hdrInfo hold the data related to a header
type hdrInfo struct {
	Nonce uint64
	Hash  []byte
}

type notarizedInfo struct {
	lastNotarized           map[uint32]*hdrInfo
	finalNotarized          map[uint32]*hdrInfo
	blockWithLastNotarized  map[uint32]uint64
	blockWithFinalNotarized map[uint32]uint64
	startNonce              uint64
}

type baseBootstrap struct {
	headers dataRetriever.HeadersPool

	chainHandler   data.ChainHandler
	blockProcessor process.BlockProcessor
	store          dataRetriever.StorageService

	roundHandler      consensus.RoundHandler
	hasher            hashing.Hasher
	marshalizer       marshal.Marshalizer
	epochHandler      dataRetriever.EpochHandler
	forkDetector      process.ForkDetector
	requestHandler    process.RequestHandler
	shardCoordinator  sharding.Coordinator
	accounts          state.AccountsAdapter
	blockBootstrapper blockBootstrapper
	blackListHandler  process.TimeCacher

	mutHeader     sync.RWMutex
	headerNonce   *uint64
	headerhash    []byte
	chRcvHdrNonce chan bool
	chRcvHdrHash  chan bool

	requestedHashes process.RequiredDataPool

	statusHandler core.AppStatusHandler

	chStopSync chan bool
	waitTime   time.Duration

	mutNodeState          sync.RWMutex
	isNodeSynchronized    bool
	isNodeStateCalculated bool
	hasLastBlock          bool
	roundIndex            int64

	forkInfo *process.ForkInfo

	mutRcvHdrNonce           sync.RWMutex
	mutRcvHdrHash            sync.RWMutex
	syncStateListeners       []func(bool)
	mutSyncStateListeners    sync.RWMutex
	uint64Converter          typeConverters.Uint64ByteSliceConverter
	mapNonceSyncedWithErrors map[uint64]uint32
	mutNonceSyncedWithErrors sync.RWMutex

	requestMiniBlocks func(headerHandler data.HeaderHandler)

	networkWatcher    process.NetworkConnectionWatcher
	getHeaderFromPool func([]byte) (data.HeaderHandler, error)

	headerStore          storage.Storer
	headerNonceHashStore storage.Storer
	syncStarter          syncStarter
	bootStorer           process.BootStorer
	storageBootstrapper  process.BootstrapperFromStorage
	currentEpochProvider process.CurrentNetworkEpochProviderHandler

	indexer          process.Indexer
	accountsDBSyncer process.AccountsDBSyncer

	chRcvMiniBlocks    chan bool
	mutRcvMiniBlocks   sync.Mutex
	miniBlocksProvider process.MiniBlockProvider
	poolsHolder        dataRetriever.PoolsHolder
	mutRequestHeaders  sync.Mutex
	cancelFunc         func()
	isInImportMode     bool
}

// setRequestedHeaderNonce method sets the header nonce requested by the sync mechanism
func (boot *baseBootstrap) setRequestedHeaderNonce(nonce *uint64) {
	boot.mutHeader.Lock()
	boot.headerNonce = nonce
	boot.mutHeader.Unlock()
}

// setRequestedHeaderHash method sets the header hash requested by the sync mechanism
func (boot *baseBootstrap) setRequestedHeaderHash(hash []byte) {
	boot.mutHeader.Lock()
	boot.headerhash = hash
	boot.mutHeader.Unlock()
}

// requestedHeaderNonce method gets the header nonce requested by the sync mechanism
func (boot *baseBootstrap) requestedHeaderNonce() *uint64 {
	boot.mutHeader.RLock()
	defer boot.mutHeader.RUnlock()
	return boot.headerNonce
}

// requestedHeaderHash method gets the header hash requested by the sync mechanism
func (boot *baseBootstrap) requestedHeaderHash() []byte {
	boot.mutHeader.RLock()
	defer boot.mutHeader.RUnlock()
	return boot.headerhash
}

func (boot *baseBootstrap) processReceivedHeader(headerHandler data.HeaderHandler, headerHash []byte) {
	if boot.shardCoordinator.SelfId() != headerHandler.GetShardID() {
		return
	}

	log.Trace("received header from network",
		"shard", headerHandler.GetShardID(),
		"round", headerHandler.GetRound(),
		"nonce", headerHandler.GetNonce(),
		"hash", headerHash,
	)

	err := boot.forkDetector.AddHeader(headerHandler, headerHash, process.BHReceived, nil, nil)
	if err != nil {
		log.Debug("forkDetector.AddHeader", "error", err.Error())
	}

	go boot.requestMiniBlocks(headerHandler)

	boot.confirmHeaderReceivedByNonce(headerHandler, headerHash)
	boot.confirmHeaderReceivedByHash(headerHandler, headerHash)
}

func (boot *baseBootstrap) confirmHeaderReceivedByNonce(headerHandler data.HeaderHandler, hdrHash []byte) {
	boot.mutRcvHdrNonce.Lock()
	n := boot.requestedHeaderNonce()
	if n != nil && *n == headerHandler.GetNonce() {
		log.Debug("received requested header from network",
			"shard", headerHandler.GetShardID(),
			"round", headerHandler.GetRound(),
			"nonce", headerHandler.GetNonce(),
			"hash", hdrHash,
		)
		boot.setRequestedHeaderNonce(nil)
		boot.mutRcvHdrNonce.Unlock()
		boot.chRcvHdrNonce <- true
		return
	}

	boot.mutRcvHdrNonce.Unlock()
}

func (boot *baseBootstrap) confirmHeaderReceivedByHash(headerHandler data.HeaderHandler, hdrHash []byte) {
	boot.mutRcvHdrHash.Lock()
	hash := boot.requestedHeaderHash()
	if hash != nil && bytes.Equal(hash, hdrHash) {
		log.Debug("received requested header from network",
			"shard", headerHandler.GetShardID(),
			"round", headerHandler.GetRound(),
			"nonce", headerHandler.GetNonce(),
			"hash", hash,
		)
		boot.setRequestedHeaderHash(nil)
		boot.mutRcvHdrHash.Unlock()
		boot.chRcvHdrHash <- true

		return
	}
	boot.mutRcvHdrHash.Unlock()
}

// AddSyncStateListener adds a syncStateListener that get notified each time the sync status of the node changes
func (boot *baseBootstrap) AddSyncStateListener(syncStateListener func(isSyncing bool)) {
	boot.mutSyncStateListeners.Lock()
	boot.syncStateListeners = append(boot.syncStateListeners, syncStateListener)
	boot.mutSyncStateListeners.Unlock()
}

func (boot *baseBootstrap) notifySyncStateListeners(isNodeSynchronized bool) {
	boot.mutSyncStateListeners.RLock()
	for i := 0; i < len(boot.syncStateListeners); i++ {
		go boot.syncStateListeners[i](isNodeSynchronized)
	}
	boot.mutSyncStateListeners.RUnlock()
}

// getNonceForNextBlock will get the nonce for the next block
func (boot *baseBootstrap) getNonceForNextBlock() uint64 {
	nonce := boot.chainHandler.GetGenesisHeader().GetNonce() + 1 // first block nonce after genesis block
	currentBlockHeader := boot.chainHandler.GetCurrentBlockHeader()
	if !check.IfNil(currentBlockHeader) {
		nonce = currentBlockHeader.GetNonce() + 1
	}
	return nonce
}

// getNonceForCurrentBlock will get the nonce for the current block
func (boot *baseBootstrap) getNonceForCurrentBlock() uint64 {
	nonce := boot.chainHandler.GetGenesisHeader().GetNonce() // genesis block nonce
	currentBlockHeader := boot.chainHandler.GetCurrentBlockHeader()
	if !check.IfNil(currentBlockHeader) {
		nonce = currentBlockHeader.GetNonce()
	}
	return nonce
}

// getEpochForCurrentBlock will get the epoch for the current block as stored in the chain handler implementation
func (boot *baseBootstrap) getEpochForCurrentBlock() uint32 {
	epoch := boot.chainHandler.GetGenesisHeader().GetEpoch()
	currentBlockHeader := boot.chainHandler.GetCurrentBlockHeader()
	if !check.IfNil(currentBlockHeader) {
		epoch = currentBlockHeader.GetEpoch()
	}
	return epoch
}

// waitForHeaderNonce method wait for header with the requested nonce to be received
func (boot *baseBootstrap) waitForHeaderNonce() error {
	select {
	case <-boot.chRcvHdrNonce:
		return nil
	case <-time.After(boot.waitTime):
		return process.ErrTimeIsOut
	}
}

// waitForHeaderHash method wait for header with the requested hash to be received
func (boot *baseBootstrap) waitForHeaderHash() error {
	select {
	case <-boot.chRcvHdrHash:
		return nil
	case <-time.After(boot.waitTime):
		return process.ErrTimeIsOut
	}
}

func (boot *baseBootstrap) computeNodeState() {
	boot.mutNodeState.Lock()
	defer boot.mutNodeState.Unlock()

	isNodeStateCalculatedInCurrentRound := boot.roundIndex == boot.roundHandler.Index() && boot.isNodeStateCalculated
	if isNodeStateCalculatedInCurrentRound {
		return
	}

	boot.forkInfo = boot.forkDetector.CheckFork()

	genesisNonce := boot.chainHandler.GetGenesisHeader().GetNonce()
	currentHeader := boot.chainHandler.GetCurrentBlockHeader()
	if check.IfNil(currentHeader) {
		boot.hasLastBlock = boot.forkDetector.ProbableHighestNonce() == genesisNonce
	} else {
		boot.hasLastBlock = boot.forkDetector.ProbableHighestNonce() <= boot.chainHandler.GetCurrentBlockHeader().GetNonce()
	}

	isNodeConnectedToTheNetwork := boot.networkWatcher.IsConnectedToTheNetwork()
	isNodeSynchronized := !boot.forkInfo.IsDetected && boot.hasLastBlock && isNodeConnectedToTheNetwork
	if isNodeSynchronized != boot.isNodeSynchronized {
		log.Debug("node has changed its synchronized state",
			"state", isNodeSynchronized,
		)
	}

	boot.isNodeSynchronized = isNodeSynchronized
	boot.isNodeStateCalculated = true
	boot.roundIndex = boot.roundHandler.Index()
	boot.notifySyncStateListeners(isNodeSynchronized)

	result := uint64(1)
	if isNodeSynchronized {
		result = uint64(0)
	}

	boot.statusHandler.SetUInt64Value(core.MetricIsSyncing, result)

	if boot.shouldTryToRequestHeaders() {
		go boot.requestHeadersIfSyncIsStuck()
	}
}

func (boot *baseBootstrap) shouldTryToRequestHeaders() bool {
	if boot.roundHandler.BeforeGenesis() {
		return false
	}
	if boot.isForcedRollBackOneBlock() {
		return false
	}
	if boot.isForcedRollBackToNonce() {
		return false
	}
	if !boot.isNodeSynchronized {
		return true
	}

	return boot.roundHandler.Index()%process.RoundModulusTriggerWhenSyncIsStuck == 0
}

func (boot *baseBootstrap) requestHeadersIfSyncIsStuck() {
	lastSyncedRound := boot.chainHandler.GetGenesisHeader().GetRound()
	currHeader := boot.chainHandler.GetCurrentBlockHeader()
	if !check.IfNil(currHeader) {
		lastSyncedRound = currHeader.GetRound()
	}

	roundDiff := uint64(boot.roundHandler.Index()) - lastSyncedRound
	if roundDiff <= process.MaxRoundsWithoutNewBlockReceived {
		return
	}

	fromNonce := boot.getNonceForNextBlock()
	numHeadersToRequest := core.MinUint64(process.MaxHeadersToRequestInAdvance, roundDiff-1)
	toNonce := fromNonce + numHeadersToRequest - 1

	if fromNonce > toNonce {
		return
	}

	log.Debug("requestHeadersIfSyncIsStuck",
		"from nonce", fromNonce,
		"to nonce", toNonce,
		"probable highest nonce", boot.forkDetector.ProbableHighestNonce())

	boot.requestHeaders(fromNonce, toNonce)
}

func (boot *baseBootstrap) removeHeaderFromPools(header data.HeaderHandler) []byte {
	hash, err := core.CalculateHash(boot.marshalizer, boot.hasher, header)
	if err != nil {
		log.Debug("CalculateHash", "error", err.Error())
		return nil
	}

	log.Debug("removeHeaderFromPools",
		"shard", header.GetShardID(),
		"epoch", header.GetEpoch(),
		"round", header.GetRound(),
		"nonce", header.GetNonce(),
		"hash", hash)

	boot.headers.RemoveHeaderByHash(hash)

	return hash
}

func (boot *baseBootstrap) removeHeadersHigherThanNonceFromPool(nonce uint64) {
	shardID := boot.shardCoordinator.SelfId()
	log.Debug("removeHeadersHigherThanNonceFromPool",
		"shard", shardID,
		"nonce", nonce)

	nonces := boot.headers.Nonces(shardID)
	for _, currentNonce := range nonces {
		if currentNonce <= nonce {
			continue
		}

		boot.headers.RemoveHeaderByNonceAndShardId(currentNonce, shardID)
	}
}

func (boot *baseBootstrap) cleanCachesAndStorageOnRollback(header data.HeaderHandler) {
	hash := boot.removeHeaderFromPools(header)
	boot.forkDetector.RemoveHeader(header.GetNonce(), hash)
	nonceToByteSlice := boot.uint64Converter.ToByteSlice(header.GetNonce())
	_ = boot.headerNonceHashStore.Remove(nonceToByteSlice)
}

// checkBootstrapNilParameters will check the imput parameters for nil values
func checkBootstrapNilParameters(arguments ArgBaseBootstrapper) error {
	if check.IfNil(arguments.ChainHandler) {
		return process.ErrNilBlockChain
	}
	if check.IfNil(arguments.RoundHandler) {
		return process.ErrNilRoundHandler
	}
	if check.IfNil(arguments.BlockProcessor) {
		return process.ErrNilBlockProcessor
	}
	if check.IfNil(arguments.Hasher) {
		return process.ErrNilHasher
	}
	if check.IfNil(arguments.Marshalizer) {
		return process.ErrNilMarshalizer
	}
	if check.IfNil(arguments.ForkDetector) {
		return process.ErrNilForkDetector
	}
	if check.IfNil(arguments.RequestHandler) {
		return process.ErrNilRequestHandler
	}
	if check.IfNil(arguments.ShardCoordinator) {
		return process.ErrNilShardCoordinator
	}
	if check.IfNil(arguments.Accounts) {
		return process.ErrNilAccountsAdapter
	}
	if check.IfNil(arguments.Store) {
		return process.ErrNilStore
	}
	if check.IfNil(arguments.BlackListHandler) {
		return process.ErrNilBlackListCacher
	}
	if check.IfNil(arguments.NetworkWatcher) {
		return process.ErrNilNetworkWatcher
	}
	if check.IfNil(arguments.BootStorer) {
		return process.ErrNilBootStorer
	}
	if check.IfNil(arguments.MiniblocksProvider) {
		return process.ErrNilMiniBlocksProvider
	}
	if check.IfNil(arguments.AppStatusHandler) {
		return process.ErrNilAppStatusHandler
	}
	if check.IfNil(arguments.Indexer) {
		return process.ErrNilIndexer
	}
<<<<<<< HEAD
	if check.IfNil(arguments.CurrentEpochProvider) {
		return process.ErrNilCurrentNetworkEpochProvider
=======
	if check.IfNil(arguments.AccountsDBSyncer) {
		return process.ErrNilAccountsDBSyncer
>>>>>>> 8d637f23
	}

	return nil
}

func (boot *baseBootstrap) requestHeadersFromNonceIfMissing(fromNonce uint64) {
	toNonce := core.MinUint64(fromNonce+process.MaxHeadersToRequestInAdvance-1, boot.forkDetector.ProbableHighestNonce())

	if fromNonce > toNonce {
		return
	}

	log.Debug("requestHeadersFromNonceIfMissing",
		"from nonce", fromNonce,
		"to nonce", toNonce,
		"probable highest nonce", boot.forkDetector.ProbableHighestNonce())

	boot.requestHeaders(fromNonce, toNonce)
}

// syncBlocks method calls repeatedly synchronization method SyncBlock
func (boot *baseBootstrap) syncBlocks(ctx context.Context) {
	for {
		select {
		case <-ctx.Done():
			log.Debug("bootstrap's go routine is stopping...")
			return
		case <-time.After(sleepTime):
		}

		if !boot.networkWatcher.IsConnectedToTheNetwork() {
			continue
		}
		if boot.roundHandler.BeforeGenesis() {
			continue
		}

		err := boot.syncStarter.SyncBlock()
		if err != nil {
			log.Debug("SyncBlock", "error", err.Error())
		}
	}
}

func (boot *baseBootstrap) doJobOnSyncBlockFail(bodyHandler data.BodyHandler, headerHandler data.HeaderHandler, err error) {
	processBlockStarted := !check.IfNil(bodyHandler) && !check.IfNil(headerHandler)
	isProcessWithError := processBlockStarted && err != process.ErrTimeIsOut

	numSyncedWithErrors := boot.incrementSyncedWithErrorsForNonce(boot.getNonceForNextBlock())
	allowedSyncWithErrorsLimitReached := numSyncedWithErrors >= process.MaxSyncWithErrorsAllowed
	isInProperRound := process.IsInProperRound(boot.roundHandler.Index())
	isSyncWithErrorsLimitReachedInProperRound := allowedSyncWithErrorsLimitReached && isInProperRound

	shouldRollBack := isProcessWithError || isSyncWithErrorsLimitReachedInProperRound
	if shouldRollBack {
		if !check.IfNil(headerHandler) {
			hash := boot.removeHeaderFromPools(headerHandler)
			boot.forkDetector.RemoveHeader(headerHandler.GetNonce(), hash)
		}

		errNotCritical := boot.rollBack(false)
		if errNotCritical != nil {
			log.Debug("rollBack", "error", errNotCritical.Error())
		}

		if isSyncWithErrorsLimitReachedInProperRound {
			boot.forkDetector.ResetProbableHighestNonce()
			boot.removeHeadersHigherThanNonceFromPool(boot.getNonceForCurrentBlock())
		}
	}
}

func (boot *baseBootstrap) incrementSyncedWithErrorsForNonce(nonce uint64) uint32 {
	boot.mutNonceSyncedWithErrors.Lock()
	boot.mapNonceSyncedWithErrors[nonce]++
	numSyncedWithErrors := boot.mapNonceSyncedWithErrors[nonce]
	boot.mutNonceSyncedWithErrors.Unlock()

	return numSyncedWithErrors
}

// syncBlock method actually does the synchronization. It requests the next block header from the pool
// and if it is not found there it will be requested from the network. After the header is received,
// it requests the block body in the same way(pool and then, if it is not found in the pool, from network).
// If either header and body are received the ProcessBlock and CommitBlock method will be called successively.
// These methods will execute the block and its transactions. Finally if everything works, the block will be committed
// in the blockchain, and all this mechanism will be reiterated for the next block.
func (boot *baseBootstrap) syncBlock() error {
	boot.computeNodeState()
	nodeState := boot.GetNodeState()
	if nodeState != core.NsNotSynchronized {
		return nil
	}

	defer func() {
		boot.mutNodeState.Lock()
		boot.isNodeStateCalculated = false
		boot.mutNodeState.Unlock()
	}()

	if boot.forkInfo.IsDetected {
		boot.statusHandler.Increment(core.MetricNumTimesInForkChoice)

		if boot.isForcedRollBackOneBlock() {
			log.Debug("roll back one block has been forced")
			boot.rollBackOneBlockForced()
			return nil
		}

		if boot.isForcedRollBackToNonce() {
			log.Debug("roll back to nonce has been forced", "nonce", boot.forkInfo.Nonce)
			boot.rollBackToNonceForced()
			return nil
		}

		log.Debug("fork detected",
			"nonce", boot.forkInfo.Nonce,
			"hash", boot.forkInfo.Hash,
		)
		err := boot.rollBack(true)
		if err != nil {
			return err
		}
	}

	var body data.BodyHandler
	var header data.HeaderHandler
	var err error

	defer func() {
		if err != nil {
			boot.doJobOnSyncBlockFail(body, header, err)
		}
	}()

	header, err = boot.getNextHeaderRequestingIfMissing()
	if err != nil {
		return err
	}

	go boot.requestHeadersFromNonceIfMissing(header.GetNonce() + 1)

	body, err = boot.blockBootstrapper.getBlockBodyRequestingIfMissing(header)
	if err != nil {
		return err
	}

	startTime := time.Now()
	waitTime := boot.roundHandler.TimeDuration()
	haveTime := func() time.Duration {
		return waitTime - time.Since(startTime)
	}

	startProcessBlockTime := time.Now()
	err = boot.blockProcessor.ProcessBlock(header, body, haveTime)
	elapsedTime := time.Since(startProcessBlockTime)
	log.Debug("elapsed time to process block",
		"time [s]", elapsedTime,
	)
	if err != nil {
		return err
	}

	startCommitBlockTime := time.Now()
	err = boot.blockProcessor.CommitBlock(header, body)
	elapsedTime = time.Since(startCommitBlockTime)
	if elapsedTime >= core.CommitMaxTime {
		log.Warn("syncBlock.CommitBlock", "elapsed time", elapsedTime)
	} else {
		log.Debug("elapsed time to commit block",
			"time [s]", elapsedTime,
		)
	}
	if err != nil {
		return err
	}

	log.Debug("block has been synced successfully",
		"nonce", header.GetNonce(),
	)

	boot.cleanNoncesSyncedWithErrorsBehindFinal()

	return nil
}

func (boot *baseBootstrap) syncUserAccountsState() error {
	rootHash, err := boot.accounts.RootHash()
	if err != nil {
		return err
	}

	log.Warn("base sync: started syncUserAccountsState")
	return boot.accountsDBSyncer.SyncAccounts(rootHash)
}

func (boot *baseBootstrap) cleanNoncesSyncedWithErrorsBehindFinal() {
	boot.mutNonceSyncedWithErrors.Lock()
	defer boot.mutNonceSyncedWithErrors.Unlock()

	finalNonce := boot.forkDetector.GetHighestFinalBlockNonce()
	for nonce := range boot.mapNonceSyncedWithErrors {
		if nonce < finalNonce {
			delete(boot.mapNonceSyncedWithErrors, nonce)
		}
	}
}

// rollBack decides if rollBackOneBlock must be called
func (boot *baseBootstrap) rollBack(revertUsingForkNonce bool) error {
	if boot.headerStore == nil {
		return process.ErrNilHeadersStorage
	}
	if boot.headerNonceHashStore == nil {
		return process.ErrNilHeadersNonceHashStorage
	}

	log.Debug("starting roll back")
	for {
		currHeaderHash := boot.chainHandler.GetCurrentBlockHeaderHash()
		currHeader, err := boot.blockBootstrapper.getCurrHeader()
		if err != nil {
			return err
		}
		if !revertUsingForkNonce && currHeader.GetNonce() <= boot.forkDetector.GetHighestFinalBlockNonce() {
			return ErrRollBackBehindFinalHeader
		}

		shouldEndRollBack := revertUsingForkNonce && currHeader.GetNonce() < boot.forkInfo.Nonce
		if shouldEndRollBack {
			return ErrRollBackBehindForkNonce
		}

		prevHeaderHash := currHeader.GetPrevHash()
		prevHeader, err := boot.blockBootstrapper.getPrevHeader(currHeader, boot.headerStore)
		if err != nil {
			return err
		}

		log.Debug("roll back to block",
			"nonce", currHeader.GetNonce()-1,
			"hash", currHeader.GetPrevHash(),
		)
		log.Debug("highest final block nonce",
			"nonce", boot.forkDetector.GetHighestFinalBlockNonce(),
		)

		currBody, err := boot.rollBackOneBlock(
			currHeaderHash,
			currHeader,
			prevHeaderHash,
			prevHeader,
		)

		if err != nil {
			return err
		}

		_, _ = updateMetricsFromStorage(boot.store, boot.uint64Converter, boot.marshalizer, boot.statusHandler, prevHeader.GetNonce())

		err = boot.bootStorer.SaveLastRound(int64(prevHeader.GetRound()))
		if err != nil {
			log.Debug("save last round in storage",
				"error", err.Error(),
				"round", prevHeader.GetRound(),
			)
		}

		boot.indexer.RevertIndexedBlock(currHeader, currBody)

		shouldAddHeaderToBlackList := revertUsingForkNonce && boot.blockBootstrapper.isForkTriggeredByMeta()
		if shouldAddHeaderToBlackList {
			process.AddHeaderToBlackList(boot.blackListHandler, currHeaderHash)
		}

		shouldContinueRollBack := revertUsingForkNonce && currHeader.GetNonce() > boot.forkInfo.Nonce
		if shouldContinueRollBack {
			continue
		}

		break
	}

	log.Debug("ending roll back")
	return nil
}

func (boot *baseBootstrap) rollBackOneBlock(
	currHeaderHash []byte,
	currHeader data.HeaderHandler,
	prevHeaderHash []byte,
	prevHeader data.HeaderHandler,
) (data.BodyHandler, error) {

	var err error

	defer func() {
		if err != nil {
			boot.restoreState(currHeaderHash, currHeader)
		}
	}()

	if currHeader.GetNonce() > 1 {
		err = boot.setCurrentBlockInfo(prevHeaderHash, prevHeader)
		if err != nil {
			return nil, err
		}
	} else {
		err = boot.setCurrentBlockInfo(nil, nil)
		if err != nil {
			return nil, err
		}
	}

	err = boot.blockProcessor.RevertStateToBlock(prevHeader)
	if err != nil {
		return nil, err
	}
	boot.blockProcessor.PruneStateOnRollback(currHeader, prevHeader)

	currBlockBody, errNotCritical := boot.blockBootstrapper.getBlockBody(currHeader)
	if errNotCritical != nil {
		log.Debug("rollBackOneBlock getBlockBody error", "error", errNotCritical)
	}

	err = boot.blockProcessor.RestoreBlockIntoPools(currHeader, currBlockBody)
	if err != nil {
		return nil, err
	}

	boot.cleanCachesAndStorageOnRollback(currHeader)

	return currBlockBody, nil
}

func (boot *baseBootstrap) getNextHeaderRequestingIfMissing() (data.HeaderHandler, error) {
	nonce := boot.getNonceForNextBlock()

	boot.setRequestedHeaderHash(nil)
	boot.setRequestedHeaderNonce(nil)

	hash := boot.forkDetector.GetNotarizedHeaderHash(nonce)
	if boot.forkInfo.IsDetected {
		hash = boot.forkInfo.Hash
	}

	if hash != nil {
		return boot.blockBootstrapper.getHeaderWithHashRequestingIfMissing(hash)
	}

	return boot.blockBootstrapper.getHeaderWithNonceRequestingIfMissing(nonce)
}

func (boot *baseBootstrap) isForcedRollBackOneBlock() bool {
	return boot.forkInfo.IsDetected &&
		boot.forkInfo.Nonce == math.MaxUint64 &&
		boot.forkInfo.Hash == nil
}

func (boot *baseBootstrap) isForcedRollBackToNonce() bool {
	return boot.forkInfo.IsDetected &&
		boot.forkInfo.Round == math.MaxUint64 &&
		boot.forkInfo.Hash == nil
}

func (boot *baseBootstrap) rollBackOneBlockForced() {
	err := boot.rollBack(false)
	if err != nil {
		log.Debug("rollBackOneBlockForced", "error", err.Error())
	}

	boot.forkDetector.ResetFork()
	boot.removeHeadersHigherThanNonceFromPool(boot.getNonceForCurrentBlock())
}

func (boot *baseBootstrap) rollBackToNonceForced() {
	err := boot.rollBack(true)
	if err != nil {
		log.Debug("rollBackToNonceForced", "error", err.Error())
	}

	boot.forkDetector.ResetProbableHighestNonce()
	boot.removeHeadersHigherThanNonceFromPool(boot.getNonceForCurrentBlock())
}

func (boot *baseBootstrap) restoreState(
	currHeaderHash []byte,
	currHeader data.HeaderHandler,
) {
	log.Debug("revert state to header",
		"nonce", currHeader.GetNonce(),
		"hash", currHeaderHash)

	err := boot.chainHandler.SetCurrentBlockHeader(currHeader)
	if err != nil {
		log.Debug("SetCurrentBlockHeader", "error", err.Error())
	}

	boot.chainHandler.SetCurrentBlockHeaderHash(currHeaderHash)

	err = boot.blockProcessor.RevertStateToBlock(currHeader)
	if err != nil {
		log.Debug("RevertState", "error", err.Error())
	}
}

func (boot *baseBootstrap) setCurrentBlockInfo(
	headerHash []byte,
	header data.HeaderHandler,
) error {

	err := boot.chainHandler.SetCurrentBlockHeader(header)
	if err != nil {
		return err
	}

	boot.chainHandler.SetCurrentBlockHeaderHash(headerHash)

	return nil
}

// setRequestedMiniBlocks method sets the body hash requested by the sync mechanism
func (boot *baseBootstrap) setRequestedMiniBlocks(hashes [][]byte) {
	boot.requestedHashes.SetHashes(hashes)
}

// receivedMiniblock method is a call back function which is called when a new body is added
// in the block bodies pool
func (boot *baseBootstrap) receivedMiniblock(hash []byte, _ interface{}) {
	boot.mutRcvMiniBlocks.Lock()
	if len(boot.requestedHashes.ExpectedData()) == 0 {
		boot.mutRcvMiniBlocks.Unlock()
		return
	}

	boot.requestedHashes.SetReceivedHash(hash)
	if boot.requestedHashes.ReceivedAll() {
		log.Debug("received all the requested mini blocks from network")
		boot.setRequestedMiniBlocks(nil)
		boot.mutRcvMiniBlocks.Unlock()
		boot.chRcvMiniBlocks <- true
	} else {
		boot.mutRcvMiniBlocks.Unlock()
	}
}

// requestMiniBlocksByHashes method requests a block body from network when it is not found in the pool
func (boot *baseBootstrap) requestMiniBlocksByHashes(hashes [][]byte) {
	boot.setRequestedMiniBlocks(hashes)
	log.Debug("requesting mini blocks from network",
		"num miniblocks", len(hashes),
	)
	boot.requestHandler.RequestMiniBlocks(boot.shardCoordinator.SelfId(), hashes)
}

// getMiniBlocksRequestingIfMissing method gets the body with given nonce from pool, if it exist there,
// and if not it will be requested from network
// the func returns interface{} as to match the next implementations for block body fetchers
// that will be added. The block executor should decide by parsing the header block body type value
// what kind of block body received.
func (boot *baseBootstrap) getMiniBlocksRequestingIfMissing(hashes [][]byte) (block.MiniBlockSlice, error) {
	miniBlocksAndHashes, missingMiniBlocksHashes := boot.miniBlocksProvider.GetMiniBlocksFromPool(hashes)
	if len(missingMiniBlocksHashes) == 0 {
		miniBlocks := make([]*block.MiniBlock, len(miniBlocksAndHashes))
		for index, miniBlockAndHash := range miniBlocksAndHashes {
			miniBlocks[index] = miniBlockAndHash.Miniblock
		}

		return miniBlocks, nil
	}

	_ = core.EmptyChannel(boot.chRcvMiniBlocks)
	boot.requestMiniBlocksByHashes(missingMiniBlocksHashes)
	err := boot.waitForMiniBlocks()
	if err != nil {
		return nil, err
	}

	receivedMiniBlocksAndHashes, unreceivedMiniBlocksHashes := boot.miniBlocksProvider.GetMiniBlocksFromPool(missingMiniBlocksHashes)
	if len(unreceivedMiniBlocksHashes) > 0 {
		return nil, process.ErrMissingBody
	}

	miniBlocksAndHashes = append(miniBlocksAndHashes, receivedMiniBlocksAndHashes...)

	return getOrderedMiniBlocks(hashes, miniBlocksAndHashes)
}

func getOrderedMiniBlocks(
	hashes [][]byte,
	miniBlocksAndHashes []*block.MiniblockAndHash,
) (block.MiniBlockSlice, error) {

	mapHashMiniBlock := make(map[string]*block.MiniBlock, len(miniBlocksAndHashes))
	for _, miniBlockAndHash := range miniBlocksAndHashes {
		mapHashMiniBlock[string(miniBlockAndHash.Hash)] = miniBlockAndHash.Miniblock
	}

	orderedMiniBlocks := make(block.MiniBlockSlice, len(hashes))
	for index, hash := range hashes {
		miniBlock, ok := mapHashMiniBlock[string(hash)]
		if !ok {
			return nil, process.ErrMissingBody
		}

		orderedMiniBlocks[index] = miniBlock
	}

	return orderedMiniBlocks, nil
}

// waitForMiniBlocks method wait for body with the requested nonce to be received
func (boot *baseBootstrap) waitForMiniBlocks() error {
	select {
	case <-boot.chRcvMiniBlocks:
		return nil
	case <-time.After(boot.waitTime):
		return process.ErrTimeIsOut
	}
}

func (boot *baseBootstrap) init() {
	boot.forkInfo = process.NewForkInfo()

	boot.chRcvHdrNonce = make(chan bool)
	boot.chRcvHdrHash = make(chan bool)
	boot.chRcvMiniBlocks = make(chan bool)

	boot.setRequestedHeaderNonce(nil)
	boot.setRequestedHeaderHash(nil)
	boot.setRequestedMiniBlocks(nil)

	boot.poolsHolder.MiniBlocks().RegisterHandler(boot.receivedMiniblock, core.UniqueIdentifier())
	boot.headers.RegisterHandler(boot.processReceivedHeader)

	boot.syncStateListeners = make([]func(bool), 0)
	boot.requestedHashes = process.RequiredDataPool{}
	boot.mapNonceSyncedWithErrors = make(map[uint64]uint32)
}

func (boot *baseBootstrap) requestHeaders(fromNonce uint64, toNonce uint64) {
	boot.mutRequestHeaders.Lock()
	defer boot.mutRequestHeaders.Unlock()

	for currentNonce := fromNonce; currentNonce <= toNonce; currentNonce++ {
		haveHeader := boot.blockBootstrapper.haveHeaderInPoolWithNonce(currentNonce)
		if haveHeader {
			continue
		}

		boot.blockBootstrapper.requestHeaderByNonce(currentNonce)
	}
}

// GetNodeState method returns the sync state of the node. If it returns 'NsNotSynchronized', this means that the node
// is not synchronized yet and it has to continue the bootstrapping mechanism. If it returns 'NsSynchronized', this means
// that the node is already synced and it can participate to the consensus. This method could also returns 'NsNotCalculated'
// which means that the state of the node in the current round is not calculated yet. Note that when the node is not
// connected to the network, GetNodeState could return 'NsNotSynchronized' but the SyncBlock is not automatically called.
func (boot *baseBootstrap) GetNodeState() core.NodeState {
	if boot.isInImportMode {
		return core.NsNotSynchronized
	}
	currentSyncedEpoch := boot.getEpochForCurrentBlock()
	if !boot.currentEpochProvider.EpochIsActiveInNetwork(currentSyncedEpoch) {
		return core.NsNotSynchronized
	}

	boot.mutNodeState.RLock()
	isNodeStateCalculatedInCurrentRound := boot.roundIndex == boot.roundHandler.Index() && boot.isNodeStateCalculated
	isNodeSynchronized := boot.isNodeSynchronized
	boot.mutNodeState.RUnlock()

	if !isNodeStateCalculatedInCurrentRound {
		return core.NsNotCalculated
	}

	if isNodeSynchronized {
		return core.NsSynchronized
	}

	return core.NsNotSynchronized
}

// Close will close the endless running go routine
func (boot *baseBootstrap) Close() error {
	if boot.cancelFunc != nil {
		boot.cancelFunc()
	}

	boot.cleanChannels()

	return nil
}

func (boot *baseBootstrap) cleanChannels() {
	nrReads := core.EmptyChannel(boot.chRcvHdrNonce)
	log.Debug("close baseSync: emptied channel", "chRcvHdrNonce nrReads", nrReads)

	nrReads = core.EmptyChannel(boot.chRcvHdrHash)
	log.Debug("close baseSync: emptied channel", "chRcvHdrHash nrReads", nrReads)

	nrReads = core.EmptyChannel(boot.chRcvMiniBlocks)
	log.Debug("close baseSync: emptied channel", "chRcvMiniBlocks nrReads", nrReads)
}

// IsInterfaceNil returns true if there is no value under the interface
func (boot *baseBootstrap) IsInterfaceNil() bool {
	return boot == nil
}<|MERGE_RESOLUTION|>--- conflicted
+++ resolved
@@ -451,13 +451,11 @@
 	if check.IfNil(arguments.Indexer) {
 		return process.ErrNilIndexer
 	}
-<<<<<<< HEAD
+	if check.IfNil(arguments.AccountsDBSyncer) {
+		return process.ErrNilAccountsDBSyncer
+	}
 	if check.IfNil(arguments.CurrentEpochProvider) {
 		return process.ErrNilCurrentNetworkEpochProvider
-=======
-	if check.IfNil(arguments.AccountsDBSyncer) {
-		return process.ErrNilAccountsDBSyncer
->>>>>>> 8d637f23
 	}
 
 	return nil
