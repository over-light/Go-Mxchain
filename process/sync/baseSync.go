package sync

import (
	"bytes"
	"context"
	"math"
	"sync"
	"time"

	logger "github.com/ElrondNetwork/elrond-go-logger"
	"github.com/ElrondNetwork/elrond-go/consensus"
	"github.com/ElrondNetwork/elrond-go/core"
	"github.com/ElrondNetwork/elrond-go/core/check"
	"github.com/ElrondNetwork/elrond-go/core/closing"
	"github.com/ElrondNetwork/elrond-go/data"
	"github.com/ElrondNetwork/elrond-go/data/block"
	"github.com/ElrondNetwork/elrond-go/data/state"
	"github.com/ElrondNetwork/elrond-go/data/typeConverters"
	"github.com/ElrondNetwork/elrond-go/dataRetriever"
	"github.com/ElrondNetwork/elrond-go/hashing"
	"github.com/ElrondNetwork/elrond-go/marshal"
	"github.com/ElrondNetwork/elrond-go/outport"
	"github.com/ElrondNetwork/elrond-go/process"
	"github.com/ElrondNetwork/elrond-go/sharding"
	"github.com/ElrondNetwork/elrond-go/storage"
)

var log = logger.GetOrCreate("process/sync")

var _ closing.Closer = (*baseBootstrap)(nil)

// sleepTime defines the time in milliseconds between each iteration made in syncBlocks method
const sleepTime = 5 * time.Millisecond

// hdrInfo hold the data related to a header
type hdrInfo struct {
	Nonce uint64
	Hash  []byte
}

type notarizedInfo struct {
	lastNotarized           map[uint32]*hdrInfo
	finalNotarized          map[uint32]*hdrInfo
	blockWithLastNotarized  map[uint32]uint64
	blockWithFinalNotarized map[uint32]uint64
	startNonce              uint64
}

type baseBootstrap struct {
	headers dataRetriever.HeadersPool

	chainHandler   data.ChainHandler
	blockProcessor process.BlockProcessor
	store          dataRetriever.StorageService

	roundHandler      consensus.RoundHandler
	hasher            hashing.Hasher
	marshalizer       marshal.Marshalizer
	epochHandler      dataRetriever.EpochHandler
	forkDetector      process.ForkDetector
	requestHandler    process.RequestHandler
	shardCoordinator  sharding.Coordinator
	accounts          state.AccountsAdapter
	blockBootstrapper blockBootstrapper
	blackListHandler  process.TimeCacher

	mutHeader     sync.RWMutex
	headerNonce   *uint64
	headerhash    []byte
	chRcvHdrNonce chan bool
	chRcvHdrHash  chan bool

	requestedHashes process.RequiredDataPool

	statusHandler core.AppStatusHandler

	chStopSync chan bool
	waitTime   time.Duration

	mutNodeState          sync.RWMutex
	isNodeSynchronized    bool
	isNodeStateCalculated bool
	hasLastBlock          bool
	roundIndex            int64

	forkInfo *process.ForkInfo

	mutRcvHdrNonce           sync.RWMutex
	mutRcvHdrHash            sync.RWMutex
	syncStateListeners       []func(bool)
	mutSyncStateListeners    sync.RWMutex
	uint64Converter          typeConverters.Uint64ByteSliceConverter
	mapNonceSyncedWithErrors map[uint64]uint32
	mutNonceSyncedWithErrors sync.RWMutex

	requestMiniBlocks func(headerHandler data.HeaderHandler)

	networkWatcher    process.NetworkConnectionWatcher
	getHeaderFromPool func([]byte) (data.HeaderHandler, error)

	headerStore          storage.Storer
	headerNonceHashStore storage.Storer
	syncStarter          syncStarter
	bootStorer           process.BootStorer
	storageBootstrapper  process.BootstrapperFromStorage

<<<<<<< HEAD
	outportHandler outport.OutportHandler
=======
	indexer process.Indexer
>>>>>>> 7c1bbe2e

	chRcvMiniBlocks    chan bool
	mutRcvMiniBlocks   sync.Mutex
	miniBlocksProvider process.MiniBlockProvider
	poolsHolder        dataRetriever.PoolsHolder
	mutRequestHeaders  sync.Mutex
	cancelFunc         func()
}

// setRequestedHeaderNonce method sets the header nonce requested by the sync mechanism
func (boot *baseBootstrap) setRequestedHeaderNonce(nonce *uint64) {
	boot.mutHeader.Lock()
	boot.headerNonce = nonce
	boot.mutHeader.Unlock()
}

// setRequestedHeaderHash method sets the header hash requested by the sync mechanism
func (boot *baseBootstrap) setRequestedHeaderHash(hash []byte) {
	boot.mutHeader.Lock()
	boot.headerhash = hash
	boot.mutHeader.Unlock()
}

// requestedHeaderNonce method gets the header nonce requested by the sync mechanism
func (boot *baseBootstrap) requestedHeaderNonce() *uint64 {
	boot.mutHeader.RLock()
	defer boot.mutHeader.RUnlock()
	return boot.headerNonce
}

// requestedHeaderHash method gets the header hash requested by the sync mechanism
func (boot *baseBootstrap) requestedHeaderHash() []byte {
	boot.mutHeader.RLock()
	defer boot.mutHeader.RUnlock()
	return boot.headerhash
}

func (boot *baseBootstrap) processReceivedHeader(headerHandler data.HeaderHandler, headerHash []byte) {
	if boot.shardCoordinator.SelfId() != headerHandler.GetShardID() {
		return
	}

	log.Trace("received header from network",
		"shard", headerHandler.GetShardID(),
		"round", headerHandler.GetRound(),
		"nonce", headerHandler.GetNonce(),
		"hash", headerHash,
	)

	err := boot.forkDetector.AddHeader(headerHandler, headerHash, process.BHReceived, nil, nil)
	if err != nil {
		log.Debug("forkDetector.AddHeader", "error", err.Error())
	}

	go boot.requestMiniBlocks(headerHandler)

	boot.confirmHeaderReceivedByNonce(headerHandler, headerHash)
	boot.confirmHeaderReceivedByHash(headerHandler, headerHash)
}

func (boot *baseBootstrap) confirmHeaderReceivedByNonce(headerHandler data.HeaderHandler, hdrHash []byte) {
	boot.mutRcvHdrNonce.Lock()
	n := boot.requestedHeaderNonce()
	if n != nil && *n == headerHandler.GetNonce() {
		log.Debug("received requested header from network",
			"shard", headerHandler.GetShardID(),
			"round", headerHandler.GetRound(),
			"nonce", headerHandler.GetNonce(),
			"hash", hdrHash,
		)
		boot.setRequestedHeaderNonce(nil)
		boot.mutRcvHdrNonce.Unlock()
		boot.chRcvHdrNonce <- true
		return
	}

	boot.mutRcvHdrNonce.Unlock()
}

func (boot *baseBootstrap) confirmHeaderReceivedByHash(headerHandler data.HeaderHandler, hdrHash []byte) {
	boot.mutRcvHdrHash.Lock()
	hash := boot.requestedHeaderHash()
	if hash != nil && bytes.Equal(hash, hdrHash) {
		log.Debug("received requested header from network",
			"shard", headerHandler.GetShardID(),
			"round", headerHandler.GetRound(),
			"nonce", headerHandler.GetNonce(),
			"hash", hash,
		)
		boot.setRequestedHeaderHash(nil)
		boot.mutRcvHdrHash.Unlock()
		boot.chRcvHdrHash <- true

		return
	}
	boot.mutRcvHdrHash.Unlock()
}

// AddSyncStateListener adds a syncStateListener that get notified each time the sync status of the node changes
func (boot *baseBootstrap) AddSyncStateListener(syncStateListener func(isSyncing bool)) {
	boot.mutSyncStateListeners.Lock()
	boot.syncStateListeners = append(boot.syncStateListeners, syncStateListener)
	boot.mutSyncStateListeners.Unlock()
}

func (boot *baseBootstrap) notifySyncStateListeners(isNodeSynchronized bool) {
	boot.mutSyncStateListeners.RLock()
	for i := 0; i < len(boot.syncStateListeners); i++ {
		go boot.syncStateListeners[i](isNodeSynchronized)
	}
	boot.mutSyncStateListeners.RUnlock()
}

// getNonceForNextBlock will get the nonce for the next block
func (boot *baseBootstrap) getNonceForNextBlock() uint64 {
	nonce := boot.chainHandler.GetGenesisHeader().GetNonce() + 1 // first block nonce after genesis block
	currentBlockHeader := boot.chainHandler.GetCurrentBlockHeader()
	if !check.IfNil(currentBlockHeader) {
		nonce = currentBlockHeader.GetNonce() + 1
	}
	return nonce
}

// getNonceForCurrentBlock will get the nonce for the current block
func (boot *baseBootstrap) getNonceForCurrentBlock() uint64 {
	nonce := boot.chainHandler.GetGenesisHeader().GetNonce() // genesis block nonce
	currentBlockHeader := boot.chainHandler.GetCurrentBlockHeader()
	if !check.IfNil(currentBlockHeader) {
		nonce = currentBlockHeader.GetNonce()
	}
	return nonce
}

// waitForHeaderNonce method wait for header with the requested nonce to be received
func (boot *baseBootstrap) waitForHeaderNonce() error {
	select {
	case <-boot.chRcvHdrNonce:
		return nil
	case <-time.After(boot.waitTime):
		return process.ErrTimeIsOut
	}
}

// waitForHeaderHash method wait for header with the requested hash to be received
func (boot *baseBootstrap) waitForHeaderHash() error {
	select {
	case <-boot.chRcvHdrHash:
		return nil
	case <-time.After(boot.waitTime):
		return process.ErrTimeIsOut
	}
}

func (boot *baseBootstrap) computeNodeState() {
	boot.mutNodeState.Lock()
	defer boot.mutNodeState.Unlock()

	isNodeStateCalculatedInCurrentRound := boot.roundIndex == boot.roundHandler.Index() && boot.isNodeStateCalculated
	if isNodeStateCalculatedInCurrentRound {
		return
	}

	boot.forkInfo = boot.forkDetector.CheckFork()

	genesisNonce := boot.chainHandler.GetGenesisHeader().GetNonce()
	currentHeader := boot.chainHandler.GetCurrentBlockHeader()
	if check.IfNil(currentHeader) {
		boot.hasLastBlock = boot.forkDetector.ProbableHighestNonce() == genesisNonce
	} else {
		boot.hasLastBlock = boot.forkDetector.ProbableHighestNonce() <= boot.chainHandler.GetCurrentBlockHeader().GetNonce()
	}

	isNodeConnectedToTheNetwork := boot.networkWatcher.IsConnectedToTheNetwork()
	isNodeSynchronized := !boot.forkInfo.IsDetected && boot.hasLastBlock && isNodeConnectedToTheNetwork
	if isNodeSynchronized != boot.isNodeSynchronized {
		log.Debug("node has changed its synchronized state",
			"state", isNodeSynchronized,
		)
	}

	boot.isNodeSynchronized = isNodeSynchronized
	boot.isNodeStateCalculated = true
	boot.roundIndex = boot.roundHandler.Index()
	boot.notifySyncStateListeners(isNodeSynchronized)

	result := uint64(1)
	if isNodeSynchronized {
		result = uint64(0)
	}

	boot.statusHandler.SetUInt64Value(core.MetricIsSyncing, result)

	if boot.shouldTryToRequestHeaders() {
		go boot.requestHeadersIfSyncIsStuck()
	}
}

func (boot *baseBootstrap) shouldTryToRequestHeaders() bool {
	if boot.roundHandler.BeforeGenesis() {
		return false
	}
	if boot.isForcedRollBackOneBlock() {
		return false
	}
	if boot.isForcedRollBackToNonce() {
		return false
	}
	if !boot.isNodeSynchronized {
		return true
	}

	return boot.roundHandler.Index()%process.RoundModulusTriggerWhenSyncIsStuck == 0
}

func (boot *baseBootstrap) requestHeadersIfSyncIsStuck() {
	lastSyncedRound := boot.chainHandler.GetGenesisHeader().GetRound()
	currHeader := boot.chainHandler.GetCurrentBlockHeader()
	if !check.IfNil(currHeader) {
		lastSyncedRound = currHeader.GetRound()
	}

	roundDiff := uint64(boot.roundHandler.Index()) - lastSyncedRound
	if roundDiff <= process.MaxRoundsWithoutNewBlockReceived {
		return
	}

	fromNonce := boot.getNonceForNextBlock()
	numHeadersToRequest := core.MinUint64(process.MaxHeadersToRequestInAdvance, roundDiff-1)
	toNonce := fromNonce + numHeadersToRequest - 1

	if fromNonce > toNonce {
		return
	}

	log.Debug("requestHeadersIfSyncIsStuck",
		"from nonce", fromNonce,
		"to nonce", toNonce,
		"probable highest nonce", boot.forkDetector.ProbableHighestNonce())

	boot.requestHeaders(fromNonce, toNonce)
}

func (boot *baseBootstrap) removeHeaderFromPools(header data.HeaderHandler) []byte {
	hash, err := core.CalculateHash(boot.marshalizer, boot.hasher, header)
	if err != nil {
		log.Debug("CalculateHash", "error", err.Error())
		return nil
	}

	log.Debug("removeHeaderFromPools",
		"shard", header.GetShardID(),
		"epoch", header.GetEpoch(),
		"round", header.GetRound(),
		"nonce", header.GetNonce(),
		"hash", hash)

	boot.headers.RemoveHeaderByHash(hash)

	return hash
}

func (boot *baseBootstrap) removeHeadersHigherThanNonceFromPool(nonce uint64) {
	shardID := boot.shardCoordinator.SelfId()
	log.Debug("removeHeadersHigherThanNonceFromPool",
		"shard", shardID,
		"nonce", nonce)

	nonces := boot.headers.Nonces(shardID)
	for _, currentNonce := range nonces {
		if currentNonce <= nonce {
			continue
		}

		boot.headers.RemoveHeaderByNonceAndShardId(currentNonce, shardID)
	}
}

func (boot *baseBootstrap) cleanCachesAndStorageOnRollback(header data.HeaderHandler) {
	hash := boot.removeHeaderFromPools(header)
	boot.forkDetector.RemoveHeader(header.GetNonce(), hash)
	nonceToByteSlice := boot.uint64Converter.ToByteSlice(header.GetNonce())
	_ = boot.headerNonceHashStore.Remove(nonceToByteSlice)
}

// checkBootstrapNilParameters will check the imput parameters for nil values
func checkBootstrapNilParameters(arguments ArgBaseBootstrapper) error {
	if check.IfNil(arguments.ChainHandler) {
		return process.ErrNilBlockChain
	}
	if check.IfNil(arguments.RoundHandler) {
		return process.ErrNilRoundHandler
	}
	if check.IfNil(arguments.BlockProcessor) {
		return process.ErrNilBlockProcessor
	}
	if check.IfNil(arguments.Hasher) {
		return process.ErrNilHasher
	}
	if check.IfNil(arguments.Marshalizer) {
		return process.ErrNilMarshalizer
	}
	if check.IfNil(arguments.ForkDetector) {
		return process.ErrNilForkDetector
	}
	if check.IfNil(arguments.RequestHandler) {
		return process.ErrNilRequestHandler
	}
	if check.IfNil(arguments.ShardCoordinator) {
		return process.ErrNilShardCoordinator
	}
	if check.IfNil(arguments.Accounts) {
		return process.ErrNilAccountsAdapter
	}
	if check.IfNil(arguments.Store) {
		return process.ErrNilStore
	}
	if check.IfNil(arguments.BlackListHandler) {
		return process.ErrNilBlackListCacher
	}
	if check.IfNil(arguments.NetworkWatcher) {
		return process.ErrNilNetworkWatcher
	}
	if check.IfNil(arguments.BootStorer) {
		return process.ErrNilBootStorer
	}
	if check.IfNil(arguments.MiniblocksProvider) {
		return process.ErrNilMiniBlocksProvider
	}
	if check.IfNil(arguments.AppStatusHandler) {
		return process.ErrNilAppStatusHandler
	}
	if check.IfNil(arguments.OutportHandler) {
		return process.ErrNilOutportHandler
	}

	return nil
}

func (boot *baseBootstrap) requestHeadersFromNonceIfMissing(fromNonce uint64) {
	toNonce := core.MinUint64(fromNonce+process.MaxHeadersToRequestInAdvance-1, boot.forkDetector.ProbableHighestNonce())

	if fromNonce > toNonce {
		return
	}

	log.Debug("requestHeadersFromNonceIfMissing",
		"from nonce", fromNonce,
		"to nonce", toNonce,
		"probable highest nonce", boot.forkDetector.ProbableHighestNonce())

	boot.requestHeaders(fromNonce, toNonce)
}

// syncBlocks method calls repeatedly synchronization method SyncBlock
func (boot *baseBootstrap) syncBlocks(ctx context.Context) {
	for {
		select {
		case <-ctx.Done():
			log.Debug("bootstrap's go routine is stopping...")
			return
		case <-time.After(sleepTime):
		}

		if !boot.networkWatcher.IsConnectedToTheNetwork() {
			continue
		}
		if boot.roundHandler.BeforeGenesis() {
			continue
		}

		err := boot.syncStarter.SyncBlock()
		if err != nil {
			log.Debug("SyncBlock", "error", err.Error())
		}
	}
}

func (boot *baseBootstrap) doJobOnSyncBlockFail(bodyHandler data.BodyHandler, headerHandler data.HeaderHandler, err error) {
	processBlockStarted := !check.IfNil(bodyHandler) && !check.IfNil(headerHandler)
	isProcessWithError := processBlockStarted && err != process.ErrTimeIsOut

	numSyncedWithErrors := boot.incrementSyncedWithErrorsForNonce(boot.getNonceForNextBlock())
	allowedSyncWithErrorsLimitReached := numSyncedWithErrors >= process.MaxSyncWithErrorsAllowed
	isInProperRound := process.IsInProperRound(boot.roundHandler.Index())
	isSyncWithErrorsLimitReachedInProperRound := allowedSyncWithErrorsLimitReached && isInProperRound

	shouldRollBack := isProcessWithError || isSyncWithErrorsLimitReachedInProperRound
	if shouldRollBack {
		if !check.IfNil(headerHandler) {
			hash := boot.removeHeaderFromPools(headerHandler)
			boot.forkDetector.RemoveHeader(headerHandler.GetNonce(), hash)
		}

		errNotCritical := boot.rollBack(false)
		if errNotCritical != nil {
			log.Debug("rollBack", "error", errNotCritical.Error())
		}

		if isSyncWithErrorsLimitReachedInProperRound {
			boot.forkDetector.ResetProbableHighestNonce()
			boot.removeHeadersHigherThanNonceFromPool(boot.getNonceForCurrentBlock())
		}
	}
}

func (boot *baseBootstrap) incrementSyncedWithErrorsForNonce(nonce uint64) uint32 {
	boot.mutNonceSyncedWithErrors.Lock()
	boot.mapNonceSyncedWithErrors[nonce]++
	numSyncedWithErrors := boot.mapNonceSyncedWithErrors[nonce]
	boot.mutNonceSyncedWithErrors.Unlock()

	return numSyncedWithErrors
}

// syncBlock method actually does the synchronization. It requests the next block header from the pool
// and if it is not found there it will be requested from the network. After the header is received,
// it requests the block body in the same way(pool and then, if it is not found in the pool, from network).
// If either header and body are received the ProcessBlock and CommitBlock method will be called successively.
// These methods will execute the block and its transactions. Finally if everything works, the block will be committed
// in the blockchain, and all this mechanism will be reiterated for the next block.
func (boot *baseBootstrap) syncBlock() error {
	boot.computeNodeState()
	nodeState := boot.GetNodeState()
	if nodeState != core.NsNotSynchronized {
		return nil
	}

	defer func() {
		boot.mutNodeState.Lock()
		boot.isNodeStateCalculated = false
		boot.mutNodeState.Unlock()
	}()

	if boot.forkInfo.IsDetected {
		boot.statusHandler.Increment(core.MetricNumTimesInForkChoice)

		if boot.isForcedRollBackOneBlock() {
			log.Debug("roll back one block has been forced")
			boot.rollBackOneBlockForced()
			return nil
		}

		if boot.isForcedRollBackToNonce() {
			log.Debug("roll back to nonce has been forced", "nonce", boot.forkInfo.Nonce)
			boot.rollBackToNonceForced()
			return nil
		}

		log.Debug("fork detected",
			"nonce", boot.forkInfo.Nonce,
			"hash", boot.forkInfo.Hash,
		)
		err := boot.rollBack(true)
		if err != nil {
			return err
		}
	}

	var body data.BodyHandler
	var header data.HeaderHandler
	var err error

	defer func() {
		if err != nil {
			boot.doJobOnSyncBlockFail(body, header, err)
		}
	}()

	header, err = boot.getNextHeaderRequestingIfMissing()
	if err != nil {
		return err
	}

	go boot.requestHeadersFromNonceIfMissing(header.GetNonce() + 1)

	body, err = boot.blockBootstrapper.getBlockBodyRequestingIfMissing(header)
	if err != nil {
		return err
	}

	startTime := time.Now()
	waitTime := boot.roundHandler.TimeDuration()
	haveTime := func() time.Duration {
		return waitTime - time.Since(startTime)
	}

	startProcessBlockTime := time.Now()
	err = boot.blockProcessor.ProcessBlock(header, body, haveTime)
	elapsedTime := time.Since(startProcessBlockTime)
	log.Debug("elapsed time to process block",
		"time [s]", elapsedTime,
	)
	if err != nil {
		return err
	}

	startCommitBlockTime := time.Now()
	err = boot.blockProcessor.CommitBlock(header, body)
	elapsedTime = time.Since(startCommitBlockTime)
	if elapsedTime >= core.CommitMaxTime {
		log.Warn("syncBlock.CommitBlock", "elapsed time", elapsedTime)
	} else {
		log.Debug("elapsed time to commit block",
			"time [s]", elapsedTime,
		)
	}
	if err != nil {
		return err
	}

	log.Debug("block has been synced successfully",
		"nonce", header.GetNonce(),
	)

	boot.cleanNoncesSyncedWithErrorsBehindFinal()

	return nil
}

func (boot *baseBootstrap) cleanNoncesSyncedWithErrorsBehindFinal() {
	boot.mutNonceSyncedWithErrors.Lock()
	defer boot.mutNonceSyncedWithErrors.Unlock()

	finalNonce := boot.forkDetector.GetHighestFinalBlockNonce()
	for nonce := range boot.mapNonceSyncedWithErrors {
		if nonce < finalNonce {
			delete(boot.mapNonceSyncedWithErrors, nonce)
		}
	}
}

// rollBack decides if rollBackOneBlock must be called
func (boot *baseBootstrap) rollBack(revertUsingForkNonce bool) error {
	if boot.headerStore == nil {
		return process.ErrNilHeadersStorage
	}
	if boot.headerNonceHashStore == nil {
		return process.ErrNilHeadersNonceHashStorage
	}

	log.Debug("starting roll back")
	for {
		currHeaderHash := boot.chainHandler.GetCurrentBlockHeaderHash()
		currHeader, err := boot.blockBootstrapper.getCurrHeader()
		if err != nil {
			return err
		}
		if !revertUsingForkNonce && currHeader.GetNonce() <= boot.forkDetector.GetHighestFinalBlockNonce() {
			return ErrRollBackBehindFinalHeader
		}

		shouldEndRollBack := revertUsingForkNonce && currHeader.GetNonce() < boot.forkInfo.Nonce
		if shouldEndRollBack {
			return ErrRollBackBehindForkNonce
		}

		prevHeaderHash := currHeader.GetPrevHash()
		prevHeader, err := boot.blockBootstrapper.getPrevHeader(currHeader, boot.headerStore)
		if err != nil {
			return err
		}

		log.Debug("roll back to block",
			"nonce", currHeader.GetNonce()-1,
			"hash", currHeader.GetPrevHash(),
		)
		log.Debug("highest final block nonce",
			"nonce", boot.forkDetector.GetHighestFinalBlockNonce(),
		)

		currBody, err := boot.rollBackOneBlock(
			currHeaderHash,
			currHeader,
			prevHeaderHash,
			prevHeader,
		)

		if err != nil {
			return err
		}

		_, _ = updateMetricsFromStorage(boot.store, boot.uint64Converter, boot.marshalizer, boot.statusHandler, prevHeader.GetNonce())

		err = boot.bootStorer.SaveLastRound(int64(prevHeader.GetRound()))
		if err != nil {
			log.Debug("save last round in storage",
				"error", err.Error(),
				"round", prevHeader.GetRound(),
			)
		}

		boot.outportHandler.RevertBlock(currHeader, currBody)

		shouldAddHeaderToBlackList := revertUsingForkNonce && boot.blockBootstrapper.isForkTriggeredByMeta()
		if shouldAddHeaderToBlackList {
			process.AddHeaderToBlackList(boot.blackListHandler, currHeaderHash)
		}

		shouldContinueRollBack := revertUsingForkNonce && currHeader.GetNonce() > boot.forkInfo.Nonce
		if shouldContinueRollBack {
			continue
		}

		break
	}

	log.Debug("ending roll back")
	return nil
}

func (boot *baseBootstrap) rollBackOneBlock(
	currHeaderHash []byte,
	currHeader data.HeaderHandler,
	prevHeaderHash []byte,
	prevHeader data.HeaderHandler,
) (data.BodyHandler, error) {

	var err error

	defer func() {
		if err != nil {
			boot.restoreState(currHeaderHash, currHeader)
		}
	}()

	if currHeader.GetNonce() > 1 {
		err = boot.setCurrentBlockInfo(prevHeaderHash, prevHeader)
		if err != nil {
			return nil, err
		}
	} else {
		err = boot.setCurrentBlockInfo(nil, nil)
		if err != nil {
			return nil, err
		}
	}

	err = boot.blockProcessor.RevertStateToBlock(prevHeader)
	if err != nil {
		return nil, err
	}
	boot.blockProcessor.PruneStateOnRollback(currHeader, prevHeader)

	currBlockBody, errNotCritical := boot.blockBootstrapper.getBlockBody(currHeader)
	if errNotCritical != nil {
		log.Debug("rollBackOneBlock getBlockBody error", "error", errNotCritical)
	}

	err = boot.blockProcessor.RestoreBlockIntoPools(currHeader, currBlockBody)
	if err != nil {
		return nil, err
	}

	boot.cleanCachesAndStorageOnRollback(currHeader)

	return currBlockBody, nil
}

func (boot *baseBootstrap) getNextHeaderRequestingIfMissing() (data.HeaderHandler, error) {
	nonce := boot.getNonceForNextBlock()

	boot.setRequestedHeaderHash(nil)
	boot.setRequestedHeaderNonce(nil)

	hash := boot.forkDetector.GetNotarizedHeaderHash(nonce)
	if boot.forkInfo.IsDetected {
		hash = boot.forkInfo.Hash
	}

	if hash != nil {
		return boot.blockBootstrapper.getHeaderWithHashRequestingIfMissing(hash)
	}

	return boot.blockBootstrapper.getHeaderWithNonceRequestingIfMissing(nonce)
}

func (boot *baseBootstrap) isForcedRollBackOneBlock() bool {
	return boot.forkInfo.IsDetected &&
		boot.forkInfo.Nonce == math.MaxUint64 &&
		boot.forkInfo.Hash == nil
}

func (boot *baseBootstrap) isForcedRollBackToNonce() bool {
	return boot.forkInfo.IsDetected &&
		boot.forkInfo.Round == math.MaxUint64 &&
		boot.forkInfo.Hash == nil
}

func (boot *baseBootstrap) rollBackOneBlockForced() {
	err := boot.rollBack(false)
	if err != nil {
		log.Debug("rollBackOneBlockForced", "error", err.Error())
	}

	boot.forkDetector.ResetFork()
	boot.removeHeadersHigherThanNonceFromPool(boot.getNonceForCurrentBlock())
}

func (boot *baseBootstrap) rollBackToNonceForced() {
	err := boot.rollBack(true)
	if err != nil {
		log.Debug("rollBackToNonceForced", "error", err.Error())
	}

	boot.forkDetector.ResetProbableHighestNonce()
	boot.removeHeadersHigherThanNonceFromPool(boot.getNonceForCurrentBlock())
}

func (boot *baseBootstrap) restoreState(
	currHeaderHash []byte,
	currHeader data.HeaderHandler,
) {
	log.Debug("revert state to header",
		"nonce", currHeader.GetNonce(),
		"hash", currHeaderHash)

	err := boot.chainHandler.SetCurrentBlockHeader(currHeader)
	if err != nil {
		log.Debug("SetCurrentBlockHeader", "error", err.Error())
	}

	boot.chainHandler.SetCurrentBlockHeaderHash(currHeaderHash)

	err = boot.blockProcessor.RevertStateToBlock(currHeader)
	if err != nil {
		log.Debug("RevertState", "error", err.Error())
	}
}

func (boot *baseBootstrap) setCurrentBlockInfo(
	headerHash []byte,
	header data.HeaderHandler,
) error {

	err := boot.chainHandler.SetCurrentBlockHeader(header)
	if err != nil {
		return err
	}

	boot.chainHandler.SetCurrentBlockHeaderHash(headerHash)

	return nil
}

// setRequestedMiniBlocks method sets the body hash requested by the sync mechanism
func (boot *baseBootstrap) setRequestedMiniBlocks(hashes [][]byte) {
	boot.requestedHashes.SetHashes(hashes)
}

// receivedMiniblock method is a call back function which is called when a new body is added
// in the block bodies pool
func (boot *baseBootstrap) receivedMiniblock(hash []byte, _ interface{}) {
	boot.mutRcvMiniBlocks.Lock()
	if len(boot.requestedHashes.ExpectedData()) == 0 {
		boot.mutRcvMiniBlocks.Unlock()
		return
	}

	boot.requestedHashes.SetReceivedHash(hash)
	if boot.requestedHashes.ReceivedAll() {
		log.Debug("received all the requested mini blocks from network")
		boot.setRequestedMiniBlocks(nil)
		boot.mutRcvMiniBlocks.Unlock()
		boot.chRcvMiniBlocks <- true
	} else {
		boot.mutRcvMiniBlocks.Unlock()
	}
}

// requestMiniBlocksByHashes method requests a block body from network when it is not found in the pool
func (boot *baseBootstrap) requestMiniBlocksByHashes(hashes [][]byte) {
	boot.setRequestedMiniBlocks(hashes)
	log.Debug("requesting mini blocks from network",
		"num miniblocks", len(hashes),
	)
	boot.requestHandler.RequestMiniBlocks(boot.shardCoordinator.SelfId(), hashes)
}

// getMiniBlocksRequestingIfMissing method gets the body with given nonce from pool, if it exist there,
// and if not it will be requested from network
// the func returns interface{} as to match the next implementations for block body fetchers
// that will be added. The block executor should decide by parsing the header block body type value
// what kind of block body received.
func (boot *baseBootstrap) getMiniBlocksRequestingIfMissing(hashes [][]byte) (block.MiniBlockSlice, error) {
	miniBlocksAndHashes, missingMiniBlocksHashes := boot.miniBlocksProvider.GetMiniBlocksFromPool(hashes)
	if len(missingMiniBlocksHashes) == 0 {
		miniBlocks := make([]*block.MiniBlock, len(miniBlocksAndHashes))
		for index, miniBlockAndHash := range miniBlocksAndHashes {
			miniBlocks[index] = miniBlockAndHash.Miniblock
		}

		return miniBlocks, nil
	}

	_ = core.EmptyChannel(boot.chRcvMiniBlocks)
	boot.requestMiniBlocksByHashes(missingMiniBlocksHashes)
	err := boot.waitForMiniBlocks()
	if err != nil {
		return nil, err
	}

	receivedMiniBlocksAndHashes, unreceivedMiniBlocksHashes := boot.miniBlocksProvider.GetMiniBlocksFromPool(missingMiniBlocksHashes)
	if len(unreceivedMiniBlocksHashes) > 0 {
		return nil, process.ErrMissingBody
	}

	miniBlocksAndHashes = append(miniBlocksAndHashes, receivedMiniBlocksAndHashes...)

	return getOrderedMiniBlocks(hashes, miniBlocksAndHashes)
}

func getOrderedMiniBlocks(
	hashes [][]byte,
	miniBlocksAndHashes []*block.MiniblockAndHash,
) (block.MiniBlockSlice, error) {

	mapHashMiniBlock := make(map[string]*block.MiniBlock, len(miniBlocksAndHashes))
	for _, miniBlockAndHash := range miniBlocksAndHashes {
		mapHashMiniBlock[string(miniBlockAndHash.Hash)] = miniBlockAndHash.Miniblock
	}

	orderedMiniBlocks := make(block.MiniBlockSlice, len(hashes))
	for index, hash := range hashes {
		miniBlock, ok := mapHashMiniBlock[string(hash)]
		if !ok {
			return nil, process.ErrMissingBody
		}

		orderedMiniBlocks[index] = miniBlock
	}

	return orderedMiniBlocks, nil
}

// waitForMiniBlocks method wait for body with the requested nonce to be received
func (boot *baseBootstrap) waitForMiniBlocks() error {
	select {
	case <-boot.chRcvMiniBlocks:
		return nil
	case <-time.After(boot.waitTime):
		return process.ErrTimeIsOut
	}
}

func (boot *baseBootstrap) init() {
	boot.forkInfo = process.NewForkInfo()

	boot.chRcvHdrNonce = make(chan bool)
	boot.chRcvHdrHash = make(chan bool)
	boot.chRcvMiniBlocks = make(chan bool)

	boot.setRequestedHeaderNonce(nil)
	boot.setRequestedHeaderHash(nil)
	boot.setRequestedMiniBlocks(nil)

	boot.poolsHolder.MiniBlocks().RegisterHandler(boot.receivedMiniblock, core.UniqueIdentifier())
	boot.headers.RegisterHandler(boot.processReceivedHeader)

	boot.syncStateListeners = make([]func(bool), 0)
	boot.requestedHashes = process.RequiredDataPool{}
	boot.mapNonceSyncedWithErrors = make(map[uint64]uint32)
}

func (boot *baseBootstrap) requestHeaders(fromNonce uint64, toNonce uint64) {
	boot.mutRequestHeaders.Lock()
	defer boot.mutRequestHeaders.Unlock()

	for currentNonce := fromNonce; currentNonce <= toNonce; currentNonce++ {
		haveHeader := boot.blockBootstrapper.haveHeaderInPoolWithNonce(currentNonce)
		if haveHeader {
			continue
		}

		boot.blockBootstrapper.requestHeaderByNonce(currentNonce)
	}
}

// GetNodeState method returns the sync state of the node. If it returns 'NsNotSynchronized', this means that the node
// is not synchronized yet and it has to continue the bootstrapping mechanism. If it returns 'NsSynchronized', this means
// that the node is already synced and it can participate to the consensus. This method could also returns 'NsNotCalculated'
// which means that the state of the node in the current round is not calculated yet. Note that when the node is not
// connected to the network, GetNodeState could return 'NsNotSynchronized' but the SyncBlock is not automatically called.
func (boot *baseBootstrap) GetNodeState() core.NodeState {
	boot.mutNodeState.RLock()
	isNodeStateCalculatedInCurrentRound := boot.roundIndex == boot.roundHandler.Index() && boot.isNodeStateCalculated
	isNodeSynchronized := boot.isNodeSynchronized
	boot.mutNodeState.RUnlock()

	if !isNodeStateCalculatedInCurrentRound {
		return core.NsNotCalculated
	}

	if isNodeSynchronized {
		return core.NsSynchronized
	}

	return core.NsNotSynchronized
}

// Close will close the endless running go routine
func (boot *baseBootstrap) Close() error {
	if boot.cancelFunc != nil {
		boot.cancelFunc()
	}

	boot.cleanChannels()

	return nil
}

func (boot *baseBootstrap) cleanChannels() {
	nrReads := core.EmptyChannel(boot.chRcvHdrNonce)
	log.Debug("close baseSync: emptied channel", "chRcvHdrNonce nrReads", nrReads)

	nrReads = core.EmptyChannel(boot.chRcvHdrHash)
	log.Debug("close baseSync: emptied channel", "chRcvHdrHash nrReads", nrReads)

	nrReads = core.EmptyChannel(boot.chRcvMiniBlocks)
	log.Debug("close baseSync: emptied channel", "chRcvMiniBlocks nrReads", nrReads)
}

// IsInterfaceNil returns true if there is no value under the interface
func (boot *baseBootstrap) IsInterfaceNil() bool {
	return boot == nil
}<|MERGE_RESOLUTION|>--- conflicted
+++ resolved
@@ -104,11 +104,7 @@
 	bootStorer           process.BootStorer
 	storageBootstrapper  process.BootstrapperFromStorage
 
-<<<<<<< HEAD
 	outportHandler outport.OutportHandler
-=======
-	indexer process.Indexer
->>>>>>> 7c1bbe2e
 
 	chRcvMiniBlocks    chan bool
 	mutRcvMiniBlocks   sync.Mutex
@@ -700,7 +696,7 @@
 			)
 		}
 
-		boot.outportHandler.RevertBlock(currHeader, currBody)
+		boot.outportHandler.RevertIndexedBlock(currHeader, currBody)
 
 		shouldAddHeaderToBlackList := revertUsingForkNonce && boot.blockBootstrapper.isForkTriggeredByMeta()
 		if shouldAddHeaderToBlackList {
