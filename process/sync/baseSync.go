package sync

import (
	"bytes"
	"fmt"
	"math"
	"sync"
	"time"

	"github.com/ElrondNetwork/elrond-go/consensus"
	"github.com/ElrondNetwork/elrond-go/core"
	"github.com/ElrondNetwork/elrond-go/core/check"
	"github.com/ElrondNetwork/elrond-go/core/logger"
	"github.com/ElrondNetwork/elrond-go/data"
	"github.com/ElrondNetwork/elrond-go/data/state"
	"github.com/ElrondNetwork/elrond-go/data/typeConverters"
	"github.com/ElrondNetwork/elrond-go/dataRetriever"
	"github.com/ElrondNetwork/elrond-go/hashing"
	"github.com/ElrondNetwork/elrond-go/marshal"
	"github.com/ElrondNetwork/elrond-go/process"
	"github.com/ElrondNetwork/elrond-go/sharding"
	"github.com/ElrondNetwork/elrond-go/storage"
)

var log = logger.DefaultLogger()

// sleepTime defines the time in milliseconds between each iteration made in syncBlocks method
const sleepTime = 5 * time.Millisecond

type notarizedInfo struct {
	lastNotarized           map[uint32]uint64
	finalNotarized          map[uint32]uint64
	blockWithLastNotarized  map[uint32]uint64
	blockWithFinalNotarized map[uint32]uint64
	startNonce              uint64
}

func (ni *notarizedInfo) reset() {
	ni.lastNotarized = make(map[uint32]uint64, 0)
	ni.finalNotarized = make(map[uint32]uint64, 0)
	ni.blockWithLastNotarized = make(map[uint32]uint64, 0)
	ni.blockWithFinalNotarized = make(map[uint32]uint64, 0)
	ni.startNonce = uint64(0)
}

type baseBootstrap struct {
	headers       storage.Cacher
	headersNonces dataRetriever.Uint64SyncMapCacher

	blkc        data.ChainHandler
	blkExecutor process.BlockProcessor
	store       dataRetriever.StorageService

	rounder             consensus.Rounder
	hasher              hashing.Hasher
	marshalizer         marshal.Marshalizer
	forkDetector        process.ForkDetector
	shardCoordinator    sharding.Coordinator
	accounts            state.AccountsAdapter
	storageBootstrapper storageBootstrapper
	blockBootstrapper   blockBootstrapper

	mutHeader     sync.RWMutex
	headerNonce   *uint64
	headerhash    []byte
	chRcvHdrNonce chan bool
	chRcvHdrHash  chan bool

	requestedHashes process.RequiredDataPool

	statusHandler core.AppStatusHandler

	chStopSync chan bool
	waitTime   time.Duration

	mutNodeSynched     sync.RWMutex
	isNodeSynchronized bool
	hasLastBlock       bool
	roundIndex         int64

	isForkDetected bool
	forkNonce      uint64
	forkHash       []byte

	mutRcvHdrNonce        sync.RWMutex
	mutRcvHdrHash         sync.RWMutex
	syncStateListeners    []func(bool)
	mutSyncStateListeners sync.RWMutex
	uint64Converter       typeConverters.Uint64ByteSliceConverter
	bootstrapRoundIndex   uint64
	requestsWithTimeout   uint32

	requestMiniBlocks func(uint32, uint64)

	networkWatcher    process.NetworkConnectionWatcher
	getHeaderFromPool func([]byte) (data.HeaderHandler, error)

	headerStore          storage.Storer
	headerNonceHashStore storage.Storer
	hdrRes               dataRetriever.HeaderResolver
	syncStarter          syncStarter
}

func (boot *baseBootstrap) loadBlocks(
	blockFinality uint64,
	blockUnit dataRetriever.UnitType,
	hdrNonceHashDataUnit dataRetriever.UnitType,
) error {
	var err error
	var validNonce uint64

	highestNonceInStorer := boot.computeHighestNonce(hdrNonceHashDataUnit)

	log.Info(fmt.Sprintf("the highest header nonce committed in storer is %d\n", highestNonceInStorer))

	var finalNotarized map[uint32]uint64
	var lastNotarized map[uint32]uint64

	shardId := boot.shardCoordinator.SelfId()

	currentNonce := highestNonceInStorer
	for currentNonce > blockFinality {
		validNonce, finalNotarized, lastNotarized = boot.storageBootstrapper.getNonceWithLastNotarized(currentNonce)
		if validNonce <= blockFinality {
			break
		}

		if validNonce < currentNonce {
			currentNonce = validNonce
		}

		for i := validNonce - blockFinality; i <= validNonce; i++ {
			err = boot.applyBlock(shardId, i)
			if err != nil {
				log.Info(fmt.Sprintf("apply block with nonce %d: %s\n", i, err.Error()))
				break
			}
		}

		if err == nil {
			err = boot.accounts.RecreateTrie(boot.blkc.GetCurrentBlockHeader().GetRootHash())
			if err != nil {
				log.Info(fmt.Sprintf("recreate trie for block with nonce %d in shard %d: %s\n",
					boot.blkc.GetCurrentBlockHeader().GetNonce(),
					boot.blkc.GetCurrentBlockHeader().GetShardID(),
					err.Error()))
				currentNonce--
				continue
			}

			break
		}

		currentNonce--
	}

	defer func() {
		if err != nil {
			lastNotarized = make(map[uint32]uint64, 0)
			finalNotarized = make(map[uint32]uint64, 0)
			validNonce = 0
		}

		for i := validNonce + 1; i <= highestNonceInStorer; i++ {
			boot.cleanupStorage(i, blockUnit, hdrNonceHashDataUnit)
		}

		boot.storageBootstrapper.cleanupNotarizedStorage(lastNotarized)
	}()

	if currentNonce <= blockFinality || validNonce <= blockFinality {
		err = process.ErrNotEnoughValidBlocksInStorage
		return err
	}

	err = boot.storageBootstrapper.applyNotarizedBlocks(finalNotarized, lastNotarized)
	if err != nil {
		return err
	}

	for i := validNonce - blockFinality; i <= validNonce; i++ {
		boot.storageBootstrapper.addHeaderToForkDetector(shardId, i, lastNotarized[sharding.MetachainShardId])
	}

	return nil
}

func (boot *baseBootstrap) computeHighestNonce(hdrNonceHashDataUnit dataRetriever.UnitType) uint64 {
	highestNonceInStorer := uint64(0)

	for {
		highestNonceInStorer++
		nonceToByteSlice := boot.uint64Converter.ToByteSlice(highestNonceInStorer)
		err := boot.store.Has(hdrNonceHashDataUnit, nonceToByteSlice)
		if err != nil {
			highestNonceInStorer--
			break
		}
	}

	return highestNonceInStorer
}

func (boot *baseBootstrap) applyBlock(shardId uint32, nonce uint64) error {
	header, headerHash, err := boot.storageBootstrapper.getHeader(shardId, nonce)
	if err != nil {
		return err
	}

	log.Info(fmt.Sprintf("apply block with nonce %d and round %d\n", header.GetNonce(), header.GetRound()))

	blockBody, err := boot.storageBootstrapper.getBlockBody(header)
	if err != nil {
		return err
	}

	err = boot.blkc.SetCurrentBlockBody(blockBody)
	if err != nil {
		return err
	}

	err = boot.blkc.SetCurrentBlockHeader(header)
	if err != nil {
		return err
	}

	boot.blkc.SetCurrentBlockHeaderHash(headerHash)

	return nil
}

func (boot *baseBootstrap) cleanupStorage(
	nonce uint64,
	blockUnit dataRetriever.UnitType,
	hdrNonceHashDataUnit dataRetriever.UnitType,
) {
	errNotCritical := boot.storageBootstrapper.removeBlockBody(nonce, blockUnit, hdrNonceHashDataUnit)
	if errNotCritical != nil {
		log.Info(fmt.Sprintf("remove block body with nonce %d: %s\n", nonce, errNotCritical.Error()))
	}

	errNotCritical = boot.removeBlockHeader(nonce, blockUnit, hdrNonceHashDataUnit)
	if errNotCritical != nil {
		log.Info(fmt.Sprintf("remove block header with nonce %d: %s\n", nonce, errNotCritical.Error()))
	}
}

func (boot *baseBootstrap) removeBlockHeader(
	nonce uint64,
	blockUnit dataRetriever.UnitType,
	hdrNonceHashDataUnit dataRetriever.UnitType,
) error {
	headerStore := boot.store.GetStorer(blockUnit)
	if headerStore == nil {
		return process.ErrNilHeadersStorage
	}

	headerNonceHashStore := boot.store.GetStorer(hdrNonceHashDataUnit)
	if headerNonceHashStore == nil {
		return process.ErrNilHeadersNonceHashStorage
	}

	nonceToByteSlice := boot.uint64Converter.ToByteSlice(nonce)
	headerHash, err := boot.store.Get(hdrNonceHashDataUnit, nonceToByteSlice)
	if err != nil {
		return err
	}

	err = headerStore.Remove(headerHash)
	if err != nil {
		return err
	}

	err = headerNonceHashStore.Remove(nonceToByteSlice)
	if err != nil {
		return err
	}

	return nil
}

func (boot *baseBootstrap) getShardHeaderFromStorage(
	shardId uint32,
	nonce uint64,
) (data.HeaderHandler, []byte, error) {

	nonceToByteSlice := boot.uint64Converter.ToByteSlice(nonce)
	hdrNonceHashDataUnit := dataRetriever.ShardHdrNonceHashDataUnit + dataRetriever.UnitType(shardId)
	headerHash, err := boot.store.Get(hdrNonceHashDataUnit, nonceToByteSlice)
	if err != nil {
		return nil, nil, err
	}

	header, err := process.GetShardHeaderFromStorage(headerHash, boot.marshalizer, boot.store)

	return header, headerHash, err
}

func (boot *baseBootstrap) getMetaHeaderFromStorage(
	shardId uint32,
	nonce uint64,
) (data.HeaderHandler, []byte, error) {

	nonceToByteSlice := boot.uint64Converter.ToByteSlice(nonce)
	headerHash, err := boot.store.Get(dataRetriever.MetaHdrNonceHashDataUnit, nonceToByteSlice)
	if err != nil {
		return nil, nil, err
	}

	header, err := process.GetMetaHeaderFromStorage(headerHash, boot.marshalizer, boot.store)

	return header, headerHash, err
}

// setRequestedHeaderNonce method sets the header nonce requested by the sync mechanism
func (boot *baseBootstrap) setRequestedHeaderNonce(nonce *uint64) {
	boot.mutHeader.Lock()
	boot.headerNonce = nonce
	boot.mutHeader.Unlock()
}

// setRequestedHeaderHash method sets the header hash requested by the sync mechanism
func (boot *baseBootstrap) setRequestedHeaderHash(hash []byte) {
	boot.mutHeader.Lock()
	boot.headerhash = hash
	boot.mutHeader.Unlock()
}

// requestedHeaderNonce method gets the header nonce requested by the sync mechanism
func (boot *baseBootstrap) requestedHeaderNonce() *uint64 {
	boot.mutHeader.RLock()
	defer boot.mutHeader.RUnlock()
	return boot.headerNonce
}

// requestedHeaderHash method gets the header hash requested by the sync mechanism
func (boot *baseBootstrap) requestedHeaderHash() []byte {
	boot.mutHeader.RLock()
	defer boot.mutHeader.RUnlock()
	return boot.headerhash
}

func (boot *baseBootstrap) processReceivedHeader(headerHandler data.HeaderHandler, headerHash []byte) {
	log.Debug(fmt.Sprintf("received header with hash %s and nonce %d from network\n",
		core.ToB64(headerHash),
		headerHandler.GetNonce()))

	err := boot.forkDetector.AddHeader(headerHandler, headerHash, process.BHReceived, nil, nil)
	if err != nil {
		log.Debug(err.Error())
	}

	boot.mutRcvHdrHash.Lock()
	hash := boot.requestedHeaderHash()
	if hash == nil {
		boot.mutRcvHdrHash.Unlock()
		return
	}

	if bytes.Equal(hash, headerHash) {
		log.Info(fmt.Sprintf("received requested header with hash %s and nonce %d from network\n",
			core.ToB64(hash),
			headerHandler.GetNonce()))
		boot.setRequestedHeaderHash(nil)
		boot.mutRcvHdrHash.Unlock()
		boot.chRcvHdrHash <- true
	} else {
		boot.mutRcvHdrHash.Unlock()
	}
}

// receivedHeaderNonce method is a call back function which is called when a new header is added
// in the block headers pool
func (boot *baseBootstrap) receivedHeaderNonce(nonce uint64, shardId uint32, hash []byte) {
	log.Debug(fmt.Sprintf("received header with nonce %d and hash %s from network\n",
		nonce,
		core.ToB64(hash)))

	err := boot.addReceivedHeaderToForkDetector(hash)
	if err != nil {
		log.Debug(err.Error())
	}

	if boot.requestMiniBlocks != nil {
		go boot.requestMiniBlocks(shardId, nonce)
	}

	boot.mutRcvHdrNonce.Lock()
	n := boot.requestedHeaderNonce()
	if n == nil {
		boot.mutRcvHdrNonce.Unlock()
		return
	}

	if *n == nonce {
		log.Info(fmt.Sprintf("received requested header with nonce %d and hash %s from network\n",
			nonce,
			core.ToB64(hash)))
		boot.setRequestedHeaderNonce(nil)
		boot.mutRcvHdrNonce.Unlock()
		boot.chRcvHdrNonce <- true
	} else {
		boot.mutRcvHdrNonce.Unlock()
	}
}

// AddSyncStateListener adds a syncStateListener that get notified each time the sync status of the node changes
func (boot *baseBootstrap) AddSyncStateListener(syncStateListener func(isSyncing bool)) {
	boot.mutSyncStateListeners.Lock()
	boot.syncStateListeners = append(boot.syncStateListeners, syncStateListener)
	boot.mutSyncStateListeners.Unlock()
}

// SetStatusHandler will set the instance of the AppStatusHandler
func (boot *baseBootstrap) SetStatusHandler(handler core.AppStatusHandler) error {
	if handler == nil || handler.IsInterfaceNil() {
		return process.ErrNilAppStatusHandler
	}
	boot.statusHandler = handler

	return nil
}

func (boot *baseBootstrap) notifySyncStateListeners(isNodeSynchronized bool) {
	boot.mutSyncStateListeners.RLock()
	for i := 0; i < len(boot.syncStateListeners); i++ {
		go boot.syncStateListeners[i](isNodeSynchronized)
	}
	boot.mutSyncStateListeners.RUnlock()
}

// getNonceForNextBlock will get the nonce for the next block we should request
func (boot *baseBootstrap) getNonceForNextBlock() uint64 {
	nonce := uint64(1) // first block nonce after genesis block
	if boot.blkc != nil && boot.blkc.GetCurrentBlockHeader() != nil {
		nonce = boot.blkc.GetCurrentBlockHeader().GetNonce() + 1
	}
	return nonce
}

// waitForHeaderNonce method wait for header with the requested nonce to be received
func (boot *baseBootstrap) waitForHeaderNonce() error {
	select {
	case <-boot.chRcvHdrNonce:
		return nil
	case <-time.After(boot.waitTime):
		return process.ErrTimeIsOut
	}
}

// waitForHeaderHash method wait for header with the requested hash to be received
func (boot *baseBootstrap) waitForHeaderHash() error {
	select {
	case <-boot.chRcvHdrHash:
		return nil
	case <-time.After(boot.waitTime):
		return process.ErrTimeIsOut
	}
}

// ShouldSync method returns the sync state of the node. If it returns 'true', this means that the node
// is not synchronized yet and it has to continue the bootstrapping mechanism, otherwise the node is already
// synced and it can participate to the consensus, if it is in the jobDone group of this rounder.
// Note that when the node is not connected to the network, ShouldSync returns true but the SyncBlock
// is not automatically called
func (boot *baseBootstrap) ShouldSync() bool {
	if !boot.networkWatcher.IsConnectedToTheNetwork() {
		return true
	}

	boot.mutNodeSynched.Lock()
	defer boot.mutNodeSynched.Unlock()

	isNodeSynchronizedInCurrentRound := boot.roundIndex == boot.rounder.Index() && boot.isNodeSynchronized
	if isNodeSynchronizedInCurrentRound {
		return false
	}

	boot.isForkDetected, boot.forkNonce, boot.forkHash = boot.forkDetector.CheckFork()

	if boot.blkc.GetCurrentBlockHeader() == nil {
		boot.hasLastBlock = boot.forkDetector.ProbableHighestNonce() <= 0
	} else {
		boot.hasLastBlock = boot.forkDetector.ProbableHighestNonce() <= boot.blkc.GetCurrentBlockHeader().GetNonce()
	}

	isNodeSynchronized := !boot.isForkDetected && boot.hasLastBlock
	if isNodeSynchronized != boot.isNodeSynchronized {
		log.Info(fmt.Sprintf("node has changed its synchronized state to %v\n", isNodeSynchronized))
		boot.isNodeSynchronized = isNodeSynchronized
		boot.notifySyncStateListeners(isNodeSynchronized)
	}

	boot.roundIndex = boot.rounder.Index()

	var result uint64
	if isNodeSynchronized {
		result = uint64(0)
	} else {
		result = uint64(1)
	}
	boot.statusHandler.SetUInt64Value(core.MetricIsSyncing, result)

	return !isNodeSynchronized
}

func (boot *baseBootstrap) removeHeaderFromPools(header data.HeaderHandler) []byte {
	boot.headersNonces.Remove(header.GetNonce(), header.GetShardID())

	hash, err := core.CalculateHash(boot.marshalizer, boot.hasher, header)
	if err != nil {
		log.Info(err.Error())
		return nil
	}

	return hash
}

func (boot *baseBootstrap) cleanCachesAndStorageOnRollback(header data.HeaderHandler) {
	hash := boot.removeHeaderFromPools(header)
	boot.forkDetector.RemoveHeaders(header.GetNonce(), hash)
	//TODO: Refactor the deletion from the headerStore as that will be an exceptional case in which,
	//in case of "bad" rollbacks and datapool accidental eviction, the shard will halt.
	_ = boot.headerStore.Remove(hash)
	nonceToByteSlice := boot.uint64Converter.ToByteSlice(header.GetNonce())
	_ = boot.headerNonceHashStore.Remove(nonceToByteSlice)
}

// checkBootstrapNilParameters will check the imput parameters for nil values
func checkBootstrapNilParameters(
	blkc data.ChainHandler,
	rounder consensus.Rounder,
	blkExecutor process.BlockProcessor,
	hasher hashing.Hasher,
	marshalizer marshal.Marshalizer,
	forkDetector process.ForkDetector,
	resolversFinder dataRetriever.ResolversContainer,
	shardCoordinator sharding.Coordinator,
	accounts state.AccountsAdapter,
	store dataRetriever.StorageService,
	watcher process.NetworkConnectionWatcher,
) error {
	if blkc == nil || blkc.IsInterfaceNil() {
		return process.ErrNilBlockChain
	}
	if rounder == nil || rounder.IsInterfaceNil() {
		return process.ErrNilRounder
	}
	if blkExecutor == nil || blkExecutor.IsInterfaceNil() {
		return process.ErrNilBlockExecutor
	}
	if hasher == nil || hasher.IsInterfaceNil() {
		return process.ErrNilHasher
	}
	if marshalizer == nil || marshalizer.IsInterfaceNil() {
		return process.ErrNilMarshalizer
	}
	if forkDetector == nil || forkDetector.IsInterfaceNil() {
		return process.ErrNilForkDetector
	}
	if resolversFinder == nil || resolversFinder.IsInterfaceNil() {
		return process.ErrNilResolverContainer
	}
	if shardCoordinator == nil || shardCoordinator.IsInterfaceNil() {
		return process.ErrNilShardCoordinator
	}
	if accounts == nil || accounts.IsInterfaceNil() {
		return process.ErrNilAccountsAdapter
	}
	if store == nil || store.IsInterfaceNil() {
		return process.ErrNilStore
	}
	if check.IfNil(watcher) {
		return process.ErrNilNetworkWatcher
	}

	return nil
}

// isSigned verifies if a block is signed
func isSigned(header data.HeaderHandler) bool {
	// TODO: Later, here it should be done a more complex verification (signature for this round matches with the bitmap,
	// and validators which signed here, were in this round consensus group)
	bitmap := header.GetPubKeysBitmap()
	isBitmapEmpty := bytes.Equal(bitmap, make([]byte, len(bitmap)))

	return !isBitmapEmpty
}

// isRandomSeedValid verifies if the random seed is valid (equal with a signed previous rand seed)
func isRandomSeedValid(header data.HeaderHandler) bool {
	// TODO: Later, here should be done a more complex verification (random seed should be equal with the previous rand
	// seed signed by the proposer of this round)
	prevRandSeed := header.GetPrevRandSeed()
	randSeed := header.GetRandSeed()
	isPrevRandSeedNilOrEmpty := len(prevRandSeed) == 0
	isRandSeedNilOrEmpty := len(randSeed) == 0

	return !isPrevRandSeedNilOrEmpty && !isRandSeedNilOrEmpty
}

func (boot *baseBootstrap) requestHeadersFromNonceIfMissing(
	nonce uint64,
	haveHeaderInPoolWithNonce func(uint64) bool,
	hdrRes dataRetriever.HeaderResolver) {

	nbRequestedHdrs := 0
	maxNonce := core.MinUint64(nonce+process.MaxHeadersToRequestInAdvance-1, boot.forkDetector.ProbableHighestNonce())
	for currentNonce := nonce; currentNonce <= maxNonce; currentNonce++ {
		haveHeader := haveHeaderInPoolWithNonce(nonce)
		if !haveHeader {
			err := hdrRes.RequestDataFromNonce(currentNonce)
			if err != nil {
				log.Error(err.Error())
				continue
			}

			nbRequestedHdrs++
		}
	}

	if nbRequestedHdrs > 0 {
		log.Info(fmt.Sprintf("requested in advance %d headers from nonce %d to nonce %d and probable highest nonce is %d\n",
			nbRequestedHdrs,
			nonce,
			maxNonce,
			boot.forkDetector.ProbableHighestNonce()))
	}
}

func (boot *baseBootstrap) doJobOnSyncBlockFail(headerHandler data.HeaderHandler, err error) {
	if err == process.ErrTimeIsOut {
		boot.requestsWithTimeout++
	}

	allowedRequestsWithTimeOutHaveReached := boot.requestsWithTimeout >= process.MaxRequestsWithTimeoutAllowed
	isInProperRound := process.IsInProperRound(boot.rounder.Index())

	shouldRollBack := err != process.ErrTimeIsOut || (allowedRequestsWithTimeOutHaveReached && isInProperRound)
	if shouldRollBack {
		boot.requestsWithTimeout = 0

		if headerHandler != nil {
			hash := boot.removeHeaderFromPools(headerHandler)
			boot.forkDetector.RemoveHeaders(headerHandler.GetNonce(), hash)
		}

		if allowedRequestsWithTimeOutHaveReached && isInProperRound {
			boot.forkDetector.ResetProbableHighestNonce()
		}

		errNotCritical := boot.rollBack(false)
		if errNotCritical != nil {
			log.Info(errNotCritical.Error())
		}
	}
}

func (boot *baseBootstrap) syncBlock() error {
	if !boot.ShouldSync() {
		return nil
	}

	if boot.isForkDetected {
		boot.statusHandler.Increment(core.MetricNumTimesInForkChoice)

		if boot.isForcedFork() {
			log.Info(fmt.Sprintf("fork has been forced\n"))
			boot.rollBackOnForcedFork()
			return nil
		}

		log.Info(fmt.Sprintf("fork detected at nonce %d with hash %s\n",
			boot.forkNonce,
			core.ToB64(boot.forkHash)))

		err := boot.rollBack(true)
		if err != nil {
			log.Info(err.Error())
		}
	}

	var hdr data.HeaderHandler
	var err error

	defer func() {
		if err != nil {
			boot.doJobOnSyncBlockFail(hdr, err)
		}
	}()

	hdr, err = boot.getNextHeaderRequestingIfMissing()
	if err != nil {
		boot.forkDetector.ResetProbableHighestNonceIfNeeded()
		return err
	}

	go boot.requestHeadersFromNonceIfMissing(hdr.GetNonce()+1, boot.blockBootstrapper.haveHeaderInPoolWithNonce, boot.hdrRes)

	blockBody, err := boot.blockBootstrapper.getBlockBodyRequestingIfMissing(hdr)
	if err != nil {
		return err
	}

	haveTime := func() time.Duration {
		return boot.rounder.TimeDuration()
	}

	startTime := time.Now()
	err = boot.blkExecutor.ProcessBlock(boot.blkc, hdr, blockBody, haveTime)
	if err != nil {
		return err
	}
	elapsedTime := time.Now().Sub(startTime).Seconds()
	log.Info(fmt.Sprintf("elapsed time to process block: %v sec\n", elapsedTime))

	startTime = time.Now()
	err = boot.blkExecutor.CommitBlock(boot.blkc, hdr, blockBody)
	if err != nil {
		return err
	}
	elapsedTime = time.Now().Sub(startTime).Seconds()
	log.Info(fmt.Sprintf("elapsed time to commit block: %v sec\n", elapsedTime))

	log.Info(fmt.Sprintf("block with nonce %d has been synced successfully\n", hdr.GetNonce()))
	boot.requestsWithTimeout = 0

	return nil
}

// rollBack decides if rollBackOneBlock must be called
func (boot *baseBootstrap) rollBack(revertUsingForkNonce bool) error {
	if boot.headerStore == nil {
		return process.ErrNilHeadersStorage
	}
	if boot.headerNonceHashStore == nil {
		return process.ErrNilHeadersNonceHashStorage
	}

	log.Info("starting roll back\n")
	for {
		currHeader, err := boot.blockBootstrapper.getCurrHeader()
		if err != nil {
			return err
		}
		if !revertUsingForkNonce && currHeader.GetNonce() <= boot.forkDetector.GetHighestFinalBlockNonce() {
			return ErrRollBackBehindFinalHeader
		}
		currBlockBody, err := boot.blockBootstrapper.getBlockBody(currHeader)
		if err != nil {
			return err
		}
		prevHeader, err := boot.blockBootstrapper.getPrevHeader(currHeader, boot.headerStore)
		if err != nil {
			return err
		}
		prevBlockBody, err := boot.blockBootstrapper.getBlockBody(prevHeader)
		if err != nil {
			return err
		}

		log.Info(fmt.Sprintf("roll back to block with nonce %d and hash %s as the highest final block nonce is %d\n",
			currHeader.GetNonce()-1,
			core.ToB64(currHeader.GetPrevHash()),
			boot.forkDetector.GetHighestFinalBlockNonce()))

		err = boot.rollBackOneBlock(
			currHeader,
			currBlockBody,
			prevHeader,
			prevBlockBody)

		if err != nil {
			return err
		}

		if revertUsingForkNonce && currHeader.GetNonce() > boot.forkNonce {
			continue
		}

		break
	}

	log.Info("ending roll back\n")
	return nil
}

func (boot *baseBootstrap) rollBackOneBlock(
	currHeader data.HeaderHandler,
	currBlockBody data.BodyHandler,
	prevHeader data.HeaderHandler,
	prevBlockBody data.BodyHandler,
) error {

	var prevHeaderHash []byte

	if currHeader.GetNonce() > 1 {
		prevHeaderHash = currHeader.GetPrevHash()
<<<<<<< HEAD
		prevRootHash = prevHeader.GetRootHash()

		boot.accounts.CancelPrune(prevHeader.GetRootHash())

		errNotCritical := boot.accounts.PruneTrie(currHeader.GetRootHash())
		if errNotCritical != nil {
			log.Debug(errNotCritical.Error())
		}
	} else { // rollBackOneBlock to genesis block
		prevRootHash = boot.blkc.GetGenesisHeader().GetRootHash()
=======
>>>>>>> df158fc2
	}

	err := boot.blkc.SetCurrentBlockHeader(prevHeader)
	if err != nil {
		return err
	}

	err = boot.blkc.SetCurrentBlockBody(prevBlockBody)
	if err != nil {
		return err
	}

	boot.blkc.SetCurrentBlockHeaderHash(prevHeaderHash)

	err = boot.blkExecutor.RevertStateToBlock(prevHeader)
	if err != nil {
		return err
	}

	boot.cleanCachesAndStorageOnRollback(currHeader)
	errNotCritical := boot.blkExecutor.RestoreBlockIntoPools(currHeader, currBlockBody)
	if errNotCritical != nil {
		log.Info(errNotCritical.Error())
	}

	return nil
}

func (boot *baseBootstrap) getNextHeaderRequestingIfMissing() (data.HeaderHandler, error) {
	nonce := boot.getNonceForNextBlock()

	boot.setRequestedHeaderHash(nil)
	boot.setRequestedHeaderNonce(nil)

	if boot.isForkDetected {
		return boot.blockBootstrapper.getHeaderWithHashRequestingIfMissing(boot.forkHash)
	}

	return boot.blockBootstrapper.getHeaderWithNonceRequestingIfMissing(nonce)
}

func (boot *baseBootstrap) addReceivedHeaderToForkDetector(hash []byte) error {
	header, err := boot.getHeaderFromPool(hash)
	if err != nil {
		return err
	}

	err = boot.forkDetector.AddHeader(header, hash, process.BHReceived, nil, nil)
	if err != nil {
		return err
	}

	return nil
}

func (boot *baseBootstrap) isForcedFork() bool {
	return boot.isForkDetected && boot.forkNonce == math.MaxUint64 && boot.forkHash == nil
}

func (boot *baseBootstrap) rollBackOnForcedFork() {
	err := boot.rollBack(false)
	if err != nil {
		log.Info(err.Error())
	}

	boot.forkDetector.ResetProbableHighestNonce()
	boot.forkDetector.ResetFork()
}

// StopSync method will stop SyncBlocks
func (boot *baseBootstrap) StopSync() {
	boot.chStopSync <- true
}

// syncBlocks method calls repeatedly synchronization method SyncBlock
func (boot *baseBootstrap) syncBlocks() {
	for {
		time.Sleep(sleepTime)

		if !boot.networkWatcher.IsConnectedToTheNetwork() {
			continue
		}

		select {
		case <-boot.chStopSync:
			return
		default:
			err := boot.syncStarter.SyncBlock()
			if err != nil {
				log.Info(err.Error())
			}
		}
	}
}<|MERGE_RESOLUTION|>--- conflicted
+++ resolved
@@ -796,8 +796,6 @@
 
 	if currHeader.GetNonce() > 1 {
 		prevHeaderHash = currHeader.GetPrevHash()
-<<<<<<< HEAD
-		prevRootHash = prevHeader.GetRootHash()
 
 		boot.accounts.CancelPrune(prevHeader.GetRootHash())
 
@@ -805,10 +803,6 @@
 		if errNotCritical != nil {
 			log.Debug(errNotCritical.Error())
 		}
-	} else { // rollBackOneBlock to genesis block
-		prevRootHash = boot.blkc.GetGenesisHeader().GetRootHash()
-=======
->>>>>>> df158fc2
 	}
 
 	err := boot.blkc.SetCurrentBlockHeader(prevHeader)
