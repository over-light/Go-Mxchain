package sync

import (
	"bytes"
	"fmt"
	"math"
	"sync"
	"time"

	"github.com/ElrondNetwork/elrond-go/consensus"
	"github.com/ElrondNetwork/elrond-go/core"
	"github.com/ElrondNetwork/elrond-go/core/check"
	"github.com/ElrondNetwork/elrond-go/data"
	"github.com/ElrondNetwork/elrond-go/data/block"
	"github.com/ElrondNetwork/elrond-go/data/state"
	"github.com/ElrondNetwork/elrond-go/data/typeConverters"
	"github.com/ElrondNetwork/elrond-go/dataRetriever"
	"github.com/ElrondNetwork/elrond-go/hashing"
	"github.com/ElrondNetwork/elrond-go/logger"
	"github.com/ElrondNetwork/elrond-go/marshal"
	"github.com/ElrondNetwork/elrond-go/process"
	"github.com/ElrondNetwork/elrond-go/sharding"
	"github.com/ElrondNetwork/elrond-go/storage"
)

var log = logger.GetOrCreate("process/sync")

// sleepTime defines the time in milliseconds between each iteration made in syncBlocks method
const sleepTime = 5 * time.Millisecond

// HdrInfo hold the data related to a header
type HdrInfo struct {
	Nonce uint64
	Hash  []byte
}

type notarizedInfo struct {
	lastNotarized           map[uint32]*HdrInfo
	finalNotarized          map[uint32]*HdrInfo
	blockWithLastNotarized  map[uint32]uint64
	blockWithFinalNotarized map[uint32]uint64
	startNonce              uint64
}

func (ni *notarizedInfo) reset() {
	ni.lastNotarized = make(map[uint32]*HdrInfo, 0)
	ni.finalNotarized = make(map[uint32]*HdrInfo, 0)
	ni.blockWithLastNotarized = make(map[uint32]uint64, 0)
	ni.blockWithFinalNotarized = make(map[uint32]uint64, 0)
	ni.startNonce = uint64(0)
}

type baseBootstrap struct {
	headers dataRetriever.HeadersPool

	blkc        data.ChainHandler
	blkExecutor process.BlockProcessor
	store       dataRetriever.StorageService

	rounder           consensus.Rounder
	hasher            hashing.Hasher
	marshalizer       marshal.Marshalizer
	epochHandler      dataRetriever.EpochHandler
	forkDetector      process.ForkDetector
	shardCoordinator  sharding.Coordinator
	accounts          state.AccountsAdapter
	blockBootstrapper blockBootstrapper
	blackListHandler  process.BlackListHandler

	mutHeader     sync.RWMutex
	headerNonce   *uint64
	headerhash    []byte
	chRcvHdrNonce chan bool
	chRcvHdrHash  chan bool

	requestedHashes process.RequiredDataPool

	statusHandler core.AppStatusHandler

	chStopSync chan bool
	waitTime   time.Duration

	mutNodeSynched sync.RWMutex
	roundIndex     int64

	forkInfo *process.ForkInfo

	mutRcvHdrNonce        sync.RWMutex
	mutRcvHdrHash         sync.RWMutex
	syncStateListeners    []func(bool)
	mutSyncStateListeners sync.RWMutex
	uint64Converter       typeConverters.Uint64ByteSliceConverter
<<<<<<< HEAD
=======
	requestsWithTimeout   uint32
	syncWithErrors        uint32
>>>>>>> afc1131a

	requestMiniBlocks func(headerHandler data.HeaderHandler)

	networkWatcher    process.NetworkConnectionWatcher
	getHeaderFromPool func([]byte) (data.HeaderHandler, error)

	headerStore           storage.Storer
	headerNonceHashStore  storage.Storer
	hdrRes                dataRetriever.HeaderResolver
	syncStarter           syncStarter
	bootStorer            process.BootStorer
	storageBootstrapper   process.BootstrapperFromStorage
	requestedItemsHandler dataRetriever.RequestedItemsHandler

	miniBlocks         storage.Cacher
	chRcvMiniBlocks    chan bool
	mutRcvMiniBlocks   sync.Mutex
	miniBlocksResolver dataRetriever.MiniBlocksResolver

	requestsWithTimeout uint32
	isNodeSynchronized  bool
	hasLastBlock        bool
}

// setRequestedHeaderNonce method sets the header nonce requested by the sync mechanism
func (boot *baseBootstrap) setRequestedHeaderNonce(nonce *uint64) {
	boot.mutHeader.Lock()
	boot.headerNonce = nonce
	boot.mutHeader.Unlock()
}

// setRequestedHeaderHash method sets the header hash requested by the sync mechanism
func (boot *baseBootstrap) setRequestedHeaderHash(hash []byte) {
	boot.mutHeader.Lock()
	boot.headerhash = hash
	boot.mutHeader.Unlock()
}

// requestedHeaderNonce method gets the header nonce requested by the sync mechanism
func (boot *baseBootstrap) requestedHeaderNonce() *uint64 {
	boot.mutHeader.RLock()
	defer boot.mutHeader.RUnlock()
	return boot.headerNonce
}

// requestedHeaderHash method gets the header hash requested by the sync mechanism
func (boot *baseBootstrap) requestedHeaderHash() []byte {
	boot.mutHeader.RLock()
	defer boot.mutHeader.RUnlock()
	return boot.headerhash
}

func (boot *baseBootstrap) processReceivedHeader(headerHandler data.HeaderHandler, headerHash []byte) {
	if boot.shardCoordinator.SelfId() != headerHandler.GetShardID() {
		return
	}

	log.Trace("received header from network",
		"shard", headerHandler.GetShardID(),
		"round", headerHandler.GetRound(),
		"nonce", headerHandler.GetNonce(),
		"hash", headerHash,
	)

	err := boot.forkDetector.AddHeader(headerHandler, headerHash, process.BHReceived, nil, nil)
	if err != nil {
		log.Debug("forkDetector.AddHeader", "error", err.Error())
	}

	go boot.requestMiniBlocks(headerHandler)

	boot.confirmHeaderReceivedByNonce(headerHandler, headerHash)
	boot.confirmHeaderReceivedByHash(headerHandler, headerHash)
}

func (boot *baseBootstrap) confirmHeaderReceivedByNonce(headerHandler data.HeaderHandler, hdrHash []byte) {
	boot.mutRcvHdrNonce.Lock()
	n := boot.requestedHeaderNonce()
	if n != nil && *n == headerHandler.GetNonce() {
		log.Debug("received requested header from network",
			"shard", headerHandler.GetShardID(),
			"round", headerHandler.GetRound(),
			"nonce", headerHandler.GetNonce(),
			"hash", hdrHash,
		)
		boot.setRequestedHeaderNonce(nil)
		boot.mutRcvHdrNonce.Unlock()
		boot.chRcvHdrNonce <- true

		return
	}

	boot.mutRcvHdrNonce.Unlock()
}

func (boot *baseBootstrap) confirmHeaderReceivedByHash(headerHandler data.HeaderHandler, hdrHash []byte) {
	boot.mutRcvHdrHash.Lock()
	hash := boot.requestedHeaderHash()
	if hash != nil && bytes.Equal(hash, hdrHash) {
		log.Debug("received requested header from network",
			"shard", headerHandler.GetShardID(),
			"round", headerHandler.GetRound(),
			"nonce", headerHandler.GetNonce(),
			"hash", hash,
		)
		boot.setRequestedHeaderHash(nil)
		boot.mutRcvHdrHash.Unlock()
		boot.chRcvHdrHash <- true

		return
	}
	boot.mutRcvHdrHash.Unlock()
}

// AddSyncStateListener adds a syncStateListener that get notified each time the sync status of the node changes
func (boot *baseBootstrap) AddSyncStateListener(syncStateListener func(isSyncing bool)) {
	boot.mutSyncStateListeners.Lock()
	boot.syncStateListeners = append(boot.syncStateListeners, syncStateListener)
	boot.mutSyncStateListeners.Unlock()
}

// SetStatusHandler will set the instance of the AppStatusHandler
func (boot *baseBootstrap) SetStatusHandler(handler core.AppStatusHandler) error {
	if handler == nil || handler.IsInterfaceNil() {
		return process.ErrNilAppStatusHandler
	}
	boot.statusHandler = handler

	return nil
}

func (boot *baseBootstrap) notifySyncStateListeners(isNodeSynchronized bool) {
	boot.mutSyncStateListeners.RLock()
	for i := 0; i < len(boot.syncStateListeners); i++ {
		go boot.syncStateListeners[i](isNodeSynchronized)
	}
	boot.mutSyncStateListeners.RUnlock()
}

// getNonceForNextBlock will get the nonce for the next block we should request
func (boot *baseBootstrap) getNonceForNextBlock() uint64 {
	nonce := uint64(1) // first block nonce after genesis block
	if boot.blkc != nil && boot.blkc.GetCurrentBlockHeader() != nil {
		nonce = boot.blkc.GetCurrentBlockHeader().GetNonce() + 1
	}
	return nonce
}

// waitForHeaderNonce method wait for header with the requested nonce to be received
func (boot *baseBootstrap) waitForHeaderNonce() error {
	select {
	case <-boot.chRcvHdrNonce:
		return nil
	case <-time.After(boot.waitTime):
		return process.ErrTimeIsOut
	}
}

// waitForHeaderHash method wait for header with the requested hash to be received
func (boot *baseBootstrap) waitForHeaderHash() error {
	select {
	case <-boot.chRcvHdrHash:
		return nil
	case <-time.After(boot.waitTime):
		return process.ErrTimeIsOut
	}
}

// ShouldSync method returns the sync state of the node. If it returns 'true', this means that the node
// is not synchronized yet and it has to continue the bootstrapping mechanism, otherwise the node is already
// synced and it can participate to the consensus, if it is in the jobDone group of this rounder.
// Note that when the node is not connected to the network, ShouldSync returns true but the SyncBlock
// is not automatically called
func (boot *baseBootstrap) ShouldSync() bool {
	boot.mutNodeSynched.Lock()
	defer boot.mutNodeSynched.Unlock()

	isNodeSynchronizedInCurrentRound := boot.roundIndex == boot.rounder.Index() && boot.isNodeSynchronized
	if isNodeSynchronizedInCurrentRound {
		return false
	}

	boot.forkInfo = boot.forkDetector.CheckFork()

	if boot.blkc.GetCurrentBlockHeader() == nil {
		boot.hasLastBlock = boot.forkDetector.ProbableHighestNonce() <= 0
	} else {
		boot.hasLastBlock = boot.forkDetector.ProbableHighestNonce() <= boot.blkc.GetCurrentBlockHeader().GetNonce()
	}

	isNodeConnectedToTheNetwork := boot.networkWatcher.IsConnectedToTheNetwork()

	isNodeSynchronized := !boot.forkInfo.IsDetected && boot.hasLastBlock && isNodeConnectedToTheNetwork
	if isNodeSynchronized != boot.isNodeSynchronized {
		log.Debug("node has changed its synchronized state",
			"state", isNodeSynchronized,
		)
		boot.isNodeSynchronized = isNodeSynchronized
		boot.notifySyncStateListeners(isNodeSynchronized)
	}

	boot.roundIndex = boot.rounder.Index()

	var result uint64
	if isNodeSynchronized {
		result = uint64(0)
	} else {
		result = uint64(1)
	}
	boot.statusHandler.SetUInt64Value(core.MetricIsSyncing, result)

	return !isNodeSynchronized
}

func (boot *baseBootstrap) removeHeaderFromPools(header data.HeaderHandler) []byte {
	hash, err := core.CalculateHash(boot.marshalizer, boot.hasher, header)
	if err != nil {
		log.Debug("CalculateHash", "error", err.Error())
		return nil
	}

	boot.headers.RemoveHeaderByHash(hash)

	return hash
}

func (boot *baseBootstrap) cleanCachesAndStorageOnRollback(header data.HeaderHandler) {
	hash := boot.removeHeaderFromPools(header)
	boot.forkDetector.RemoveHeader(header.GetNonce(), hash)
	nonceToByteSlice := boot.uint64Converter.ToByteSlice(header.GetNonce())
	_ = boot.headerNonceHashStore.Remove(nonceToByteSlice)
}

// checkBootstrapNilParameters will check the imput parameters for nil values
func checkBootstrapNilParameters(
	blkc data.ChainHandler,
	rounder consensus.Rounder,
	blkExecutor process.BlockProcessor,
	hasher hashing.Hasher,
	marshalizer marshal.Marshalizer,
	forkDetector process.ForkDetector,
	resolversFinder dataRetriever.ResolversContainer,
	shardCoordinator sharding.Coordinator,
	accounts state.AccountsAdapter,
	store dataRetriever.StorageService,
	blackListHandler process.BlackListHandler,
	watcher process.NetworkConnectionWatcher,
	requestedItemsHandler dataRetriever.RequestedItemsHandler,
) error {
	if check.IfNil(blkc) {
		return process.ErrNilBlockChain
	}
	if check.IfNil(rounder) {
		return process.ErrNilRounder
	}
	if check.IfNil(blkExecutor) {
		return process.ErrNilBlockExecutor
	}
	if check.IfNil(hasher) {
		return process.ErrNilHasher
	}
	if check.IfNil(marshalizer) {
		return process.ErrNilMarshalizer
	}
	if check.IfNil(forkDetector) {
		return process.ErrNilForkDetector
	}
	if check.IfNil(resolversFinder) {
		return process.ErrNilResolverContainer
	}
	if check.IfNil(shardCoordinator) {
		return process.ErrNilShardCoordinator
	}
	if check.IfNil(accounts) {
		return process.ErrNilAccountsAdapter
	}
	if check.IfNil(store) {
		return process.ErrNilStore
	}
	if check.IfNil(blackListHandler) {
		return process.ErrNilBlackListHandler
	}
	if check.IfNil(watcher) {
		return process.ErrNilNetworkWatcher
	}
	if check.IfNil(requestedItemsHandler) {
		return dataRetriever.ErrNilRequestedItemsHandler
	}

	return nil
}

func (boot *baseBootstrap) requestHeadersFromNonceIfMissing(
	nonce uint64,
	haveHeaderInPoolWithNonce func(uint64) bool,
	hdrRes dataRetriever.HeaderResolver) {

	boot.requestedItemsHandler.Sweep()

	nbRequestedHdrs := 0
	maxNonce := core.MinUint64(nonce+process.MaxHeadersToRequestInAdvance-1, boot.forkDetector.ProbableHighestNonce())
	for currentNonce := nonce; currentNonce <= maxNonce; currentNonce++ {
		key := fmt.Sprintf("%d-%d", boot.shardCoordinator.SelfId(), currentNonce)
		if boot.requestedItemsHandler.Has(key) {
			continue
		}

		haveHeader := haveHeaderInPoolWithNonce(nonce)
		if !haveHeader {
			err := hdrRes.RequestDataFromNonce(currentNonce, boot.epochHandler.Epoch())
			if err != nil {
				log.Debug("RequestDataFromNonce", "error", err.Error())
				continue
			}

			err = boot.requestedItemsHandler.Add(key)
			if err != nil {
				log.Trace("add requested item with error", "error", err.Error())
			}

			nbRequestedHdrs++
		}
	}

	if nbRequestedHdrs > 0 {
		log.Debug("requested in advance headers",
			"num headers", nbRequestedHdrs,
			"from nonce", nonce,
			"to", maxNonce,
		)
		log.Debug("probable highest nonce",
			"nonce", boot.forkDetector.ProbableHighestNonce(),
		)
	}
}

// StopSync method will stop SyncBlocks
func (boot *baseBootstrap) StopSync() {
	boot.chStopSync <- true
}

// syncBlocks method calls repeatedly synchronization method SyncBlock
func (boot *baseBootstrap) syncBlocks() {
	for {
		time.Sleep(sleepTime)

		if !boot.networkWatcher.IsConnectedToTheNetwork() {
			continue
		}

		select {
		case <-boot.chStopSync:
			return
		default:
			err := boot.syncStarter.SyncBlock()
			if err != nil {
				log.Debug("SyncBlock", "error", err.Error())
			}
		}
	}
}

func (boot *baseBootstrap) doJobOnSyncBlockFail(headerHandler data.HeaderHandler, err error) {
	boot.syncWithErrors++

	if err == process.ErrTimeIsOut {
		boot.requestsWithTimeout++
	}

	allowedRequestsWithTimeOutLimitReached := boot.requestsWithTimeout >= process.MaxRequestsWithTimeoutAllowed
	isInProperRound := process.IsInProperRound(boot.rounder.Index())

	shouldRollBack := err != process.ErrTimeIsOut || (allowedRequestsWithTimeOutLimitReached && isInProperRound)
	if shouldRollBack {
		if !check.IfNil(headerHandler) {
			hash := boot.removeHeaderFromPools(headerHandler)
			boot.forkDetector.RemoveHeader(headerHandler.GetNonce(), hash)
		}

		errNotCritical := boot.rollBack(false)
		if errNotCritical != nil {
			log.Debug("rollBack", "error", errNotCritical.Error())
		}
	}

	allowedSyncWithErrorsLimitReached := boot.syncWithErrors >= process.MaxSyncWithErrorsAllowed
	if allowedSyncWithErrorsLimitReached && isInProperRound {
		boot.forkDetector.ResetProbableHighestNonce()
	}

}

// syncBlock method actually does the synchronization. It requests the next block header from the pool
// and if it is not found there it will be requested from the network. After the header is received,
// it requests the block body in the same way(pool and than, if it is not found in the pool, from network).
// If either header and body are received the ProcessBlock and CommitBlock method will be called successively.
// These methods will execute the block and its transactions. Finally if everything works, the block will be committed
// in the blockchain, and all this mechanism will be reiterated for the next block.
func (boot *baseBootstrap) syncBlock() error {
	if !boot.ShouldSync() {
		return nil
	}

	if boot.forkInfo.IsDetected {
		boot.statusHandler.Increment(core.MetricNumTimesInForkChoice)

		if boot.isForcedFork() {
			log.Debug("fork has been forced")
			boot.rollBackOnForcedFork()
			return nil
		}

		log.Debug("fork detected",
			"nonce", boot.forkInfo.Nonce,
			"hash", boot.forkInfo.Hash,
		)
		err := boot.rollBack(true)
		if err != nil {
			return err
		}
	}

	var hdr data.HeaderHandler
	var err error

	defer func() {
		if err != nil {
			boot.doJobOnSyncBlockFail(hdr, err)
		}
	}()

	hdr, err = boot.getNextHeaderRequestingIfMissing()
	if err != nil {
		return err
	}

	go boot.requestHeadersFromNonceIfMissing(hdr.GetNonce()+1, boot.blockBootstrapper.haveHeaderInPoolWithNonce, boot.hdrRes)

	blockBody, err := boot.blockBootstrapper.getBlockBodyRequestingIfMissing(hdr)
	if err != nil {
		return err
	}

	haveTime := func() time.Duration {
		return boot.rounder.TimeDuration()
	}

	startTime := time.Now()
	err = boot.blkExecutor.ProcessBlock(boot.blkc, hdr, blockBody, haveTime)
	elapsedTime := time.Since(startTime)
	log.Debug("elapsed time to process block",
		"time [s]", elapsedTime,
	)
	if err != nil {
		return err
	}

	startTime = time.Now()
	err = boot.blkExecutor.CommitBlock(boot.blkc, hdr, blockBody)
	elapsedTime = time.Since(startTime)
	log.Debug("elapsed time to commit block",
		"time [s]", elapsedTime,
	)
	if err != nil {
		return err
	}

	log.Debug("block has been synced successfully",
		"nonce", hdr.GetNonce(),
	)

	boot.syncWithErrors = 0
	boot.requestsWithTimeout = 0

	return nil
}

// rollBack decides if rollBackOneBlock must be called
func (boot *baseBootstrap) rollBack(revertUsingForkNonce bool) error {
	if boot.headerStore == nil {
		return process.ErrNilHeadersStorage
	}
	if boot.headerNonceHashStore == nil {
		return process.ErrNilHeadersNonceHashStorage
	}

	log.Debug("starting roll back")
	for {
		currHeaderHash := boot.blkc.GetCurrentBlockHeaderHash()
		currHeader, err := boot.blockBootstrapper.getCurrHeader()
		if err != nil {
			return err
		}
		if !revertUsingForkNonce && currHeader.GetNonce() <= boot.forkDetector.GetHighestFinalBlockNonce() {
			return ErrRollBackBehindFinalHeader
		}

		shouldEndRollBack := revertUsingForkNonce && currHeader.GetNonce() < boot.forkInfo.Nonce
		if shouldEndRollBack {
			return ErrRollBackBehindForkNonce
		}

		currBlockBody, err := boot.blockBootstrapper.getBlockBody(currHeader)
		if err != nil {
			return err
		}
		prevHeaderHash := currHeader.GetPrevHash()
		prevHeader, err := boot.blockBootstrapper.getPrevHeader(currHeader, boot.headerStore)
		if err != nil {
			return err
		}
		prevBlockBody, err := boot.blockBootstrapper.getBlockBody(prevHeader)
		if err != nil {
			return err
		}

		log.Debug("roll back to block",
			"nonce", currHeader.GetNonce()-1,
			"hash", currHeader.GetPrevHash(),
		)
		log.Debug("highest final block nonce",
			"nonce", boot.forkDetector.GetHighestFinalBlockNonce(),
		)

		err = boot.rollBackOneBlock(
			currHeaderHash,
			currHeader,
			currBlockBody,
			prevHeaderHash,
			prevHeader,
			prevBlockBody)

		if err != nil {
			return err
		}

		_, _ = updateMetricsFromStorage(boot.store, boot.uint64Converter, boot.marshalizer, boot.statusHandler, prevHeader.GetNonce())

		err = boot.bootStorer.SaveLastRound(int64(prevHeader.GetRound()))
		if err != nil {
			log.Info(fmt.Sprintf("cannot save last round in storage %s", err.Error()))
		}

		shouldAddHeaderToBlackList := revertUsingForkNonce && boot.blockBootstrapper.isForkTriggeredByMeta()
		if shouldAddHeaderToBlackList {
			process.AddHeaderToBlackList(boot.blackListHandler, currHeaderHash)
		}

		shouldContinueRollBack := revertUsingForkNonce && currHeader.GetNonce() > boot.forkInfo.Nonce
		if shouldContinueRollBack {
			continue
		}

		break
	}

	log.Debug("ending roll back")
	return nil
}

func (boot *baseBootstrap) rollBackOneBlock(
	currHeaderHash []byte,
	currHeader data.HeaderHandler,
	currBlockBody data.BodyHandler,
	prevHeaderHash []byte,
	prevHeader data.HeaderHandler,
	prevBlockBody data.BodyHandler,
) error {

	var err error

	defer func() {
		if err != nil {
			boot.restoreState(currHeaderHash, currHeader, currBlockBody)
		}
	}()

	if currHeader.GetNonce() > 1 {
		err = boot.setCurrentBlockInfo(prevHeaderHash, prevHeader, prevBlockBody)
		if err != nil {
			return err
		}

		// TODO check if pruning should be done on rollback
		if boot.accounts.IsPruningEnabled() {
			boot.accounts.CancelPrune(prevHeader.GetRootHash())

			if !bytes.Equal(currHeader.GetRootHash(), prevHeader.GetRootHash()) {
				log.Trace("header will be pruned", "root hash", currHeader.GetRootHash())
				errNotCritical := boot.accounts.PruneTrie(currHeader.GetRootHash())
				if errNotCritical != nil {
					log.Debug(errNotCritical.Error())
				}
			}
		}
	} else {
		err = boot.setCurrentBlockInfo(nil, nil, nil)
		if err != nil {
			return err
		}
	}

	err = boot.blkExecutor.RevertStateToBlock(prevHeader)
	if err != nil {
		return err
	}

	err = boot.blkExecutor.RestoreBlockIntoPools(currHeader, currBlockBody)
	if err != nil {
		return err
	}

	boot.cleanCachesAndStorageOnRollback(currHeader)

	return nil
}

func (boot *baseBootstrap) getNextHeaderRequestingIfMissing() (data.HeaderHandler, error) {
	nonce := boot.getNonceForNextBlock()

	boot.setRequestedHeaderHash(nil)
	boot.setRequestedHeaderNonce(nil)

	hash := boot.forkDetector.GetNotarizedHeaderHash(nonce)
	if boot.forkInfo.IsDetected {
		hash = boot.forkInfo.Hash
	}

	if hash != nil {
		return boot.blockBootstrapper.getHeaderWithHashRequestingIfMissing(hash)
	}

	return boot.blockBootstrapper.getHeaderWithNonceRequestingIfMissing(nonce)
}

func (boot *baseBootstrap) addReceivedHeaderToForkDetector(hash []byte) error {
	header, err := boot.getHeaderFromPool(hash)
	if err != nil {
		return err
	}

	err = boot.forkDetector.AddHeader(header, hash, process.BHReceived, nil, nil)
	if err != nil {
		return err
	}

	return nil
}

func (boot *baseBootstrap) isForcedFork() bool {
	return boot.forkInfo.IsDetected &&
		boot.forkInfo.Nonce == math.MaxUint64 &&
		boot.forkInfo.Hash == nil
}

func (boot *baseBootstrap) rollBackOnForcedFork() {
	err := boot.rollBack(false)
	if err != nil {
		log.Debug("rollBack", "error", err.Error())
	}

	boot.forkDetector.ResetFork()
}

func (boot *baseBootstrap) restoreState(
	currHeaderHash []byte,
	currHeader data.HeaderHandler,
	currBlockBody data.BodyHandler,
) {
	log.Debug("revert state to header",
		"nonce", currHeader.GetNonce(),
		"hash", currHeaderHash)

	err := boot.blkc.SetCurrentBlockHeader(currHeader)
	if err != nil {
		log.Debug("SetCurrentBlockHeader", "error", err.Error())
	}

	err = boot.blkc.SetCurrentBlockBody(currBlockBody)
	if err != nil {
		log.Debug("SetCurrentBlockBody", "error", err.Error())
	}

	boot.blkc.SetCurrentBlockHeaderHash(currHeaderHash)

	err = boot.blkExecutor.RevertStateToBlock(currHeader)
	if err != nil {
		log.Debug("RevertStateToBlock", "error", err.Error())
	}
}

func (boot *baseBootstrap) setCurrentBlockInfo(
	headerHash []byte,
	header data.HeaderHandler,
	body data.BodyHandler,
) error {

	err := boot.blkc.SetCurrentBlockHeader(header)
	if err != nil {
		return err
	}

	err = boot.blkc.SetCurrentBlockBody(body)
	if err != nil {
		return err
	}

	boot.blkc.SetCurrentBlockHeaderHash(headerHash)

	return nil
}

// setRequestedMiniBlocks method sets the body hash requested by the sync mechanism
func (boot *baseBootstrap) setRequestedMiniBlocks(hashes [][]byte) {
	boot.requestedHashes.SetHashes(hashes)
}

// receivedBodyHash method is a call back function which is called when a new body is added
// in the block bodies pool
func (boot *baseBootstrap) receivedBodyHash(hash []byte) {
	boot.mutRcvMiniBlocks.Lock()
	if len(boot.requestedHashes.ExpectedData()) == 0 {
		boot.mutRcvMiniBlocks.Unlock()
		return
	}

	boot.requestedHashes.SetReceivedHash(hash)
	if boot.requestedHashes.ReceivedAll() {
		log.Debug("received all the requested mini blocks from network")
		boot.setRequestedMiniBlocks(nil)
		boot.mutRcvMiniBlocks.Unlock()
		boot.chRcvMiniBlocks <- true
	} else {
		boot.mutRcvMiniBlocks.Unlock()
	}
}

// requestMiniBlocksByHashes method requests a block body from network when it is not found in the pool
func (boot *baseBootstrap) requestMiniBlocksByHashes(hashes [][]byte) {
	boot.setRequestedMiniBlocks(hashes)
	err := boot.miniBlocksResolver.RequestDataFromHashArray(hashes, boot.epochHandler.Epoch())
	if err != nil {
		log.Debug("RequestDataFromHashArray", "error", err.Error())
		return
	}

	boot.requestedItemsHandler.Sweep()

	for _, hash := range hashes {
		err = boot.requestedItemsHandler.Add(string(hash))
		if err != nil {
			log.Trace("add requested item with error", "error", err.Error())
		}
	}

	log.Debug("requested mini blocks from network",
		"num miniblocks", len(hashes),
	)
}

// getMiniBlocksRequestingIfMissing method gets the body with given nonce from pool, if it exist there,
// and if not it will be requested from network
// the func returns interface{} as to match the next implementations for block body fetchers
// that will be added. The block executor should decide by parsing the header block body type value
// what kind of block body received.
func (boot *baseBootstrap) getMiniBlocksRequestingIfMissing(hashes [][]byte) (block.MiniBlockSlice, error) {
	miniBlocks, missingMiniBlocksHashes := boot.miniBlocksResolver.GetMiniBlocksFromPool(hashes)
	if len(missingMiniBlocksHashes) > 0 {
		_ = process.EmptyChannel(boot.chRcvMiniBlocks)
		boot.requestMiniBlocksByHashes(missingMiniBlocksHashes)
		err := boot.waitForMiniBlocks()
		if err != nil {
			return nil, err
		}

		receivedMiniBlocks, unreceivedMiniBlocksHashes := boot.miniBlocksResolver.GetMiniBlocksFromPool(missingMiniBlocksHashes)
		if len(unreceivedMiniBlocksHashes) > 0 {
			return nil, process.ErrMissingBody
		}

		miniBlocks = append(miniBlocks, receivedMiniBlocks...)
	}

	return miniBlocks, nil
}

// waitForMiniBlocks method wait for body with the requested nonce to be received
func (boot *baseBootstrap) waitForMiniBlocks() error {
	select {
	case <-boot.chRcvMiniBlocks:
		return nil
	case <-time.After(boot.waitTime):
		return process.ErrTimeIsOut
	}
}<|MERGE_RESOLUTION|>--- conflicted
+++ resolved
@@ -80,8 +80,10 @@
 	chStopSync chan bool
 	waitTime   time.Duration
 
-	mutNodeSynched sync.RWMutex
-	roundIndex     int64
+	mutNodeSynched     sync.RWMutex
+	isNodeSynchronized bool
+	hasLastBlock       bool
+	roundIndex         int64
 
 	forkInfo *process.ForkInfo
 
@@ -90,11 +92,8 @@
 	syncStateListeners    []func(bool)
 	mutSyncStateListeners sync.RWMutex
 	uint64Converter       typeConverters.Uint64ByteSliceConverter
-<<<<<<< HEAD
-=======
 	requestsWithTimeout   uint32
 	syncWithErrors        uint32
->>>>>>> afc1131a
 
 	requestMiniBlocks func(headerHandler data.HeaderHandler)
 
@@ -113,10 +112,6 @@
 	chRcvMiniBlocks    chan bool
 	mutRcvMiniBlocks   sync.Mutex
 	miniBlocksResolver dataRetriever.MiniBlocksResolver
-
-	requestsWithTimeout uint32
-	isNodeSynchronized  bool
-	hasLastBlock        bool
 }
 
 // setRequestedHeaderNonce method sets the header nonce requested by the sync mechanism
