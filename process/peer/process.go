package peer

import (
	"bytes"
	"fmt"
	"math"
	"math/big"
	"sync"

	"github.com/ElrondNetwork/elrond-go/core"
	"github.com/ElrondNetwork/elrond-go/core/check"
	"github.com/ElrondNetwork/elrond-go/data"
	"github.com/ElrondNetwork/elrond-go/data/block"
	"github.com/ElrondNetwork/elrond-go/data/state"
	"github.com/ElrondNetwork/elrond-go/dataRetriever"
	"github.com/ElrondNetwork/elrond-go/logger"
	"github.com/ElrondNetwork/elrond-go/marshal"
	"github.com/ElrondNetwork/elrond-go/process"
	"github.com/ElrondNetwork/elrond-go/sharding"
)

var log = logger.GetOrCreate("process/peer")

type validatorActionType uint8

const (
	unknownAction    validatorActionType = 0
	leaderSuccess    validatorActionType = 1
	leaderFail       validatorActionType = 2
	validatorSuccess validatorActionType = 3
	validatorFail    validatorActionType = 4
)

// ArgValidatorStatisticsProcessor holds all dependencies for the validatorStatistics
type ArgValidatorStatisticsProcessor struct {
<<<<<<< HEAD
	InitialNodes     []*sharding.InitialNode
	StakeValue       *big.Int
	Marshalizer      marshal.Marshalizer
	NodesCoordinator sharding.NodesCoordinator
	ShardCoordinator sharding.Coordinator
	DataPool         DataPool
	StorageService   dataRetriever.StorageService
	AdrConv          state.AddressConverter
	PeerAdapter      state.AccountsAdapter
	Rater            sharding.PeerAccountListAndRatingHandler
}

type validatorStatistics struct {
	marshalizer      marshal.Marshalizer
	dataPool         DataPool
	storageService   dataRetriever.StorageService
	nodesCoordinator sharding.NodesCoordinator
	shardCoordinator sharding.Coordinator
	adrConv          state.AddressConverter
	peerAdapter      state.AccountsAdapter
	prevShardInfo    map[string]block.ShardData
	mutPrevShardInfo sync.RWMutex
	rater            sharding.PeerAccountListAndRatingHandler
	initialNodes     []*sharding.InitialNode
=======
	InitialNodes        []*sharding.InitialNode
	StakeValue          *big.Int
	Marshalizer         marshal.Marshalizer
	NodesCoordinator    sharding.NodesCoordinator
	ShardCoordinator    sharding.Coordinator
	DataPool            DataPool
	StorageService      dataRetriever.StorageService
	AdrConv             state.AddressConverter
	PeerAdapter         state.AccountsAdapter
	Rater               sharding.RaterHandler
	MaxComputableRounds uint64
}

type validatorStatistics struct {
	marshalizer         marshal.Marshalizer
	dataPool            DataPool
	storageService      dataRetriever.StorageService
	nodesCoordinator    sharding.NodesCoordinator
	shardCoordinator    sharding.Coordinator
	adrConv             state.AddressConverter
	peerAdapter         state.AccountsAdapter
	prevShardInfo       map[string]block.ShardData
	mutPrevShardInfo    sync.RWMutex
	rater               sharding.RaterHandler
	initialNodes        []*sharding.InitialNode
	maxComputableRounds uint64
>>>>>>> f3bc526c
}

// NewValidatorStatisticsProcessor instantiates a new validatorStatistics structure responsible of keeping account of
//  each validator actions in the consensus process
func NewValidatorStatisticsProcessor(arguments ArgValidatorStatisticsProcessor) (*validatorStatistics, error) {
	if arguments.PeerAdapter == nil || arguments.PeerAdapter.IsInterfaceNil() {
		return nil, process.ErrNilPeerAccountsAdapter
	}
	if arguments.AdrConv == nil || arguments.AdrConv.IsInterfaceNil() {
		return nil, process.ErrNilAddressConverter
	}
	if arguments.DataPool == nil || arguments.DataPool.IsInterfaceNil() {
		return nil, process.ErrNilDataPoolHolder
	}
	if arguments.StorageService == nil || arguments.StorageService.IsInterfaceNil() {
		return nil, process.ErrNilStorage
	}
	if arguments.NodesCoordinator == nil || arguments.NodesCoordinator.IsInterfaceNil() {
		return nil, process.ErrNilNodesCoordinator
	}
	if arguments.ShardCoordinator == nil || arguments.ShardCoordinator.IsInterfaceNil() {
		return nil, process.ErrNilShardCoordinator
	}
	if arguments.Marshalizer == nil || arguments.Marshalizer.IsInterfaceNil() {
		return nil, process.ErrNilMarshalizer
	}
	if arguments.StakeValue == nil {
		return nil, process.ErrNilEconomicsData
	}
	if arguments.MaxComputableRounds == 0 {
		return nil, process.ErrZeroMaxComputableRounds
	}
	if check.IfNil(arguments.Rater) {
		return nil, process.ErrNilRater
	}

	vs := &validatorStatistics{
		peerAdapter:         arguments.PeerAdapter,
		adrConv:             arguments.AdrConv,
		nodesCoordinator:    arguments.NodesCoordinator,
		shardCoordinator:    arguments.ShardCoordinator,
		dataPool:            arguments.DataPool,
		storageService:      arguments.StorageService,
		marshalizer:         arguments.Marshalizer,
		prevShardInfo:       make(map[string]block.ShardData),
		rater:               arguments.Rater,
		maxComputableRounds: arguments.MaxComputableRounds,
	}

	rater := arguments.Rater
	ratingReaderSetter, ok := rater.(sharding.RatingReaderSetter)

	if !ok {
		return nil, process.ErrNilRatingReader
	}
	log.Debug("setting ratingReader")

	rr := &RatingReader{
		getRating: vs.getRating,
	}

	ratingReaderSetter.SetRatingReader(rr)

	listIndexUpdaterSetter, ok := rater.(sharding.ListIndexUpdaterSetter)
	if !ok {
		return nil, process.ErrNilRatingReader
	}
	log.Debug("setting list index updater")

	liu := &ListIndexUpdater{
		updateListAndIndex: vs.updateListAndIndex,
	}

	listIndexUpdaterSetter.SetListIndexUpdater(liu)

	vs.initialNodes = arguments.InitialNodes

	err := vs.nodesCoordinator.UpdatePeersListAndIndex()
	if err != nil {
		return nil, err
	}

	err = vs.saveInitialState(vs.initialNodes, arguments.StakeValue, rater.GetStartRating())
	if err != nil {
		return nil, err
	}

	return vs, nil
}

// saveInitialState takes an initial peer list, validates it and sets up the initial state for each of the peers
func (vs *validatorStatistics) saveInitialState(
	in []*sharding.InitialNode,
	stakeValue *big.Int,
	startRating uint32,
) error {
	for _, node := range in {
		err := vs.initializeNode(node, stakeValue, startRating)
		if err != nil {
			return err
		}
	}

	hash, err := vs.peerAdapter.Commit()
	if err != nil {
		return err
	}

	log.Trace("committed peer adapter", "root hash", core.ToHex(hash))

	return nil
}

// IsNodeValid calculates if a node that's present in the initial validator list
//  contains all the required information in order to be able to participate in consensus
func (vs *validatorStatistics) IsNodeValid(node *sharding.InitialNode) bool {
	if len(node.PubKey) == 0 {
		return false
	}
	if len(node.Address) == 0 {
		return false
	}

	return true
}

func (vs *validatorStatistics) processPeerChanges(header data.HeaderHandler) error {
	if vs.shardCoordinator.SelfId() == core.MetachainShardId {
		return nil
	}

	metaBlock, ok := header.(*block.MetaBlock)
	if !ok {
		return nil
	}

	for _, peerChange := range metaBlock.PeerInfo {
		err := vs.updatePeerData(peerChange)
		if err != nil {
			return err
		}
	}

	return nil
}

func (vs *validatorStatistics) updatePeerData(
	peerChange block.PeerData,
) error {
	adrSrc, err := vs.adrConv.CreateAddressFromPublicKeyBytes(peerChange.PublicKey)
	if err != nil {
		return err
	}

	if peerChange.Action == block.PeerDeregistration {
		return vs.peerAdapter.RemoveAccount(adrSrc)
	}

	accHandler, err := vs.peerAdapter.GetAccountWithJournal(adrSrc)
	if err != nil {
		return err
	}

	account, ok := accHandler.(*state.PeerAccount)
	if !ok {
		return process.ErrWrongTypeAssertion
	}

	if !bytes.Equal(peerChange.Address, account.RewardAddress) {
		err = account.SetRewardAddressWithJournal(peerChange.Address)
		if err != nil {
			return err
		}
	}

	// TODO: Since the BLSPublicKey is the key in the peer accounts trie, this condition will never be met.
	//  In order to be able to change the BLSPublicKey of a validator, we need to provide in the peer
	//  change the old and the new public key. Also, important: the peer statistics data and the
	//  rating from the old account needs to be associated to the new account
	if !bytes.Equal(peerChange.PublicKey, account.BLSPublicKey) {
		err = account.SetBLSPublicKeyWithJournal(peerChange.PublicKey)
		if err != nil {
			return err
		}
	}

	zero := big.NewInt(0)
	if peerChange.ValueChange.Cmp(zero) != 0 {
		actualValue := zero.Add(account.Stake, peerChange.ValueChange)
		err = account.SetStakeWithJournal(actualValue)
		if err != nil {
			return err
		}
	}

	if peerChange.Action == block.PeerRegistration && peerChange.TimeStamp != account.Nonce {
		err = account.SetNonceWithJournal(peerChange.TimeStamp)
		if err != nil {
			return err
		}

		err = account.SetNodeInWaitingListWithJournal(true)
		if err != nil {
			return err
		}
	}

	if peerChange.Action == block.PeerUnstaking && peerChange.TimeStamp != account.UnStakedNonce {
		err = account.SetUnStakedNonceWithJournal(peerChange.TimeStamp)
		if err != nil {
			return err
		}
	}

	return nil
}

// UpdatePeerState takes a header, updates the peer state for all of the
//  consensus members and returns the new root hash
func (vs *validatorStatistics) UpdatePeerState(header data.HeaderHandler) ([]byte, error) {
	if header.GetNonce() == 0 {
		return vs.peerAdapter.RootHash()
	}

	err := vs.processPeerChanges(header)
	if err != nil {
		return nil, err
	}

	// TODO: remove if start of epoch block needs to be validated by the new epoch nodes
	epoch := header.GetEpoch()
	if header.IsStartOfEpochBlock() && epoch > 0 {
		epoch = epoch - 1
	}

	// TODO: This should be removed when we have the genesis block in the storage also
	//  and make sure to calculate gaps for the first block also
	if header.GetNonce() == 1 {
		return vs.peerAdapter.RootHash()
	}

	previousHeader, err := process.GetMetaHeader(header.GetPrevHash(), vs.dataPool.Headers(), vs.marshalizer, vs.storageService)
	if err != nil {
		log.Debug("UpdatePeerState after process.GetMetaHeader", "error", err.Error(), "hash", header.GetPrevHash(), "round", header.GetRound(), "nonce", header.GetNonce())
		return nil, err
	}

	err = vs.checkForMissedBlocks(
		header.GetRound(),
		previousHeader.GetRound(),
		previousHeader.GetPrevRandSeed(),
		previousHeader.GetShardID(),
		epoch,
	)
	if err != nil {
		return nil, err
	}

	err = vs.updateShardDataPeerState(header)
	if err != nil {
		return nil, err
	}

	if header.GetNonce() == 1 {
		return vs.peerAdapter.RootHash()
	}

	consensusGroup, err := vs.nodesCoordinator.ComputeConsensusGroup(previousHeader.GetPrevRandSeed(), previousHeader.GetRound(), previousHeader.GetShardID(), epoch)
	if err != nil {
		return nil, err
	}

	err = vs.updateValidatorInfo(consensusGroup, previousHeader.GetPubKeysBitmap())
	if err != nil {
		return nil, err
	}

	vs.displayRatings()

	return vs.peerAdapter.RootHash()
}

func (vs *validatorStatistics) displayRatings() {
	for _, node := range vs.initialNodes {
		log.Trace("ratings", "pk", node.Address, "tempRating", vs.getTempRating(node.PubKey))
	}
}

// Commit commits the validator statistics trie and returns the root hash
func (vs *validatorStatistics) Commit() ([]byte, error) {
	return vs.peerAdapter.Commit()
}

// RootHash returns the root hash of the validator statistics trie
func (vs *validatorStatistics) RootHash() ([]byte, error) {
	return vs.peerAdapter.RootHash()
}

func (vs *validatorStatistics) checkForMissedBlocks(
	currentHeaderRound,
	previousHeaderRound uint64,
	prevRandSeed []byte,
	shardId uint32,
	epoch uint32,
) error {
	missedRounds := currentHeaderRound - previousHeaderRound
	if missedRounds <= 1 {
		return nil
	}

	tooManyComputations := missedRounds > vs.maxComputableRounds
	if !tooManyComputations {
		return vs.computeDecrease(previousHeaderRound, currentHeaderRound, prevRandSeed, shardId, epoch)
	}

	return vs.decreaseAll(shardId, missedRounds-1, epoch)
}

func (vs *validatorStatistics) computeDecrease(previousHeaderRound uint64, currentHeaderRound uint64, prevRandSeed []byte, shardId uint32, epoch uint32) error {
	sw := core.NewStopWatch()
	sw.Start("checkForMissedBlocks")
	defer func() {
		sw.Stop("checkForMissedBlocks")
		log.Trace("measurements checkForMissedBlocks", sw.GetMeasurements()...)
	}()

	for i := previousHeaderRound + 1; i < currentHeaderRound; i++ {
		swInner := core.NewStopWatch()

		swInner.Start("ComputeValidatorsGroup")
		consensusGroup, err := vs.nodesCoordinator.ComputeConsensusGroup(prevRandSeed, i, shardId, epoch)
		swInner.Stop("ComputeValidatorsGroup")
		if err != nil {
			return err
		}

		swInner.Start("GetPeerAccount")
		leaderPeerAcc, err := vs.GetPeerAccount(consensusGroup[0].PubKey())
		swInner.Stop("GetPeerAccount")
		if err != nil {
			return err
		}

		swInner.Start("DecreaseLeaderSuccessRateWithJournal")
		err = leaderPeerAcc.DecreaseLeaderSuccessRateWithJournal(1)
		swInner.Stop("DecreaseLeaderSuccessRateWithJournal")
		if err != nil {
			return err
		}

		swInner.Start("ComputeDecreaseProposer")
		newRating := vs.rater.ComputeDecreaseProposer(leaderPeerAcc.GetTempRating())
		swInner.Stop("ComputeDecreaseProposer")

		swInner.Start("SetTempRatingWithJournal")
		err = leaderPeerAcc.SetTempRatingWithJournal(newRating)
		swInner.Stop("SetTempRatingWithJournal")
		if err != nil {
			return err
		}

		swInner.Start("ComputeDecreaseAllValidators")
		err = vs.decreaseForConsensusValidators(consensusGroup)
		swInner.Stop("ComputeDecreaseAllValidators")
		if err != nil {
			return err
		}
		sw.Add(swInner)
	}
	return nil
}

func (vs *validatorStatistics) decreaseForConsensusValidators(consensusGroup []sharding.Validator) error {
	for j := 1; j < len(consensusGroup); j++ {
		validatorPeerAccount, verr := vs.GetPeerAccount(consensusGroup[j].PubKey())
		if verr != nil {
			return verr
		}

		verr = validatorPeerAccount.DecreaseValidatorSuccessRateWithJournal(1)
		if verr != nil {
			return verr
		}

		newRating := vs.rater.ComputeDecreaseValidator(validatorPeerAccount.GetTempRating())
		verr = validatorPeerAccount.SetTempRatingWithJournal(newRating)
		if verr != nil {
			return verr
		}
	}

	return nil
}

// RevertPeerState takes the current and previous headers and undos the peer state
//  for all of the consensus members
func (vs *validatorStatistics) RevertPeerState(header data.HeaderHandler) error {
	return vs.peerAdapter.RecreateTrie(header.GetValidatorStatsRootHash())
}

// RevertPeerStateToSnapshot reverts the applied changes to the peerAdapter
func (vs *validatorStatistics) RevertPeerStateToSnapshot(snapshot int) error {
	return vs.peerAdapter.RevertToSnapshot(snapshot)
}

func (vs *validatorStatistics) updateShardDataPeerState(header data.HeaderHandler) error {
	metaHeader, ok := header.(*block.MetaBlock)
	if !ok {
		return process.ErrInvalidMetaHeader
	}

	// TODO: remove if start of epoch block needs to be validated by the new epoch nodes
	epoch := header.GetEpoch()
	if header.IsStartOfEpochBlock() && epoch > 0 {
		epoch = epoch - 1
	}

	for _, h := range metaHeader.ShardInfo {
		shardConsensus, shardInfoErr := vs.nodesCoordinator.ComputeConsensusGroup(h.PrevRandSeed, h.Round, h.ShardID, epoch)
		if shardInfoErr != nil {
			return shardInfoErr
		}

		shardInfoErr = vs.updateValidatorInfo(shardConsensus, h.PubKeysBitmap)
		if shardInfoErr != nil {
			return shardInfoErr
		}

		if h.Nonce == 1 {
			continue
		}

		prevShardData, shardInfoErr := process.GetShardHeader(
			h.PrevHash,
			vs.dataPool.Headers(),
			vs.marshalizer,
			vs.storageService,
		)
		if shardInfoErr != nil {
			return shardInfoErr
		}

		shardInfoErr = vs.checkForMissedBlocks(
			h.Round,
			prevShardData.Round,
			prevShardData.PrevRandSeed,
			h.ShardID,
			epoch,
		)
		if shardInfoErr != nil {
			return shardInfoErr
		}
	}

	return nil
}

func (vs *validatorStatistics) initializeNode(node *sharding.InitialNode, stakeValue *big.Int,
	startRating uint32) error {
	if !vs.IsNodeValid(node) {
		return process.ErrInvalidInitialNodesState
	}

	peerAccount, err := vs.generatePeerAccount(node)
	if err != nil {
		return err
	}

	err = vs.savePeerAccountData(peerAccount, node, stakeValue, startRating)
	if err != nil {
		return err
	}

	return nil
}

func (vs *validatorStatistics) generatePeerAccount(node *sharding.InitialNode) (*state.PeerAccount, error) {
	address, err := vs.adrConv.CreateAddressFromHex(node.PubKey)
	if err != nil {
		return nil, err
	}

	acc, err := vs.peerAdapter.GetAccountWithJournal(address)
	if err != nil {
		return nil, err
	}

	peerAccount, ok := acc.(*state.PeerAccount)
	if !ok {
		return nil, process.ErrInvalidPeerAccount
	}

	return peerAccount, nil
}

func (vs *validatorStatistics) savePeerAccountData(
	peerAccount *state.PeerAccount,
	data *sharding.InitialNode,
	stakeValue *big.Int,
	startRating uint32,
) error {
	err := peerAccount.SetRewardAddressWithJournal([]byte(data.Address))
	if err != nil {
		return err
	}

	err = peerAccount.SetSchnorrPublicKeyWithJournal([]byte(data.Address))
	if err != nil {
		return err
	}

	err = peerAccount.SetBLSPublicKeyWithJournal([]byte(data.PubKey))
	if err != nil {
		return err
	}

	err = peerAccount.SetStakeWithJournal(stakeValue)
	if err != nil {
		return err
	}

	err = peerAccount.SetRatingWithJournal(startRating)
	if err != nil {
		return err
	}

	err = peerAccount.SetTempRatingWithJournal(startRating)
	if err != nil {
		return err
	}

	return nil
}

func (vs *validatorStatistics) updateValidatorInfo(validatorList []sharding.Validator, signingBitmap []byte) error {
	lenValidators := len(validatorList)
	for i := 0; i < lenValidators; i++ {
		peerAcc, err := vs.GetPeerAccount(validatorList[i].PubKey())
		if err != nil {
			return err
		}

		var newRating uint32
		isLeader := i == 0
		validatorSigned := (signingBitmap[i/8] & (1 << (uint16(i) % 8))) != 0
		actionType := vs.computeValidatorActionType(isLeader, validatorSigned)

		switch actionType {
		case leaderSuccess:
			err = peerAcc.IncreaseLeaderSuccessRateWithJournal(1)
			newRating = vs.rater.ComputeIncreaseProposer(peerAcc.GetTempRating())
		case leaderFail:
			err = peerAcc.DecreaseLeaderSuccessRateWithJournal(1)
			newRating = vs.rater.ComputeDecreaseProposer(peerAcc.GetTempRating())
		case validatorSuccess:
			err = peerAcc.IncreaseValidatorSuccessRateWithJournal(1)
			newRating = vs.rater.ComputeIncreaseValidator(peerAcc.GetTempRating())
		case validatorFail:
			err = peerAcc.DecreaseValidatorSuccessRateWithJournal(1)
			newRating = vs.rater.ComputeDecreaseValidator(peerAcc.GetTempRating())
		}

		if err != nil {
			return err
		}

		err = peerAcc.SetTempRatingWithJournal(newRating)
		if err != nil {
			return err
		}
	}

	return nil
}

// GetPeerAccount will return a PeerAccountHandler for a given address
func (vs *validatorStatistics) GetPeerAccount(address []byte) (state.PeerAccountHandler, error) {
	addressContainer, err := vs.adrConv.CreateAddressFromPublicKeyBytes(address)
	if err != nil {
		return nil, err
	}

	account, err := vs.peerAdapter.GetAccountWithJournal(addressContainer)
	if err != nil {
		return nil, err
	}

	peerAccount, ok := account.(state.PeerAccountHandler)
	if !ok {
		return nil, process.ErrInvalidPeerAccount
	}

	return peerAccount, nil
}

func (vs *validatorStatistics) getMatchingPrevShardData(currentShardData block.ShardData, shardInfo []block.ShardData) *block.ShardData {
	for _, prevShardData := range shardInfo {
		if currentShardData.ShardID != prevShardData.ShardID {
			continue
		}
		if currentShardData.Nonce == prevShardData.Nonce+1 {
			return &prevShardData
		}
	}

	return nil
}

func (vs *validatorStatistics) computeValidatorActionType(isLeader, validatorSigned bool) validatorActionType {
	if isLeader && validatorSigned {
		return leaderSuccess
	}
	if isLeader && !validatorSigned {
		return leaderFail
	}
	if !isLeader && validatorSigned {
		return validatorSuccess
	}
	if !isLeader && !validatorSigned {
		return validatorFail
	}

	return unknownAction
}

// IsInterfaceNil returns true if there is no value under the interface
func (vs *validatorStatistics) IsInterfaceNil() bool {
	return vs == nil
}

func (vs *validatorStatistics) getRating(s string) uint32 {
	peer, err := vs.GetPeerAccount([]byte(s))
	if err != nil {
		log.Debug("error getting peer account", "error", err, "key", s)
		return vs.rater.GetStartRating()
	}

	return peer.GetRating()
}

func (vs *validatorStatistics) updateListAndIndex(pubKey string, list string, index int) error {
	peer, err := vs.GetPeerAccount([]byte(pubKey))
	if err != nil {
		log.Debug("error getting peer account", "error", err, "key", pubKey)
		return err
	}

	peer.SetListAndIndex(list, index)
	return nil
}

func (vs *validatorStatistics) getTempRating(s string) uint32 {
	peer, err := vs.GetPeerAccount([]byte(s))

	if err != nil {
		log.Debug("Error getting peer account", "error", err)
		return vs.rater.GetStartRating()
	}

	return peer.GetTempRating()
}

func (vs *validatorStatistics) decreaseAll(shardId uint32, missedRounds uint64, epoch uint32) error {

	log.Trace("ValidatorStatistics decreasing all", "shardId", shardId, "missedRounds", missedRounds)
	consensusGroupSize := vs.nodesCoordinator.ConsensusGroupSize(shardId)
	validators, err := vs.nodesCoordinator.GetAllValidatorsPublicKeys(epoch)
	if err != nil {
		return err
	}
	shardValidators := validators[shardId]
	validatorsCount := len(shardValidators)
	percentageRoundMissedFromTotalValidators := float64(missedRounds) / float64(validatorsCount)
	leaderAppearances := uint32(percentageRoundMissedFromTotalValidators + 1 - math.SmallestNonzeroFloat64)
	consensusGroupAppearances := uint32(float64(consensusGroupSize)*percentageRoundMissedFromTotalValidators +
		1 - math.SmallestNonzeroFloat64)
	ratingDifference := uint32(0)
	for i, validator := range shardValidators {
		validatorPeerAccount, err := vs.GetPeerAccount(validator)
		if err != nil {
			return err
		}
		err = validatorPeerAccount.DecreaseLeaderSuccessRateWithJournal(leaderAppearances)
		if err != nil {
			return err
		}
		err = validatorPeerAccount.DecreaseValidatorSuccessRateWithJournal(consensusGroupAppearances)
		if err != nil {
			return err
		}

		currentTempRating := validatorPeerAccount.GetTempRating()
		for ct := uint32(0); ct < leaderAppearances; ct++ {
			currentTempRating = vs.rater.ComputeDecreaseProposer(currentTempRating)
		}

		for ct := uint32(0); ct < consensusGroupAppearances; ct++ {
			currentTempRating = vs.rater.ComputeDecreaseValidator(currentTempRating)
		}

		if i == 0 {
			ratingDifference = validatorPeerAccount.GetTempRating() - currentTempRating
		}

		err = validatorPeerAccount.SetTempRatingWithJournal(currentTempRating)
		if err != nil {
			return err
		}
	}

	log.Trace(fmt.Sprintf("Decrease leader: %v, decrease validator: %v, ratingDifference: %v", leaderAppearances, consensusGroupAppearances, ratingDifference))

	return nil
}<|MERGE_RESOLUTION|>--- conflicted
+++ resolved
@@ -33,32 +33,6 @@
 
 // ArgValidatorStatisticsProcessor holds all dependencies for the validatorStatistics
 type ArgValidatorStatisticsProcessor struct {
-<<<<<<< HEAD
-	InitialNodes     []*sharding.InitialNode
-	StakeValue       *big.Int
-	Marshalizer      marshal.Marshalizer
-	NodesCoordinator sharding.NodesCoordinator
-	ShardCoordinator sharding.Coordinator
-	DataPool         DataPool
-	StorageService   dataRetriever.StorageService
-	AdrConv          state.AddressConverter
-	PeerAdapter      state.AccountsAdapter
-	Rater            sharding.PeerAccountListAndRatingHandler
-}
-
-type validatorStatistics struct {
-	marshalizer      marshal.Marshalizer
-	dataPool         DataPool
-	storageService   dataRetriever.StorageService
-	nodesCoordinator sharding.NodesCoordinator
-	shardCoordinator sharding.Coordinator
-	adrConv          state.AddressConverter
-	peerAdapter      state.AccountsAdapter
-	prevShardInfo    map[string]block.ShardData
-	mutPrevShardInfo sync.RWMutex
-	rater            sharding.PeerAccountListAndRatingHandler
-	initialNodes     []*sharding.InitialNode
-=======
 	InitialNodes        []*sharding.InitialNode
 	StakeValue          *big.Int
 	Marshalizer         marshal.Marshalizer
@@ -82,10 +56,9 @@
 	peerAdapter         state.AccountsAdapter
 	prevShardInfo       map[string]block.ShardData
 	mutPrevShardInfo    sync.RWMutex
-	rater               sharding.RaterHandler
+	rater               sharding.PeerAccountListAndRatingHandler
 	initialNodes        []*sharding.InitialNode
 	maxComputableRounds uint64
->>>>>>> f3bc526c
 }
 
 // NewValidatorStatisticsProcessor instantiates a new validatorStatistics structure responsible of keeping account of
