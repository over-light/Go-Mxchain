package peer

import (
	"bytes"
	"fmt"
	"math/big"
	"sync"

	"github.com/ElrondNetwork/elrond-go/core"
	"github.com/ElrondNetwork/elrond-go/core/check"
	"github.com/ElrondNetwork/elrond-go/data"
	"github.com/ElrondNetwork/elrond-go/data/block"
	"github.com/ElrondNetwork/elrond-go/data/state"
	"github.com/ElrondNetwork/elrond-go/dataRetriever"
	"github.com/ElrondNetwork/elrond-go/logger"
	"github.com/ElrondNetwork/elrond-go/marshal"
	"github.com/ElrondNetwork/elrond-go/process"
	"github.com/ElrondNetwork/elrond-go/sharding"
)

var log = logger.GetOrCreate("process/peer")

type validatorActionType uint8

const (
	unknownAction validatorActionType = 0
	leaderSuccess validatorActionType = 1
	leaderFail validatorActionType = 2
	validatorSuccess validatorActionType = 3
	validatorFail validatorActionType = 4
)

// ArgValidatorStatisticsProcessor holds all dependencies for the validatorStatistics
type ArgValidatorStatisticsProcessor struct {
	InitialNodes     []*sharding.InitialNode
	StakeValue       *big.Int
	Marshalizer      marshal.Marshalizer
	NodesCoordinator sharding.NodesCoordinator
	ShardCoordinator sharding.Coordinator
	DataPool         DataPool
	StorageService   dataRetriever.StorageService
	AdrConv          state.AddressConverter
	PeerAdapter      state.AccountsAdapter
	Rater            sharding.RaterHandler
}

type validatorStatistics struct {
	marshalizer      marshal.Marshalizer
	dataPool         DataPool
	storageService   dataRetriever.StorageService
	nodesCoordinator sharding.NodesCoordinator
	shardCoordinator sharding.Coordinator
	adrConv          state.AddressConverter
	peerAdapter      state.AccountsAdapter
	prevShardInfo    map[string]block.ShardData
	mutPrevShardInfo sync.RWMutex
	mediator         shardMetaMediator
	rater            sharding.RaterHandler
	initialNodes     []*sharding.InitialNode
}

// NewValidatorStatisticsProcessor instantiates a new validatorStatistics structure responsible of keeping account of
//  each validator actions in the consensus process
func NewValidatorStatisticsProcessor(arguments ArgValidatorStatisticsProcessor) (*validatorStatistics, error) {
	if arguments.PeerAdapter == nil || arguments.PeerAdapter.IsInterfaceNil() {
		return nil, process.ErrNilPeerAccountsAdapter
	}
	if arguments.AdrConv == nil || arguments.AdrConv.IsInterfaceNil() {
		return nil, process.ErrNilAddressConverter
	}
	if arguments.DataPool == nil || arguments.DataPool.IsInterfaceNil() {
		return nil, process.ErrNilDataPoolHolder
	}
	if arguments.StorageService == nil || arguments.StorageService.IsInterfaceNil() {
		return nil, process.ErrNilStorage
	}
	if arguments.NodesCoordinator == nil || arguments.NodesCoordinator.IsInterfaceNil() {
		return nil, process.ErrNilNodesCoordinator
	}
	if arguments.ShardCoordinator == nil || arguments.ShardCoordinator.IsInterfaceNil() {
		return nil, process.ErrNilShardCoordinator
	}
	if arguments.Marshalizer == nil || arguments.Marshalizer.IsInterfaceNil() {
		return nil, process.ErrNilMarshalizer
	}
	if arguments.StakeValue == nil {
		return nil, process.ErrNilEconomicsData
	}
	if check.IfNil(arguments.Rater) {
		return nil, process.ErrNilRater
	}

	vs := &validatorStatistics{
		peerAdapter:      arguments.PeerAdapter,
		adrConv:          arguments.AdrConv,
		nodesCoordinator: arguments.NodesCoordinator,
		shardCoordinator: arguments.ShardCoordinator,
		dataPool:         arguments.DataPool,
		storageService:   arguments.StorageService,
		marshalizer:      arguments.Marshalizer,
		prevShardInfo:    make(map[string]block.ShardData),
		rater:            arguments.Rater,
	}
	vs.mediator = vs.createMediator()

	rater := arguments.Rater
	ratingReaderSetter, ok := rater.(sharding.RatingReaderSetter)

	if !ok {
		return nil, process.ErrNilRatingReader
	}
	log.Debug("setting ratingReader")

	rr := &RatingReader{
		getRating: vs.getRating,
	}

	ratingReaderSetter.SetRatingReader(rr)

	vs.initialNodes = arguments.InitialNodes

	err := vs.saveInitialState(vs.initialNodes, arguments.StakeValue, rater.GetStartRating())
	if err != nil {
		return nil, err
	}

	return vs, nil
}

// saveInitialState takes an initial peer list, validates it and sets up the initial state for each of the peers
func (vs *validatorStatistics) saveInitialState(
	in []*sharding.InitialNode,
	stakeValue *big.Int,
	startRating uint32,
) error {
	for _, node := range in {
		err := vs.initializeNode(node, stakeValue, startRating)
		if err != nil {
			return err
		}
	}

	hash, err := vs.peerAdapter.Commit()
	if err != nil {
		return err
	}

	log.Trace("committed peer adapter", "root hash", core.ToHex(hash))

	return nil
}

// IsNodeValid calculates if a node that's present in the initial validator list
//  contains all the required information in order to be able to participate in consensus
func (vs *validatorStatistics) IsNodeValid(node *sharding.InitialNode) bool {
	if len(node.PubKey) == 0 {
		return false
	}
	if len(node.Address) == 0 {
		return false
	}

	return true
}

func (vs *validatorStatistics) processPeerChanges(header data.HeaderHandler) error {
	if vs.shardCoordinator.SelfId() == sharding.MetachainShardId {
		return nil
	}

	metaBlock, ok := header.(*block.MetaBlock)
	if !ok {
		return nil
	}

	for _, peerChange := range metaBlock.PeerInfo {
		err := vs.updatePeerState(peerChange)
		if err != nil {
			return err
		}
	}

	return nil
}

func (vs *validatorStatistics) updatePeerState(
	peerChange block.PeerData,
) error {
	adrSrc, err := vs.adrConv.CreateAddressFromPublicKeyBytes(peerChange.PublicKey)
	if err != nil {
		return err
	}

	if peerChange.Action == block.PeerDeregistration {
		return vs.peerAdapter.RemoveAccount(adrSrc)
	}

	accHandler, err := vs.peerAdapter.GetAccountWithJournal(adrSrc)
	if err != nil {
		return err
	}

	account, ok := accHandler.(*state.PeerAccount)
	if !ok {
		return process.ErrWrongTypeAssertion
	}

	if !bytes.Equal(peerChange.Address, account.RewardAddress) {
		err := account.SetRewardAddressWithJournal(peerChange.Address)
		if err != nil {
			return err
		}
	}

	if !bytes.Equal(peerChange.PublicKey, account.BLSPublicKey) {
		err := account.SetBLSPublicKeyWithJournal(peerChange.PublicKey)
		if err != nil {
			return err
		}
	}

	zero := big.NewInt(0)
	if peerChange.ValueChange.Cmp(zero) != 0 {
		actualValue := zero.Add(account.Stake, peerChange.ValueChange)
		err := account.SetStakeWithJournal(actualValue)
		if err != nil {
			return err
		}
	}

	if peerChange.Action == block.PeerRegistration && peerChange.TimeStamp != account.Nonce {
		err := account.SetNonceWithJournal(peerChange.TimeStamp)
		if err != nil {
			return err
		}

		err = account.SetNodeInWaitingListWithJournal(true)
		if err != nil {
			return err
		}
	}

	if peerChange.Action == block.PeerUnstaking && peerChange.TimeStamp != account.UnStakedNonce {
		err := account.SetUnStakedNonceWithJournal(peerChange.TimeStamp)
		if err != nil {
			return err
		}
	}

	return nil
}

// UpdatePeerState takes a header, updates the peer state for all of the
//  consensus members and returns the new root hash
func (vs *validatorStatistics) UpdatePeerState(header data.HeaderHandler) ([]byte, error) {
	if header.GetNonce() == 0 {
		return vs.peerAdapter.RootHash()
	}

	err := vs.processPeerChanges(header)
	if err != nil {
		return nil, err
	}

	consensusGroup, err := vs.nodesCoordinator.ComputeValidatorsGroup(header.GetPrevRandSeed(), header.GetRound(), header.GetShardID())
	if err != nil {
		return nil, err
	}

<<<<<<< HEAD
	err = p.updateValidatorInfo(consensusGroup, header.GetPubKeysBitmap(), header.GetShardID())
=======
	err = vs.updateValidatorInfo(consensusGroup)
>>>>>>> 12c6d89e
	if err != nil {
		return nil, err
	}

	// TODO: This should be removed when we have the genesis block in the storage also
	//  and make sure to calculate gaps for the first block also
	if header.GetNonce() == 1 {
		return vs.peerAdapter.RootHash()
	}

	previousHeader, err := process.GetMetaHeader(header.GetPrevHash(), vs.dataPool.MetaBlocks(), vs.marshalizer, vs.storageService)
	if err != nil {
		return nil, err
	}

	err = vs.checkForMissedBlocks(
		header.GetRound(),
		previousHeader.GetRound(),
		previousHeader.GetPrevRandSeed(),
		previousHeader.GetShardID(),
	)
	if err != nil {
		return nil, err
	}

	err = vs.updateShardDataPeerState(header, previousHeader)
	if err != nil {
		return nil, err
	}

	vs.displayRatings()

	return vs.peerAdapter.RootHash()
}

func (vs *validatorStatistics) displayRatings() {
	for _, node := range vs.initialNodes {
		log.Trace("ratings", "pk", node.Address, "tempRating", vs.getTempRating(node.PubKey))
	}
}

// Commit commits the validator statistics trie and returns the root hash
func (vs *validatorStatistics) Commit() ([]byte, error) {
	return vs.peerAdapter.Commit()
}

// RootHash returns the root hash of the validator statistics trie
func (vs *validatorStatistics) RootHash() ([]byte, error) {
	return vs.peerAdapter.RootHash()
}

func (vs *validatorStatistics) checkForMissedBlocks(
	currentHeaderRound,
	previousHeaderRound uint64,
	prevRandSeed []byte,
	shardId uint32,
) error {
	if currentHeaderRound-previousHeaderRound <= 1 {
		return nil
	}

	sw := core.NewStopWatch()
	sw.Start("checkForMissedBlocks")
	defer func() {
		sw.Stop("checkForMissedBlocks")
		log.Debug("measurements checkForMissedBlocks", sw.GetMeasurements()...)
	}()

	for i := previousHeaderRound + 1; i < currentHeaderRound; i++ {
		swInner := core.NewStopWatch()

		swInner.Start("ComputeValidatorsGroup")
		consensusGroup, err := vs.nodesCoordinator.ComputeValidatorsGroup(prevRandSeed, i, shardId)
		swInner.Stop("ComputeValidatorsGroup")
		if err != nil {
			return err
		}

		swInner.Start("GetPeerAccount")
		leaderPeerAcc, err := vs.GetPeerAccount(consensusGroup[0].PubKey())
		swInner.Stop("GetPeerAccount")
		if err != nil {
			return err
		}

		swInner.Start("DecreaseLeaderSuccessRateWithJournal")
		err = leaderPeerAcc.DecreaseLeaderSuccessRateWithJournal()
		swInner.Stop("DecreaseLeaderSuccessRateWithJournal")
		if err != nil {
			return err
		}

		swInner.Start("ComputeDecreaseProposer")
		newRating := vs.rater.ComputeDecreaseProposer(leaderPeerAcc.GetTempRating())
		swInner.Stop("ComputeDecreaseProposer")

		swInner.Start("SetTempRatingWithJournal")
		err = leaderPeerAcc.SetTempRatingWithJournal(newRating)
		swInner.Stop("SetTempRatingWithJournal")
		if err != nil {
			return err
		}

<<<<<<< HEAD
		for j := 1; j < len(consensusGroup); j++ {
			validatorPeerAccount, verr := p.GetPeerAccount(consensusGroup[j].PubKey())
			if verr != nil {
				return verr
			}

			verr = validatorPeerAccount.DecreaseValidatorSuccessRateWithJournal()
			if verr != nil {
				return verr
			}
		}
=======
		sw.Add(swInner)
>>>>>>> 12c6d89e
	}

	return nil
}

// RevertPeerState takes the current and previous headers and undos the peer state
//  for all of the consensus members
func (vs *validatorStatistics) RevertPeerState(header data.HeaderHandler) error {
	return vs.peerAdapter.RecreateTrie(header.GetValidatorStatsRootHash())
}

// RevertPeerStateToSnapshot reverts the applied changes to the peerAdapter
func (vs *validatorStatistics) RevertPeerStateToSnapshot(snapshot int) error {
	return vs.peerAdapter.RevertToSnapshot(snapshot)
}

func (vs *validatorStatistics) updateShardDataPeerState(header, previousHeader data.HeaderHandler) error {
	metaHeader, ok := header.(*block.MetaBlock)
	if !ok {
		return process.ErrInvalidMetaHeader
	}
	prevMetaHeader, ok := previousHeader.(*block.MetaBlock)
	if !ok {
		return process.ErrInvalidMetaHeader
	}

	err := vs.mediator.loadPreviousShardHeaders(metaHeader, prevMetaHeader)
	if err != nil {
		return err
	}

	for _, h := range metaHeader.ShardInfo {

		shardConsensus, shardInfoErr := vs.nodesCoordinator.ComputeValidatorsGroup(h.PrevRandSeed, h.Round, h.ShardID)
		if shardInfoErr != nil {
			return shardInfoErr
		}

<<<<<<< HEAD
		shardInfoErr = p.updateValidatorInfo(shardConsensus, h.PubKeysBitmap, h.ShardID)
=======
		shardInfoErr = vs.updateValidatorInfo(shardConsensus)
>>>>>>> 12c6d89e
		if shardInfoErr != nil {
			return shardInfoErr
		}

		if h.Nonce == 1 {
			continue
		}

		sdKey := vs.buildShardDataKey(h)
		vs.mutPrevShardInfo.RLock()
		prevShardData, prevDataOk := vs.prevShardInfo[sdKey]
		vs.mutPrevShardInfo.RUnlock()
		if !prevDataOk {
			return process.ErrMissingPrevShardData
		}

		shardInfoErr = vs.checkForMissedBlocks(
			h.Round,
			prevShardData.Round,
			prevShardData.PrevRandSeed,
			h.ShardID,
		)
		if shardInfoErr != nil {
			return shardInfoErr
		}
	}

	return nil
}

func (vs *validatorStatistics) initializeNode(node *sharding.InitialNode, stakeValue *big.Int,
	startRating uint32) error {
	if !vs.IsNodeValid(node) {
		return process.ErrInvalidInitialNodesState
	}

	peerAccount, err := vs.generatePeerAccount(node)
	if err != nil {
		return err
	}

	err = vs.savePeerAccountData(peerAccount, node, stakeValue, startRating)
	if err != nil {
		return err
	}

	return nil
}

func (vs *validatorStatistics) generatePeerAccount(node *sharding.InitialNode) (*state.PeerAccount, error) {
	address, err := vs.adrConv.CreateAddressFromHex(node.PubKey)
	if err != nil {
		return nil, err
	}

	acc, err := vs.peerAdapter.GetAccountWithJournal(address)
	if err != nil {
		return nil, err
	}

	peerAccount, ok := acc.(*state.PeerAccount)
	if !ok {
		return nil, process.ErrInvalidPeerAccount
	}

	return peerAccount, nil
}

func (vs *validatorStatistics) savePeerAccountData(
	peerAccount *state.PeerAccount,
	data *sharding.InitialNode,
	stakeValue *big.Int,
	startRating uint32,
) error {
	err := peerAccount.SetRewardAddressWithJournal([]byte(data.Address))
	if err != nil {
		return err
	}

	err = peerAccount.SetSchnorrPublicKeyWithJournal([]byte(data.Address))
	if err != nil {
		return err
	}

	err = peerAccount.SetBLSPublicKeyWithJournal([]byte(data.PubKey))
	if err != nil {
		return err
	}

	err = peerAccount.SetStakeWithJournal(stakeValue)
	if err != nil {
		return err
	}

	err = peerAccount.SetRatingWithJournal(startRating)
	if err != nil {
		return err
	}

	err = peerAccount.SetTempRatingWithJournal(startRating)
	if err != nil {
		return err
	}

	return nil
}

<<<<<<< HEAD
func (p *validatorStatistics) updateValidatorInfo(validatorList []sharding.Validator, signingBitmap []byte,shardId uint32) error {
=======
func (vs *validatorStatistics) updateValidatorInfo(validatorList []sharding.Validator) error {
>>>>>>> 12c6d89e
	lenValidators := len(validatorList)
	for i := 0; i < lenValidators; i++ {
		peerAcc, err := vs.GetPeerAccount(validatorList[i].PubKey())
		if err != nil {
			return err
		}

		var newRating uint32
		isLeader := i == 0
		validatorSigned := (signingBitmap[i/8] & (1 << (uint16(i) % 8))) != 0
		actionType :=  p.computeValidatorActionType(isLeader, validatorSigned)

		switch actionType {
		case leaderSuccess:
			err = peerAcc.IncreaseLeaderSuccessRateWithJournal()
<<<<<<< HEAD
			newRating = p.rater.ComputeIncreaseProposer(peerAcc.GetTempRating())
		case leaderFail:
			err = peerAcc.DecreaseLeaderSuccessRateWithJournal()
		case validatorSuccess:
			err = peerAcc.IncreaseValidatorSuccessRateWithJournal()
			newRating = p.rater.ComputeIncreaseValidator(peerAcc.GetTempRating())
		case validatorFail:
			err = peerAcc.DecreaseValidatorSuccessRateWithJournal()
=======
			newRating = vs.rater.ComputeIncreaseProposer(peerAcc.GetTempRating())
		} else {
			err = peerAcc.IncreaseValidatorSuccessRateWithJournal()
			newRating = vs.rater.ComputeIncreaseValidator(peerAcc.GetTempRating())
>>>>>>> 12c6d89e
		}

		err = peerAcc.SetTempRatingWithJournal(newRating)
		if err != nil {
			return err
		}
	}

	return nil
}

// GetPeerAccount will return a PeerAccountHandler for a given address
func (vs *validatorStatistics) GetPeerAccount(address []byte) (state.PeerAccountHandler, error) {
	addressContainer, err := vs.adrConv.CreateAddressFromPublicKeyBytes(address)
	if err != nil {
		return nil, err
	}

	account, err := vs.peerAdapter.GetAccountWithJournal(addressContainer)
	if err != nil {
		return nil, err
	}

	peerAccount, ok := account.(state.PeerAccountHandler)
	if !ok {
		return nil, process.ErrInvalidPeerAccount
	}

	return peerAccount, nil
}

// loadPreviousShardHeaders loads the previous shard headers for a given metablock. For the metachain it's easy
//  since it has all the shard headers in its storage, but for the shard it's a bit trickier and we need
//  to iterate through past metachain headers until we find all the ShardData we are interested in
func (vs *validatorStatistics) loadPreviousShardHeaders(currentHeader, previousHeader *block.MetaBlock) error {

	missingPreviousShardData := vs.loadExistingPrevShardData(currentHeader, previousHeader)
	missingPreviousShardData, err := vs.loadMissingPrevShardDataFromStorage(missingPreviousShardData, previousHeader)
	if err != nil {
		return err
	}

	if len(missingPreviousShardData) > 0 {
		return process.ErrMissingShardDataInStorage
	}

	return nil
}

func (vs *validatorStatistics) loadExistingPrevShardData(currentHeader, previousHeader *block.MetaBlock) map[string]block.ShardData {
	vs.mutPrevShardInfo.Lock()
	defer vs.mutPrevShardInfo.Unlock()

	vs.prevShardInfo = make(map[string]block.ShardData, len(currentHeader.ShardInfo))
	missingPreviousShardData := make(map[string]block.ShardData, len(currentHeader.ShardInfo))

	for _, currentShardData := range currentHeader.ShardInfo {
		if currentShardData.Nonce == 1 {
			continue
		}

		sdKey := vs.buildShardDataKey(currentShardData)
		prevShardData := vs.getMatchingPrevShardData(currentShardData, currentHeader.ShardInfo)
		if prevShardData != nil {
			vs.prevShardInfo[sdKey] = *prevShardData
			continue
		}

		prevShardData = vs.getMatchingPrevShardData(currentShardData, previousHeader.ShardInfo)
		if prevShardData != nil {
			vs.prevShardInfo[sdKey] = *prevShardData
			continue
		}

		missingPreviousShardData[sdKey] = currentShardData
	}

	return missingPreviousShardData
}

func (vs *validatorStatistics) loadMissingPrevShardDataFromStorage(missingPreviousShardData map[string]block.ShardData, previousHeader *block.MetaBlock) (map[string]block.ShardData, error) {
	vs.mutPrevShardInfo.Lock()
	defer vs.mutPrevShardInfo.Unlock()

	searchHeader := &block.MetaBlock{}
	*searchHeader = *previousHeader
	for len(missingPreviousShardData) > 0 {
		if searchHeader.GetNonce() <= 1 {
			break
		}

		recursiveHeader, err := process.GetMetaHeader(searchHeader.GetPrevHash(), vs.dataPool.MetaBlocks(), vs.marshalizer, vs.storageService)
		if err != nil {
			return nil, err
		}
		for key, shardData := range missingPreviousShardData {
			prevShardData := vs.getMatchingPrevShardData(shardData, recursiveHeader.ShardInfo)
			if prevShardData == nil {
				continue
			}

			vs.prevShardInfo[key] = *prevShardData
			delete(missingPreviousShardData, key)
		}
		*searchHeader = *recursiveHeader
	}

	return missingPreviousShardData, nil
}

func (vs *validatorStatistics) loadPreviousShardHeadersMeta(header *block.MetaBlock) error {
	vs.mutPrevShardInfo.Lock()
	defer vs.mutPrevShardInfo.Unlock()

	metaDataPool, ok := vs.dataPool.(dataRetriever.MetaPoolsHolder)
	if !ok {
		return process.ErrInvalidMetaPoolHolder
	}

	for _, shardData := range header.ShardInfo {
		if shardData.Nonce == 1 {
			continue
		}

		previousHeader, err := process.GetShardHeader(
			shardData.PrevHash,
			metaDataPool.ShardHeaders(),
			vs.marshalizer,
			vs.storageService,
		)
		if err != nil {
			return err
		}

		sdKey := vs.buildShardDataKey(shardData)
		vs.prevShardInfo[sdKey] = block.ShardData{
			ShardID:      previousHeader.ShardId,
			Nonce:        previousHeader.Nonce,
			Round:        previousHeader.Round,
			PrevRandSeed: previousHeader.PrevRandSeed,
			PrevHash:     previousHeader.PrevHash,
		}
	}
	return nil
}

func (vs *validatorStatistics) getMatchingPrevShardData(currentShardData block.ShardData, shardInfo []block.ShardData) *block.ShardData {
	for _, prevShardData := range shardInfo {
		if currentShardData.ShardID != prevShardData.ShardID {
			continue
		}
		if currentShardData.Nonce == prevShardData.Nonce+1 {
			return &prevShardData
		}
	}

	return nil
}

func (vs *validatorStatistics) buildShardDataKey(sh block.ShardData) string {
	return fmt.Sprintf("%d_%d", sh.ShardID, sh.Nonce)
}

func (vs *validatorStatistics) createMediator() shardMetaMediator {
	if vs.shardCoordinator.SelfId() < sharding.MetachainShardId {
		return &shardMediator{
			vs: vs,
		}
	}
	return &metaMediator{
		vs: vs,
	}
}

func (p *validatorStatistics) computeValidatorActionType(isLeader, validatorSigned bool) validatorActionType {
	if isLeader && validatorSigned {
		return leaderSuccess
	}
	if isLeader && !validatorSigned {
		return leaderFail
	}
	if !isLeader && validatorSigned {
		return validatorSuccess
	}
	if !isLeader && !validatorSigned {
		return validatorFail
	}

	return unknownAction
}

// IsInterfaceNil returns true if there is no value under the interface
func (vs *validatorStatistics) IsInterfaceNil() bool {
	return vs == nil
}

func (vs *validatorStatistics) getRating(s string) uint32 {
	peer, err := vs.GetPeerAccount([]byte(s))
	if err != nil {
		log.Debug("Error getting peer account", "error", err)
		return vs.rater.GetStartRating()
	}

	return peer.GetRating()
}

func (vs *validatorStatistics) getTempRating(s string) uint32 {
	peer, err := vs.GetPeerAccount([]byte(s))

	if err != nil {
		log.Debug("Error getting peer account", "error", err)
		return vs.rater.GetStartRating()
	}

	return peer.GetTempRating()
}<|MERGE_RESOLUTION|>--- conflicted
+++ resolved
@@ -267,11 +267,7 @@
 		return nil, err
 	}
 
-<<<<<<< HEAD
-	err = p.updateValidatorInfo(consensusGroup, header.GetPubKeysBitmap(), header.GetShardID())
-=======
-	err = vs.updateValidatorInfo(consensusGroup)
->>>>>>> 12c6d89e
+	err = vs.updateValidatorInfo(consensusGroup, header.GetPubKeysBitmap(), header.GetShardID())
 	if err != nil {
 		return nil, err
 	}
@@ -375,9 +371,10 @@
 			return err
 		}
 
-<<<<<<< HEAD
+		sw.Add(swInner)
+
 		for j := 1; j < len(consensusGroup); j++ {
-			validatorPeerAccount, verr := p.GetPeerAccount(consensusGroup[j].PubKey())
+			validatorPeerAccount, verr := vs.GetPeerAccount(consensusGroup[j].PubKey())
 			if verr != nil {
 				return verr
 			}
@@ -387,9 +384,6 @@
 				return verr
 			}
 		}
-=======
-		sw.Add(swInner)
->>>>>>> 12c6d89e
 	}
 
 	return nil
@@ -428,11 +422,7 @@
 			return shardInfoErr
 		}
 
-<<<<<<< HEAD
-		shardInfoErr = p.updateValidatorInfo(shardConsensus, h.PubKeysBitmap, h.ShardID)
-=======
-		shardInfoErr = vs.updateValidatorInfo(shardConsensus)
->>>>>>> 12c6d89e
+		shardInfoErr = vs.updateValidatorInfo(shardConsensus, h.PubKeysBitmap, h.ShardID)
 		if shardInfoErr != nil {
 			return shardInfoErr
 		}
@@ -540,11 +530,7 @@
 	return nil
 }
 
-<<<<<<< HEAD
-func (p *validatorStatistics) updateValidatorInfo(validatorList []sharding.Validator, signingBitmap []byte,shardId uint32) error {
-=======
-func (vs *validatorStatistics) updateValidatorInfo(validatorList []sharding.Validator) error {
->>>>>>> 12c6d89e
+func (vs *validatorStatistics) updateValidatorInfo(validatorList []sharding.Validator, signingBitmap []byte,shardId uint32) error {
 	lenValidators := len(validatorList)
 	for i := 0; i < lenValidators; i++ {
 		peerAcc, err := vs.GetPeerAccount(validatorList[i].PubKey())
@@ -555,26 +541,19 @@
 		var newRating uint32
 		isLeader := i == 0
 		validatorSigned := (signingBitmap[i/8] & (1 << (uint16(i) % 8))) != 0
-		actionType :=  p.computeValidatorActionType(isLeader, validatorSigned)
+		actionType :=  vs.computeValidatorActionType(isLeader, validatorSigned)
 
 		switch actionType {
 		case leaderSuccess:
 			err = peerAcc.IncreaseLeaderSuccessRateWithJournal()
-<<<<<<< HEAD
-			newRating = p.rater.ComputeIncreaseProposer(peerAcc.GetTempRating())
+			newRating = vs.rater.ComputeIncreaseProposer(peerAcc.GetTempRating())
 		case leaderFail:
 			err = peerAcc.DecreaseLeaderSuccessRateWithJournal()
 		case validatorSuccess:
 			err = peerAcc.IncreaseValidatorSuccessRateWithJournal()
-			newRating = p.rater.ComputeIncreaseValidator(peerAcc.GetTempRating())
+			newRating = vs.rater.ComputeIncreaseValidator(peerAcc.GetTempRating())
 		case validatorFail:
 			err = peerAcc.DecreaseValidatorSuccessRateWithJournal()
-=======
-			newRating = vs.rater.ComputeIncreaseProposer(peerAcc.GetTempRating())
-		} else {
-			err = peerAcc.IncreaseValidatorSuccessRateWithJournal()
-			newRating = vs.rater.ComputeIncreaseValidator(peerAcc.GetTempRating())
->>>>>>> 12c6d89e
 		}
 
 		err = peerAcc.SetTempRatingWithJournal(newRating)
