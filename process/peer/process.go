package peer

import (
	"bytes"
	"fmt"
	"math"
	"math/big"
	"sort"
	"sync"

	"github.com/ElrondNetwork/elrond-go/core"
	"github.com/ElrondNetwork/elrond-go/core/check"
	"github.com/ElrondNetwork/elrond-go/data"
	"github.com/ElrondNetwork/elrond-go/data/block"
	"github.com/ElrondNetwork/elrond-go/data/state"
	"github.com/ElrondNetwork/elrond-go/dataRetriever"
	"github.com/ElrondNetwork/elrond-go/logger"
	"github.com/ElrondNetwork/elrond-go/marshal"
	"github.com/ElrondNetwork/elrond-go/process"
	"github.com/ElrondNetwork/elrond-go/sharding"
)

var log = logger.GetOrCreate("process/peer")

type validatorActionType uint8

const (
	unknownAction    validatorActionType = 0
	leaderSuccess    validatorActionType = 1
	leaderFail       validatorActionType = 2
	validatorSuccess validatorActionType = 3
	validatorFail    validatorActionType = 4
)

// ArgValidatorStatisticsProcessor holds all dependencies for the validatorStatistics
type ArgValidatorStatisticsProcessor struct {
	StakeValue          *big.Int
	Marshalizer         marshal.Marshalizer
	NodesCoordinator    sharding.NodesCoordinator
	ShardCoordinator    sharding.Coordinator
	DataPool            DataPool
	StorageService      dataRetriever.StorageService
	AdrConv             state.AddressConverter
	PeerAdapter         state.AccountsAdapter
	Rater               sharding.PeerAccountListAndRatingHandler
	RewardsHandler      process.RewardsHandler
	MaxComputableRounds uint64
	StartEpoch          uint32
}

type validatorStatistics struct {
	marshalizer             marshal.Marshalizer
	dataPool                DataPool
	storageService          dataRetriever.StorageService
	nodesCoordinator        sharding.NodesCoordinator
	shardCoordinator        sharding.Coordinator
	adrConv                 state.AddressConverter
	peerAdapter             state.AccountsAdapter
	rater                   sharding.PeerAccountListAndRatingHandler
	rewardsHandler          process.RewardsHandler
	maxComputableRounds     uint64
	missedBlocksCounters    validatorRoundCounters
	mutMissedBlocksCounters sync.RWMutex
}

// NewValidatorStatisticsProcessor instantiates a new validatorStatistics structure responsible of keeping account of
//  each validator actions in the consensus process
func NewValidatorStatisticsProcessor(arguments ArgValidatorStatisticsProcessor) (*validatorStatistics, error) {
	if check.IfNil(arguments.PeerAdapter) {
		return nil, process.ErrNilPeerAccountsAdapter
	}
	if check.IfNil(arguments.AdrConv) {
		return nil, process.ErrNilAddressConverter
	}
	if check.IfNil(arguments.DataPool) {
		return nil, process.ErrNilDataPoolHolder
	}
	if check.IfNil(arguments.StorageService) {
		return nil, process.ErrNilStorage
	}
	if check.IfNil(arguments.NodesCoordinator) {
		return nil, process.ErrNilNodesCoordinator
	}
	if check.IfNil(arguments.ShardCoordinator) {
		return nil, process.ErrNilShardCoordinator
	}
	if check.IfNil(arguments.Marshalizer) {
		return nil, process.ErrNilMarshalizer
	}
	if arguments.StakeValue == nil {
		return nil, process.ErrNilEconomicsData
	}
	if arguments.MaxComputableRounds == 0 {
		return nil, process.ErrZeroMaxComputableRounds
	}
	if check.IfNil(arguments.Rater) {
		return nil, process.ErrNilRater
	}
	if check.IfNil(arguments.RewardsHandler) {
		return nil, process.ErrNilRewardsHandler
	}

	vs := &validatorStatistics{
		peerAdapter:          arguments.PeerAdapter,
		adrConv:              arguments.AdrConv,
		nodesCoordinator:     arguments.NodesCoordinator,
		shardCoordinator:     arguments.ShardCoordinator,
		dataPool:             arguments.DataPool,
		storageService:       arguments.StorageService,
		marshalizer:          arguments.Marshalizer,
		missedBlocksCounters: make(validatorRoundCounters),
		rater:                arguments.Rater,
		rewardsHandler:       arguments.RewardsHandler,
		maxComputableRounds:  arguments.MaxComputableRounds,
	}

	rater := arguments.Rater
	ratingReaderSetter, ok := rater.(sharding.RatingReaderSetter)

	if !ok {
		return nil, process.ErrNilRatingReaderSetter
	}
	log.Debug("setting ratingReader")

	rr := &RatingReader{
		getRating:                  vs.getRating,
		updateRatingFromTempRating: vs.updateRatingFromTempRating,
	}

	ratingReaderSetter.SetRatingReader(rr)

	listIndexUpdaterSetter, ok := rater.(sharding.ListIndexUpdaterSetter)
	if !ok {
		return nil, process.ErrNilListIndexUpdaterSetter
	}
	log.Debug("setting list index updater")

	liu := &ListIndexUpdater{
		updateListAndIndex: vs.updateListAndIndex,
	}

	listIndexUpdaterSetter.SetListIndexUpdater(liu)

	err := vs.nodesCoordinator.UpdatePeersListAndIndex()
	if err != nil {
		return nil, err
	}

	err = vs.saveInitialState(arguments.StakeValue, rater.GetStartRating(), arguments.StartEpoch)
	if err != nil {
		return nil, err
	}

	return vs, nil
}

// saveInitialState takes an initial peer list, validates it and sets up the initial state for each of the peers
func (vs *validatorStatistics) saveInitialState(
	stakeValue *big.Int,
	startRating uint32,
	startEpoch uint32,
) error {
	nodesMap, err := vs.nodesCoordinator.GetAllEligibleValidatorsPublicKeys(startEpoch)
	if err != nil {
		return err
	}

	err = vs.saveInitialValueForMap(nodesMap, startEpoch, stakeValue, startRating)
	if err != nil {
		return err
	}

	nodesMap, err = vs.nodesCoordinator.GetAllWaitingValidatorsPublicKeys(startEpoch)
	if err != nil {
		return err
	}

	err = vs.saveInitialValueForMap(nodesMap, startEpoch, stakeValue, startRating)
	if err != nil {
		return err
	}

	hash, err := vs.peerAdapter.Commit()
	if err != nil {
		return err
	}

	log.Trace("committed peer adapter", "root hash", core.ToHex(hash))

	return nil
}

func (vs *validatorStatistics) saveInitialValueForMap(
	nodesMap map[uint32][][]byte,
	startEpoch uint32,
	stakeValue *big.Int,
	startRating uint32,
) error {
	for _, pks := range nodesMap {
		for _, pk := range pks {
			node, _, err := vs.nodesCoordinator.GetValidatorWithPublicKey(pk, startEpoch)
			if err != nil {
				return err
			}

			err = vs.initializeNode(node, stakeValue, startRating)
			if err != nil {
				return err
			}
		}
	}
	return nil
}

// UpdatePeerState takes a header, updates the peer state for all of the
//  consensus members and returns the new root hash
func (vs *validatorStatistics) UpdatePeerState(header data.HeaderHandler, cache map[string]data.HeaderHandler) ([]byte, error) {
	if header.GetNonce() == 0 {
		return vs.peerAdapter.RootHash()
	}

	vs.mutMissedBlocksCounters.Lock()
	vs.missedBlocksCounters.reset()
	vs.mutMissedBlocksCounters.Unlock()

	// TODO: remove if start of epoch block needs to be validated by the new epoch nodes
	epoch := header.GetEpoch()
	if header.IsStartOfEpochBlock() && epoch > 0 {
		epoch = epoch - 1
	}

	previousHeader, err := process.GetMetaHeader(header.GetPrevHash(), vs.dataPool.Headers(), vs.marshalizer, vs.storageService)
	if err != nil {
		log.Warn("UpdatePeerState could not get meta header from storage", "error", err.Error(), "hash", header.GetPrevHash(), "round", header.GetRound(), "nonce", header.GetNonce())
		return nil, err
	}

	err = vs.checkForMissedBlocks(
		header.GetRound(),
		previousHeader.GetRound(),
		previousHeader.GetPrevRandSeed(),
		previousHeader.GetShardID(),
		epoch,
	)
	if err != nil {
		return nil, err
	}

	err = vs.updateShardDataPeerState(header, cache)
	if err != nil {
		return nil, err
	}

	err = vs.updateMissedBlocksCounters()
	if err != nil {
		return nil, err
	}

	if header.GetNonce() == 1 {
		return vs.peerAdapter.RootHash()
	}

	consensusGroup, err := vs.nodesCoordinator.ComputeConsensusGroup(previousHeader.GetPrevRandSeed(), previousHeader.GetRound(), previousHeader.GetShardID(), epoch)
	if err != nil {
		return nil, err
	}

	err = vs.updateValidatorInfo(consensusGroup, previousHeader.GetPubKeysBitmap(), previousHeader.GetAccumulatedFees())
	if err != nil {
		return nil, err
	}

	vs.displayRatings(header.GetEpoch())
	rootHash, err := vs.peerAdapter.RootHash()
	if err != nil {
		return nil, err
	}

	log.Trace("after updating validator stats", "rootHash", rootHash, "round", header.GetRound(), "selfId", vs.shardCoordinator.SelfId())

	return rootHash, nil
}

func (vs *validatorStatistics) displayRatings(epoch uint32) {
	validatorPKs, err := vs.nodesCoordinator.GetAllEligibleValidatorsPublicKeys(epoch)
	if err != nil {
		log.Warn("could not get ValidatorPublicKeys", "epoch", epoch)
		return
	}
	log.Trace("started printing tempRatings")
	for shardId, list := range validatorPKs {
		for _, pk := range list {
			log.Trace("tempRating", "PK", pk, "tempRating", vs.getTempRating(string(pk)), "ShardID", shardId)
		}
	}
	log.Trace("finished printing tempRatings")
}

// Commit commits the validator statistics trie and returns the root hash
func (vs *validatorStatistics) Commit() ([]byte, error) {
	return vs.peerAdapter.Commit()
}

// RootHash returns the root hash of the validator statistics trie
func (vs *validatorStatistics) RootHash() ([]byte, error) {
	return vs.peerAdapter.RootHash()
}

func (vs *validatorStatistics) getValidatorDataFromLeaves(
	leaves map[string][]byte,
) (map[uint32][]*state.ValidatorInfo, error) {

	validators := make(map[uint32][]*state.ValidatorInfo, vs.shardCoordinator.NumberOfShards()+1)
	for i := uint32(0); i < vs.shardCoordinator.NumberOfShards(); i++ {
		validators[i] = make([]*state.ValidatorInfo, 0)
	}
	validators[core.MetachainShardId] = make([]*state.ValidatorInfo, 0)

	sliceLeaves := vs.convertMapToSortedSlice(leaves)

	sort.Slice(sliceLeaves, func(i, j int) bool {
		return bytes.Compare(sliceLeaves[i], sliceLeaves[j]) < 0
	})

	for _, pa := range sliceLeaves {
		peerAccount, err := vs.unmarshalPeer(pa)
		if err != nil {
			return nil, err
		}

		currentShardId := peerAccount.CurrentShardId
		validatorInfoData := vs.peerAccountToValidatorInfo(peerAccount)

		validators[currentShardId] = append(validators[currentShardId], validatorInfoData)
	}

	return validators, nil
}

func (vs *validatorStatistics) peerAccountToValidatorInfo(peerAccount *state.PeerAccount) *state.ValidatorInfo {
	return &state.ValidatorInfo{
		PublicKey:                  peerAccount.BLSPublicKey,
		ShardId:                    peerAccount.CurrentShardId,
		List:                       "list",
		Index:                      0,
		TempRating:                 peerAccount.TempRating,
		Rating:                     peerAccount.Rating,
		RewardAddress:              peerAccount.RewardAddress,
		LeaderSuccess:              peerAccount.LeaderSuccessRate.NrSuccess,
		LeaderFailure:              peerAccount.LeaderSuccessRate.NrFailure,
		ValidatorSuccess:           peerAccount.ValidatorSuccessRate.NrSuccess,
		ValidatorFailure:           peerAccount.ValidatorSuccessRate.NrFailure,
		NumSelectedInSuccessBlocks: peerAccount.NumSelectedInSuccessBlocks,
		AccumulatedFees:            big.NewInt(0).Set(peerAccount.AccumulatedFees),
	}
}

func (vs *validatorStatistics) unmarshalPeer(pa []byte) (*state.PeerAccount, error) {
	peerAccount := &state.PeerAccount{}
	err := vs.marshalizer.Unmarshal(peerAccount, pa)
	if err != nil {
		return nil, err
	}
	return peerAccount, nil
}

func (vs *validatorStatistics) convertMapToSortedSlice(leaves map[string][]byte) [][]byte {
	newLeaves := make([][]byte, len(leaves))
	i := 0
	for _, pa := range leaves {
		newLeaves[i] = pa
		i++
	}

	return newLeaves
}

// GetValidatorInfoForRootHash returns all the peer accounts from the trie with the given rootHash
func (vs *validatorStatistics) GetValidatorInfoForRootHash(rootHash []byte) (map[uint32][]*state.ValidatorInfo, error) {
	sw := core.NewStopWatch()
	sw.Start("GetValidatorInfoForRootHash")
	defer func() {
		sw.Stop("GetValidatorInfoForRootHash")
		log.Debug("GetValidatorInfoForRootHash", sw.GetMeasurements()...)
	}()

	allLeaves, err := vs.peerAdapter.GetAllLeaves(rootHash)
	if err != nil {
		return nil, err
	}

	vInfos, err := vs.getValidatorDataFromLeaves(allLeaves)
	if err != nil {
		return nil, err
	}

	return vInfos, err
}

// ResetValidatorStatisticsAtNewEpoch resets the validator info at the start of a new epoch
func (vs *validatorStatistics) ResetValidatorStatisticsAtNewEpoch(vInfos map[uint32][]*state.ValidatorInfo) error {
	sw := core.NewStopWatch()
	sw.Start("ResetValidatorStatisticsAtNewEpoch")
	defer func() {
		sw.Stop("ResetValidatorStatisticsAtNewEpoch")
		log.Debug("ResetValidatorStatisticsAtNewEpoch", sw.GetMeasurements()...)
	}()

	for _, validators := range vInfos {
		for _, validator := range validators {
			addrContainer, err := vs.adrConv.CreateAddressFromPublicKeyBytes(validator.GetPublicKey())
			if err != nil {
				return err
			}
			account, err := vs.peerAdapter.GetAccountWithJournal(addrContainer)
			if err != nil {
				return err
			}

			peerAccount, ok := account.(state.PeerAccountHandler)
			if !ok {
				return process.ErrWrongTypeAssertion
			}

			err = peerAccount.ResetAtNewEpoch()
			if err != nil {
				return err
			}
		}
	}

	return nil
}

func (vs *validatorStatistics) checkForMissedBlocks(
	currentHeaderRound,
	previousHeaderRound uint64,
	prevRandSeed []byte,
	shardId uint32,
	epoch uint32,
) error {
	missedRounds := currentHeaderRound - previousHeaderRound
	if missedRounds <= 1 {
		return nil
	}

	tooManyComputations := missedRounds > vs.maxComputableRounds
	if !tooManyComputations {
		return vs.computeDecrease(previousHeaderRound, currentHeaderRound, prevRandSeed, shardId, epoch)
	}

	return vs.decreaseAll(shardId, missedRounds-1, epoch)
}

func (vs *validatorStatistics) computeDecrease(previousHeaderRound uint64, currentHeaderRound uint64, prevRandSeed []byte, shardId uint32, epoch uint32) error {
	sw := core.NewStopWatch()
	sw.Start("checkForMissedBlocks")
	defer func() {
		sw.Stop("checkForMissedBlocks")
		log.Trace("measurements checkForMissedBlocks", sw.GetMeasurements()...)
	}()

	for i := previousHeaderRound + 1; i < currentHeaderRound; i++ {
		swInner := core.NewStopWatch()

		swInner.Start("ComputeValidatorsGroup")
		consensusGroup, err := vs.nodesCoordinator.ComputeConsensusGroup(prevRandSeed, i, shardId, epoch)
		swInner.Stop("ComputeValidatorsGroup")
		if err != nil {
			return err
		}

		swInner.Start("GetPeerAccount")
		leaderPeerAcc, err := vs.GetPeerAccount(consensusGroup[0].PubKey())
		swInner.Stop("GetPeerAccount")
		if err != nil {
			return err
		}

		vs.mutMissedBlocksCounters.Lock()
		vs.missedBlocksCounters.decreaseLeader(consensusGroup[0].PubKey())
		vs.mutMissedBlocksCounters.Unlock()

		swInner.Start("ComputeDecreaseProposer")
		newRating := vs.rater.ComputeDecreaseProposer(leaderPeerAcc.GetTempRating())
		swInner.Stop("ComputeDecreaseProposer")

		swInner.Start("SetTempRatingWithJournal")
		err = leaderPeerAcc.SetTempRatingWithJournal(newRating)
		swInner.Stop("SetTempRatingWithJournal")
		if err != nil {
			return err
		}

		swInner.Start("ComputeDecreaseAllValidators")
		err = vs.decreaseForConsensusValidators(consensusGroup)
		swInner.Stop("ComputeDecreaseAllValidators")
		if err != nil {
			return err
		}
		sw.Add(swInner)
	}
	return nil
}

func (vs *validatorStatistics) decreaseForConsensusValidators(consensusGroup []sharding.Validator) error {
	vs.mutMissedBlocksCounters.Lock()
	defer vs.mutMissedBlocksCounters.Unlock()

	for j := 1; j < len(consensusGroup); j++ {
		validatorPeerAccount, verr := vs.GetPeerAccount(consensusGroup[j].PubKey())
		if verr != nil {
			return verr
		}

		vs.missedBlocksCounters.decreaseValidator(consensusGroup[j].PubKey())

		newRating := vs.rater.ComputeDecreaseValidator(validatorPeerAccount.GetTempRating())
		verr = validatorPeerAccount.SetTempRatingWithJournal(newRating)
		if verr != nil {
			return verr
		}
	}

	return nil
}

// RevertPeerState takes the current and previous headers and undos the peer state
//  for all of the consensus members
func (vs *validatorStatistics) RevertPeerState(header data.HeaderHandler) error {
	return vs.peerAdapter.RecreateTrie(header.GetValidatorStatsRootHash())
}

func (vs *validatorStatistics) updateShardDataPeerState(header data.HeaderHandler, cacheMap map[string]data.HeaderHandler) error {
	metaHeader, ok := header.(*block.MetaBlock)
	if !ok {
		return process.ErrInvalidMetaHeader
	}

	// TODO: remove if start of epoch block needs to be validated by the new epoch nodes
	epoch := header.GetEpoch()
	if header.IsStartOfEpochBlock() && epoch > 0 {
		epoch = epoch - 1
	}

	for _, h := range metaHeader.ShardInfo {
		shardConsensus, shardInfoErr := vs.nodesCoordinator.ComputeConsensusGroup(h.PrevRandSeed, h.Round, h.ShardID, epoch)
		if shardInfoErr != nil {
			return shardInfoErr
		}

		shardInfoErr = vs.updateValidatorInfo(shardConsensus, h.PubKeysBitmap, h.AccumulatedFees)
		if shardInfoErr != nil {
			return shardInfoErr
		}

		if h.Nonce == 1 {
			continue
		}

		prevShardData, shardInfoErr := vs.searchInMap(h.PrevHash, cacheMap)
		if shardInfoErr != nil {
			return shardInfoErr
		}

		shardInfoErr = vs.checkForMissedBlocks(
			h.Round,
			prevShardData.Round,
			prevShardData.PrevRandSeed,
			h.ShardID,
			epoch,
		)
		if shardInfoErr != nil {
			return shardInfoErr
		}
	}

	return nil
}

func (vs *validatorStatistics) searchInMap(hash []byte, cacheMap map[string]data.HeaderHandler) (*block.Header, error) {
	blkHandler := cacheMap[string(hash)]
	if check.IfNil(blkHandler) {
		return nil, process.ErrMissingHeader
	}

	blk, ok := blkHandler.(*block.Header)
	if !ok {
		return nil, process.ErrWrongTypeAssertion
	}

	return blk, nil
}

func (vs *validatorStatistics) initializeNode(
	node sharding.Validator,
	stakeValue *big.Int,
	startRating uint32,
) error {
	peerAccount, err := vs.GetPeerAccount(node.PubKey())
	if err != nil {
		return err
	}

	err = vs.savePeerAccountData(peerAccount, node, stakeValue, startRating)
	if err != nil {
		return err
	}

	return nil
}

func (vs *validatorStatistics) savePeerAccountData(
	peerAccount state.PeerAccountHandler,
	data sharding.Validator,
	stakeValue *big.Int,
	startRating uint32,
) error {
	err := peerAccount.SetRewardAddressWithJournal(data.Address())
	if err != nil {
		return err
	}

	err = peerAccount.SetSchnorrPublicKeyWithJournal(data.Address())
	if err != nil {
		return err
	}

	err = peerAccount.SetBLSPublicKeyWithJournal(data.PubKey())
	if err != nil {
		return err
	}

	err = peerAccount.SetStakeWithJournal(stakeValue)
	if err != nil {
		return err
	}

	err = peerAccount.SetRatingWithJournal(startRating)
	if err != nil {
		return err
	}

	err = peerAccount.SetTempRatingWithJournal(startRating)
	if err != nil {
		return err
	}

	return nil
}

func (vs *validatorStatistics) updateValidatorInfo(validatorList []sharding.Validator, signingBitmap []byte, accumulatedFees *big.Int) error {
	if len(signingBitmap) == 0 {
		return process.ErrNilPubKeysBitmap
	}
	lenValidators := len(validatorList)
	for i := 0; i < lenValidators; i++ {
		peerAcc, err := vs.GetPeerAccount(validatorList[i].PubKey())
		if err != nil {
			return err
		}

		err = peerAcc.IncreaseNumSelectedInSuccessBlocks()
		if err != nil {
			return err
		}

		var newRating uint32
		isLeader := i == 0
		validatorSigned := (signingBitmap[i/8] & (1 << (uint16(i) % 8))) != 0
		actionType := vs.computeValidatorActionType(isLeader, validatorSigned)

		switch actionType {
		case leaderSuccess:
			err = peerAcc.IncreaseLeaderSuccessRateWithJournal(1)
			newRating = vs.rater.ComputeIncreaseProposer(peerAcc.GetTempRating())
			if err != nil {
				return err
			}

			leaderAccumulatedFees := core.GetPercentageOfValue(accumulatedFees, vs.rewardsHandler.LeaderPercentage())
			err = peerAcc.AddToAccumulatedFees(leaderAccumulatedFees)
		case validatorSuccess:
			err = peerAcc.IncreaseValidatorSuccessRateWithJournal(1)
			newRating = vs.rater.ComputeIncreaseValidator(peerAcc.GetTempRating())
		case validatorFail:
			err = peerAcc.DecreaseValidatorSuccessRateWithJournal(1)
			newRating = vs.rater.ComputeDecreaseValidator(peerAcc.GetTempRating())
		}

		if err != nil {
			return err
		}

		err = peerAcc.SetTempRatingWithJournal(newRating)
		if err != nil {
			return err
		}
	}

	return nil
}

// GetPeerAccount will return a PeerAccountHandler for a given address
func (vs *validatorStatistics) GetPeerAccount(address []byte) (state.PeerAccountHandler, error) {
	addressContainer, err := vs.adrConv.CreateAddressFromPublicKeyBytes(address)
	if err != nil {
		return nil, err
	}

	account, err := vs.peerAdapter.GetAccountWithJournal(addressContainer)
	if err != nil {
		return nil, err
	}

	peerAccount, ok := account.(state.PeerAccountHandler)
	if !ok {
		return nil, process.ErrInvalidPeerAccount
	}

	return peerAccount, nil
}

func (vs *validatorStatistics) getMatchingPrevShardData(currentShardData block.ShardData, shardInfo []block.ShardData) *block.ShardData {
	for _, prevShardData := range shardInfo {
		if currentShardData.ShardID != prevShardData.ShardID {
			continue
		}
		if currentShardData.Nonce == prevShardData.Nonce+1 {
			return &prevShardData
		}
	}

	return nil
}

func (vs *validatorStatistics) updateMissedBlocksCounters() error {
	vs.mutMissedBlocksCounters.Lock()
	defer func() {
		vs.missedBlocksCounters.reset()
		vs.mutMissedBlocksCounters.Unlock()
	}()

	for pubKey, roundCounters := range vs.missedBlocksCounters {
		peerAccount, err := vs.GetPeerAccount([]byte(pubKey))
		if err != nil {
			return err
		}

		if roundCounters.leaderDecreaseCount > 0 {
			err = peerAccount.DecreaseLeaderSuccessRateWithJournal(roundCounters.leaderDecreaseCount)
			if err != nil {
				return err
			}
		}

		if roundCounters.validatorDecreaseCount > 0 {
			err = peerAccount.DecreaseValidatorSuccessRateWithJournal(roundCounters.validatorDecreaseCount)
			if err != nil {
				return err
			}
		}
	}

	return nil
}

func (vs *validatorStatistics) computeValidatorActionType(isLeader, validatorSigned bool) validatorActionType {
	if isLeader && validatorSigned {
		return leaderSuccess
	}
	if isLeader && !validatorSigned {
		return leaderFail
	}
	if !isLeader && validatorSigned {
		return validatorSuccess
	}
	if !isLeader && !validatorSigned {
		return validatorFail
	}

	return unknownAction
}

// IsInterfaceNil returns true if there is no value under the interface
func (vs *validatorStatistics) IsInterfaceNil() bool {
	return vs == nil
}

func (vs *validatorStatistics) getRating(s string) uint32 {
	peer, err := vs.GetPeerAccount([]byte(s))
	if err != nil {
		log.Debug("error getting peer account", "error", err, "key", s)
		return vs.rater.GetStartRating()
	}

	return peer.GetRating()
}

<<<<<<< HEAD
// UpdateListAndIndex updates the list and the index for a given public key
func (vs *validatorStatistics) updateListAndIndex(pubKey string, shardID uint32, list string, index int32) error {
	peer, err := vs.GetPeerAccount([]byte(pubKey))
	if err != nil {
		log.Debug("error getting peer account", "error", err, "key", pubKey)
		return err
	}

	return peer.SetListAndIndexWithJournal(shardID, list, index)
}

=======
>>>>>>> fae4b33c
func (vs *validatorStatistics) getTempRating(s string) uint32 {
	peer, err := vs.GetPeerAccount([]byte(s))

	if err != nil {
		log.Debug("Error getting peer account", "error", err)
		return vs.rater.GetStartRating()
	}

	return peer.GetTempRating()
}

<<<<<<< HEAD
=======
func (vs *validatorStatistics) updateRatingFromTempRating(pks []string) error {
	rootHash, err := vs.RootHash()
	if err != nil {
		log.Warn("updateRatingFromTempRating getRootHash failed", "error", err)
	}

	log.Trace("updateRatingFromTempRating before", "rootHash", rootHash)
	for _, pk := range pks {
		peer, getAccountErr := vs.GetPeerAccount([]byte(pk))
		if getAccountErr != nil {
			return getAccountErr
		}

		tempRating := vs.getTempRating(pk)
		rating := vs.getRating(pk)
		log.Trace("updateRatingFromTempRating", "pk", []byte(pk), "rating", rating, "tempRating", tempRating)
		err = peer.SetRatingWithJournal(vs.getTempRating(pk))
		if err != nil {
			return err
		}
	}
	rootHash, err = vs.RootHash()
	if err != nil {
		log.Warn("updateRatingFromTempRating.getting root hash failed", "error", err)
	}

	log.Trace("updateRatingFromTempRating after", "rootHash", rootHash)
	return nil
}

>>>>>>> fae4b33c
func (vs *validatorStatistics) display(validatorKey string) {
	peerAcc, err := vs.GetPeerAccount([]byte(validatorKey))

	if err != nil {
		log.Trace("display peer acc", "error", err)
		return
	}

	acc, ok := peerAcc.(*state.PeerAccount)

	if !ok {
		log.Trace("display", "error", "not a peeracc")
		return
	}

	log.Trace("validator statistics",
		"pk", acc.BLSPublicKey,
		"leader fail", acc.LeaderSuccessRate.NrFailure,
		"leader success", acc.LeaderSuccessRate.NrSuccess,
		"val fail", acc.ValidatorSuccessRate.NrFailure,
		"val success", acc.ValidatorSuccessRate.NrSuccess,
		"temp rating", acc.TempRating,
		"rating", acc.Rating,
	)
}

func (vs *validatorStatistics) decreaseAll(shardId uint32, missedRounds uint64, epoch uint32) error {

	log.Trace("ValidatorStatistics decreasing all", "shardId", shardId, "missedRounds", missedRounds)
	consensusGroupSize := vs.nodesCoordinator.ConsensusGroupSize(shardId)
	validators, err := vs.nodesCoordinator.GetAllEligibleValidatorsPublicKeys(epoch)
	if err != nil {
		return err
	}
	shardValidators := validators[shardId]
	validatorsCount := len(shardValidators)
	percentageRoundMissedFromTotalValidators := float64(missedRounds) / float64(validatorsCount)
	leaderAppearances := uint32(percentageRoundMissedFromTotalValidators + 1 - math.SmallestNonzeroFloat64)
	consensusGroupAppearances := uint32(float64(consensusGroupSize)*percentageRoundMissedFromTotalValidators +
		1 - math.SmallestNonzeroFloat64)
	ratingDifference := uint32(0)
	for i, validator := range shardValidators {
		validatorPeerAccount, err := vs.GetPeerAccount(validator)
		if err != nil {
			return err
		}
		err = validatorPeerAccount.DecreaseLeaderSuccessRateWithJournal(leaderAppearances)
		if err != nil {
			return err
		}
		err = validatorPeerAccount.DecreaseValidatorSuccessRateWithJournal(consensusGroupAppearances)
		if err != nil {
			return err
		}

		currentTempRating := validatorPeerAccount.GetTempRating()
		for ct := uint32(0); ct < leaderAppearances; ct++ {
			currentTempRating = vs.rater.ComputeDecreaseProposer(currentTempRating)
		}

		for ct := uint32(0); ct < consensusGroupAppearances; ct++ {
			currentTempRating = vs.rater.ComputeDecreaseValidator(currentTempRating)
		}

		if i == 0 {
			ratingDifference = validatorPeerAccount.GetTempRating() - currentTempRating
		}

		err = validatorPeerAccount.SetTempRatingWithJournal(currentTempRating)
		if err != nil {
			return err
		}

		vs.display(string(validator))
	}

	log.Trace(fmt.Sprintf("Decrease leader: %v, decrease validator: %v, ratingDifference: %v", leaderAppearances, consensusGroupAppearances, ratingDifference))

	return nil
}

// Process - processes a validatorInfo and updates fields
func (vs *validatorStatistics) Process(vid data.ValidatorInfoHandler) error {
	log.Trace("ValidatorInfoData", "pk", vid.GetPublicKey(), "rating", vid.GetRating(), "tempRating", vid.GetTempRating())

	pa, err := vs.GetPeerAccount(vid.GetPublicKey())
	if err != nil {
		return err
	}

	err = pa.SetRatingWithJournal(vid.GetTempRating())
	if err != nil {
		return err
	}

	return nil
}<|MERGE_RESOLUTION|>--- conflicted
+++ resolved
@@ -797,20 +797,6 @@
 	return peer.GetRating()
 }
 
-<<<<<<< HEAD
-// UpdateListAndIndex updates the list and the index for a given public key
-func (vs *validatorStatistics) updateListAndIndex(pubKey string, shardID uint32, list string, index int32) error {
-	peer, err := vs.GetPeerAccount([]byte(pubKey))
-	if err != nil {
-		log.Debug("error getting peer account", "error", err, "key", pubKey)
-		return err
-	}
-
-	return peer.SetListAndIndexWithJournal(shardID, list, index)
-}
-
-=======
->>>>>>> fae4b33c
 func (vs *validatorStatistics) getTempRating(s string) uint32 {
 	peer, err := vs.GetPeerAccount([]byte(s))
 
@@ -822,8 +808,6 @@
 	return peer.GetTempRating()
 }
 
-<<<<<<< HEAD
-=======
 func (vs *validatorStatistics) updateRatingFromTempRating(pks []string) error {
 	rootHash, err := vs.RootHash()
 	if err != nil {
@@ -854,7 +838,17 @@
 	return nil
 }
 
->>>>>>> fae4b33c
+// updateListAndIndex updates the list and the index for a given public key
+func (vs *validatorStatistics) updateListAndIndex(pubKey string, shardID uint32, list string, index int32) error {
+	peer, err := vs.GetPeerAccount([]byte(pubKey))
+	if err != nil {
+		log.Debug("error getting peer account", "error", err, "key", pubKey)
+		return err
+	}
+
+	return peer.SetListAndIndexWithJournal(shardID, list, index)
+}
+
 func (vs *validatorStatistics) display(validatorKey string) {
 	peerAcc, err := vs.GetPeerAccount([]byte(validatorKey))
 
