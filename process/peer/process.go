package peer

import (
	"fmt"
	"math/big"
	"sync"

	"github.com/ElrondNetwork/elrond-go/data"
	"github.com/ElrondNetwork/elrond-go/data/block"
	"github.com/ElrondNetwork/elrond-go/data/state"
	"github.com/ElrondNetwork/elrond-go/dataRetriever"
	"github.com/ElrondNetwork/elrond-go/marshal"
	"github.com/ElrondNetwork/elrond-go/process"
	"github.com/ElrondNetwork/elrond-go/sharding"
)

// ArgValidatorStatisticsProcessor holds all dependencies for the validatorStatistics
type ArgValidatorStatisticsProcessor struct {
	InitialNodes     []*sharding.InitialNode
	StakeValue       *big.Int
	Marshalizer      marshal.Marshalizer
	NodesCoordinator sharding.NodesCoordinator
	ShardCoordinator sharding.Coordinator
	DataPool         DataPool
	StorageService   dataRetriever.StorageService
	AdrConv          state.AddressConverter
	PeerAdapter      state.AccountsAdapter
	Rater            sharding.Rater
}

type validatorStatistics struct {
	marshalizer      marshal.Marshalizer
	dataPool         DataPool
	storageService   dataRetriever.StorageService
	nodesCoordinator sharding.NodesCoordinator
	shardCoordinator sharding.Coordinator
	adrConv          state.AddressConverter
	peerAdapter      state.AccountsAdapter
	prevShardInfo    map[string]block.ShardData
	mutPrevShardInfo sync.RWMutex
	mediator         shardMetaMediator
	rater            sharding.Rater
}

// NewValidatorStatisticsProcessor instantiates a new validatorStatistics structure responsible of keeping account of
//  each validator actions in the consensus process
func NewValidatorStatisticsProcessor(arguments ArgValidatorStatisticsProcessor) (*validatorStatistics, error) {
	if arguments.PeerAdapter == nil || arguments.PeerAdapter.IsInterfaceNil() {
		return nil, process.ErrNilPeerAccountsAdapter
	}
	if arguments.AdrConv == nil || arguments.AdrConv.IsInterfaceNil() {
		return nil, process.ErrNilAddressConverter
	}
	if arguments.DataPool == nil || arguments.DataPool.IsInterfaceNil() {
		return nil, process.ErrNilDataPoolHolder
	}
	if arguments.StorageService == nil || arguments.StorageService.IsInterfaceNil() {
		return nil, process.ErrNilStorage
	}
	if arguments.NodesCoordinator == nil || arguments.NodesCoordinator.IsInterfaceNil() {
		return nil, process.ErrNilNodesCoordinator
	}
	if arguments.ShardCoordinator == nil || arguments.ShardCoordinator.IsInterfaceNil() {
		return nil, process.ErrNilShardCoordinator
	}
	if arguments.Marshalizer == nil || arguments.Marshalizer.IsInterfaceNil() {
		return nil, process.ErrNilMarshalizer
	}
	if arguments.StakeValue == nil {
		return nil, process.ErrNilEconomicsData
	}
	if arguments.Rater == nil {
		return nil, process.ErrNilRater
	}

	rater := arguments.Rater

	ratingReaderSetter, ok := rater.(sharding.RatingReaderSetter)

	vs := &validatorStatistics{
		peerAdapter:      arguments.PeerAdapter,
		adrConv:          arguments.AdrConv,
		nodesCoordinator: arguments.NodesCoordinator,
		shardCoordinator: arguments.ShardCoordinator,
		dataPool:         arguments.DataPool,
		storageService:   arguments.StorageService,
		marshalizer:      arguments.Marshalizer,
<<<<<<< HEAD
		prevShardInfo:    make(map[uint32]block.ShardData, 0),
		rater:            arguments.Rater,
=======
		prevShardInfo:    make(map[string]block.ShardData, 0),
>>>>>>> c5d52906
	}
	vs.mediator = vs.createMediator()

	if ok {
		ratingReaderSetter.SetRatingReader(&RatingReader{
			getRating: func(s string) uint32 {
				peer, _ := vs.getPeerAccount([]byte(s))
				return peer.GetRating()
			},
		})
	}

	err := vs.saveInitialState(arguments.InitialNodes, arguments.StakeValue)
	if err != nil {
		return nil, err
	}

	return vs, nil
}

// saveInitialState takes an initial peer list, validates it and sets up the initial state for each of the peers
func (p *validatorStatistics) saveInitialState(in []*sharding.InitialNode, stakeValue *big.Int) error {
	for _, node := range in {
		err := p.initializeNode(node, stakeValue)
		if err != nil {
			return err
		}
	}

	_, err := p.peerAdapter.Commit()
	if err != nil {
		return err
	}

	return nil
}

// IsNodeValid calculates if a node that's present in the initial validator list
//  contains all the required information in order to be able to participate in consensus
func (p *validatorStatistics) IsNodeValid(node *sharding.InitialNode) bool {
	if len(node.PubKey) == 0 {
		return false
	}
	if len(node.Address) == 0 {
		return false
	}

	return true
}

// UpdatePeerState takes a header, updates the peer state for all of the
//  consensus members and returns the new root hash
func (p *validatorStatistics) UpdatePeerState(header data.HeaderHandler) ([]byte, error) {
	if header.GetNonce() == 0 {
		return p.peerAdapter.RootHash()
	}

	consensusGroup, err := p.nodesCoordinator.ComputeValidatorsGroup(header.GetPrevRandSeed(), header.GetRound(), header.GetShardID())
	if err != nil {
		return nil, err
	}

	err = p.updateValidatorInfo(consensusGroup, header.GetShardID())
	if err != nil {
		return nil, err
	}

	// TODO: This should be removed when we have the genesis block in the storage also
	//  and make sure to calculate gaps for the first block also
	if header.GetNonce() == 1 {
		return p.peerAdapter.RootHash()
	}

	previousHeader, err := process.GetMetaHeader(header.GetPrevHash(), p.dataPool.MetaBlocks(), p.marshalizer, p.storageService)
	if err != nil {
		return nil, err
	}

	err = p.checkForMissedBlocks(
		header.GetRound(),
		previousHeader.GetRound(),
		previousHeader.GetPrevRandSeed(),
		previousHeader.GetShardID(),
	)
	if err != nil {
		return nil, err
	}

	err = p.updateShardDataPeerState(header, previousHeader)
	if err != nil {
		return nil, err
	}

	return p.peerAdapter.RootHash()
}

// Commit commits the validator statistics trie and returns the root hash
func (p *validatorStatistics) Commit() ([]byte, error) {
	return p.peerAdapter.Commit()
}

// RootHash returns the root hash of the validator statistics trie
func (p *validatorStatistics) RootHash() ([]byte, error) {
	return p.peerAdapter.RootHash()
}

func (p *validatorStatistics) checkForMissedBlocks(
	currentHeaderRound,
	previousHeaderRound uint64,
	prevRandSeed []byte,
	shardId uint32,
) error {
	if currentHeaderRound-previousHeaderRound <= 1 {
		return nil
	}
	proposerDecreaseOption := p.rater.GetRatingOptionKeys()[2]

	for i := previousHeaderRound + 1; i < currentHeaderRound; i++ {
		consensusGroup, err := p.nodesCoordinator.ComputeValidatorsGroup(prevRandSeed, i, shardId)
		if err != nil {
			return err
		}

		leaderPeerAcc, err := p.getPeerAccount(consensusGroup[0].Address())
		if err != nil {
			return err
		}

		err = leaderPeerAcc.DecreaseLeaderSuccessRateWithJournal()
		if err != nil {
			return err
		}

		newRating := p.rater.ComputeRating(string(consensusGroup[0].Address()), proposerDecreaseOption, leaderPeerAcc.GetRating())

		err = leaderPeerAcc.SetRatingWithJournal(newRating)

		if err != nil {
			return err
		}

	}

	return nil
}

// RevertPeerState takes the current and previous headers and undos the peer state
//  for all of the consensus members
func (p *validatorStatistics) RevertPeerState(header data.HeaderHandler) error {
	return p.peerAdapter.RecreateTrie(header.GetValidatorStatsRootHash())
}

// RevertPeerStateToSnapshot reverts the applied changes to the peerAdapter
func (p *validatorStatistics) RevertPeerStateToSnapshot(snapshot int) error {
	return p.peerAdapter.RevertToSnapshot(snapshot)
}

func (p *validatorStatistics) updateShardDataPeerState(header, previousHeader data.HeaderHandler) error {
	metaHeader, ok := header.(*block.MetaBlock)
	if !ok {
		return process.ErrInvalidMetaHeader
	}
	prevMetaHeader, ok := previousHeader.(*block.MetaBlock)
	if !ok {
		return process.ErrInvalidMetaHeader
	}

	err := p.mediator.loadPreviousShardHeaders(metaHeader, prevMetaHeader)
	if err != nil {
		return err
	}

	for _, h := range metaHeader.ShardInfo {

		shardConsensus, shardInfoErr := p.nodesCoordinator.ComputeValidatorsGroup(h.PrevRandSeed, h.Round, h.ShardID)
		if shardInfoErr != nil {
			return shardInfoErr
		}

		shardInfoErr = p.updateValidatorInfo(shardConsensus, h.ShardID)
		if shardInfoErr != nil {
			return shardInfoErr
		}

		if h.Nonce == 1 {
			continue
		}

		sdKey := p.buildShardDataKey(h)
		p.mutPrevShardInfo.RLock()
		prevShardData, prevDataOk := p.prevShardInfo[sdKey]
		p.mutPrevShardInfo.RUnlock()
		if !prevDataOk {
			return process.ErrMissingPrevShardData
		}

		shardInfoErr = p.checkForMissedBlocks(
			h.Round,
			prevShardData.Round,
			prevShardData.PrevRandSeed,
			h.ShardID,
		)
		if shardInfoErr != nil {
			return shardInfoErr
		}
	}

	return nil
}

func (p *validatorStatistics) initializeNode(node *sharding.InitialNode, stakeValue *big.Int) error {
	if !p.IsNodeValid(node) {
		return process.ErrInvalidInitialNodesState
	}

	peerAccount, err := p.generatePeerAccount(node)
	if err != nil {
		return err
	}

	err = p.savePeerAccountData(peerAccount, node, stakeValue)
	if err != nil {
		return err
	}

	return nil
}

func (p *validatorStatistics) generatePeerAccount(node *sharding.InitialNode) (*state.PeerAccount, error) {
	address, err := p.adrConv.CreateAddressFromHex(node.Address)
	if err != nil {
		return nil, err
	}

	acc, err := p.peerAdapter.GetAccountWithJournal(address)
	if err != nil {
		return nil, err
	}

	peerAccount, ok := acc.(*state.PeerAccount)
	if !ok {
		return nil, process.ErrInvalidPeerAccount
	}

	return peerAccount, nil
}

func (p *validatorStatistics) savePeerAccountData(
	peerAccount *state.PeerAccount,
	data *sharding.InitialNode,
	stakeValue *big.Int,
) error {
	err := peerAccount.SetAddressWithJournal([]byte(data.Address))
	if err != nil {
		return err
	}

	err = peerAccount.SetSchnorrPublicKeyWithJournal([]byte(data.Address))
	if err != nil {
		return err
	}

	err = peerAccount.SetBLSPublicKeyWithJournal([]byte(data.PubKey))
	if err != nil {
		return err
	}

	err = peerAccount.SetStakeWithJournal(stakeValue)
	if err != nil {
		return err
	}

	return nil
}

func (p *validatorStatistics) updateValidatorInfo(validatorList []sharding.Validator, shardId uint32) error {
	lenValidators := len(validatorList)
	for i := 0; i < lenValidators; i++ {
		address := validatorList[i].Address()
		peerAcc, err := p.getPeerAccount(address)
		if err != nil {
			return err
		}

		isLeader := i == 0
		ratingOption := ""
		if isLeader {
			err = peerAcc.IncreaseLeaderSuccessRateWithJournal()
			ratingOption = p.rater.GetRatingOptionKeys()[0]
		} else {
			err = peerAcc.IncreaseValidatorSuccessRateWithJournal()
			ratingOption = p.rater.GetRatingOptionKeys()[1]
		}

		if err != nil {
			return err
		}

		newRating := p.rater.ComputeRating(string(address), ratingOption, peerAcc.GetRating())

		err = peerAcc.SetRatingWithJournal(newRating)

		if err != nil {
			return err
		}
	}

	return nil
}

func (p *validatorStatistics) getPeerAccount(address []byte) (state.PeerAccountHandler, error) {
	addressContainer, err := p.adrConv.CreateAddressFromPublicKeyBytes(address)
	if err != nil {
		return nil, err
	}

	account, err := p.peerAdapter.GetExistingAccount(addressContainer)
	if err != nil {
		return nil, err
	}

	peerAccount, ok := account.(state.PeerAccountHandler)
	if !ok {
		return nil, process.ErrInvalidPeerAccount
	}

	return peerAccount, nil
}

// loadPreviousShardHeaders loads the previous shard headers for a given metablock. For the metachain it's easy
//  since it has all the shard headers in its storage, but for the shard it's a bit trickier and we need
//  to iterate through past metachain headers until we find all the ShardData we are interested in
func (p *validatorStatistics) loadPreviousShardHeaders(currentHeader, previousHeader *block.MetaBlock) error {

	missingPreviousShardData := p.loadExistingPrevShardData(currentHeader, previousHeader)
	missingPreviousShardData, err := p.loadMissingPrevShardDataFromStorage(missingPreviousShardData, previousHeader)
	if err != nil {
		return err
	}

	if len(missingPreviousShardData) > 0 {
		return process.ErrMissingShardDataInStorage
	}

	return nil
}

func (p *validatorStatistics) loadExistingPrevShardData(currentHeader, previousHeader *block.MetaBlock) map[string]block.ShardData {
	p.mutPrevShardInfo.Lock()
	defer p.mutPrevShardInfo.Unlock()

	p.prevShardInfo = make(map[string]block.ShardData)
	missingPreviousShardData := make(map[string]block.ShardData)

	for _, currentShardData := range currentHeader.ShardInfo {
		if currentShardData.Nonce == 1 {
			continue
		}

		sdKey := p.buildShardDataKey(currentShardData)
		prevShardData := p.getMatchingPrevShardData(currentShardData, currentHeader.ShardInfo)
		if prevShardData != nil {
			p.prevShardInfo[sdKey] = *prevShardData
			continue
		}

		prevShardData = p.getMatchingPrevShardData(currentShardData, previousHeader.ShardInfo)
		if prevShardData != nil {
			p.prevShardInfo[sdKey] = *prevShardData
			continue
		}

		missingPreviousShardData[sdKey] = currentShardData
	}

	return missingPreviousShardData
}

func (p *validatorStatistics) loadMissingPrevShardDataFromStorage(missingPreviousShardData map[string]block.ShardData, previousHeader *block.MetaBlock) (map[string]block.ShardData, error) {
	p.mutPrevShardInfo.Lock()
	defer p.mutPrevShardInfo.Unlock()

	searchHeader := &block.MetaBlock{}
	*searchHeader = *previousHeader
	for len(missingPreviousShardData) > 0 {
		if searchHeader.GetNonce() <= 1 {
			break
		}

		recursiveHeader, err := process.GetMetaHeader(searchHeader.GetPrevHash(), p.dataPool.MetaBlocks(), p.marshalizer, p.storageService)
		if err != nil {
			return nil, err
		}
		for key, shardData := range missingPreviousShardData {
			prevShardData := p.getMatchingPrevShardData(shardData, recursiveHeader.ShardInfo)
			if prevShardData == nil {
				continue
			}

			p.prevShardInfo[key] = *prevShardData
			delete(missingPreviousShardData, key)
		}
		*searchHeader = *recursiveHeader
	}

	return missingPreviousShardData, nil
}

func (p *validatorStatistics) loadPreviousShardHeadersMeta(header *block.MetaBlock) error {
	p.mutPrevShardInfo.Lock()
	defer p.mutPrevShardInfo.Unlock()

	metaDataPool, ok := p.dataPool.(dataRetriever.MetaPoolsHolder)
	if !ok {
		return process.ErrInvalidMetaPoolHolder
	}

	for _, shardData := range header.ShardInfo {
		if shardData.Nonce == 1 {
			continue
		}

		previousHeader, err := process.GetShardHeader(
			shardData.PrevHash,
			metaDataPool.ShardHeaders(),
			p.marshalizer,
			p.storageService,
		)
		if err != nil {
			return err
		}

<<<<<<< HEAD
		p.prevShardInfo[shardData.ShardID] = block.ShardData{
			ShardID:      previousHeader.ShardId,
			Nonce:        previousHeader.Nonce,
			Round:        previousHeader.Round,
=======
		sdKey := p.buildShardDataKey(shardData)
		p.prevShardInfo[sdKey] = block.ShardData{
			ShardID: previousHeader.ShardId,
			Nonce: previousHeader.Nonce,
			Round: previousHeader.Round,
>>>>>>> c5d52906
			PrevRandSeed: previousHeader.PrevRandSeed,
			PrevHash:     previousHeader.PrevHash,
		}
	}
	return nil
}

func (p *validatorStatistics) getMatchingPrevShardData(currentShardData block.ShardData, shardInfo []block.ShardData) *block.ShardData {
	for _, prevShardData := range shardInfo {
		if currentShardData.ShardID != prevShardData.ShardID {
			continue
		}
		if currentShardData.Nonce == prevShardData.Nonce+1 {
			return &prevShardData
		}
	}

	return nil
}

func (p *validatorStatistics) buildShardDataKey(sh block.ShardData) string {
	return fmt.Sprintf("%d_%d", sh.ShardID, sh.Nonce)
}

func (p *validatorStatistics) createMediator() shardMetaMediator {
	if p.shardCoordinator.SelfId() < sharding.MetachainShardId {
		return &shardMediator{p}
	}
	return &metaMediator{p}
}

// IsInterfaceNil returns true if there is no value under the interface
func (p *validatorStatistics) IsInterfaceNil() bool {
	if p == nil {
		return true
	}
	return false
}<|MERGE_RESOLUTION|>--- conflicted
+++ resolved
@@ -85,12 +85,8 @@
 		dataPool:         arguments.DataPool,
 		storageService:   arguments.StorageService,
 		marshalizer:      arguments.Marshalizer,
-<<<<<<< HEAD
-		prevShardInfo:    make(map[uint32]block.ShardData, 0),
+		prevShardInfo:    make(map[string]block.ShardData, 0),
 		rater:            arguments.Rater,
-=======
-		prevShardInfo:    make(map[string]block.ShardData, 0),
->>>>>>> c5d52906
 	}
 	vs.mediator = vs.createMediator()
 
@@ -523,20 +519,13 @@
 			return err
 		}
 
-<<<<<<< HEAD
-		p.prevShardInfo[shardData.ShardID] = block.ShardData{
-			ShardID:      previousHeader.ShardId,
-			Nonce:        previousHeader.Nonce,
-			Round:        previousHeader.Round,
-=======
 		sdKey := p.buildShardDataKey(shardData)
 		p.prevShardInfo[sdKey] = block.ShardData{
 			ShardID: previousHeader.ShardId,
 			Nonce: previousHeader.Nonce,
 			Round: previousHeader.Round,
->>>>>>> c5d52906
 			PrevRandSeed: previousHeader.PrevRandSeed,
-			PrevHash:     previousHeader.PrevHash,
+			PrevHash: previousHeader.PrevHash,
 		}
 	}
 	return nil
@@ -547,7 +536,7 @@
 		if currentShardData.ShardID != prevShardData.ShardID {
 			continue
 		}
-		if currentShardData.Nonce == prevShardData.Nonce+1 {
+		if currentShardData.Nonce == prevShardData.Nonce + 1 {
 			return &prevShardData
 		}
 	}
