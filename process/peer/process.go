--- conflicted
+++ resolved
@@ -17,18 +17,11 @@
 // ArgValidatorStatisticsProcessor holds all dependencies for the validatorStatistics
 type ArgValidatorStatisticsProcessor struct {
 	InitialNodes     []*sharding.InitialNode
-<<<<<<< HEAD
+	Economics        *economics.EconomicsData
 	Marshalizer      marshal.Marshalizer
 	NodesCoordinator sharding.NodesCoordinator
 	ShardCoordinator sharding.Coordinator
 	DataPool         DataPool
-=======
-	Economics        *economics.EconomicsData
-	Marshalizer      marshal.Marshalizer
-	NodesCoordinator sharding.NodesCoordinator
-	ShardCoordinator sharding.Coordinator
-	DataPool         dataRetriever.MetaPoolsHolder
->>>>>>> 3d2727be
 	StorageService   dataRetriever.StorageService
 	AdrConv          state.AddressConverter
 	PeerAdapter      state.AccountsAdapter
@@ -36,22 +29,15 @@
 
 type validatorStatistics struct {
 	marshalizer      marshal.Marshalizer
-<<<<<<< HEAD
 	dataPool         DataPool
-=======
-	dataPool         dataRetriever.MetaPoolsHolder
->>>>>>> 3d2727be
 	storageService   dataRetriever.StorageService
 	nodesCoordinator sharding.NodesCoordinator
 	shardCoordinator sharding.Coordinator
 	adrConv          state.AddressConverter
 	peerAdapter      state.AccountsAdapter
-<<<<<<< HEAD
 	prevShardInfo    map[uint32]block.ShardData
 	mutPrevShardInfo sync.RWMutex
 	mediator shardMetaMediator
-=======
->>>>>>> 3d2727be
 }
 
 // NewValidatorStatisticsProcessor instantiates a new validatorStatistics structure responsible of keeping account of
@@ -93,10 +79,7 @@
 		dataPool:         arguments.DataPool,
 		storageService:   arguments.StorageService,
 		marshalizer:      arguments.Marshalizer,
-<<<<<<< HEAD
 		prevShardInfo:    make(map[uint32]block.ShardData, 0),
-=======
->>>>>>> 3d2727be
 	}
 	vs.mediator = vs.createMediator()
 
@@ -251,12 +234,12 @@
 
 	for _, h := range metaHeader.ShardInfo {
 
-		shardConsensus, shardInfoErr := p.nodesCoordinator.ComputeValidatorsGroup(h.PrevRandSeed, h.Round, h.ShardId)
-		if err != nil {
-			return err
-		}
-
-		shardInfoErr = p.updateValidatorInfo(shardConsensus, h.ShardId)
+		shardConsensus, shardInfoErr := p.nodesCoordinator.ComputeValidatorsGroup(h.PrevRandSeed, h.Round, h.ShardID)
+		if err != nil {
+			return err
+		}
+
+		shardInfoErr = p.updateValidatorInfo(shardConsensus, h.ShardID)
 		if shardInfoErr != nil {
 			return shardInfoErr
 		}
@@ -266,7 +249,7 @@
 		}
 
 		p.mutPrevShardInfo.RLock()
-		prevShardData, prevDataOk := p.prevShardInfo[h.ShardId]
+		prevShardData, prevDataOk := p.prevShardInfo[h.ShardID]
 		p.mutPrevShardInfo.RUnlock()
 		if !prevDataOk {
 			return process.ErrMissingPrevShardData
@@ -276,7 +259,7 @@
 			h.Round,
 			prevShardData.Round,
 			prevShardData.PrevRandSeed,
-			h.ShardId,
+			h.ShardID,
 		)
 		if shardInfoErr != nil {
 			return shardInfoErr
@@ -405,11 +388,11 @@
 	missingShardIds := make([]uint32, 0)
 
 	for _, currentShardData := range currentHeader.ShardInfo {
-		prevShardData := p.getMatchingShardData(currentShardData.ShardId, previousHeader.ShardInfo)
+		prevShardData := p.getMatchingShardData(currentShardData.ShardID, previousHeader.ShardInfo)
 		if prevShardData != nil {
-			p.prevShardInfo[currentShardData.ShardId] = *prevShardData
+			p.prevShardInfo[currentShardData.ShardID] = *prevShardData
 		} else {
-			missingShardIds = append(missingShardIds, currentShardData.ShardId)
+			missingShardIds = append(missingShardIds, currentShardData.ShardID)
 		}
 	}
 
@@ -452,8 +435,8 @@
 			return err
 		}
 
-		p.prevShardInfo[shardData.ShardId] = block.ShardData{
-			ShardId: previousHeader.ShardId,
+		p.prevShardInfo[shardData.ShardID] = block.ShardData{
+			ShardID: previousHeader.ShardId,
 			Nonce: previousHeader.Nonce,
 			Round: previousHeader.Round,
 			PrevRandSeed: previousHeader.PrevRandSeed,
@@ -465,7 +448,7 @@
 
 func (p *validatorStatistics) getMatchingShardData(shardId uint32, shardInfo []block.ShardData) *block.ShardData {
 	for _, prevShardData := range shardInfo {
-		if shardId == prevShardData.ShardId {
+		if shardId == prevShardData.ShardID {
 			return &prevShardData
 		}
 	}
