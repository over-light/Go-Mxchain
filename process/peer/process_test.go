package peer_test

import (
	"bytes"
	"errors"
	"fmt"
	"math"
	"math/big"
	"testing"

	"github.com/ElrondNetwork/elrond-go/config"
	"github.com/ElrondNetwork/elrond-go/core"
	"github.com/ElrondNetwork/elrond-go/data"
	"github.com/ElrondNetwork/elrond-go/data/block"
	"github.com/ElrondNetwork/elrond-go/data/state"
	"github.com/ElrondNetwork/elrond-go/dataRetriever"
	"github.com/ElrondNetwork/elrond-go/process"
	"github.com/ElrondNetwork/elrond-go/process/economics"
	"github.com/ElrondNetwork/elrond-go/process/mock"
	"github.com/ElrondNetwork/elrond-go/process/peer"
	"github.com/ElrondNetwork/elrond-go/sharding"
	"github.com/ElrondNetwork/elrond-go/storage"
	"github.com/stretchr/testify/assert"
)

<<<<<<< HEAD
const defaultChancesSelection = 1
=======
const (
	validatorIncreaseRatingStep     = int32(1)
	validatorDecreaseRatingStep     = int32(-2)
	proposerIncreaseRatingStep      = int32(2)
	proposerDecreaseRatingStep      = int32(-4)
	metaValidatorIncreaseRatingStep = int32(3)
	metaValidatorDecreaseRatingStep = int32(-4)
	metaProposerIncreaseRatingStep  = int32(5)
	metaProposerDecreaseRatingStep  = int32(-10)
	minRating                       = uint32(1)
	maxRating                       = uint32(100)
	startRating                     = uint32(50)
)
>>>>>>> 0af97aaf

func createMockArguments() peer.ArgValidatorStatisticsProcessor {
	economicsData, _ := economics.NewEconomicsData(
		&config.EconomicsConfig{
			GlobalSettings: config.GlobalSettings{
				TotalSupply:      "2000000000000000000000",
				MinimumInflation: 0,
				MaximumInflation: 0.5,
			},
			RewardsSettings: config.RewardsSettings{
				LeaderPercentage: 0.10,
			},
			FeeSettings: config.FeeSettings{
				MaxGasLimitPerBlock:  "10000000",
				MinGasPrice:          "10",
				MinGasLimit:          "10",
				GasPerDataByte:       "1",
				DataLimitForBaseCalc: "10000",
			},
			ValidatorSettings: config.ValidatorSettings{
				GenesisNodePrice:         "500",
				UnBondPeriod:             "5",
				TotalSupply:              "200000000000",
				MinStepValue:             "100000",
				NumNodes:                 1000,
				AuctionEnableNonce:       "100000",
				StakeEnableNonce:         "100000",
				NumRoundsWithoutBleed:    "1000",
				MaximumPercentageToBleed: "0.5",
				BleedPercentagePerRound:  "0.00001",
				UnJailValue:              "1000",
			},
		},
	)

	arguments := peer.ArgValidatorStatisticsProcessor{
		Marshalizer: &mock.MarshalizerMock{},
		DataPool: &mock.PoolsHolderStub{
			HeadersCalled: func() dataRetriever.HeadersPool {
				return nil
			},
		},
		StorageService:      &mock.ChainStorerMock{},
		NodesCoordinator:    &mock.NodesCoordinatorMock{},
		ShardCoordinator:    mock.NewOneShardCoordinatorMock(),
		AdrConv:             &mock.AddressConverterMock{},
		PeerAdapter:         getAccountsMock(),
		StakeValue:          economicsData.GenesisNodePrice(),
		Rater:               createMockRater(),
		RewardsHandler:      economicsData,
		MaxComputableRounds: 1000,
		StartEpoch:          0,
	}
	return arguments
}

func createMockRater() *mock.RaterMock {
	rater := mock.GetNewMockRater()
	rater.MinRating = minRating
	rater.MaxRating = maxRating
	rater.StartRating = startRating
	rater.IncreaseProposer = proposerIncreaseRatingStep
	rater.DecreaseProposer = proposerDecreaseRatingStep
	rater.IncreaseValidator = validatorIncreaseRatingStep
	rater.DecreaseValidator = validatorDecreaseRatingStep
	rater.MetaIncreaseProposer = metaProposerIncreaseRatingStep
	rater.MetaDecreaseProposer = metaProposerDecreaseRatingStep
	rater.MetaIncreaseValidator = metaValidatorIncreaseRatingStep
	rater.MetaDecreaseValidator = metaValidatorDecreaseRatingStep
	return rater
}

func createMockCache() map[string]data.HeaderHandler {
	return make(map[string]data.HeaderHandler)
}

func TestNewValidatorStatisticsProcessor_NilPeerAdaptersShouldErr(t *testing.T) {
	t.Parallel()

	arguments := createMockArguments()
	arguments.PeerAdapter = nil
	validatorStatistics, err := peer.NewValidatorStatisticsProcessor(arguments)

	assert.Nil(t, validatorStatistics)
	assert.Equal(t, process.ErrNilPeerAccountsAdapter, err)
}

func TestNewValidatorStatisticsProcessor_NilAddressConverterShouldErr(t *testing.T) {
	t.Parallel()

	arguments := createMockArguments()
	arguments.AdrConv = nil
	validatorStatistics, err := peer.NewValidatorStatisticsProcessor(arguments)

	assert.Nil(t, validatorStatistics)
	assert.Equal(t, process.ErrNilAddressConverter, err)
}

func TestNewValidatorStatisticsProcessor_NilNodesCoordinatorShouldErr(t *testing.T) {
	t.Parallel()

	arguments := createMockArguments()
	arguments.NodesCoordinator = nil
	validatorStatistics, err := peer.NewValidatorStatisticsProcessor(arguments)

	assert.Nil(t, validatorStatistics)
	assert.Equal(t, process.ErrNilNodesCoordinator, err)
}

func TestNewValidatorStatisticsProcessor_NilShardCoordinatorShouldErr(t *testing.T) {
	t.Parallel()

	arguments := createMockArguments()
	arguments.ShardCoordinator = nil
	validatorStatistics, err := peer.NewValidatorStatisticsProcessor(arguments)

	assert.Nil(t, validatorStatistics)
	assert.Equal(t, process.ErrNilShardCoordinator, err)
}

func TestNewValidatorStatisticsProcessor_NilStorageShouldErr(t *testing.T) {
	t.Parallel()

	arguments := createMockArguments()
	arguments.StorageService = nil
	validatorStatistics, err := peer.NewValidatorStatisticsProcessor(arguments)

	assert.Nil(t, validatorStatistics)
	assert.Equal(t, process.ErrNilStorage, err)
}

func TestNewValidatorStatisticsProcessor_ZeroMaxComputableRoundsShouldErr(t *testing.T) {
	t.Parallel()

	arguments := createMockArguments()
	arguments.MaxComputableRounds = 0
	validatorStatistics, err := peer.NewValidatorStatisticsProcessor(arguments)

	assert.Nil(t, validatorStatistics)
	assert.Equal(t, process.ErrZeroMaxComputableRounds, err)
}

func TestNewValidatorStatisticsProcessor_NilStakeValueShouldErr(t *testing.T) {
	t.Parallel()

	arguments := createMockArguments()
	arguments.StakeValue = nil
	validatorStatistics, err := peer.NewValidatorStatisticsProcessor(arguments)

	assert.Nil(t, validatorStatistics)
	assert.Equal(t, process.ErrNilEconomicsData, err)
}

func TestNewValidatorStatisticsProcessor_NilRaterShouldErr(t *testing.T) {
	t.Parallel()

	arguments := createMockArguments()
	arguments.Rater = nil
	validatorStatistics, err := peer.NewValidatorStatisticsProcessor(arguments)

	assert.Nil(t, validatorStatistics)
	assert.Equal(t, process.ErrNilRater, err)
}

func TestNewValidatorStatisticsProcessor_NilRewardsHandlerShouldErr(t *testing.T) {
	t.Parallel()

	arguments := createMockArguments()
	arguments.RewardsHandler = nil
	validatorStatistics, err := peer.NewValidatorStatisticsProcessor(arguments)

	assert.Nil(t, validatorStatistics)
	assert.Equal(t, process.ErrNilRewardsHandler, err)
}
func TestNewValidatorStatisticsProcessor_NilMarshalizerShouldErr(t *testing.T) {
	t.Parallel()

	arguments := createMockArguments()
	arguments.Marshalizer = nil
	validatorStatistics, err := peer.NewValidatorStatisticsProcessor(arguments)

	assert.Nil(t, validatorStatistics)
	assert.Equal(t, process.ErrNilMarshalizer, err)
}

func TestNewValidatorStatisticsProcessor_NilDataPoolShouldErr(t *testing.T) {
	t.Parallel()

	arguments := createMockArguments()
	arguments.DataPool = nil
	validatorStatistics, err := peer.NewValidatorStatisticsProcessor(arguments)

	assert.Nil(t, validatorStatistics)
	assert.Equal(t, process.ErrNilDataPoolHolder, err)
}

func TestNewValidatorStatisticsProcessor(t *testing.T) {
	t.Parallel()

	arguments := createMockArguments()
	validatorStatistics, err := peer.NewValidatorStatisticsProcessor(arguments)

	assert.NotNil(t, validatorStatistics)
	assert.Nil(t, err)
}

func TestValidatorStatisticsProcessor_SaveInitialStateErrOnWrongAddressConverter(t *testing.T) {
	t.Parallel()

	addressErr := errors.New("hex address error")
	addressConverter := &mock.AddressConverterStub{
		CreateAddressFromPublicKeyBytesCalled: func(pubKey []byte) (container state.AddressContainer, e error) {
			return nil, addressErr
		},
	}

	arguments := createMockArguments()
	arguments.NodesCoordinator = &mock.NodesCoordinatorMock{
		GetAllEligibleValidatorsPublicKeysCalled: func() (map[uint32][][]byte, error) {
			keys := make(map[uint32][][]byte)
			keys[0] = make([][]byte, 0)
			keys[0] = append(keys[0], []byte("aaaa"))
			return keys, nil
		},
		GetValidatorWithPublicKeyCalled: func(publicKey []byte, _ uint32) (sharding.Validator, uint32, error) {
			validator, _ := sharding.NewValidator(publicKey, publicKey, defaultChancesSelection)
			return validator, 0, nil
		},
	}

	arguments.AdrConv = addressConverter
	validatorStatistics, err := peer.NewValidatorStatisticsProcessor(arguments)

	assert.Equal(t, addressErr, err)
	assert.Nil(t, validatorStatistics)
}

func TestValidatorStatisticsProcessor_SaveInitialStateErrOnGetAccountFail(t *testing.T) {
	t.Parallel()

	adapterError := errors.New("account error")
	peerAdapters := &mock.AccountsStub{
		LoadAccountCalled: func(addressContainer state.AddressContainer) (handler state.AccountHandler, e error) {
			return nil, adapterError
		},
	}

	addressConverter := &mock.AddressConverterStub{
		CreateAddressFromPublicKeyBytesCalled: func(pubKey []byte) (container state.AddressContainer, e error) {
			return &mock.AddressMock{}, nil
		},
	}

	arguments := createMockArguments()
	arguments.NodesCoordinator = &mock.NodesCoordinatorMock{
		GetAllEligibleValidatorsPublicKeysCalled: func() (map[uint32][][]byte, error) {
			keys := make(map[uint32][][]byte)
			keys[0] = make([][]byte, 0)
			keys[0] = append(keys[0], []byte("aaaa"))
			return keys, nil
		},
		GetValidatorWithPublicKeyCalled: func(publicKey []byte, _ uint32) (sharding.Validator, uint32, error) {
			validator, _ := sharding.NewValidator(publicKey, publicKey, defaultChancesSelection)
			return validator, 0, nil
		},
	}

	arguments.PeerAdapter = peerAdapters
	arguments.AdrConv = addressConverter
	_, err := peer.NewValidatorStatisticsProcessor(arguments)

	assert.Equal(t, adapterError, err)
}

func TestValidatorStatisticsProcessor_SaveInitialStateGetAccountReturnsInvalid(t *testing.T) {
	t.Parallel()

	peerAdapter := &mock.AccountsStub{
		LoadAccountCalled: func(addressContainer state.AddressContainer) (handler state.AccountHandler, e error) {
			return &mock.AccountWrapMock{}, nil
		},
	}

	addressConverter := &mock.AddressConverterStub{
		CreateAddressFromPublicKeyBytesCalled: func(pubKey []byte) (container state.AddressContainer, e error) {
			return &mock.AddressMock{}, nil
		},
	}

	arguments := createMockArguments()
	arguments.NodesCoordinator = &mock.NodesCoordinatorMock{
		GetAllEligibleValidatorsPublicKeysCalled: func() (map[uint32][][]byte, error) {
			keys := make(map[uint32][][]byte)
			keys[0] = make([][]byte, 0)
			keys[0] = append(keys[0], []byte("aaaa"))
			return keys, nil
		},
		GetValidatorWithPublicKeyCalled: func(publicKey []byte, _ uint32) (sharding.Validator, uint32, error) {
			validator, _ := sharding.NewValidator(publicKey, publicKey, defaultChancesSelection)
			return validator, 0, nil
		},
	}

	arguments.PeerAdapter = peerAdapter
	arguments.AdrConv = addressConverter
	_, err := peer.NewValidatorStatisticsProcessor(arguments)

	assert.Equal(t, process.ErrInvalidPeerAccount, err)
}

func TestValidatorStatisticsProcessor_SaveInitialStateSetAddressErrors(t *testing.T) {
	t.Parallel()

	saveAccountError := errors.New("save account error")
	peerAccount, _ := state.NewPeerAccount(&mock.AddressMock{})
	peerAdapter := &mock.AccountsStub{
		LoadAccountCalled: func(addressContainer state.AddressContainer) (handler state.AccountHandler, e error) {
			return peerAccount, nil
		},
		SaveAccountCalled: func(accountHandler state.AccountHandler) error {
			return saveAccountError
		},
	}

	addressConverter := &mock.AddressConverterStub{
		CreateAddressFromPublicKeyBytesCalled: func(pubKey []byte) (container state.AddressContainer, e error) {
			return &mock.AddressMock{}, nil
		},
	}

	arguments := createMockArguments()
	arguments.NodesCoordinator = &mock.NodesCoordinatorMock{
		GetAllEligibleValidatorsPublicKeysCalled: func() (map[uint32][][]byte, error) {
			keys := make(map[uint32][][]byte)
			keys[0] = make([][]byte, 0)
			keys[0] = append(keys[0], []byte("aaaa"))
			return keys, nil
		},
		GetValidatorWithPublicKeyCalled: func(publicKey []byte, _ uint32) (sharding.Validator, uint32, error) {
			validator, _ := sharding.NewValidator(publicKey, publicKey, defaultChancesSelection)
			return validator, 0, nil
		},
	}

	arguments.PeerAdapter = peerAdapter
	arguments.AdrConv = addressConverter
	_, err := peer.NewValidatorStatisticsProcessor(arguments)

	assert.Equal(t, saveAccountError, err)
}

func TestValidatorStatisticsProcessor_SaveInitialStateCommitErrors(t *testing.T) {
	t.Parallel()

	commitError := errors.New("commit error")
	peerAccount, _ := state.NewPeerAccount(&mock.AddressMock{})
	peerAdapter := &mock.AccountsStub{
		LoadAccountCalled: func(addressContainer state.AddressContainer) (handler state.AccountHandler, e error) {
			return peerAccount, nil
		},
		CommitCalled: func() (bytes []byte, e error) {
			return nil, commitError
		},
		SaveAccountCalled: func(accountHandler state.AccountHandler) error {
			return nil
		},
	}

	addressConverter := &mock.AddressConverterStub{
		CreateAddressFromHexCalled: func(hexAddress string) (container state.AddressContainer, e error) {
			return &mock.AddressMock{}, nil
		},
	}

	arguments := createMockArguments()
	arguments.PeerAdapter = peerAdapter
	arguments.AdrConv = addressConverter
	_, err := peer.NewValidatorStatisticsProcessor(arguments)

	assert.Equal(t, commitError, err)
}

func TestValidatorStatisticsProcessor_SaveInitialStateCommit(t *testing.T) {
	t.Parallel()

	peerAccount, _ := state.NewPeerAccount(&mock.AddressMock{})
	peerAdapter := &mock.AccountsStub{
		LoadAccountCalled: func(addressContainer state.AddressContainer) (handler state.AccountHandler, e error) {
			return peerAccount, nil
		},
		CommitCalled: func() (bytes []byte, e error) {
			return nil, nil
		},
		SaveAccountCalled: func(accountHandler state.AccountHandler) error {
			return nil
		},
	}

	addressConverter := &mock.AddressConverterStub{
		CreateAddressFromHexCalled: func(hexAddress string) (container state.AddressContainer, e error) {
			return &mock.AddressMock{}, nil
		},
	}

	arguments := createMockArguments()
	arguments.PeerAdapter = peerAdapter
	arguments.AdrConv = addressConverter
	_, err := peer.NewValidatorStatisticsProcessor(arguments)

	assert.Nil(t, err)
}

func TestValidatorStatisticsProcessor_SaveInitialStateCommitsEligibleAndWaiting(t *testing.T) {
	t.Parallel()

	arguments, waitingMap, eligibleMap, actualMap := createCustomArgumentsForSaveInitialState()

	_, err := peer.NewValidatorStatisticsProcessor(arguments)

	//verify 6 saves
	for _, validators := range eligibleMap {
		for _, val := range validators {
			assert.Equal(t, 1, actualMap[string(val.PubKey())])
		}
	}

	for _, validators := range waitingMap {
		for _, val := range validators {
			assert.Equal(t, 1, actualMap[string(val.PubKey())])
		}
	}

	assert.Nil(t, err)
}

func TestValidatorStatisticsProcessor_UpdatePeerStateReturnsRootHashForGenesis(t *testing.T) {
	t.Parallel()

	expectedRootHash := []byte("root hash")
	peerAdapter := getAccountsMock()
	peerAdapter.RootHashCalled = func() (bytes []byte, e error) {
		return expectedRootHash, nil
	}

	arguments := createMockArguments()
	arguments.PeerAdapter = peerAdapter
	validatorStatistics, _ := peer.NewValidatorStatisticsProcessor(arguments)

	header := getMetaHeaderHandler([]byte("header"))
	header.Nonce = 0
	rootHash, err := validatorStatistics.UpdatePeerState(header, createMockCache())

	assert.Nil(t, err)
	assert.Equal(t, expectedRootHash, rootHash)
}

func TestValidatorStatisticsProcessor_UpdatePeerStateReturnsErrForRootHashErr(t *testing.T) {
	t.Parallel()

	expectedError := errors.New("expected error")
	peerAdapter := getAccountsMock()
	peerAdapter.RootHashCalled = func() (bytes []byte, e error) {
		return nil, expectedError
	}

	arguments := createMockArguments()
	arguments.PeerAdapter = peerAdapter
	validatorStatistics, _ := peer.NewValidatorStatisticsProcessor(arguments)

	header := getMetaHeaderHandler([]byte("header"))
	header.Nonce = 0
	_, err := validatorStatistics.UpdatePeerState(header, createMockCache())

	assert.Equal(t, expectedError, err)
}

func TestValidatorStatisticsProcessor_UpdatePeerStateComputeValidatorErrShouldError(t *testing.T) {
	t.Parallel()

	computeValidatorsErr := errors.New("compute validators error")

	arguments := createMockArguments()
	arguments.NodesCoordinator = &mock.NodesCoordinatorMock{
		ComputeValidatorsGroupCalled: func(randomness []byte, round uint64, shardId uint32, epoch uint32) (validatorsGroup []sharding.Validator, err error) {
			return nil, computeValidatorsErr
		},
	}
	arguments.DataPool = &mock.PoolsHolderStub{
		HeadersCalled: func() dataRetriever.HeadersPool {
			return &mock.HeadersCacherStub{
				GetHeaderByHashCalled: func(hash []byte) (handler data.HeaderHandler, e error) {
					return getMetaHeaderHandler([]byte("header")), nil
				},
			}
		},
	}
	validatorStatistics, _ := peer.NewValidatorStatisticsProcessor(arguments)

	header := getMetaHeaderHandler([]byte("header"))
	_, err := validatorStatistics.UpdatePeerState(header, createMockCache())

	assert.Equal(t, computeValidatorsErr, err)
}

func TestValidatorStatisticsProcessor_UpdatePeerStateCreateAddressFromPublicKeyBytesErr(t *testing.T) {
	t.Parallel()

	createAddressErr := errors.New("create address error")

	arguments := createMockArguments()
	arguments.NodesCoordinator = &mock.NodesCoordinatorMock{
		ComputeValidatorsGroupCalled: func(randomness []byte, round uint64, shardId uint32, epoch uint32) (validatorsGroup []sharding.Validator, err error) {
			return []sharding.Validator{&mock.ValidatorMock{}}, nil
		},
	}
	arguments.AdrConv = &mock.AddressConverterStub{
		CreateAddressFromPublicKeyBytesCalled: func(pubKey []byte) (container state.AddressContainer, e error) {
			return nil, createAddressErr
		},
	}
	arguments.DataPool = &mock.PoolsHolderStub{
		HeadersCalled: func() dataRetriever.HeadersPool {
			return &mock.HeadersCacherStub{
				GetHeaderByHashCalled: func(hash []byte) (handler data.HeaderHandler, e error) {
					return getMetaHeaderHandler([]byte("header")), nil
				},
			}
		},
	}

	validatorStatistics, _ := peer.NewValidatorStatisticsProcessor(arguments)

	header := getMetaHeaderHandler([]byte("header"))
	_, err := validatorStatistics.UpdatePeerState(header, createMockCache())

	assert.Equal(t, createAddressErr, err)
}

func TestValidatorStatisticsProcessor_UpdatePeerStateGetExistingAccountErr(t *testing.T) {
	t.Parallel()

	existingAccountErr := errors.New("existing account err")
	adapter := getAccountsMock()
	adapter.LoadAccountCalled = func(addressContainer state.AddressContainer) (handler state.AccountHandler, e error) {
		return nil, existingAccountErr
	}

	arguments := createMockArguments()
	arguments.NodesCoordinator = &mock.NodesCoordinatorMock{
		ComputeValidatorsGroupCalled: func(randomness []byte, round uint64, shardId uint32, epoch uint32) (validatorsGroup []sharding.Validator, err error) {
			return []sharding.Validator{&mock.ValidatorMock{}}, nil
		},
	}
	arguments.AdrConv = &mock.AddressConverterStub{
		CreateAddressFromPublicKeyBytesCalled: func(pubKey []byte) (container state.AddressContainer, e error) {
			return &mock.AddressMock{}, nil
		},
	}
	arguments.DataPool = &mock.PoolsHolderStub{
		HeadersCalled: func() dataRetriever.HeadersPool {
			return &mock.HeadersCacherStub{
				GetHeaderByHashCalled: func(hash []byte) (handler data.HeaderHandler, e error) {
					return getMetaHeaderHandler([]byte("header")), nil
				},
			}
		},
	}
	arguments.PeerAdapter = adapter
	validatorStatistics, _ := peer.NewValidatorStatisticsProcessor(arguments)

	header := getMetaHeaderHandler([]byte("header"))
	_, err := validatorStatistics.UpdatePeerState(header, createMockCache())

	assert.Equal(t, existingAccountErr, err)
}

func TestValidatorStatisticsProcessor_UpdatePeerStateGetExistingAccountInvalidType(t *testing.T) {
	t.Parallel()

	adapter := getAccountsMock()
	adapter.LoadAccountCalled = func(addressContainer state.AddressContainer) (handler state.AccountHandler, e error) {
		return &mock.AccountWrapMock{}, nil
	}

	arguments := createMockArguments()
	arguments.NodesCoordinator = &mock.NodesCoordinatorMock{
		ComputeValidatorsGroupCalled: func(randomness []byte, round uint64, shardId uint32, epoch uint32) (validatorsGroup []sharding.Validator, err error) {
			return []sharding.Validator{&mock.ValidatorMock{}}, nil
		},
	}
	arguments.AdrConv = &mock.AddressConverterStub{
		CreateAddressFromPublicKeyBytesCalled: func(pubKey []byte) (container state.AddressContainer, e error) {
			return &mock.AddressMock{}, nil
		},
	}
	arguments.DataPool = &mock.PoolsHolderStub{
		HeadersCalled: func() dataRetriever.HeadersPool {
			return &mock.HeadersCacherStub{
				GetHeaderByHashCalled: func(hash []byte) (handler data.HeaderHandler, e error) {
					return getMetaHeaderHandler([]byte("header")), nil
				},
			}
		},
	}
	arguments.PeerAdapter = adapter
	validatorStatistics, _ := peer.NewValidatorStatisticsProcessor(arguments)

	header := getMetaHeaderHandler([]byte("header"))
	_, err := validatorStatistics.UpdatePeerState(header, createMockCache())

	assert.Equal(t, process.ErrInvalidPeerAccount, err)
}

func TestValidatorStatisticsProcessor_UpdatePeerStateGetHeaderError(t *testing.T) {
	t.Parallel()

	getHeaderError := errors.New("get header error")
	adapter := getAccountsMock()
	marshalizer := &mock.MarshalizerStub{}

	adapter.LoadAccountCalled = func(addressContainer state.AddressContainer) (handler state.AccountHandler, e error) {
		return state.NewPeerAccount(addressContainer)
	}
	shardCoordinatorMock := mock.NewOneShardCoordinatorMock()

	arguments := createMockArguments()
	arguments.Marshalizer = marshalizer
	arguments.DataPool = &mock.PoolsHolderStub{
		HeadersCalled: func() dataRetriever.HeadersPool {
			return &mock.HeadersCacherStub{}
		},
	}
	arguments.StorageService = &mock.ChainStorerMock{
		GetStorerCalled: func(unitType dataRetriever.UnitType) storage.Storer {
			return &mock.StorerStub{
				GetCalled: func(key []byte) (bytes []byte, e error) {
					return nil, getHeaderError
				},
			}
		},
	}
	arguments.NodesCoordinator = &mock.NodesCoordinatorMock{
		ComputeValidatorsGroupCalled: func(randomness []byte, round uint64, shardId uint32, epoch uint32) (validatorsGroup []sharding.Validator, err error) {
			return []sharding.Validator{&mock.ValidatorMock{}, &mock.ValidatorMock{}}, nil
		},
	}
	arguments.ShardCoordinator = shardCoordinatorMock
	arguments.AdrConv = &mock.AddressConverterStub{
		CreateAddressFromPublicKeyBytesCalled: func(pubKey []byte) (container state.AddressContainer, e error) {
			return &mock.AddressMock{}, nil
		},
	}
	arguments.PeerAdapter = adapter
	arguments.Rater = mock.GetNewMockRater()
	validatorStatistics, _ := peer.NewValidatorStatisticsProcessor(arguments)

	header := getMetaHeaderHandler([]byte("header"))
	header.Nonce = 2
	_, err := validatorStatistics.UpdatePeerState(header, createMockCache())

	assert.True(t, errors.Is(err, process.ErrMissingHeader))
}

func TestValidatorStatisticsProcessor_UpdatePeerStateGetHeaderUnmarshalError(t *testing.T) {
	t.Parallel()

	getHeaderUnmarshalError := errors.New("get header unmarshal error")
	adapter := getAccountsMock()
	marshalizer := &mock.MarshalizerStub{
		UnmarshalCalled: func(obj interface{}, buff []byte) error {
			return getHeaderUnmarshalError
		},
	}

	adapter.LoadAccountCalled = func(addressContainer state.AddressContainer) (handler state.AccountHandler, e error) {
		return state.NewPeerAccount(addressContainer)
	}
	shardCoordinatorMock := mock.NewOneShardCoordinatorMock()

	arguments := createMockArguments()
	arguments.Marshalizer = marshalizer
	arguments.DataPool = &mock.PoolsHolderStub{
		HeadersCalled: func() dataRetriever.HeadersPool {
			return &mock.HeadersCacherStub{}
		},
	}
	arguments.StorageService = &mock.ChainStorerMock{
		GetStorerCalled: func(unitType dataRetriever.UnitType) storage.Storer {
			return &mock.StorerStub{
				GetCalled: func(key []byte) (bytes []byte, e error) {
					return nil, nil
				},
			}
		},
	}
	arguments.NodesCoordinator = &mock.NodesCoordinatorMock{
		ComputeValidatorsGroupCalled: func(randomness []byte, round uint64, shardId uint32, epoch uint32) (validatorsGroup []sharding.Validator, err error) {
			return []sharding.Validator{&mock.ValidatorMock{}, &mock.ValidatorMock{}}, nil
		},
	}
	arguments.ShardCoordinator = shardCoordinatorMock
	arguments.AdrConv = &mock.AddressConverterStub{
		CreateAddressFromPublicKeyBytesCalled: func(pubKey []byte) (container state.AddressContainer, e error) {
			return &mock.AddressMock{}, nil
		},
	}
	arguments.PeerAdapter = adapter
	arguments.Rater = mock.GetNewMockRater()

	validatorStatistics, _ := peer.NewValidatorStatisticsProcessor(arguments)

	header := getMetaHeaderHandler([]byte("header"))
	header.Nonce = 2
	_, err := validatorStatistics.UpdatePeerState(header, createMockCache())

	assert.Equal(t, process.ErrUnmarshalWithoutSuccess, err)
}

func TestValidatorStatisticsProcessor_UpdatePeerStateCallsIncrease(t *testing.T) {
	t.Parallel()

	adapter := getAccountsMock()
	increaseLeaderCalled := false
	increaseValidatorCalled := false
	marshalizer := &mock.MarshalizerStub{}

	adapter.LoadAccountCalled = func(addressContainer state.AddressContainer) (handler state.AccountHandler, e error) {
		return &mock.PeerAccountHandlerMock{
			IncreaseLeaderSuccessRateCalled: func(value uint32) {
				increaseLeaderCalled = true
			},
			IncreaseValidatorSuccessRateCalled: func(value uint32) {
				increaseValidatorCalled = true
			},
		}, nil
	}
	adapter.RootHashCalled = func() (bytes []byte, e error) {
		return nil, nil
	}
	shardCoordinatorMock := mock.NewOneShardCoordinatorMock()

	arguments := createMockArguments()
	arguments.Marshalizer = marshalizer
	arguments.DataPool = &mock.PoolsHolderStub{
		HeadersCalled: func() dataRetriever.HeadersPool {
			return &mock.HeadersCacherStub{}
		},
	}
	arguments.StorageService = &mock.ChainStorerMock{
		GetStorerCalled: func(unitType dataRetriever.UnitType) storage.Storer {
			return &mock.StorerStub{
				GetCalled: func(key []byte) (bytes []byte, e error) {
					return nil, nil
				},
			}
		},
	}
	arguments.NodesCoordinator = &mock.NodesCoordinatorMock{
		ComputeValidatorsGroupCalled: func(randomness []byte, round uint64, shardId uint32, epoch uint32) (validatorsGroup []sharding.Validator, err error) {
			return []sharding.Validator{&mock.ValidatorMock{}, &mock.ValidatorMock{}}, nil
		},
	}
	arguments.ShardCoordinator = shardCoordinatorMock
	arguments.AdrConv = &mock.AddressConverterStub{
		CreateAddressFromPublicKeyBytesCalled: func(pubKey []byte) (container state.AddressContainer, e error) {
			return &mock.AddressMock{}, nil
		},
	}
	arguments.PeerAdapter = adapter
	arguments.Rater = mock.GetNewMockRater()
	validatorStatistics, _ := peer.NewValidatorStatisticsProcessor(arguments)

	header := getMetaHeaderHandler([]byte("header"))
	header.PubKeysBitmap = []byte{255, 0}

	marshalizer.UnmarshalCalled = func(obj interface{}, buff []byte) error {
		switch v := obj.(type) {
		case *block.MetaBlock:
			*v = block.MetaBlock{
				PubKeysBitmap:   []byte{255, 255},
				AccumulatedFees: big.NewInt(0),
			}
		case *block.Header:
			*v = block.Header{
				AccumulatedFees: big.NewInt(0),
			}
		default:
			fmt.Println(v)
		}

		return nil
	}

	_, err := validatorStatistics.UpdatePeerState(header, createMockCache())

	assert.Nil(t, err)
	assert.True(t, increaseLeaderCalled)
	assert.True(t, increaseValidatorCalled)
}

func TestValidatorStatisticsProcessor_UpdatePeerStateCheckForMissedBlocksErr(t *testing.T) {
	t.Parallel()

	adapter := getAccountsMock()
	missedBlocksErr := errors.New("missed blocks error")
	shouldErr := false
	marshalizer := &mock.MarshalizerStub{}

	adapter.LoadAccountCalled = func(addressContainer state.AddressContainer) (handler state.AccountHandler, e error) {
		return &mock.PeerAccountHandlerMock{
			DecreaseLeaderSuccessRateCalled: func(value uint32) {
				shouldErr = true
			},
		}, nil
	}

	adapter.SaveAccountCalled = func(account state.AccountHandler) error {
		if shouldErr {
			return missedBlocksErr
		}
		return nil
	}
	adapter.RootHashCalled = func() (bytes []byte, e error) {
		return nil, nil
	}
	shardCoordinatorMock := mock.NewOneShardCoordinatorMock()

	arguments := createMockArguments()
	arguments.DataPool = &mock.PoolsHolderStub{
		HeadersCalled: func() dataRetriever.HeadersPool {
			return &mock.HeadersCacherStub{}
		},
	}
	arguments.StorageService = &mock.ChainStorerMock{
		GetStorerCalled: func(unitType dataRetriever.UnitType) storage.Storer {
			return &mock.StorerStub{
				GetCalled: func(key []byte) (bytes []byte, e error) {
					return nil, nil
				},
			}
		},
	}
	arguments.NodesCoordinator = &mock.NodesCoordinatorMock{
		ComputeValidatorsGroupCalled: func(randomness []byte, round uint64, shardId uint32, epoch uint32) (validatorsGroup []sharding.Validator, err error) {
			return []sharding.Validator{&mock.ValidatorMock{}, &mock.ValidatorMock{}}, nil
		},
	}
	arguments.ShardCoordinator = shardCoordinatorMock
	arguments.AdrConv = &mock.AddressConverterStub{
		CreateAddressFromPublicKeyBytesCalled: func(pubKey []byte) (container state.AddressContainer, e error) {
			return &mock.AddressMock{}, nil
		},
	}
	arguments.PeerAdapter = adapter
	arguments.Marshalizer = marshalizer
	arguments.Rater = mock.GetNewMockRater()

	validatorStatistics, _ := peer.NewValidatorStatisticsProcessor(arguments)

	header := getMetaHeaderHandler([]byte("header"))
	header.Nonce = 2
	header.Round = 2

	marshalizer.UnmarshalCalled = func(obj interface{}, buff []byte) error {
		switch v := obj.(type) {
		case *block.MetaBlock:
			*v = block.MetaBlock{
				Nonce:         0,
				PubKeysBitmap: []byte{0, 0},
			}
		case *block.Header:
			*v = block.Header{}
		default:
			fmt.Println(v)
		}

		return nil
	}

	_, err := validatorStatistics.UpdatePeerState(header, createMockCache())

	assert.Equal(t, missedBlocksErr, err)
}

func TestValidatorStatisticsProcessor_CheckForMissedBlocksNoMissedBlocks(t *testing.T) {
	t.Parallel()

	computeValidatorGroupCalled := false
	shardCoordinatorMock := mock.NewOneShardCoordinatorMock()

	arguments := createMockArguments()
	arguments.Marshalizer = &mock.MarshalizerMock{}
	arguments.DataPool = &mock.PoolsHolderStub{}
	arguments.StorageService = &mock.ChainStorerMock{}
	arguments.NodesCoordinator = &mock.NodesCoordinatorMock{
		ComputeValidatorsGroupCalled: func(randomness []byte, round uint64, shardId uint32, epoch uint32) (validatorsGroup []sharding.Validator, err error) {
			computeValidatorGroupCalled = true
			return nil, nil
		},
	}
	arguments.ShardCoordinator = shardCoordinatorMock
	arguments.AdrConv = &mock.AddressConverterMock{}
	arguments.PeerAdapter = getAccountsMock()

	validatorStatistics, _ := peer.NewValidatorStatisticsProcessor(arguments)
	err := validatorStatistics.CheckForMissedBlocks(1, 0, []byte("prev"), 0, 0)
	assert.Nil(t, err)
	assert.False(t, computeValidatorGroupCalled)

	err = validatorStatistics.CheckForMissedBlocks(1, 1, []byte("prev"), 0, 0)
	assert.Nil(t, err)
	assert.False(t, computeValidatorGroupCalled)

	err = validatorStatistics.CheckForMissedBlocks(2, 1, []byte("prev"), 0, 0)
	assert.Nil(t, err)
	assert.False(t, computeValidatorGroupCalled)
}

func TestValidatorStatisticsProcessor_CheckForMissedBlocksErrOnComputeValidatorList(t *testing.T) {
	t.Parallel()

	computeErr := errors.New("compute err")
	shardCoordinatorMock := mock.NewOneShardCoordinatorMock()

	arguments := createMockArguments()
	arguments.Marshalizer = &mock.MarshalizerMock{}
	arguments.DataPool = &mock.PoolsHolderStub{}
	arguments.StorageService = &mock.ChainStorerMock{}
	arguments.NodesCoordinator = &mock.NodesCoordinatorMock{
		ComputeValidatorsGroupCalled: func(randomness []byte, round uint64, shardId uint32, epoch uint32) (validatorsGroup []sharding.Validator, err error) {
			return nil, computeErr
		},
	}
	arguments.ShardCoordinator = shardCoordinatorMock
	arguments.AdrConv = &mock.AddressConverterMock{}
	arguments.PeerAdapter = getAccountsMock()
	arguments.Rater = mock.GetNewMockRater()
	validatorStatistics, _ := peer.NewValidatorStatisticsProcessor(arguments)
	err := validatorStatistics.CheckForMissedBlocks(2, 0, []byte("prev"), 0, 0)
	assert.Equal(t, computeErr, err)
}

func TestValidatorStatisticsProcessor_CheckForMissedBlocksErrOnGetPeerAcc(t *testing.T) {
	t.Parallel()

	peerAccErr := errors.New("peer acc err")
	shardCoordinatorMock := mock.NewOneShardCoordinatorMock()

	arguments := createMockArguments()
	arguments.Marshalizer = &mock.MarshalizerMock{}
	arguments.DataPool = &mock.PoolsHolderStub{}
	arguments.StorageService = &mock.ChainStorerMock{}
	arguments.NodesCoordinator = &mock.NodesCoordinatorMock{
		ComputeValidatorsGroupCalled: func(randomness []byte, round uint64, shardId uint32, epoch uint32) (validatorsGroup []sharding.Validator, err error) {
			return []sharding.Validator{
				&mock.ValidatorMock{},
			}, nil
		},
	}
	arguments.ShardCoordinator = shardCoordinatorMock
	arguments.AdrConv = &mock.AddressConverterStub{
		CreateAddressFromPublicKeyBytesCalled: func(pubKey []byte) (addressContainer state.AddressContainer, e error) {
			return nil, peerAccErr
		},
	}
	arguments.PeerAdapter = getAccountsMock()
	arguments.Rater = mock.GetNewMockRater()
	validatorStatistics, _ := peer.NewValidatorStatisticsProcessor(arguments)
	err := validatorStatistics.CheckForMissedBlocks(2, 0, []byte("prev"), 0, 0)
	assert.Equal(t, peerAccErr, err)
}

func TestValidatorStatisticsProcessor_CheckForMissedBlocksErrOnDecrease(t *testing.T) {
	t.Parallel()

	decreaseErr := false
	shardCoordinatorMock := mock.NewOneShardCoordinatorMock()
	peerAdapter := getAccountsMock()
	peerAdapter.LoadAccountCalled = func(addressContainer state.AddressContainer) (handler state.AccountHandler, e error) {
		return &mock.PeerAccountHandlerMock{
			DecreaseLeaderSuccessRateCalled: func(value uint32) {
				decreaseErr = true
			},
		}, nil
	}

	arguments := createMockArguments()
	arguments.NodesCoordinator = &mock.NodesCoordinatorMock{
		ComputeValidatorsGroupCalled: func(randomness []byte, round uint64, shardId uint32, epoch uint32) (validatorsGroup []sharding.Validator, err error) {
			return []sharding.Validator{
				&mock.ValidatorMock{},
			}, nil
		},
	}
	arguments.ShardCoordinator = shardCoordinatorMock
	arguments.AdrConv = &mock.AddressConverterStub{
		CreateAddressFromPublicKeyBytesCalled: func(pubKey []byte) (addressContainer state.AddressContainer, e error) {
			return nil, nil
		},
	}
	arguments.PeerAdapter = peerAdapter
	arguments.Rater = mock.GetNewMockRater()
	validatorStatistics, _ := peer.NewValidatorStatisticsProcessor(arguments)
	_ = validatorStatistics.CheckForMissedBlocks(2, 0, []byte("prev"), 0, 0)
	_ = validatorStatistics.UpdateMissedBlocksCounters()
	assert.True(t, decreaseErr)
}

func TestValidatorStatisticsProcessor_CheckForMissedBlocksCallsDecrease(t *testing.T) {
	t.Parallel()

	currentHeaderRound := 10
	previousHeaderRound := 4
	decreaseCount := 0
	pubKey := []byte("pubKey")
	shardCoordinatorMock := mock.NewOneShardCoordinatorMock()
	peerAdapter := getAccountsMock()
	peerAdapter.LoadAccountCalled = func(addressContainer state.AddressContainer) (handler state.AccountHandler, e error) {
		return &mock.PeerAccountHandlerMock{
			DecreaseLeaderSuccessRateCalled: func(value uint32) {
				decreaseCount += 5
			},
		}, nil
	}

	arguments := createMockArguments()
	arguments.NodesCoordinator = &mock.NodesCoordinatorMock{
		ComputeValidatorsGroupCalled: func(randomness []byte, round uint64, shardId uint32, epoch uint32) (validatorsGroup []sharding.Validator, err error) {
			return []sharding.Validator{
				&mock.ValidatorMock{
					PubKeyCalled: func() []byte {
						return pubKey
					},
				},
			}, nil
		},
	}
	arguments.ShardCoordinator = shardCoordinatorMock
	arguments.AdrConv = &mock.AddressConverterStub{
		CreateAddressFromPublicKeyBytesCalled: func(pubKey []byte) (addressContainer state.AddressContainer, e error) {
			return nil, nil
		},
	}
	arguments.PeerAdapter = peerAdapter
	arguments.Rater = mock.GetNewMockRater()
	validatorStatistics, _ := peer.NewValidatorStatisticsProcessor(arguments)
	_ = validatorStatistics.CheckForMissedBlocks(uint64(currentHeaderRound), uint64(previousHeaderRound), []byte("prev"), 0, 0)
	counters := validatorStatistics.GetLeaderDecreaseCount(pubKey)
	_ = validatorStatistics.UpdateMissedBlocksCounters()
	assert.Equal(t, uint32(currentHeaderRound-previousHeaderRound-1), counters)
}

func TestValidatorStatisticsProcessor_CheckForMissedBlocksWithRoundDifferenceGreaterThanMaxComputableCallsDecreaseOnlyOnce(t *testing.T) {
	t.Parallel()

	currentHeaderRound := 20
	previousHeaderRound := 10
	decreaseValidatorCalls := 0
	decreaseLeaderCalls := 0
	setTempRatingCalls := 0

	validatorPublicKeys := make(map[uint32][][]byte)
	validatorPublicKeys[0] = make([][]byte, 1)
	validatorPublicKeys[0][0] = []byte("testpk")

	shardCoordinatorMock := mock.NewOneShardCoordinatorMock()
	peerAdapter := getAccountsMock()
	peerAdapter.LoadAccountCalled = func(addressContainer state.AddressContainer) (handler state.AccountHandler, e error) {
		return &mock.PeerAccountHandlerMock{
			DecreaseLeaderSuccessRateCalled: func(value uint32) {
				decreaseLeaderCalls++
			},
			DecreaseValidatorSuccessRateCalled: func(value uint32) {
				decreaseValidatorCalls++
			},
			SetTempRatingCalled: func(value uint32) {
				setTempRatingCalls++
			},
		}, nil
	}

	arguments := createMockArguments()
	arguments.NodesCoordinator = &mock.NodesCoordinatorMock{
		ComputeValidatorsGroupCalled: func(randomness []byte, round uint64, shardId uint32, _ uint32) (validatorsGroup []sharding.Validator, err error) {
			return []sharding.Validator{
				&mock.ValidatorMock{},
			}, nil
		},
		GetAllEligibleValidatorsPublicKeysCalled: func() (map[uint32][][]byte, error) {
			return validatorPublicKeys, nil
		},
		GetValidatorWithPublicKeyCalled: func(publicKey []byte, _ uint32) (sharding.Validator, uint32, error) {
			validator, _ := sharding.NewValidator(publicKey, publicKey, defaultChancesSelection)
			return validator, 0, nil
		},
	}
	arguments.ShardCoordinator = shardCoordinatorMock
	arguments.AdrConv = &mock.AddressConverterStub{
		CreateAddressFromPublicKeyBytesCalled: func(pubKey []byte) (addressContainer state.AddressContainer, e error) {
			return nil, nil
		},
	}
	arguments.PeerAdapter = peerAdapter
	arguments.Rater = mock.GetNewMockRater()
	arguments.MaxComputableRounds = 5

	validatorStatistics, _ := peer.NewValidatorStatisticsProcessor(arguments)
	_ = validatorStatistics.CheckForMissedBlocks(uint64(currentHeaderRound), uint64(previousHeaderRound), []byte("prev"), 0, 0)
	assert.Equal(t, 1, decreaseLeaderCalls)
	assert.Equal(t, 1, decreaseValidatorCalls)
	assert.Equal(t, 2, setTempRatingCalls)
}

func TestValidatorStatisticsProcessor_CheckForMissedBlocksWithRoundDifferenceGreaterThanMaxComputableCallsOnlyOnce(t *testing.T) {
	t.Parallel()

	currentHeaderRound := 20
	previousHeaderRound := 10
	decreaseValidatorCalls := 0
	decreaseLeaderCalls := 0
	setTempRatingCalls := 0
	nrValidators := 1

	validatorPublicKeys := make(map[uint32][][]byte)
	validatorPublicKeys[0] = make([][]byte, nrValidators)
	for i := 0; i < nrValidators; i++ {
		validatorPublicKeys[0][i] = []byte(fmt.Sprintf("testpk_%v", i))
	}

	shardCoordinatorMock := mock.NewOneShardCoordinatorMock()
	peerAdapter := getAccountsMock()
	peerAdapter.LoadAccountCalled = func(addressContainer state.AddressContainer) (handler state.AccountHandler, e error) {
		return &mock.PeerAccountHandlerMock{
			DecreaseLeaderSuccessRateCalled: func(value uint32) {
				decreaseLeaderCalls++
			},
			DecreaseValidatorSuccessRateCalled: func(value uint32) {
				decreaseValidatorCalls++
			},
			SetTempRatingCalled: func(value uint32) {
				setTempRatingCalls++
			},
		}, nil
	}

	arguments := createMockArguments()
	arguments.NodesCoordinator = &mock.NodesCoordinatorMock{
		ComputeValidatorsGroupCalled: func(randomness []byte, round uint64, shardId uint32, _ uint32) (validatorsGroup []sharding.Validator, err error) {
			return []sharding.Validator{
				&mock.ValidatorMock{},
			}, nil
		},
		GetAllEligibleValidatorsPublicKeysCalled: func() (map[uint32][][]byte, error) {
			return validatorPublicKeys, nil
		},
		GetValidatorWithPublicKeyCalled: func(publicKey []byte, _ uint32) (sharding.Validator, uint32, error) {
			validator, _ := sharding.NewValidator(publicKey, publicKey, defaultChancesSelection)
			return validator, 0, nil
		},
	}
	arguments.ShardCoordinator = shardCoordinatorMock
	arguments.AdrConv = &mock.AddressConverterStub{
		CreateAddressFromPublicKeyBytesCalled: func(pubKey []byte) (addressContainer state.AddressContainer, e error) {
			return nil, nil
		},
	}
	arguments.PeerAdapter = peerAdapter
	arguments.Rater = mock.GetNewMockRater()
	arguments.MaxComputableRounds = 5

	validatorStatistics, _ := peer.NewValidatorStatisticsProcessor(arguments)
	_ = validatorStatistics.CheckForMissedBlocks(uint64(currentHeaderRound), uint64(previousHeaderRound), []byte("prev"), 0, 0)
	assert.Equal(t, 1, decreaseLeaderCalls)
	assert.Equal(t, 1, decreaseValidatorCalls)
	assert.Equal(t, 2, setTempRatingCalls)
}

func TestValidatorStatisticsProcessor_CheckForMissedBlocksWithRoundDifferences(t *testing.T) {
	t.Parallel()

	currentHeaderRound := uint64(101)
	previousHeaderRound := uint64(1)
	maxComputableRounds := uint64(5)

	type args struct {
		currentHeaderRound  uint64
		previousHeaderRound uint64
		maxComputableRounds uint64
		nrValidators        int
		consensusGroupSize  int
	}

	type result struct {
		decreaseValidatorValue uint32
		decreaseLeaderValue    uint32
		tempRating             uint32
	}

	type testSuite struct {
		name string
		args args
		want result
	}

	rater := mock.GetNewMockRater()
	rater.StartRating = 500000
	rater.MinRating = 100000
	rater.MaxRating = 1000000
	rater.DecreaseProposer = -2000
	rater.DecreaseValidator = -10

	validators := []struct {
		validators    int
		consensusSize int
	}{
		{validators: 1, consensusSize: 1},
		{validators: 2, consensusSize: 1},
		{validators: 10, consensusSize: 1},
		{validators: 100, consensusSize: 1},
		{validators: 400, consensusSize: 1},
		{validators: 400, consensusSize: 2},
		{validators: 400, consensusSize: 10},
		{validators: 400, consensusSize: 63},
		{validators: 400, consensusSize: 400},
	}

	tests := make([]testSuite, len(validators))

	for i, nodes := range validators {
		{
			leaderProbability := computeLeaderProbability(currentHeaderRound, previousHeaderRound, nodes.validators)
			intValidatorProbability := uint32(leaderProbability*float64(nodes.consensusSize) + 1 - math.SmallestNonzeroFloat64)
			intLeaderProbability := uint32(leaderProbability + 1 - math.SmallestNonzeroFloat64)

			tests[i] = testSuite{
				args: args{
					currentHeaderRound:  currentHeaderRound,
					previousHeaderRound: previousHeaderRound,
					maxComputableRounds: maxComputableRounds,
					nrValidators:        nodes.validators,
					consensusGroupSize:  nodes.consensusSize,
				},
				want: result{
					decreaseValidatorValue: intValidatorProbability,
					decreaseLeaderValue:    intLeaderProbability,
					tempRating: uint32(int32(rater.StartRating) +
						int32(intLeaderProbability)*rater.DecreaseProposer +
						int32(intValidatorProbability)*rater.DecreaseValidator),
				},
			}
		}
	}

	for _, tt := range tests {
		ttCopy := tt
		t.Run(tt.name, func(t *testing.T) {
			decreaseLeader, decreaseValidator, rating := DoComputeMissingBlocks(
				rater,
				tt.args.nrValidators,
				tt.args.consensusGroupSize,
				tt.args.currentHeaderRound,
				tt.args.previousHeaderRound,
				tt.args.maxComputableRounds)

			res := result{
				decreaseValidatorValue: decreaseValidator,
				decreaseLeaderValue:    decreaseLeader,
				tempRating:             rating,
			}

			if res != ttCopy.want {
				t.Errorf("ComputeMissingBlocks = %v, want %v", res, ttCopy.want)
			}

			t.Logf("validators:%v, consensusSize:%v, missedRounds: %v, decreased leader: %v, decreased validator: %v, startRating: %v, endRating: %v",
				ttCopy.args.nrValidators,
				ttCopy.args.consensusGroupSize,
				ttCopy.args.currentHeaderRound-ttCopy.args.previousHeaderRound,
				ttCopy.want.decreaseLeaderValue,
				ttCopy.want.decreaseValidatorValue,
				rater.StartRating,
				ttCopy.want.tempRating,
			)

		})
	}

}

func computeLeaderProbability(
	currentHeaderRound uint64,
	previousHeaderRound uint64,
	validators int,
) float64 {
	return (float64(currentHeaderRound) - float64(previousHeaderRound) - 1) / float64(validators)
}

func DoComputeMissingBlocks(
	rater *mock.RaterMock,
	nrValidators int,
	consensusGroupSize int,
	currentHeaderRounds uint64,
	previousHeaderRound uint64,
	maxComputableRounds uint64,
) (uint32, uint32, uint32) {
	validatorPublicKeys := make(map[uint32][][]byte)
	validatorPublicKeys[0] = make([][]byte, nrValidators)
	for i := 0; i < nrValidators; i++ {
		validatorPublicKeys[0][i] = []byte(fmt.Sprintf("testpk_%v", i))
	}

	consensus := make([]sharding.Validator, consensusGroupSize)
	for i := 0; i < consensusGroupSize; i++ {
		consensus[i] = &mock.ValidatorMock{}
	}

	accountsMap := make(map[string]*mock.PeerAccountHandlerMock)
	leaderSuccesRateMap := make(map[string]uint32)
	validatorSuccesRateMap := make(map[string]uint32)
	ratingMap := make(map[string]uint32)

	shardCoordinatorMock := mock.NewOneShardCoordinatorMock()
	peerAdapter := getAccountsMock()
	peerAdapter.LoadAccountCalled = func(addressContainer state.AddressContainer) (handler state.AccountHandler, e error) {
		key := string(addressContainer.Bytes())
		account, found := accountsMap[key]

		if !found {
			account = &mock.PeerAccountHandlerMock{
				DecreaseLeaderSuccessRateCalled: func(value uint32) {
					leaderSuccesRateMap[key] += value
				},
				DecreaseValidatorSuccessRateCalled: func(value uint32) {
					validatorSuccesRateMap[key] += value
				},
				GetTempRatingCalled: func() uint32 {
					return ratingMap[key]
				},
				SetTempRatingCalled: func(value uint32) {
					ratingMap[key] = value
				},
			}
			accountsMap[key] = account
			leaderSuccesRateMap[key] = 0
			validatorSuccesRateMap[key] = 0
			ratingMap[key] = rater.StartRating
		}

		return account, nil
	}

	arguments := createMockArguments()
	arguments.NodesCoordinator = &mock.NodesCoordinatorMock{
		ComputeValidatorsGroupCalled: func(randomness []byte, round uint64, shardId uint32, _ uint32) (validatorsGroup []sharding.Validator, err error) {
			return consensus, nil
		},
		GetAllEligibleValidatorsPublicKeysCalled: func() (map[uint32][][]byte, error) {
			return validatorPublicKeys, nil
		},
		ConsensusGroupSizeCalled: func(uint32) int {
			return consensusGroupSize
		},
		GetValidatorWithPublicKeyCalled: func(publicKey []byte, _ uint32) (sharding.Validator, uint32, error) {
			validator, _ := sharding.NewValidator(publicKey, publicKey, defaultChancesSelection)
			return validator, 0, nil
		},
	}
	arguments.ShardCoordinator = shardCoordinatorMock
	arguments.AdrConv = &mock.AddressConverterStub{
		CreateAddressFromPublicKeyBytesCalled: func(pubKey []byte) (addressContainer state.AddressContainer, e error) {
			return mock.NewAddressMock(pubKey), nil
		},
	}
	arguments.PeerAdapter = peerAdapter
	arguments.Rater = rater

	arguments.MaxComputableRounds = maxComputableRounds

	validatorStatistics, _ := peer.NewValidatorStatisticsProcessor(arguments)
	_ = validatorStatistics.CheckForMissedBlocks(currentHeaderRounds, previousHeaderRound, []byte("prev"), 0, 0)

	firstKey := "testpk_0"

	return leaderSuccesRateMap[firstKey], validatorSuccesRateMap[firstKey], ratingMap[firstKey]
}

func TestValidatorStatisticsProcessor_GetMatchingPrevShardDataEmptySDReturnsNil(t *testing.T) {
	arguments := createMockArguments()

	currentShardData := block.ShardData{}
	shardInfo := make([]block.ShardData, 0)

	validatorStatistics, _ := peer.NewValidatorStatisticsProcessor(arguments)
	sd := validatorStatistics.GetMatchingPrevShardData(currentShardData, shardInfo)

	assert.Nil(t, sd)
}

func TestValidatorStatisticsProcessor_GetMatchingPrevShardDataNoMatch(t *testing.T) {
	arguments := createMockArguments()

	currentShardData := block.ShardData{ShardID: 1, Nonce: 10}
	shardInfo := []block.ShardData{{ShardID: 1, Nonce: 8}, {ShardID: 2, Nonce: 9}}

	validatorStatistics, _ := peer.NewValidatorStatisticsProcessor(arguments)
	sd := validatorStatistics.GetMatchingPrevShardData(currentShardData, shardInfo)

	assert.Nil(t, sd)
}

func TestValidatorStatisticsProcessor_GetMatchingPrevShardDataFindsMatch(t *testing.T) {
	arguments := createMockArguments()

	currentShardData := block.ShardData{ShardID: 1, Nonce: 10}
	shardInfo := []block.ShardData{{ShardID: 1, Nonce: 9}, {ShardID: 2, Nonce: 9}}

	validatorStatistics, _ := peer.NewValidatorStatisticsProcessor(arguments)
	sd := validatorStatistics.GetMatchingPrevShardData(currentShardData, shardInfo)

	assert.NotNil(t, sd)
}

func TestValidatorStatisticsProcessor_UpdatePeerStateCallsPubKeyForValidator(t *testing.T) {
	pubKeyCalled := false
	addressCalled := false
	arguments := createMockArguments()
	arguments.NodesCoordinator = &mock.NodesCoordinatorMock{
		ComputeValidatorsGroupCalled: func(randomness []byte, round uint64, shardId uint32, epoch uint32) (validatorsGroup []sharding.Validator, err error) {
			return []sharding.Validator{&mock.ValidatorMock{
				PubKeyCalled: func() []byte {
					pubKeyCalled = true
					return make([]byte, 0)
				},
				AddressCalled: func() []byte {
					addressCalled = true
					return make([]byte, 0)
				},
			}, &mock.ValidatorMock{}}, nil
		},
	}
	arguments.DataPool = &mock.PoolsHolderStub{
		HeadersCalled: func() dataRetriever.HeadersPool {
			return &mock.HeadersCacherStub{
				GetHeaderByHashCalled: func(hash []byte) (handler data.HeaderHandler, e error) {
					return getMetaHeaderHandler([]byte("header")), nil
				},
			}
		},
	}

	validatorStatistics, _ := peer.NewValidatorStatisticsProcessor(arguments)
	header := getMetaHeaderHandler([]byte("header"))

	_, _ = validatorStatistics.UpdatePeerState(header, createMockCache())

	assert.True(t, pubKeyCalled)
	assert.False(t, addressCalled)
}

func getMetaHeaderHandler(randSeed []byte) *block.MetaBlock {
	return &block.MetaBlock{
		Nonce:           2,
		PrevRandSeed:    randSeed,
		PrevHash:        randSeed,
		PubKeysBitmap:   randSeed,
		AccumulatedFees: big.NewInt(0),
	}
}

func getAccountsMock() *mock.AccountsStub {
	return &mock.AccountsStub{
		CommitCalled: func() (bytes []byte, e error) {
			return make([]byte, 0), nil
		},
		LoadAccountCalled: func(addressContainer state.AddressContainer) (handler state.AccountHandler, e error) {
			return &mock.PeerAccountHandlerMock{}, nil
		},
	}
}

func createCustomArgumentsForSaveInitialState() (peer.ArgValidatorStatisticsProcessor, map[uint32][]sharding.Validator, map[uint32][]sharding.Validator, map[string]int) {
	arguments := createMockArguments()

	shardZeroId := uint32(0)
	eligibleValidatorsPubKeys := map[uint32][][]byte{
		shardZeroId:           {[]byte("e_pk0_shard0"), []byte("e_pk1_shard0")},
		core.MetachainShardId: {[]byte("e_pk0_meta"), []byte("e_pk1_meta")},
	}

	waitingValidatorsPubKeys := map[uint32][][]byte{
		shardZeroId:           {[]byte("w_pk0_shard0"), []byte("w_pk1_shard0")},
		core.MetachainShardId: {[]byte("w_pk0_meta"), []byte("w_pk1_meta")},
	}

	waitingMap := make(map[uint32][]sharding.Validator)
	waitingMap[core.MetachainShardId] = []sharding.Validator{
		mock.NewValidatorMock(eligibleValidatorsPubKeys[core.MetachainShardId][0], []byte("e_addr0_meta")),
		mock.NewValidatorMock(eligibleValidatorsPubKeys[core.MetachainShardId][1], []byte("e_addr1_meta")),
	}
	waitingMap[shardZeroId] = []sharding.Validator{
		mock.NewValidatorMock(eligibleValidatorsPubKeys[shardZeroId][0], []byte("e_addr0_shard0")),
		mock.NewValidatorMock(eligibleValidatorsPubKeys[shardZeroId][1], []byte("e_addr1_shard0")),
	}

	eligibleMap := make(map[uint32][]sharding.Validator)
	eligibleMap[core.MetachainShardId] = []sharding.Validator{
		mock.NewValidatorMock(waitingValidatorsPubKeys[core.MetachainShardId][0], []byte("w_addr0_meta")),
		mock.NewValidatorMock(waitingValidatorsPubKeys[core.MetachainShardId][1], []byte("w_addr1_meta")),
	}
	eligibleMap[shardZeroId] = []sharding.Validator{
		mock.NewValidatorMock(waitingValidatorsPubKeys[shardZeroId][0], []byte("w_addr0_shard0")),
		mock.NewValidatorMock(waitingValidatorsPubKeys[shardZeroId][1], []byte("w_addr1_shard0")),
	}

	arguments.NodesCoordinator = &mock.NodesCoordinatorMock{
		GetValidatorWithPublicKeyCalled: func(publicKey []byte, epoch uint32) (validator sharding.Validator, shardId uint32, err error) {
			for shardId, validators := range eligibleMap {
				for _, val := range validators {
					if bytes.Equal(val.PubKey(), publicKey) {
						return val, shardId, nil
					}
				}
			}

			for shardId, validators := range waitingMap {
				for _, val := range validators {
					if bytes.Equal(val.PubKey(), publicKey) {
						return val, shardId, nil
					}
				}
			}

			return nil, 0, nil
		},
		GetAllEligibleValidatorsPublicKeysCalled: func() (m map[uint32][][]byte, err error) {
			return eligibleValidatorsPubKeys, nil
		},
		GetAllWaitingValidatorsPublicKeysCalled: func() (m map[uint32][][]byte, err error) {
			return waitingValidatorsPubKeys, nil
		},
	}

	actualMap := make(map[string]int)

	peerAdapter := &mock.AccountsStub{
		LoadAccountCalled: func(addressContainer state.AddressContainer) (handler state.AccountHandler, e error) {
			peerAccount, _ := state.NewPeerAccount(addressContainer)
			return peerAccount, nil
		},
		SaveAccountCalled: func(accountHandler state.AccountHandler) error {
			actualMap[string(accountHandler.AddressContainer().Bytes())]++
			return nil
		},
		CommitCalled: func() (bytes []byte, e error) {
			return nil, nil
		},
	}

	addressConverter := &mock.AddressConverterStub{
		CreateAddressFromHexCalled: func(hexAddress string) (container state.AddressContainer, e error) {
			return mock.NewAddressMock([]byte(hexAddress)), nil
		},
		CreateAddressFromPublicKeyBytesCalled: func(pubKey []byte) (container state.AddressContainer, err error) {
			return mock.NewAddressMock(pubKey), nil
		},
	}

	arguments.PeerAdapter = peerAdapter
	arguments.AdrConv = addressConverter
	return arguments, waitingMap, eligibleMap, actualMap
}

func TestValidatorStatistics_RootHashWithErrShouldReturnNil(t *testing.T) {
	hash := []byte("nonExistingRootHash")
	expectedErr := errors.New("Invalid rootHash")

	arguments := createMockArguments()

	peerAdapter := getAccountsMock()
	peerAdapter.GetAllLeavesCalled = func(rootHash []byte) (m map[string][]byte, err error) {
		return nil, expectedErr
	}
	arguments.PeerAdapter = peerAdapter

	validatorStatistics, _ := peer.NewValidatorStatisticsProcessor(arguments)

	validatorInfos, err := validatorStatistics.GetValidatorInfoForRootHash(hash)
	assert.Nil(t, validatorInfos)
	assert.Equal(t, expectedErr, err)
}

func TestValidatorStatistics_ResetValidatorStatisticsAtNewEpoch(t *testing.T) {
	hash := []byte("correctRootHash")
	expectedErr := errors.New("unknown peer")
	arguments := createMockArguments()

	addrBytes0 := []byte("addr1")
	addrBytesMeta := []byte("addrM")

	pa0, _ := createPeerAccounts(addrBytes0, addrBytesMeta)

	marshalizedPa0, _ := arguments.Marshalizer.Marshal(pa0)

	validatorInfoMap := make(map[string][]byte)
	validatorInfoMap[string(addrBytes0)] = marshalizedPa0

	peerAdapter := getAccountsMock()
	peerAdapter.GetAllLeavesCalled = func(rootHash []byte) (m map[string][]byte, err error) {
		if bytes.Equal(rootHash, hash) {
			return validatorInfoMap, nil
		}
		return nil, expectedErr
	}
	peerAdapter.LoadAccountCalled = func(addressContainer state.AddressContainer) (handler state.AccountHandler, err error) {
		if bytes.Equal(pa0.GetBLSPublicKey(), addressContainer.Bytes()) {
			return pa0, nil
		}
		return nil, expectedErr
	}
	arguments.PeerAdapter = peerAdapter
	arguments.AdrConv = mock.NewAddressConverterFake(4, "")
	validatorStatistics, _ := peer.NewValidatorStatisticsProcessor(arguments)
	validatorInfos, _ := validatorStatistics.GetValidatorInfoForRootHash(hash)

	assert.NotEqual(t, pa0.GetTempRating(), pa0.GetRating())

	err := validatorStatistics.ResetValidatorStatisticsAtNewEpoch(validatorInfos)

	assert.Nil(t, err)
	assert.Equal(t, big.NewInt(0), pa0.GetAccumulatedFees())

	assert.Equal(t, uint32(11), pa0.GetTotalValidatorSuccessRate().NumSuccess)
	assert.Equal(t, uint32(22), pa0.GetTotalValidatorSuccessRate().NumFailure)
	assert.Equal(t, uint32(33), pa0.GetTotalLeaderSuccessRate().NumSuccess)
	assert.Equal(t, uint32(44), pa0.GetTotalLeaderSuccessRate().NumFailure)

	assert.Equal(t, uint32(0), pa0.GetValidatorSuccessRate().NumSuccess)
	assert.Equal(t, uint32(0), pa0.GetValidatorSuccessRate().NumFailure)
	assert.Equal(t, uint32(0), pa0.GetLeaderSuccessRate().NumSuccess)
	assert.Equal(t, uint32(0), pa0.GetLeaderSuccessRate().NumFailure)

	assert.Equal(t, uint32(0), pa0.GetNumSelectedInSuccessBlocks())
	assert.Equal(t, pa0.GetTempRating(), pa0.GetRating())
}

func TestValidatorStatistics_Process(t *testing.T) {
	hash := []byte("correctRootHash")
	expectedErr := errors.New("error rootHash")
	arguments := createMockArguments()

	addrBytes0 := []byte("addr1")
	addrBytesMeta := []byte("addrMeta")

	pa0, paMeta := createPeerAccounts(addrBytes0, addrBytesMeta)

	marshalizedPa0, _ := arguments.Marshalizer.Marshal(pa0)
	marshalizedPaMeta, _ := arguments.Marshalizer.Marshal(paMeta)

	validatorInfoMap := make(map[string][]byte)
	validatorInfoMap[string(addrBytes0)] = marshalizedPa0
	validatorInfoMap[string(addrBytesMeta)] = marshalizedPaMeta

	peerAdapter := getAccountsMock()
	peerAdapter.GetAllLeavesCalled = func(rootHash []byte) (m map[string][]byte, err error) {
		if bytes.Equal(rootHash, hash) {
			return validatorInfoMap, nil
		}
		return nil, expectedErr
	}
	peerAdapter.LoadAccountCalled = func(addressContainer state.AddressContainer) (handler state.AccountHandler, err error) {
		if bytes.Equal(pa0.GetBLSPublicKey(), addressContainer.Bytes()) {
			return pa0, nil
		}
		return nil, expectedErr
	}
	arguments.PeerAdapter = peerAdapter

	validatorStatistics, _ := peer.NewValidatorStatisticsProcessor(arguments)
	validatorInfos, _ := validatorStatistics.GetValidatorInfoForRootHash(hash)
	vi0 := validatorInfos[0][0]
	newTempRating := uint32(25)
	vi0.TempRating = newTempRating

	assert.NotEqual(t, newTempRating, pa0.GetRating())

	err := validatorStatistics.Process(vi0)

	assert.Nil(t, err)
	assert.Equal(t, newTempRating, pa0.GetRating())
}

func TestValidatorStatistics_GetValidatorInfoForRootHash(t *testing.T) {
	hash := []byte("correctRootHash")
	expectedErr := errors.New("error rootHash")
	arguments := createMockArguments()

	addrBytes0 := []byte("addr1")
	addrBytesMeta := []byte("addrMeta")

	pa0, paMeta := createPeerAccounts(addrBytes0, addrBytesMeta)

	marshalizedPa0, _ := arguments.Marshalizer.Marshal(pa0)
	marshalizedPaMeta, _ := arguments.Marshalizer.Marshal(paMeta)

	validatorInfoMap := make(map[string][]byte)
	validatorInfoMap[string(addrBytes0)] = marshalizedPa0
	validatorInfoMap[string(addrBytesMeta)] = marshalizedPaMeta

	peerAdapter := getAccountsMock()
	peerAdapter.GetAllLeavesCalled = func(rootHash []byte) (m map[string][]byte, err error) {
		if bytes.Equal(rootHash, hash) {
			return validatorInfoMap, nil
		}
		return nil, expectedErr
	}
	arguments.PeerAdapter = peerAdapter

	validatorStatistics, _ := peer.NewValidatorStatisticsProcessor(arguments)

	validatorInfos, err := validatorStatistics.GetValidatorInfoForRootHash(hash)
	assert.NotNil(t, validatorInfos)
	assert.Nil(t, err)
	assert.Equal(t, uint32(0), validatorInfos[0][0].ShardId)
	compare(t, pa0, validatorInfos[0][0])
	assert.Equal(t, core.MetachainShardId, validatorInfos[core.MetachainShardId][0].ShardId)
	compare(t, paMeta, validatorInfos[core.MetachainShardId][0])
}

func TestValidatorStatistics_ProcessValidatorInfosEndOfEpochWithNilMapShouldErr(t *testing.T) {
	arguments := createMockArguments()
	validatorStatistics, _ := peer.NewValidatorStatisticsProcessor(arguments)

	err := validatorStatistics.ProcessRatingsEndOfEpoch(nil)
	assert.Equal(t, process.ErrNilValidatorInfos, err)

	vi := make(map[uint32][]*state.ValidatorInfo)
	err = validatorStatistics.ProcessRatingsEndOfEpoch(vi)
	assert.Equal(t, process.ErrNilValidatorInfos, err)
}

func TestValidatorStatistics_ProcessValidatorInfosEndOfEpochWithNoValidatorFailureShouldNotChangeTempRating(t *testing.T) {
	arguments := createMockArguments()
	rater := createMockRater()
	rater.GetSignedBlocksThresholdCalled = func() float32 {
		return 0.025
	}
	arguments.Rater = rater

	validatorStatistics, _ := peer.NewValidatorStatisticsProcessor(arguments)

	tempRating1 := uint32(75)
	tempRating2 := uint32(80)

	vi := make(map[uint32][]*state.ValidatorInfo)
	vi[core.MetachainShardId] = make([]*state.ValidatorInfo, 1)
	vi[core.MetachainShardId][0] = &state.ValidatorInfo{
		PublicKey:                  nil,
		ShardId:                    core.MetachainShardId,
		List:                       "",
		Index:                      0,
		TempRating:                 tempRating1,
		Rating:                     0,
		RewardAddress:              nil,
		LeaderSuccess:              10,
		LeaderFailure:              0,
		ValidatorSuccess:           10,
		ValidatorFailure:           0,
		NumSelectedInSuccessBlocks: 20,
		AccumulatedFees:            nil,
	}

	vi[0] = make([]*state.ValidatorInfo, 1)
	vi[0][0] = &state.ValidatorInfo{
		PublicKey:                  nil,
		ShardId:                    core.MetachainShardId,
		List:                       "",
		Index:                      0,
		TempRating:                 tempRating2,
		Rating:                     0,
		RewardAddress:              nil,
		LeaderSuccess:              10,
		LeaderFailure:              0,
		ValidatorSuccess:           10,
		ValidatorFailure:           0,
		NumSelectedInSuccessBlocks: 20,
		AccumulatedFees:            nil,
	}

	err := validatorStatistics.ProcessRatingsEndOfEpoch(vi)
	assert.Nil(t, err)
	assert.Equal(t, tempRating1, vi[core.MetachainShardId][0].TempRating)
	assert.Equal(t, tempRating2, vi[0][0].TempRating)
}

func TestValidatorStatistics_ProcessValidatorInfosEndOfEpochWithSmallValidatorFailureShouldWork(t *testing.T) {
	arguments := createMockArguments()
	rater := createMockRater()
	rater.GetSignedBlocksThresholdCalled = func() float32 {
		return 0.025
	}
	rater.MinRating = 1000
	rater.MaxRating = 10000
	arguments.Rater = rater

	updateArgumentsWithNeeded(arguments)

	validatorStatistics, _ := peer.NewValidatorStatisticsProcessor(arguments)

	tempRating1 := uint32(5000)
	tempRating2 := uint32(8000)

	validatorSuccess1 := uint32(2)
	validatorFailure1 := uint32(98)
	validatorSuccess2 := uint32(1)
	validatorFailure2 := uint32(99)

	vi := make(map[uint32][]*state.ValidatorInfo)
	vi[core.MetachainShardId] = make([]*state.ValidatorInfo, 1)
	vi[core.MetachainShardId][0] = createMockValidatorInfo(core.MetachainShardId, tempRating1, validatorSuccess1, validatorFailure1)
	vi[0] = make([]*state.ValidatorInfo, 1)
	vi[0][0] = createMockValidatorInfo(0, tempRating2, validatorSuccess2, validatorFailure2)

	err := validatorStatistics.ProcessRatingsEndOfEpoch(vi)
	assert.Nil(t, err)
	expectedTempRating1 := tempRating1 - uint32(rater.MetaIncreaseValidator)*validatorFailure1
	assert.Equal(t, expectedTempRating1, vi[core.MetachainShardId][0].TempRating)
	expectedTempRating2 := tempRating2 - uint32(rater.IncreaseValidator)*validatorFailure2
	assert.Equal(t, expectedTempRating2, vi[0][0].TempRating)
}

func TestValidatorStatistics_ProcessValidatorInfosEndOfEpochWithLargeValidatorFailureBelowMinRatingShouldWork(t *testing.T) {
	arguments := createMockArguments()
	rater := createMockRater()
	rater.GetSignedBlocksThresholdCalled = func() float32 {
		return 0.025
	}
	rater.MinRating = 1000
	rater.MaxRating = 10000
	arguments.Rater = rater
	rater.MetaIncreaseValidator = 100
	rater.IncreaseValidator = 99
	updateArgumentsWithNeeded(arguments)

	tempRating1 := uint32(5000)
	tempRating2 := uint32(8000)

	validatorSuccess1 := uint32(2)
	validatorSuccess2 := uint32(1)
	validatorFailure1 := uint32(98)
	validatorFailure2 := uint32(99)

	vi := make(map[uint32][]*state.ValidatorInfo)
	vi[core.MetachainShardId] = make([]*state.ValidatorInfo, 1)
	vi[core.MetachainShardId][0] = createMockValidatorInfo(core.MetachainShardId, tempRating1, validatorSuccess1, validatorFailure1)
	vi[0] = make([]*state.ValidatorInfo, 1)
	vi[0][0] = createMockValidatorInfo(0, tempRating2, validatorSuccess2, validatorFailure2)

	validatorStatistics, _ := peer.NewValidatorStatisticsProcessor(arguments)
	err := validatorStatistics.ProcessRatingsEndOfEpoch(vi)

	assert.Nil(t, err)
	assert.Equal(t, rater.MinRating, vi[core.MetachainShardId][0].TempRating)
	assert.Equal(t, rater.MinRating, vi[0][0].TempRating)
}

func createMockValidatorInfo(shardId uint32, tempRating uint32, validatorSuccess uint32, validatorFailure uint32) *state.ValidatorInfo {
	return &state.ValidatorInfo{
		PublicKey:                  nil,
		ShardId:                    shardId,
		List:                       "",
		Index:                      0,
		TempRating:                 tempRating,
		Rating:                     0,
		RewardAddress:              nil,
		LeaderSuccess:              0,
		LeaderFailure:              0,
		ValidatorSuccess:           validatorSuccess,
		ValidatorFailure:           validatorFailure,
		NumSelectedInSuccessBlocks: validatorSuccess + validatorFailure,
		AccumulatedFees:            nil,
	}
}

func compare(t *testing.T, peerAccount state.PeerAccountHandler, validatorInfo *state.ValidatorInfo) {
	assert.Equal(t, peerAccount.GetCurrentShardId(), validatorInfo.ShardId)
	assert.Equal(t, peerAccount.GetRating(), validatorInfo.Rating)
	assert.Equal(t, peerAccount.GetTempRating(), validatorInfo.TempRating)
	assert.Equal(t, peerAccount.GetBLSPublicKey(), validatorInfo.PublicKey)
	assert.Equal(t, peerAccount.GetValidatorSuccessRate().NumFailure, validatorInfo.ValidatorFailure)
	assert.Equal(t, peerAccount.GetValidatorSuccessRate().NumSuccess, validatorInfo.ValidatorSuccess)
	assert.Equal(t, peerAccount.GetLeaderSuccessRate().NumFailure, validatorInfo.LeaderFailure)
	assert.Equal(t, peerAccount.GetLeaderSuccessRate().NumSuccess, validatorInfo.LeaderSuccess)
	assert.Equal(t, peerAccount.GetTotalValidatorSuccessRate().NumFailure, validatorInfo.TotalValidatorFailure)
	assert.Equal(t, peerAccount.GetTotalValidatorSuccessRate().NumSuccess, validatorInfo.TotalValidatorSuccess)
	assert.Equal(t, peerAccount.GetTotalLeaderSuccessRate().NumFailure, validatorInfo.TotalLeaderFailure)
	assert.Equal(t, peerAccount.GetTotalLeaderSuccessRate().NumSuccess, validatorInfo.TotalLeaderSuccess)
	assert.Equal(t, "list", validatorInfo.List)
	assert.Equal(t, uint32(0), validatorInfo.Index)
	assert.Equal(t, peerAccount.GetRewardAddress(), validatorInfo.RewardAddress)
	assert.Equal(t, peerAccount.GetAccumulatedFees(), validatorInfo.AccumulatedFees)
	assert.Equal(t, peerAccount.GetNumSelectedInSuccessBlocks(), validatorInfo.NumSelectedInSuccessBlocks)
}

func createPeerAccounts(addrBytes0 []byte, addrBytesMeta []byte) (state.PeerAccountHandler, state.PeerAccountHandler) {
	addr := mock.NewAddressMock(addrBytes0)
	pa0, _ := state.NewPeerAccount(addr)
	pa0.PeerAccountData = state.PeerAccountData{
		BLSPublicKey:     []byte("bls0"),
		SchnorrPublicKey: []byte("schnorr0"),
		RewardAddress:    []byte("reward0"),
		Stake:            big.NewInt(10),
		AccumulatedFees:  big.NewInt(11),
		JailTime: state.TimePeriod{
			StartTime: state.TimeStamp{Epoch: 1, Round: 10},
			EndTime:   state.TimeStamp{Epoch: 2, Round: 2},
		},
		PastJailTimes: []state.TimePeriod{
			{
				StartTime: state.TimeStamp{Epoch: 1, Round: 1},
				EndTime:   state.TimeStamp{Epoch: 1, Round: 2},
			},
		},
		CurrentShardId:    0,
		NextShardId:       1,
		NodeInWaitingList: false,
		UnStakedNonce:     7,
		ValidatorSuccessRate: state.SignRate{
			NumSuccess: 1,
			NumFailure: 2,
		},
		LeaderSuccessRate: state.SignRate{
			NumSuccess: 3,
			NumFailure: 4,
		},
		TotalValidatorSuccessRate: state.SignRate{
			NumSuccess: 10,
			NumFailure: 20,
		},
		TotalLeaderSuccessRate: state.SignRate{
			NumSuccess: 30,
			NumFailure: 40,
		},
		NumSelectedInSuccessBlocks: 5,
		Rating:                     51,
		TempRating:                 61,
		Nonce:                      7,
	}

	addr = mock.NewAddressMock(addrBytesMeta)
	paMeta, _ := state.NewPeerAccount(addr)
	paMeta.PeerAccountData = state.PeerAccountData{
		BLSPublicKey:     []byte("blsM"),
		SchnorrPublicKey: []byte("schnorrM"),
		RewardAddress:    []byte("rewardM"),
		Stake:            big.NewInt(110),
		AccumulatedFees:  big.NewInt(111),
		JailTime: state.TimePeriod{
			StartTime: state.TimeStamp{Epoch: 11, Round: 101},
			EndTime:   state.TimeStamp{Epoch: 21, Round: 21},
		},
		PastJailTimes: []state.TimePeriod{
			{
				StartTime: state.TimeStamp{Epoch: 11, Round: 11},
				EndTime:   state.TimeStamp{Epoch: 11, Round: 12},
			},
		},
		CurrentShardId:    core.MetachainShardId,
		NextShardId:       1,
		NodeInWaitingList: true,
		UnStakedNonce:     2,
		ValidatorSuccessRate: state.SignRate{
			NumSuccess: 11,
			NumFailure: 21,
		},
		LeaderSuccessRate: state.SignRate{
			NumSuccess: 31,
			NumFailure: 41,
		},
		NumSelectedInSuccessBlocks: 3,
		Rating:                     511,
		TempRating:                 611,
		Nonce:                      8,
	}
	return pa0, paMeta
}

func updateArgumentsWithNeeded(arguments peer.ArgValidatorStatisticsProcessor) {
	addrBytes0 := []byte("addr1")
	addrBytesMeta := []byte("addrMeta")

	pa0, paMeta := createPeerAccounts(addrBytes0, addrBytesMeta)

	marshalizedPa0, _ := arguments.Marshalizer.Marshal(pa0)
	marshalizedPaMeta, _ := arguments.Marshalizer.Marshal(paMeta)

	validatorInfoMap := make(map[string][]byte)
	validatorInfoMap[string(addrBytes0)] = marshalizedPa0
	validatorInfoMap[string(addrBytesMeta)] = marshalizedPaMeta
	peerAdapter := getAccountsMock()
	peerAdapter.GetAllLeavesCalled = func(rootHash []byte) (m map[string][]byte, err error) {
		return validatorInfoMap, nil
	}
	peerAdapter.LoadAccountCalled = func(addressContainer state.AddressContainer) (handler state.AccountHandler, err error) {
		return pa0, nil
	}
	arguments.PeerAdapter = peerAdapter
}<|MERGE_RESOLUTION|>--- conflicted
+++ resolved
@@ -23,9 +23,6 @@
 	"github.com/stretchr/testify/assert"
 )
 
-<<<<<<< HEAD
-const defaultChancesSelection = 1
-=======
 const (
 	validatorIncreaseRatingStep     = int32(1)
 	validatorDecreaseRatingStep     = int32(-2)
@@ -38,8 +35,8 @@
 	minRating                       = uint32(1)
 	maxRating                       = uint32(100)
 	startRating                     = uint32(50)
+	defaultChancesSelection         = uint32(1)
 )
->>>>>>> 0af97aaf
 
 func createMockArguments() peer.ArgValidatorStatisticsProcessor {
 	economicsData, _ := economics.NewEconomicsData(
