package peer_test

import (
	"bytes"
	"errors"
	"fmt"
	"math"
	"math/big"
	"testing"

	"github.com/ElrondNetwork/elrond-go/config"
	"github.com/ElrondNetwork/elrond-go/core"
	"github.com/ElrondNetwork/elrond-go/data"
	"github.com/ElrondNetwork/elrond-go/data/block"
	"github.com/ElrondNetwork/elrond-go/data/state"
	"github.com/ElrondNetwork/elrond-go/dataRetriever"
	"github.com/ElrondNetwork/elrond-go/process"
	"github.com/ElrondNetwork/elrond-go/process/economics"
	"github.com/ElrondNetwork/elrond-go/process/mock"
	"github.com/ElrondNetwork/elrond-go/process/peer"
	"github.com/ElrondNetwork/elrond-go/sharding"
	"github.com/ElrondNetwork/elrond-go/storage"
	"github.com/stretchr/testify/assert"
)

func createMockArguments() peer.ArgValidatorStatisticsProcessor {
	economicsData, _ := economics.NewEconomicsData(
		&config.EconomicsConfig{
			GlobalSettings: config.GlobalSettings{
				TotalSupply:      "2000000000000000000000",
				MinimumInflation: 0,
				MaximumInflation: 0.5,
			},
			RewardsSettings: config.RewardsSettings{
				LeaderPercentage: 0.10,
			},
			FeeSettings: config.FeeSettings{
				MaxGasLimitPerBlock:  "10000000",
				MinGasPrice:          "10",
				MinGasLimit:          "10",
				GasPerDataByte:       "1",
				DataLimitForBaseCalc: "10000",
			},
			ValidatorSettings: config.ValidatorSettings{
				GenesisNodePrice:         "500",
				UnBondPeriod:             "5",
				TotalSupply:              "200000000000",
				MinStepValue:             "100000",
				NumNodes:                 1000,
				AuctionEnableNonce:       "100000",
				StakeEnableNonce:         "100000",
				NumRoundsWithoutBleed:    "1000",
				MaximumPercentageToBleed: "0.5",
				BleedPercentagePerRound:  "0.00001",
				UnJailValue:              "1000",
			},
			RatingSettings: config.RatingSettings{
				StartRating:                 5,
				MaxRating:                   10,
				MinRating:                   1,
				ProposerIncreaseRatingStep:  2,
				ProposerDecreaseRatingStep:  4,
				ValidatorIncreaseRatingStep: 1,
				ValidatorDecreaseRatingStep: 2,
			},
		},
	)

	arguments := peer.ArgValidatorStatisticsProcessor{
		Marshalizer: &mock.MarshalizerMock{},
		DataPool: &mock.PoolsHolderStub{
			HeadersCalled: func() dataRetriever.HeadersPool {
				return nil
			},
		},
		StorageService:      &mock.ChainStorerMock{},
		NodesCoordinator:    &mock.NodesCoordinatorMock{},
		ShardCoordinator:    mock.NewOneShardCoordinatorMock(),
		AdrConv:             &mock.AddressConverterMock{},
		PeerAdapter:         getAccountsMock(),
		StakeValue:          economicsData.GenesisNodePrice(),
		Rater:               createMockRater(),
		RewardsHandler:      economicsData,
		MaxComputableRounds: 1000,
		StartEpoch:          0,
	}
	return arguments
}

func createMockRater() *mock.RaterMock {
	rater := mock.GetNewMockRater()
	return rater
}

func createMockCache() map[string]data.HeaderHandler {
	return make(map[string]data.HeaderHandler)
}

func TestNewValidatorStatisticsProcessor_NilPeerAdaptersShouldErr(t *testing.T) {
	t.Parallel()

	arguments := createMockArguments()
	arguments.PeerAdapter = nil
	validatorStatistics, err := peer.NewValidatorStatisticsProcessor(arguments)

	assert.Nil(t, validatorStatistics)
	assert.Equal(t, process.ErrNilPeerAccountsAdapter, err)
}

func TestNewValidatorStatisticsProcessor_NilAddressConverterShouldErr(t *testing.T) {
	t.Parallel()

	arguments := createMockArguments()
	arguments.AdrConv = nil
	validatorStatistics, err := peer.NewValidatorStatisticsProcessor(arguments)

	assert.Nil(t, validatorStatistics)
	assert.Equal(t, process.ErrNilAddressConverter, err)
}

func TestNewValidatorStatisticsProcessor_NilNodesCoordinatorShouldErr(t *testing.T) {
	t.Parallel()

	arguments := createMockArguments()
	arguments.NodesCoordinator = nil
	validatorStatistics, err := peer.NewValidatorStatisticsProcessor(arguments)

	assert.Nil(t, validatorStatistics)
	assert.Equal(t, process.ErrNilNodesCoordinator, err)
}

func TestNewValidatorStatisticsProcessor_NilShardCoordinatorShouldErr(t *testing.T) {
	t.Parallel()

	arguments := createMockArguments()
	arguments.ShardCoordinator = nil
	validatorStatistics, err := peer.NewValidatorStatisticsProcessor(arguments)

	assert.Nil(t, validatorStatistics)
	assert.Equal(t, process.ErrNilShardCoordinator, err)
}

func TestNewValidatorStatisticsProcessor_NilStorageShouldErr(t *testing.T) {
	t.Parallel()

	arguments := createMockArguments()
	arguments.StorageService = nil
	validatorStatistics, err := peer.NewValidatorStatisticsProcessor(arguments)

	assert.Nil(t, validatorStatistics)
	assert.Equal(t, process.ErrNilStorage, err)
}

func TestNewValidatorStatisticsProcessor_ZeroMaxComputableRoundsShouldErr(t *testing.T) {
	t.Parallel()

	arguments := createMockArguments()
	arguments.MaxComputableRounds = 0
	validatorStatistics, err := peer.NewValidatorStatisticsProcessor(arguments)

	assert.Nil(t, validatorStatistics)
	assert.Equal(t, process.ErrZeroMaxComputableRounds, err)
}

func TestNewValidatorStatisticsProcessor_NilMarshalizerShouldErr(t *testing.T) {
	t.Parallel()

	arguments := createMockArguments()
	arguments.Marshalizer = nil
	validatorStatistics, err := peer.NewValidatorStatisticsProcessor(arguments)

	assert.Nil(t, validatorStatistics)
	assert.Equal(t, process.ErrNilMarshalizer, err)
}

func TestNewValidatorStatisticsProcessor_NilDataPoolShouldErr(t *testing.T) {
	t.Parallel()

	arguments := createMockArguments()
	arguments.DataPool = nil
	validatorStatistics, err := peer.NewValidatorStatisticsProcessor(arguments)

	assert.Nil(t, validatorStatistics)
	assert.Equal(t, process.ErrNilDataPoolHolder, err)
}

func TestNewValidatorStatisticsProcessor(t *testing.T) {
	t.Parallel()

	arguments := createMockArguments()
	validatorStatistics, err := peer.NewValidatorStatisticsProcessor(arguments)

	assert.NotNil(t, validatorStatistics)
	assert.Nil(t, err)
}

func TestValidatorStatisticsProcessor_SaveInitialStateErrOnWrongAddressConverter(t *testing.T) {
	t.Parallel()

	addressErr := errors.New("hex address error")
	addressConverter := &mock.AddressConverterStub{
		CreateAddressFromPublicKeyBytesCalled: func(pubKey []byte) (container state.AddressContainer, e error) {
			return nil, addressErr
		},
	}

	arguments := createMockArguments()
	arguments.NodesCoordinator = &mock.NodesCoordinatorMock{
<<<<<<< HEAD
		GetEligiblePublicKeysPerShardCalled: func() (map[uint32][][]byte, error) {
=======
		GetAllEligibleValidatorsPublicKeysCalled: func() (map[uint32][][]byte, error) {
>>>>>>> d76715d1
			keys := make(map[uint32][][]byte)
			keys[0] = make([][]byte, 0)
			keys[0] = append(keys[0], []byte("aaaa"))
			return keys, nil
		},
		GetValidatorWithPublicKeyCalled: func(publicKey []byte, _ uint32) (sharding.Validator, uint32, error) {
			validator, _ := sharding.NewValidator(publicKey, publicKey)
			return validator, 0, nil
		},
	}

	arguments.AdrConv = addressConverter
	validatorStatistics, err := peer.NewValidatorStatisticsProcessor(arguments)

	assert.Equal(t, addressErr, err)
	assert.Nil(t, validatorStatistics)
}

func TestValidatorStatisticsProcessor_SaveInitialStateErrOnGetAccountFail(t *testing.T) {
	t.Parallel()

	adapterError := errors.New("account error")
	peerAdapters := &mock.AccountsStub{
		GetAccountWithJournalCalled: func(addressContainer state.AddressContainer) (handler state.AccountHandler, e error) {
			return nil, adapterError
		},
	}

	addressConverter := &mock.AddressConverterStub{
		CreateAddressFromPublicKeyBytesCalled: func(pubKey []byte) (container state.AddressContainer, e error) {
			return &mock.AddressMock{}, nil
		},
	}

	arguments := createMockArguments()
	arguments.NodesCoordinator = &mock.NodesCoordinatorMock{
<<<<<<< HEAD
		GetEligiblePublicKeysPerShardCalled: func() (map[uint32][][]byte, error) {
=======
		GetAllEligibleValidatorsPublicKeysCalled: func() (map[uint32][][]byte, error) {
>>>>>>> d76715d1
			keys := make(map[uint32][][]byte)
			keys[0] = make([][]byte, 0)
			keys[0] = append(keys[0], []byte("aaaa"))
			return keys, nil
		},
		GetValidatorWithPublicKeyCalled: func(publicKey []byte, _ uint32) (sharding.Validator, uint32, error) {
			validator, _ := sharding.NewValidator(publicKey, publicKey)
			return validator, 0, nil
		},
	}

	arguments.PeerAdapter = peerAdapters
	arguments.AdrConv = addressConverter
	_, err := peer.NewValidatorStatisticsProcessor(arguments)

	assert.Equal(t, adapterError, err)
}

func TestValidatorStatisticsProcessor_SaveInitialStateGetAccountReturnsInvalid(t *testing.T) {
	t.Parallel()

	peerAdapter := &mock.AccountsStub{
		GetAccountWithJournalCalled: func(addressContainer state.AddressContainer) (handler state.AccountHandler, e error) {
			return &mock.AccountWrapMock{}, nil
		},
	}

	addressConverter := &mock.AddressConverterStub{
		CreateAddressFromPublicKeyBytesCalled: func(pubKey []byte) (container state.AddressContainer, e error) {
			return &mock.AddressMock{}, nil
		},
	}

	arguments := createMockArguments()
	arguments.NodesCoordinator = &mock.NodesCoordinatorMock{
<<<<<<< HEAD
		GetEligiblePublicKeysPerShardCalled: func() (map[uint32][][]byte, error) {
=======
		GetAllEligibleValidatorsPublicKeysCalled: func() (map[uint32][][]byte, error) {
>>>>>>> d76715d1
			keys := make(map[uint32][][]byte)
			keys[0] = make([][]byte, 0)
			keys[0] = append(keys[0], []byte("aaaa"))
			return keys, nil
		},
		GetValidatorWithPublicKeyCalled: func(publicKey []byte, _ uint32) (sharding.Validator, uint32, error) {
			validator, _ := sharding.NewValidator(publicKey, publicKey)
			return validator, 0, nil
		},
	}

	arguments.PeerAdapter = peerAdapter
	arguments.AdrConv = addressConverter
	_, err := peer.NewValidatorStatisticsProcessor(arguments)

	assert.Equal(t, process.ErrInvalidPeerAccount, err)
}

func TestValidatorStatisticsProcessor_SaveInitialStateSetAddressErrors(t *testing.T) {
	t.Parallel()

	saveAccountError := errors.New("save account error")
	peerAccount, _ := state.NewPeerAccount(&mock.AddressMock{}, &mock.AccountTrackerStub{
		JournalizeCalled: func(entry state.JournalEntry) {

		},
		SaveAccountCalled: func(accountHandler state.AccountHandler) error {
			return saveAccountError
		},
	})
	peerAdapter := &mock.AccountsStub{
		GetAccountWithJournalCalled: func(addressContainer state.AddressContainer) (handler state.AccountHandler, e error) {
			return peerAccount, nil
		},
	}

	addressConverter := &mock.AddressConverterStub{
		CreateAddressFromPublicKeyBytesCalled: func(pubKey []byte) (container state.AddressContainer, e error) {
			return &mock.AddressMock{}, nil
		},
	}

	arguments := createMockArguments()
	arguments.NodesCoordinator = &mock.NodesCoordinatorMock{
<<<<<<< HEAD
		GetEligiblePublicKeysPerShardCalled: func() (map[uint32][][]byte, error) {
=======
		GetAllEligibleValidatorsPublicKeysCalled: func() (map[uint32][][]byte, error) {
>>>>>>> d76715d1
			keys := make(map[uint32][][]byte)
			keys[0] = make([][]byte, 0)
			keys[0] = append(keys[0], []byte("aaaa"))
			return keys, nil
		},
		GetValidatorWithPublicKeyCalled: func(publicKey []byte, _ uint32) (sharding.Validator, uint32, error) {
			validator, _ := sharding.NewValidator(publicKey, publicKey)
			return validator, 0, nil
		},
	}

	arguments.PeerAdapter = peerAdapter
	arguments.AdrConv = addressConverter
	_, err := peer.NewValidatorStatisticsProcessor(arguments)

	assert.Equal(t, saveAccountError, err)
}

func TestValidatorStatisticsProcessor_SaveInitialStateCommitErrors(t *testing.T) {
	t.Parallel()

	commitError := errors.New("commit error")
	peerAccount, _ := state.NewPeerAccount(&mock.AddressMock{}, &mock.AccountTrackerStub{
		JournalizeCalled: func(entry state.JournalEntry) {

		},
		SaveAccountCalled: func(accountHandler state.AccountHandler) error {
			return nil
		},
	})
	peerAdapter := &mock.AccountsStub{
		GetAccountWithJournalCalled: func(addressContainer state.AddressContainer) (handler state.AccountHandler, e error) {
			return peerAccount, nil
		},
		CommitCalled: func() (bytes []byte, e error) {
			return nil, commitError
		},
	}

	addressConverter := &mock.AddressConverterStub{
		CreateAddressFromHexCalled: func(hexAddress string) (container state.AddressContainer, e error) {
			return &mock.AddressMock{}, nil
		},
	}

	arguments := createMockArguments()
	arguments.PeerAdapter = peerAdapter
	arguments.AdrConv = addressConverter
	_, err := peer.NewValidatorStatisticsProcessor(arguments)

	assert.Equal(t, commitError, err)
}

func TestValidatorStatisticsProcessor_SaveInitialStateCommit(t *testing.T) {
	t.Parallel()

	peerAccount, _ := state.NewPeerAccount(&mock.AddressMock{}, &mock.AccountTrackerStub{
		JournalizeCalled: func(entry state.JournalEntry) {

		},
		SaveAccountCalled: func(accountHandler state.AccountHandler) error {
			return nil
		},
	})
	peerAdapter := &mock.AccountsStub{
		GetAccountWithJournalCalled: func(addressContainer state.AddressContainer) (handler state.AccountHandler, e error) {
			return peerAccount, nil
		},
		CommitCalled: func() (bytes []byte, e error) {
			return nil, nil
		},
	}

	addressConverter := &mock.AddressConverterStub{
		CreateAddressFromHexCalled: func(hexAddress string) (container state.AddressContainer, e error) {
			return &mock.AddressMock{}, nil
		},
	}

	arguments := createMockArguments()
	arguments.PeerAdapter = peerAdapter
	arguments.AdrConv = addressConverter
	_, err := peer.NewValidatorStatisticsProcessor(arguments)

	assert.Nil(t, err)
}

func TestValidatorStatisticsProcessor_SaveInitialStateCommitsEligibleAndWaiting(t *testing.T) {
	t.Parallel()

	arguments, waitingMap, eligibleMap, actualMap := createCustomArgumentsForSaveInitialState()

	_, err := peer.NewValidatorStatisticsProcessor(arguments)

	//verify 6 saves
	for _, validators := range eligibleMap {
		for _, val := range validators {
			assert.Equal(t, 6, actualMap[string(val.PubKey())])
		}
	}

	for _, validators := range waitingMap {
		for _, val := range validators {
			assert.Equal(t, 6, actualMap[string(val.PubKey())])
		}
	}

	assert.Nil(t, err)
}

func TestValidatorStatisticsProcessor_UpdatePeerStateReturnsRootHashForGenesis(t *testing.T) {
	t.Parallel()

	expectedRootHash := []byte("root hash")
	peerAdapter := getAccountsMock()
	peerAdapter.RootHashCalled = func() (bytes []byte, e error) {
		return expectedRootHash, nil
	}

	arguments := createMockArguments()
	arguments.PeerAdapter = peerAdapter
	validatorStatistics, _ := peer.NewValidatorStatisticsProcessor(arguments)

	header := getMetaHeaderHandler([]byte("header"))
	header.Nonce = 0
	rootHash, err := validatorStatistics.UpdatePeerState(header, createMockCache())

	assert.Nil(t, err)
	assert.Equal(t, expectedRootHash, rootHash)
}

func TestValidatorStatisticsProcessor_UpdatePeerStateReturnsErrForRootHashErr(t *testing.T) {
	t.Parallel()

	expectedError := errors.New("expected error")
	peerAdapter := getAccountsMock()
	peerAdapter.RootHashCalled = func() (bytes []byte, e error) {
		return nil, expectedError
	}

	arguments := createMockArguments()
	arguments.PeerAdapter = peerAdapter
	validatorStatistics, _ := peer.NewValidatorStatisticsProcessor(arguments)

	header := getMetaHeaderHandler([]byte("header"))
	header.Nonce = 0
	_, err := validatorStatistics.UpdatePeerState(header, createMockCache())

	assert.Equal(t, expectedError, err)
}

func TestValidatorStatisticsProcessor_UpdatePeerStateComputeValidatorErrShouldError(t *testing.T) {
	t.Parallel()

	computeValidatorsErr := errors.New("compute validators error")

	arguments := createMockArguments()
	arguments.NodesCoordinator = &mock.NodesCoordinatorMock{
		ComputeValidatorsGroupCalled: func(randomness []byte, round uint64, shardId uint32, epoch uint32) (validatorsGroup []sharding.Validator, err error) {
			return nil, computeValidatorsErr
		},
	}
	arguments.DataPool = &mock.PoolsHolderStub{
		HeadersCalled: func() dataRetriever.HeadersPool {
			return &mock.HeadersCacherStub{
				GetHeaderByHashCalled: func(hash []byte) (handler data.HeaderHandler, e error) {
					return getMetaHeaderHandler([]byte("header")), nil
				},
			}
		},
	}
	validatorStatistics, _ := peer.NewValidatorStatisticsProcessor(arguments)

	header := getMetaHeaderHandler([]byte("header"))
	_, err := validatorStatistics.UpdatePeerState(header, createMockCache())

	assert.Equal(t, computeValidatorsErr, err)
}

func TestValidatorStatisticsProcessor_UpdatePeerStateCreateAddressFromPublicKeyBytesErr(t *testing.T) {
	t.Parallel()

	createAddressErr := errors.New("create address error")

	arguments := createMockArguments()
	arguments.NodesCoordinator = &mock.NodesCoordinatorMock{
		ComputeValidatorsGroupCalled: func(randomness []byte, round uint64, shardId uint32, epoch uint32) (validatorsGroup []sharding.Validator, err error) {
			return []sharding.Validator{&mock.ValidatorMock{}}, nil
		},
	}
	arguments.AdrConv = &mock.AddressConverterStub{
		CreateAddressFromPublicKeyBytesCalled: func(pubKey []byte) (container state.AddressContainer, e error) {
			return nil, createAddressErr
		},
	}
	arguments.DataPool = &mock.PoolsHolderStub{
		HeadersCalled: func() dataRetriever.HeadersPool {
			return &mock.HeadersCacherStub{
				GetHeaderByHashCalled: func(hash []byte) (handler data.HeaderHandler, e error) {
					return getMetaHeaderHandler([]byte("header")), nil
				},
			}
		},
	}

	validatorStatistics, _ := peer.NewValidatorStatisticsProcessor(arguments)

	header := getMetaHeaderHandler([]byte("header"))
	_, err := validatorStatistics.UpdatePeerState(header, createMockCache())

	assert.Equal(t, createAddressErr, err)
}

func TestValidatorStatisticsProcessor_UpdatePeerStateGetExistingAccountErr(t *testing.T) {
	t.Parallel()

	existingAccountErr := errors.New("existing account err")
	adapter := getAccountsMock()
	adapter.GetAccountWithJournalCalled = func(addressContainer state.AddressContainer) (handler state.AccountHandler, e error) {
		return nil, existingAccountErr
	}

	arguments := createMockArguments()
	arguments.NodesCoordinator = &mock.NodesCoordinatorMock{
		ComputeValidatorsGroupCalled: func(randomness []byte, round uint64, shardId uint32, epoch uint32) (validatorsGroup []sharding.Validator, err error) {
			return []sharding.Validator{&mock.ValidatorMock{}}, nil
		},
	}
	arguments.AdrConv = &mock.AddressConverterStub{
		CreateAddressFromPublicKeyBytesCalled: func(pubKey []byte) (container state.AddressContainer, e error) {
			return &mock.AddressMock{}, nil
		},
	}
	arguments.DataPool = &mock.PoolsHolderStub{
		HeadersCalled: func() dataRetriever.HeadersPool {
			return &mock.HeadersCacherStub{
				GetHeaderByHashCalled: func(hash []byte) (handler data.HeaderHandler, e error) {
					return getMetaHeaderHandler([]byte("header")), nil
				},
			}
		},
	}
	arguments.PeerAdapter = adapter
	validatorStatistics, _ := peer.NewValidatorStatisticsProcessor(arguments)

	header := getMetaHeaderHandler([]byte("header"))
	_, err := validatorStatistics.UpdatePeerState(header, createMockCache())

	assert.Equal(t, existingAccountErr, err)
}

func TestValidatorStatisticsProcessor_UpdatePeerStateGetExistingAccountInvalidType(t *testing.T) {
	t.Parallel()

	adapter := getAccountsMock()
	adapter.GetAccountWithJournalCalled = func(addressContainer state.AddressContainer) (handler state.AccountHandler, e error) {
		return &mock.AccountWrapMock{}, nil
	}

	arguments := createMockArguments()
	arguments.NodesCoordinator = &mock.NodesCoordinatorMock{
		ComputeValidatorsGroupCalled: func(randomness []byte, round uint64, shardId uint32, epoch uint32) (validatorsGroup []sharding.Validator, err error) {
			return []sharding.Validator{&mock.ValidatorMock{}}, nil
		},
	}
	arguments.AdrConv = &mock.AddressConverterStub{
		CreateAddressFromPublicKeyBytesCalled: func(pubKey []byte) (container state.AddressContainer, e error) {
			return &mock.AddressMock{}, nil
		},
	}
	arguments.DataPool = &mock.PoolsHolderStub{
		HeadersCalled: func() dataRetriever.HeadersPool {
			return &mock.HeadersCacherStub{
				GetHeaderByHashCalled: func(hash []byte) (handler data.HeaderHandler, e error) {
					return getMetaHeaderHandler([]byte("header")), nil
				},
			}
		},
	}
	arguments.PeerAdapter = adapter
	validatorStatistics, _ := peer.NewValidatorStatisticsProcessor(arguments)

	header := getMetaHeaderHandler([]byte("header"))
	_, err := validatorStatistics.UpdatePeerState(header, createMockCache())

	assert.Equal(t, process.ErrInvalidPeerAccount, err)
}

func TestValidatorStatisticsProcessor_UpdatePeerStateGetHeaderError(t *testing.T) {
	t.Parallel()

	getHeaderError := errors.New("get header error")
	adapter := getAccountsMock()
	marshalizer := &mock.MarshalizerStub{}

	adapter.GetAccountWithJournalCalled = func(addressContainer state.AddressContainer) (handler state.AccountHandler, e error) {
		return &mock.PeerAccountHandlerMock{}, nil
	}
	shardCoordinatorMock := mock.NewOneShardCoordinatorMock()

	arguments := createMockArguments()
	arguments.Marshalizer = marshalizer
	arguments.DataPool = &mock.PoolsHolderStub{
		HeadersCalled: func() dataRetriever.HeadersPool {
			return &mock.HeadersCacherStub{}
		},
	}
	arguments.StorageService = &mock.ChainStorerMock{
		GetStorerCalled: func(unitType dataRetriever.UnitType) storage.Storer {
			return &mock.StorerStub{
				GetCalled: func(key []byte) (bytes []byte, e error) {
					return nil, getHeaderError
				},
			}
		},
	}
	arguments.NodesCoordinator = &mock.NodesCoordinatorMock{
		ComputeValidatorsGroupCalled: func(randomness []byte, round uint64, shardId uint32, epoch uint32) (validatorsGroup []sharding.Validator, err error) {
			return []sharding.Validator{&mock.ValidatorMock{}, &mock.ValidatorMock{}}, nil
		},
	}
	arguments.ShardCoordinator = shardCoordinatorMock
	arguments.AdrConv = &mock.AddressConverterStub{
		CreateAddressFromPublicKeyBytesCalled: func(pubKey []byte) (container state.AddressContainer, e error) {
			return &mock.AddressMock{}, nil
		},
	}
	arguments.PeerAdapter = adapter
	arguments.Rater = mock.GetNewMockRater()
	validatorStatistics, _ := peer.NewValidatorStatisticsProcessor(arguments)

	header := getMetaHeaderHandler([]byte("header"))
	header.Nonce = 2
	_, err := validatorStatistics.UpdatePeerState(header, createMockCache())

	assert.Equal(t, process.ErrMissingHeader, err)
}

func TestValidatorStatisticsProcessor_UpdatePeerStateGetHeaderUnmarshalError(t *testing.T) {
	t.Parallel()

	getHeaderUnmarshalError := errors.New("get header unmarshal error")
	adapter := getAccountsMock()
	marshalizer := &mock.MarshalizerStub{
		UnmarshalCalled: func(obj interface{}, buff []byte) error {
			return getHeaderUnmarshalError
		},
	}

	adapter.GetAccountWithJournalCalled = func(addressContainer state.AddressContainer) (handler state.AccountHandler, e error) {
		return &mock.PeerAccountHandlerMock{}, nil
	}
	shardCoordinatorMock := mock.NewOneShardCoordinatorMock()

	arguments := createMockArguments()
	arguments.Marshalizer = marshalizer
	arguments.DataPool = &mock.PoolsHolderStub{
		HeadersCalled: func() dataRetriever.HeadersPool {
			return &mock.HeadersCacherStub{}
		},
	}
	arguments.StorageService = &mock.ChainStorerMock{
		GetStorerCalled: func(unitType dataRetriever.UnitType) storage.Storer {
			return &mock.StorerStub{
				GetCalled: func(key []byte) (bytes []byte, e error) {
					return nil, nil
				},
			}
		},
	}
	arguments.NodesCoordinator = &mock.NodesCoordinatorMock{
		ComputeValidatorsGroupCalled: func(randomness []byte, round uint64, shardId uint32, epoch uint32) (validatorsGroup []sharding.Validator, err error) {
			return []sharding.Validator{&mock.ValidatorMock{}, &mock.ValidatorMock{}}, nil
		},
	}
	arguments.ShardCoordinator = shardCoordinatorMock
	arguments.AdrConv = &mock.AddressConverterStub{
		CreateAddressFromPublicKeyBytesCalled: func(pubKey []byte) (container state.AddressContainer, e error) {
			return &mock.AddressMock{}, nil
		},
	}
	arguments.PeerAdapter = adapter
	arguments.Rater = mock.GetNewMockRater()

	validatorStatistics, _ := peer.NewValidatorStatisticsProcessor(arguments)

	header := getMetaHeaderHandler([]byte("header"))
	header.Nonce = 2
	_, err := validatorStatistics.UpdatePeerState(header, createMockCache())

	assert.Equal(t, process.ErrUnmarshalWithoutSuccess, err)
}

func TestValidatorStatisticsProcessor_UpdatePeerStateCallsIncrease(t *testing.T) {
	t.Parallel()

	adapter := getAccountsMock()
	increaseLeaderCalled := false
	increaseValidatorCalled := false
	marshalizer := &mock.MarshalizerStub{}

	adapter.GetAccountWithJournalCalled = func(addressContainer state.AddressContainer) (handler state.AccountHandler, e error) {
		return &mock.PeerAccountHandlerMock{
			IncreaseLeaderSuccessRateWithJournalCalled: func(value uint32) error {
				increaseLeaderCalled = true
				return nil
			},
			IncreaseValidatorSuccessRateWithJournalCalled: func(value uint32) error {
				increaseValidatorCalled = true
				return nil
			},
		}, nil
	}
	adapter.RootHashCalled = func() (bytes []byte, e error) {
		return nil, nil
	}
	shardCoordinatorMock := mock.NewOneShardCoordinatorMock()

	arguments := createMockArguments()
	arguments.Marshalizer = marshalizer
	arguments.DataPool = &mock.PoolsHolderStub{
		HeadersCalled: func() dataRetriever.HeadersPool {
			return &mock.HeadersCacherStub{}
		},
	}
	arguments.StorageService = &mock.ChainStorerMock{
		GetStorerCalled: func(unitType dataRetriever.UnitType) storage.Storer {
			return &mock.StorerStub{
				GetCalled: func(key []byte) (bytes []byte, e error) {
					return nil, nil
				},
			}
		},
	}
	arguments.NodesCoordinator = &mock.NodesCoordinatorMock{
		ComputeValidatorsGroupCalled: func(randomness []byte, round uint64, shardId uint32, epoch uint32) (validatorsGroup []sharding.Validator, err error) {
			return []sharding.Validator{&mock.ValidatorMock{}, &mock.ValidatorMock{}}, nil
		},
	}
	arguments.ShardCoordinator = shardCoordinatorMock
	arguments.AdrConv = &mock.AddressConverterStub{
		CreateAddressFromPublicKeyBytesCalled: func(pubKey []byte) (container state.AddressContainer, e error) {
			return &mock.AddressMock{}, nil
		},
	}
	arguments.PeerAdapter = adapter
	arguments.Rater = mock.GetNewMockRater()
	validatorStatistics, _ := peer.NewValidatorStatisticsProcessor(arguments)

	header := getMetaHeaderHandler([]byte("header"))
	header.PubKeysBitmap = []byte{255, 0}

	marshalizer.UnmarshalCalled = func(obj interface{}, buff []byte) error {
		switch v := obj.(type) {
		case *block.MetaBlock:
			*v = block.MetaBlock{
				PubKeysBitmap:   []byte{255, 255},
				AccumulatedFees: big.NewInt(0),
			}
		case *block.Header:
			*v = block.Header{
				AccumulatedFees: big.NewInt(0),
			}
		default:
			fmt.Println(v)
		}

		return nil
	}

	_, err := validatorStatistics.UpdatePeerState(header, createMockCache())

	assert.Nil(t, err)
	assert.True(t, increaseLeaderCalled)
	assert.True(t, increaseValidatorCalled)
}

func TestValidatorStatisticsProcessor_UpdatePeerStateCheckForMissedBlocksErr(t *testing.T) {
	t.Parallel()

	adapter := getAccountsMock()
	missedBlocksErr := errors.New("missed blocks error")
	marshalizer := &mock.MarshalizerStub{}

	adapter.GetAccountWithJournalCalled = func(addressContainer state.AddressContainer) (handler state.AccountHandler, e error) {
		return &mock.PeerAccountHandlerMock{
			DecreaseLeaderSuccessRateWithJournalCalled: func(value uint32) error {
				return missedBlocksErr
			},
		}, nil
	}
	adapter.RootHashCalled = func() (bytes []byte, e error) {
		return nil, nil
	}
	shardCoordinatorMock := mock.NewOneShardCoordinatorMock()

	arguments := createMockArguments()
	arguments.DataPool = &mock.PoolsHolderStub{
		HeadersCalled: func() dataRetriever.HeadersPool {
			return &mock.HeadersCacherStub{}
		},
	}
	arguments.StorageService = &mock.ChainStorerMock{
		GetStorerCalled: func(unitType dataRetriever.UnitType) storage.Storer {
			return &mock.StorerStub{
				GetCalled: func(key []byte) (bytes []byte, e error) {
					return nil, nil
				},
			}
		},
	}
	arguments.NodesCoordinator = &mock.NodesCoordinatorMock{
		ComputeValidatorsGroupCalled: func(randomness []byte, round uint64, shardId uint32, epoch uint32) (validatorsGroup []sharding.Validator, err error) {
			return []sharding.Validator{&mock.ValidatorMock{}, &mock.ValidatorMock{}}, nil
		},
	}
	arguments.ShardCoordinator = shardCoordinatorMock
	arguments.AdrConv = &mock.AddressConverterStub{
		CreateAddressFromPublicKeyBytesCalled: func(pubKey []byte) (container state.AddressContainer, e error) {
			return &mock.AddressMock{}, nil
		},
	}
	arguments.PeerAdapter = adapter
	arguments.Marshalizer = marshalizer
	arguments.Rater = mock.GetNewMockRater()

	validatorStatistics, _ := peer.NewValidatorStatisticsProcessor(arguments)

	header := getMetaHeaderHandler([]byte("header"))
	header.Nonce = 2
	header.Round = 2

	marshalizer.UnmarshalCalled = func(obj interface{}, buff []byte) error {
		switch v := obj.(type) {
		case *block.MetaBlock:
			*v = block.MetaBlock{
				Nonce:         0,
				PubKeysBitmap: []byte{0, 0},
			}
		case *block.Header:
			*v = block.Header{}
		default:
			fmt.Println(v)
		}

		return nil
	}

	_, err := validatorStatistics.UpdatePeerState(header, createMockCache())

	assert.Equal(t, missedBlocksErr, err)
}

func TestValidatorStatisticsProcessor_CheckForMissedBlocksNoMissedBlocks(t *testing.T) {
	t.Parallel()

	computeValidatorGroupCalled := false
	shardCoordinatorMock := mock.NewOneShardCoordinatorMock()

	arguments := createMockArguments()
	arguments.Marshalizer = &mock.MarshalizerMock{}
	arguments.DataPool = &mock.PoolsHolderStub{}
	arguments.StorageService = &mock.ChainStorerMock{}
	arguments.NodesCoordinator = &mock.NodesCoordinatorMock{
		ComputeValidatorsGroupCalled: func(randomness []byte, round uint64, shardId uint32, epoch uint32) (validatorsGroup []sharding.Validator, err error) {
			computeValidatorGroupCalled = true
			return nil, nil
		},
	}
	arguments.ShardCoordinator = shardCoordinatorMock
	arguments.AdrConv = &mock.AddressConverterMock{}
	arguments.PeerAdapter = getAccountsMock()

	validatorStatistics, _ := peer.NewValidatorStatisticsProcessor(arguments)
	err := validatorStatistics.CheckForMissedBlocks(1, 0, []byte("prev"), 0, 0)
	assert.Nil(t, err)
	assert.False(t, computeValidatorGroupCalled)

	err = validatorStatistics.CheckForMissedBlocks(1, 1, []byte("prev"), 0, 0)
	assert.Nil(t, err)
	assert.False(t, computeValidatorGroupCalled)

	err = validatorStatistics.CheckForMissedBlocks(2, 1, []byte("prev"), 0, 0)
	assert.Nil(t, err)
	assert.False(t, computeValidatorGroupCalled)
}

func TestValidatorStatisticsProcessor_CheckForMissedBlocksErrOnComputeValidatorList(t *testing.T) {
	t.Parallel()

	computeErr := errors.New("compute err")
	shardCoordinatorMock := mock.NewOneShardCoordinatorMock()

	arguments := createMockArguments()
	arguments.Marshalizer = &mock.MarshalizerMock{}
	arguments.DataPool = &mock.PoolsHolderStub{}
	arguments.StorageService = &mock.ChainStorerMock{}
	arguments.NodesCoordinator = &mock.NodesCoordinatorMock{
		ComputeValidatorsGroupCalled: func(randomness []byte, round uint64, shardId uint32, epoch uint32) (validatorsGroup []sharding.Validator, err error) {
			return nil, computeErr
		},
	}
	arguments.ShardCoordinator = shardCoordinatorMock
	arguments.AdrConv = &mock.AddressConverterMock{}
	arguments.PeerAdapter = getAccountsMock()
	arguments.Rater = mock.GetNewMockRater()
	validatorStatistics, _ := peer.NewValidatorStatisticsProcessor(arguments)
	err := validatorStatistics.CheckForMissedBlocks(2, 0, []byte("prev"), 0, 0)
	assert.Equal(t, computeErr, err)
}

func TestValidatorStatisticsProcessor_CheckForMissedBlocksErrOnGetPeerAcc(t *testing.T) {
	t.Parallel()

	peerAccErr := errors.New("peer acc err")
	shardCoordinatorMock := mock.NewOneShardCoordinatorMock()

	arguments := createMockArguments()
	arguments.Marshalizer = &mock.MarshalizerMock{}
	arguments.DataPool = &mock.PoolsHolderStub{}
	arguments.StorageService = &mock.ChainStorerMock{}
	arguments.NodesCoordinator = &mock.NodesCoordinatorMock{
		ComputeValidatorsGroupCalled: func(randomness []byte, round uint64, shardId uint32, epoch uint32) (validatorsGroup []sharding.Validator, err error) {
			return []sharding.Validator{
				&mock.ValidatorMock{},
			}, nil
		},
	}
	arguments.ShardCoordinator = shardCoordinatorMock
	arguments.AdrConv = &mock.AddressConverterStub{
		CreateAddressFromPublicKeyBytesCalled: func(pubKey []byte) (addressContainer state.AddressContainer, e error) {
			return nil, peerAccErr
		},
	}
	arguments.PeerAdapter = getAccountsMock()
	arguments.Rater = mock.GetNewMockRater()
	validatorStatistics, _ := peer.NewValidatorStatisticsProcessor(arguments)
	err := validatorStatistics.CheckForMissedBlocks(2, 0, []byte("prev"), 0, 0)
	assert.Equal(t, peerAccErr, err)
}

func TestValidatorStatisticsProcessor_CheckForMissedBlocksErrOnDecrease(t *testing.T) {
	t.Parallel()

	decreaseErr := errors.New("peer acc err")
	shardCoordinatorMock := mock.NewOneShardCoordinatorMock()
	peerAdapter := getAccountsMock()
	peerAdapter.GetAccountWithJournalCalled = func(addressContainer state.AddressContainer) (handler state.AccountHandler, e error) {
		return &mock.PeerAccountHandlerMock{
			DecreaseLeaderSuccessRateWithJournalCalled: func(value uint32) error {
				return decreaseErr
			},
		}, nil
	}

	arguments := createMockArguments()
	arguments.NodesCoordinator = &mock.NodesCoordinatorMock{
		ComputeValidatorsGroupCalled: func(randomness []byte, round uint64, shardId uint32, epoch uint32) (validatorsGroup []sharding.Validator, err error) {
			return []sharding.Validator{
				&mock.ValidatorMock{},
			}, nil
		},
	}
	arguments.ShardCoordinator = shardCoordinatorMock
	arguments.AdrConv = &mock.AddressConverterStub{
		CreateAddressFromPublicKeyBytesCalled: func(pubKey []byte) (addressContainer state.AddressContainer, e error) {
			return nil, nil
		},
	}
	arguments.PeerAdapter = peerAdapter
	arguments.Rater = mock.GetNewMockRater()
	validatorStatistics, _ := peer.NewValidatorStatisticsProcessor(arguments)
	_ = validatorStatistics.CheckForMissedBlocks(2, 0, []byte("prev"), 0, 0)
	err := validatorStatistics.UpdateMissedBlocksCounters()
	assert.Equal(t, decreaseErr, err)
}

func TestValidatorStatisticsProcessor_CheckForMissedBlocksCallsDecrease(t *testing.T) {
	t.Parallel()

	currentHeaderRound := 10
	previousHeaderRound := 4
	decreaseCount := 0
	pubKey := []byte("pubKey")
	shardCoordinatorMock := mock.NewOneShardCoordinatorMock()
	peerAdapter := getAccountsMock()
	peerAdapter.GetAccountWithJournalCalled = func(addressContainer state.AddressContainer) (handler state.AccountHandler, e error) {
		return &mock.PeerAccountHandlerMock{
			DecreaseLeaderSuccessRateWithJournalCalled: func(value uint32) error {
				decreaseCount += 5
				return nil
			},
		}, nil
	}

	arguments := createMockArguments()
	arguments.NodesCoordinator = &mock.NodesCoordinatorMock{
		ComputeValidatorsGroupCalled: func(randomness []byte, round uint64, shardId uint32, epoch uint32) (validatorsGroup []sharding.Validator, err error) {
			return []sharding.Validator{
				&mock.ValidatorMock{
					PubKeyCalled: func() []byte {
						return pubKey
					},
				},
			}, nil
		},
	}
	arguments.ShardCoordinator = shardCoordinatorMock
	arguments.AdrConv = &mock.AddressConverterStub{
		CreateAddressFromPublicKeyBytesCalled: func(pubKey []byte) (addressContainer state.AddressContainer, e error) {
			return nil, nil
		},
	}
	arguments.PeerAdapter = peerAdapter
	arguments.Rater = mock.GetNewMockRater()
	validatorStatistics, _ := peer.NewValidatorStatisticsProcessor(arguments)
	_ = validatorStatistics.CheckForMissedBlocks(uint64(currentHeaderRound), uint64(previousHeaderRound), []byte("prev"), 0, 0)
	counters := validatorStatistics.GetLeaderDecreaseCount(pubKey)
	_ = validatorStatistics.UpdateMissedBlocksCounters()
	assert.Equal(t, uint32(currentHeaderRound-previousHeaderRound-1), counters)
}

func TestValidatorStatisticsProcessor_CheckForMissedBlocksWithRoundDifferenceGreaterThanMaxComputableCallsDecreaseOnlyOnce(t *testing.T) {
	t.Parallel()

	currentHeaderRound := 20
	previousHeaderRound := 10
	decreaseValidatorCalls := 0
	decreaseLeaderCalls := 0
	setTempRatingCalls := 0

	validatorPublicKeys := make(map[uint32][][]byte)
	validatorPublicKeys[0] = make([][]byte, 1)
	validatorPublicKeys[0][0] = []byte("testpk")

	shardCoordinatorMock := mock.NewOneShardCoordinatorMock()
	peerAdapter := getAccountsMock()
	peerAdapter.GetAccountWithJournalCalled = func(addressContainer state.AddressContainer) (handler state.AccountHandler, e error) {
		return &mock.PeerAccountHandlerMock{
			DecreaseLeaderSuccessRateWithJournalCalled: func(value uint32) error {
				decreaseLeaderCalls++
				return nil
			},
			DecreaseValidatorSuccessRateWithJournalCalled: func(value uint32) error {
				decreaseValidatorCalls++
				return nil
			},
			SetTempRatingWithJournalCalled: func(value uint32) error {
				setTempRatingCalls++
				return nil
			},
		}, nil
	}

	arguments := createMockArguments()
	arguments.NodesCoordinator = &mock.NodesCoordinatorMock{
		ComputeValidatorsGroupCalled: func(randomness []byte, round uint64, shardId uint32, _ uint32) (validatorsGroup []sharding.Validator, err error) {
			return []sharding.Validator{
				&mock.ValidatorMock{},
			}, nil
		},
<<<<<<< HEAD
		GetEligiblePublicKeysPerShardCalled: func() (map[uint32][][]byte, error) {
=======
		GetAllEligibleValidatorsPublicKeysCalled: func() (map[uint32][][]byte, error) {
>>>>>>> d76715d1
			return validatorPublicKeys, nil
		},
		GetValidatorWithPublicKeyCalled: func(publicKey []byte, _ uint32) (sharding.Validator, uint32, error) {
			validator, _ := sharding.NewValidator(publicKey, publicKey)
			return validator, 0, nil
		},
	}
	arguments.ShardCoordinator = shardCoordinatorMock
	arguments.AdrConv = &mock.AddressConverterStub{
		CreateAddressFromPublicKeyBytesCalled: func(pubKey []byte) (addressContainer state.AddressContainer, e error) {
			return nil, nil
		},
	}
	arguments.PeerAdapter = peerAdapter
	arguments.Rater = mock.GetNewMockRater()
	arguments.MaxComputableRounds = 5

	validatorStatistics, _ := peer.NewValidatorStatisticsProcessor(arguments)
	_ = validatorStatistics.CheckForMissedBlocks(uint64(currentHeaderRound), uint64(previousHeaderRound), []byte("prev"), 0, 0)
	assert.Equal(t, 1, decreaseLeaderCalls)
	assert.Equal(t, 1, decreaseValidatorCalls)
	assert.Equal(t, 2, setTempRatingCalls)
}

func TestValidatorStatisticsProcessor_CheckForMissedBlocksWithRoundDifferenceGreaterThanMaxComputableCallsOnlyOnce(t *testing.T) {
	t.Parallel()

	currentHeaderRound := 20
	previousHeaderRound := 10
	decreaseValidatorCalls := 0
	decreaseLeaderCalls := 0
	setTempRatingCalls := 0
	nrValidators := 1

	validatorPublicKeys := make(map[uint32][][]byte)
	validatorPublicKeys[0] = make([][]byte, nrValidators)
	for i := 0; i < nrValidators; i++ {
		validatorPublicKeys[0][i] = []byte(fmt.Sprintf("testpk_%v", i))
	}

	shardCoordinatorMock := mock.NewOneShardCoordinatorMock()
	peerAdapter := getAccountsMock()
	peerAdapter.GetAccountWithJournalCalled = func(addressContainer state.AddressContainer) (handler state.AccountHandler, e error) {
		return &mock.PeerAccountHandlerMock{
			DecreaseLeaderSuccessRateWithJournalCalled: func(value uint32) error {
				decreaseLeaderCalls++
				return nil
			},
			DecreaseValidatorSuccessRateWithJournalCalled: func(value uint32) error {
				decreaseValidatorCalls++
				return nil
			},
			SetTempRatingWithJournalCalled: func(value uint32) error {
				setTempRatingCalls++
				return nil
			},
		}, nil
	}

	arguments := createMockArguments()
	arguments.NodesCoordinator = &mock.NodesCoordinatorMock{
		ComputeValidatorsGroupCalled: func(randomness []byte, round uint64, shardId uint32, _ uint32) (validatorsGroup []sharding.Validator, err error) {
			return []sharding.Validator{
				&mock.ValidatorMock{},
			}, nil
		},
<<<<<<< HEAD
		GetEligiblePublicKeysPerShardCalled: func() (map[uint32][][]byte, error) {
=======
		GetAllEligibleValidatorsPublicKeysCalled: func() (map[uint32][][]byte, error) {
>>>>>>> d76715d1
			return validatorPublicKeys, nil
		},
		GetValidatorWithPublicKeyCalled: func(publicKey []byte, _ uint32) (sharding.Validator, uint32, error) {
			validator, _ := sharding.NewValidator(publicKey, publicKey)
			return validator, 0, nil
		},
	}
	arguments.ShardCoordinator = shardCoordinatorMock
	arguments.AdrConv = &mock.AddressConverterStub{
		CreateAddressFromPublicKeyBytesCalled: func(pubKey []byte) (addressContainer state.AddressContainer, e error) {
			return nil, nil
		},
	}
	arguments.PeerAdapter = peerAdapter
	arguments.Rater = mock.GetNewMockRater()
	arguments.MaxComputableRounds = 5

	validatorStatistics, _ := peer.NewValidatorStatisticsProcessor(arguments)
	_ = validatorStatistics.CheckForMissedBlocks(uint64(currentHeaderRound), uint64(previousHeaderRound), []byte("prev"), 0, 0)
	assert.Equal(t, 1, decreaseLeaderCalls)
	assert.Equal(t, 1, decreaseValidatorCalls)
	assert.Equal(t, 2, setTempRatingCalls)
}

func TestValidatorStatisticsProcessor_CheckForMissedBlocksWithRoundDifferences(t *testing.T) {
	t.Parallel()

	currentHeaderRound := uint64(101)
	previousHeaderRound := uint64(1)
	maxComputableRounds := uint64(5)

	type args struct {
		currentHeaderRound  uint64
		previousHeaderRound uint64
		maxComputableRounds uint64
		nrValidators        int
		consensusGroupSize  int
	}

	type result struct {
		decreaseValidatorValue uint32
		decreaseLeaderValue    uint32
		tempRating             uint32
	}

	type testSuite struct {
		name string
		args args
		want result
	}

	rater := mock.GetNewMockRater()
	rater.StartRating = 500000
	rater.MinRating = 100000
	rater.MaxRating = 1000000
	rater.DecreaseProposer = 2000
	rater.DecreaseValidator = 10

	validators := []struct {
		validators    int
		consensusSize int
	}{
		{validators: 1, consensusSize: 1},
		{validators: 2, consensusSize: 1},
		{validators: 10, consensusSize: 1},
		{validators: 100, consensusSize: 1},
		{validators: 400, consensusSize: 1},
		{validators: 400, consensusSize: 2},
		{validators: 400, consensusSize: 10},
		{validators: 400, consensusSize: 63},
		{validators: 400, consensusSize: 400},
	}

	tests := make([]testSuite, len(validators))

	for i, nodes := range validators {
		{
			leaderProbability := computeLeaderProbability(currentHeaderRound, previousHeaderRound, nodes.validators)
			intValidatorProbability := uint32(leaderProbability*float64(nodes.consensusSize) + 1 - math.SmallestNonzeroFloat64)
			intLeaderProbability := uint32(leaderProbability + 1 - math.SmallestNonzeroFloat64)

			tests[i] = testSuite{
				args: args{
					currentHeaderRound:  currentHeaderRound,
					previousHeaderRound: previousHeaderRound,
					maxComputableRounds: maxComputableRounds,
					nrValidators:        nodes.validators,
					consensusGroupSize:  nodes.consensusSize,
				},
				want: result{
					decreaseValidatorValue: intValidatorProbability,
					decreaseLeaderValue:    intLeaderProbability,
					tempRating: rater.StartRating -
						intLeaderProbability*rater.DecreaseProposer -
						intValidatorProbability*rater.DecreaseValidator,
				},
			}
		}
	}

	for _, tt := range tests {
		ttCopy := tt
		t.Run(tt.name, func(t *testing.T) {
			decreaseLeader, decreaseValidator, rating := DoComputeMissingBlocks(
				rater,
				tt.args.nrValidators,
				tt.args.consensusGroupSize,
				tt.args.currentHeaderRound,
				tt.args.previousHeaderRound,
				tt.args.maxComputableRounds)

			res := result{
				decreaseValidatorValue: decreaseValidator,
				decreaseLeaderValue:    decreaseLeader,
				tempRating:             rating,
			}

			if res != ttCopy.want {
				t.Errorf("ComputeMissingBlocks = %v, want %v", res, ttCopy.want)
			}

			t.Logf("validators:%v, consensusSize:%v, missedRounds: %v, decreased leader: %v, decreased validator: %v, startRating: %v, endRating: %v",
				ttCopy.args.nrValidators,
				ttCopy.args.consensusGroupSize,
				ttCopy.args.currentHeaderRound-ttCopy.args.previousHeaderRound,
				ttCopy.want.decreaseLeaderValue,
				ttCopy.want.decreaseValidatorValue,
				rater.StartRating,
				ttCopy.want.tempRating,
			)

		})
	}

}

func computeLeaderProbability(
	currentHeaderRound uint64,
	previousHeaderRound uint64,
	validators int,
) float64 {
	return (float64(currentHeaderRound) - float64(previousHeaderRound) - 1) / float64(validators)
}

func DoComputeMissingBlocks(
	rater *mock.RaterMock,
	nrValidators int,
	consensusGroupSize int,
	currentHeaderRounds uint64,
	previousHeaderRound uint64,
	maxComputableRounds uint64,
) (uint32, uint32, uint32) {
	validatorPublicKeys := make(map[uint32][][]byte)
	validatorPublicKeys[0] = make([][]byte, nrValidators)
	for i := 0; i < nrValidators; i++ {
		validatorPublicKeys[0][i] = []byte(fmt.Sprintf("testpk_%v", i))
	}

	consensus := make([]sharding.Validator, consensusGroupSize)
	for i := 0; i < consensusGroupSize; i++ {
		consensus[i] = &mock.ValidatorMock{}
	}

	accountsMap := make(map[string]*mock.PeerAccountHandlerMock)
	leaderSuccesRateMap := make(map[string]uint32)
	validatorSuccesRateMap := make(map[string]uint32)
	ratingMap := make(map[string]uint32)

	shardCoordinatorMock := mock.NewOneShardCoordinatorMock()
	peerAdapter := getAccountsMock()
	peerAdapter.GetAccountWithJournalCalled = func(addressContainer state.AddressContainer) (handler state.AccountHandler, e error) {
		key := string(addressContainer.Bytes())
		account, found := accountsMap[key]

		if !found {
			account = &mock.PeerAccountHandlerMock{
				DecreaseLeaderSuccessRateWithJournalCalled: func(value uint32) error {
					leaderSuccesRateMap[key] += value
					return nil
				},
				DecreaseValidatorSuccessRateWithJournalCalled: func(value uint32) error {
					validatorSuccesRateMap[key] += value
					return nil
				},
				GetTempRatingCalled: func() uint32 {
					return ratingMap[key]
				},
				SetTempRatingWithJournalCalled: func(value uint32) error {
					ratingMap[key] = value
					return nil
				},
			}
			accountsMap[key] = account
			leaderSuccesRateMap[key] = 0
			validatorSuccesRateMap[key] = 0
			ratingMap[key] = rater.StartRating
		}

		return account, nil
	}

	arguments := createMockArguments()
	arguments.NodesCoordinator = &mock.NodesCoordinatorMock{
		ComputeValidatorsGroupCalled: func(randomness []byte, round uint64, shardId uint32, _ uint32) (validatorsGroup []sharding.Validator, err error) {
			return consensus, nil
		},
<<<<<<< HEAD
		GetEligiblePublicKeysPerShardCalled: func() (map[uint32][][]byte, error) {
=======
		GetAllEligibleValidatorsPublicKeysCalled: func() (map[uint32][][]byte, error) {
>>>>>>> d76715d1
			return validatorPublicKeys, nil
		},
		ConsensusGroupSizeCalled: func(uint32) int {
			return consensusGroupSize
		},
		GetValidatorWithPublicKeyCalled: func(publicKey []byte, _ uint32) (sharding.Validator, uint32, error) {
			validator, _ := sharding.NewValidator(publicKey, publicKey)
			return validator, 0, nil
		},
	}
	arguments.ShardCoordinator = shardCoordinatorMock
	arguments.AdrConv = &mock.AddressConverterStub{
		CreateAddressFromPublicKeyBytesCalled: func(pubKey []byte) (addressContainer state.AddressContainer, e error) {
			return mock.NewAddressMock(pubKey), nil
		},
	}
	arguments.PeerAdapter = peerAdapter
	arguments.Rater = rater

	arguments.MaxComputableRounds = maxComputableRounds

	validatorStatistics, err := peer.NewValidatorStatisticsProcessor(arguments)
	if err != nil {
		fmt.Println(err.Error())
	}
	_ = validatorStatistics.CheckForMissedBlocks(currentHeaderRounds, previousHeaderRound, []byte("prev"), 0, 0)

	firstKey := "testpk_0"

	return leaderSuccesRateMap[firstKey], validatorSuccesRateMap[firstKey], ratingMap[firstKey]
}

func TestValidatorStatisticsProcessor_GetMatchingPrevShardDataEmptySDReturnsNil(t *testing.T) {
	arguments := createMockArguments()

	currentShardData := block.ShardData{}
	shardInfo := make([]block.ShardData, 0)

	validatorStatistics, _ := peer.NewValidatorStatisticsProcessor(arguments)
	sd := validatorStatistics.GetMatchingPrevShardData(currentShardData, shardInfo)

	assert.Nil(t, sd)
}

func TestValidatorStatisticsProcessor_GetMatchingPrevShardDataNoMatch(t *testing.T) {
	arguments := createMockArguments()

	currentShardData := block.ShardData{ShardID: 1, Nonce: 10}
	shardInfo := []block.ShardData{{ShardID: 1, Nonce: 8}, {ShardID: 2, Nonce: 9}}

	validatorStatistics, _ := peer.NewValidatorStatisticsProcessor(arguments)
	sd := validatorStatistics.GetMatchingPrevShardData(currentShardData, shardInfo)

	assert.Nil(t, sd)
}

func TestValidatorStatisticsProcessor_GetMatchingPrevShardDataFindsMatch(t *testing.T) {
	arguments := createMockArguments()

	currentShardData := block.ShardData{ShardID: 1, Nonce: 10}
	shardInfo := []block.ShardData{{ShardID: 1, Nonce: 9}, {ShardID: 2, Nonce: 9}}

	validatorStatistics, _ := peer.NewValidatorStatisticsProcessor(arguments)
	sd := validatorStatistics.GetMatchingPrevShardData(currentShardData, shardInfo)

	assert.NotNil(t, sd)
}

func TestValidatorStatisticsProcessor_UpdatePeerStateCallsPubKeyForValidator(t *testing.T) {
	pubKeyCalled := false
	addressCalled := false
	arguments := createMockArguments()
	arguments.NodesCoordinator = &mock.NodesCoordinatorMock{
		ComputeValidatorsGroupCalled: func(randomness []byte, round uint64, shardId uint32, epoch uint32) (validatorsGroup []sharding.Validator, err error) {
			return []sharding.Validator{&mock.ValidatorMock{
				PubKeyCalled: func() []byte {
					pubKeyCalled = true
					return make([]byte, 0)
				},
				AddressCalled: func() []byte {
					addressCalled = true
					return make([]byte, 0)
				},
			}, &mock.ValidatorMock{}}, nil
		},
	}
	arguments.DataPool = &mock.PoolsHolderStub{
		HeadersCalled: func() dataRetriever.HeadersPool {
			return &mock.HeadersCacherStub{
				GetHeaderByHashCalled: func(hash []byte) (handler data.HeaderHandler, e error) {
					return getMetaHeaderHandler([]byte("header")), nil
				},
			}
		},
	}

	validatorStatistics, _ := peer.NewValidatorStatisticsProcessor(arguments)
	header := getMetaHeaderHandler([]byte("header"))

	_, _ = validatorStatistics.UpdatePeerState(header, createMockCache())

	assert.True(t, pubKeyCalled)
	assert.False(t, addressCalled)
}

func getMetaHeaderHandler(randSeed []byte) *block.MetaBlock {
	return &block.MetaBlock{
		Nonce:           2,
		PrevRandSeed:    randSeed,
		PrevHash:        randSeed,
		PubKeysBitmap:   randSeed,
		AccumulatedFees: big.NewInt(0),
	}
}

func getAccountsMock() *mock.AccountsStub {
	return &mock.AccountsStub{
		CommitCalled: func() (bytes []byte, e error) {
			return make([]byte, 0), nil
		},
		GetAccountWithJournalCalled: func(addressContainer state.AddressContainer) (handler state.AccountHandler, e error) {
			return &mock.AccountWrapMock{}, nil
		},
	}
}

func createCustomArgumentsForSaveInitialState() (peer.ArgValidatorStatisticsProcessor, map[uint32][]sharding.Validator, map[uint32][]sharding.Validator, map[string]int) {
	arguments := createMockArguments()

	shardZeroId := uint32(0)
	eligibleValidatorsPubKeys := map[uint32][][]byte{
		shardZeroId:           {[]byte("e_pk0_shard0"), []byte("e_pk1_shard0")},
		core.MetachainShardId: {[]byte("e_pk0_meta"), []byte("e_pk1_meta")},
	}

	waitingValidatorsPubKeys := map[uint32][][]byte{
		shardZeroId:           {[]byte("w_pk0_shard0"), []byte("w_pk1_shard0")},
		core.MetachainShardId: {[]byte("w_pk0_meta"), []byte("w_pk1_meta")},
	}

	waitingMap := make(map[uint32][]sharding.Validator)
	waitingMap[core.MetachainShardId] = []sharding.Validator{
		mock.NewValidatorMock(eligibleValidatorsPubKeys[core.MetachainShardId][0], []byte("e_addr0_meta")),
		mock.NewValidatorMock(eligibleValidatorsPubKeys[core.MetachainShardId][1], []byte("e_addr1_meta")),
	}
	waitingMap[shardZeroId] = []sharding.Validator{
		mock.NewValidatorMock(eligibleValidatorsPubKeys[shardZeroId][0], []byte("e_addr0_shard0")),
		mock.NewValidatorMock(eligibleValidatorsPubKeys[shardZeroId][1], []byte("e_addr1_shard0")),
	}

	eligibleMap := make(map[uint32][]sharding.Validator)
	eligibleMap[core.MetachainShardId] = []sharding.Validator{
		mock.NewValidatorMock(waitingValidatorsPubKeys[core.MetachainShardId][0], []byte("w_addr0_meta")),
		mock.NewValidatorMock(waitingValidatorsPubKeys[core.MetachainShardId][1], []byte("w_addr1_meta")),
	}
	eligibleMap[shardZeroId] = []sharding.Validator{
		mock.NewValidatorMock(waitingValidatorsPubKeys[shardZeroId][0], []byte("w_addr0_shard0")),
		mock.NewValidatorMock(waitingValidatorsPubKeys[shardZeroId][1], []byte("w_addr1_shard0")),
	}

	arguments.NodesCoordinator = &mock.NodesCoordinatorMock{
		GetValidatorWithPublicKeyCalled: func(publicKey []byte, epoch uint32) (validator sharding.Validator, shardId uint32, err error) {
			for shardId, validators := range eligibleMap {
				for _, val := range validators {
					if bytes.Equal(val.PubKey(), publicKey) {
						return val, shardId, nil
					}
				}
			}

			for shardId, validators := range waitingMap {
				for _, val := range validators {
					if bytes.Equal(val.PubKey(), publicKey) {
						return val, shardId, nil
					}
				}
			}

			return nil, 0, nil
		},
		GetAllEligibleValidatorsPublicKeysCalled: func() (m map[uint32][][]byte, err error) {
			return eligibleValidatorsPubKeys, nil
		},
		GetAllWaitingValidatorsPublicKeysCalled: func() (m map[uint32][][]byte, err error) {
			return waitingValidatorsPubKeys, nil
		},
	}

	actualMap := make(map[string]int)

	peerAdapter := &mock.AccountsStub{
		GetAccountWithJournalCalled: func(addressContainer state.AddressContainer) (handler state.AccountHandler, e error) {
			peerAccount, _ := state.NewPeerAccount(addressContainer, &mock.AccountTrackerStub{
				JournalizeCalled: func(entry state.JournalEntry) {

				},
				SaveAccountCalled: func(accountHandler state.AccountHandler) error {
					actualMap[string(accountHandler.AddressContainer().Bytes())]++
					return nil
				},
			})
			return peerAccount, nil
		},
		CommitCalled: func() (bytes []byte, e error) {
			return nil, nil
		},
	}

	addressConverter := &mock.AddressConverterStub{
		CreateAddressFromHexCalled: func(hexAddress string) (container state.AddressContainer, e error) {
			return mock.NewAddressMock([]byte(hexAddress)), nil
		},
		CreateAddressFromPublicKeyBytesCalled: func(pubKey []byte) (container state.AddressContainer, err error) {
			return mock.NewAddressMock(pubKey), nil
		},
	}

	arguments.PeerAdapter = peerAdapter
	arguments.AdrConv = addressConverter
	return arguments, waitingMap, eligibleMap, actualMap
}<|MERGE_RESOLUTION|>--- conflicted
+++ resolved
@@ -206,11 +206,7 @@
 
 	arguments := createMockArguments()
 	arguments.NodesCoordinator = &mock.NodesCoordinatorMock{
-<<<<<<< HEAD
-		GetEligiblePublicKeysPerShardCalled: func() (map[uint32][][]byte, error) {
-=======
 		GetAllEligibleValidatorsPublicKeysCalled: func() (map[uint32][][]byte, error) {
->>>>>>> d76715d1
 			keys := make(map[uint32][][]byte)
 			keys[0] = make([][]byte, 0)
 			keys[0] = append(keys[0], []byte("aaaa"))
@@ -247,11 +243,7 @@
 
 	arguments := createMockArguments()
 	arguments.NodesCoordinator = &mock.NodesCoordinatorMock{
-<<<<<<< HEAD
-		GetEligiblePublicKeysPerShardCalled: func() (map[uint32][][]byte, error) {
-=======
 		GetAllEligibleValidatorsPublicKeysCalled: func() (map[uint32][][]byte, error) {
->>>>>>> d76715d1
 			keys := make(map[uint32][][]byte)
 			keys[0] = make([][]byte, 0)
 			keys[0] = append(keys[0], []byte("aaaa"))
@@ -287,11 +279,7 @@
 
 	arguments := createMockArguments()
 	arguments.NodesCoordinator = &mock.NodesCoordinatorMock{
-<<<<<<< HEAD
-		GetEligiblePublicKeysPerShardCalled: func() (map[uint32][][]byte, error) {
-=======
 		GetAllEligibleValidatorsPublicKeysCalled: func() (map[uint32][][]byte, error) {
->>>>>>> d76715d1
 			keys := make(map[uint32][][]byte)
 			keys[0] = make([][]byte, 0)
 			keys[0] = append(keys[0], []byte("aaaa"))
@@ -336,11 +324,7 @@
 
 	arguments := createMockArguments()
 	arguments.NodesCoordinator = &mock.NodesCoordinatorMock{
-<<<<<<< HEAD
-		GetEligiblePublicKeysPerShardCalled: func() (map[uint32][][]byte, error) {
-=======
 		GetAllEligibleValidatorsPublicKeysCalled: func() (map[uint32][][]byte, error) {
->>>>>>> d76715d1
 			keys := make(map[uint32][][]byte)
 			keys[0] = make([][]byte, 0)
 			keys[0] = append(keys[0], []byte("aaaa"))
@@ -1102,11 +1086,7 @@
 				&mock.ValidatorMock{},
 			}, nil
 		},
-<<<<<<< HEAD
-		GetEligiblePublicKeysPerShardCalled: func() (map[uint32][][]byte, error) {
-=======
 		GetAllEligibleValidatorsPublicKeysCalled: func() (map[uint32][][]byte, error) {
->>>>>>> d76715d1
 			return validatorPublicKeys, nil
 		},
 		GetValidatorWithPublicKeyCalled: func(publicKey []byte, _ uint32) (sharding.Validator, uint32, error) {
@@ -1173,11 +1153,7 @@
 				&mock.ValidatorMock{},
 			}, nil
 		},
-<<<<<<< HEAD
-		GetEligiblePublicKeysPerShardCalled: func() (map[uint32][][]byte, error) {
-=======
 		GetAllEligibleValidatorsPublicKeysCalled: func() (map[uint32][][]byte, error) {
->>>>>>> d76715d1
 			return validatorPublicKeys, nil
 		},
 		GetValidatorWithPublicKeyCalled: func(publicKey []byte, _ uint32) (sharding.Validator, uint32, error) {
@@ -1384,11 +1360,7 @@
 		ComputeValidatorsGroupCalled: func(randomness []byte, round uint64, shardId uint32, _ uint32) (validatorsGroup []sharding.Validator, err error) {
 			return consensus, nil
 		},
-<<<<<<< HEAD
-		GetEligiblePublicKeysPerShardCalled: func() (map[uint32][][]byte, error) {
-=======
 		GetAllEligibleValidatorsPublicKeysCalled: func() (map[uint32][][]byte, error) {
->>>>>>> d76715d1
 			return validatorPublicKeys, nil
 		},
 		ConsensusGroupSizeCalled: func(uint32) int {
