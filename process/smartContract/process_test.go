--- conflicted
+++ resolved
@@ -1310,11 +1310,7 @@
 	acntSrc, _ := createAccounts(tx)
 	currBalance := acntSrc.(*state.Account).Balance.Uint64()
 	vmOutput := &vmcommon.VMOutput{GasRemaining: 0, GasRefund: big.NewInt(0)}
-<<<<<<< HEAD
 	_, _, err = sc.createSCRForSender(vmOutput, tx, txHash, acntSrc, vmcommon.DirectCall)
-=======
-	_, _, err = sc.CreateSCRForSender(vmOutput, tx, txHash, acntSrc)
->>>>>>> e7f085e0
 	assert.Nil(t, err)
 	assert.Equal(t, currBalance, acntSrc.(*state.Account).Balance.Uint64())
 }
@@ -1339,34 +1335,17 @@
 	txHash := []byte("txHash")
 	acntSrc, _ := createAccounts(tx)
 	vmOutput := &vmcommon.VMOutput{GasRemaining: 0, GasRefund: big.NewInt(10)}
-<<<<<<< HEAD
 	sctx, consumed, err := sc.createSCRForSender(vmOutput, tx, txHash, nil, vmcommon.DirectCall)
-=======
-	sctx, consumed, err := sc.CreateSCRForSender(vmOutput, tx, txHash, nil)
->>>>>>> e7f085e0
 	assert.Nil(t, err)
 	assert.NotNil(t, sctx)
 	assert.Equal(t, 0, consumed.Cmp(big.NewInt(0).SetUint64(tx.GasPrice*tx.GasLimit)))
 
 	acntSrc = nil
 	vmOutput = &vmcommon.VMOutput{GasRemaining: 0, GasRefund: big.NewInt(10)}
-<<<<<<< HEAD
 	sctx, consumed, err = sc.createSCRForSender(vmOutput, tx, txHash, acntSrc, vmcommon.DirectCall)
-	assert.Nil(t, err)
-	assert.NotNil(t, sctx)
-	assert.Equal(t, 0, consumed.Cmp(big.NewInt(0)))
-
-	badAcc := &mock.AccountWrapMock{}
-	vmOutput = &vmcommon.VMOutput{GasRemaining: 0, GasRefund: big.NewInt(0)}
-	sctx, _, err = sc.createSCRForSender(vmOutput, tx, txHash, badAcc, vmcommon.DirectCall)
-	assert.Equal(t, process.ErrWrongTypeAssertion, err)
-	assert.Nil(t, sctx)
-=======
-	sctx, consumed, err = sc.CreateSCRForSender(vmOutput, tx, txHash, acntSrc)
 	assert.Nil(t, err)
 	assert.NotNil(t, sctx)
 	assert.Equal(t, 0, consumed.Cmp(big.NewInt(0).SetUint64(tx.GasPrice*tx.GasLimit)))
->>>>>>> e7f085e0
 }
 
 func TestScProcessor_RefundGasToSender(t *testing.T) {
@@ -1395,11 +1374,7 @@
 
 	refundGas := big.NewInt(10)
 	vmOutput := &vmcommon.VMOutput{GasRemaining: 0, GasRefund: refundGas}
-<<<<<<< HEAD
 	_, _, err = sc.createSCRForSender(vmOutput, tx, txHash, acntSrc, vmcommon.DirectCall)
-=======
-	_, _, err = sc.CreateSCRForSender(vmOutput, tx, txHash, acntSrc)
->>>>>>> e7f085e0
 	assert.Nil(t, err)
 
 	totalRefund := refundGas.Uint64() * minGasPrice
