package smartContract

import (
	"bytes"
	"math/big"
	"testing"

	"github.com/ElrondNetwork/elrond-go/data"
	"github.com/ElrondNetwork/elrond-go/data/smartContractResult"
	"github.com/ElrondNetwork/elrond-go/data/state"
	"github.com/ElrondNetwork/elrond-go/data/transaction"
	"github.com/ElrondNetwork/elrond-go/process"
	"github.com/ElrondNetwork/elrond-go/process/mock"
	"github.com/ElrondNetwork/elrond-vm-common"
	"github.com/pkg/errors"
	"github.com/stretchr/testify/assert"
)

func generateEmptyByteSlice(size int) []byte {
	buff := make([]byte, size)

	return buff
}

func createAccounts(tx *transaction.Transaction) (state.UserAccountHandler, state.UserAccountHandler) {
	journalizeCalled := 0
	saveAccountCalled := 0
	tracker := &mock.AccountTrackerStub{
		JournalizeCalled: func(entry state.JournalEntry) {
			journalizeCalled++
		},
		SaveAccountCalled: func(accountHandler state.AccountHandler) error {
			saveAccountCalled++
			return nil
		},
	}

	acntSrc, _ := state.NewAccount(mock.NewAddressMock(tx.SndAddr), tracker)
	acntSrc.Balance = acntSrc.Balance.Add(acntSrc.Balance, tx.Value)
	totalFee := big.NewInt(0)
	totalFee = totalFee.Mul(big.NewInt(int64(tx.GasLimit)), big.NewInt(int64(tx.GasPrice)))
	acntSrc.Balance = acntSrc.Balance.Add(acntSrc.Balance, totalFee)

	acntDst, _ := state.NewAccount(mock.NewAddressMock(tx.RcvAddr), tracker)

	return acntSrc, acntDst
}

func TestNewSmartContractProcessorNilVM(t *testing.T) {
	t.Parallel()

	sc, err := NewSmartContractProcessor(
		nil,
		&mock.ArgumentParserMock{},
		&mock.HasherMock{},
		&mock.MarshalizerMock{},
		&mock.AccountsStub{},
		&mock.TemporaryAccountsHandlerMock{},
		&mock.AddressConverterMock{},
		mock.NewMultiShardsCoordinatorMock(5),
		&mock.IntermediateTransactionHandlerMock{},
		&mock.FeeAccumulatorStub{},
		&mock.FeeHandlerStub{},
		&mock.TxTypeHandlerMock{},
		&mock.GasHandlerMock{},
	)

	assert.Nil(t, sc)
	assert.Equal(t, process.ErrNoVM, err)
}

func TestNewSmartContractProcessorNilArgsParser(t *testing.T) {
	t.Parallel()

	sc, err := NewSmartContractProcessor(
		&mock.VMContainerMock{},
		nil,
		&mock.HasherMock{},
		&mock.MarshalizerMock{},
		&mock.AccountsStub{},
		&mock.TemporaryAccountsHandlerMock{},
		&mock.AddressConverterMock{},
		mock.NewMultiShardsCoordinatorMock(5),
		&mock.IntermediateTransactionHandlerMock{},
		&mock.FeeAccumulatorStub{},
		&mock.FeeHandlerStub{},
		&mock.TxTypeHandlerMock{},
		&mock.GasHandlerMock{},
	)

	assert.Nil(t, sc)
	assert.Equal(t, process.ErrNilArgumentParser, err)
}

func TestNewSmartContractProcessorNilHasher(t *testing.T) {
	t.Parallel()

	sc, err := NewSmartContractProcessor(
		&mock.VMContainerMock{},
		&mock.ArgumentParserMock{},
		nil,
		&mock.MarshalizerMock{},
		&mock.AccountsStub{},
		&mock.TemporaryAccountsHandlerMock{},
		&mock.AddressConverterMock{},
		mock.NewMultiShardsCoordinatorMock(5),
		&mock.IntermediateTransactionHandlerMock{},
		&mock.FeeAccumulatorStub{},
		&mock.FeeHandlerStub{},
		&mock.TxTypeHandlerMock{},
		&mock.GasHandlerMock{},
	)

	assert.Nil(t, sc)
	assert.Equal(t, process.ErrNilHasher, err)
}

func TestNewSmartContractProcessorNilMarshalizer(t *testing.T) {
	t.Parallel()

	sc, err := NewSmartContractProcessor(
		&mock.VMContainerMock{},
		&mock.ArgumentParserMock{},
		&mock.HasherMock{},
		nil,
		&mock.AccountsStub{},
		&mock.TemporaryAccountsHandlerMock{},
		&mock.AddressConverterMock{},
		mock.NewMultiShardsCoordinatorMock(5),
		&mock.IntermediateTransactionHandlerMock{},
		&mock.FeeAccumulatorStub{},
		&mock.FeeHandlerStub{},
		&mock.TxTypeHandlerMock{},
		&mock.GasHandlerMock{},
	)

	assert.Nil(t, sc)
	assert.Equal(t, process.ErrNilMarshalizer, err)
}

func TestNewSmartContractProcessorNilAccountsDB(t *testing.T) {
	t.Parallel()

	sc, err := NewSmartContractProcessor(
		&mock.VMContainerMock{},
		&mock.ArgumentParserMock{},
		&mock.HasherMock{},
		&mock.MarshalizerMock{},
		nil,
		&mock.TemporaryAccountsHandlerMock{},
		&mock.AddressConverterMock{},
		mock.NewMultiShardsCoordinatorMock(5),
		&mock.IntermediateTransactionHandlerMock{},
		&mock.FeeAccumulatorStub{},
		&mock.FeeHandlerStub{},
		&mock.TxTypeHandlerMock{},
		&mock.GasHandlerMock{},
	)

	assert.Nil(t, sc)
	assert.Equal(t, process.ErrNilAccountsAdapter, err)
}

func TestNewSmartContractProcessorNilAdrConv(t *testing.T) {
	t.Parallel()

	sc, err := NewSmartContractProcessor(
		&mock.VMContainerMock{},
		&mock.ArgumentParserMock{},
		&mock.HasherMock{},
		&mock.MarshalizerMock{},
		&mock.AccountsStub{},
		&mock.TemporaryAccountsHandlerMock{},
		nil,
		mock.NewMultiShardsCoordinatorMock(5),
		&mock.IntermediateTransactionHandlerMock{},
		&mock.FeeAccumulatorStub{},
		&mock.FeeHandlerStub{},
		&mock.TxTypeHandlerMock{},
		&mock.GasHandlerMock{},
	)

	assert.Nil(t, sc)
	assert.Equal(t, process.ErrNilAddressConverter, err)
}

func TestNewSmartContractProcessorNilShardCoordinator(t *testing.T) {
	t.Parallel()

	sc, err := NewSmartContractProcessor(
		&mock.VMContainerMock{},
		&mock.ArgumentParserMock{},
		&mock.HasherMock{},
		&mock.MarshalizerMock{},
		&mock.AccountsStub{},
		&mock.TemporaryAccountsHandlerMock{},
		&mock.AddressConverterMock{},
		nil,
		&mock.IntermediateTransactionHandlerMock{},
		&mock.FeeAccumulatorStub{},
		&mock.FeeHandlerStub{},
		&mock.TxTypeHandlerMock{},
		&mock.GasHandlerMock{},
	)

	assert.Nil(t, sc)
	assert.Equal(t, process.ErrNilShardCoordinator, err)
}

func TestNewSmartContractProcessorNilFakeAccountsHandler(t *testing.T) {
	t.Parallel()

	sc, err := NewSmartContractProcessor(
		&mock.VMContainerMock{},
		&mock.ArgumentParserMock{},
		&mock.HasherMock{},
		&mock.MarshalizerMock{},
		&mock.AccountsStub{},
		nil,
		&mock.AddressConverterMock{},
		mock.NewMultiShardsCoordinatorMock(5),
		&mock.IntermediateTransactionHandlerMock{},
		&mock.FeeAccumulatorStub{},
		&mock.FeeHandlerStub{},
		&mock.TxTypeHandlerMock{},
		&mock.GasHandlerMock{},
	)

	assert.Nil(t, sc)
	assert.Equal(t, process.ErrNilTemporaryAccountsHandler, err)
}

func TestNewSmartContractProcessor_NilIntermediateMock(t *testing.T) {
	t.Parallel()

	sc, err := NewSmartContractProcessor(
		&mock.VMContainerMock{},
		&mock.ArgumentParserMock{},
		&mock.HasherMock{},
		&mock.MarshalizerMock{},
		&mock.AccountsStub{},
		&mock.TemporaryAccountsHandlerMock{},
		&mock.AddressConverterMock{},
		mock.NewMultiShardsCoordinatorMock(5),
		nil,
		&mock.FeeAccumulatorStub{},
		&mock.FeeHandlerStub{},
		&mock.TxTypeHandlerMock{},
		&mock.GasHandlerMock{},
	)

	assert.Nil(t, sc)
	assert.Equal(t, process.ErrNilIntermediateTransactionHandler, err)
}

func TestNewSmartContractProcessor_ErrNilUnsignedTxHandlerMock(t *testing.T) {
	t.Parallel()

	sc, err := NewSmartContractProcessor(
		&mock.VMContainerMock{},
		&mock.ArgumentParserMock{},
		&mock.HasherMock{},
		&mock.MarshalizerMock{},
		&mock.AccountsStub{},
		&mock.TemporaryAccountsHandlerMock{},
		&mock.AddressConverterMock{},
		mock.NewMultiShardsCoordinatorMock(5),
		&mock.IntermediateTransactionHandlerMock{},
		nil,
		&mock.FeeHandlerStub{},
		&mock.TxTypeHandlerMock{},
		&mock.GasHandlerMock{},
	)

	assert.Nil(t, sc)
	assert.Equal(t, process.ErrNilUnsignedTxHandler, err)
}

func TestNewSmartContractProcessor_ErrErrNilGasHandlerMock(t *testing.T) {
	t.Parallel()

	sc, err := NewSmartContractProcessor(
		&mock.VMContainerMock{},
		&mock.ArgumentParserMock{},
		&mock.HasherMock{},
		&mock.MarshalizerMock{},
		&mock.AccountsStub{},
		&mock.TemporaryAccountsHandlerMock{},
		&mock.AddressConverterMock{},
		mock.NewMultiShardsCoordinatorMock(5),
		&mock.IntermediateTransactionHandlerMock{},
		&mock.FeeAccumulatorStub{},
		&mock.FeeHandlerStub{},
		&mock.TxTypeHandlerMock{},
		nil,
	)

	assert.Nil(t, sc)
	assert.Equal(t, process.ErrNilGasHandler, err)
}

func TestNewSmartContractProcessor(t *testing.T) {
	t.Parallel()

	sc, err := NewSmartContractProcessor(
		&mock.VMContainerMock{},
		&mock.ArgumentParserMock{},
		&mock.HasherMock{},
		&mock.MarshalizerMock{},
		&mock.AccountsStub{},
		&mock.TemporaryAccountsHandlerMock{},
		&mock.AddressConverterMock{},
		mock.NewMultiShardsCoordinatorMock(5),
		&mock.IntermediateTransactionHandlerMock{},
		&mock.FeeAccumulatorStub{},
		&mock.FeeHandlerStub{},
		&mock.TxTypeHandlerMock{},
		&mock.GasHandlerMock{},
	)

	assert.NotNil(t, sc)
	assert.Nil(t, err)
	assert.False(t, sc.IsInterfaceNil())
}

func TestScProcessor_DeploySmartContractBadParse(t *testing.T) {
	t.Parallel()

	addrConverter := &mock.AddressConverterMock{}
	vm := &mock.VMContainerMock{}
	argParser := &mock.ArgumentParserMock{}
	sc, err := NewSmartContractProcessor(
		vm,
		argParser,
		&mock.HasherMock{},
		&mock.MarshalizerMock{},
		&mock.AccountsStub{},
		&mock.TemporaryAccountsHandlerMock{},
		addrConverter,
		mock.NewMultiShardsCoordinatorMock(5),
		&mock.IntermediateTransactionHandlerMock{},
		&mock.FeeAccumulatorStub{},
		&mock.FeeHandlerStub{},
		&mock.TxTypeHandlerMock{},
		&mock.GasHandlerMock{},
	)
	assert.NotNil(t, sc)
	assert.Nil(t, err)

	tx := &transaction.Transaction{}
	tx.Nonce = 0
	tx.SndAddr = []byte("SRC")
	tx.RcvAddr = generateEmptyByteSlice(addrConverter.AddressLen())
	tx.Data = []byte("data")
	tx.Value = big.NewInt(45)
	acntSrc, _ := createAccounts(tx)

	called := false
	tmpError := errors.New("error")
	argParser.ParseDataCalled = func(data string) error {
		called = true
		return tmpError
	}
	_ = sc.DeploySmartContract(tx, acntSrc)
	assert.True(t, called)
}

func TestScProcessor_DeploySmartContractRunError(t *testing.T) {
	t.Parallel()

	addrConverter := &mock.AddressConverterMock{}
	vmContainer := &mock.VMContainerMock{}
	argParser := &mock.ArgumentParserMock{}
	sc, err := NewSmartContractProcessor(
		vmContainer,
		argParser,
		&mock.HasherMock{},
		&mock.MarshalizerMock{},
		&mock.AccountsStub{},
		&mock.TemporaryAccountsHandlerMock{},
		addrConverter,
		mock.NewMultiShardsCoordinatorMock(5),
		&mock.IntermediateTransactionHandlerMock{},
		&mock.FeeAccumulatorStub{},
		&mock.FeeHandlerStub{},
		&mock.TxTypeHandlerMock{},
		&mock.GasHandlerMock{},
	)
	assert.NotNil(t, sc)
	assert.Nil(t, err)

	tx := &transaction.Transaction{}
	tx.Nonce = 0
	tx.SndAddr = []byte("SRC")
	tx.RcvAddr = generateEmptyByteSlice(addrConverter.AddressLen())
	tx.Data = []byte("data")
	tx.Value = big.NewInt(45)
	acntSrc, _ := createAccounts(tx)

	tmpError := errors.New("error")
	vm := &mock.VMExecutionHandlerStub{}
	called := false
	vm.RunSmartContractCreateCalled = func(input *vmcommon.ContractCreateInput) (output *vmcommon.VMOutput, e error) {
		called = true
		return nil, tmpError
	}

	vmContainer.GetCalled = func(key []byte) (handler vmcommon.VMExecutionHandler, e error) {
		return vm, nil
	}

	vmArg := []byte("00")
	argParser.GetArgumentsCalled = func() ([][]byte, error) {
		return [][]byte{vmArg}, nil
	}

	_ = sc.DeploySmartContract(tx, acntSrc)
	assert.True(t, called)
}

func TestScProcessor_DeploySmartContractWrongTx(t *testing.T) {
	t.Parallel()

	vm := &mock.VMContainerMock{}
	argParser := &mock.ArgumentParserMock{}
	sc, err := NewSmartContractProcessor(
		vm,
		argParser,
		&mock.HasherMock{},
		&mock.MarshalizerMock{},
		&mock.AccountsStub{},
		&mock.TemporaryAccountsHandlerMock{},
		&mock.AddressConverterMock{},
		mock.NewMultiShardsCoordinatorMock(5),
		&mock.IntermediateTransactionHandlerMock{},
		&mock.FeeAccumulatorStub{},
		&mock.FeeHandlerStub{},
		&mock.TxTypeHandlerMock{},
		&mock.GasHandlerMock{},
	)
	assert.NotNil(t, sc)
	assert.Nil(t, err)

	tx := &transaction.Transaction{}
	tx.Nonce = 0
	tx.SndAddr = []byte("SRC")
	tx.RcvAddr = []byte("DST")
	tx.Data = []byte("data")
	tx.Value = big.NewInt(45)
	acntSrc, _ := createAccounts(tx)

	err = sc.DeploySmartContract(tx, acntSrc)
	assert.Equal(t, process.ErrWrongTransaction, err)
}

func TestScProcessor_DeploySmartContract(t *testing.T) {
	t.Parallel()

	addrConverter := &mock.AddressConverterMock{}
	vm := &mock.VMContainerMock{}
	argParser := &mock.ArgumentParserMock{}
	accntState := &mock.AccountsStub{}
	sc, err := NewSmartContractProcessor(
		vm,
		argParser,
		&mock.HasherMock{},
		&mock.MarshalizerMock{},
		accntState,
		&mock.TemporaryAccountsHandlerMock{},
		addrConverter,
		mock.NewMultiShardsCoordinatorMock(5),
		&mock.IntermediateTransactionHandlerMock{},
		&mock.FeeAccumulatorStub{},
		&mock.FeeHandlerStub{},
		&mock.TxTypeHandlerMock{},
		&mock.GasHandlerMock{
			SetGasRefundedCalled: func(gasRefunded uint64, hash []byte) {},
		},
	)
	assert.NotNil(t, sc)
	assert.Nil(t, err)

	tx := &transaction.Transaction{}
	tx.Nonce = 0
	tx.SndAddr = []byte("SRC")
	tx.RcvAddr = generateEmptyByteSlice(addrConverter.AddressLen())
	tx.Data = []byte("data")
	tx.Value = big.NewInt(0)
	acntSrc, _ := createAccounts(tx)

	accntState.GetAccountWithJournalCalled = func(addressContainer state.AddressContainer) (handler state.AccountHandler, e error) {
		return acntSrc, nil
	}

	vmArg := []byte("00")
	argParser.GetArgumentsCalled = func() ([][]byte, error) {
		return [][]byte{vmArg}, nil
	}

	err = sc.DeploySmartContract(tx, acntSrc)
	assert.Equal(t, nil, err)
}

func TestScProcessor_ExecuteSmartContractTransactionNilTx(t *testing.T) {
	t.Parallel()

	vm := &mock.VMContainerMock{}
	argParser := &mock.ArgumentParserMock{}
	sc, err := NewSmartContractProcessor(
		vm,
		argParser,
		&mock.HasherMock{},
		&mock.MarshalizerMock{},
		&mock.AccountsStub{},
		&mock.TemporaryAccountsHandlerMock{},
		&mock.AddressConverterMock{},
		mock.NewMultiShardsCoordinatorMock(5),
		&mock.IntermediateTransactionHandlerMock{},
		&mock.FeeAccumulatorStub{},
		&mock.FeeHandlerStub{},
		&mock.TxTypeHandlerMock{},
		&mock.GasHandlerMock{},
	)
	assert.NotNil(t, sc)
	assert.Nil(t, err)

	tx := &transaction.Transaction{}
	tx.Nonce = 0
	tx.SndAddr = []byte("SRC")
	tx.RcvAddr = []byte("DST")
	tx.Data = []byte("data")
	tx.Value = big.NewInt(45)
	acntSrc, acntDst := createAccounts(tx)

	err = sc.ExecuteSmartContractTransaction(nil, acntSrc, acntDst)
	assert.Equal(t, process.ErrNilTransaction, err)
}

func TestScProcessor_ExecuteSmartContractTransactionNilAccount(t *testing.T) {
	t.Parallel()

	vm := &mock.VMContainerMock{}
	argParser := &mock.ArgumentParserMock{}
	sc, err := NewSmartContractProcessor(
		vm,
		argParser,
		&mock.HasherMock{},
		&mock.MarshalizerMock{},
		&mock.AccountsStub{},
		&mock.TemporaryAccountsHandlerMock{},
		&mock.AddressConverterMock{},
		mock.NewMultiShardsCoordinatorMock(5),
		&mock.IntermediateTransactionHandlerMock{},
		&mock.FeeAccumulatorStub{},
		&mock.FeeHandlerStub{},
		&mock.TxTypeHandlerMock{},
		&mock.GasHandlerMock{},
	)
	assert.NotNil(t, sc)
	assert.Nil(t, err)

	tx := &transaction.Transaction{}
	tx.Nonce = 0
	tx.SndAddr = []byte("SRC")
	tx.RcvAddr = []byte("DST")
	tx.Data = []byte("data")
	tx.Value = big.NewInt(45)
	acntSrc, acntDst := createAccounts(tx)

	err = sc.ExecuteSmartContractTransaction(tx, acntSrc, nil)
	assert.Equal(t, process.ErrNilSCDestAccount, err)

	acntDst.SetCode(nil)
	err = sc.ExecuteSmartContractTransaction(tx, acntSrc, acntDst)
	assert.Nil(t, err)

	acntDst = nil
	err = sc.ExecuteSmartContractTransaction(tx, acntSrc, acntDst)
	assert.Equal(t, process.ErrNilSCDestAccount, err)
}

func TestScProcessor_ExecuteSmartContractTransactionBadParser(t *testing.T) {
	t.Parallel()

	vm := &mock.VMContainerMock{}
	argParser := &mock.ArgumentParserMock{}
	sc, err := NewSmartContractProcessor(
		vm,
		argParser,
		&mock.HasherMock{},
		&mock.MarshalizerMock{},
		&mock.AccountsStub{},
		&mock.TemporaryAccountsHandlerMock{},
		&mock.AddressConverterMock{},
		mock.NewMultiShardsCoordinatorMock(5),
		&mock.IntermediateTransactionHandlerMock{},
		&mock.FeeAccumulatorStub{},
		&mock.FeeHandlerStub{},
		&mock.TxTypeHandlerMock{},
		&mock.GasHandlerMock{},
	)
	assert.NotNil(t, sc)
	assert.Nil(t, err)

	tx := &transaction.Transaction{}
	tx.Nonce = 0
	tx.SndAddr = []byte("SRC")
	tx.RcvAddr = []byte("DST")
	tx.Data = []byte("data")
	tx.Value = big.NewInt(45)
	acntSrc, acntDst := createAccounts(tx)

	acntDst.SetCode([]byte("code"))
	tmpError := errors.New("error")
	called := false
	argParser.ParseDataCalled = func(data string) error {
		called = true
		return tmpError
	}
	err = sc.ExecuteSmartContractTransaction(tx, acntSrc, acntDst)
	assert.True(t, called)
	assert.Nil(t, err)
}

func TestScProcessor_ExecuteSmartContractTransactionVMRunError(t *testing.T) {
	t.Parallel()

	vmContainer := &mock.VMContainerMock{}
	argParser := &mock.ArgumentParserMock{}
	sc, err := NewSmartContractProcessor(
		vmContainer,
		argParser,
		&mock.HasherMock{},
		&mock.MarshalizerMock{},
		&mock.AccountsStub{},
		&mock.TemporaryAccountsHandlerMock{},
		&mock.AddressConverterMock{},
		mock.NewMultiShardsCoordinatorMock(5),
		&mock.IntermediateTransactionHandlerMock{},
		&mock.FeeAccumulatorStub{},
		&mock.FeeHandlerStub{},
		&mock.TxTypeHandlerMock{},
		&mock.GasHandlerMock{},
	)
	assert.NotNil(t, sc)
	assert.Nil(t, err)

	tx := &transaction.Transaction{}
	tx.Nonce = 0
	tx.SndAddr = []byte("SRC")
	tx.RcvAddr = []byte("DST0000000")
	tx.Data = []byte("data")
	tx.Value = big.NewInt(45)
	acntSrc, acntDst := createAccounts(tx)

	acntDst.SetCode([]byte("code"))
	tmpError := errors.New("error")
	vm := &mock.VMExecutionHandlerStub{}
	called := false
	vm.RunSmartContractCallCalled = func(input *vmcommon.ContractCallInput) (output *vmcommon.VMOutput, e error) {
		called = true
		return nil, tmpError
	}
	vmContainer.GetCalled = func(key []byte) (handler vmcommon.VMExecutionHandler, e error) {
		return vm, nil
	}

	err = sc.ExecuteSmartContractTransaction(tx, acntSrc, acntDst)
	assert.True(t, called)
	assert.Nil(t, err)
}

func TestScProcessor_ExecuteSmartContractTransaction(t *testing.T) {
	t.Parallel()

	vm := &mock.VMContainerMock{}
	argParser := &mock.ArgumentParserMock{}
	accntState := &mock.AccountsStub{}
	sc, err := NewSmartContractProcessor(
		vm,
		argParser,
		&mock.HasherMock{},
		&mock.MarshalizerMock{},
		accntState,
		&mock.TemporaryAccountsHandlerMock{},
		&mock.AddressConverterMock{},
		mock.NewMultiShardsCoordinatorMock(5),
		&mock.IntermediateTransactionHandlerMock{},
		&mock.FeeAccumulatorStub{},
		&mock.FeeHandlerStub{},
		&mock.TxTypeHandlerMock{},
		&mock.GasHandlerMock{
			SetGasRefundedCalled: func(gasRefunded uint64, hash []byte) {},
		},
	)
	assert.NotNil(t, sc)
	assert.Nil(t, err)

	tx := &transaction.Transaction{}
	tx.Nonce = 0
	tx.SndAddr = []byte("SRC")
	tx.RcvAddr = []byte("DST0000000")
	tx.Data = []byte("data")
	tx.Value = big.NewInt(0)
	acntSrc, acntDst := createAccounts(tx)

	accntState.GetAccountWithJournalCalled = func(addressContainer state.AddressContainer) (handler state.AccountHandler, e error) {
		return acntSrc, nil
	}

	acntDst.SetCode([]byte("code"))
	err = sc.ExecuteSmartContractTransaction(tx, acntSrc, acntDst)
	assert.Nil(t, err)
}

func TestScProcessor_CreateVMCallInputWrongCode(t *testing.T) {
	t.Parallel()

	vm := &mock.VMContainerMock{}
	argParser := &mock.ArgumentParserMock{}
	sc, err := NewSmartContractProcessor(
		vm,
		argParser,
		&mock.HasherMock{},
		&mock.MarshalizerMock{},
		&mock.AccountsStub{},
		&mock.TemporaryAccountsHandlerMock{},
		&mock.AddressConverterMock{},
		mock.NewMultiShardsCoordinatorMock(5),
		&mock.IntermediateTransactionHandlerMock{},
		&mock.FeeAccumulatorStub{},
		&mock.FeeHandlerStub{},
		&mock.TxTypeHandlerMock{},
		&mock.GasHandlerMock{},
	)
	assert.NotNil(t, sc)
	assert.Nil(t, err)

	tx := &transaction.Transaction{}
	tx.Nonce = 0
	tx.SndAddr = []byte("SRC")
	tx.RcvAddr = []byte("DST")
	tx.Data = []byte("data")
	tx.Value = big.NewInt(45)

	tmpError := errors.New("error")
	argParser.GetFunctionCalled = func() (s string, e error) {
		return "", tmpError
	}
	vmInput, err := sc.CreateVMCallInput(tx)
	assert.Nil(t, vmInput)
	assert.Equal(t, tmpError, err)
}

func TestScProcessor_CreateVMCallInput(t *testing.T) {
	t.Parallel()

	vm := &mock.VMContainerMock{}
	argParser := &mock.ArgumentParserMock{}
	sc, err := NewSmartContractProcessor(
		vm,
		argParser,
		&mock.HasherMock{},
		&mock.MarshalizerMock{},
		&mock.AccountsStub{},
		&mock.TemporaryAccountsHandlerMock{},
		&mock.AddressConverterMock{},
		mock.NewMultiShardsCoordinatorMock(5),
		&mock.IntermediateTransactionHandlerMock{},
		&mock.FeeAccumulatorStub{},
		&mock.FeeHandlerStub{},
		&mock.TxTypeHandlerMock{},
		&mock.GasHandlerMock{},
	)
	assert.NotNil(t, sc)
	assert.Nil(t, err)

	tx := &transaction.Transaction{}
	tx.Nonce = 0
	tx.SndAddr = []byte("SRC")
	tx.RcvAddr = []byte("DST")
	tx.Data = []byte("data")
	tx.Value = big.NewInt(45)

	vmInput, err := sc.CreateVMCallInput(tx)
	assert.NotNil(t, vmInput)
	assert.Nil(t, err)
}

func TestScProcessor_CreateVMDeployInputBadFunction(t *testing.T) {
	t.Parallel()

	vm := &mock.VMContainerMock{}
	argParser := &mock.ArgumentParserMock{}
	sc, err := NewSmartContractProcessor(
		vm,
		argParser,
		&mock.HasherMock{},
		&mock.MarshalizerMock{},
		&mock.AccountsStub{},
		&mock.TemporaryAccountsHandlerMock{},
		&mock.AddressConverterMock{},
		mock.NewMultiShardsCoordinatorMock(5),
		&mock.IntermediateTransactionHandlerMock{},
		&mock.FeeAccumulatorStub{},
		&mock.FeeHandlerStub{},
		&mock.TxTypeHandlerMock{},
		&mock.GasHandlerMock{},
	)
	assert.NotNil(t, sc)
	assert.Nil(t, err)

	tx := &transaction.Transaction{}
	tx.Nonce = 0
	tx.SndAddr = []byte("SRC")
	tx.RcvAddr = []byte("DST")
	tx.Data = []byte("data")
	tx.Value = big.NewInt(45)

	tmpError := errors.New("error")
	argParser.GetCodeCalled = func() (code []byte, e error) {
		return nil, tmpError
	}
	vmArg := []byte("00")
	argParser.GetArgumentsCalled = func() ([][]byte, error) {
		return [][]byte{vmArg}, nil
	}

	vmInput, vmType, err := sc.CreateVMDeployInput(tx)
	assert.Nil(t, vmInput)
	assert.Equal(t, tmpError, err)
	assert.Nil(t, vmType)
}

func TestScProcessor_CreateVMDeployInput(t *testing.T) {
	t.Parallel()

	vm := &mock.VMContainerMock{}
	argParser := &mock.ArgumentParserMock{}
	sc, err := NewSmartContractProcessor(
		vm,
		argParser,
		&mock.HasherMock{},
		&mock.MarshalizerMock{},
		&mock.AccountsStub{},
		&mock.TemporaryAccountsHandlerMock{},
		&mock.AddressConverterMock{},
		mock.NewMultiShardsCoordinatorMock(5),
		&mock.IntermediateTransactionHandlerMock{},
		&mock.FeeAccumulatorStub{},
		&mock.FeeHandlerStub{},
		&mock.TxTypeHandlerMock{},
		&mock.GasHandlerMock{},
	)
	assert.NotNil(t, sc)
	assert.Nil(t, err)

	tx := &transaction.Transaction{}
	tx.Nonce = 0
	tx.SndAddr = []byte("SRC")
	tx.RcvAddr = []byte("DST")
	tx.Data = []byte("data@0000")
	tx.Value = big.NewInt(45)

	vmArg := []byte("00")
	argParser.GetArgumentsCalled = func() ([][]byte, error) {
		return [][]byte{vmArg}, nil
	}

	vmInput, vmType, err := sc.CreateVMDeployInput(tx)
	assert.NotNil(t, vmInput)
	assert.True(t, bytes.Equal(vmArg, vmType))
	assert.Nil(t, err)
}

func TestScProcessor_CreateVMDeployInputNotEnoughArguments(t *testing.T) {
	t.Parallel()

	vm := &mock.VMContainerMock{}
	argParser := &mock.ArgumentParserMock{}
	sc, err := NewSmartContractProcessor(
		vm,
		argParser,
		&mock.HasherMock{},
		&mock.MarshalizerMock{},
		&mock.AccountsStub{},
		&mock.TemporaryAccountsHandlerMock{},
		&mock.AddressConverterMock{},
		mock.NewMultiShardsCoordinatorMock(5),
		&mock.IntermediateTransactionHandlerMock{},
		&mock.FeeAccumulatorStub{},
		&mock.FeeHandlerStub{},
		&mock.TxTypeHandlerMock{},
		&mock.GasHandlerMock{},
	)
	assert.NotNil(t, sc)
	assert.Nil(t, err)

	tx := &transaction.Transaction{}
	tx.Nonce = 0
	tx.SndAddr = []byte("SRC")
	tx.RcvAddr = []byte("DST")
	tx.Data = []byte("data@0000")
	tx.Value = big.NewInt(45)

	vmInput, vmType, err := sc.CreateVMDeployInput(tx)
	assert.Nil(t, vmInput)
	assert.Nil(t, vmType)
	assert.Equal(t, process.ErrNotEnoughArgumentsToDeploy, err)
}

func TestScProcessor_CreateVMInputWrongArgument(t *testing.T) {
	t.Parallel()

	vm := &mock.VMContainerMock{}
	argParser := &mock.ArgumentParserMock{}
	sc, err := NewSmartContractProcessor(
		vm,
		argParser,
		&mock.HasherMock{},
		&mock.MarshalizerMock{},
		&mock.AccountsStub{},
		&mock.TemporaryAccountsHandlerMock{},
		&mock.AddressConverterMock{},
		mock.NewMultiShardsCoordinatorMock(5),
		&mock.IntermediateTransactionHandlerMock{},
		&mock.FeeAccumulatorStub{},
		&mock.FeeHandlerStub{},
		&mock.TxTypeHandlerMock{},
		&mock.GasHandlerMock{},
	)
	assert.NotNil(t, sc)
	assert.Nil(t, err)

	tx := &transaction.Transaction{}
	tx.Nonce = 0
	tx.SndAddr = []byte("SRC")
	tx.RcvAddr = []byte("DST")
	tx.Data = []byte("data")
	tx.Value = big.NewInt(45)

	tmpError := errors.New("error")
	argParser.GetArgumentsCalled = func() (ints [][]byte, e error) {
		return nil, tmpError
	}
	vmInput, err := sc.CreateVMInput(tx)
	assert.Nil(t, vmInput)
	assert.Equal(t, tmpError, err)
}

func TestScProcessor_CreateVMInputNotEnoughGas(t *testing.T) {
	t.Parallel()

	vm := &mock.VMContainerMock{}
	argParser := &mock.ArgumentParserMock{}
	sc, err := NewSmartContractProcessor(
		vm,
		argParser,
		&mock.HasherMock{},
		&mock.MarshalizerMock{},
		&mock.AccountsStub{},
		&mock.TemporaryAccountsHandlerMock{},
		&mock.AddressConverterMock{},
		mock.NewMultiShardsCoordinatorMock(5),
		&mock.IntermediateTransactionHandlerMock{},
		&mock.FeeAccumulatorStub{},
		&mock.FeeHandlerStub{
			ComputeGasLimitCalled: func(tx process.TransactionWithFeeHandler) uint64 {
				return 1000
			},
		},
		&mock.TxTypeHandlerMock{},
		&mock.GasHandlerMock{},
	)
	assert.NotNil(t, sc)
	assert.Nil(t, err)

	tx := &transaction.Transaction{}
	tx.Nonce = 0
	tx.SndAddr = []byte("SRC")
	tx.RcvAddr = []byte("DST")
	tx.Data = []byte("data")
	tx.Value = big.NewInt(45)
	tx.GasLimit = 100

	vmInput, err := sc.CreateVMInput(tx)
	assert.Nil(t, vmInput)
	assert.Equal(t, process.ErrNotEnoughGas, err)
}

func TestScProcessor_CreateVMInput(t *testing.T) {
	t.Parallel()

	vm := &mock.VMContainerMock{}
	argParser := &mock.ArgumentParserMock{}
	sc, err := NewSmartContractProcessor(
		vm,
		argParser,
		&mock.HasherMock{},
		&mock.MarshalizerMock{},
		&mock.AccountsStub{},
		&mock.TemporaryAccountsHandlerMock{},
		&mock.AddressConverterMock{},
		mock.NewMultiShardsCoordinatorMock(5),
		&mock.IntermediateTransactionHandlerMock{},
		&mock.FeeAccumulatorStub{},
		&mock.FeeHandlerStub{},
		&mock.TxTypeHandlerMock{},
		&mock.GasHandlerMock{},
	)
	assert.NotNil(t, sc)
	assert.Nil(t, err)

	tx := &transaction.Transaction{}
	tx.Nonce = 0
	tx.SndAddr = []byte("SRC")
	tx.RcvAddr = []byte("DST")
	tx.Data = []byte("data")
	tx.Value = big.NewInt(45)

	vmInput, err := sc.CreateVMInput(tx)
	assert.NotNil(t, vmInput)
	assert.Equal(t, nil, err)
}

func createAccountsAndTransaction() (*state.Account, *state.Account, *transaction.Transaction) {
	tx := &transaction.Transaction{}
	tx.Nonce = 0
	tx.SndAddr = []byte("SRC")
	tx.RcvAddr = []byte("DST")
	tx.Data = []byte("data")
	tx.Value = big.NewInt(45)

	acntSrc, acntDst := createAccounts(tx)

	return acntSrc.(*state.Account), acntDst.(*state.Account), tx
}

func TestScProcessor_processVMOutputNilVMOutput(t *testing.T) {
	t.Parallel()

	vm := &mock.VMContainerMock{}
	argParser := &mock.ArgumentParserMock{}
	sc, err := NewSmartContractProcessor(
		vm,
		argParser,
		&mock.HasherMock{},
		&mock.MarshalizerMock{},
		&mock.AccountsStub{},
		&mock.TemporaryAccountsHandlerMock{},
		&mock.AddressConverterMock{},
		mock.NewMultiShardsCoordinatorMock(5),
		&mock.IntermediateTransactionHandlerMock{},
		&mock.FeeAccumulatorStub{},
		&mock.FeeHandlerStub{},
		&mock.TxTypeHandlerMock{},
		&mock.GasHandlerMock{},
	)
	assert.NotNil(t, sc)
	assert.Nil(t, err)

	acntSrc, _, tx := createAccountsAndTransaction()

	_, _, err = sc.processVMOutput(nil, tx, acntSrc)
	assert.Equal(t, process.ErrNilVMOutput, err)
}

func TestScProcessor_processVMOutputNilTx(t *testing.T) {
	t.Parallel()

	vm := &mock.VMContainerMock{}
	argParser := &mock.ArgumentParserMock{}
	sc, err := NewSmartContractProcessor(
		vm,
		argParser,
		&mock.HasherMock{},
		&mock.MarshalizerMock{},
		&mock.AccountsStub{},
		&mock.TemporaryAccountsHandlerMock{},
		&mock.AddressConverterMock{},
		mock.NewMultiShardsCoordinatorMock(5),
		&mock.IntermediateTransactionHandlerMock{},
		&mock.FeeAccumulatorStub{},
		&mock.FeeHandlerStub{},
		&mock.TxTypeHandlerMock{},
		&mock.GasHandlerMock{},
	)
	assert.NotNil(t, sc)
	assert.Nil(t, err)

	acntSrc, _, _ := createAccountsAndTransaction()

	vmOutput := &vmcommon.VMOutput{}
	_, _, err = sc.processVMOutput(vmOutput, nil, acntSrc)
	assert.Equal(t, process.ErrNilTransaction, err)
}

func TestScProcessor_processVMOutputNilSndAcc(t *testing.T) {
	t.Parallel()

	vm := &mock.VMContainerMock{}
	argParser := &mock.ArgumentParserMock{}
	sc, err := NewSmartContractProcessor(
		vm,
		argParser,
		&mock.HasherMock{},
		&mock.MarshalizerMock{},
		&mock.AccountsStub{},
		&mock.TemporaryAccountsHandlerMock{},
		&mock.AddressConverterMock{},
		mock.NewMultiShardsCoordinatorMock(5),
		&mock.IntermediateTransactionHandlerMock{},
		&mock.FeeAccumulatorStub{},
		&mock.FeeHandlerStub{},
		&mock.TxTypeHandlerMock{},
		&mock.GasHandlerMock{
			SetGasRefundedCalled: func(gasRefunded uint64, hash []byte) {},
		},
	)
	assert.NotNil(t, sc)
	assert.Nil(t, err)

	tx := &transaction.Transaction{Value: big.NewInt(0)}

	vmOutput := &vmcommon.VMOutput{
		GasRefund:    big.NewInt(0),
		GasRemaining: 0,
	}
	_, _, err = sc.processVMOutput(vmOutput, tx, nil)
	assert.Nil(t, err)
}

func TestScProcessor_processVMOutputNilDstAcc(t *testing.T) {
	t.Parallel()

	vm := &mock.VMContainerMock{}
	argParser := &mock.ArgumentParserMock{}
	accntState := &mock.AccountsStub{}
	sc, err := NewSmartContractProcessor(
		vm,
		argParser,
		&mock.HasherMock{},
		&mock.MarshalizerMock{},
		accntState,
		&mock.TemporaryAccountsHandlerMock{},
		&mock.AddressConverterMock{},
		mock.NewMultiShardsCoordinatorMock(5),
		&mock.IntermediateTransactionHandlerMock{},
		&mock.FeeAccumulatorStub{},
		&mock.FeeHandlerStub{},
		&mock.TxTypeHandlerMock{},
		&mock.GasHandlerMock{
			SetGasRefundedCalled: func(gasRefunded uint64, hash []byte) {},
		},
	)
	assert.NotNil(t, sc)
	assert.Nil(t, err)

	acntSnd, _, tx := createAccountsAndTransaction()

	vmOutput := &vmcommon.VMOutput{
		GasRefund:    big.NewInt(0),
		GasRemaining: 0,
	}

	accntState.GetAccountWithJournalCalled = func(addressContainer state.AddressContainer) (handler state.AccountHandler, e error) {
		return acntSnd, nil
	}

	tx.Value = big.NewInt(0)
	_, _, err = sc.processVMOutput(vmOutput, tx, acntSnd)
	assert.Nil(t, err)
}

func TestScProcessor_GetAccountFromAddressAccNotFound(t *testing.T) {
	t.Parallel()

	accountsDB := &mock.AccountsStub{}
	accountsDB.GetAccountWithJournalCalled = func(addressContainer state.AddressContainer) (handler state.AccountHandler, e error) {
		return nil, state.ErrAccNotFound
	}

	addrConv := &mock.AddressConverterMock{}
	shardCoordinator := mock.NewMultiShardsCoordinatorMock(2)
	shardCoordinator.ComputeIdCalled = func(address state.AddressContainer) uint32 {
		return shardCoordinator.SelfId()
	}

	vm := &mock.VMContainerMock{}
	argParser := &mock.ArgumentParserMock{}
	sc, err := NewSmartContractProcessor(
		vm,
		argParser,
		&mock.HasherMock{},
		&mock.MarshalizerMock{},
		accountsDB,
		&mock.TemporaryAccountsHandlerMock{},
		addrConv,
		shardCoordinator,
		&mock.IntermediateTransactionHandlerMock{},
		&mock.FeeAccumulatorStub{},
		&mock.FeeHandlerStub{},
		&mock.TxTypeHandlerMock{},
		&mock.GasHandlerMock{},
	)
	assert.NotNil(t, sc)
	assert.Nil(t, err)

	acc, err := sc.GetAccountFromAddress([]byte("SRC"))
	assert.Nil(t, acc)
	assert.Equal(t, state.ErrAccNotFound, err)
}

func TestScProcessor_GetAccountFromAddrFaildAddressConv(t *testing.T) {
	t.Parallel()

	addrConv := &mock.AddressConverterMock{}
	addrConv.Fail = true

	accountsDB := &mock.AccountsStub{}
	getCalled := 0
	accountsDB.GetAccountWithJournalCalled = func(addressContainer state.AddressContainer) (handler state.AccountHandler, e error) {
		getCalled++
		return nil, state.ErrAccNotFound
	}

	shardCoordinator := mock.NewMultiShardsCoordinatorMock(2)
	shardCoordinator.ComputeIdCalled = func(address state.AddressContainer) uint32 {
		return shardCoordinator.SelfId()
	}

	vm := &mock.VMContainerMock{}
	argParser := &mock.ArgumentParserMock{}
	sc, err := NewSmartContractProcessor(
		vm,
		argParser,
		&mock.HasherMock{},
		&mock.MarshalizerMock{},
		accountsDB,
		&mock.TemporaryAccountsHandlerMock{},
		addrConv,
		shardCoordinator,
		&mock.IntermediateTransactionHandlerMock{},
		&mock.FeeAccumulatorStub{},
		&mock.FeeHandlerStub{},
		&mock.TxTypeHandlerMock{},
		&mock.GasHandlerMock{},
	)
	assert.NotNil(t, sc)
	assert.Nil(t, err)

	acc, err := sc.GetAccountFromAddress([]byte("DST"))
	assert.Nil(t, acc)
	assert.NotNil(t, err)
	assert.Equal(t, 0, getCalled)
}

func TestScProcessor_GetAccountFromAddrFailedGetExistingAccount(t *testing.T) {
	t.Parallel()

	addrConv := &mock.AddressConverterMock{}

	accountsDB := &mock.AccountsStub{}
	getCalled := 0
	accountsDB.GetAccountWithJournalCalled = func(addressContainer state.AddressContainer) (handler state.AccountHandler, e error) {
		getCalled++
		return nil, state.ErrAccNotFound
	}

	shardCoordinator := mock.NewMultiShardsCoordinatorMock(2)
	shardCoordinator.ComputeIdCalled = func(address state.AddressContainer) uint32 {
		return shardCoordinator.SelfId()
	}

	vm := &mock.VMContainerMock{}
	argParser := &mock.ArgumentParserMock{}
	sc, err := NewSmartContractProcessor(
		vm,
		argParser,
		&mock.HasherMock{},
		&mock.MarshalizerMock{},
		accountsDB,
		&mock.TemporaryAccountsHandlerMock{},
		addrConv,
		shardCoordinator,
		&mock.IntermediateTransactionHandlerMock{},
		&mock.FeeAccumulatorStub{},
		&mock.FeeHandlerStub{},
		&mock.TxTypeHandlerMock{},
		&mock.GasHandlerMock{},
	)
	assert.NotNil(t, sc)
	assert.Nil(t, err)

	acc, err := sc.GetAccountFromAddress([]byte("DST"))
	assert.Nil(t, acc)
	assert.Equal(t, state.ErrAccNotFound, err)
	assert.Equal(t, 1, getCalled)
}

func TestScProcessor_GetAccountFromAddrAccNotInShard(t *testing.T) {
	t.Parallel()

	addrConv := &mock.AddressConverterMock{}

	accountsDB := &mock.AccountsStub{}
	getCalled := 0
	accountsDB.GetAccountWithJournalCalled = func(addressContainer state.AddressContainer) (handler state.AccountHandler, e error) {
		getCalled++
		return nil, state.ErrAccNotFound
	}

	shardCoordinator := mock.NewMultiShardsCoordinatorMock(2)
	shardCoordinator.ComputeIdCalled = func(address state.AddressContainer) uint32 {
		return shardCoordinator.SelfId() + 1
	}

	vm := &mock.VMContainerMock{}
	argParser := &mock.ArgumentParserMock{}
	sc, err := NewSmartContractProcessor(
		vm,
		argParser,
		&mock.HasherMock{},
		&mock.MarshalizerMock{},
		accountsDB,
		&mock.TemporaryAccountsHandlerMock{},
		addrConv,
		shardCoordinator,
		&mock.IntermediateTransactionHandlerMock{},
		&mock.FeeAccumulatorStub{},
		&mock.FeeHandlerStub{},
		&mock.TxTypeHandlerMock{},
		&mock.GasHandlerMock{},
	)
	assert.NotNil(t, sc)
	assert.Nil(t, err)

	acc, err := sc.GetAccountFromAddress([]byte("DST"))
	assert.Nil(t, acc)
	assert.Nil(t, err)
	assert.Equal(t, 0, getCalled)
}

func TestScProcessor_GetAccountFromAddr(t *testing.T) {
	t.Parallel()

	addrConv := &mock.AddressConverterMock{}

	accountsDB := &mock.AccountsStub{}
	getCalled := 0
	accountsDB.GetAccountWithJournalCalled = func(addressContainer state.AddressContainer) (handler state.AccountHandler, e error) {
		getCalled++
		acc, _ := state.NewAccount(addressContainer, &mock.AccountTrackerStub{})
		return acc, nil
	}

	shardCoordinator := mock.NewMultiShardsCoordinatorMock(2)
	shardCoordinator.ComputeIdCalled = func(address state.AddressContainer) uint32 {
		return shardCoordinator.SelfId()
	}

	vm := &mock.VMContainerMock{}
	argParser := &mock.ArgumentParserMock{}
	sc, err := NewSmartContractProcessor(
		vm,
		argParser,
		&mock.HasherMock{},
		&mock.MarshalizerMock{},
		accountsDB,
		&mock.TemporaryAccountsHandlerMock{},
		addrConv,
		shardCoordinator,
		&mock.IntermediateTransactionHandlerMock{},
		&mock.FeeAccumulatorStub{},
		&mock.FeeHandlerStub{},
		&mock.TxTypeHandlerMock{},
		&mock.GasHandlerMock{},
	)
	assert.NotNil(t, sc)
	assert.Nil(t, err)

	acc, err := sc.GetAccountFromAddress([]byte("DST"))
	assert.NotNil(t, acc)
	assert.Nil(t, err)
	assert.Equal(t, 1, getCalled)
}

func TestScProcessor_DeleteAccountsFailedAtRemove(t *testing.T) {
	t.Parallel()
	addrConv := &mock.AddressConverterMock{}

	accountsDB := &mock.AccountsStub{}
	removeCalled := 0
	accountsDB.GetAccountWithJournalCalled = func(addressContainer state.AddressContainer) (handler state.AccountHandler, e error) {
		return nil, state.ErrAccNotFound
	}
	accountsDB.RemoveAccountCalled = func(addressContainer state.AddressContainer) error {
		removeCalled++
		return state.ErrAccNotFound
	}

	shardCoordinator := mock.NewMultiShardsCoordinatorMock(2)
	shardCoordinator.ComputeIdCalled = func(address state.AddressContainer) uint32 {
		return shardCoordinator.SelfId()
	}

	vm := &mock.VMContainerMock{}
	argParser := &mock.ArgumentParserMock{}
	sc, err := NewSmartContractProcessor(
		vm,
		argParser,
		&mock.HasherMock{},
		&mock.MarshalizerMock{},
		accountsDB,
		&mock.TemporaryAccountsHandlerMock{},
		addrConv,
		shardCoordinator,
		&mock.IntermediateTransactionHandlerMock{},
		&mock.FeeAccumulatorStub{},
		&mock.FeeHandlerStub{},
		&mock.TxTypeHandlerMock{},
		&mock.GasHandlerMock{},
	)
	assert.NotNil(t, sc)
	assert.Nil(t, err)

	deletedAccounts := make([][]byte, 0)
	deletedAccounts = append(deletedAccounts, []byte("acc1"), []byte("acc2"), []byte("acc3"))
	err = sc.DeleteAccounts(deletedAccounts)
	assert.Equal(t, state.ErrAccNotFound, err)
	assert.Equal(t, 0, removeCalled)
}

func TestScProcessor_DeleteAccountsNotInShard(t *testing.T) {
	t.Parallel()
	addrConv := &mock.AddressConverterMock{}

	accountsDB := &mock.AccountsStub{}
	removeCalled := 0
	accountsDB.RemoveAccountCalled = func(addressContainer state.AddressContainer) error {
		removeCalled++
		return state.ErrAccNotFound
	}

	shardCoordinator := mock.NewMultiShardsCoordinatorMock(2)
	computeIdCalled := 0
	shardCoordinator.ComputeIdCalled = func(address state.AddressContainer) uint32 {
		computeIdCalled++
		return shardCoordinator.SelfId() + 1
	}

	vm := &mock.VMContainerMock{}
	argParser := &mock.ArgumentParserMock{}
	sc, err := NewSmartContractProcessor(
		vm,
		argParser,
		&mock.HasherMock{},
		&mock.MarshalizerMock{},
		accountsDB,
		&mock.TemporaryAccountsHandlerMock{},
		addrConv,
		shardCoordinator,
		&mock.IntermediateTransactionHandlerMock{},
		&mock.FeeAccumulatorStub{},
		&mock.FeeHandlerStub{},
		&mock.TxTypeHandlerMock{},
		&mock.GasHandlerMock{},
	)
	assert.NotNil(t, sc)
	assert.Nil(t, err)

	deletedAccounts := make([][]byte, 0)
	deletedAccounts = append(deletedAccounts, []byte("acc1"), []byte("acc2"), []byte("acc3"))
	err = sc.DeleteAccounts(deletedAccounts)
	assert.Nil(t, err)
	assert.Equal(t, 0, removeCalled)
	assert.Equal(t, len(deletedAccounts), computeIdCalled)
}

func TestScProcessor_DeleteAccountsInShard(t *testing.T) {
	t.Parallel()

	addrConv := &mock.AddressConverterMock{}
	accountsDB := &mock.AccountsStub{}
	removeCalled := 0
	accountsDB.GetAccountWithJournalCalled = func(addressContainer state.AddressContainer) (handler state.AccountHandler, e error) {
		acc, _ := state.NewAccount(addressContainer, &mock.AccountTrackerStub{})
		return acc, nil
	}
	accountsDB.RemoveAccountCalled = func(addressContainer state.AddressContainer) error {
		removeCalled++
		return nil
	}

	shardCoordinator := mock.NewMultiShardsCoordinatorMock(2)
	computeIdCalled := 0
	shardCoordinator.ComputeIdCalled = func(address state.AddressContainer) uint32 {
		computeIdCalled++
		return shardCoordinator.SelfId()
	}

	vm := &mock.VMContainerMock{}
	argParser := &mock.ArgumentParserMock{}
	sc, err := NewSmartContractProcessor(
		vm,
		argParser,
		&mock.HasherMock{},
		&mock.MarshalizerMock{},
		accountsDB,
		&mock.TemporaryAccountsHandlerMock{},
		addrConv,
		shardCoordinator,
		&mock.IntermediateTransactionHandlerMock{},
		&mock.FeeAccumulatorStub{},
		&mock.FeeHandlerStub{},
		&mock.TxTypeHandlerMock{},
		&mock.GasHandlerMock{},
	)
	assert.NotNil(t, sc)
	assert.Nil(t, err)

	deletedAccounts := make([][]byte, 0)
	deletedAccounts = append(deletedAccounts, []byte("acc1"), []byte("acc2"), []byte("acc3"))
	err = sc.DeleteAccounts(deletedAccounts)
	assert.Nil(t, err)
	assert.Equal(t, len(deletedAccounts), removeCalled)
	assert.Equal(t, len(deletedAccounts), computeIdCalled)
}

func TestScProcessor_ProcessSCPaymentAccNotInShardShouldNotReturnError(t *testing.T) {
	t.Parallel()

	sc, err := NewSmartContractProcessor(
		&mock.VMContainerMock{},
		&mock.ArgumentParserMock{},
		&mock.HasherMock{},
		&mock.MarshalizerMock{},
		&mock.AccountsStub{},
		&mock.TemporaryAccountsHandlerMock{},
		&mock.AddressConverterMock{},
		mock.NewMultiShardsCoordinatorMock(5),
		&mock.IntermediateTransactionHandlerMock{},
		&mock.FeeAccumulatorStub{},
		&mock.FeeHandlerStub{},
		&mock.TxTypeHandlerMock{},
		&mock.GasHandlerMock{},
	)

	assert.NotNil(t, sc)
	assert.Nil(t, err)

	tx := &transaction.Transaction{}
	tx.Nonce = 1
	tx.SndAddr = []byte("SRC")
	tx.RcvAddr = []byte("DST")

	tx.Value = big.NewInt(45)
	tx.GasPrice = 10
	tx.GasLimit = 10

	err = sc.ProcessSCPayment(tx, nil)
	assert.Nil(t, err)
}

<<<<<<< HEAD
=======
func TestScProcessor_ProcessSCPaymentWrongTypeAssertion(t *testing.T) {
	t.Parallel()

	sc, err := NewSmartContractProcessor(
		&mock.VMContainerMock{},
		&mock.ArgumentParserMock{},
		&mock.HasherMock{},
		&mock.MarshalizerMock{},
		&mock.AccountsStub{},
		&mock.TemporaryAccountsHandlerMock{},
		&mock.AddressConverterMock{},
		mock.NewMultiShardsCoordinatorMock(5),
		&mock.IntermediateTransactionHandlerMock{},
		&mock.FeeAccumulatorStub{},
		&mock.FeeHandlerStub{},
		&mock.TxTypeHandlerMock{},
		&mock.GasHandlerMock{},
	)

	assert.NotNil(t, sc)
	assert.Nil(t, err)

	tx := &transaction.Transaction{}
	tx.Nonce = 0
	tx.SndAddr = []byte("SRC")
	tx.RcvAddr = []byte("DST")

	tx.Value = big.NewInt(45)
	tx.GasPrice = 10
	tx.GasLimit = 10

	acntSrc := &mock.AccountWrapMock{SetNonceWithJournalCalled: func(nonce uint64) error {
		return nil
	}}

	err = sc.ProcessSCPayment(tx, acntSrc)
	assert.Equal(t, process.ErrWrongTypeAssertion, err)
}

>>>>>>> 3c8c8864
func TestScProcessor_ProcessSCPaymentNotEnoughBalance(t *testing.T) {
	t.Parallel()

	sc, err := NewSmartContractProcessor(
		&mock.VMContainerMock{},
		&mock.ArgumentParserMock{},
		&mock.HasherMock{},
		&mock.MarshalizerMock{},
		&mock.AccountsStub{},
		&mock.TemporaryAccountsHandlerMock{},
		&mock.AddressConverterMock{},
		mock.NewMultiShardsCoordinatorMock(5),
		&mock.IntermediateTransactionHandlerMock{},
		&mock.FeeAccumulatorStub{},
		&mock.FeeHandlerStub{},
		&mock.TxTypeHandlerMock{},
		&mock.GasHandlerMock{},
	)

	assert.NotNil(t, sc)
	assert.Nil(t, err)

	tx := &transaction.Transaction{}
	tx.Nonce = 1
	tx.SndAddr = []byte("SRC")
	tx.RcvAddr = []byte("DST")

	tx.Value = big.NewInt(45)
	tx.GasPrice = 10
	tx.GasLimit = 15

	acntSrc, _ := createAccounts(tx)
	stAcc, _ := acntSrc.(*state.Account)
	stAcc.Balance = big.NewInt(45)

	currBalance := acntSrc.(*state.Account).Balance.Uint64()

	err = sc.ProcessSCPayment(tx, acntSrc)
	assert.Equal(t, process.ErrInsufficientFunds, err)
	assert.Equal(t, currBalance, acntSrc.(*state.Account).Balance.Uint64())
}

func TestScProcessor_ProcessSCPayment(t *testing.T) {
	t.Parallel()

	sc, err := NewSmartContractProcessor(
		&mock.VMContainerMock{},
		&mock.ArgumentParserMock{},
		&mock.HasherMock{},
		&mock.MarshalizerMock{},
		&mock.AccountsStub{},
		&mock.TemporaryAccountsHandlerMock{},
		&mock.AddressConverterMock{},
		mock.NewMultiShardsCoordinatorMock(5),
		&mock.IntermediateTransactionHandlerMock{},
		&mock.FeeAccumulatorStub{},
		&mock.FeeHandlerStub{},
		&mock.TxTypeHandlerMock{},
		&mock.GasHandlerMock{},
	)

	assert.NotNil(t, sc)
	assert.Nil(t, err)

	tx := &transaction.Transaction{}
	tx.Nonce = 0
	tx.SndAddr = []byte("SRC")
	tx.RcvAddr = []byte("DST")

	tx.Value = big.NewInt(45)
	tx.GasPrice = 10
	tx.GasLimit = 10

	acntSrc, _ := createAccounts(tx)
	currBalance := acntSrc.(*state.Account).Balance.Uint64()
	modifiedBalance := currBalance - tx.Value.Uint64() - tx.GasLimit*tx.GasLimit

	err = sc.ProcessSCPayment(tx, acntSrc)
	assert.Nil(t, err)
	assert.Equal(t, modifiedBalance, acntSrc.(*state.Account).Balance.Uint64())
}

func TestScProcessor_RefundGasToSenderNilAndZeroRefund(t *testing.T) {
	t.Parallel()

	sc, err := NewSmartContractProcessor(
		&mock.VMContainerMock{},
		&mock.ArgumentParserMock{},
		&mock.HasherMock{},
		&mock.MarshalizerMock{},
		&mock.AccountsStub{},
		&mock.TemporaryAccountsHandlerMock{},
		&mock.AddressConverterMock{},
		mock.NewMultiShardsCoordinatorMock(5),
		&mock.IntermediateTransactionHandlerMock{},
		&mock.FeeAccumulatorStub{},
		&mock.FeeHandlerStub{},
		&mock.TxTypeHandlerMock{},
		&mock.GasHandlerMock{},
	)

	assert.NotNil(t, sc)
	assert.Nil(t, err)

	tx := &transaction.Transaction{}
	tx.Nonce = 1
	tx.SndAddr = []byte("SRC")
	tx.RcvAddr = []byte("DST")

	tx.Value = big.NewInt(45)
	tx.GasPrice = 10
	tx.GasLimit = 10

	txHash := []byte("txHash")

	acntSrc, _ := createAccounts(tx)
	currBalance := acntSrc.(*state.Account).Balance.Uint64()
	vmOutput := &vmcommon.VMOutput{GasRemaining: 0, GasRefund: big.NewInt(0)}
	_, _, err = sc.CreateSCRForSender(vmOutput, tx, txHash, acntSrc)
	assert.Nil(t, err)
	assert.Equal(t, currBalance, acntSrc.(*state.Account).Balance.Uint64())
}

func TestScProcessor_RefundGasToSenderAccNotInShard(t *testing.T) {
	t.Parallel()

	sc, err := NewSmartContractProcessor(
		&mock.VMContainerMock{},
		&mock.ArgumentParserMock{},
		&mock.HasherMock{},
		&mock.MarshalizerMock{},
		&mock.AccountsStub{},
		&mock.TemporaryAccountsHandlerMock{},
		&mock.AddressConverterMock{},
		mock.NewMultiShardsCoordinatorMock(5),
		&mock.IntermediateTransactionHandlerMock{},
		&mock.FeeAccumulatorStub{},
		&mock.FeeHandlerStub{},
		&mock.TxTypeHandlerMock{},
		&mock.GasHandlerMock{},
	)

	assert.NotNil(t, sc)
	assert.Nil(t, err)

	tx := &transaction.Transaction{}
	tx.Nonce = 1
	tx.SndAddr = []byte("SRC")
	tx.RcvAddr = []byte("DST")

	tx.Value = big.NewInt(45)
	tx.GasPrice = 10
	tx.GasLimit = 10
	txHash := []byte("txHash")
	acntSrc, _ := createAccounts(tx)
	vmOutput := &vmcommon.VMOutput{GasRemaining: 0, GasRefund: big.NewInt(10)}
	sctx, consumed, err := sc.CreateSCRForSender(vmOutput, tx, txHash, nil)
	assert.Nil(t, err)
	assert.NotNil(t, sctx)
	assert.Equal(t, 0, consumed.Cmp(big.NewInt(0).SetUint64(tx.GasPrice*tx.GasLimit)))

	acntSrc = nil
	vmOutput = &vmcommon.VMOutput{GasRemaining: 0, GasRefund: big.NewInt(10)}
	sctx, consumed, err = sc.CreateSCRForSender(vmOutput, tx, txHash, acntSrc)
	assert.Nil(t, err)
	assert.NotNil(t, sctx)
	assert.Equal(t, 0, consumed.Cmp(big.NewInt(0).SetUint64(tx.GasPrice*tx.GasLimit)))
}

func TestScProcessor_RefundGasToSender(t *testing.T) {
	t.Parallel()

	minGasPrice := uint64(10)
	sc, err := NewSmartContractProcessor(
		&mock.VMContainerMock{},
		&mock.ArgumentParserMock{},
		&mock.HasherMock{},
		&mock.MarshalizerMock{},
		&mock.AccountsStub{},
		&mock.TemporaryAccountsHandlerMock{},
		&mock.AddressConverterMock{},
		mock.NewMultiShardsCoordinatorMock(5),
		&mock.IntermediateTransactionHandlerMock{},
<<<<<<< HEAD
		&mock.UnsignedTxHandlerMock{},
		&mock.FeeHandlerStub{MinGasPriceCalled: func() uint64 {
			return minGasPrice
		}},
=======
		&mock.FeeAccumulatorStub{},
		&mock.FeeHandlerStub{},
>>>>>>> 3c8c8864
		&mock.TxTypeHandlerMock{},
		&mock.GasHandlerMock{},
	)

	assert.NotNil(t, sc)
	assert.Nil(t, err)

	tx := &transaction.Transaction{}
	tx.Nonce = 1
	tx.SndAddr = []byte("SRC")
	tx.RcvAddr = []byte("DST")

	tx.Value = big.NewInt(45)
	tx.GasPrice = 15
	tx.GasLimit = 15
	txHash := []byte("txHash")
	acntSrc, _ := createAccounts(tx)
	currBalance := acntSrc.(*state.Account).Balance.Uint64()

	refundGas := big.NewInt(10)
	vmOutput := &vmcommon.VMOutput{GasRemaining: 0, GasRefund: refundGas}
	_, _, err = sc.CreateSCRForSender(vmOutput, tx, txHash, acntSrc)
	assert.Nil(t, err)

	totalRefund := refundGas.Uint64() * minGasPrice
	assert.Equal(t, currBalance+totalRefund, acntSrc.(*state.Account).Balance.Uint64())
}

func TestScProcessor_processVMOutputNilOutput(t *testing.T) {
	t.Parallel()

	acntSrc, _, tx := createAccountsAndTransaction()

	sc, err := NewSmartContractProcessor(
		&mock.VMContainerMock{},
		&mock.ArgumentParserMock{},
		&mock.HasherMock{},
		&mock.MarshalizerMock{},
		&mock.AccountsStub{},
		&mock.TemporaryAccountsHandlerMock{},
		&mock.AddressConverterMock{},
		mock.NewMultiShardsCoordinatorMock(5),
		&mock.IntermediateTransactionHandlerMock{},
		&mock.FeeAccumulatorStub{},
		&mock.FeeHandlerStub{},
		&mock.TxTypeHandlerMock{},
		&mock.GasHandlerMock{},
	)
	assert.NotNil(t, sc)
	assert.Nil(t, err)

	_, _, err = sc.ProcessVMOutput(nil, tx, acntSrc)

	assert.Equal(t, process.ErrNilVMOutput, err)
}

func TestScProcessor_processVMOutputNilTransaction(t *testing.T) {
	t.Parallel()

	acntSrc, _, _ := createAccountsAndTransaction()

	sc, err := NewSmartContractProcessor(
		&mock.VMContainerMock{},
		&mock.ArgumentParserMock{},
		&mock.HasherMock{},
		&mock.MarshalizerMock{},
		&mock.AccountsStub{},
		&mock.TemporaryAccountsHandlerMock{},
		&mock.AddressConverterMock{},
		mock.NewMultiShardsCoordinatorMock(5),
		&mock.IntermediateTransactionHandlerMock{},
		&mock.FeeAccumulatorStub{},
		&mock.FeeHandlerStub{},
		&mock.TxTypeHandlerMock{},
		&mock.GasHandlerMock{},
	)
	assert.NotNil(t, sc)
	assert.Nil(t, err)

	vmOutput := &vmcommon.VMOutput{}
	_, _, err = sc.ProcessVMOutput(vmOutput, nil, acntSrc)

	assert.Equal(t, process.ErrNilTransaction, err)
}

func TestScProcessor_processVMOutput(t *testing.T) {
	t.Parallel()

	acntSrc, _, tx := createAccountsAndTransaction()

	accntState := &mock.AccountsStub{}
	sc, err := NewSmartContractProcessor(
		&mock.VMContainerMock{},
		&mock.ArgumentParserMock{},
		&mock.HasherMock{},
		&mock.MarshalizerMock{},
		accntState,
		&mock.TemporaryAccountsHandlerMock{},
		&mock.AddressConverterMock{},
		mock.NewMultiShardsCoordinatorMock(5),
		&mock.IntermediateTransactionHandlerMock{},
		&mock.FeeAccumulatorStub{},
		&mock.FeeHandlerStub{},
		&mock.TxTypeHandlerMock{},
		&mock.GasHandlerMock{
			SetGasRefundedCalled: func(gasRefunded uint64, hash []byte) {},
		},
	)
	assert.NotNil(t, sc)
	assert.Nil(t, err)

	vmOutput := &vmcommon.VMOutput{
		GasRefund:    big.NewInt(0),
		GasRemaining: 0,
	}

	accntState.GetAccountWithJournalCalled = func(addressContainer state.AddressContainer) (handler state.AccountHandler, e error) {
		return acntSrc, nil
	}

	tx.Value = big.NewInt(0)
	_, _, err = sc.ProcessVMOutput(vmOutput, tx, acntSrc)
	assert.Nil(t, err)
}

func TestScProcessor_processSCOutputAccounts(t *testing.T) {
	t.Parallel()

	accountsDB := &mock.AccountsStub{}
	fakeAccountsHandler := &mock.TemporaryAccountsHandlerMock{}
	accTracker := &mock.AccountTrackerStub{}

	sc, err := NewSmartContractProcessor(
		&mock.VMContainerMock{},
		&mock.ArgumentParserMock{},
		&mock.HasherMock{},
		&mock.MarshalizerMock{},
		accountsDB,
		fakeAccountsHandler,
		&mock.AddressConverterMock{},
		mock.NewMultiShardsCoordinatorMock(5),
		&mock.IntermediateTransactionHandlerMock{},
		&mock.FeeAccumulatorStub{},
		&mock.FeeHandlerStub{},
		&mock.TxTypeHandlerMock{},
		&mock.GasHandlerMock{},
	)
	assert.NotNil(t, sc)
	assert.Nil(t, err)

	tx := &transaction.Transaction{Value: big.NewInt(0)}
	outputAccounts := make([]*vmcommon.OutputAccount, 0)
	_, err = sc.ProcessSCOutputAccounts(outputAccounts, tx, []byte("hash"))
	assert.Nil(t, err)

	outaddress := []byte("newsmartcontract")
	outacc1 := &vmcommon.OutputAccount{}
	outacc1.Address = outaddress
	outacc1.Code = []byte("contract-code")
	outacc1.Nonce = 5
	outacc1.BalanceDelta = big.NewInt(int64(5))
	outputAccounts = append(outputAccounts, outacc1)

	testAddr := mock.NewAddressMock(outaddress)
	testAcc, _ := state.NewAccount(testAddr, accTracker)

	accountsDB.GetAccountWithJournalCalled = func(addressContainer state.AddressContainer) (handler state.AccountHandler, e error) {
		if bytes.Equal(addressContainer.Bytes(), testAddr.Bytes()) {
			return testAcc, nil
		}
		return nil, state.ErrAccNotFound
	}
	accountsDB.PutCodeCalled = func(accountHandler state.AccountHandler, code []byte) error {
		return nil
	}

	accTracker.JournalizeCalled = func(entry state.JournalEntry) {}

	accTracker.SaveAccountCalled = func(accountHandler state.AccountHandler) error {
		testAcc = accountHandler.(*state.Account)
		return nil
	}

	tx.Value = big.NewInt(int64(5))
	_, err = sc.ProcessSCOutputAccounts(outputAccounts, tx, []byte("hash"))
	assert.Nil(t, err)

	outacc1.BalanceDelta = nil
	outacc1.Nonce++
	tx.Value = big.NewInt(0)
	_, err = sc.ProcessSCOutputAccounts(outputAccounts, tx, []byte("hash"))
	assert.Nil(t, err)

	outacc1.Nonce++
	outacc1.BalanceDelta = big.NewInt(int64(10))
	tx.Value = big.NewInt(int64(10))
	fakeAccountsHandler.TempAccountCalled = func(address []byte) state.AccountHandler {
		fakeAcc, _ := state.NewAccount(mock.NewAddressMock(address), &mock.AccountTrackerStub{})
		fakeAcc.Balance = big.NewInt(int64(5))
		return fakeAcc
	}

	currentBalance := testAcc.Balance.Uint64()
	vmOutBalance := outacc1.BalanceDelta.Uint64()
	_, err = sc.ProcessSCOutputAccounts(outputAccounts, tx, []byte("hash"))
	assert.Nil(t, err)
	assert.Equal(t, currentBalance+vmOutBalance, testAcc.Balance.Uint64())
}

func TestScProcessor_processSCOutputAccountsNotInShard(t *testing.T) {
	t.Parallel()

	accountsDB := &mock.AccountsStub{}
	fakeAccountsHandler := &mock.TemporaryAccountsHandlerMock{}
	shardCoordinator := mock.NewMultiShardsCoordinatorMock(5)
	sc, err := NewSmartContractProcessor(
		&mock.VMContainerMock{},
		&mock.ArgumentParserMock{},
		&mock.HasherMock{},
		&mock.MarshalizerMock{},
		accountsDB,
		fakeAccountsHandler,
		&mock.AddressConverterMock{},
		shardCoordinator,
		&mock.IntermediateTransactionHandlerMock{},
		&mock.FeeAccumulatorStub{},
		&mock.FeeHandlerStub{},
		&mock.TxTypeHandlerMock{},
		&mock.GasHandlerMock{},
	)
	assert.NotNil(t, sc)
	assert.Nil(t, err)

	tx := &transaction.Transaction{Value: big.NewInt(0)}
	outputAccounts := make([]*vmcommon.OutputAccount, 0)
	_, err = sc.ProcessSCOutputAccounts(outputAccounts, tx, []byte("hash"))
	assert.Nil(t, err)

	outaddress := []byte("newsmartcontract")
	outacc1 := &vmcommon.OutputAccount{}
	outacc1.Address = outaddress
	outacc1.Code = []byte("contract-code")
	outacc1.Nonce = 5
	outputAccounts = append(outputAccounts, outacc1)

	shardCoordinator.ComputeIdCalled = func(address state.AddressContainer) uint32 {
		return shardCoordinator.SelfId() + 1
	}

	_, err = sc.ProcessSCOutputAccounts(outputAccounts, tx, []byte("hash"))
	assert.Nil(t, err)
}

func TestScProcessor_CreateCrossShardTransactions(t *testing.T) {
	t.Parallel()

	testAccounts, _ := state.NewAccount(
		state.NewAddress([]byte("address")),
		&mock.AccountTrackerStub{JournalizeCalled: func(entry state.JournalEntry) {},
			SaveAccountCalled: func(accountHandler state.AccountHandler) error {
				return nil
			}},
	)
	accountsDB := &mock.AccountsStub{
		GetAccountWithJournalCalled: func(addressContainer state.AddressContainer) (handler state.AccountHandler, err error) {
			return testAccounts, nil
		},
	}
	fakeAccountsHandler := &mock.TemporaryAccountsHandlerMock{}
	shardCoordinator := mock.NewMultiShardsCoordinatorMock(5)
	sc, err := NewSmartContractProcessor(
		&mock.VMContainerMock{},
		&mock.ArgumentParserMock{},
		&mock.HasherMock{},
		&mock.MarshalizerMock{},
		accountsDB,
		fakeAccountsHandler,
		&mock.AddressConverterMock{},
		shardCoordinator,
		&mock.IntermediateTransactionHandlerMock{},
		&mock.FeeAccumulatorStub{},
		&mock.FeeHandlerStub{},
		&mock.TxTypeHandlerMock{},
		&mock.GasHandlerMock{},
	)
	assert.NotNil(t, sc)
	assert.Nil(t, err)

	outputAccounts := make([]*vmcommon.OutputAccount, 0)
	outaddress := []byte("newsmartcontract")
	outacc1 := &vmcommon.OutputAccount{}
	outacc1.Address = outaddress
	outacc1.Nonce = 0
	outacc1.Balance = big.NewInt(int64(5))
	outacc1.BalanceDelta = big.NewInt(int64(15))
	outputAccounts = append(outputAccounts, outacc1, outacc1, outacc1)

	tx := &transaction.Transaction{}
	tx.Nonce = 1
	tx.SndAddr = []byte("SRC")
	tx.RcvAddr = []byte("DST")

	tx.Value = big.NewInt(45)
	tx.GasPrice = 10
	tx.GasLimit = 15
	txHash := []byte("txHash")

	scTxs, err := sc.CreateSCRTransactions(outputAccounts, tx, txHash)
	assert.Nil(t, err)
	assert.Equal(t, len(outputAccounts), len(scTxs))
}

func TestScProcessor_ProcessSmartContractResultNilScr(t *testing.T) {
	t.Parallel()

	accountsDB := &mock.AccountsStub{}
	fakeAccountsHandler := &mock.TemporaryAccountsHandlerMock{}
	shardCoordinator := mock.NewMultiShardsCoordinatorMock(5)
	sc, err := NewSmartContractProcessor(
		&mock.VMContainerMock{},
		&mock.ArgumentParserMock{},
		&mock.HasherMock{},
		&mock.MarshalizerMock{},
		accountsDB,
		fakeAccountsHandler,
		&mock.AddressConverterMock{},
		shardCoordinator,
		&mock.IntermediateTransactionHandlerMock{},
		&mock.FeeAccumulatorStub{},
		&mock.FeeHandlerStub{},
		&mock.TxTypeHandlerMock{},
		&mock.GasHandlerMock{},
	)
	assert.NotNil(t, sc)
	assert.Nil(t, err)

	err = sc.ProcessSmartContractResult(nil)
	assert.Equal(t, process.ErrNilSmartContractResult, err)
}

func TestScProcessor_ProcessSmartContractResultErrGetAccount(t *testing.T) {
	t.Parallel()

	accError := errors.New("account get error")
	called := false
	accountsDB := &mock.AccountsStub{GetAccountWithJournalCalled: func(addressContainer state.AddressContainer) (handler state.AccountHandler, e error) {
		called = true
		return nil, accError
	}}
	fakeAccountsHandler := &mock.TemporaryAccountsHandlerMock{}
	shardCoordinator := mock.NewMultiShardsCoordinatorMock(5)
	sc, err := NewSmartContractProcessor(
		&mock.VMContainerMock{},
		&mock.ArgumentParserMock{},
		&mock.HasherMock{},
		&mock.MarshalizerMock{},
		accountsDB,
		fakeAccountsHandler,
		&mock.AddressConverterMock{},
		shardCoordinator,
		&mock.IntermediateTransactionHandlerMock{},
		&mock.FeeAccumulatorStub{},
		&mock.FeeHandlerStub{},
		&mock.TxTypeHandlerMock{},
		&mock.GasHandlerMock{},
	)
	assert.NotNil(t, sc)
	assert.Nil(t, err)

	scr := smartContractResult.SmartContractResult{RcvAddr: []byte("recv address")}
	err = sc.ProcessSmartContractResult(&scr)
	assert.True(t, called)
}

func TestScProcessor_ProcessSmartContractResultAccNotInShard(t *testing.T) {
	t.Parallel()

	accountsDB := &mock.AccountsStub{}
	fakeAccountsHandler := &mock.TemporaryAccountsHandlerMock{}
	shardCoordinator := mock.NewMultiShardsCoordinatorMock(5)
	sc, err := NewSmartContractProcessor(
		&mock.VMContainerMock{},
		&mock.ArgumentParserMock{},
		&mock.HasherMock{},
		&mock.MarshalizerMock{},
		accountsDB,
		fakeAccountsHandler,
		&mock.AddressConverterMock{},
		shardCoordinator,
		&mock.IntermediateTransactionHandlerMock{},
		&mock.FeeAccumulatorStub{},
		&mock.FeeHandlerStub{},
		&mock.TxTypeHandlerMock{},
		&mock.GasHandlerMock{},
	)
	assert.NotNil(t, sc)
	assert.Nil(t, err)

	shardCoordinator.ComputeIdCalled = func(address state.AddressContainer) uint32 {
		return shardCoordinator.CurrentShard + 1
	}
	scr := smartContractResult.SmartContractResult{RcvAddr: []byte("recv address")}
	err = sc.ProcessSmartContractResult(&scr)
	assert.Nil(t, err)
}

func TestScProcessor_ProcessSmartContractResultBadAccType(t *testing.T) {
	t.Parallel()

	accountsDB := &mock.AccountsStub{GetAccountWithJournalCalled: func(addressContainer state.AddressContainer) (handler state.AccountHandler, e error) {
		return &mock.AccountWrapMock{}, nil
	}}
	fakeAccountsHandler := &mock.TemporaryAccountsHandlerMock{}
	shardCoordinator := mock.NewMultiShardsCoordinatorMock(5)
	sc, err := NewSmartContractProcessor(
		&mock.VMContainerMock{},
		&mock.ArgumentParserMock{},
		&mock.HasherMock{},
		&mock.MarshalizerMock{},
		accountsDB,
		fakeAccountsHandler,
		&mock.AddressConverterMock{},
		shardCoordinator,
		&mock.IntermediateTransactionHandlerMock{},
		&mock.FeeAccumulatorStub{},
		&mock.FeeHandlerStub{},
		&mock.TxTypeHandlerMock{},
		&mock.GasHandlerMock{},
	)
	assert.NotNil(t, sc)
	assert.Nil(t, err)

	scr := smartContractResult.SmartContractResult{RcvAddr: []byte("recv address")}
	err = sc.ProcessSmartContractResult(&scr)
	assert.Nil(t, err)
}

func TestScProcessor_ProcessSmartContractResultOutputBalanceNil(t *testing.T) {
	t.Parallel()

	accountsDB := &mock.AccountsStub{
		GetAccountWithJournalCalled: func(addressContainer state.AddressContainer) (handler state.AccountHandler, e error) {
			return state.NewAccount(addressContainer,
				&mock.AccountTrackerStub{JournalizeCalled: func(entry state.JournalEntry) {},
					SaveAccountCalled: func(accountHandler state.AccountHandler) error {
						return nil
					}})
		},
	}
	fakeAccountsHandler := &mock.TemporaryAccountsHandlerMock{}
	shardCoordinator := mock.NewMultiShardsCoordinatorMock(5)
	sc, err := NewSmartContractProcessor(
		&mock.VMContainerMock{},
		&mock.ArgumentParserMock{},
		&mock.HasherMock{},
		&mock.MarshalizerMock{},
		accountsDB,
		fakeAccountsHandler,
		&mock.AddressConverterMock{},
		shardCoordinator,
		&mock.IntermediateTransactionHandlerMock{},
		&mock.FeeAccumulatorStub{},
		&mock.FeeHandlerStub{},
		&mock.TxTypeHandlerMock{},
		&mock.GasHandlerMock{},
	)
	assert.NotNil(t, sc)
	assert.Nil(t, err)

	scr := smartContractResult.SmartContractResult{
		RcvAddr: []byte("recv address")}
	err = sc.ProcessSmartContractResult(&scr)
	assert.Nil(t, err)
}

func TestScProcessor_ProcessSmartContractResultWithCode(t *testing.T) {
	t.Parallel()

	putCodeCalled := 0
	accountsDB := &mock.AccountsStub{
		GetAccountWithJournalCalled: func(addressContainer state.AddressContainer) (handler state.AccountHandler, e error) {
			return state.NewAccount(addressContainer,
				&mock.AccountTrackerStub{JournalizeCalled: func(entry state.JournalEntry) {},
					SaveAccountCalled: func(accountHandler state.AccountHandler) error {
						return nil
					}})
		},
		PutCodeCalled: func(accountHandler state.AccountHandler, code []byte) error {
			putCodeCalled++
			return nil
		},
	}
	fakeAccountsHandler := &mock.TemporaryAccountsHandlerMock{}
	shardCoordinator := mock.NewMultiShardsCoordinatorMock(5)
	sc, err := NewSmartContractProcessor(
		&mock.VMContainerMock{},
		&mock.ArgumentParserMock{},
		&mock.HasherMock{},
		&mock.MarshalizerMock{},
		accountsDB,
		fakeAccountsHandler,
		&mock.AddressConverterMock{},
		shardCoordinator,
		&mock.IntermediateTransactionHandlerMock{},
		&mock.FeeAccumulatorStub{},
		&mock.FeeHandlerStub{},
		&mock.TxTypeHandlerMock{},
		&mock.GasHandlerMock{},
	)
	assert.NotNil(t, sc)
	assert.Nil(t, err)

	scr := smartContractResult.SmartContractResult{
		RcvAddr: []byte("recv address"),
		Code:    []byte("code"),
		Value:   big.NewInt(15),
	}
	err = sc.ProcessSmartContractResult(&scr)
	assert.Nil(t, err)
	assert.Equal(t, 1, putCodeCalled)
}

func TestScProcessor_ProcessSmartContractResultWithData(t *testing.T) {
	t.Parallel()

	saveTrieCalled := 0
	accountsDB := &mock.AccountsStub{
		GetAccountWithJournalCalled: func(addressContainer state.AddressContainer) (handler state.AccountHandler, e error) {
			return state.NewAccount(addressContainer,
				&mock.AccountTrackerStub{JournalizeCalled: func(entry state.JournalEntry) {},
					SaveAccountCalled: func(accountHandler state.AccountHandler) error {
						return nil
					}})
		},
		SaveDataTrieCalled: func(acountWrapper state.AccountHandler) error {
			saveTrieCalled++
			return nil
		},
	}
	fakeAccountsHandler := &mock.TemporaryAccountsHandlerMock{}
	shardCoordinator := mock.NewMultiShardsCoordinatorMock(5)
	sc, err := NewSmartContractProcessor(
		&mock.VMContainerMock{},
		&mock.ArgumentParserMock{},
		&mock.HasherMock{},
		&mock.MarshalizerMock{},
		accountsDB,
		fakeAccountsHandler,
		&mock.AddressConverterMock{},
		shardCoordinator,
		&mock.IntermediateTransactionHandlerMock{},
		&mock.FeeAccumulatorStub{},
		&mock.FeeHandlerStub{},
		&mock.TxTypeHandlerMock{},
		&mock.GasHandlerMock{},
	)
	assert.NotNil(t, sc)
	assert.Nil(t, err)

	test := "test"
	result := ""
	sep := "@"
	for i := 0; i < 6; i++ {
		result += test
		result += sep
	}

	scr := smartContractResult.SmartContractResult{
		RcvAddr: []byte("recv address"),
		Data:    []byte(result),
		Value:   big.NewInt(15),
	}
	err = sc.ProcessSmartContractResult(&scr)
	assert.Nil(t, err)
	assert.Equal(t, 1, saveTrieCalled)
}

func TestScProcessor_ProcessSmartContractResultDeploySCShouldError(t *testing.T) {
	t.Parallel()

	accountsDB := &mock.AccountsStub{
		GetAccountWithJournalCalled: func(addressContainer state.AddressContainer) (handler state.AccountHandler, e error) {
			return state.NewAccount(addressContainer,
				&mock.AccountTrackerStub{JournalizeCalled: func(entry state.JournalEntry) {},
					SaveAccountCalled: func(accountHandler state.AccountHandler) error {
						return nil
					}})
		},
		SaveDataTrieCalled: func(acountWrapper state.AccountHandler) error {
			return nil
		},
	}
	fakeAccountsHandler := &mock.TemporaryAccountsHandlerMock{}
	shardCoordinator := mock.NewMultiShardsCoordinatorMock(5)
	sc, err := NewSmartContractProcessor(
		&mock.VMContainerMock{},
		&mock.ArgumentParserMock{},
		&mock.HasherMock{},
		&mock.MarshalizerMock{},
		accountsDB,
		fakeAccountsHandler,
		&mock.AddressConverterMock{},
		shardCoordinator,
		&mock.IntermediateTransactionHandlerMock{},
		&mock.FeeAccumulatorStub{},
		&mock.FeeHandlerStub{},
		&mock.TxTypeHandlerMock{
			ComputeTransactionTypeCalled: func(tx data.TransactionHandler) (transactionType process.TransactionType, e error) {
				return process.SCDeployment, nil
			},
		},
		&mock.GasHandlerMock{},
	)
	assert.NotNil(t, sc)
	assert.Nil(t, err)

	scr := smartContractResult.SmartContractResult{
		RcvAddr: []byte("recv address"),
		Data:    []byte("code@06"),
		Value:   big.NewInt(15),
	}
	err = sc.ProcessSmartContractResult(&scr)
	assert.Nil(t, err)
}

func TestScProcessor_ProcessSmartContractResultExecuteSC(t *testing.T) {
	t.Parallel()

	tracker := &mock.AccountTrackerStub{
		JournalizeCalled: func(entry state.JournalEntry) {
		},
		SaveAccountCalled: func(accountHandler state.AccountHandler) error {
			return nil
		},
	}

	scAddress := []byte("000000000001234567890123456789012")
	dstScAddress, _ := state.NewAccount(mock.NewAddressMock(scAddress), tracker)
	dstScAddress.SetCode([]byte("code"))
	accountsDB := &mock.AccountsStub{
		GetAccountWithJournalCalled: func(addressContainer state.AddressContainer) (handler state.AccountHandler, e error) {
			return dstScAddress, nil
		},
		SaveDataTrieCalled: func(acountWrapper state.AccountHandler) error {
			return nil
		},
	}
	fakeAccountsHandler := &mock.TemporaryAccountsHandlerMock{}
	shardCoordinator := mock.NewMultiShardsCoordinatorMock(5)
	executeCalled := false
	sc, err := NewSmartContractProcessor(
		&mock.VMContainerMock{
			GetCalled: func(key []byte) (handler vmcommon.VMExecutionHandler, e error) {
				return &mock.VMExecutionHandlerStub{
					RunSmartContractCallCalled: func(input *vmcommon.ContractCallInput) (output *vmcommon.VMOutput, e error) {
						executeCalled = true
						return nil, nil
					},
				}, nil
			},
		},
		&mock.ArgumentParserMock{},
		&mock.HasherMock{},
		&mock.MarshalizerMock{},
		accountsDB,
		fakeAccountsHandler,
		&mock.AddressConverterMock{},
		shardCoordinator,
		&mock.IntermediateTransactionHandlerMock{},
		&mock.FeeAccumulatorStub{},
		&mock.FeeHandlerStub{},
		&mock.TxTypeHandlerMock{
			ComputeTransactionTypeCalled: func(tx data.TransactionHandler) (transactionType process.TransactionType, e error) {
				return process.SCInvoking, nil
			},
		},
		&mock.GasHandlerMock{},
	)
	assert.NotNil(t, sc)
	assert.Nil(t, err)

	scr := smartContractResult.SmartContractResult{
		RcvAddr: []byte("recv address"),
		Data:    []byte("code@06"),
		Value:   big.NewInt(15),
	}
	err = sc.ProcessSmartContractResult(&scr)
	assert.Nil(t, err)
	assert.True(t, executeCalled)
}<|MERGE_RESOLUTION|>--- conflicted
+++ resolved
@@ -1562,48 +1562,6 @@
 	assert.Nil(t, err)
 }
 
-<<<<<<< HEAD
-=======
-func TestScProcessor_ProcessSCPaymentWrongTypeAssertion(t *testing.T) {
-	t.Parallel()
-
-	sc, err := NewSmartContractProcessor(
-		&mock.VMContainerMock{},
-		&mock.ArgumentParserMock{},
-		&mock.HasherMock{},
-		&mock.MarshalizerMock{},
-		&mock.AccountsStub{},
-		&mock.TemporaryAccountsHandlerMock{},
-		&mock.AddressConverterMock{},
-		mock.NewMultiShardsCoordinatorMock(5),
-		&mock.IntermediateTransactionHandlerMock{},
-		&mock.FeeAccumulatorStub{},
-		&mock.FeeHandlerStub{},
-		&mock.TxTypeHandlerMock{},
-		&mock.GasHandlerMock{},
-	)
-
-	assert.NotNil(t, sc)
-	assert.Nil(t, err)
-
-	tx := &transaction.Transaction{}
-	tx.Nonce = 0
-	tx.SndAddr = []byte("SRC")
-	tx.RcvAddr = []byte("DST")
-
-	tx.Value = big.NewInt(45)
-	tx.GasPrice = 10
-	tx.GasLimit = 10
-
-	acntSrc := &mock.AccountWrapMock{SetNonceWithJournalCalled: func(nonce uint64) error {
-		return nil
-	}}
-
-	err = sc.ProcessSCPayment(tx, acntSrc)
-	assert.Equal(t, process.ErrWrongTypeAssertion, err)
-}
-
->>>>>>> 3c8c8864
 func TestScProcessor_ProcessSCPaymentNotEnoughBalance(t *testing.T) {
 	t.Parallel()
 
@@ -1787,15 +1745,10 @@
 		&mock.AddressConverterMock{},
 		mock.NewMultiShardsCoordinatorMock(5),
 		&mock.IntermediateTransactionHandlerMock{},
-<<<<<<< HEAD
-		&mock.UnsignedTxHandlerMock{},
+		&mock.FeeAccumulatorStub{},
 		&mock.FeeHandlerStub{MinGasPriceCalled: func() uint64 {
 			return minGasPrice
 		}},
-=======
-		&mock.FeeAccumulatorStub{},
-		&mock.FeeHandlerStub{},
->>>>>>> 3c8c8864
 		&mock.TxTypeHandlerMock{},
 		&mock.GasHandlerMock{},
 	)
