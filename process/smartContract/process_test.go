package smartContract

import (
	"bytes"
	"encoding/hex"
	"fmt"
	"math/big"
	"sync"
	"testing"

	"github.com/ElrondNetwork/elrond-go-core/core"
	"github.com/ElrondNetwork/elrond-go-core/data"
	"github.com/ElrondNetwork/elrond-go-core/data/smartContractResult"
	"github.com/ElrondNetwork/elrond-go-core/data/transaction"
	vmData "github.com/ElrondNetwork/elrond-go-core/data/vm"
	"github.com/ElrondNetwork/elrond-go/common"
	"github.com/ElrondNetwork/elrond-go/common/enablers"
	"github.com/ElrondNetwork/elrond-go/common/forking"
	"github.com/ElrondNetwork/elrond-go/config"
	"github.com/ElrondNetwork/elrond-go/process"
	"github.com/ElrondNetwork/elrond-go/process/block/postprocess"
	"github.com/ElrondNetwork/elrond-go/process/economics"
	"github.com/ElrondNetwork/elrond-go/process/mock"
	"github.com/ElrondNetwork/elrond-go/sharding"
	"github.com/ElrondNetwork/elrond-go/state"
	"github.com/ElrondNetwork/elrond-go/storage/storageUnit"
	"github.com/ElrondNetwork/elrond-go/storage/txcache"
	"github.com/ElrondNetwork/elrond-go/testscommon"
	"github.com/ElrondNetwork/elrond-go/testscommon/economicsmocks"
	"github.com/ElrondNetwork/elrond-go/testscommon/epochNotifier"
	"github.com/ElrondNetwork/elrond-go/testscommon/hashingMocks"
	stateMock "github.com/ElrondNetwork/elrond-go/testscommon/state"
	vmcommon "github.com/ElrondNetwork/elrond-vm-common"
	"github.com/ElrondNetwork/elrond-vm-common/builtInFunctions"
	"github.com/ElrondNetwork/elrond-vm-common/parsers"
	"github.com/pkg/errors"
	"github.com/stretchr/testify/assert"
	"github.com/stretchr/testify/require"
)

func generateEmptyByteSlice(size int) []byte {
	buff := make([]byte, size)

	return buff
}

func createMockPubkeyConverter() *mock.PubkeyConverterMock {
	return mock.NewPubkeyConverterMock(32)
}

func createAccounts(tx data.TransactionHandler) (state.UserAccountHandler, state.UserAccountHandler) {
	acntSrc, _ := state.NewUserAccount(tx.GetSndAddr())
	acntSrc.Balance = acntSrc.Balance.Add(acntSrc.Balance, tx.GetValue())
	totalFee := big.NewInt(0)
	totalFee = totalFee.Mul(big.NewInt(int64(tx.GetGasLimit())), big.NewInt(int64(tx.GetGasPrice())))
	acntSrc.Balance.Set(acntSrc.Balance.Add(acntSrc.Balance, totalFee))

	acntDst, _ := state.NewUserAccount(tx.GetRcvAddr())

	return acntSrc, acntDst
}

func createMockSmartContractProcessorArguments() ArgsNewSmartContractProcessor {
	gasSchedule := make(map[string]map[string]uint64)
	gasSchedule[common.ElrondAPICost] = make(map[string]uint64)
	gasSchedule[common.ElrondAPICost][common.AsyncCallStepField] = 1000
	gasSchedule[common.ElrondAPICost][common.AsyncCallbackGasLockField] = 3000
	gasSchedule[common.BuiltInCost] = make(map[string]uint64)
	gasSchedule[common.BuiltInCost][core.BuiltInFunctionESDTTransfer] = 2000

	return ArgsNewSmartContractProcessor{
		VmContainer: &mock.VMContainerMock{},
		ArgsParser:  &mock.ArgumentParserMock{},
		Hasher:      &hashingMocks.HasherMock{},
		Marshalizer: &mock.MarshalizerMock{},
		AccountsDB: &stateMock.AccountsStub{
			RevertToSnapshotCalled: func(snapshot int) error {
				return nil
			},
		},
		BlockChainHook:   &testscommon.BlockChainHookStub{},
		BuiltInFunctions: builtInFunctions.NewBuiltInFunctionContainer(),
		PubkeyConv:       createMockPubkeyConverter(),
		ShardCoordinator: mock.NewMultiShardsCoordinatorMock(5),
		ScrForwarder:     &mock.IntermediateTransactionHandlerMock{},
		BadTxForwarder:   &mock.IntermediateTransactionHandlerMock{},
		TxFeeHandler:     &mock.FeeAccumulatorStub{},
		TxLogsProcessor:  &mock.TxLogsProcessorStub{},
		EconomicsFee: &mock.FeeHandlerStub{
			DeveloperPercentageCalled: func() float64 {
				return 0.0
			},
			ComputeTxFeeCalled: func(tx data.TransactionWithFeeHandler) *big.Int {
				return core.SafeMul(tx.GetGasLimit(), tx.GetGasPrice())
			},
			ComputeFeeForProcessingCalled: func(tx data.TransactionWithFeeHandler, gasToUse uint64) *big.Int {
				return core.SafeMul(tx.GetGasPrice(), gasToUse)
			},
		},
		TxTypeHandler: &testscommon.TxTypeHandlerMock{},
		GasHandler: &testscommon.GasHandlerStub{
			SetGasRefundedCalled: func(gasRefunded uint64, hash []byte) {},
		},
<<<<<<< HEAD
		GasSchedule: mock.NewGasScheduleNotifierMock(gasSchedule),
		EnableEpochsHandler: &testscommon.EnableEpochsHandlerStub{
			IsSCDeployFlagEnabledField: true,
		},
=======
		GasSchedule:       testscommon.NewGasScheduleNotifierMock(gasSchedule),
		EpochNotifier:     &epochNotifier.EpochNotifierStub{},
>>>>>>> 9b889484
		ArwenChangeLocker: &sync.RWMutex{},
		VMOutputCacher:    txcache.NewDisabledCache(),
	}
}

// ===================== TestNewSmartContractProcessor =====================
func TestNewSmartContractProcessorNilVM(t *testing.T) {
	t.Parallel()

	arguments := createMockSmartContractProcessorArguments()
	arguments.VmContainer = nil
	sc, err := NewSmartContractProcessor(arguments)

	require.Nil(t, sc)
	require.Nil(t, sc)
	require.Equal(t, process.ErrNoVM, err)
}

func TestNewSmartContractProcessorNilVMOutputCacher(t *testing.T) {
	t.Parallel()

	arguments := createMockSmartContractProcessorArguments()
	arguments.VMOutputCacher = nil
	sc, err := NewSmartContractProcessor(arguments)

	require.Nil(t, sc)
	require.Nil(t, sc)
	require.Equal(t, process.ErrNilCacher, err)
}

func TestNewSmartContractProcessorNilBuiltInFunctions(t *testing.T) {
	t.Parallel()

	arguments := createMockSmartContractProcessorArguments()
	arguments.BuiltInFunctions = nil
	sc, err := NewSmartContractProcessor(arguments)

	require.Nil(t, sc)
	require.Nil(t, sc)
	require.Equal(t, process.ErrNilBuiltInFunction, err)
}

func TestNewSmartContractProcessorNilArgsParser(t *testing.T) {
	t.Parallel()

	arguments := createMockSmartContractProcessorArguments()
	arguments.ArgsParser = nil
	sc, err := NewSmartContractProcessor(arguments)

	require.Nil(t, sc)
	require.Equal(t, process.ErrNilArgumentParser, err)
}

func TestNewSmartContractProcessorNilHasher(t *testing.T) {
	t.Parallel()

	arguments := createMockSmartContractProcessorArguments()
	arguments.Hasher = nil
	sc, err := NewSmartContractProcessor(arguments)

	require.Nil(t, sc)
	require.Equal(t, process.ErrNilHasher, err)
}

func TestNewSmartContractProcessorNilMarshalizer(t *testing.T) {
	t.Parallel()

	arguments := createMockSmartContractProcessorArguments()
	arguments.Marshalizer = nil
	sc, err := NewSmartContractProcessor(arguments)

	require.Nil(t, sc)
	require.Equal(t, process.ErrNilMarshalizer, err)
}

func TestNewSmartContractProcessorNilAccountsDB(t *testing.T) {
	t.Parallel()

	arguments := createMockSmartContractProcessorArguments()
	arguments.AccountsDB = nil
	sc, err := NewSmartContractProcessor(arguments)

	require.Nil(t, sc)
	require.Equal(t, process.ErrNilAccountsAdapter, err)
}

func TestNewSmartContractProcessorNilAdrConv(t *testing.T) {
	t.Parallel()

	arguments := createMockSmartContractProcessorArguments()
	arguments.PubkeyConv = nil
	sc, err := NewSmartContractProcessor(arguments)

	require.Nil(t, sc)
	require.Equal(t, process.ErrNilPubkeyConverter, err)
}

func TestNewSmartContractProcessorNilShardCoordinator(t *testing.T) {
	t.Parallel()

	arguments := createMockSmartContractProcessorArguments()
	arguments.ShardCoordinator = nil
	sc, err := NewSmartContractProcessor(arguments)

	require.Nil(t, sc)
	require.Equal(t, process.ErrNilShardCoordinator, err)
}

func TestNewSmartContractProcessorNilFakeAccountsHandler(t *testing.T) {
	t.Parallel()

	arguments := createMockSmartContractProcessorArguments()
	arguments.BlockChainHook = nil
	sc, err := NewSmartContractProcessor(arguments)

	require.Nil(t, sc)
	require.Equal(t, process.ErrNilTemporaryAccountsHandler, err)
}

func TestNewSmartContractProcessor_NilIntermediateMock(t *testing.T) {
	t.Parallel()

	arguments := createMockSmartContractProcessorArguments()
	arguments.ScrForwarder = nil
	sc, err := NewSmartContractProcessor(arguments)

	require.Nil(t, sc)
	require.Equal(t, process.ErrNilIntermediateTransactionHandler, err)
}

func TestNewSmartContractProcessor_ErrNilUnsignedTxHandlerMock(t *testing.T) {
	t.Parallel()

	arguments := createMockSmartContractProcessorArguments()
	arguments.TxFeeHandler = nil
	sc, err := NewSmartContractProcessor(arguments)

	require.Nil(t, sc)
	require.Equal(t, process.ErrNilUnsignedTxHandler, err)
}

func TestNewSmartContractProcessor_ErrNilGasHandlerMock(t *testing.T) {
	t.Parallel()

	arguments := createMockSmartContractProcessorArguments()
	arguments.GasHandler = nil
	sc, err := NewSmartContractProcessor(arguments)

	require.Nil(t, sc)
	require.Equal(t, process.ErrNilGasHandler, err)
}

func TestNewSmartContractProcessor_NilEnableEpochsHandlerShouldErr(t *testing.T) {
	t.Parallel()

	arguments := createMockSmartContractProcessorArguments()
	arguments.EnableEpochsHandler = nil
	sc, err := NewSmartContractProcessor(arguments)

	require.Nil(t, sc)
	require.Equal(t, process.ErrNilEnableEpochsHandler, err)
}

func TestNewSmartContractProcessor_NilEconomicsFeeShouldErr(t *testing.T) {
	t.Parallel()

	arguments := createMockSmartContractProcessorArguments()
	arguments.EconomicsFee = nil
	sc, err := NewSmartContractProcessor(arguments)

	require.Nil(t, sc)
	require.Equal(t, process.ErrNilEconomicsFeeHandler, err)
}

func TestNewSmartContractProcessor_NilTxTypeHandlerShouldErr(t *testing.T) {
	t.Parallel()

	arguments := createMockSmartContractProcessorArguments()
	arguments.TxTypeHandler = nil
	sc, err := NewSmartContractProcessor(arguments)

	require.Nil(t, sc)
	require.Equal(t, process.ErrNilTxTypeHandler, err)
}

func TestNewSmartContractProcessor_NilGasScheduleShouldErr(t *testing.T) {
	t.Parallel()

	arguments := createMockSmartContractProcessorArguments()
	arguments.GasSchedule = nil
	sc, err := NewSmartContractProcessor(arguments)

	require.Nil(t, sc)
	require.Equal(t, process.ErrNilGasSchedule, err)
}

func TestNewSmartContractProcessor_NilLatestGasScheduleShouldErr(t *testing.T) {
	t.Parallel()

	arguments := createMockSmartContractProcessorArguments()
	arguments.GasSchedule = testscommon.NewGasScheduleNotifierMock(nil)
	sc, err := NewSmartContractProcessor(arguments)

	require.Nil(t, sc)
	require.Equal(t, process.ErrNilGasSchedule, err)
}

func TestNewSmartContractProcessor_NilTxLogsProcessorShouldErr(t *testing.T) {
	t.Parallel()

	arguments := createMockSmartContractProcessorArguments()
	arguments.TxLogsProcessor = nil
	sc, err := NewSmartContractProcessor(arguments)

	require.Nil(t, sc)
	require.Equal(t, process.ErrNilTxLogsProcessor, err)
}

func TestNewSmartContractProcessor_NilBadTxForwarderShouldErr(t *testing.T) {
	t.Parallel()

	arguments := createMockSmartContractProcessorArguments()
	arguments.BadTxForwarder = nil
	sc, err := NewSmartContractProcessor(arguments)

	require.Nil(t, sc)
	require.Equal(t, process.ErrNilBadTxHandler, err)
}

func TestNewSmartContractProcessor_NilLockerShouldErr(t *testing.T) {
	t.Parallel()

	arguments := createMockSmartContractProcessorArguments()
	arguments.ArwenChangeLocker = nil
	sc, err := NewSmartContractProcessor(arguments)

	require.Nil(t, sc)
	require.Equal(t, process.ErrNilLocker, err)
}

func TestNewSmartContractProcessor_ShouldRegisterNotifiers(t *testing.T) {
	t.Parallel()

	gasScheduleRegisterCalled := false

	arguments := createMockSmartContractProcessorArguments()
<<<<<<< HEAD
	gasSchedule := mock.NewGasScheduleNotifierMock(make(map[string]map[string]uint64))
=======
	arguments.EpochNotifier = &epochNotifier.EpochNotifierStub{
		RegisterNotifyHandlerCalled: func(handler vmcommon.EpochSubscriberHandler) {
			epochNotifierRegisterCalled = true
		},
	}
	gasSchedule := testscommon.NewGasScheduleNotifierMock(make(map[string]map[string]uint64))
>>>>>>> 9b889484
	gasSchedule.RegisterNotifyHandlerCalled = func(handler core.GasScheduleSubscribeHandler) {
		gasScheduleRegisterCalled = true
	}
	arguments.GasSchedule = gasSchedule

	_, _ = NewSmartContractProcessor(arguments)

	require.True(t, gasScheduleRegisterCalled)
}

func TestNewSmartContractProcessor(t *testing.T) {
	t.Parallel()

	arguments := createMockSmartContractProcessorArguments()
	sc, err := NewSmartContractProcessor(arguments)

	require.NotNil(t, sc)
	require.Nil(t, err)
	require.False(t, sc.IsInterfaceNil())
}

func TestNewSmartContractProcessorVerifyAllMembers(t *testing.T) {
	t.Parallel()

	arguments := createMockSmartContractProcessorArguments()
	sc, _ := NewSmartContractProcessor(arguments)

	assert.Equal(t, arguments.VmContainer, sc.vmContainer)
	assert.Equal(t, arguments.ArgsParser, sc.argsParser)
	assert.Equal(t, arguments.Hasher, sc.hasher)
	assert.Equal(t, arguments.AccountsDB, sc.accounts)
	assert.Equal(t, arguments.BlockChainHook, sc.blockChainHook)
	assert.Equal(t, arguments.PubkeyConv, sc.pubkeyConv)
	assert.Equal(t, arguments.ShardCoordinator, sc.shardCoordinator)
	assert.Equal(t, arguments.ScrForwarder, sc.scrForwarder)
	assert.Equal(t, arguments.TxFeeHandler, sc.txFeeHandler)
	assert.Equal(t, arguments.EconomicsFee, sc.economicsFee)
	assert.Equal(t, arguments.TxTypeHandler, sc.txTypeHandler)
	assert.Equal(t, arguments.TxLogsProcessor, sc.txLogsProcessor)
	assert.Equal(t, arguments.BadTxForwarder, sc.badTxForwarder)
}

// ===================== TestGasScheduleChange =====================

func TestGasScheduleChangeNoApiCostShouldNotChange(t *testing.T) {
	t.Parallel()

	arguments := createMockSmartContractProcessorArguments()
	sc, _ := NewSmartContractProcessor(arguments)

	gasSchedule := make(map[string]map[string]uint64)
	gasSchedule[common.BuiltInCost] = nil

	sc.GasScheduleChange(gasSchedule)
	require.Equal(t, sc.builtInGasCosts[core.BuiltInFunctionESDTNFTTransfer], uint64(0))

	gasSchedule[common.BuiltInCost] = make(map[string]uint64)
	gasSchedule[common.BuiltInCost][core.BuiltInFunctionESDTTransfer] = 2000
	sc.GasScheduleChange(gasSchedule)
	require.Equal(t, sc.builtInGasCosts[core.BuiltInFunctionESDTTransfer], uint64(2000))
}

func TestGasScheduleChangeShouldWork(t *testing.T) {
	t.Parallel()

	arguments := createMockSmartContractProcessorArguments()
	sc, _ := NewSmartContractProcessor(arguments)

	gasSchedule := make(map[string]map[string]uint64)
	gasSchedule[common.BuiltInCost] = make(map[string]uint64)
	gasSchedule[common.BuiltInCost][core.BuiltInFunctionESDTTransfer] = 20

	sc.GasScheduleChange(gasSchedule)

	require.Equal(t, sc.builtInGasCosts[core.BuiltInFunctionESDTTransfer], uint64(20))
}

// ===================== TestDeploySmartContract =====================

func TestScProcessor_DeploySmartContractBadParse(t *testing.T) {
	t.Parallel()

	argParser := &mock.ArgumentParserMock{}
	arguments := createMockSmartContractProcessorArguments()
	arguments.VmContainer = &mock.VMContainerMock{}
	arguments.ArgsParser = argParser

	tx := &transaction.Transaction{}
	tx.Nonce = 0
	tx.SndAddr = []byte("SRC")
	tx.RcvAddr = generateEmptyByteSlice(createMockPubkeyConverter().Len())
	tx.Data = []byte("data")
	tx.Value = big.NewInt(45)
	acntSrc, _ := createAccounts(tx)

	parseError := fmt.Errorf("fooError")
	argParser.ParseDeployDataCalled = func(data string) (*parsers.DeployArgs, error) {
		return nil, parseError
	}

	arguments.AccountsDB = &stateMock.AccountsStub{
		RevertToSnapshotCalled: func(snapshot int) error {
			return nil
		},
		LoadAccountCalled: func(address []byte) (vmcommon.AccountHandler, error) {
			return acntSrc, nil
		},
	}

	sc, err := NewSmartContractProcessor(arguments)
	require.NotNil(t, sc)
	require.Nil(t, err)

	returnCode, _ := sc.DeploySmartContract(tx, acntSrc)

	tsc := NewTestScProcessor(sc)

	scrs := tsc.GetAllSCRs()
	expectedError := "@" + hex.EncodeToString([]byte(parseError.Error()))
	require.Equal(t, expectedError, string(scrs[0].GetData()))
	require.Equal(t, vmcommon.UserError, returnCode)
	require.Equal(t, uint64(1), acntSrc.GetNonce())
	require.True(t, acntSrc.GetBalance().Cmp(tx.Value) == 0)
}

func TestScProcessor_DeploySmartContractRunError(t *testing.T) {
	t.Parallel()

	vmContainer := &mock.VMContainerMock{}
	argParser := NewArgumentParser()
	arguments := createMockSmartContractProcessorArguments()
	arguments.AccountsDB = &stateMock.AccountsStub{RevertToSnapshotCalled: func(snapshot int) error {
		return nil
	}}
	arguments.VmContainer = vmContainer
	arguments.ArgsParser = argParser
	sc, err := NewSmartContractProcessor(arguments)
	require.NotNil(t, sc)
	require.Nil(t, err)

	tx := &transaction.Transaction{}
	tx.Nonce = 0
	tx.SndAddr = []byte("SRC")
	tx.RcvAddr = generateEmptyByteSlice(createMockPubkeyConverter().Len())
	tx.Data = []byte("abba@0500@0000")
	tx.Value = big.NewInt(45)
	acntSrc, _ := createAccounts(tx)

	vm := &mock.VMExecutionHandlerStub{}

	createError := fmt.Errorf("fooError")
	vm.RunSmartContractCreateCalled = func(input *vmcommon.ContractCreateInput) (output *vmcommon.VMOutput, e error) {
		return nil, createError
	}

	vmContainer.GetCalled = func(key []byte) (handler vmcommon.VMExecutionHandler, e error) {
		return vm, nil
	}

	_, _ = sc.DeploySmartContract(tx, acntSrc)
	tsc := NewTestScProcessor(sc)
	scrs := tsc.GetAllSCRs()
	expectedError := "@" + hex.EncodeToString([]byte(createError.Error()))
	require.Equal(t, expectedError, string(scrs[0].GetData()))
}

func TestScProcessor_DeploySmartContractDisabled(t *testing.T) {
	t.Parallel()

	vmContainer := &mock.VMContainerMock{}
	argParser := NewArgumentParser()
	arguments := createMockSmartContractProcessorArguments()
	arguments.AccountsDB = &stateMock.AccountsStub{RevertToSnapshotCalled: func(snapshot int) error {
		return nil
	}}
	arguments.VmContainer = vmContainer
	arguments.ArgsParser = argParser
	arguments.EnableEpochsHandler = &testscommon.EnableEpochsHandlerStub{
		IsBuiltInFunctionsFlagEnabledField: true,
	}

	sc, err := NewSmartContractProcessor(arguments)
	require.NotNil(t, sc)
	require.Nil(t, err)

	tx := &transaction.Transaction{}
	tx.Nonce = 0
	tx.SndAddr = []byte("SRC")
	tx.RcvAddr = generateEmptyByteSlice(createMockPubkeyConverter().Len())
	tx.Data = []byte("abba@0500@0000")
	tx.Value = big.NewInt(45)
	acntSrc, _ := createAccounts(tx)

	vm := &mock.VMExecutionHandlerStub{}
	vmContainer.GetCalled = func(key []byte) (handler vmcommon.VMExecutionHandler, e error) {
		return vm, nil
	}

	returnCode, err := sc.DeploySmartContract(tx, acntSrc)
	require.Nil(t, err)
	require.Equal(t, vmcommon.UserError, returnCode)
}

func TestScProcessor_BuiltInCallSmartContractDisabled(t *testing.T) {
	t.Parallel()

	vmContainer := &mock.VMContainerMock{}
	argParser := NewArgumentParser()
	arguments := createMockSmartContractProcessorArguments()
	arguments.AccountsDB = &stateMock.AccountsStub{RevertToSnapshotCalled: func(snapshot int) error {
		return nil
	}}
	arguments.VmContainer = vmContainer
	arguments.ArgsParser = argParser
	funcName := "builtIn"
	sc, err := NewSmartContractProcessor(arguments)
	require.NotNil(t, sc)
	require.Nil(t, err)

	tx := &transaction.Transaction{}
	tx.Nonce = 0
	tx.SndAddr = []byte("SRC")
	tx.RcvAddr = []byte("DST")
	tx.Data = []byte(funcName + "@0500@0000")
	tx.Value = big.NewInt(45)
	acntSrc, _ := createAccounts(tx)

	vm := &mock.VMExecutionHandlerStub{}
	vmContainer.GetCalled = func(key []byte) (handler vmcommon.VMExecutionHandler, e error) {
		return vm, nil
	}

	_, err = sc.ExecuteBuiltInFunction(tx, acntSrc, nil)
	require.Equal(t, process.ErrFailedTransaction, err)
}

func TestScProcessor_BuiltInCallSmartContractSenderFailed(t *testing.T) {
	t.Parallel()

	vmContainer := &mock.VMContainerMock{}
	argParser := NewArgumentParser()
	arguments := createMockSmartContractProcessorArguments()
	arguments.AccountsDB = &stateMock.AccountsStub{RevertToSnapshotCalled: func(snapshot int) error {
		return nil
	}}
	arguments.VmContainer = vmContainer
	arguments.ArgsParser = argParser
	funcName := "builtIn"
	localError := errors.New("failed built in call")
	arguments.BlockChainHook = &testscommon.BlockChainHookStub{
		ProcessBuiltInFunctionCalled: func(input *vmcommon.ContractCallInput) (*vmcommon.VMOutput, error) {
			return nil, localError
		},
	}

	scrAdded := false
	badTxAdded := false
	arguments.BadTxForwarder = &mock.IntermediateTransactionHandlerMock{
		AddIntermediateTransactionsCalled: func(txs []data.TransactionHandler) error {
			badTxAdded = true
			return nil
		},
	}
	arguments.ScrForwarder = &mock.IntermediateTransactionHandlerMock{
		AddIntermediateTransactionsCalled: func(txs []data.TransactionHandler) error {
			scrAdded = true
			return nil
		},
	}

	sc, err := NewSmartContractProcessor(arguments)
	require.NotNil(t, sc)
	require.Nil(t, err)

	tx := &transaction.Transaction{}
	tx.Nonce = 0
	tx.SndAddr = []byte("SRC")
	tx.RcvAddr = []byte("DST")
	tx.Data = []byte(funcName + "@0500@0000")
	tx.Value = big.NewInt(45)
	acntSrc, _ := createAccounts(tx)

	vm := &mock.VMExecutionHandlerStub{}
	vmContainer.GetCalled = func(key []byte) (handler vmcommon.VMExecutionHandler, e error) {
		return vm, nil
	}

	_, err = sc.ExecuteBuiltInFunction(tx, acntSrc, nil)
	require.Equal(t, process.ErrFailedTransaction, err)
	require.True(t, scrAdded)
	require.True(t, badTxAdded)

	_, err = sc.ExecuteSmartContractTransaction(tx, nil, acntSrc)
	require.Nil(t, err)
}

func TestScProcessor_ExecuteBuiltInFunctionSCResultCallSelfShard(t *testing.T) {
	t.Parallel()

	vmContainer := &mock.VMContainerMock{}
	argParser := NewArgumentParser()
	arguments := createMockSmartContractProcessorArguments()
	accountState := &stateMock.AccountsStub{
		RevertToSnapshotCalled: func(snapshot int) error {
			return nil
		},
	}
	arguments.AccountsDB = accountState
	arguments.VmContainer = vmContainer
	arguments.ArgsParser = argParser
	enableEpochsHandlerStub := &testscommon.EnableEpochsHandlerStub{}
	arguments.EnableEpochsHandler = enableEpochsHandlerStub
	funcName := "builtIn"
	sc, err := NewSmartContractProcessor(arguments)
	require.NotNil(t, sc)
	require.Nil(t, err)

	tx := &smartContractResult.SmartContractResult{}
	tx.Nonce = 0
	tx.SndAddr = []byte("SRC")
	tx.RcvAddr = make([]byte, arguments.PubkeyConv.Len())
	tx.Data = []byte(funcName + "@0500@0000")
	tx.Value = big.NewInt(0)
	tx.CallType = vmData.AsynchronousCallBack
	acntSrc, actDst := createAccounts(tx)

	vm := &mock.VMExecutionHandlerStub{}
	vmContainer.GetCalled = func(key []byte) (handler vmcommon.VMExecutionHandler, e error) {
		return vm, nil
	}
	accountState.LoadAccountCalled = func(address []byte) (vmcommon.AccountHandler, error) {
		if bytes.Equal(tx.SndAddr, address) {
			return acntSrc, nil
		}
		if bytes.Equal(tx.RcvAddr, address) {
			return actDst, nil
		}
		return nil, nil
	}

	enableEpochsHandlerStub.IsBuiltInFunctionsFlagEnabledField = true
	retCode, err := sc.ExecuteBuiltInFunction(tx, acntSrc, actDst)
	require.Equal(t, vmcommon.Ok, retCode)
	require.Nil(t, err)
}

func TestScProcessor_ExecuteBuiltInFunctionSCResultCallSelfShardCannotSaveLog(t *testing.T) {
	t.Parallel()

	vmContainer := &mock.VMContainerMock{}
	argParser := NewArgumentParser()
	arguments := createMockSmartContractProcessorArguments()
	accountState := &stateMock.AccountsStub{
		RevertToSnapshotCalled: func(snapshot int) error {
			return nil
		},
	}

	called := false
	localErr := errors.New("local err")
	arguments.TxLogsProcessor = &mock.TxLogsProcessorStub{
		SaveLogCalled: func(_ []byte, tx data.TransactionHandler, _ []*vmcommon.LogEntry) error {
			called = true
			return localErr
		},
	}

	arguments.AccountsDB = accountState
	arguments.VmContainer = vmContainer
	arguments.ArgsParser = argParser
	enableEpochsHandlerStub := &testscommon.EnableEpochsHandlerStub{}
	arguments.EnableEpochsHandler = enableEpochsHandlerStub
	funcName := "builtIn"
	sc, err := NewSmartContractProcessor(arguments)
	require.NotNil(t, sc)
	require.Nil(t, err)

	tx := &smartContractResult.SmartContractResult{}
	tx.Nonce = 0
	tx.SndAddr = []byte("SRC")
	tx.RcvAddr = make([]byte, arguments.PubkeyConv.Len())
	tx.Data = []byte(funcName + "@0500@0000")
	tx.Value = big.NewInt(0)
	tx.CallType = vmData.AsynchronousCallBack
	acntSrc, actDst := createAccounts(tx)

	vm := &mock.VMExecutionHandlerStub{}
	vmContainer.GetCalled = func(key []byte) (handler vmcommon.VMExecutionHandler, e error) {
		return vm, nil
	}
	accountState.LoadAccountCalled = func(address []byte) (vmcommon.AccountHandler, error) {
		if bytes.Equal(tx.SndAddr, address) {
			return acntSrc, nil
		}
		if bytes.Equal(tx.RcvAddr, address) {
			return actDst, nil
		}
		return nil, nil
	}

	enableEpochsHandlerStub.IsBuiltInFunctionsFlagEnabledField = true
	retCode, err := sc.ExecuteBuiltInFunction(tx, acntSrc, actDst)
	require.Equal(t, vmcommon.Ok, retCode)
	require.Nil(t, err)
	require.True(t, called)
}

func TestScProcessor_ExecuteBuiltInFunction(t *testing.T) {
	t.Parallel()

	vmContainer := &mock.VMContainerMock{}
	argParser := NewArgumentParser()
	arguments := createMockSmartContractProcessorArguments()
	accountState := &stateMock.AccountsStub{
		RevertToSnapshotCalled: func(snapshot int) error {
			return nil
		},
	}
	arguments.AccountsDB = accountState
	arguments.VmContainer = vmContainer
	arguments.ArgsParser = argParser
	enableEpochsHandlerStub := &testscommon.EnableEpochsHandlerStub{}
	arguments.EnableEpochsHandler = enableEpochsHandlerStub
	funcName := "builtIn"
	sc, err := NewSmartContractProcessor(arguments)
	require.NotNil(t, sc)
	require.Nil(t, err)

	tx := &transaction.Transaction{}
	tx.Nonce = 0
	tx.SndAddr = []byte("SRC")
	tx.RcvAddr = []byte("DST")
	tx.Data = []byte(funcName + "@0500@0000")
	tx.Value = big.NewInt(45)
	acntSrc, _ := createAccounts(tx)

	vm := &mock.VMExecutionHandlerStub{}
	vmContainer.GetCalled = func(key []byte) (handler vmcommon.VMExecutionHandler, e error) {
		return vm, nil
	}
	accountState.LoadAccountCalled = func(address []byte) (vmcommon.AccountHandler, error) {
		return acntSrc, nil
	}

	enableEpochsHandlerStub.IsBuiltInFunctionsFlagEnabledField = true
	retCode, err := sc.ExecuteBuiltInFunction(tx, acntSrc, nil)
	require.Equal(t, vmcommon.Ok, retCode)
	require.Nil(t, err)
}

func TestScProcessor_ExecuteBuiltInFunctionSCRTooBig(t *testing.T) {
	t.Parallel()

	vmContainer := &mock.VMContainerMock{}
	argParser := NewArgumentParser()
	arguments := createMockSmartContractProcessorArguments()
	accountState := &stateMock.AccountsStub{
		RevertToSnapshotCalled: func(snapshot int) error {
			return nil
		},
	}
	arguments.AccountsDB = accountState
	arguments.VmContainer = vmContainer
	arguments.ArgsParser = argParser
	enableEpochsHandlerStub := &testscommon.EnableEpochsHandlerStub{
		IsBuiltInFunctionsFlagEnabledField: true,
	}
	arguments.EnableEpochsHandler = enableEpochsHandlerStub
	funcName := "builtIn"
	tx := &transaction.Transaction{}
	tx.Nonce = 0
	tx.SndAddr = []byte("SRC")
	tx.RcvAddr = []byte("DST")
	tx.Data = []byte(funcName + "@0500@0000")
	tx.Value = big.NewInt(45)
	acntSrc, _ := createAccounts(tx)
	userAcc, _ := acntSrc.(vmcommon.UserAccountHandler)

	builtInFunc := &mock.BuiltInFunctionStub{ProcessBuiltinFunctionCalled: func(acntSnd, acntDst vmcommon.UserAccountHandler, vmInput *vmcommon.ContractCallInput) (*vmcommon.VMOutput, error) {
		longData := bytes.Repeat([]byte{1}, 1<<21)

		return &vmcommon.VMOutput{ReturnCode: vmcommon.Ok, ReturnData: [][]byte{longData}}, nil
	}}
	_ = arguments.BuiltInFunctions.Add(funcName, builtInFunc)
	arguments.BlockChainHook = &testscommon.BlockChainHookStub{
		ProcessBuiltInFunctionCalled: func(input *vmcommon.ContractCallInput) (*vmcommon.VMOutput, error) {
			return builtInFunc.ProcessBuiltinFunction(userAcc, nil, input)
		},
	}
	sc, err := NewSmartContractProcessor(arguments)
	require.NotNil(t, sc)
	require.Nil(t, err)

	vm := &mock.VMExecutionHandlerStub{}
	vmContainer.GetCalled = func(key []byte) (handler vmcommon.VMExecutionHandler, e error) {
		return vm, nil
	}
	accountState.LoadAccountCalled = func(address []byte) (vmcommon.AccountHandler, error) {
		return acntSrc, nil
	}

	retCode, err := sc.ExecuteBuiltInFunction(tx, acntSrc, nil)
	require.Equal(t, vmcommon.Ok, retCode)
	require.Nil(t, err)

	_ = acntSrc.AddToBalance(big.NewInt(100))
	enableEpochsHandlerStub.IsSCRSizeInvariantOnBuiltInResultFlagEnabledField = true
	enableEpochsHandlerStub.IsSCRSizeInvariantCheckFlagEnabledField = true
	retCode, err = sc.ExecuteBuiltInFunction(tx, acntSrc, nil)
	require.Equal(t, vmcommon.UserError, retCode)
	require.Nil(t, err)
}

func TestScProcessor_DeploySmartContractWrongTx(t *testing.T) {
	t.Parallel()

	vm := &mock.VMContainerMock{}
	argParser := &mock.ArgumentParserMock{}
	arguments := createMockSmartContractProcessorArguments()
	arguments.VmContainer = vm
	arguments.ArgsParser = argParser
	sc, _ := NewSmartContractProcessor(arguments)

	tx := &transaction.Transaction{}
	tx.Nonce = 0
	tx.SndAddr = []byte("SRC")
	tx.RcvAddr = []byte("DST")
	tx.Data = []byte("data")
	tx.Value = big.NewInt(45)
	acntSrc, _ := createAccounts(tx)

	_, err := sc.DeploySmartContract(tx, acntSrc)
	require.Equal(t, process.ErrWrongTransaction, err)
}

func TestScProcessor_DeploySmartContractNilTx(t *testing.T) {
	t.Parallel()

	vm := &mock.VMContainerMock{}
	argParser := &mock.ArgumentParserMock{}
	arguments := createMockSmartContractProcessorArguments()
	arguments.VmContainer = vm
	arguments.ArgsParser = argParser
	sc, _ := NewSmartContractProcessor(arguments)

	tx := &transaction.Transaction{}
	tx.Nonce = 0
	tx.SndAddr = []byte("SRC")
	tx.RcvAddr = []byte("DST")
	tx.Data = []byte("data")
	tx.Value = big.NewInt(45)
	acntSrc, _ := createAccounts(tx)

	_, err := sc.DeploySmartContract(nil, acntSrc)
	require.Equal(t, process.ErrNilTransaction, err)
}

func TestScProcessor_DeploySmartContractNotEmptyDestinationAddress(t *testing.T) {
	t.Parallel()

	vm := &mock.VMContainerMock{}
	argParser := &mock.ArgumentParserMock{}
	arguments := createMockSmartContractProcessorArguments()
	arguments.VmContainer = vm
	arguments.ArgsParser = argParser
	arguments.PubkeyConv = mock.NewPubkeyConverterMock(3)
	sc, _ := NewSmartContractProcessor(arguments)

	tx := &transaction.Transaction{}
	tx.Nonce = 0
	tx.SndAddr = []byte("SRC")
	tx.RcvAddr = []byte("DST")
	tx.Data = []byte("data")
	tx.Value = big.NewInt(45)
	acntSrc, _ := createAccounts(tx)

	_, err := sc.DeploySmartContract(tx, acntSrc)
	require.Equal(t, process.ErrWrongTransaction, err)
}

func TestScProcessor_DeploySmartContractCalculateHashFails(t *testing.T) {
	t.Parallel()

	vm := &mock.VMContainerMock{}
	argParser := &mock.ArgumentParserMock{}
	arguments := createMockSmartContractProcessorArguments()
	arguments.VmContainer = vm
	arguments.ArgsParser = argParser

	arguments.Marshalizer = &mock.MarshalizerMock{
		Fail: true,
	}

	sc, err := NewSmartContractProcessor(arguments)
	require.NotNil(t, sc)
	require.Nil(t, err)

	tx := &transaction.Transaction{}
	tx.Nonce = 0
	tx.SndAddr = []byte("SRC")
	tx.RcvAddr = make([]byte, sc.pubkeyConv.Len())
	tx.Data = []byte("data")
	tx.Value = big.NewInt(45)
	acntSrc, _ := createAccounts(tx)

	_, err = sc.DeploySmartContract(tx, acntSrc)
	require.NotNil(t, err)
	require.Equal(t, "MarshalizerMock generic error", err.Error())
}

func TestScProcessor_DeploySmartContractEconomicsFeeValidateFails(t *testing.T) {
	t.Parallel()

	expectedError := errors.New("expected error")

	vm := &mock.VMContainerMock{}
	argParser := &mock.ArgumentParserMock{}
	arguments := createMockSmartContractProcessorArguments()
	arguments.VmContainer = vm
	arguments.ArgsParser = argParser

	arguments.EconomicsFee = &mock.FeeHandlerStub{
		CheckValidityTxValuesCalled: func(tx data.TransactionWithFeeHandler) error {
			return expectedError
		},
	}

	sc, _ := NewSmartContractProcessor(arguments)

	tx := &transaction.Transaction{}
	tx.Nonce = 0
	tx.SndAddr = []byte("SRC")
	tx.RcvAddr = make([]byte, sc.pubkeyConv.Len())
	tx.Data = []byte("data")
	tx.Value = big.NewInt(45)
	acntSrc, _ := createAccounts(tx)

	_, err := sc.DeploySmartContract(tx, acntSrc)
	require.Equal(t, expectedError, err)
}

func TestScProcessor_DeploySmartContractEconomicsFeeSaveAccountsFails(t *testing.T) {
	t.Parallel()

	expectedError := errors.New("expected error")

	vm := &mock.VMContainerMock{}
	argParser := &mock.ArgumentParserMock{}
	arguments := createMockSmartContractProcessorArguments()
	arguments.VmContainer = vm
	arguments.ArgsParser = argParser
	arguments.AccountsDB = &stateMock.AccountsStub{
		SaveAccountCalled: func(account vmcommon.AccountHandler) error {
			return expectedError
		},
	}

	sc, _ := NewSmartContractProcessor(arguments)

	tx := &transaction.Transaction{}
	tx.Nonce = 0
	tx.SndAddr = []byte("SRC")
	tx.RcvAddr = make([]byte, sc.pubkeyConv.Len())
	tx.Data = []byte("data")
	tx.Value = big.NewInt(45)
	acntSrc, _ := createAccounts(tx)

	_, err := sc.DeploySmartContract(tx, acntSrc)
	require.Equal(t, expectedError, err)
}

func TestScProcessor_DeploySmartContractEconomicsWithFlagPenalizeTooMuchGasEnabled(t *testing.T) {
	t.Parallel()

	vm := &mock.VMContainerMock{}
	argParser := NewArgumentParser()
	arguments := createMockSmartContractProcessorArguments()
	arguments.VmContainer = vm
	arguments.ArgsParser = argParser

	sc, _ := NewSmartContractProcessor(arguments)

	tx := &transaction.Transaction{}
	tx.Nonce = 0
	tx.SndAddr = []byte("SRC")
	tx.RcvAddr = make([]byte, sc.pubkeyConv.Len())
	tx.Data = []byte("data")
	tx.Value = big.NewInt(45)
	acntSrc, _ := createAccounts(tx)

	_, err := sc.DeploySmartContract(tx, acntSrc)
	require.Equal(t, nil, err)
}

func TestScProcessor_DeploySmartContractVmContainerGetFails(t *testing.T) {
	t.Parallel()

	expectedError := errors.New("expected error")
	argParser := NewArgumentParser()
	vm := &mock.VMContainerMock{}
	vm.GetCalled = func(key []byte) (vmcommon.VMExecutionHandler, error) {
		return nil, expectedError
	}
	arguments := createMockSmartContractProcessorArguments()
	arguments.VmContainer = vm
	arguments.ArgsParser = argParser

	sc, _ := NewSmartContractProcessor(arguments)

	tx := &transaction.Transaction{}
	tx.Nonce = 0
	tx.SndAddr = []byte("SRC")
	tx.RcvAddr = make([]byte, sc.pubkeyConv.Len())
	tx.Data = []byte("abba@0500@0000")
	tx.Value = big.NewInt(45)
	acntSrc, _ := createAccounts(tx)

	errCode, err := sc.DeploySmartContract(tx, acntSrc)
	// TODO: check why nil error here
	require.Nil(t, err)
	require.Equal(t, vmcommon.UserError, errCode)
}

func TestScProcessor_DeploySmartContractVmExecuteCreateSCFails(t *testing.T) {
	t.Parallel()

	expectedError := errors.New("expected error")
	argParser := NewArgumentParser()
	vm := &mock.VMContainerMock{}
	vmExecutor := &mock.VMExecutionHandlerStub{
		RunSmartContractCreateCalled: func(input *vmcommon.ContractCreateInput) (*vmcommon.VMOutput, error) {
			return nil, expectedError
		},
	}
	vm.GetCalled = func(key []byte) (vmcommon.VMExecutionHandler, error) {
		return vmExecutor, nil
	}
	arguments := createMockSmartContractProcessorArguments()
	arguments.VmContainer = vm
	arguments.ArgsParser = argParser

	sc, _ := NewSmartContractProcessor(arguments)

	tx := &transaction.Transaction{}
	tx.Nonce = 0
	tx.SndAddr = []byte("SRC")
	tx.RcvAddr = make([]byte, sc.pubkeyConv.Len())
	tx.Data = []byte("abba@0500@0000")
	tx.Value = big.NewInt(45)
	acntSrc, _ := createAccounts(tx)

	errCode, err := sc.DeploySmartContract(tx, acntSrc)
	// TODO: check why nil error here
	require.Nil(t, err)
	require.Equal(t, vmcommon.UserError, errCode)
}

func TestScProcessor_DeploySmartContractVmExecuteCreateSCVMOutputNil(t *testing.T) {
	t.Parallel()

	argParser := NewArgumentParser()
	vm := &mock.VMContainerMock{}
	vmExecutor := &mock.VMExecutionHandlerStub{
		RunSmartContractCreateCalled: func(input *vmcommon.ContractCreateInput) (*vmcommon.VMOutput, error) {
			return nil, nil
		},
	}
	vm.GetCalled = func(key []byte) (vmcommon.VMExecutionHandler, error) {
		return vmExecutor, nil
	}
	arguments := createMockSmartContractProcessorArguments()
	arguments.VmContainer = vm
	arguments.ArgsParser = argParser

	sc, _ := NewSmartContractProcessor(arguments)

	tx := &transaction.Transaction{}
	tx.Nonce = 0
	tx.SndAddr = []byte("SRC")
	tx.RcvAddr = make([]byte, sc.pubkeyConv.Len())
	tx.Data = []byte("abba@0500@0000")
	tx.Value = big.NewInt(45)
	acntSrc, _ := createAccounts(tx)

	errCode, err := sc.DeploySmartContract(tx, acntSrc)
	// TODO: check why nil error here
	require.Nil(t, err)
	require.Equal(t, vmcommon.UserError, errCode)
}

func TestScProcessor_DeploySmartContractVmOutputReturnCodeNotOk(t *testing.T) {
	t.Parallel()

	argParser := NewArgumentParser()
	vm := &mock.VMContainerMock{}
	vmExecutor := &mock.VMExecutionHandlerStub{
		RunSmartContractCreateCalled: func(input *vmcommon.ContractCreateInput) (*vmcommon.VMOutput, error) {
			return &vmcommon.VMOutput{ReturnCode: vmcommon.CallStackOverFlow, ReturnMessage: "returnMessage"}, nil
		},
	}
	vm.GetCalled = func(key []byte) (vmcommon.VMExecutionHandler, error) {
		return vmExecutor, nil
	}
	arguments := createMockSmartContractProcessorArguments()
	arguments.VmContainer = vm
	arguments.ArgsParser = argParser

	sc, _ := NewSmartContractProcessor(arguments)

	tx := &transaction.Transaction{}
	tx.Nonce = 0
	tx.SndAddr = []byte("SRC")
	tx.RcvAddr = make([]byte, sc.pubkeyConv.Len())
	tx.Data = []byte("abba@0500@0000")
	tx.Value = big.NewInt(45)
	acntSrc, _ := createAccounts(tx)

	errCode, err := sc.DeploySmartContract(tx, acntSrc)
	require.Nil(t, err)
	// TODO: check why userError here and not executionException? The run failed with callStackOverflow
	require.Equal(t, vmcommon.UserError, errCode)
}

func TestScProcessor_DeploySmartContractUpdateDeveloperRewardsFails(t *testing.T) {
	t.Parallel()

	nrCalls := 0

	vm := &mock.VMContainerMock{}
	argParser := NewArgumentParser()
	accntState := &stateMock.AccountsStub{}
	arguments := createMockSmartContractProcessorArguments()
	arguments.VmContainer = vm
	arguments.ArgsParser = argParser
	arguments.AccountsDB = accntState
	economicsFee := &mock.FeeHandlerStub{
		DeveloperPercentageCalled: func() float64 {
			return 0.0
		},
		ComputeTxFeeCalled: func(tx data.TransactionWithFeeHandler) *big.Int {
			return core.SafeMul(tx.GetGasLimit(), tx.GetGasPrice())
		},
		ComputeFeeForProcessingCalled: func(tx data.TransactionWithFeeHandler, gasToUse uint64) *big.Int {
			return core.SafeMul(tx.GetGasPrice(), gasToUse)
		},
		// second call is in rewards and will fail
		ComputeGasLimitCalled: func(tx data.TransactionWithFeeHandler) uint64 {
			if nrCalls == 0 {
				nrCalls++
				return 0
			}
			return 1000000
		},
	}
	arguments.EconomicsFee = economicsFee
	sc, err := NewSmartContractProcessor(arguments)
	require.NotNil(t, sc)
	require.Nil(t, err)

	tx := &transaction.Transaction{}
	tx.Nonce = 0
	tx.SndAddr = []byte("SRC")
	tx.RcvAddr = generateEmptyByteSlice(createMockPubkeyConverter().Len())
	tx.Data = []byte("abba@0500@0000")
	tx.Value = big.NewInt(0)
	acntSrc, _ := createAccounts(tx)

	accntState.LoadAccountCalled = func(address []byte) (handler vmcommon.AccountHandler, e error) {
		return acntSrc, nil
	}

	errCode, err := sc.DeploySmartContract(tx, acntSrc)
	require.NotNil(t, err)
	require.Equal(t, core.ErrSubtractionOverflow, err)
	require.Equal(t, vmcommon.Ok, errCode)
}

func TestScProcessor_DeploySmartContractVmOutputGasRemainingNotOk(t *testing.T) {
	t.Parallel()

	gasRemainingOnVmOutput := uint64(100)
	gasLimit := uint64(50)

	argParser := NewArgumentParser()
	vm := &mock.VMContainerMock{}
	vmExecutor := &mock.VMExecutionHandlerStub{
		RunSmartContractCreateCalled: func(input *vmcommon.ContractCreateInput) (*vmcommon.VMOutput, error) {
			return &vmcommon.VMOutput{
				GasRemaining: gasRemainingOnVmOutput,
				ReturnCode:   vmcommon.Ok}, nil
		},
	}
	vm.GetCalled = func(key []byte) (vmcommon.VMExecutionHandler, error) {
		return vmExecutor, nil
	}
	arguments := createMockSmartContractProcessorArguments()
	arguments.VmContainer = vm
	arguments.ArgsParser = argParser

	sc, _ := NewSmartContractProcessor(arguments)

	tx := &transaction.Transaction{}
	tx.Nonce = 0
	tx.SndAddr = []byte("SRC")
	tx.RcvAddr = make([]byte, sc.pubkeyConv.Len())
	tx.Data = []byte("abba@0500@0000")
	tx.Value = big.NewInt(45)
	tx.GasLimit = gasLimit
	acntSrc, _ := createAccounts(tx)

	errCode, err := sc.DeploySmartContract(tx, acntSrc)
	require.Nil(t, err)
	require.Equal(t, vmcommon.ExecutionFailed, errCode)
}

func TestScProcessor_DeploySmartContractVmOutputProcessDeleteAccountsFails(t *testing.T) {
	t.Parallel()

	argParser := NewArgumentParser()
	vm := &mock.VMContainerMock{}
	vmExecutor := &mock.VMExecutionHandlerStub{
		RunSmartContractCreateCalled: func(input *vmcommon.ContractCreateInput) (*vmcommon.VMOutput, error) {
			return &vmcommon.VMOutput{
				DeletedAccounts: [][]byte{[]byte("deletedAccount")},
				ReturnCode:      vmcommon.Ok,
			}, nil
		},
	}
	vm.GetCalled = func(key []byte) (vmcommon.VMExecutionHandler, error) {
		return vmExecutor, nil
	}
	accountsDb := &stateMock.AccountsStub{
		RevertToSnapshotCalled: func(snapshot int) error {
			return nil
		},
		RemoveAccountCalled: func(address []byte) error {
			return errors.New("remove failed")
		},
	}
	arguments := createMockSmartContractProcessorArguments()
	arguments.VmContainer = vm
	arguments.ArgsParser = argParser
	arguments.AccountsDB = accountsDb

	sc, _ := NewSmartContractProcessor(arguments)

	tx := &transaction.Transaction{}
	tx.Nonce = 0
	tx.SndAddr = []byte("SRC")
	tx.RcvAddr = make([]byte, sc.pubkeyConv.Len())
	tx.Data = []byte("abba@0500@0000")
	tx.Value = big.NewInt(0)
	acntSrc, _ := createAccounts(tx)

	accountsDb.LoadAccountCalled = func(address []byte) (vmcommon.AccountHandler, error) {
		return acntSrc, nil
	}

	errCode, err := sc.DeploySmartContract(tx, acntSrc)
	require.Nil(t, err)
	require.Equal(t, vmcommon.ExecutionFailed, errCode)
}

func TestScProcessor_DeploySmartContractReloadAccountFails(t *testing.T) {
	t.Parallel()

	calledNr := 0

	vm := &mock.VMContainerMock{}
	argParser := NewArgumentParser()
	accntState := &stateMock.AccountsStub{}
	arguments := createMockSmartContractProcessorArguments()
	arguments.VmContainer = vm
	arguments.ArgsParser = argParser
	arguments.AccountsDB = accntState
	sc, err := NewSmartContractProcessor(arguments)
	require.NotNil(t, sc)
	require.Nil(t, err)

	tx := &transaction.Transaction{}
	tx.Nonce = 0
	tx.SndAddr = []byte("SRC")
	tx.RcvAddr = generateEmptyByteSlice(createMockPubkeyConverter().Len())
	tx.Data = []byte("abba@0500@0000")
	tx.Value = big.NewInt(0)
	acntSrc, _ := createAccounts(tx)

	accntState.LoadAccountCalled = func(address []byte) (handler vmcommon.AccountHandler, e error) {
		if calledNr == 0 {
			calledNr++
			return acntSrc, nil
		}
		return nil, process.ErrWrongTypeAssertion
	}

	errCode, err := sc.DeploySmartContract(tx, acntSrc)

	require.Equal(t, process.ErrWrongTypeAssertion, err)
	require.Equal(t, vmcommon.Ok, errCode)
}

func TestScProcessor_DeploySmartContractAddIntermediateTxFails(t *testing.T) {
	t.Parallel()

	expectedError := errors.New("expected error")

	argParser := NewArgumentParser()
	arguments := createMockSmartContractProcessorArguments()
	arguments.ArgsParser = argParser
	arguments.ScrForwarder = &mock.IntermediateTransactionHandlerMock{
		AddIntermediateTransactionsCalled: func(txs []data.TransactionHandler) error {
			return expectedError
		},
	}
	accntState := &stateMock.AccountsStub{}
	arguments.AccountsDB = accntState
	sc, _ := NewSmartContractProcessor(arguments)

	tx := &transaction.Transaction{}
	tx.Nonce = 0
	tx.SndAddr = []byte("SRC")
	tx.RcvAddr = generateEmptyByteSlice(createMockPubkeyConverter().Len())
	tx.Data = []byte("abba@0500@0000")
	tx.Value = big.NewInt(0)
	acntSrc, _ := createAccounts(tx)

	accntState.LoadAccountCalled = func(address []byte) (handler vmcommon.AccountHandler, e error) {
		return acntSrc, nil
	}

	returnCode, err := sc.DeploySmartContract(tx, acntSrc)
	// TODO: check OK?
	require.Equal(t, vmcommon.Ok, returnCode)
	require.Equal(t, expectedError, err)
}

func TestScProcessor_DeploySmartContractComputeRewardsFails(t *testing.T) {
	t.Parallel()

	expectedError := errors.New("expected error")

	argParser := NewArgumentParser()
	arguments := createMockSmartContractProcessorArguments()
	arguments.ArgsParser = argParser
	arguments.ScrForwarder = &mock.IntermediateTransactionHandlerMock{
		AddIntermediateTransactionsCalled: func(txs []data.TransactionHandler) error {
			return expectedError
		},
	}
	accntState := &stateMock.AccountsStub{}
	arguments.AccountsDB = accntState
	sc, _ := NewSmartContractProcessor(arguments)

	tx := &transaction.Transaction{}
	tx.Nonce = 0
	tx.SndAddr = []byte("SRC")
	tx.RcvAddr = generateEmptyByteSlice(createMockPubkeyConverter().Len())
	tx.Data = []byte("abba@0500@0000")
	tx.Value = big.NewInt(0)
	acntSrc, _ := createAccounts(tx)

	accntState.LoadAccountCalled = func(address []byte) (handler vmcommon.AccountHandler, e error) {
		return acntSrc, nil
	}

	returnCode, err := sc.DeploySmartContract(tx, acntSrc)
	// TODO: check OK?
	require.Equal(t, vmcommon.Ok, returnCode)
	require.Equal(t, expectedError, err)
}

func TestScProcessor_DeploySmartContract(t *testing.T) {
	t.Parallel()

	vm := &mock.VMContainerMock{}
	argParser := NewArgumentParser()
	accntState := &stateMock.AccountsStub{}
	arguments := createMockSmartContractProcessorArguments()
	arguments.VmContainer = vm
	arguments.ArgsParser = argParser
	arguments.AccountsDB = accntState
	sc, err := NewSmartContractProcessor(arguments)
	require.NotNil(t, sc)
	require.Nil(t, err)

	tx := &transaction.Transaction{}
	tx.Nonce = 0
	tx.SndAddr = []byte("SRC")
	tx.RcvAddr = generateEmptyByteSlice(createMockPubkeyConverter().Len())
	tx.Data = []byte("abba@0500@0000")
	tx.Value = big.NewInt(0)
	acntSrc, _ := createAccounts(tx)

	accntState.LoadAccountCalled = func(address []byte) (handler vmcommon.AccountHandler, e error) {
		return acntSrc, nil
	}

	returnCode, err := sc.DeploySmartContract(tx, acntSrc)
	require.Nil(t, err)
	require.Equal(t, vmcommon.Ok, returnCode)
}

func TestScProcessor_ExecuteSmartContractTransactionNilTx(t *testing.T) {
	t.Parallel()

	vm := &mock.VMContainerMock{}
	argParser := &mock.ArgumentParserMock{}
	arguments := createMockSmartContractProcessorArguments()
	arguments.VmContainer = vm
	arguments.ArgsParser = argParser
	sc, err := NewSmartContractProcessor(arguments)
	require.NotNil(t, sc)
	require.Nil(t, err)

	tx := &transaction.Transaction{}
	tx.Nonce = 0
	tx.SndAddr = []byte("SRC")
	tx.RcvAddr = []byte("DST")
	tx.Data = []byte("data")
	tx.Value = big.NewInt(45)
	acntSrc, acntDst := createAccounts(tx)

	_, err = sc.ExecuteSmartContractTransaction(nil, acntSrc, acntDst)
	require.Equal(t, process.ErrNilTransaction, err)
}

func TestScProcessor_ExecuteSmartContractTransactionNilAccount(t *testing.T) {
	t.Parallel()

	vm := &mock.VMContainerMock{}
	argParser := &mock.ArgumentParserMock{}
	arguments := createMockSmartContractProcessorArguments()
	arguments.VmContainer = vm
	arguments.ArgsParser = argParser
	sc, err := NewSmartContractProcessor(arguments)
	require.NotNil(t, sc)
	require.Nil(t, err)

	tx := &transaction.Transaction{}
	tx.Nonce = 0
	tx.SndAddr = []byte("SRC")
	tx.RcvAddr = []byte("DST")
	tx.Data = []byte("data")
	tx.Value = big.NewInt(45)
	acntSrc, _ := createAccounts(tx)

	_, err = sc.ExecuteSmartContractTransaction(tx, acntSrc, nil)
	require.Equal(t, process.ErrNilSCDestAccount, err)

	acntSrc, acntDst := createAccounts(tx)
	_, err = sc.ExecuteSmartContractTransaction(tx, acntSrc, acntDst)
	require.Nil(t, err)

	acntSrc, _ = createAccounts(tx)
	acntDst = nil
	_, err = sc.ExecuteSmartContractTransaction(tx, acntSrc, acntDst)
	require.Equal(t, process.ErrNilSCDestAccount, err)
}

func TestScProcessor_ExecuteSmartContractTransactionBadParser(t *testing.T) {
	t.Parallel()

	vm := &mock.VMContainerMock{}
	argParser := &mock.ArgumentParserMock{}
	arguments := createMockSmartContractProcessorArguments()
	arguments.VmContainer = vm
	arguments.ArgsParser = argParser
	sc, err := NewSmartContractProcessor(arguments)
	require.NotNil(t, sc)
	require.Nil(t, err)

	tx := &transaction.Transaction{}
	tx.Nonce = 0
	tx.SndAddr = []byte("SRC")
	tx.RcvAddr = []byte("DST")
	tx.Data = []byte("data")
	tx.Value = big.NewInt(45)
	acntSrc, acntDst := createAccounts(tx)

	acntDst.SetCode([]byte("code"))
	tmpError := errors.New("error")
	called := false
	argParser.ParseCallDataCalled = func(data string) (string, [][]byte, error) {
		called = true
		return "", nil, tmpError
	}
	_, err = sc.ExecuteSmartContractTransaction(tx, acntSrc, acntDst)
	require.True(t, called)
	require.Nil(t, err)
}

func TestScProcessor_ExecuteSmartContractTransactionVMRunError(t *testing.T) {
	t.Parallel()

	vmContainer := &mock.VMContainerMock{}
	argParser := &mock.ArgumentParserMock{}
	arguments := createMockSmartContractProcessorArguments()
	arguments.VmContainer = vmContainer
	arguments.ArgsParser = argParser
	sc, err := NewSmartContractProcessor(arguments)
	require.NotNil(t, sc)
	require.Nil(t, err)

	tx := &transaction.Transaction{}
	tx.Nonce = 0
	tx.SndAddr = []byte("SRC")
	tx.RcvAddr = []byte("DST0000000")
	tx.Data = []byte("data")
	tx.Value = big.NewInt(45)
	acntSrc, acntDst := createAccounts(tx)

	acntDst.SetCode([]byte("code"))
	tmpError := errors.New("error")
	vm := &mock.VMExecutionHandlerStub{}
	called := false
	vm.RunSmartContractCallCalled = func(input *vmcommon.ContractCallInput) (output *vmcommon.VMOutput, e error) {
		called = true
		return nil, tmpError
	}
	vmContainer.GetCalled = func(key []byte) (handler vmcommon.VMExecutionHandler, e error) {
		return vm, nil
	}

	_, err = sc.ExecuteSmartContractTransaction(tx, acntSrc, acntDst)
	require.True(t, called)
	require.Nil(t, err)
}

func TestScProcessor_ExecuteSmartContractTransactionGasConsumedChecksError(t *testing.T) {
	t.Parallel()

	gasRemainingOnVmOutput := uint64(100)

	argParser := NewArgumentParser()
	vm := &mock.VMContainerMock{}
	vmExecutor := &mock.VMExecutionHandlerStub{
		RunSmartContractCallCalled: func(input *vmcommon.ContractCallInput) (*vmcommon.VMOutput, error) {
			return &vmcommon.VMOutput{
				GasRemaining: gasRemainingOnVmOutput,
				ReturnCode:   vmcommon.Ok}, nil
		},
	}
	vm.GetCalled = func(key []byte) (vmcommon.VMExecutionHandler, error) {
		return vmExecutor, nil
	}
	accntState := &stateMock.AccountsStub{}
	arguments := createMockSmartContractProcessorArguments()
	arguments.VmContainer = vm
	arguments.ArgsParser = argParser
	arguments.AccountsDB = accntState
	arguments.VMOutputCacher, _ = storageUnit.NewCache(storageUnit.CacheConfig{
		Type:     storageUnit.LRUCache,
		Capacity: 10000,
	})

	sc, _ := NewSmartContractProcessor(arguments)

	tx := &transaction.Transaction{}
	tx.Nonce = 0
	tx.SndAddr = []byte("SRC")
	tx.RcvAddr = []byte("DST0000000")
	tx.Data = []byte("data")
	tx.Value = big.NewInt(0)
	acntSrc, acntDst := createAccounts(tx)

	accntState.LoadAccountCalled = func(address []byte) (handler vmcommon.AccountHandler, e error) {
		return acntSrc, nil
	}
	accntState.RevertToSnapshotCalled = func(snapshot int) error {
		return nil
	}

	acntDst.SetCode([]byte("code"))
	errCode, err := sc.ExecuteSmartContractTransaction(tx, acntSrc, acntDst)
	require.Nil(t, err)
	require.Equal(t, vmcommon.ExecutionFailed, errCode)
}

func TestScProcessor_ExecuteSmartContractTransactionVmOutputError(t *testing.T) {
	t.Parallel()

	expectedError := errors.New("expected error")

	argParser := NewArgumentParser()
	vm := &mock.VMContainerMock{}
	vmExecutor := &mock.VMExecutionHandlerStub{
		RunSmartContractCallCalled: func(input *vmcommon.ContractCallInput) (*vmcommon.VMOutput, error) {
			return &vmcommon.VMOutput{
				GasRemaining:    0,
				DeletedAccounts: [][]byte{[]byte("DEL")},
				ReturnCode:      vmcommon.Ok}, nil
		},
	}
	vm.GetCalled = func(key []byte) (vmcommon.VMExecutionHandler, error) {
		return vmExecutor, nil
	}
	accntState := &stateMock.AccountsStub{}
	arguments := createMockSmartContractProcessorArguments()
	arguments.VmContainer = vm
	arguments.ArgsParser = argParser
	arguments.AccountsDB = accntState

	sc, _ := NewSmartContractProcessor(arguments)

	tx := &transaction.Transaction{}
	tx.Nonce = 0
	tx.SndAddr = []byte("SRC")
	tx.RcvAddr = []byte("DST0000000")
	tx.Data = []byte("data")
	tx.Value = big.NewInt(0)
	acntSrc, acntDst := createAccounts(tx)

	accntState.LoadAccountCalled = func(address []byte) (handler vmcommon.AccountHandler, e error) {
		return acntSrc, nil
	}
	accntState.RevertToSnapshotCalled = func(snapshot int) error {
		return nil
	}
	accntState.RemoveAccountCalled = func(address []byte) error {
		return expectedError
	}

	acntDst.SetCode([]byte("code"))
	errCode, err := sc.ExecuteSmartContractTransaction(tx, acntSrc, acntDst)
	require.Nil(t, err)
	require.Equal(t, vmcommon.ExecutionFailed, errCode)
}

func TestScProcessor_ExecuteSmartContractTransaction(t *testing.T) {
	t.Parallel()

	vm := &mock.VMContainerMock{}
	argParser := &mock.ArgumentParserMock{}
	accntState := &stateMock.AccountsStub{}
	arguments := createMockSmartContractProcessorArguments()
	arguments.VmContainer = vm
	arguments.ArgsParser = argParser
	arguments.AccountsDB = accntState
	sc, err := NewSmartContractProcessor(arguments)
	require.NotNil(t, sc)
	require.Nil(t, err)

	tx := &transaction.Transaction{}
	tx.Nonce = 0
	tx.SndAddr = []byte("SRC")
	tx.RcvAddr = []byte("DST0000000")
	tx.Data = []byte("data")
	tx.Value = big.NewInt(0)
	acntSrc, acntDst := createAccounts(tx)

	accntState.LoadAccountCalled = func(address []byte) (handler vmcommon.AccountHandler, e error) {
		return acntSrc, nil
	}

	acntDst.SetCode([]byte("code"))
	_, err = sc.ExecuteSmartContractTransaction(tx, acntSrc, acntDst)
	require.Nil(t, err)
}

func TestScProcessor_ExecuteSmartContractTransactionSaveLogCalled(t *testing.T) {
	t.Parallel()

	slCalled := false

	vm := &mock.VMContainerMock{}
	argParser := &mock.ArgumentParserMock{}
	accntState := &stateMock.AccountsStub{}
	arguments := createMockSmartContractProcessorArguments()
	arguments.VmContainer = vm
	arguments.ArgsParser = argParser
	arguments.AccountsDB = accntState
	arguments.TxLogsProcessor = &mock.TxLogsProcessorStub{
		SaveLogCalled: func(txHash []byte, tx data.TransactionHandler, vmLogs []*vmcommon.LogEntry) error {
			slCalled = true
			return nil
		},
	}
	sc, err := NewSmartContractProcessor(arguments)
	require.NotNil(t, sc)
	require.Nil(t, err)

	tx := &transaction.Transaction{}
	tx.Nonce = 0
	tx.SndAddr = []byte("SRC")
	tx.RcvAddr = []byte("DST0000000")
	tx.Data = []byte("data")
	tx.Value = big.NewInt(0)
	acntSrc, acntDst := createAccounts(tx)

	accntState.LoadAccountCalled = func(address []byte) (handler vmcommon.AccountHandler, e error) {
		return acntSrc, nil
	}

	acntDst.SetCode([]byte("code"))
	_, _ = sc.ExecuteSmartContractTransaction(tx, acntSrc, acntDst)
	require.True(t, slCalled)
}

func TestScProcessor_CreateVMCallInputWrongCode(t *testing.T) {
	t.Parallel()

	vm := &mock.VMContainerMock{}
	argParser := &mock.ArgumentParserMock{}
	arguments := createMockSmartContractProcessorArguments()
	arguments.VmContainer = vm
	arguments.ArgsParser = argParser
	sc, err := NewSmartContractProcessor(arguments)
	require.NotNil(t, sc)
	require.Nil(t, err)

	tx := &transaction.Transaction{}
	tx.Nonce = 0
	tx.SndAddr = []byte("SRC")
	tx.RcvAddr = []byte("DST")
	tx.Data = []byte("data")
	tx.Value = big.NewInt(45)

	tmpError := errors.New("error")
	argParser.ParseCallDataCalled = func(data string) (string, [][]byte, error) {
		return "", nil, tmpError
	}
	input, err := sc.createVMCallInput(tx, []byte{}, false)
	require.Nil(t, input)
	require.Equal(t, tmpError, err)
}

func TestScProcessor_CreateVMCallInput(t *testing.T) {
	t.Parallel()

	vm := &mock.VMContainerMock{}
	argParser := &mock.ArgumentParserMock{}
	arguments := createMockSmartContractProcessorArguments()
	arguments.VmContainer = vm
	arguments.ArgsParser = argParser
	sc, err := NewSmartContractProcessor(arguments)
	require.NotNil(t, sc)
	require.Nil(t, err)

	tx := &transaction.Transaction{}
	tx.Nonce = 0
	tx.SndAddr = []byte("SRC")
	tx.RcvAddr = []byte("DST")
	tx.Data = []byte("data")
	tx.Value = big.NewInt(45)

	input, err := sc.createVMCallInput(tx, []byte{}, false)
	require.NotNil(t, input)
	require.Nil(t, err)
}

func TestScProcessor_CreateVMDeployBadCode(t *testing.T) {
	t.Parallel()

	vm := &mock.VMContainerMock{}
	argParser := &mock.ArgumentParserMock{}
	arguments := createMockSmartContractProcessorArguments()
	arguments.VmContainer = vm
	arguments.ArgsParser = argParser
	sc, err := NewSmartContractProcessor(arguments)
	require.NotNil(t, sc)
	require.Nil(t, err)

	tx := &transaction.Transaction{}
	tx.Data = nil
	tx.Value = big.NewInt(0)

	badCodeError := errors.New("fooError")
	argParser.ParseDeployDataCalled = func(data string) (*parsers.DeployArgs, error) {
		return nil, badCodeError
	}

	input, vmType, err := sc.createVMDeployInput(tx)
	require.Nil(t, vmType)
	require.Nil(t, input)
	require.Equal(t, badCodeError, err)
}

func TestScProcessor_CreateVMDeployInput(t *testing.T) {
	t.Parallel()

	vm := &mock.VMContainerMock{}
	argParser := &mock.ArgumentParserMock{}
	arguments := createMockSmartContractProcessorArguments()
	arguments.VmContainer = vm
	arguments.ArgsParser = argParser
	sc, err := NewSmartContractProcessor(arguments)
	require.NotNil(t, sc)
	require.Nil(t, err)

	tx := &transaction.Transaction{}
	tx.Nonce = 0
	tx.SndAddr = []byte("SRC")
	tx.RcvAddr = []byte("DST")
	tx.Data = []byte("foobar")
	tx.Value = big.NewInt(45)

	expectedVMType := []byte{5, 6}
	expectedCodeMetadata := vmcommon.CodeMetadata{Upgradeable: true}
	argParser.ParseDeployDataCalled = func(data string) (*parsers.DeployArgs, error) {
		return &parsers.DeployArgs{
			Code:         []byte("code"),
			VMType:       expectedVMType,
			CodeMetadata: expectedCodeMetadata,
			Arguments:    nil,
		}, nil
	}

	input, vmType, err := sc.createVMDeployInput(tx)
	require.NotNil(t, input)
	require.Nil(t, err)
	require.Equal(t, vmData.DirectCall, input.CallType)
	require.True(t, bytes.Equal(expectedVMType, vmType))
	require.Equal(t, expectedCodeMetadata.ToBytes(), input.ContractCodeMetadata)
	require.Nil(t, err)
}

func TestScProcessor_CreateVMDeployInputNotEnoughArguments(t *testing.T) {
	t.Parallel()

	vm := &mock.VMContainerMock{}
	argParser := NewArgumentParser()
	arguments := createMockSmartContractProcessorArguments()
	arguments.VmContainer = vm
	arguments.ArgsParser = argParser
	sc, err := NewSmartContractProcessor(arguments)
	require.NotNil(t, sc)
	require.Nil(t, err)

	tx := &transaction.Transaction{}
	tx.Nonce = 0
	tx.SndAddr = []byte("SRC")
	tx.RcvAddr = []byte("DST")
	tx.Data = []byte("data@0000")
	tx.Value = big.NewInt(45)

	input, vmType, err := sc.createVMDeployInput(tx)
	require.Nil(t, input)
	require.Nil(t, vmType)
	require.Equal(t, parsers.ErrInvalidDeployArguments, err)
}

func TestScProcessor_CreateVMDeployInputWrongArgument(t *testing.T) {
	t.Parallel()

	vm := &mock.VMContainerMock{}
	argParser := &mock.ArgumentParserMock{}
	arguments := createMockSmartContractProcessorArguments()
	arguments.VmContainer = vm
	arguments.ArgsParser = argParser
	sc, err := NewSmartContractProcessor(arguments)
	require.NotNil(t, sc)
	require.Nil(t, err)

	tx := &transaction.Transaction{}
	tx.Nonce = 0
	tx.SndAddr = []byte("SRC")
	tx.RcvAddr = []byte("DST")
	tx.Data = []byte("data")
	tx.Value = big.NewInt(45)

	tmpError := errors.New("fooError")
	argParser.ParseDeployDataCalled = func(data string) (*parsers.DeployArgs, error) {
		return nil, tmpError
	}
	input, vmType, err := sc.createVMDeployInput(tx)
	require.Nil(t, input)
	require.Nil(t, vmType)
	require.Equal(t, tmpError, err)
}

func TestScProcessor_InitializeVMInputFromTx_ShouldErrNotEnoughGas(t *testing.T) {
	t.Parallel()

	vm := &mock.VMContainerMock{}
	argParser := &mock.ArgumentParserMock{}
	arguments := createMockSmartContractProcessorArguments()
	arguments.VmContainer = vm
	arguments.ArgsParser = argParser
	arguments.EconomicsFee = &mock.FeeHandlerStub{
		ComputeGasLimitCalled: func(tx data.TransactionWithFeeHandler) uint64 {
			return 1000
		},
	}
	sc, err := NewSmartContractProcessor(arguments)
	require.NotNil(t, sc)
	require.Nil(t, err)

	tx := &transaction.Transaction{}
	tx.Nonce = 0
	tx.SndAddr = []byte("SRC")
	tx.RcvAddr = []byte("DST")
	tx.Data = []byte("data")
	tx.Value = big.NewInt(45)
	tx.GasLimit = 100

	vmInput := &vmcommon.VMInput{}
	err = sc.initializeVMInputFromTx(vmInput, tx)
	require.Equal(t, process.ErrNotEnoughGas, err)
}

func TestScProcessor_InitializeVMInputFromTx(t *testing.T) {
	t.Parallel()

	vm := &mock.VMContainerMock{}
	argParser := &mock.ArgumentParserMock{}
	arguments := createMockSmartContractProcessorArguments()
	arguments.VmContainer = vm
	arguments.ArgsParser = argParser
	sc, err := NewSmartContractProcessor(arguments)
	require.NotNil(t, sc)
	require.Nil(t, err)

	tx := &transaction.Transaction{}
	tx.Nonce = 0
	tx.SndAddr = []byte("SRC")
	tx.RcvAddr = []byte("DST")
	tx.Data = []byte("data")
	tx.Value = big.NewInt(45)

	vmInput := &vmcommon.VMInput{}
	err = sc.initializeVMInputFromTx(vmInput, tx)
	require.Nil(t, err)
}

func createAccountsAndTransaction() (state.UserAccountHandler, state.UserAccountHandler, *transaction.Transaction) {
	tx := &transaction.Transaction{}
	tx.Nonce = 0
	tx.SndAddr = []byte("SRC")
	tx.RcvAddr = []byte("DST")
	tx.Data = []byte("data")
	tx.Value = big.NewInt(45)

	acntSrc, acntDst := createAccounts(tx)

	return acntSrc, acntDst, tx
}

func TestScProcessor_processVMOutputNilSndAcc(t *testing.T) {
	t.Parallel()

	vm := &mock.VMContainerMock{}
	argParser := &mock.ArgumentParserMock{}
	arguments := createMockSmartContractProcessorArguments()
	arguments.VmContainer = vm
	arguments.ArgsParser = argParser
	arguments.ShardCoordinator = &mock.CoordinatorStub{ComputeIdCalled: func(address []byte) uint32 {
		return 5
	}}
	sc, err := NewSmartContractProcessor(arguments)
	require.NotNil(t, sc)
	require.Nil(t, err)

	tx := &transaction.Transaction{Value: big.NewInt(0)}

	vmOutput := &vmcommon.VMOutput{
		GasRefund:    big.NewInt(0),
		GasRemaining: 0,
	}
	txHash, _ := core.CalculateHash(arguments.Marshalizer, arguments.Hasher, tx)
	_, err = sc.processVMOutput(vmOutput, txHash, tx, vmData.DirectCall, 0)
	require.Nil(t, err)
}

func TestScProcessor_processVMOutputNilDstAcc(t *testing.T) {
	t.Parallel()

	vm := &mock.VMContainerMock{}
	argParser := &mock.ArgumentParserMock{}
	accntState := &stateMock.AccountsStub{}
	arguments := createMockSmartContractProcessorArguments()
	arguments.VmContainer = vm
	arguments.ArgsParser = argParser
	arguments.AccountsDB = accntState
	sc, err := NewSmartContractProcessor(arguments)
	require.NotNil(t, sc)
	require.Nil(t, err)

	acntSnd, _, tx := createAccountsAndTransaction()

	vmOutput := &vmcommon.VMOutput{
		GasRefund:    big.NewInt(0),
		GasRemaining: 0,
	}

	accntState.LoadAccountCalled = func(address []byte) (handler vmcommon.AccountHandler, e error) {
		return acntSnd, nil
	}

	tx.Value = big.NewInt(0)
	txHash, _ := core.CalculateHash(arguments.Marshalizer, arguments.Hasher, tx)
	_, err = sc.processVMOutput(vmOutput, txHash, tx, vmData.DirectCall, 0)
	require.Nil(t, err)
}

func TestScProcessor_GetAccountFromAddressAccNotFound(t *testing.T) {
	t.Parallel()

	accountsDB := &stateMock.AccountsStub{}
	accountsDB.LoadAccountCalled = func(address []byte) (handler vmcommon.AccountHandler, e error) {
		return nil, state.ErrAccNotFound
	}

	shardCoordinator := mock.NewMultiShardsCoordinatorMock(2)
	shardCoordinator.ComputeIdCalled = func(address []byte) uint32 {
		return shardCoordinator.SelfId()
	}

	vm := &mock.VMContainerMock{}
	argParser := &mock.ArgumentParserMock{}
	arguments := createMockSmartContractProcessorArguments()
	arguments.VmContainer = vm
	arguments.ArgsParser = argParser
	arguments.AccountsDB = accountsDB
	arguments.ShardCoordinator = shardCoordinator
	sc, err := NewSmartContractProcessor(arguments)
	require.NotNil(t, sc)
	require.Nil(t, err)

	acc, err := sc.getAccountFromAddress([]byte("SRC"))
	require.Nil(t, acc)
	require.Equal(t, state.ErrAccNotFound, err)
}

func TestScProcessor_GetAccountFromAddrFailedGetExistingAccount(t *testing.T) {
	t.Parallel()

	accountsDB := &stateMock.AccountsStub{}
	getCalled := 0
	accountsDB.LoadAccountCalled = func(address []byte) (handler vmcommon.AccountHandler, e error) {
		getCalled++
		return nil, state.ErrAccNotFound
	}

	shardCoordinator := mock.NewMultiShardsCoordinatorMock(2)
	shardCoordinator.ComputeIdCalled = func(address []byte) uint32 {
		return shardCoordinator.SelfId()
	}

	vm := &mock.VMContainerMock{}
	argParser := &mock.ArgumentParserMock{}
	arguments := createMockSmartContractProcessorArguments()
	arguments.VmContainer = vm
	arguments.ArgsParser = argParser
	arguments.AccountsDB = accountsDB
	arguments.ShardCoordinator = shardCoordinator
	sc, err := NewSmartContractProcessor(arguments)
	require.NotNil(t, sc)
	require.Nil(t, err)

	acc, err := sc.getAccountFromAddress([]byte("DST"))
	require.Nil(t, acc)
	require.Equal(t, state.ErrAccNotFound, err)
	require.Equal(t, 1, getCalled)
}

func TestScProcessor_GetAccountFromAddrAccNotInShard(t *testing.T) {
	t.Parallel()

	accountsDB := &stateMock.AccountsStub{}
	getCalled := 0
	accountsDB.LoadAccountCalled = func(address []byte) (handler vmcommon.AccountHandler, e error) {
		getCalled++
		return nil, state.ErrAccNotFound
	}

	shardCoordinator := mock.NewMultiShardsCoordinatorMock(2)
	shardCoordinator.ComputeIdCalled = func(address []byte) uint32 {
		return shardCoordinator.SelfId() + 1
	}

	vm := &mock.VMContainerMock{}
	argParser := &mock.ArgumentParserMock{}
	arguments := createMockSmartContractProcessorArguments()
	arguments.VmContainer = vm
	arguments.ArgsParser = argParser
	arguments.AccountsDB = accountsDB
	arguments.ShardCoordinator = shardCoordinator
	sc, err := NewSmartContractProcessor(arguments)
	require.NotNil(t, sc)
	require.Nil(t, err)

	acc, err := sc.getAccountFromAddress([]byte("DST"))
	require.Nil(t, acc)
	require.Nil(t, err)
	require.Equal(t, 0, getCalled)
}

func TestScProcessor_GetAccountFromAddr(t *testing.T) {
	t.Parallel()

	accountsDB := &stateMock.AccountsStub{}
	getCalled := 0
	accountsDB.LoadAccountCalled = func(address []byte) (handler vmcommon.AccountHandler, e error) {
		getCalled++
		acc, _ := state.NewUserAccount(address)
		return acc, nil
	}

	shardCoordinator := mock.NewMultiShardsCoordinatorMock(2)
	shardCoordinator.ComputeIdCalled = func(address []byte) uint32 {
		return shardCoordinator.SelfId()
	}

	vm := &mock.VMContainerMock{}
	argParser := &mock.ArgumentParserMock{}
	arguments := createMockSmartContractProcessorArguments()
	arguments.VmContainer = vm
	arguments.ArgsParser = argParser
	arguments.AccountsDB = accountsDB
	arguments.ShardCoordinator = shardCoordinator
	sc, err := NewSmartContractProcessor(arguments)
	require.NotNil(t, sc)
	require.Nil(t, err)

	acc, err := sc.getAccountFromAddress([]byte("DST"))
	require.NotNil(t, acc)
	require.Nil(t, err)
	require.Equal(t, 1, getCalled)
}

func TestScProcessor_DeleteAccountsFailedAtRemove(t *testing.T) {
	t.Parallel()

	accountsDB := &stateMock.AccountsStub{}
	removeCalled := 0
	accountsDB.LoadAccountCalled = func(address []byte) (handler vmcommon.AccountHandler, e error) {
		return nil, state.ErrAccNotFound
	}
	accountsDB.RemoveAccountCalled = func(address []byte) error {
		removeCalled++
		return state.ErrAccNotFound
	}

	shardCoordinator := mock.NewMultiShardsCoordinatorMock(2)
	shardCoordinator.ComputeIdCalled = func(address []byte) uint32 {
		return shardCoordinator.SelfId()
	}

	vm := &mock.VMContainerMock{}
	argParser := &mock.ArgumentParserMock{}
	arguments := createMockSmartContractProcessorArguments()
	arguments.VmContainer = vm
	arguments.ArgsParser = argParser
	arguments.AccountsDB = accountsDB
	arguments.ShardCoordinator = shardCoordinator
	sc, err := NewSmartContractProcessor(arguments)
	require.NotNil(t, sc)
	require.Nil(t, err)

	deletedAccounts := make([][]byte, 0)
	deletedAccounts = append(deletedAccounts, []byte("acc1"), []byte("acc2"), []byte("acc3"))
	err = sc.deleteAccounts(deletedAccounts)
	require.Equal(t, state.ErrAccNotFound, err)
	require.Equal(t, 0, removeCalled)
}

func TestScProcessor_DeleteAccountsNotInShard(t *testing.T) {
	t.Parallel()

	accountsDB := &stateMock.AccountsStub{}
	removeCalled := 0
	accountsDB.RemoveAccountCalled = func(address []byte) error {
		removeCalled++
		return state.ErrAccNotFound
	}

	shardCoordinator := mock.NewMultiShardsCoordinatorMock(2)
	computeIdCalled := 0
	shardCoordinator.ComputeIdCalled = func(address []byte) uint32 {
		computeIdCalled++
		return shardCoordinator.SelfId() + 1
	}

	vm := &mock.VMContainerMock{}
	argParser := &mock.ArgumentParserMock{}
	arguments := createMockSmartContractProcessorArguments()
	arguments.VmContainer = vm
	arguments.ArgsParser = argParser
	arguments.AccountsDB = accountsDB
	arguments.ShardCoordinator = shardCoordinator
	sc, err := NewSmartContractProcessor(arguments)
	require.NotNil(t, sc)
	require.Nil(t, err)

	deletedAccounts := make([][]byte, 0)
	deletedAccounts = append(deletedAccounts, []byte("acc1"), []byte("acc2"), []byte("acc3"))
	err = sc.deleteAccounts(deletedAccounts)
	require.Nil(t, err)
	require.Equal(t, 0, removeCalled)
	require.Equal(t, len(deletedAccounts), computeIdCalled)
}

func TestScProcessor_DeleteAccountsInShard(t *testing.T) {
	t.Parallel()

	accountsDB := &stateMock.AccountsStub{}
	removeCalled := 0
	accountsDB.LoadAccountCalled = func(address []byte) (handler vmcommon.AccountHandler, e error) {
		acc, _ := state.NewUserAccount(address)
		return acc, nil
	}
	accountsDB.RemoveAccountCalled = func(address []byte) error {
		removeCalled++
		return nil
	}

	shardCoordinator := mock.NewMultiShardsCoordinatorMock(2)
	computeIdCalled := 0
	shardCoordinator.ComputeIdCalled = func(address []byte) uint32 {
		computeIdCalled++
		return shardCoordinator.SelfId()
	}

	vm := &mock.VMContainerMock{}
	argParser := &mock.ArgumentParserMock{}
	arguments := createMockSmartContractProcessorArguments()
	arguments.VmContainer = vm
	arguments.ArgsParser = argParser
	arguments.AccountsDB = accountsDB
	arguments.ShardCoordinator = shardCoordinator
	sc, err := NewSmartContractProcessor(arguments)
	require.NotNil(t, sc)
	require.Nil(t, err)

	deletedAccounts := make([][]byte, 0)
	deletedAccounts = append(deletedAccounts, []byte("acc1"), []byte("acc2"), []byte("acc3"))
	err = sc.deleteAccounts(deletedAccounts)
	require.Nil(t, err)
	require.Equal(t, len(deletedAccounts), removeCalled)
	require.Equal(t, len(deletedAccounts), computeIdCalled)
}

func TestScProcessor_ProcessSCPaymentAccNotInShardShouldNotReturnError(t *testing.T) {
	t.Parallel()

	arguments := createMockSmartContractProcessorArguments()
	sc, err := NewSmartContractProcessor(arguments)

	require.NotNil(t, sc)
	require.Nil(t, err)

	tx := &transaction.Transaction{}
	tx.Nonce = 1
	tx.SndAddr = []byte("SRC")
	tx.RcvAddr = []byte("DST")

	tx.Value = big.NewInt(45)
	tx.GasPrice = 10
	tx.GasLimit = 10

	err = sc.processSCPayment(tx, nil)
	require.Nil(t, err)
}

func TestScProcessor_ProcessSCPaymentNotEnoughBalance(t *testing.T) {
	t.Parallel()

	arguments := createMockSmartContractProcessorArguments()
	arguments.EconomicsFee = &economicsmocks.EconomicsHandlerStub{
		ComputeTxFeeCalled: func(tx data.TransactionWithFeeHandler) *big.Int {
			return core.SafeMul(tx.GetGasPrice(), tx.GetGasLimit())
		}}
	sc, err := NewSmartContractProcessor(arguments)

	require.NotNil(t, sc)
	require.Nil(t, err)

	tx := &transaction.Transaction{}
	tx.Nonce = 1
	tx.SndAddr = []byte("SRC")
	tx.RcvAddr = []byte("DST")

	tx.Value = big.NewInt(45)
	tx.GasPrice = 10
	tx.GasLimit = 15

	acntSrc, _ := state.NewUserAccount(tx.SndAddr)
	_ = acntSrc.AddToBalance(big.NewInt(45))

	currBalance := acntSrc.GetBalance().Uint64()

	err = sc.processSCPayment(tx, acntSrc)
	require.Equal(t, process.ErrInsufficientFunds, err)
	require.Equal(t, currBalance, acntSrc.GetBalance().Uint64())
}

func TestScProcessor_ProcessSCPayment(t *testing.T) {
	t.Parallel()

	arguments := createMockSmartContractProcessorArguments()
	sc, err := NewSmartContractProcessor(arguments)

	require.NotNil(t, sc)
	require.Nil(t, err)

	tx := &transaction.Transaction{}
	tx.Nonce = 0
	tx.SndAddr = []byte("SRC")
	tx.RcvAddr = []byte("DST")

	tx.Value = big.NewInt(45)
	tx.GasPrice = 10
	tx.GasLimit = 10

	acntSrc, _ := createAccounts(tx)
	currBalance := acntSrc.GetBalance().Uint64()
	modifiedBalance := currBalance - tx.Value.Uint64() - tx.GasLimit*tx.GasLimit

	err = sc.processSCPayment(tx, acntSrc)
	require.Nil(t, err)
	require.Equal(t, modifiedBalance, acntSrc.GetBalance().Uint64())
}

func TestScProcessor_ProcessSCPaymentWithNewFlags(t *testing.T) {
	t.Parallel()

	txFee := big.NewInt(25)

	arguments := createMockSmartContractProcessorArguments()
	arguments.EconomicsFee = &mock.FeeHandlerStub{
		DeveloperPercentageCalled: func() float64 {
			return 0.0
		},
		ComputeTxFeeCalled: func(tx data.TransactionWithFeeHandler) *big.Int {
			return txFee
		},
		ComputeFeeForProcessingCalled: func(tx data.TransactionWithFeeHandler, gasToUse uint64) *big.Int {
			return core.SafeMul(tx.GetGasPrice(), gasToUse)
		},
	}
	enableEpochsHandlerStub := &testscommon.EnableEpochsHandlerStub{
		IsPenalizedTooMuchGasFlagEnabledField: true,
	}
	arguments.EnableEpochsHandler = enableEpochsHandlerStub
	sc, err := NewSmartContractProcessor(arguments)

	require.NotNil(t, sc)
	require.Nil(t, err)

	tx := &transaction.Transaction{}
	tx.Nonce = 0
	tx.SndAddr = []byte("SRC")
	tx.RcvAddr = []byte("DST")

	tx.Value = big.NewInt(45)
	tx.GasPrice = 10
	tx.GasLimit = 10

	acntSrc, _ := createAccounts(tx)
	currBalance := acntSrc.GetBalance().Uint64()
	modifiedBalance := currBalance - tx.Value.Uint64() - txFee.Uint64()
	err = sc.processSCPayment(tx, acntSrc)
	require.Nil(t, err)
	require.Equal(t, modifiedBalance, acntSrc.GetBalance().Uint64())

	acntSrc, _ = createAccounts(tx)
	modifiedBalance = currBalance - tx.Value.Uint64() - tx.GasLimit*tx.GasLimit
	enableEpochsHandlerStub.IsPenalizedTooMuchGasFlagEnabledField = false
	err = sc.processSCPayment(tx, acntSrc)
	require.Nil(t, err)
	require.Equal(t, modifiedBalance, acntSrc.GetBalance().Uint64())
}

func TestScProcessor_RefundGasToSenderNilAndZeroRefund(t *testing.T) {
	t.Parallel()

	arguments := createMockSmartContractProcessorArguments()
	sc, err := NewSmartContractProcessor(arguments)

	require.NotNil(t, sc)
	require.Nil(t, err)

	tx := &transaction.Transaction{}
	tx.Nonce = 1
	tx.SndAddr = []byte("SRC")
	tx.RcvAddr = []byte("DST")

	tx.Value = big.NewInt(45)
	tx.GasPrice = 10
	tx.GasLimit = 10

	txHash := []byte("txHash")

	acntSrc, _ := createAccounts(tx)
	currBalance := acntSrc.GetBalance().Uint64()
	vmOutput := &vmcommon.VMOutput{GasRemaining: 0, GasRefund: big.NewInt(0)}
	_, _ = sc.createSCRForSenderAndRelayer(
		vmOutput,
		tx,
		txHash,
		vmData.DirectCall,
	)
	require.Nil(t, err)
	require.Equal(t, currBalance, acntSrc.GetBalance().Uint64())
}

func TestScProcessor_RefundGasToSenderAccNotInShard(t *testing.T) {
	t.Parallel()

	arguments := createMockSmartContractProcessorArguments()
	sc, err := NewSmartContractProcessor(arguments)

	require.NotNil(t, sc)
	require.Nil(t, err)

	tx := &transaction.Transaction{}
	tx.Nonce = 1
	tx.SndAddr = []byte("SRC")
	tx.RcvAddr = []byte("DST")

	tx.Value = big.NewInt(45)
	tx.GasPrice = 10
	tx.GasLimit = 10
	txHash := []byte("txHash")
	vmOutput := &vmcommon.VMOutput{GasRemaining: 0, GasRefund: big.NewInt(10)}
	sctx, _ := sc.createSCRForSenderAndRelayer(
		vmOutput,
		tx,
		txHash,
		vmData.DirectCall,
	)
	require.Nil(t, err)
	require.NotNil(t, sctx)

	vmOutput = &vmcommon.VMOutput{GasRemaining: 0, GasRefund: big.NewInt(10)}
	sctx, _ = sc.createSCRForSenderAndRelayer(
		vmOutput,
		tx,
		txHash,
		vmData.DirectCall,
	)
	require.Nil(t, err)
	require.NotNil(t, sctx)
}

func TestScProcessor_RefundGasToSender(t *testing.T) {
	t.Parallel()

	minGasPrice := uint64(10)
	arguments := createMockSmartContractProcessorArguments()
	arguments.EconomicsFee = &mock.FeeHandlerStub{MinGasPriceCalled: func() uint64 {
		return minGasPrice
	}}
	arguments.EnableEpochsHandler = &testscommon.EnableEpochsHandlerStub{}
	sc, err := NewSmartContractProcessor(arguments)
	require.NotNil(t, sc)
	require.Nil(t, err)

	tx := &transaction.Transaction{}
	tx.Nonce = 1
	tx.SndAddr = []byte("SRC")
	tx.RcvAddr = []byte("DST")

	tx.Value = big.NewInt(45)
	tx.GasPrice = 15
	tx.GasLimit = 15
	txHash := []byte("txHash")
	acntSrc, _ := createAccounts(tx)
	currBalance := acntSrc.GetBalance().Uint64()

	refundGas := big.NewInt(10)
	vmOutput := &vmcommon.VMOutput{GasRemaining: 0, GasRefund: refundGas}
	scr, _ := sc.createSCRForSenderAndRelayer(
		vmOutput,
		tx,
		txHash,
		vmData.DirectCall,
	)
	require.Nil(t, err)

	finalValue := big.NewInt(0).Mul(refundGas, big.NewInt(0).SetUint64(sc.economicsFee.MinGasPrice()))
	require.Equal(t, currBalance, acntSrc.GetBalance().Uint64())
	require.Equal(t, scr.Value.Cmp(finalValue), 0)
}

func TestScProcessor_DoNotRefundGasToSenderForAsyncCall(t *testing.T) {
	t.Parallel()

	minGasPrice := uint64(10)
	arguments := createMockSmartContractProcessorArguments()
	arguments.EconomicsFee = &mock.FeeHandlerStub{MinGasPriceCalled: func() uint64 {
		return minGasPrice
	}}
	arguments.EnableEpochsHandler = &testscommon.EnableEpochsHandlerStub{}
	sc, err := NewSmartContractProcessor(arguments)
	require.NotNil(t, sc)
	require.Nil(t, err)

	tx := &smartContractResult.SmartContractResult{}
	tx.Nonce = 1
	tx.SndAddr = []byte("SRC")
	tx.RcvAddr = []byte("DST")

	tx.Value = big.NewInt(45)
	tx.GasPrice = 15
	tx.GasLimit = 15
	txHash := []byte("txHash")

	refundGas := big.NewInt(10)
	vmOutput := &vmcommon.VMOutput{GasRemaining: 10, GasRefund: refundGas}
	scr, _ := sc.createSCRForSenderAndRelayer(
		vmOutput,
		tx,
		txHash,
		vmData.AsynchronousCall,
	)
	require.Nil(t, err)

	scrValue := big.NewInt(0).Mul(vmOutput.GasRefund, big.NewInt(0).SetUint64(sc.economicsFee.MinGasPrice()))
	require.Equal(t, scr.Value.Cmp(scrValue), 0)
	require.Equal(t, scr.GasLimit, vmOutput.GasRemaining)
	require.Equal(t, scr.GasPrice, tx.GasPrice)
}

func TestScProcessor_processVMOutput(t *testing.T) {
	t.Parallel()

	acntSrc, _, tx := createAccountsAndTransaction()

	accntState := &stateMock.AccountsStub{}
	arguments := createMockSmartContractProcessorArguments()
	arguments.AccountsDB = accntState
	sc, err := NewSmartContractProcessor(arguments)
	require.NotNil(t, sc)
	require.Nil(t, err)

	vmOutput := &vmcommon.VMOutput{
		GasRefund:    big.NewInt(0),
		GasRemaining: 0,
	}

	accntState.LoadAccountCalled = func(address []byte) (handler vmcommon.AccountHandler, e error) {
		return acntSrc, nil
	}

	tx.Value = big.NewInt(0)
	txHash, _ := core.CalculateHash(arguments.Marshalizer, arguments.Hasher, tx)
	_, err = sc.processVMOutput(vmOutput, txHash, tx, vmData.DirectCall, 0)
	require.Nil(t, err)
}

func TestScProcessor_processSCOutputAccounts(t *testing.T) {
	t.Parallel()

	accountsDB := &stateMock.AccountsStub{}

	arguments := createMockSmartContractProcessorArguments()
	arguments.AccountsDB = accountsDB
	sc, err := NewSmartContractProcessor(arguments)
	require.NotNil(t, sc)
	require.Nil(t, err)

	tx := &transaction.Transaction{Value: big.NewInt(0)}
	outputAccounts := make([]*vmcommon.OutputAccount, 0)
	_, _, err = sc.processSCOutputAccounts(&vmcommon.VMOutput{}, vmData.DirectCall, outputAccounts, tx, []byte("hash"))
	require.Nil(t, err)

	outaddress := []byte("newsmartcontract")
	outacc1 := &vmcommon.OutputAccount{}
	outacc1.Address = outaddress
	outacc1.Code = []byte("contract-code")
	outacc1.Nonce = 5
	outacc1.BalanceDelta = big.NewInt(int64(5))
	outputAccounts = append(outputAccounts, outacc1)

	testAddr := outaddress
	testAcc, _ := state.NewUserAccount(testAddr)

	accountsDB.LoadAccountCalled = func(address []byte) (handler vmcommon.AccountHandler, e error) {
		if bytes.Equal(address, testAddr) {
			return testAcc, nil
		}
		return nil, state.ErrAccNotFound
	}

	accountsDB.SaveAccountCalled = func(accountHandler vmcommon.AccountHandler) error {
		return nil
	}

	tx.Value = big.NewInt(int64(5))
	_, _, err = sc.processSCOutputAccounts(&vmcommon.VMOutput{}, vmData.DirectCall, outputAccounts, tx, []byte("hash"))
	require.Nil(t, err)

	outacc1.BalanceDelta = nil
	outacc1.Nonce++
	tx.Value = big.NewInt(0)
	_, _, err = sc.processSCOutputAccounts(&vmcommon.VMOutput{}, vmData.DirectCall, outputAccounts, tx, []byte("hash"))
	require.Nil(t, err)

	outacc1.Nonce++
	outacc1.BalanceDelta = big.NewInt(int64(10))
	tx.Value = big.NewInt(int64(10))

	currentBalance := testAcc.Balance.Uint64()
	vmOutBalance := outacc1.BalanceDelta.Uint64()
	_, _, err = sc.processSCOutputAccounts(&vmcommon.VMOutput{}, vmData.DirectCall, outputAccounts, tx, []byte("hash"))
	require.Nil(t, err)
	require.Equal(t, currentBalance+vmOutBalance, testAcc.Balance.Uint64())
}

func TestScProcessor_processSCOutputAccountsNotInShard(t *testing.T) {
	t.Parallel()

	accountsDB := &stateMock.AccountsStub{}
	shardCoordinator := mock.NewMultiShardsCoordinatorMock(5)
	arguments := createMockSmartContractProcessorArguments()
	arguments.AccountsDB = accountsDB
	arguments.ShardCoordinator = shardCoordinator
	sc, err := NewSmartContractProcessor(arguments)
	require.NotNil(t, sc)
	require.Nil(t, err)

	tx := &transaction.Transaction{Value: big.NewInt(0)}
	outputAccounts := make([]*vmcommon.OutputAccount, 0)
	_, _, err = sc.processSCOutputAccounts(&vmcommon.VMOutput{}, vmData.DirectCall, outputAccounts, tx, []byte("hash"))
	require.Nil(t, err)

	outaddress := []byte("newsmartcontract")
	outacc1 := &vmcommon.OutputAccount{}
	outacc1.Address = outaddress
	outacc1.Code = []byte("contract-code")
	outacc1.Nonce = 5
	outputAccounts = append(outputAccounts, outacc1)

	shardCoordinator.ComputeIdCalled = func(address []byte) uint32 {
		return shardCoordinator.SelfId() + 1
	}

	_, _, err = sc.processSCOutputAccounts(&vmcommon.VMOutput{}, vmData.DirectCall, outputAccounts, tx, []byte("hash"))
	require.Nil(t, err)

	outacc1.BalanceDelta = big.NewInt(-50)
	_, _, err = sc.processSCOutputAccounts(&vmcommon.VMOutput{}, vmData.DirectCall, outputAccounts, tx, []byte("hash"))
	require.Equal(t, err, process.ErrNegativeBalanceDeltaOnCrossShardAccount)
}

func TestScProcessor_CreateCrossShardTransactions(t *testing.T) {
	t.Parallel()

	testAccounts, _ := state.NewUserAccount([]byte("address"))
	accountsDB := &stateMock.AccountsStub{
		LoadAccountCalled: func(address []byte) (handler vmcommon.AccountHandler, err error) {
			return testAccounts, nil
		},
		SaveAccountCalled: func(accountHandler vmcommon.AccountHandler) error {
			return nil
		},
	}
	shardCoordinator := mock.NewMultiShardsCoordinatorMock(5)
	arguments := createMockSmartContractProcessorArguments()
	arguments.AccountsDB = accountsDB
	arguments.ShardCoordinator = shardCoordinator
	sc, err := NewSmartContractProcessor(arguments)
	require.NotNil(t, sc)
	require.Nil(t, err)

	outputAccounts := make([]*vmcommon.OutputAccount, 0)
	outaddress := []byte("newsmartcontract")
	outacc1 := &vmcommon.OutputAccount{}
	outacc1.Address = outaddress
	outacc1.Nonce = 0
	outacc1.Balance = big.NewInt(5)
	outacc1.BalanceDelta = big.NewInt(15)
	outTransfer := vmcommon.OutputTransfer{Value: big.NewInt(5)}
	outacc1.OutputTransfers = append(outacc1.OutputTransfers, outTransfer)
	outputAccounts = append(outputAccounts, outacc1, outacc1, outacc1)

	tx := &transaction.Transaction{}
	tx.Nonce = 1
	tx.SndAddr = []byte("SRC")
	tx.RcvAddr = []byte("DST")

	tx.Value = big.NewInt(45)
	tx.GasPrice = 10
	tx.GasLimit = 15
	txHash := []byte("txHash")

	createdAsyncSCR, scTxs, err := sc.processSCOutputAccounts(&vmcommon.VMOutput{}, vmData.DirectCall, outputAccounts, tx, txHash)
	require.Nil(t, err)
	require.Equal(t, len(outputAccounts), len(scTxs))
	require.False(t, createdAsyncSCR)
}

func TestScProcessor_CreateCrossShardTransactionsWithAsyncCalls(t *testing.T) {
	t.Parallel()

	testAccounts, _ := state.NewUserAccount([]byte("address"))
	accountsDB := &stateMock.AccountsStub{
		LoadAccountCalled: func(address []byte) (handler vmcommon.AccountHandler, err error) {
			return testAccounts, nil
		},
		SaveAccountCalled: func(accountHandler vmcommon.AccountHandler) error {
			return nil
		},
	}
	shardCoordinator := mock.NewMultiShardsCoordinatorMock(5)
	arguments := createMockSmartContractProcessorArguments()
	arguments.AccountsDB = accountsDB
	arguments.ShardCoordinator = shardCoordinator
	sc, err := NewSmartContractProcessor(arguments)
	require.NotNil(t, sc)
	require.Nil(t, err)

	outputAccounts := make([]*vmcommon.OutputAccount, 0)
	outaddress := []byte("newsmartcontract")
	outacc1 := &vmcommon.OutputAccount{}
	outacc1.Address = outaddress
	outacc1.Nonce = 0
	outacc1.Balance = big.NewInt(5)
	outacc1.BalanceDelta = big.NewInt(15)
	outTransfer := vmcommon.OutputTransfer{Value: big.NewInt(5)}
	outacc1.OutputTransfers = append(outacc1.OutputTransfers, outTransfer)
	outputAccounts = append(outputAccounts, outacc1, outacc1, outacc1)

	tx := &transaction.Transaction{}
	tx.Nonce = 1
	tx.SndAddr = []byte("SRC")
	tx.RcvAddr = []byte("DST")

	tx.Value = big.NewInt(45)
	tx.GasPrice = 10
	tx.GasLimit = 15
	txHash := []byte("txHash")

	createdAsyncSCR, scTxs, err := sc.processSCOutputAccounts(&vmcommon.VMOutput{GasRemaining: 1000}, vmData.AsynchronousCall, outputAccounts, tx, txHash)
	require.Nil(t, err)
	require.Equal(t, len(outputAccounts), len(scTxs))
	require.False(t, createdAsyncSCR)

	outAccBackTransfer := &vmcommon.OutputAccount{
		Address:         tx.SndAddr,
		Nonce:           0,
		Balance:         big.NewInt(0),
		BalanceDelta:    big.NewInt(0),
		OutputTransfers: []vmcommon.OutputTransfer{outTransfer},
		GasUsed:         0,
	}
	outputAccounts = append(outputAccounts, outAccBackTransfer)
	shardCoordinator.ComputeIdCalled = func(_ []byte) uint32 {
		return shardCoordinator.SelfId() + 1
	}
	createdAsyncSCR, scTxs, err = sc.processSCOutputAccounts(&vmcommon.VMOutput{GasRemaining: 1000}, vmData.AsynchronousCall, outputAccounts, tx, txHash)
	require.Nil(t, err)
	require.Equal(t, len(outputAccounts), len(scTxs))
	require.True(t, createdAsyncSCR)

	lastScTx := scTxs[len(scTxs)-1].(*smartContractResult.SmartContractResult)
	require.Equal(t, vmData.AsynchronousCallBack, lastScTx.CallType)

	tx.Value = big.NewInt(0)
	scTxs, err = sc.processVMOutput(&vmcommon.VMOutput{GasRemaining: 1000}, txHash, tx, vmData.AsynchronousCall, 10000)
	require.Nil(t, err)
	require.Equal(t, 1, len(scTxs))
	lastScTx = scTxs[len(scTxs)-1].(*smartContractResult.SmartContractResult)
	require.Equal(t, vmData.AsynchronousCallBack, lastScTx.CallType)
}

func TestScProcessor_CreateIntraShardTransactionsWithAsyncCalls(t *testing.T) {
	t.Parallel()

	testAccounts, _ := state.NewUserAccount([]byte("address"))
	accountsDB := &stateMock.AccountsStub{
		LoadAccountCalled: func(address []byte) (handler vmcommon.AccountHandler, err error) {
			return testAccounts, nil
		},
		SaveAccountCalled: func(accountHandler vmcommon.AccountHandler) error {
			return nil
		},
	}
	shardCoordinator := mock.NewMultiShardsCoordinatorMock(5)
	arguments := createMockSmartContractProcessorArguments()
	arguments.AccountsDB = accountsDB
	arguments.ShardCoordinator = shardCoordinator
	arguments.EnableEpochsHandler = &testscommon.EnableEpochsHandlerStub{
		IsMultiESDTTransferFixOnCallBackFlagEnabledField: true,
	}
	sc, err := NewSmartContractProcessor(arguments)
	require.NotNil(t, sc)
	require.Nil(t, err)

	outputAccounts := make([]*vmcommon.OutputAccount, 0)
	outaddress := []byte("newsmartcontract")
	outacc1 := &vmcommon.OutputAccount{}
	outacc1.Address = outaddress
	outacc1.Nonce = 0
	outacc1.Balance = big.NewInt(5)
	outacc1.BalanceDelta = big.NewInt(15)
	outTransfer := vmcommon.OutputTransfer{Value: big.NewInt(5)}
	outacc1.OutputTransfers = append(outacc1.OutputTransfers, outTransfer)
	outputAccounts = append(outputAccounts, outacc1, outacc1, outacc1)

	tx := &transaction.Transaction{}
	tx.Nonce = 1
	tx.SndAddr = []byte("SRC")
	tx.RcvAddr = []byte("DST")

	tx.Value = big.NewInt(45)
	tx.GasPrice = 10
	tx.GasLimit = 15
	txHash := []byte("txHash")

	outAccBackTransfer := &vmcommon.OutputAccount{
		Address:         tx.SndAddr,
		Nonce:           0,
		Balance:         big.NewInt(0),
		BalanceDelta:    big.NewInt(0),
		OutputTransfers: []vmcommon.OutputTransfer{outTransfer},
		GasUsed:         0,
	}
	outputAccounts = append(outputAccounts, outAccBackTransfer)
	shardCoordinator.ComputeIdCalled = func(_ []byte) uint32 {
		return shardCoordinator.SelfId()
	}
	createdAsyncSCR, scTxs, err := sc.processSCOutputAccounts(&vmcommon.VMOutput{GasRemaining: 1000}, vmData.AsynchronousCall, outputAccounts, tx, txHash)
	require.Nil(t, err)
	require.Equal(t, len(outputAccounts), len(scTxs))
	require.False(t, createdAsyncSCR)
}

func TestScProcessor_ProcessSmartContractResultNilScr(t *testing.T) {
	t.Parallel()

	accountsDB := &stateMock.AccountsStub{}
	shardCoordinator := mock.NewMultiShardsCoordinatorMock(5)
	arguments := createMockSmartContractProcessorArguments()
	arguments.AccountsDB = accountsDB
	arguments.ShardCoordinator = shardCoordinator
	sc, err := NewSmartContractProcessor(arguments)
	require.NotNil(t, sc)
	require.Nil(t, err)

	_, err = sc.ProcessSmartContractResult(nil)
	require.Equal(t, process.ErrNilSmartContractResult, err)
}

func TestScProcessor_ProcessSmartContractResultErrGetAccount(t *testing.T) {
	t.Parallel()

	accError := errors.New("account get error")
	called := false
	accountsDB := &stateMock.AccountsStub{LoadAccountCalled: func(address []byte) (handler vmcommon.AccountHandler, e error) {
		called = true
		return nil, accError
	}}
	shardCoordinator := mock.NewMultiShardsCoordinatorMock(5)
	arguments := createMockSmartContractProcessorArguments()
	arguments.AccountsDB = accountsDB
	arguments.ShardCoordinator = shardCoordinator
	sc, err := NewSmartContractProcessor(arguments)
	require.NotNil(t, sc)
	require.Nil(t, err)

	scr := smartContractResult.SmartContractResult{RcvAddr: []byte("recv address")}
	_, _ = sc.ProcessSmartContractResult(&scr)
	require.True(t, called)
}

func TestScProcessor_ProcessSmartContractResultAccNotInShard(t *testing.T) {
	t.Parallel()

	accountsDB := &stateMock.AccountsStub{}
	shardCoordinator := mock.NewMultiShardsCoordinatorMock(5)
	arguments := createMockSmartContractProcessorArguments()
	arguments.AccountsDB = accountsDB
	arguments.ShardCoordinator = shardCoordinator
	sc, err := NewSmartContractProcessor(arguments)
	require.NotNil(t, sc)
	require.Nil(t, err)

	shardCoordinator.ComputeIdCalled = func(address []byte) uint32 {
		return shardCoordinator.CurrentShard + 1
	}
	scr := smartContractResult.SmartContractResult{RcvAddr: []byte("recv address")}
	_, err = sc.ProcessSmartContractResult(&scr)
	require.Equal(t, err, process.ErrNilSCDestAccount)
}

func TestScProcessor_ProcessSmartContractResultBadAccType(t *testing.T) {
	t.Parallel()

	accountsDB := &stateMock.AccountsStub{
		LoadAccountCalled: func(address []byte) (handler vmcommon.AccountHandler, e error) {
			return &mock.AccountWrapMock{}, nil
		},
	}
	shardCoordinator := mock.NewMultiShardsCoordinatorMock(5)
	arguments := createMockSmartContractProcessorArguments()
	arguments.AccountsDB = accountsDB
	arguments.ShardCoordinator = shardCoordinator
	sc, err := NewSmartContractProcessor(arguments)
	require.NotNil(t, sc)
	require.Nil(t, err)

	scr := smartContractResult.SmartContractResult{RcvAddr: []byte("recv address"), Value: big.NewInt(0)}
	_, err = sc.ProcessSmartContractResult(&scr)
	require.Nil(t, err)
}

func TestScProcessor_ProcessSmartContractResultNotPayable(t *testing.T) {
	t.Parallel()

	userAcc, _ := state.NewUserAccount([]byte("recv address"))
	accountsDB := &stateMock.AccountsStub{
		LoadAccountCalled: func(address []byte) (handler vmcommon.AccountHandler, e error) {
			if bytes.Equal(address, userAcc.Address) {
				return userAcc, nil
			}
			return state.NewEmptyUserAccount(), nil
		},
		SaveAccountCalled: func(accountHandler vmcommon.AccountHandler) error {
			return nil
		},
		RevertToSnapshotCalled: func(snapshot int) error {
			return nil
		},
	}

	shardCoordinator := mock.NewMultiShardsCoordinatorMock(5)
	arguments := createMockSmartContractProcessorArguments()
	arguments.AccountsDB = accountsDB
	arguments.ShardCoordinator = shardCoordinator
	arguments.BlockChainHook = &testscommon.BlockChainHookStub{
		IsPayableCalled: func(_ []byte, _ []byte) (bool, error) {
			return false, nil
		},
	}
	sc, err := NewSmartContractProcessor(arguments)
	require.NotNil(t, sc)
	require.Nil(t, err)

	scr := smartContractResult.SmartContractResult{
		RcvAddr: userAcc.Address,
		SndAddr: []byte("snd addr"),
		Value:   big.NewInt(0),
	}
	returnCode, err := sc.ProcessSmartContractResult(&scr)
	require.Nil(t, err)
	require.Equal(t, vmcommon.Ok, returnCode)

	scr.Value = big.NewInt(10)
	returnCode, err = sc.ProcessSmartContractResult(&scr)
	require.Nil(t, err)
	require.Equal(t, vmcommon.UserError, returnCode)
	require.True(t, userAcc.GetBalance().Cmp(zero) == 0)

	scr.OriginalSender = scr.RcvAddr
	returnCode, err = sc.ProcessSmartContractResult(&scr)
	require.Nil(t, err)
	require.Equal(t, vmcommon.Ok, returnCode)
	require.True(t, userAcc.GetBalance().Cmp(scr.Value) == 0)
}

func TestScProcessor_ProcessSmartContractResultOutputBalanceNil(t *testing.T) {
	t.Parallel()

	accountsDB := &stateMock.AccountsStub{
		LoadAccountCalled: func(address []byte) (handler vmcommon.AccountHandler, e error) {
			return state.NewUserAccount(address)
		},
		SaveAccountCalled: func(accountHandler vmcommon.AccountHandler) error {
			return nil
		},
	}
	shardCoordinator := mock.NewMultiShardsCoordinatorMock(5)
	arguments := createMockSmartContractProcessorArguments()
	arguments.AccountsDB = accountsDB
	arguments.ShardCoordinator = shardCoordinator
	sc, err := NewSmartContractProcessor(arguments)
	require.NotNil(t, sc)
	require.Nil(t, err)

	scr := smartContractResult.SmartContractResult{
		RcvAddr: []byte("recv address"),
		SndAddr: []byte("snd addr"),
		Value:   big.NewInt(0),
	}
	_, err = sc.ProcessSmartContractResult(&scr)
	require.Nil(t, err)
}

func TestScProcessor_ProcessSmartContractResultWithCode(t *testing.T) {
	t.Parallel()

	putCodeCalled := 0
	accountsDB := &stateMock.AccountsStub{
		LoadAccountCalled: func(address []byte) (handler vmcommon.AccountHandler, e error) {
			return state.NewUserAccount(address)
		},
		SaveAccountCalled: func(accountHandler vmcommon.AccountHandler) error {
			putCodeCalled++
			return nil
		},
		RevertToSnapshotCalled: func(snapshot int) error {
			return nil
		},
	}
	shardCoordinator := mock.NewMultiShardsCoordinatorMock(5)
	arguments := createMockSmartContractProcessorArguments()
	arguments.AccountsDB = accountsDB
	arguments.ShardCoordinator = shardCoordinator
	sc, err := NewSmartContractProcessor(arguments)
	require.NotNil(t, sc)
	require.Nil(t, err)

	scr := smartContractResult.SmartContractResult{
		SndAddr: []byte("snd addr"),
		RcvAddr: []byte("recv address"),
		Code:    []byte("code"),
		Value:   big.NewInt(15),
	}
	_, err = sc.ProcessSmartContractResult(&scr)
	require.Nil(t, err)
	require.Equal(t, 1, putCodeCalled)
}

func TestScProcessor_ProcessSmartContractResultWithData(t *testing.T) {
	t.Parallel()

	saveAccountCalled := 0
	accountsDB := &stateMock.AccountsStub{
		LoadAccountCalled: func(address []byte) (handler vmcommon.AccountHandler, e error) {
			return state.NewUserAccount(address)
		},
		SaveAccountCalled: func(accountHandler vmcommon.AccountHandler) error {
			saveAccountCalled++
			return nil
		},
		RevertToSnapshotCalled: func(snapshot int) error {
			return nil
		},
	}
	shardCoordinator := mock.NewMultiShardsCoordinatorMock(5)
	arguments := createMockSmartContractProcessorArguments()
	arguments.AccountsDB = accountsDB
	arguments.ShardCoordinator = shardCoordinator
	sc, err := NewSmartContractProcessor(arguments)
	require.NotNil(t, sc)
	require.Nil(t, err)

	test := "test"
	result := ""
	sep := "@"
	for i := 0; i < 6; i++ {
		result += test
		result += sep
	}

	scr := smartContractResult.SmartContractResult{
		SndAddr: []byte("snd addr"),
		RcvAddr: []byte("recv address"),
		Data:    []byte(result),
		Value:   big.NewInt(15),
	}
	_, err = sc.ProcessSmartContractResult(&scr)
	require.Nil(t, err)
	require.Equal(t, 1, saveAccountCalled)
}

func TestScProcessor_ProcessSmartContractResultDeploySCShouldError(t *testing.T) {
	t.Parallel()

	accountsDB := &stateMock.AccountsStub{
		LoadAccountCalled: func(address []byte) (handler vmcommon.AccountHandler, e error) {
			return state.NewUserAccount(address)
		},
		SaveAccountCalled: func(accountHandler vmcommon.AccountHandler) error {
			return nil
		},
		RevertToSnapshotCalled: func(snapshot int) error {
			return nil
		},
	}
	shardCoordinator := mock.NewMultiShardsCoordinatorMock(5)
	arguments := createMockSmartContractProcessorArguments()
	arguments.AccountsDB = accountsDB
	arguments.ShardCoordinator = shardCoordinator
	arguments.TxTypeHandler = &testscommon.TxTypeHandlerMock{
		ComputeTransactionTypeCalled: func(tx data.TransactionHandler) (process.TransactionType, process.TransactionType) {
			return process.SCDeployment, process.SCDeployment
		},
	}
	sc, err := NewSmartContractProcessor(arguments)
	require.NotNil(t, sc)
	require.Nil(t, err)

	scr := smartContractResult.SmartContractResult{
		SndAddr: []byte("snd addr"),
		RcvAddr: []byte("recv address"),
		Data:    []byte("code@06"),
		Value:   big.NewInt(15),
	}
	_, err = sc.ProcessSmartContractResult(&scr)
	require.Nil(t, err)
}

func TestScProcessor_ProcessSmartContractResultExecuteSC(t *testing.T) {
	t.Parallel()

	scAddress := []byte("000000000001234567890123456789012")
	dstScAddress, _ := state.NewUserAccount(scAddress)
	dstScAddress.SetCode([]byte("code"))
	accountsDB := &stateMock.AccountsStub{
		LoadAccountCalled: func(address []byte) (handler vmcommon.AccountHandler, e error) {
			if bytes.Equal(scAddress, address) {
				return dstScAddress, nil
			}
			return nil, nil
		},
		SaveAccountCalled: func(accountHandler vmcommon.AccountHandler) error {
			return nil
		},
		RevertToSnapshotCalled: func(snapshot int) error {
			return nil
		},
	}
	shardCoordinator := mock.NewMultiShardsCoordinatorMock(5)
	shardCoordinator.ComputeIdCalled = func(address []byte) uint32 {
		if bytes.Equal(scAddress, address) {
			return shardCoordinator.SelfId()
		}
		return shardCoordinator.SelfId() + 1
	}

	executeCalled := false
	arguments := createMockSmartContractProcessorArguments()
	arguments.AccountsDB = accountsDB
	arguments.ShardCoordinator = shardCoordinator
	arguments.VmContainer = &mock.VMContainerMock{
		GetCalled: func(key []byte) (handler vmcommon.VMExecutionHandler, e error) {
			return &mock.VMExecutionHandlerStub{
				RunSmartContractCallCalled: func(input *vmcommon.ContractCallInput) (output *vmcommon.VMOutput, e error) {
					executeCalled = true
					return nil, nil
				},
			}, nil
		},
	}
	arguments.TxTypeHandler = &testscommon.TxTypeHandlerMock{
		ComputeTransactionTypeCalled: func(tx data.TransactionHandler) (process.TransactionType, process.TransactionType) {
			return process.SCInvoking, process.SCInvoking
		},
	}
	sc, err := NewSmartContractProcessor(arguments)
	require.NotNil(t, sc)
	require.Nil(t, err)

	scr := smartContractResult.SmartContractResult{
		SndAddr: []byte("snd addr"),
		RcvAddr: scAddress,
		Data:    []byte("code@06"),
		Value:   big.NewInt(15),
	}
	_, err = sc.ProcessSmartContractResult(&scr)
	require.Nil(t, err)
	require.True(t, executeCalled)
}

func TestScProcessor_ProcessSmartContractResultExecuteSCIfMetaAndBuiltIn(t *testing.T) {
	t.Parallel()

	scAddress := []byte("000000000001234567890123456789012")
	dstScAddress, _ := state.NewUserAccount(scAddress)
	dstScAddress.SetCode([]byte("code"))
	accountsDB := &stateMock.AccountsStub{
		LoadAccountCalled: func(address []byte) (handler vmcommon.AccountHandler, e error) {
			if bytes.Equal(scAddress, address) {
				return dstScAddress, nil
			}
			return nil, nil
		},
		SaveAccountCalled: func(accountHandler vmcommon.AccountHandler) error {
			return nil
		},
		RevertToSnapshotCalled: func(snapshot int) error {
			return nil
		},
	}
	shardCoordinator := mock.NewMultiShardsCoordinatorMock(5)
	shardCoordinator.ComputeIdCalled = func(address []byte) uint32 {
		if bytes.Equal(scAddress, address) {
			return shardCoordinator.SelfId()
		}
		return 0
	}
	shardCoordinator.CurrentShard = core.MetachainShardId

	executeCalled := false
	arguments := createMockSmartContractProcessorArguments()
	arguments.AccountsDB = accountsDB
	arguments.ShardCoordinator = shardCoordinator
	arguments.VmContainer = &mock.VMContainerMock{
		GetCalled: func(key []byte) (handler vmcommon.VMExecutionHandler, e error) {
			return &mock.VMExecutionHandlerStub{
				RunSmartContractCallCalled: func(input *vmcommon.ContractCallInput) (output *vmcommon.VMOutput, e error) {
					executeCalled = true
					return nil, nil
				},
			}, nil
		},
	}
	arguments.TxTypeHandler = &testscommon.TxTypeHandlerMock{
		ComputeTransactionTypeCalled: func(tx data.TransactionHandler) (process.TransactionType, process.TransactionType) {
			return process.BuiltInFunctionCall, process.BuiltInFunctionCall
		},
	}
	enableEpochsHandlerStub := &testscommon.EnableEpochsHandlerStub{
		IsSCDeployFlagEnabledField: true,
	}
	arguments.EnableEpochsHandler = enableEpochsHandlerStub

	sc, err := NewSmartContractProcessor(arguments)
	require.NotNil(t, sc)
	require.Nil(t, err)

	scr := smartContractResult.SmartContractResult{
		SndAddr: []byte("snd addr"),
		RcvAddr: scAddress,
		Data:    []byte("code@06"),
		Value:   big.NewInt(15),
	}
	_, err = sc.ProcessSmartContractResult(&scr)
	require.Nil(t, err)
	require.True(t, executeCalled)

	executeCalled = false
	enableEpochsHandlerStub.IsBuiltInFunctionOnMetaFlagEnabledField = true
	enableEpochsHandlerStub.IsBuiltInFunctionsFlagEnabledField = true
	_, err = sc.ProcessSmartContractResult(&scr)
	require.Nil(t, err)
	require.False(t, executeCalled)
}

func TestScProcessor_ProcessRelayedSCRValueBackToRelayer(t *testing.T) {
	t.Parallel()

	scAddress := []byte("000000000001234567890123456789012")
	dstScAddress, _ := state.NewUserAccount(scAddress)
	dstScAddress.SetCode([]byte("code"))

	baseValue := big.NewInt(100)
	userAddress := []byte("111111111111234567890123456789012")
	userAcc, _ := state.NewUserAccount(userAddress)
	_ = userAcc.AddToBalance(baseValue)
	relayedAddress := []byte("211111111111234567890123456789012")
	relayedAcc, _ := state.NewUserAccount(relayedAddress)

	accountsDB := &stateMock.AccountsStub{
		LoadAccountCalled: func(address []byte) (handler vmcommon.AccountHandler, e error) {
			if bytes.Equal(scAddress, address) {
				return dstScAddress, nil
			}
			if bytes.Equal(userAddress, address) {
				return userAcc, nil
			}
			if bytes.Equal(relayedAddress, address) {
				return relayedAcc, nil
			}

			return nil, nil
		},
		SaveAccountCalled: func(accountHandler vmcommon.AccountHandler) error {
			return nil
		},
		RevertToSnapshotCalled: func(snapshot int) error {
			return nil
		},
	}

	shardCoordinator := mock.NewMultiShardsCoordinatorMock(5)
	executeCalled := false
	arguments := createMockSmartContractProcessorArguments()
	arguments.AccountsDB = accountsDB
	arguments.ShardCoordinator = shardCoordinator
	arguments.VmContainer = &mock.VMContainerMock{
		GetCalled: func(key []byte) (handler vmcommon.VMExecutionHandler, e error) {
			return &mock.VMExecutionHandlerStub{
				RunSmartContractCallCalled: func(input *vmcommon.ContractCallInput) (output *vmcommon.VMOutput, e error) {
					executeCalled = true
					return &vmcommon.VMOutput{ReturnCode: vmcommon.UserError}, nil
				},
			}, nil
		},
	}
	arguments.TxTypeHandler = &testscommon.TxTypeHandlerMock{
		ComputeTransactionTypeCalled: func(tx data.TransactionHandler) (process.TransactionType, process.TransactionType) {
			return process.SCInvoking, process.SCInvoking
		},
	}
	sc, err := NewSmartContractProcessor(arguments)
	require.NotNil(t, sc)
	require.Nil(t, err)

	scr := smartContractResult.SmartContractResult{
		SndAddr:      userAddress,
		RcvAddr:      scAddress,
		RelayerAddr:  relayedAddress,
		RelayedValue: big.NewInt(10),
		Data:         []byte("code@06"),
		Value:        big.NewInt(15),
	}
	returnCode, err := sc.ProcessSmartContractResult(&scr)
	require.Nil(t, err)
	require.True(t, executeCalled)
	require.Equal(t, returnCode, vmcommon.UserError)

	require.True(t, relayedAcc.GetBalance().Cmp(scr.RelayedValue) == 0)
	userReturnValue := big.NewInt(0).Sub(scr.Value, scr.RelayedValue)
	userFinalValue := baseValue.Sub(baseValue, scr.Value)
	userFinalValue.Add(userFinalValue, userReturnValue)
	require.True(t, userAcc.GetBalance().Cmp(userFinalValue) == 0)
}

func TestScProcessor_checkUpgradePermission(t *testing.T) {
	t.Parallel()

	arguments := createMockSmartContractProcessorArguments()
	sc, err := NewSmartContractProcessor(arguments)
	require.NotNil(t, sc)
	require.Nil(t, err)

	// Not an upgrade
	err = sc.checkUpgradePermission(nil, &vmcommon.ContractCallInput{})
	require.Nil(t, err)

	// Upgrade, nil contract passed (quite impossible though)
	err = sc.checkUpgradePermission(nil, &vmcommon.ContractCallInput{Function: "upgradeContract"})
	require.Equal(t, process.ErrUpgradeNotAllowed, err)

	// Create a contract, owned by Alice
	contract, err := state.NewUserAccount([]byte("contract"))
	require.Nil(t, err)
	contract.SetOwnerAddress([]byte("alice"))
	// Not yet upgradeable
	contract.SetCodeMetadata([]byte{0, 0})

	// Upgrade as Alice, but not allowed (not upgradeable)
	err = sc.checkUpgradePermission(contract, &vmcommon.ContractCallInput{Function: "upgradeContract", VMInput: vmcommon.VMInput{CallerAddr: []byte("alice")}})
	require.Equal(t, process.ErrUpgradeNotAllowed, err)

	// Upgrade as Bob, but not allowed
	err = sc.checkUpgradePermission(contract, &vmcommon.ContractCallInput{Function: "upgradeContract", VMInput: vmcommon.VMInput{CallerAddr: []byte("bob")}})
	require.Equal(t, process.ErrUpgradeNotAllowed, err)

	// Mark as upgradeable
	contract.SetCodeMetadata([]byte{1, 0})

	// Upgrade as Alice, allowed
	err = sc.checkUpgradePermission(contract, &vmcommon.ContractCallInput{Function: "upgradeContract", VMInput: vmcommon.VMInput{CallerAddr: []byte("alice")}})
	require.Nil(t, err)

	// Upgrade as Bob, but not allowed
	err = sc.checkUpgradePermission(contract, &vmcommon.ContractCallInput{Function: "upgradeContract", VMInput: vmcommon.VMInput{CallerAddr: []byte("bob")}})
	require.Equal(t, process.ErrUpgradeNotAllowed, err)

	// Upgrade as nobody, not allowed
	err = sc.checkUpgradePermission(contract, &vmcommon.ContractCallInput{Function: "upgradeContract", VMInput: vmcommon.VMInput{CallerAddr: nil}})
	require.Equal(t, process.ErrUpgradeNotAllowed, err)
}

func TestScProcessor_penalizeUserIfNeededShouldWork(t *testing.T) {
	t.Parallel()

	arguments := createMockSmartContractProcessorArguments()
	arguments.EnableEpochsHandler = &testscommon.EnableEpochsHandlerStub{
		IsPenalizedTooMuchGasFlagEnabledField: true,
	}
	sc, _ := NewSmartContractProcessor(arguments)

	gasProvided := uint64(1000)
	maxGasToRemain := gasProvided - (gasProvided / process.MaxGasFeeHigherFactorAccepted)

	callType := vmData.DirectCall
	vmOutput := &vmcommon.VMOutput{
		GasRemaining: maxGasToRemain,
	}
	sc.penalizeUserIfNeeded(&transaction.Transaction{}, []byte("txHash"), callType, gasProvided, vmOutput)
	assert.Equal(t, maxGasToRemain, vmOutput.GasRemaining)

	callType = vmData.AsynchronousCall
	vmOutput = &vmcommon.VMOutput{
		GasRemaining: maxGasToRemain + 1,
	}
	sc.penalizeUserIfNeeded(&transaction.Transaction{}, []byte("txHash"), callType, gasProvided, vmOutput)
	assert.Equal(t, maxGasToRemain+1, vmOutput.GasRemaining)

	callType = vmData.DirectCall
	vmOutput = &vmcommon.VMOutput{
		GasRemaining: maxGasToRemain + 1,
	}
	sc.penalizeUserIfNeeded(&transaction.Transaction{}, []byte("txHash"), callType, gasProvided, vmOutput)
	assert.Equal(t, uint64(0), vmOutput.GasRemaining)
}

func TestScProcessor_isTooMuchGasProvidedShouldWork(t *testing.T) {
	t.Parallel()

	gasProvided := uint64(100)
	maxGasToRemain := gasProvided - (gasProvided / process.MaxGasFeeHigherFactorAccepted)

	isTooMuchGas := isTooMuchGasProvided(gasProvided, gasProvided)
	assert.False(t, isTooMuchGas)

	isTooMuchGas = isTooMuchGasProvided(gasProvided, maxGasToRemain-1)
	assert.False(t, isTooMuchGas)

	isTooMuchGas = isTooMuchGasProvided(gasProvided, maxGasToRemain)
	assert.False(t, isTooMuchGas)

	isTooMuchGas = isTooMuchGasProvided(gasProvided, maxGasToRemain+1)
	assert.True(t, isTooMuchGas)
}

func TestScProcessor_penalizeUserIfNeededShouldWorkOnFlagActivation(t *testing.T) {
	arguments := createMockSmartContractProcessorArguments()
	genericEpochNotifier := forking.NewGenericEpochNotifier()
	cfg := config.EnableEpochs{
		PenalizedTooMuchGasEnableEpoch: 1,
	}
	arguments.EnableEpochsHandler, _ = enablers.NewEnableEpochsHandler(cfg, genericEpochNotifier)
	sc, _ := NewSmartContractProcessor(arguments)

	gasProvided := uint64(1000)
	maxGasToRemain := gasProvided - (gasProvided / process.MaxGasFeeHigherFactorAccepted)

	callType := vmData.DirectCall
	vmOutput := &vmcommon.VMOutput{
		GasRemaining: maxGasToRemain + 1,
	}

	genericEpochNotifier.CheckEpoch(&testscommon.HeaderHandlerStub{
		EpochField: 0,
	})
	sc.penalizeUserIfNeeded(&transaction.Transaction{}, []byte("txHash"), callType, gasProvided, vmOutput)
	assert.Equal(t, maxGasToRemain+1, vmOutput.GasRemaining)

	genericEpochNotifier.CheckEpoch(&testscommon.HeaderHandlerStub{
		EpochField: 1,
	})
	sc.penalizeUserIfNeeded(&transaction.Transaction{}, []byte("txHash"), callType, gasProvided, vmOutput)
	assert.Equal(t, uint64(0), vmOutput.GasRemaining)
}

func TestSCProcessor_createSCRWhenError(t *testing.T) {
	arguments := createMockSmartContractProcessorArguments()
	arguments.EnableEpochsHandler = &testscommon.EnableEpochsHandlerStub{
		IsSCDeployFlagEnabledField:            true,
		IsPenalizedTooMuchGasFlagEnabledField: true,
		IsRepairCallbackFlagEnabledField:      true,
	}
	sc, _ := NewSmartContractProcessor(arguments)

	acntSnd := &stateMock.UserAccountStub{}
	scr, consumedFee := sc.createSCRsWhenError(nil, []byte("txHash"), &transaction.Transaction{}, "string", []byte("msg"), 0)
	assert.Equal(t, uint64(0), scr.GasLimit)
	assert.Equal(t, consumedFee.Cmp(big.NewInt(0)), 0)
	expectedError := "@" + hex.EncodeToString([]byte("string"))
	assert.Equal(t, expectedError, string(scr.Data))

	scr, consumedFee = sc.createSCRsWhenError(acntSnd, []byte("txHash"), &transaction.Transaction{}, "string", []byte("msg"), 0)
	assert.Equal(t, uint64(0), scr.GasLimit)
	assert.Equal(t, consumedFee.Cmp(big.NewInt(0)), 0)
	assert.Equal(t, expectedError, string(scr.Data))

	scr, consumedFee = sc.createSCRsWhenError(
		acntSnd,
		[]byte("txHash"),
		&smartContractResult.SmartContractResult{CallType: vmData.AsynchronousCall},
		"string",
		[]byte("msg"),
		0)
	assert.Equal(t, uint64(0), scr.GasLimit)
	assert.Equal(t, consumedFee.Cmp(big.NewInt(0)), 0)
	assert.Equal(t, "@04@6d7367", string(scr.Data))

	scr, consumedFee = sc.createSCRsWhenError(
		acntSnd,
		[]byte("txHash"),
		&smartContractResult.SmartContractResult{CallType: vmData.AsynchronousCall, GasPrice: 1, GasLimit: 100},
		"string",
		[]byte("msg"),
		20)
	assert.Equal(t, uint64(1), scr.GasPrice)
	assert.Equal(t, consumedFee.Cmp(big.NewInt(80)), 0)
	assert.Equal(t, "@04@6d7367", string(scr.Data))
	assert.Equal(t, uint64(20), scr.GasLimit)

	scr, consumedFee = sc.createSCRsWhenError(
		acntSnd,
		[]byte("txHash"),
		&smartContractResult.SmartContractResult{CallType: vmData.AsynchronousCall, GasPrice: 1, GasLimit: 100},
		"string",
		[]byte("msg"),
		0)
	assert.Equal(t, uint64(1), scr.GasPrice)
	assert.Equal(t, consumedFee.Cmp(big.NewInt(100)), 0)
	assert.Equal(t, "@04@6d7367", string(scr.Data))
	assert.Equal(t, uint64(0), scr.GasLimit)
}

func TestGasLockedInSmartContractProcessor(t *testing.T) {
	arguments := createMockSmartContractProcessorArguments()
	arguments.ArgsParser = NewArgumentParser()
	shardCoordinator := mock.NewMultiShardsCoordinatorMock(5)
	shardCoordinator.ComputeIdCalled = func(_ []byte) uint32 {
		return shardCoordinator.SelfId() + 1
	}
	arguments.ShardCoordinator = shardCoordinator
	arguments.EnableEpochsHandler = &testscommon.EnableEpochsHandlerStub{
		IsMultiESDTTransferFixOnCallBackFlagEnabledField: true,
	}
	sc, _ := NewSmartContractProcessor(arguments)

	outaddress := []byte("newsmartcontract")
	outacc1 := &vmcommon.OutputAccount{}
	outacc1.Address = outaddress
	outacc1.Nonce = 0
	outacc1.Balance = big.NewInt(5)
	outacc1.BalanceDelta = big.NewInt(15)
	outTransfer := vmcommon.OutputTransfer{
		Value:     big.NewInt(5),
		CallType:  vmData.AsynchronousCall,
		GasLocked: 100,
		GasLimit:  100,
		Data:      []byte("functionCall"),
	}
	outacc1.OutputTransfers = append(outacc1.OutputTransfers, outTransfer)
	vmOutput := &vmcommon.VMOutput{
		OutputAccounts: make(map[string]*vmcommon.OutputAccount),
	}
	vmOutput.OutputAccounts[string(outaddress)] = outacc1

	asyncCallback, results := sc.createSmartContractResults(vmOutput, vmData.DirectCall, outacc1, &transaction.Transaction{}, []byte("hash"))
	require.False(t, asyncCallback)
	require.Equal(t, 1, len(results))

	scr := results[0].(*smartContractResult.SmartContractResult)
	gasLocked := sc.getGasLockedFromSCR(scr)
	require.Equal(t, gasLocked, outTransfer.GasLocked)

	_, args, err := sc.argsParser.ParseCallData(string(scr.Data))
	require.Nil(t, err)
	require.Equal(t, 1, len(args))

	finalArguments, gasLocked := sc.getAsyncCallGasLockFromTxData(scr.CallType, args)
	require.Equal(t, 0, len(finalArguments))
	require.Equal(t, gasLocked, outTransfer.GasLocked)

	shardCoordinator.ComputeIdCalled = func(_ []byte) uint32 {
		return shardCoordinator.SelfId()
	}
	asyncCallback, results = sc.createSmartContractResults(vmOutput, vmData.DirectCall, outacc1, &transaction.Transaction{}, []byte("hash"))
	require.False(t, asyncCallback)
	require.Equal(t, 1, len(results))

	scr = results[0].(*smartContractResult.SmartContractResult)
	gasLocked = sc.getGasLockedFromSCR(scr)
	require.Equal(t, gasLocked, uint64(0))
}

func TestSmartContractProcessor_computeTotalConsumedFeeAndDevRwd(t *testing.T) {
	t.Parallel()

	arguments := createMockSmartContractProcessorArguments()
	arguments.ArgsParser = NewArgumentParser()
	shardCoordinator := &mock.CoordinatorStub{ComputeIdCalled: func(address []byte) uint32 {
		return 0
	}}
	feeHandler := &mock.FeeHandlerStub{
		ComputeGasLimitCalled: func(tx data.TransactionWithFeeHandler) uint64 {
			return 0
		},
		ComputeTxFeeCalled: func(tx data.TransactionWithFeeHandler) *big.Int {
			return core.SafeMul(tx.GetGasLimit(), tx.GetGasPrice())
		},
		ComputeFeeForProcessingCalled: func(tx data.TransactionWithFeeHandler, gasToUse uint64) *big.Int {
			return core.SafeMul(tx.GetGasPrice(), gasToUse)
		},
	}
	arguments.EconomicsFee = feeHandler
	arguments.ShardCoordinator = shardCoordinator
	sc, _ := NewSmartContractProcessor(arguments)

	totalFee, devFees := sc.computeTotalConsumedFeeAndDevRwd(&transaction.Transaction{GasPrice: 1}, &vmcommon.VMOutput{}, 0)
	assert.Equal(t, totalFee.Int64(), int64(0))
	assert.Equal(t, devFees.Int64(), int64(0))

	totalFee, devFees = sc.computeTotalConsumedFeeAndDevRwd(&transaction.Transaction{GasLimit: 100, GasPrice: 1}, &vmcommon.VMOutput{GasRemaining: 200}, 0)
	assert.Equal(t, totalFee.Int64(), int64(0))
	assert.Equal(t, devFees.Int64(), int64(0))

	totalFee, _ = sc.computeTotalConsumedFeeAndDevRwd(&transaction.Transaction{GasLimit: 100, GasPrice: 1}, &vmcommon.VMOutput{GasRemaining: 50}, 0)
	assert.Equal(t, totalFee.Int64(), int64(50))

	feeHandler.DeveloperPercentageCalled = func() float64 {
		return 0.5
	}
	totalFee, devFees = sc.computeTotalConsumedFeeAndDevRwd(&transaction.Transaction{GasLimit: 100, GasPrice: 1}, &vmcommon.VMOutput{GasRemaining: 50}, 10)
	assert.Equal(t, totalFee.Int64(), int64(50))
	assert.Equal(t, devFees.Int64(), int64(20))

	feeHandler.ComputeGasLimitCalled = func(tx data.TransactionWithFeeHandler) uint64 {
		return 10
	}
	shardCoordinator.SelfIdCalled = func() uint32 {
		return 1
	}
	totalFee, devFees = sc.computeTotalConsumedFeeAndDevRwd(&transaction.Transaction{GasLimit: 100, GasPrice: 1}, &vmcommon.VMOutput{GasRemaining: 50}, 10)
	assert.Equal(t, totalFee.Int64(), int64(30))
	assert.Equal(t, devFees.Int64(), int64(15))

	vmOutput := &vmcommon.VMOutput{GasRemaining: 50}
	vmOutput.OutputAccounts = make(map[string]*vmcommon.OutputAccount)
	vmOutput.OutputAccounts["address"] = &vmcommon.OutputAccount{OutputTransfers: []vmcommon.OutputTransfer{{GasLimit: 10}}}
	totalFee, devFees = sc.computeTotalConsumedFeeAndDevRwd(
		&transaction.Transaction{GasLimit: 100, GasPrice: 1},
		vmOutput,
		10)
	assert.Equal(t, totalFee.Int64(), int64(20))
	assert.Equal(t, devFees.Int64(), int64(10))
}

func TestSmartContractProcessor_computeTotalConsumedFeeAndDevRwdWithDifferentSCCallPrice(t *testing.T) {
	t.Parallel()

	scAccountAddress := []byte{0x00, 0x00, 0x00, 0x00, 0x00, 0x00, 0x00, 0x00, 0x05, 0x00, 0x1e, 0x2e, 0x61, 0x1a, 0x9c, 0xe1, 0xe0, 0xc8, 0xe3, 0x28, 0x3c, 0xcc, 0x7c, 0x1b, 0x0f, 0x46, 0x61, 0x91, 0x70, 0x79, 0xa7, 0x5c}
	acc, err := state.NewUserAccount(scAccountAddress)
	require.Nil(t, err)
	require.NotNil(t, acc)

	arguments := createMockSmartContractProcessorArguments()
	arguments.ArgsParser = NewArgumentParser()
	shardCoordinator := &mock.CoordinatorStub{ComputeIdCalled: func(address []byte) uint32 {
		return 0
	}}

	// use a real fee handler
	args := createRealEconomicsDataArgs()
	feeHandler, err := economics.NewEconomicsData(*args)
	require.Nil(t, err)
	require.NotNil(t, feeHandler)
	arguments.TxFeeHandler, _ = postprocess.NewFeeAccumulator()

	arguments.EconomicsFee = feeHandler
	arguments.ShardCoordinator = shardCoordinator
	arguments.AccountsDB = &stateMock.AccountsStub{
		RevertToSnapshotCalled: func(snapshot int) error {
			return nil
		},
		LoadAccountCalled: func(address []byte) (vmcommon.AccountHandler, error) {
			return acc, nil
		},
	}
	arguments.EnableEpochsHandler = &testscommon.EnableEpochsHandlerStub{
		IsSCDeployFlagEnabledField:                             true,
		IsStakingV2FlagEnabledForActivationEpochCompletedField: true,
	}

	sc, err := NewSmartContractProcessor(arguments)
	require.Nil(t, err)
	require.NotNil(t, sc)

	tx := &transaction.Transaction{
		RcvAddr:  scAccountAddress,
		GasPrice: 1000000000,
		GasLimit: 30000000,
		Data:     make([]byte, 100),
	}
	vmoutput := &vmcommon.VMOutput{
		GasRemaining: 10000000,
		GasRefund:    big.NewInt(0),
	}
	builtInGasUsed := uint64(1000000)

	totalFee, devFees := sc.computeTotalConsumedFeeAndDevRwd(tx, vmoutput, builtInGasUsed)
	expectedTotalFee, expectedDevFees := computeExpectedResults(args, tx, builtInGasUsed, vmoutput, true)
	require.Equal(t, expectedTotalFee, totalFee)
	require.Equal(t, expectedDevFees, devFees)
}

func TestSmartContractProcessor_finishSCExecutionV2(t *testing.T) {
	scAccountAddress := []byte{0x00, 0x00, 0x00, 0x00, 0x00, 0x00, 0x00, 0x00, 0x05, 0x00, 0x1e, 0x2e, 0x61, 0x1a, 0x9c, 0xe1, 0xe0, 0xc8, 0xe3, 0x28, 0x3c, 0xcc, 0x7c, 0x1b, 0x0f, 0x46, 0x61, 0x91, 0x70, 0x79, 0xa7, 0x5c}
	tests := []struct {
		name           string
		tx             *transaction.Transaction
		vmOutput       *vmcommon.VMOutput
		builtInGasUsed uint64
	}{
		{
			name:           "intra shard smart contract execution with builtin gas and remaining gas",
			tx:             &transaction.Transaction{RcvAddr: scAccountAddress, GasPrice: 1000000000, GasLimit: 30000000, Data: make([]byte, 100)},
			vmOutput:       &vmcommon.VMOutput{GasRemaining: 10000000, GasRefund: big.NewInt(0)},
			builtInGasUsed: uint64(1000000),
		},
		{
			name:           "intra shard smart contract execution with no builtin gas and remaining gas",
			tx:             &transaction.Transaction{RcvAddr: scAccountAddress, GasPrice: 1000000000, GasLimit: 30000000, Data: make([]byte, 100)},
			vmOutput:       &vmcommon.VMOutput{GasRemaining: 10000000, GasRefund: big.NewInt(0)},
			builtInGasUsed: uint64(1000000),
		},
		{
			name:           "intra shard smart contract execution with builtin gas and no remaining gas",
			tx:             &transaction.Transaction{RcvAddr: scAccountAddress, GasPrice: 2000000000, GasLimit: 20000000, Data: make([]byte, 100)},
			vmOutput:       &vmcommon.VMOutput{GasRemaining: 0, GasRefund: big.NewInt(0)},
			builtInGasUsed: uint64(1000000),
		},
		{
			name:           "intra shard smart contract execution with no builtin gas and no remaining gas",
			tx:             &transaction.Transaction{RcvAddr: scAccountAddress, GasPrice: 2000000000, GasLimit: 20000000, Data: make([]byte, 100)},
			vmOutput:       &vmcommon.VMOutput{GasRemaining: 0, GasRefund: big.NewInt(0)},
			builtInGasUsed: uint64(0),
		},
	}

	for _, test := range tests {
		t.Run(test.name, func(t *testing.T) {
			acc, err := state.NewUserAccount(scAccountAddress)
			require.Nil(t, err)
			require.NotNil(t, acc)

			arguments := createMockSmartContractProcessorArguments()
			arguments.ArgsParser = NewArgumentParser()
			shardCoordinator := &mock.CoordinatorStub{ComputeIdCalled: func(address []byte) uint32 {
				return 0
			}}

			// use a real fee handler
			args := createRealEconomicsDataArgs()
			arguments.EconomicsFee, err = economics.NewEconomicsData(*args)
			require.Nil(t, err)

			arguments.TxFeeHandler, err = postprocess.NewFeeAccumulator()
			require.Nil(t, err)

			arguments.ShardCoordinator = shardCoordinator
			arguments.AccountsDB = &stateMock.AccountsStub{
				RevertToSnapshotCalled: func(snapshot int) error {
					return nil
				},
				LoadAccountCalled: func(address []byte) (vmcommon.AccountHandler, error) {
					return acc, nil
				},
			}
			arguments.EnableEpochsHandler = &testscommon.EnableEpochsHandlerStub{
				IsSCDeployFlagEnabledField:                             true,
				IsStakingV2FlagEnabledForActivationEpochCompletedField: true,
			}

			sc, err := NewSmartContractProcessor(arguments)
			require.Nil(t, err)
			require.NotNil(t, sc)

			expectedTotalFee, expectedDevFees := computeExpectedResults(args, test.tx, test.builtInGasUsed, test.vmOutput, true)

			retcode, err := sc.finishSCExecution(nil, []byte("txhash"), test.tx, test.vmOutput, test.builtInGasUsed)
			require.Nil(t, err)
			require.Equal(t, retcode, vmcommon.Ok)
			require.Nil(t, err)
			require.Equal(t, expectedDevFees, acc.DeveloperReward)
			require.Equal(t, expectedTotalFee, sc.txFeeHandler.GetAccumulatedFees())
			require.Equal(t, expectedDevFees, sc.txFeeHandler.GetDeveloperFees())
		})
	}
}

func TestScProcessor_CreateRefundForRelayerFromAnotherShard(t *testing.T) {
	arguments := createMockSmartContractProcessorArguments()
	sndAddress := []byte("sender11")
	rcvAddress := []byte("receiver")

	shardCoordinator := &mock.CoordinatorStub{
		ComputeIdCalled: func(address []byte) uint32 {
			if bytes.Equal(address, sndAddress) {
				return 1
			}
			if bytes.Equal(address, rcvAddress) {
				return 0
			}
			return 2
		},
		SelfIdCalled: func() uint32 {
			return 0
		}}
	arguments.ShardCoordinator = shardCoordinator
	arguments.EconomicsFee = &mock.FeeHandlerStub{ComputeFeeForProcessingCalled: func(tx data.TransactionWithFeeHandler, gasToUse uint64) *big.Int {
		return big.NewInt(100)
	}}
	sc, _ := NewSmartContractProcessor(arguments)

	scrWithRelayed := &smartContractResult.SmartContractResult{
		Nonce:          0,
		Value:          big.NewInt(0),
		RcvAddr:        rcvAddress,
		SndAddr:        sndAddress,
		RelayerAddr:    []byte("relayer1"),
		RelayedValue:   big.NewInt(0),
		PrevTxHash:     []byte("someHash"),
		OriginalTxHash: []byte("someHash"),
		GasLimit:       10000,
		GasPrice:       10,
		CallType:       vmData.DirectCall,
	}

	vmOutput := &vmcommon.VMOutput{GasRemaining: 1000}
	_, relayerRefund := sc.createSCRForSenderAndRelayer(vmOutput, scrWithRelayed, []byte("txhash"), vmData.DirectCall)
	assert.NotNil(t, relayerRefund)

	senderID := sc.shardCoordinator.ComputeId(relayerRefund.SndAddr)
	assert.Equal(t, sc.shardCoordinator.SelfId(), senderID)
}

func TestScProcessor_ProcessIfErrorRevertAccountFails(t *testing.T) {
	t.Parallel()
	expectedError := errors.New("expected error")
	arguments := createMockSmartContractProcessorArguments()
	arguments.AccountsDB = &stateMock.AccountsStub{
		RevertToSnapshotCalled: func(snapshot int) error {
			return expectedError
		},
	}

	sc, _ := NewSmartContractProcessor(arguments)

	sndAccount := &stateMock.UserAccountStub{}
	err := sc.ProcessIfError(sndAccount, []byte("txHash"), nil, "0", []byte("message"), 1, 100)
	require.NotNil(t, err)
	require.Equal(t, expectedError, err)
}

func TestScProcessor_ProcessIfErrorAsyncCallBack(t *testing.T) {
	t.Parallel()
	arguments := createMockSmartContractProcessorArguments()
	scr := &smartContractResult.SmartContractResult{
		CallType: vmData.AsynchronousCallBack,
		Value:    big.NewInt(10),
		SndAddr:  make([]byte, 32),
	}

	dstAccount := &stateMock.UserAccountStub{
		AddToBalanceCalled: func(value *big.Int) error {
			assert.Equal(t, value, scr.Value)
			return nil
		},
	}
	arguments.AccountsDB = &stateMock.AccountsStub{
		LoadAccountCalled: func(address []byte) (vmcommon.AccountHandler, error) {
			return dstAccount, nil
		},
		SaveAccountCalled: func(account vmcommon.AccountHandler) error {
			return nil
		},
		RevertToSnapshotCalled: func(snapshot int) error {
			return nil
		},
	}

	sc, _ := NewSmartContractProcessor(arguments)

	err := sc.ProcessIfError(nil, []byte("txHash"), scr, "0", []byte("message"), 1, 100)
	require.Nil(t, err)
}

func TestProcessIfErrorCheckBackwardsCompatibilityProcessTransactionFeeCalledShouldBeCalled(t *testing.T) {
	t.Parallel()

	arguments := createMockSmartContractProcessorArguments()
	shardCoordinator := &mock.CoordinatorStub{
		ComputeIdCalled: func(address []byte) uint32 {
			return 1
		},
		SelfIdCalled: func() uint32 {
			return 0
		}}
	arguments.ShardCoordinator = shardCoordinator
	arguments.EconomicsFee = &mock.FeeHandlerStub{
		ComputeFeeForProcessingCalled: func(tx data.TransactionWithFeeHandler, gasToUse uint64) *big.Int {
			return big.NewInt(100)
		},
	}

	called := false
	arguments.TxFeeHandler = &mock.FeeAccumulatorStub{
		ProcessTransactionFeeCalled: func(cost *big.Int, devFee *big.Int, hash []byte) {
			called = true
		},
	}

	sc, _ := NewSmartContractProcessor(arguments)

	tx := &transaction.Transaction{
		SndAddr: []byte("snd"),
		RcvAddr: []byte("rcv"),
		Value:   big.NewInt(15),
	}

	sndAccount := &stateMock.UserAccountStub{}
	err := sc.ProcessIfError(sndAccount, []byte("txHash"), tx, "0", []byte("message"), 1, 100)
	require.Nil(t, err)
	require.True(t, called)
}

func TestProcessIfErrorCheckBackwardsCompatibilityProcessTransactionFeeCalledShouldNOTBeCalled(t *testing.T) {
	t.Parallel()

	arguments := createMockSmartContractProcessorArguments()
	shardCoordinator := &mock.CoordinatorStub{
		ComputeIdCalled: func(address []byte) uint32 {
			return 1
		},
		SelfIdCalled: func() uint32 {
			return 0
		}}
	arguments.ShardCoordinator = shardCoordinator
	arguments.EconomicsFee = &mock.FeeHandlerStub{
		ComputeFeeForProcessingCalled: func(tx data.TransactionWithFeeHandler, gasToUse uint64) *big.Int {
			return big.NewInt(100)
		},
	}

	called := false
	arguments.TxFeeHandler = &mock.FeeAccumulatorStub{
		ProcessTransactionFeeCalled: func(cost *big.Int, devFee *big.Int, hash []byte) {
			called = true
		},
	}

	arguments.EnableEpochsHandler = &testscommon.EnableEpochsHandlerStub{
		IsSCDeployFlagEnabledField:                         true,
		IsCleanUpInformativeSCRsFlagEnabledField:           true,
		IsOptimizeGasUsedInCrossMiniBlocksFlagEnabledField: true,
	}

	sc, _ := NewSmartContractProcessor(arguments)

	tx := &transaction.Transaction{
		SndAddr: []byte("snd"),
		RcvAddr: []byte("rcv"),
		Value:   big.NewInt(15),
	}

	err := sc.ProcessIfError(nil, []byte("txHash"), tx, "0", []byte("message"), 1, 100)
	require.Nil(t, err)
	require.False(t, called)
}

func TestProcessSCRSizeTooBig(t *testing.T) {
	t.Parallel()

	arguments := createMockSmartContractProcessorArguments()
	enableEpochsHandlerStub := &testscommon.EnableEpochsHandlerStub{}
	arguments.EnableEpochsHandler = enableEpochsHandlerStub
	sc, _ := NewSmartContractProcessor(arguments)

	scrTooBig := &smartContractResult.SmartContractResult{Data: bytes.Repeat([]byte{1}, core.MegabyteSize)}
	scrs := make([]data.TransactionHandler, 0)
	scrs = append(scrs, scrTooBig)

	err := sc.checkSCRSizeInvariant(scrs)
	assert.Nil(t, err)

	enableEpochsHandlerStub.IsSCRSizeInvariantCheckFlagEnabledField = true
	err = sc.checkSCRSizeInvariant(scrs)
	assert.Equal(t, err, process.ErrResultingSCRIsTooBig)
}

func TestProcessIsInformativeSCR(t *testing.T) {
	t.Parallel()

	arguments := createMockSmartContractProcessorArguments()
	builtInFuncs := builtInFunctions.NewBuiltInFunctionContainer()
	arguments.BuiltInFunctions = builtInFuncs
	arguments.ArgsParser = NewArgumentParser()
	sc, _ := NewSmartContractProcessor(arguments)

	scr := &smartContractResult.SmartContractResult{Value: big.NewInt(1)}
	assert.False(t, sc.isInformativeTxHandler(scr))

	scr.Value = big.NewInt(0)
	scr.CallType = vmData.AsynchronousCallBack
	assert.False(t, sc.isInformativeTxHandler(scr))

	scr.CallType = vmData.DirectCall
	scr.Data = []byte("@abab")
	assert.True(t, sc.isInformativeTxHandler(scr))

	scr.Data = []byte("ab@ab")
	scr.RcvAddr = make([]byte, 32)
	assert.False(t, sc.isInformativeTxHandler(scr))

	scr.RcvAddr = []byte("address")
	assert.True(t, sc.isInformativeTxHandler(scr))

	_ = builtInFuncs.Add("ab", &mock.BuiltInFunctionStub{})
	assert.False(t, sc.isInformativeTxHandler(scr))
}

func TestCleanInformativeOnlySCRs(t *testing.T) {
	t.Parallel()

	arguments := createMockSmartContractProcessorArguments()
	builtInFuncs := builtInFunctions.NewBuiltInFunctionContainer()
	arguments.BuiltInFunctions = builtInFuncs
	arguments.ArgsParser = NewArgumentParser()
	enableEpochsHandlerStub := &testscommon.EnableEpochsHandlerStub{}
	arguments.EnableEpochsHandler = enableEpochsHandlerStub
	sc, _ := NewSmartContractProcessor(arguments)

	scrs := make([]data.TransactionHandler, 0)
	scrs = append(scrs, &smartContractResult.SmartContractResult{Value: big.NewInt(1)})
	scrs = append(scrs, &smartContractResult.SmartContractResult{Value: big.NewInt(0), Data: []byte("@6b6f")})

	finalSCRs, logs := sc.cleanInformativeOnlySCRs(scrs)
	assert.Equal(t, len(finalSCRs), len(scrs))
	assert.Equal(t, 1, len(logs))

	enableEpochsHandlerStub.IsCleanUpInformativeSCRsFlagEnabledField = true
	finalSCRs, logs = sc.cleanInformativeOnlySCRs(scrs)
	assert.Equal(t, 1, len(finalSCRs))
	assert.Equal(t, 1, len(logs))
}

func TestProcessGetOriginalTxHashForRelayedIntraShard(t *testing.T) {
	t.Parallel()

	arguments := createMockSmartContractProcessorArguments()
	arguments.ArgsParser = NewArgumentParser()
	shardCoordinator, _ := sharding.NewMultiShardCoordinator(2, 0)
	arguments.ShardCoordinator = shardCoordinator
	sc, _ := NewSmartContractProcessor(arguments)

	scr := &smartContractResult.SmartContractResult{Value: big.NewInt(1), SndAddr: bytes.Repeat([]byte{1}, 32)}
	scrHash := []byte("hash")

	logHash := sc.getOriginalTxHashIfIntraShardRelayedSCR(scr, scrHash)
	assert.Equal(t, scrHash, logHash)

	scr.OriginalTxHash = []byte("originalHash")
	scr.RelayerAddr = bytes.Repeat([]byte{1}, 32)
	scr.SndAddr = bytes.Repeat([]byte{1}, 32)
	scr.RcvAddr = bytes.Repeat([]byte{1}, 32)
	logHash = sc.getOriginalTxHashIfIntraShardRelayedSCR(scr, scrHash)
	assert.Equal(t, scr.OriginalTxHash, logHash)

	scr.RcvAddr = bytes.Repeat([]byte{2}, 32)
	logHash = sc.getOriginalTxHashIfIntraShardRelayedSCR(scr, scrHash)
	assert.Equal(t, scrHash, logHash)
}

func TestProcess_createCompletedTxEvent(t *testing.T) {
	t.Parallel()

	arguments := createMockSmartContractProcessorArguments()
	arguments.ArgsParser = NewArgumentParser()
	shardCoordinator, _ := sharding.NewMultiShardCoordinator(2, 0)
	arguments.ShardCoordinator = shardCoordinator
	completedLogSaved := false
	arguments.TxLogsProcessor = &mock.TxLogsProcessorStub{SaveLogCalled: func(txHash []byte, tx data.TransactionHandler, vmLogs []*vmcommon.LogEntry) error {
		for _, vmLog := range vmLogs {
			if string(vmLog.Identifier) == completedTxEvent {
				completedLogSaved = true
			}
		}
		return nil
	}}
	sc, _ := NewSmartContractProcessor(arguments)

	scAddress := bytes.Repeat([]byte{0}, 32)
	scAddress[31] = 2
	userAddress := bytes.Repeat([]byte{1}, 32)

	scr := &smartContractResult.SmartContractResult{
		Value:      big.NewInt(1),
		SndAddr:    userAddress,
		RcvAddr:    scAddress,
		PrevTxHash: []byte("prevTxHash"),
		GasLimit:   1000,
		GasPrice:   1000,
	}
	scrHash := []byte("hash")

	completeTxEvent := sc.createCompleteEventLogIfNoMoreAction(scr, scrHash, nil)
	assert.NotNil(t, completeTxEvent)

	scrWithTransfer := &smartContractResult.SmartContractResult{
		Value:   big.NewInt(1),
		SndAddr: scAddress,
		RcvAddr: userAddress,
		Data:    []byte("transfer"),
	}
	completeTxEvent = sc.createCompleteEventLogIfNoMoreAction(scr, scrHash, []data.TransactionHandler{scrWithTransfer})
	assert.Nil(t, completeTxEvent)

	scrWithTransfer.Value = big.NewInt(0)
	completeTxEvent = sc.createCompleteEventLogIfNoMoreAction(scr, scrHash, []data.TransactionHandler{scrWithTransfer})
	assert.NotNil(t, completeTxEvent)
	assert.Equal(t, completeTxEvent.Identifier, []byte(completedTxEvent))
	assert.Equal(t, completeTxEvent.Topics[0], scr.PrevTxHash)

	scrWithRefund := &smartContractResult.SmartContractResult{Value: big.NewInt(10), PrevTxHash: scrHash, Data: []byte("@6f6b@aaffaa")}
	completedLogSaved = false

	acntDst, _ := state.NewUserAccount(userAddress)
	err := sc.processSimpleSCR(scrWithRefund, []byte("scrHash"), acntDst)
	assert.Nil(t, err)
	assert.True(t, completedLogSaved)
}

func createRealEconomicsDataArgs() *economics.ArgsNewEconomicsData {
	return &economics.ArgsNewEconomicsData{
		Economics: &config.EconomicsConfig{
			GlobalSettings: config.GlobalSettings{
				GenesisTotalSupply: "20000000000000000000000000",
				MinimumInflation:   0.0,
				YearSettings: []*config.YearSetting{
					{Year: 1, MaximumInflation: 0.10845130},
				},
				Denomination: 18,
			},
			RewardsSettings: config.RewardsSettings{
				RewardsConfigByEpoch: []config.EpochRewardSettings{
					{
						LeaderPercentage:                 0.1,
						DeveloperPercentage:              0.3,
						ProtocolSustainabilityPercentage: 0.1,
						ProtocolSustainabilityAddress:    "erd1j25xk97yf820rgdp3mj5scavhjkn6tjyn0t63pmv5qyjj7wxlcfqqe2rw5",
						TopUpGradientPoint:               "300000000000000000000",
						TopUpFactor:                      0.25,
					},
				},
			},
			FeeSettings: config.FeeSettings{
				GasLimitSettings: []config.GasLimitSetting{
					{
						MaxGasLimitPerBlock:         "1500000000",
						MaxGasLimitPerMiniBlock:     "1500000000",
						MaxGasLimitPerMetaBlock:     "15000000000",
						MaxGasLimitPerMetaMiniBlock: "15000000000",
						MaxGasLimitPerTx:            "1500000000",
						MinGasLimit:                 "50000",
					},
				},
				GasPerDataByte:   "1500",
				MinGasPrice:      "1000000000",
				GasPriceModifier: 0.01,
			},
		},
		EpochNotifier: &epochNotifier.EpochNotifierStub{},
		EnableEpochsHandler: &testscommon.EnableEpochsHandlerStub{
			IsGasPriceModifierFlagEnabledField: true,
		},
		BuiltInFunctionsCostHandler: &mock.BuiltInCostHandlerStub{},
	}
}

func computeExpectedResults(
	args *economics.ArgsNewEconomicsData,
	tx *transaction.Transaction,
	builtInGasUsed uint64,
	vmoutput *vmcommon.VMOutput,
	stakingV2Enabled bool,
) (*big.Int, *big.Int) {
	minGasLimitBigInt, _ := big.NewInt(0).SetString(args.Economics.FeeSettings.GasLimitSettings[0].MinGasLimit, 10)
	gasPerByteBigInt, _ := big.NewInt(0).SetString(args.Economics.FeeSettings.GasPerDataByte, 10)
	minGasLimit := minGasLimitBigInt.Uint64()
	gasPerByte := gasPerByteBigInt.Uint64()

	moveGas := uint64(len(tx.Data))*gasPerByte + minGasLimit
	moveFee := big.NewInt(0).SetUint64(moveGas)
	moveFee = big.NewInt(0).Mul(moveFee, big.NewInt(0).SetUint64(tx.GasPrice))

	processGas := tx.GasLimit - builtInGasUsed - moveGas - vmoutput.GasRemaining
	processPrice := big.NewInt(0).SetUint64(uint64(float64(tx.GasPrice) * args.Economics.FeeSettings.GasPriceModifier))
	processFee := big.NewInt(0).SetUint64(processGas)
	processFee = big.NewInt(0).Mul(processFee, processPrice)

	builtInFee := big.NewInt(0).Mul(big.NewInt(0).SetUint64(builtInGasUsed), processPrice)

	expectedTotalFee := big.NewInt(0).Add(moveFee, processFee)
	expectedTotalFee.Add(expectedTotalFee, builtInFee)
	var expectedDevFees *big.Int
	if stakingV2Enabled {
		expectedDevFees = core.GetIntTrimmedPercentageOfValue(processFee, args.Economics.RewardsSettings.RewardsConfigByEpoch[0].DeveloperPercentage)
	} else {
		expectedDevFees = core.GetApproximatePercentageOfValue(processFee, args.Economics.RewardsSettings.RewardsConfigByEpoch[0].DeveloperPercentage)
	}
	return expectedTotalFee, expectedDevFees
}

func TestMergeVmOutputLogs(t *testing.T) {
	t.Parallel()

	vmOutput1 := &vmcommon.VMOutput{
		Logs: nil,
	}

	vmOutput2 := &vmcommon.VMOutput{
		Logs: nil,
	}

	mergeVMOutputLogs(vmOutput1, vmOutput2)
	require.Nil(t, vmOutput1.Logs)

	vmOutput1 = &vmcommon.VMOutput{
		Logs: nil,
	}

	vmOutput2 = &vmcommon.VMOutput{
		Logs: []*vmcommon.LogEntry{
			{},
		},
	}

	mergeVMOutputLogs(vmOutput1, vmOutput2)
	require.Len(t, vmOutput1.Logs, 1)

	vmOutput1 = &vmcommon.VMOutput{
		Logs: []*vmcommon.LogEntry{
			{},
		},
	}

	vmOutput2 = &vmcommon.VMOutput{
		Logs: []*vmcommon.LogEntry{
			{},
		},
	}

	mergeVMOutputLogs(vmOutput1, vmOutput2)
	require.Len(t, vmOutput1.Logs, 2)

	vmOutput1 = &vmcommon.VMOutput{
		Logs: []*vmcommon.LogEntry{
			{
				Identifier: []byte("identifier2"),
			},
		},
	}

	vmOutput2 = &vmcommon.VMOutput{
		Logs: []*vmcommon.LogEntry{
			{
				Identifier: []byte("identifier1"),
			},
		},
	}

	mergeVMOutputLogs(vmOutput1, vmOutput2)
	require.Len(t, vmOutput1.Logs, 2)
	require.Equal(t, []byte("identifier1"), vmOutput1.Logs[0].Identifier)
	require.Equal(t, []byte("identifier2"), vmOutput1.Logs[1].Identifier)
}

func TestScProcessor_TooMuchGasProvidedMessage(t *testing.T) {
	t.Parallel()

	arguments := createMockSmartContractProcessorArguments()
	enableEpochsHandlerStub := &testscommon.EnableEpochsHandlerStub{
		IsSCDeployFlagEnabledField:            true,
		IsPenalizedTooMuchGasFlagEnabledField: true,
	}
	arguments.EnableEpochsHandler = enableEpochsHandlerStub
	sc, _ := NewSmartContractProcessor(arguments)

	tx := &transaction.Transaction{}
	tx.Nonce = 0
	tx.SndAddr = []byte("SRC")
	tx.RcvAddr = make([]byte, sc.pubkeyConv.Len())
	tx.Data = []byte("abba@0500@0000")
	tx.Value = big.NewInt(45)

	vmOutput := &vmcommon.VMOutput{GasRemaining: 10}
	sc.penalizeUserIfNeeded(tx, []byte("txHash"), vmData.DirectCall, 11, vmOutput)
	returnMessage := "@" + fmt.Sprintf("%s: gas needed = %d, gas remained = %d",
		TooMuchGasProvidedMessage, 1, 10)
	assert.Equal(t, vmOutput.ReturnMessage, returnMessage)

	enableEpochsHandlerStub.IsCleanUpInformativeSCRsFlagEnabledField = true
	vmOutput = &vmcommon.VMOutput{GasRemaining: 10}
	sc.penalizeUserIfNeeded(tx, []byte("txHash"), vmData.DirectCall, 11, vmOutput)
	returnMessage = "@" + fmt.Sprintf("%s for processing: gas provided = %d, gas used = %d",
		TooMuchGasProvidedMessage, 11, 1)
	assert.Equal(t, vmOutput.ReturnMessage, returnMessage)
}<|MERGE_RESOLUTION|>--- conflicted
+++ resolved
@@ -101,15 +101,10 @@
 		GasHandler: &testscommon.GasHandlerStub{
 			SetGasRefundedCalled: func(gasRefunded uint64, hash []byte) {},
 		},
-<<<<<<< HEAD
-		GasSchedule: mock.NewGasScheduleNotifierMock(gasSchedule),
+		GasSchedule:       testscommon.NewGasScheduleNotifierMock(gasSchedule),
 		EnableEpochsHandler: &testscommon.EnableEpochsHandlerStub{
 			IsSCDeployFlagEnabledField: true,
 		},
-=======
-		GasSchedule:       testscommon.NewGasScheduleNotifierMock(gasSchedule),
-		EpochNotifier:     &epochNotifier.EpochNotifierStub{},
->>>>>>> 9b889484
 		ArwenChangeLocker: &sync.RWMutex{},
 		VMOutputCacher:    txcache.NewDisabledCache(),
 	}
@@ -356,16 +351,7 @@
 	gasScheduleRegisterCalled := false
 
 	arguments := createMockSmartContractProcessorArguments()
-<<<<<<< HEAD
-	gasSchedule := mock.NewGasScheduleNotifierMock(make(map[string]map[string]uint64))
-=======
-	arguments.EpochNotifier = &epochNotifier.EpochNotifierStub{
-		RegisterNotifyHandlerCalled: func(handler vmcommon.EpochSubscriberHandler) {
-			epochNotifierRegisterCalled = true
-		},
-	}
 	gasSchedule := testscommon.NewGasScheduleNotifierMock(make(map[string]map[string]uint64))
->>>>>>> 9b889484
 	gasSchedule.RegisterNotifyHandlerCalled = func(handler core.GasScheduleSubscribeHandler) {
 		gasScheduleRegisterCalled = true
 	}
