--- conflicted
+++ resolved
@@ -128,13 +128,8 @@
 	arguments.PubkeyConv = nil
 	sc, err := NewSmartContractProcessor(arguments)
 
-<<<<<<< HEAD
-	assert.Nil(t, sc)
-	assert.Equal(t, process.ErrNilPubkeyConverter, err)
-=======
 	require.Nil(t, sc)
-	require.Equal(t, process.ErrNilAddressConverter, err)
->>>>>>> 1da3176d
+	require.Equal(t, process.ErrNilPubkeyConverter, err)
 }
 
 func TestNewSmartContractProcessorNilShardCoordinator(t *testing.T) {
@@ -206,19 +201,9 @@
 func TestScProcessor_DeploySmartContractBadParse(t *testing.T) {
 	t.Parallel()
 
-<<<<<<< HEAD
-	vm := &mock.VMContainerMock{}
-	argParser := &mock.ArgumentParserMock{}
-	arguments := createMockSmartContractProcessorArguments()
-	arguments.VmContainer = vm
-=======
-	addrConverter := &mock.AddressConverterMock{}
-
-	argParser := &mock.ArgumentParserMock{}
-	arguments := createMockSmartContractProcessorArguments()
-	arguments.AdrConv = addrConverter
+	argParser := &mock.ArgumentParserMock{}
+	arguments := createMockSmartContractProcessorArguments()
 	arguments.VmContainer = &mock.VMContainerMock{}
->>>>>>> 1da3176d
 	arguments.ArgsParser = argParser
 	sc, err := NewSmartContractProcessor(arguments)
 	require.NotNil(t, sc)
@@ -256,13 +241,8 @@
 	tx := &transaction.Transaction{}
 	tx.Nonce = 0
 	tx.SndAddr = []byte("SRC")
-<<<<<<< HEAD
 	tx.RcvAddr = generateEmptyByteSlice(createMockPubkeyConverter().Len())
-	tx.Data = []byte("data")
-=======
-	tx.RcvAddr = generateEmptyByteSlice(addrConverter.AddressLen())
 	tx.Data = []byte("abba@0500@0000")
->>>>>>> 1da3176d
 	tx.Value = big.NewInt(45)
 	acntSrc, _ := createAccounts(tx)
 
@@ -322,13 +302,8 @@
 	tx := &transaction.Transaction{}
 	tx.Nonce = 0
 	tx.SndAddr = []byte("SRC")
-<<<<<<< HEAD
-	tx.RcvAddr = generateEmptyByteSlice(createMockPubkeyConverter().Len())
-	tx.Data = []byte("data")
-=======
-	tx.RcvAddr = generateEmptyByteSlice(addrConverter.AddressLen())
+	tx.RcvAddr = generateEmptyByteSlice(createMockPubkeyConverter.Len())
 	tx.Data = []byte("abba@0500@0000")
->>>>>>> 1da3176d
 	tx.Value = big.NewInt(0)
 	acntSrc, _ := createAccounts(tx)
 
@@ -604,21 +579,12 @@
 		return expectedCodeMetadata, nil
 	}
 
-<<<<<<< HEAD
-	vmInput, vmType, err := sc.CreateVMDeployInput(tx)
-	assert.Nil(t, err)
-	require.NotNil(t, vmInput)
-	assert.Equal(t, vmcommon.DirectCall, vmInput.CallType)
-	assert.True(t, bytes.Equal(vmArg, vmType))
-	assert.Nil(t, err)
-=======
 	input, vmType, err := sc.createVMDeployInput(tx)
 	require.NotNil(t, input)
 	require.Equal(t, vmcommon.DirectCall, input.CallType)
 	require.True(t, bytes.Equal(expectedVMType, vmType))
 	require.Equal(t, expectedCodeMetadata.ToBytes(), input.ContractCodeMetadata)
 	require.Nil(t, err)
->>>>>>> 1da3176d
 }
 
 func TestScProcessor_CreateVMDeployInputNotEnoughArguments(t *testing.T) {
