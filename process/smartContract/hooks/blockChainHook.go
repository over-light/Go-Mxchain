package hooks

import (
	"encoding/binary"
	"math/big"
	"sync"

	"github.com/ElrondNetwork/elrond-go/core"
	"github.com/ElrondNetwork/elrond-go/core/check"
	"github.com/ElrondNetwork/elrond-go/data"
	"github.com/ElrondNetwork/elrond-go/data/block"
	"github.com/ElrondNetwork/elrond-go/data/state"
	"github.com/ElrondNetwork/elrond-go/data/typeConverters"
	"github.com/ElrondNetwork/elrond-go/dataRetriever"
	"github.com/ElrondNetwork/elrond-go/hashing/keccak"
	"github.com/ElrondNetwork/elrond-go/marshal"
	"github.com/ElrondNetwork/elrond-go/process"
	"github.com/ElrondNetwork/elrond-go/sharding"
)

// BlockChainHookImpl is a wrapper over AccountsAdapter that satisfy vmcommon.BlockchainHook interface
type BlockChainHookImpl struct {
	accounts         state.AccountsAdapter
	addrConv         state.AddressConverter
	storageService   dataRetriever.StorageService
	blockChain       data.ChainHandler
	shardCoordinator sharding.Coordinator
	marshalizer      marshal.Marshalizer
	uint64Converter  typeConverters.Uint64ByteSliceConverter

	mutCurrentHdr sync.RWMutex
	currentHdr    data.HeaderHandler

	mutTempAccounts sync.Mutex
	tempAccounts    map[string]state.AccountHandler
}

// NewBlockChainHookImpl creates a new BlockChainHookImpl instance
func NewBlockChainHookImpl(
	args ArgBlockChainHook,
) (*BlockChainHookImpl, error) {
	err := checkForNil(args)
	if err != nil {
		return nil, err
	}

	blockChainHookImpl := &BlockChainHookImpl{
		accounts:         args.Accounts,
		addrConv:         args.AddrConv,
		storageService:   args.StorageService,
		blockChain:       args.BlockChain,
		shardCoordinator: args.ShardCoordinator,
		marshalizer:      args.Marshalizer,
		uint64Converter:  args.Uint64Converter,
	}

	blockChainHookImpl.currentHdr = &block.Header{}
	blockChainHookImpl.tempAccounts = make(map[string]state.AccountHandler, 0)

	return blockChainHookImpl, nil
}

func checkForNil(args ArgBlockChainHook) error {
	if args.Accounts == nil || args.Accounts.IsInterfaceNil() {
		return process.ErrNilAccountsAdapter
	}
	if args.AddrConv == nil || args.AddrConv.IsInterfaceNil() {
		return process.ErrNilAddressConverter
	}
	if args.StorageService == nil || args.StorageService.IsInterfaceNil() {
		return process.ErrNilStorage
	}
	if args.BlockChain == nil || args.BlockChain.IsInterfaceNil() {
		return process.ErrNilBlockChain
	}
	if args.ShardCoordinator == nil || args.ShardCoordinator.IsInterfaceNil() {
		return process.ErrNilShardCoordinator
	}
	if args.Marshalizer == nil || args.Marshalizer.IsInterfaceNil() {
		return process.ErrNilMarshalizer
	}
	if args.Uint64Converter == nil || args.Uint64Converter.IsInterfaceNil() {
		return process.ErrNilUint64Converter
	}

	return nil
}

// AccountExists checks if an account exists in provided AccountAdapter
func (bh *BlockChainHookImpl) AccountExists(address []byte) (bool, error) {
	_, err := bh.getAccountFromAddressBytes(address)
	if err != nil {
		if err == state.ErrAccNotFound {
			return false, nil
		}
		return false, err
	}
	return true, nil
}

// GetBalance returns the balance of a shard account
func (bh *BlockChainHookImpl) GetBalance(address []byte) (*big.Int, error) {
	exists, err := bh.AccountExists(address)
	if err != nil {
		return nil, err
	}
	if !exists {
		return big.NewInt(0), nil
	}

	shardAccount, err := bh.getShardAccountFromAddressBytes(address)
	if err != nil {
		return nil, err
	}

	return shardAccount.Balance, nil
}

// GetNonce returns the nonce of a shard account
func (bh *BlockChainHookImpl) GetNonce(address []byte) (uint64, error) {
	exists, err := bh.AccountExists(address)
	if err != nil {
		return 0, err
	}
	if !exists {
		return 0, nil
	}

	shardAccount, err := bh.getShardAccountFromAddressBytes(address)
	if err != nil {
		return 0, err
	}

	return shardAccount.Nonce, nil
}

// GetStorageData returns the storage value of a variable held in account's data trie
func (bh *BlockChainHookImpl) GetStorageData(accountAddress []byte, index []byte) ([]byte, error) {
	exists, err := bh.AccountExists(accountAddress)
	if err != nil {
		return nil, err
	}
	if !exists {
		return make([]byte, 0), nil
	}

	account, err := bh.getAccountFromAddressBytes(accountAddress)
	if err != nil {
		return nil, err
	}

	return account.DataTrieTracker().RetrieveValue(index)
}

// IsCodeEmpty returns if the code is empty
func (bh *BlockChainHookImpl) IsCodeEmpty(address []byte) (bool, error) {
	exists, err := bh.AccountExists(address)
	if err != nil {
		return false, err
	}
	if !exists {
		return true, nil
	}

	account, err := bh.getAccountFromAddressBytes(address)
	if err != nil {
		return false, err
	}

	isCodeEmpty := len(account.GetCode()) == 0
	return isCodeEmpty, nil
}

// GetCode retrieves the account's code
func (bh *BlockChainHookImpl) GetCode(address []byte) ([]byte, error) {
	account, err := bh.getAccountFromAddressBytes(address)
	if err != nil {
		return nil, err
	}

	code := account.GetCode()
	if len(code) == 0 {
		return nil, ErrEmptyCode
	}

	return code, nil
}

// GetBlockhash returns the header hash for a requested nonce delta
func (bh *BlockChainHookImpl) GetBlockhash(nonce uint64) ([]byte, error) {
	hdr := bh.blockChain.GetCurrentBlockHeader()

<<<<<<< HEAD
	if hdr == nil {
		return nil, process.ErrNilBlockHeader
	}

=======
	if check.IfNil(hdr) {
		return nil, process.ErrNilBlockHeader
	}
>>>>>>> d3b10a0f
	if nonce > hdr.GetNonce() {
		return nil, process.ErrInvalidNonceRequest
	}
	if nonce == hdr.GetNonce() {
		return bh.blockChain.GetCurrentBlockHeaderHash(), nil
	}

	_, hash, err := process.GetHeaderFromStorageWithNonce(
		nonce,
		bh.shardCoordinator.SelfId(),
		bh.storageService,
		bh.uint64Converter,
		bh.marshalizer,
	)

	if err != nil {
		return nil, err
	}

	return hash, nil
}

// LastNonce returns the nonce from from the last committed block
func (bh *BlockChainHookImpl) LastNonce() uint64 {
	if bh.blockChain.GetCurrentBlockHeader() != nil {
		return bh.blockChain.GetCurrentBlockHeader().GetNonce()
	}
	return 0
}

// LastRound returns the round from the last committed block
func (bh *BlockChainHookImpl) LastRound() uint64 {
	if bh.blockChain.GetCurrentBlockHeader() != nil {
		return bh.blockChain.GetCurrentBlockHeader().GetRound()
	}
	return 0
}

// LastTimeStamp returns the timeStamp from the last committed block
func (bh *BlockChainHookImpl) LastTimeStamp() uint64 {
	if bh.blockChain.GetCurrentBlockHeader() != nil {
		return bh.blockChain.GetCurrentBlockHeader().GetTimeStamp()
	}
	return 0
}

// LastRandomSeed returns the random seed from the last committed block
func (bh *BlockChainHookImpl) LastRandomSeed() []byte {
	if bh.blockChain.GetCurrentBlockHeader() != nil {
		return bh.blockChain.GetCurrentBlockHeader().GetRandSeed()
	}
	return []byte{}
}

// LastEpoch returns the epoch from the last committed block
func (bh *BlockChainHookImpl) LastEpoch() uint32 {
	if bh.blockChain.GetCurrentBlockHeader() != nil {
		return bh.blockChain.GetCurrentBlockHeader().GetEpoch()
	}
	return 0
}

// GetStateRootHash returns the state root hash from the last committed block
func (bh *BlockChainHookImpl) GetStateRootHash() []byte {
	if bh.blockChain.GetCurrentBlockHeader() != nil {
		return bh.blockChain.GetCurrentBlockHeader().GetRootHash()
	}
	return []byte{}
}

// CurrentNonce returns the nonce from the current block
func (bh *BlockChainHookImpl) CurrentNonce() uint64 {
	bh.mutCurrentHdr.RLock()
	defer bh.mutCurrentHdr.RUnlock()

	return bh.currentHdr.GetNonce()
}

// CurrentRound returns the round from the current block
func (bh *BlockChainHookImpl) CurrentRound() uint64 {
	bh.mutCurrentHdr.RLock()
	defer bh.mutCurrentHdr.RUnlock()
	return bh.currentHdr.GetRound()
}

// CurrentTimeStamp return the timestamp from the current block
func (bh *BlockChainHookImpl) CurrentTimeStamp() uint64 {
	bh.mutCurrentHdr.RLock()
	defer bh.mutCurrentHdr.RUnlock()
	return bh.currentHdr.GetTimeStamp()
}

// CurrentRandomSeed returns the random seed from the current header
func (bh *BlockChainHookImpl) CurrentRandomSeed() []byte {
	bh.mutCurrentHdr.RLock()
	defer bh.mutCurrentHdr.RUnlock()
	return bh.currentHdr.GetRandSeed()
}

// CurrentEpoch returns the current epoch
func (bh *BlockChainHookImpl) CurrentEpoch() uint32 {
	bh.mutCurrentHdr.RLock()
	defer bh.mutCurrentHdr.RUnlock()
	return bh.currentHdr.GetEpoch()
}

// NewAddress is a hook which creates a new smart contract address from the creators address and nonce
// The address is created by applied keccak256 on the appended value off creator address and nonce
// Prefix mask is applied for first 8 bytes 0, and for bytes 9-10 - VM type
// Suffix mask is applied - last 2 bytes are for the shard ID - mask is applied as suffix mask
func (bh *BlockChainHookImpl) NewAddress(creatorAddress []byte, creatorNonce uint64, vmType []byte) ([]byte, error) {
	addressLength := bh.addrConv.AddressLen()
	if len(creatorAddress) != addressLength {
		return nil, ErrAddressLengthNotCorrect
	}

	if len(vmType) != core.VMTypeLen {
		return nil, ErrVMTypeLengthIsNotCorrect
	}

	base := hashFromAddressAndNonce(creatorAddress, creatorNonce)
	prefixMask := createPrefixMask(vmType)
	suffixMask := createSuffixMask(creatorAddress)

	copy(base[:core.NumInitCharactersForScAddress], prefixMask)
	copy(base[len(base)-core.ShardIdentiferLen:], suffixMask)

	return base, nil
}

func hashFromAddressAndNonce(creatorAddress []byte, creatorNonce uint64) []byte {
	buffNonce := make([]byte, 8)
	binary.LittleEndian.PutUint64(buffNonce, creatorNonce)
	adrAndNonce := append(creatorAddress, buffNonce...)
	scAddress := keccak.Keccak{}.Compute(string(adrAndNonce))

	return scAddress
}

func createPrefixMask(vmType []byte) []byte {
	prefixMask := make([]byte, core.NumInitCharactersForScAddress-core.VMTypeLen)
	prefixMask = append(prefixMask, vmType...)

	return prefixMask
}

func createSuffixMask(creatorAddress []byte) []byte {
	return creatorAddress[len(creatorAddress)-2:]
}

func (bh *BlockChainHookImpl) getAccountFromAddressBytes(address []byte) (state.AccountHandler, error) {
	tempAcc, success := bh.getAccountFromTemporaryAccounts(address)
	if success {
		return tempAcc, nil
	}

	addr, err := bh.addrConv.CreateAddressFromPublicKeyBytes(address)
	if err != nil {
		return nil, err
	}

	return bh.accounts.GetExistingAccount(addr)
}

func (bh *BlockChainHookImpl) getShardAccountFromAddressBytes(address []byte) (*state.Account, error) {
	account, err := bh.getAccountFromAddressBytes(address)
	if err != nil {
		return nil, err
	}

	shardAccount, ok := account.(*state.Account)
	if !ok {
		return nil, state.ErrWrongTypeAssertion
	}

	return shardAccount, nil
}

func (bh *BlockChainHookImpl) getAccountFromTemporaryAccounts(address []byte) (state.AccountHandler, bool) {
	bh.mutTempAccounts.Lock()
	defer bh.mutTempAccounts.Unlock()

	if tempAcc, ok := bh.tempAccounts[string(address)]; ok {
		return tempAcc, true
	}

	return nil, false
}

// AddTempAccount will add a temporary account in temporary store
func (bh *BlockChainHookImpl) AddTempAccount(address []byte, balance *big.Int, nonce uint64) {
	bh.mutTempAccounts.Lock()
	defer bh.mutTempAccounts.Unlock()

	accTracker := &TempAccountTracker{}
	addrContainer := state.NewAddress(address)
	account, err := state.NewAccount(addrContainer, accTracker)
	if err != nil {
		return
	}

	account.Balance = balance
	account.Nonce = nonce

	bh.tempAccounts[string(address)] = account
}

// CleanTempAccounts cleans the map holding the temporary accounts
func (bh *BlockChainHookImpl) CleanTempAccounts() {
	bh.mutTempAccounts.Lock()
	bh.tempAccounts = make(map[string]state.AccountHandler, 0)
	bh.mutTempAccounts.Unlock()
}

// TempAccount can retrieve a temporary account from provided address
func (bh *BlockChainHookImpl) TempAccount(address []byte) state.AccountHandler {
	tempAcc, success := bh.getAccountFromTemporaryAccounts(address)
	if success {
		return tempAcc
	}

	return nil
}

// IsInterfaceNil returns true if there is no value under the interface
func (bh *BlockChainHookImpl) IsInterfaceNil() bool {
	if bh == nil {
		return true
	}
	return false
}

// SetCurrentHeader sets current header to be used by smart contracts
func (bh *BlockChainHookImpl) SetCurrentHeader(hdr data.HeaderHandler) {
	if hdr == nil || hdr.IsInterfaceNil() {
		return
	}

	bh.mutCurrentHdr.Lock()
	bh.currentHdr = hdr
	bh.mutCurrentHdr.Unlock()
}<|MERGE_RESOLUTION|>--- conflicted
+++ resolved
@@ -190,16 +190,9 @@
 func (bh *BlockChainHookImpl) GetBlockhash(nonce uint64) ([]byte, error) {
 	hdr := bh.blockChain.GetCurrentBlockHeader()
 
-<<<<<<< HEAD
-	if hdr == nil {
-		return nil, process.ErrNilBlockHeader
-	}
-
-=======
 	if check.IfNil(hdr) {
 		return nil, process.ErrNilBlockHeader
 	}
->>>>>>> d3b10a0f
 	if nonce > hdr.GetNonce() {
 		return nil, process.ErrInvalidNonceRequest
 	}
