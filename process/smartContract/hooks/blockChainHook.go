--- conflicted
+++ resolved
@@ -25,7 +25,7 @@
 // ArgBlockChainHook represents the arguments structure for the blockchain hook
 type ArgBlockChainHook struct {
 	Accounts         state.AccountsAdapter
-	AddrConv         state.AddressConverter
+	PubkeyConv       state.PubkeyConverter
 	StorageService   dataRetriever.StorageService
 	BlockChain       data.ChainHandler
 	ShardCoordinator sharding.Coordinator
@@ -82,13 +82,8 @@
 	if check.IfNil(args.Accounts) {
 		return process.ErrNilAccountsAdapter
 	}
-<<<<<<< HEAD
 	if check.IfNil(args.PubkeyConv) {
 		return process.ErrNilPubkeyConverter
-=======
-	if check.IfNil(args.AddrConv) {
-		return process.ErrNilAddressConverter
->>>>>>> 1da3176d
 	}
 	if check.IfNil(args.StorageService) {
 		return process.ErrNilStorage
