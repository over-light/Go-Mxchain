package smartContract

import (
	"bytes"
	"encoding/hex"
	"fmt"
	"math/big"

	"github.com/ElrondNetwork/elrond-go/core"
	"github.com/ElrondNetwork/elrond-go/core/check"
	"github.com/ElrondNetwork/elrond-go/data"
	"github.com/ElrondNetwork/elrond-go/data/smartContractResult"
	"github.com/ElrondNetwork/elrond-go/data/state"
	"github.com/ElrondNetwork/elrond-go/hashing"
	"github.com/ElrondNetwork/elrond-go/logger"
	"github.com/ElrondNetwork/elrond-go/marshal"
	"github.com/ElrondNetwork/elrond-go/process"
	"github.com/ElrondNetwork/elrond-go/sharding"
	"github.com/ElrondNetwork/elrond-vm-common"
)

var log = logger.GetOrCreate("process/smartcontract")

type scProcessor struct {
	accounts         state.AccountsAdapter
	tempAccounts     process.TemporaryAccountsHandler
	adrConv          state.AddressConverter
	hasher           hashing.Hasher
	marshalizer      marshal.Marshalizer
	shardCoordinator sharding.Coordinator
	vmContainer      process.VirtualMachinesContainer
	argsParser       process.ArgumentsParser
	isCallBack       bool

	scrForwarder  process.IntermediateTransactionHandler
	txFeeHandler  process.TransactionFeeHandler
	economicsFee  process.FeeHandler
	txTypeHandler process.TxTypeHandler
	gasHandler    process.GasHandler
}

// NewSmartContractProcessor create a smart contract processor creates and interprets VM data
func NewSmartContractProcessor(
	vmContainer process.VirtualMachinesContainer,
	argsParser process.ArgumentsParser,
	hasher hashing.Hasher,
	marshalizer marshal.Marshalizer,
	accountsDB state.AccountsAdapter,
	tempAccounts process.TemporaryAccountsHandler,
	adrConv state.AddressConverter,
	coordinator sharding.Coordinator,
	scrForwarder process.IntermediateTransactionHandler,
	txFeeHandler process.TransactionFeeHandler,
	economicsFee process.FeeHandler,
	txTypeHandler process.TxTypeHandler,
	gasHandler process.GasHandler,
) (*scProcessor, error) {

	if check.IfNil(vmContainer) {
		return nil, process.ErrNoVM
	}
	if check.IfNil(argsParser) {
		return nil, process.ErrNilArgumentParser
	}
	if check.IfNil(hasher) {
		return nil, process.ErrNilHasher
	}
	if check.IfNil(marshalizer) {
		return nil, process.ErrNilMarshalizer
	}
	if check.IfNil(accountsDB) {
		return nil, process.ErrNilAccountsAdapter
	}
	if check.IfNil(tempAccounts) {
		return nil, process.ErrNilTemporaryAccountsHandler
	}
	if check.IfNil(adrConv) {
		return nil, process.ErrNilAddressConverter
	}
	if check.IfNil(coordinator) {
		return nil, process.ErrNilShardCoordinator
	}
	if check.IfNil(scrForwarder) {
		return nil, process.ErrNilIntermediateTransactionHandler
	}
	if check.IfNil(txFeeHandler) {
		return nil, process.ErrNilUnsignedTxHandler
	}
	if check.IfNil(economicsFee) {
		return nil, process.ErrNilEconomicsFeeHandler
	}
	if check.IfNil(txTypeHandler) {
		return nil, process.ErrNilTxTypeHandler
	}
	if check.IfNil(gasHandler) {
		return nil, process.ErrNilGasHandler
	}

	return &scProcessor{
		vmContainer:      vmContainer,
		argsParser:       argsParser,
		hasher:           hasher,
		marshalizer:      marshalizer,
		accounts:         accountsDB,
		tempAccounts:     tempAccounts,
		adrConv:          adrConv,
		shardCoordinator: coordinator,
		scrForwarder:     scrForwarder,
		txFeeHandler:     txFeeHandler,
		economicsFee:     economicsFee,
		txTypeHandler:    txTypeHandler,
		gasHandler:       gasHandler}, nil
}

func (sc *scProcessor) checkTxValidity(tx data.TransactionHandler) error {
	if check.IfNil(tx) {
		return process.ErrNilTransaction
	}

	recvAddressIsInvalid := sc.adrConv.AddressLen() != len(tx.GetRecvAddress())
	if recvAddressIsInvalid {
		return process.ErrWrongTransaction
	}

	return nil
}

func (sc *scProcessor) isDestAddressEmpty(tx data.TransactionHandler) bool {
	isEmptyAddress := bytes.Equal(tx.GetRecvAddress(), make([]byte, sc.adrConv.AddressLen()))
	return isEmptyAddress
}

// ExecuteSmartContractTransaction processes the transaction, call the VM and processes the SC call output
func (sc *scProcessor) ExecuteSmartContractTransaction(
	tx data.TransactionHandler,
	acntSnd, acntDst state.AccountHandler,
) error {
	defer sc.tempAccounts.CleanTempAccounts()

	if tx == nil || tx.IsInterfaceNil() {
		return process.ErrNilTransaction
	}
	if acntDst == nil || acntDst.IsInterfaceNil() {
		return process.ErrNilSCDestAccount
	}
	if acntDst.IsInterfaceNil() || acntDst.GetCode() == nil {
		return process.ErrNilSCDestAccount
	}

	err := sc.processSCPayment(tx, acntSnd)
	if err != nil {
		return err
	}

	defer func() {
		if err != nil {
			err = sc.processIfError(acntSnd, tx, err.Error())
			if err != nil {
				log.Debug("error while processing error in smart contract processor")
			}
		}
	}()

	err = sc.prepareSmartContractCall(tx, acntSnd)
	if err != nil {
		return nil
	}

	vmInput, err := sc.createVMCallInput(tx)
	if err != nil {
		return nil
	}

	vm, err := sc.getVMFromRecvAddress(tx)
	if err != nil {
		return nil
	}

	vmOutput, err := vm.RunSmartContractCall(vmInput)
	if err != nil {
		return nil
	}

	results, consumedFee, err := sc.processVMOutput(vmOutput, tx, acntSnd)
	if err != nil {
		return nil
	}

	err = sc.scrForwarder.AddIntermediateTransactions(results)
	if err != nil {
		return nil
	}

	sc.txFeeHandler.ProcessTransactionFee(consumedFee)

	return nil
}

<<<<<<< HEAD
func (sc *scProcessor) prepareSmartContractCall(tx *transaction.Transaction, acntSnd state.AccountHandler) error {
	err := sc.argsParser.ParseData(string(tx.Data))
=======
func (sc *scProcessor) processIfError(
	acntSnd state.AccountHandler,
	tx data.TransactionHandler,
	returnCode string,
) error {
	consumedFee := big.NewInt(0).SetUint64(tx.GetGasLimit() * tx.GetGasPrice())
	scrIfError, err := sc.createSCRsWhenError(tx, returnCode)
>>>>>>> 4eaa0492
	if err != nil {
		return err
	}

	if !check.IfNil(acntSnd) {
		stAcc, ok := acntSnd.(*state.Account)
		if !ok {
			return process.ErrWrongTypeAssertion
		}

		totalCost := big.NewInt(0)
		err = stAcc.SetBalanceWithJournal(totalCost.Add(stAcc.Balance, tx.GetValue()))
		if err != nil {
			return err
		}
	}

	err = sc.scrForwarder.AddIntermediateTransactions(scrIfError)
	if err != nil {
		return nil
	}

	sc.txFeeHandler.ProcessTransactionFee(consumedFee)

	return nil
}

func (sc *scProcessor) prepareSmartContractCall(tx data.TransactionHandler, acntSnd state.AccountHandler) error {
	sc.isCallBack = false
	dataToParse := tx.GetData()

	scr, ok := tx.(*smartContractResult.SmartContractResult)
	isSCRResultFromCrossShardCall := ok && len(scr.Data) > 0 && scr.Data[0] == '@'
	if isSCRResultFromCrossShardCall {
		dataToParse = "callBack" + tx.GetData()
		sc.isCallBack = true
	}

	err := sc.argsParser.ParseData(dataToParse)
	if err != nil {
		return err
	}

	nonce := tx.GetNonce()
	if acntSnd != nil && !acntSnd.IsInterfaceNil() {
		nonce = acntSnd.GetNonce()
	}

	txValue := big.NewInt(0).Set(tx.GetValue())
	sc.tempAccounts.AddTempAccount(tx.GetSndAddress(), txValue, nonce)

	return nil
}

func (sc *scProcessor) getVMTypeFromArguments(vmType []byte) ([]byte, error) {
	// first parsed argument after the code in case of vmDeploy is the actual vmType
	vmAppendedType := make([]byte, core.VMTypeLen)
	vmArgLen := len(vmType)
	if vmArgLen > core.VMTypeLen {
		return nil, process.ErrVMTypeLengthInvalid
	}

	copy(vmAppendedType[core.VMTypeLen-vmArgLen:], vmType)
	return vmAppendedType, nil
}

func (sc *scProcessor) getVMFromRecvAddress(tx data.TransactionHandler) (vmcommon.VMExecutionHandler, error) {
	vmType := core.GetVMType(tx.GetRecvAddress())
	vm, err := sc.vmContainer.Get(vmType)
	if err != nil {
		return nil, err
	}
	return vm, nil
}

// DeploySmartContract processes the transaction, than deploy the smart contract into VM, final code is saved in account
func (sc *scProcessor) DeploySmartContract(
	tx data.TransactionHandler,
	acntSnd state.AccountHandler,
) error {
	defer sc.tempAccounts.CleanTempAccounts()

	err := sc.checkTxValidity(tx)
	if err != nil {
		log.Debug("Transaction invalid", "error", err.Error())
		return err
	}

	isEmptyAddress := sc.isDestAddressEmpty(tx)
	if !isEmptyAddress {
		log.Debug("Transaction wrong", "error", process.ErrWrongTransaction.Error())
		return process.ErrWrongTransaction
	}

	err = sc.processSCPayment(tx, acntSnd)
	if err != nil {
		return err
	}

	defer func() {
		if err != nil {
			err = sc.processIfError(acntSnd, tx, err.Error())
			if err != nil {
				log.Debug("error while processing error in smart contract processor")
			}
		}
	}()

	err = sc.prepareSmartContractCall(tx, acntSnd)
	if err != nil {
		log.Debug("Transaction error", "error", err.Error())
		return nil
	}

	vmInput, vmType, err := sc.createVMDeployInput(tx)
	if err != nil {
		log.Debug("Transaction error", "error", err.Error())
		return nil
	}

	vm, err := sc.vmContainer.Get(vmType)
	if err != nil {
		log.Debug("VM error", "error", err.Error())
		return nil
	}

	vmOutput, err := vm.RunSmartContractCreate(vmInput)
	if err != nil {
		log.Debug("VM error", "error", err.Error())
		return nil
	}

	results, consumedFee, err := sc.processVMOutput(vmOutput, tx, acntSnd)
	if err != nil {
		log.Debug("Processing error", "error", err.Error())
		return nil
	}

	err = sc.scrForwarder.AddIntermediateTransactions(results)
	if err != nil {
		log.Debug("Processing error", "error", err.Error())
		return nil
	}

	sc.txFeeHandler.ProcessTransactionFee(consumedFee)

	log.Trace("SmartContract deployed")
	return nil
}

func (sc *scProcessor) createVMCallInput(tx data.TransactionHandler) (*vmcommon.ContractCallInput, error) {
	vmInput, err := sc.createVMInput(tx)
	if err != nil {
		return nil, err
	}

	vmCallInput := &vmcommon.ContractCallInput{}
	vmCallInput.VMInput = *vmInput
	vmCallInput.Function, err = sc.argsParser.GetFunction()
	if err != nil {
		return nil, err
	}

	vmCallInput.RecipientAddr = tx.GetRecvAddress()

	return vmCallInput, nil
}

func (sc *scProcessor) createVMDeployInput(
	tx data.TransactionHandler,
) (*vmcommon.ContractCreateInput, []byte, error) {
	vmInput, err := sc.createVMInput(tx)
	if err != nil {
		return nil, nil, err
	}

	if len(vmInput.Arguments) < 1 {
		return nil, nil, process.ErrNotEnoughArgumentsToDeploy
	}

	vmType, err := sc.getVMTypeFromArguments(vmInput.Arguments[0])
	if err != nil {
		return nil, nil, err
	}
	// delete the first argument as it is the vmType
	vmInput.Arguments = vmInput.Arguments[1:]

	vmCreateInput := &vmcommon.ContractCreateInput{}
	hexCode, err := sc.argsParser.GetCode()
	if err != nil {
		return nil, nil, err
	}

	vmCreateInput.ContractCode, err = hex.DecodeString(string(hexCode))
	if err != nil {
		return nil, nil, err
	}

	vmCreateInput.VMInput = *vmInput

	return vmCreateInput, vmType, nil
}

func (sc *scProcessor) createVMInput(tx data.TransactionHandler) (*vmcommon.VMInput, error) {
	var err error
	vmInput := &vmcommon.VMInput{}

	vmInput.CallerAddr = tx.GetSndAddress()
	vmInput.Arguments, err = sc.argsParser.GetArguments()
	if err != nil {
		return nil, err
	}

	vmInput.CallValue = tx.GetValue()
	vmInput.GasPrice = tx.GetGasPrice()
	moveBalanceGasConsume := sc.economicsFee.ComputeGasLimit(tx)

	if tx.GetGasLimit() < moveBalanceGasConsume {
		return nil, process.ErrNotEnoughGas
	}

	vmInput.GasProvided = tx.GetGasLimit() - moveBalanceGasConsume

	return vmInput, nil
}

// taking money from sender, as VM might not have access to him because of state sharding
func (sc *scProcessor) processSCPayment(tx data.TransactionHandler, acntSnd state.AccountHandler) error {
	if acntSnd == nil || acntSnd.IsInterfaceNil() {
		// transaction was already processed at sender shard
		return nil
	}

	err := acntSnd.SetNonceWithJournal(acntSnd.GetNonce() + 1)
	if err != nil {
		return err
	}

	err = sc.economicsFee.CheckValidityTxValues(tx)
	if err != nil {
		return err
	}

	cost := big.NewInt(0)
	cost = cost.Mul(big.NewInt(0).SetUint64(tx.GetGasPrice()), big.NewInt(0).SetUint64(tx.GetGasLimit()))
	cost = cost.Add(cost, tx.GetValue())

	if cost.Cmp(big.NewInt(0)) == 0 {
		return nil
	}

	stAcc, ok := acntSnd.(*state.Account)
	if !ok {
		return process.ErrWrongTypeAssertion
	}

	if stAcc.Balance.Cmp(cost) < 0 {
		return process.ErrInsufficientFunds
	}

	totalCost := big.NewInt(0)
	err = stAcc.SetBalanceWithJournal(totalCost.Sub(stAcc.Balance, cost))
	if err != nil {
		return err
	}

	return nil
}

func (sc *scProcessor) computeTransactionHash(tx data.TransactionHandler) ([]byte, error) {
	scr, ok := tx.(*smartContractResult.SmartContractResult)
	if ok {
		return scr.TxHash, nil
	}

	return core.CalculateHash(sc.marshalizer, sc.hasher, tx)
}

func (sc *scProcessor) processVMOutput(
	vmOutput *vmcommon.VMOutput,
	tx data.TransactionHandler,
	acntSnd state.AccountHandler,
) ([]data.TransactionHandler, *big.Int, error) {
	if vmOutput == nil {
		return nil, nil, process.ErrNilVMOutput
	}
	if check.IfNil(tx) {
		return nil, nil, process.ErrNilTransaction
	}

	txHash, err := sc.computeTransactionHash(tx)
	if err != nil {
		return nil, nil, err
	}

	if vmOutput.ReturnCode != vmcommon.Ok {
		log.Debug("smart contract processing returned with error",
			"hash", txHash,
			"return code", vmOutput.ReturnCode.String(),
		)

		return nil, nil, fmt.Errorf(vmOutput.ReturnCode.String())
	}

	err = sc.processSCOutputAccounts(vmOutput.OutputAccounts, tx)
	if err != nil {
		return nil, nil, err
	}

	scrTxs, err := sc.createSCRTransactions(vmOutput.OutputAccounts, tx, txHash)
	if err != nil {
		return nil, nil, err
	}

	acntSnd, err = sc.reloadLocalSndAccount(acntSnd)
	if err != nil {
		return nil, nil, err
	}

	totalGasConsumed := tx.GetGasLimit() - vmOutput.GasRemaining
	log.Debug("total gas consumed", "value", totalGasConsumed, "hash", txHash)

	if vmOutput.GasRefund.Uint64() > 0 {
		log.Debug("total gas refunded", "value", vmOutput.GasRefund.Uint64(), "hash", txHash)
	}

	sc.gasHandler.SetGasRefunded(vmOutput.GasRemaining, txHash)
	scrRefund, consumedFee, err := sc.createSCRForSender(vmOutput, tx, txHash, acntSnd)
	if err != nil {
		return nil, nil, err
	}

	if scrRefund != nil {
		scrTxs = append(scrTxs, scrRefund)
	}

	err = sc.deleteAccounts(vmOutput.DeletedAccounts)
	if err != nil {
		return nil, nil, err
	}

	err = sc.processTouchedAccounts(vmOutput.TouchedAccounts)
	if err != nil {
		return nil, nil, err
	}

	//TODO: think about if merge is needed between the resulted SCRs and if whether it does not complicates stuff
	// when smart contract processes in the second shard

	return scrTxs, consumedFee, nil
}

func (sc *scProcessor) createSCRsWhenError(
	tx data.TransactionHandler,
	returnCode string,
) ([]data.TransactionHandler, error) {
	txHash, err := core.CalculateHash(sc.marshalizer, sc.hasher, tx)
	if err != nil {
		return nil, err
	}

	rcvAddress := tx.GetSndAddress()
	if sc.isCallBack {
		rcvAddress = tx.GetRecvAddress()
	}

	scr := &smartContractResult.SmartContractResult{
		Nonce:   tx.GetNonce(),
		Value:   tx.GetValue(),
		RcvAddr: rcvAddress,
		SndAddr: tx.GetRecvAddress(),
		Code:    nil,
		Data:    "@" + hex.EncodeToString([]byte(returnCode)) + "@" + hex.EncodeToString(txHash),
		TxHash:  txHash,
	}

	resultedScrs := []data.TransactionHandler{scr}

	return resultedScrs, nil
}

// reloadLocalSndAccount will reload from current account state the sender account
// this requirement is needed because in the case of refunding the exact account that was previously
// modified in saveSCOutputToCurrentState, the modifications done there should be visible here
func (sc *scProcessor) reloadLocalSndAccount(acntSnd state.AccountHandler) (state.AccountHandler, error) {
	if acntSnd == nil || acntSnd.IsInterfaceNil() {
		return acntSnd, nil
	}

	isAccountFromCurrentShard := acntSnd.AddressContainer() != nil
	if !isAccountFromCurrentShard {
		return acntSnd, nil
	}

	return sc.getAccountFromAddress(acntSnd.AddressContainer().Bytes())
}

func (sc *scProcessor) createSmartContractResult(
	outAcc *vmcommon.OutputAccount,
	tx data.TransactionHandler,
	txHash []byte,
) *smartContractResult.SmartContractResult {
	result := &smartContractResult.SmartContractResult{}

	result.Value = outAcc.BalanceDelta
	result.Nonce = outAcc.Nonce
	result.RcvAddr = outAcc.Address
	result.SndAddr = tx.GetRecvAddress()
	result.Code = outAcc.Code
	result.Data = string(outAcc.Data) + sc.argsParser.CreateDataFromStorageUpdate(outAcc.StorageUpdates)
	result.GasLimit = outAcc.GasLimit
	result.GasPrice = tx.GetGasPrice()
	result.TxHash = txHash

	return result
}

func (sc *scProcessor) createSCRTransactions(
	outAccs []*vmcommon.OutputAccount,
	tx data.TransactionHandler,
	txHash []byte,
) ([]data.TransactionHandler, error) {
	scResults := make([]data.TransactionHandler, 0, len(outAccs))

	for i := 0; i < len(outAccs); i++ {
		scTx := sc.createSmartContractResult(outAccs[i], tx, txHash)
		scResults = append(scResults, scTx)
	}

	return scResults, nil
}

// createSCRForSender(vmOutput, tx, txHash, acntSnd)
// give back the user the unused gas money
func (sc *scProcessor) createSCRForSender(
	vmOutput *vmcommon.VMOutput,
	tx data.TransactionHandler,
	txHash []byte,
	acntSnd state.AccountHandler,
) (*smartContractResult.SmartContractResult, *big.Int, error) {
	gasRefund := big.NewInt(0).Add(vmOutput.GasRefund, big.NewInt(0).SetUint64(vmOutput.GasRemaining))

	consumedFee := big.NewInt(0)
	consumedFee = consumedFee.Mul(big.NewInt(0).SetUint64(tx.GetGasPrice()), big.NewInt(0).SetUint64(tx.GetGasLimit()))

	refundErd := big.NewInt(0)
	refundErd = refundErd.Mul(gasRefund, big.NewInt(int64(tx.GetGasPrice())))
	consumedFee = consumedFee.Sub(consumedFee, refundErd)

	rcvAddress := tx.GetSndAddress()
	if sc.isCallBack {
		rcvAddress = tx.GetRecvAddress()
	}

	scTx := &smartContractResult.SmartContractResult{}
	scTx.Value = refundErd
	scTx.RcvAddr = rcvAddress
	scTx.SndAddr = tx.GetRecvAddress()
	scTx.Nonce = tx.GetNonce() + 1
	scTx.TxHash = txHash
	scTx.GasLimit = vmOutput.GasRemaining
	scTx.GasPrice = tx.GetGasPrice()

	scTx.Data = "@" + hex.EncodeToString([]byte(vmOutput.ReturnCode.String()))
	for _, retData := range vmOutput.ReturnData {
		scTx.Data += "@" + hex.EncodeToString(retData)
	}

	if acntSnd == nil || acntSnd.IsInterfaceNil() {
		return scTx, consumedFee, nil
	}

	stAcc, ok := acntSnd.(*state.Account)
	if !ok {
		return nil, nil, process.ErrWrongTypeAssertion
	}

	newBalance := big.NewInt(0).Add(stAcc.Balance, refundErd)
	err := stAcc.SetBalanceWithJournal(newBalance)
	if err != nil {
		return nil, nil, err
	}

	return scTx, consumedFee, nil
}

// save account changes in state from vmOutput - protected by VM - every output can be treated as is.
func (sc *scProcessor) processSCOutputAccounts(outputAccounts []*vmcommon.OutputAccount, tx data.TransactionHandler) error {
	sumOfAllDiff := big.NewInt(0)
	sumOfAllDiff = sumOfAllDiff.Sub(sumOfAllDiff, tx.GetValue())

	zero := big.NewInt(0)
	for i := 0; i < len(outputAccounts); i++ {
		outAcc := outputAccounts[i]
		acc, err := sc.getAccountFromAddress(outAcc.Address)
		if err != nil {
			return err
		}

		if acc == nil || acc.IsInterfaceNil() {
			if outAcc.BalanceDelta != nil {
				sumOfAllDiff = sumOfAllDiff.Add(sumOfAllDiff, outAcc.BalanceDelta)
			}
			continue
		}

		for j := 0; j < len(outAcc.StorageUpdates); j++ {
			storeUpdate := outAcc.StorageUpdates[j]
			acc.DataTrieTracker().SaveKeyValue(storeUpdate.Offset, storeUpdate.Data)
		}

		if len(outAcc.StorageUpdates) > 0 {
			//SC with data variables
			err := sc.accounts.SaveDataTrie(acc)
			if err != nil {
				return err
			}
		}

		// change code if there is a change
		if len(outAcc.Code) > 0 {
			err = sc.accounts.PutCode(acc, outAcc.Code)
			if err != nil {
				return err
			}

			log.Debug("created SC address", "address", hex.EncodeToString(outAcc.Address))
		}

		// change nonce only if there is a change
		if outAcc.Nonce != acc.GetNonce() && outAcc.Nonce != 0 {
			if outAcc.Nonce < acc.GetNonce() {
				return process.ErrWrongNonceInVMOutput
			}

			err = acc.SetNonceWithJournal(outAcc.Nonce)
			if err != nil {
				return err
			}
		}

		// if no change then continue
		if outAcc.BalanceDelta == nil || outAcc.BalanceDelta.Cmp(zero) == 0 {
			continue
		}

		stAcc, ok := acc.(*state.Account)
		if !ok {
			return process.ErrWrongTypeAssertion
		}

		sumOfAllDiff = sumOfAllDiff.Add(sumOfAllDiff, outAcc.BalanceDelta)

		// update the values according to SC output
		updatedBalance := big.NewInt(0)
		updatedBalance = updatedBalance.Add(stAcc.Balance, outAcc.BalanceDelta)
		if updatedBalance.Cmp(big.NewInt(0)) < 0 {
			return process.ErrOverallBalanceChangeFromSC
		}

		err = stAcc.SetBalanceWithJournal(updatedBalance)
		if err != nil {
			return err
		}
	}

	if sumOfAllDiff.Cmp(zero) != 0 {
		return process.ErrOverallBalanceChangeFromSC
	}

	return nil
}

// delete accounts - only suicide by current SC or another SC called by current SC - protected by VM
func (sc *scProcessor) deleteAccounts(deletedAccounts [][]byte) error {
	for _, value := range deletedAccounts {
		acc, err := sc.getAccountFromAddress(value)
		if err != nil {
			return err
		}

		if acc == nil || acc.IsInterfaceNil() {
			//TODO: sharded Smart Contract processing
			continue
		}

		err = sc.accounts.RemoveAccount(acc.AddressContainer())
		if err != nil {
			return err
		}
	}
	return nil
}

func (sc *scProcessor) processTouchedAccounts(_ [][]byte) error {
	//TODO: implement
	return nil
}

func (sc *scProcessor) getAccountFromAddress(address []byte) (state.AccountHandler, error) {
	adrSrc, err := sc.adrConv.CreateAddressFromPublicKeyBytes(address)
	if err != nil {
		return nil, err
	}

	shardForCurrentNode := sc.shardCoordinator.SelfId()
	shardForSrc := sc.shardCoordinator.ComputeId(adrSrc)
	if shardForCurrentNode != shardForSrc {
		return nil, nil
	}

	acnt, err := sc.accounts.GetAccountWithJournal(adrSrc)
	if err != nil {
		return nil, err
	}

	return acnt, nil
}

// ProcessSmartContractResult updates the account state from the smart contract result
func (sc *scProcessor) ProcessSmartContractResult(scr *smartContractResult.SmartContractResult) error {
	if scr == nil {
		return process.ErrNilSmartContractResult
	}

	var err error
	defer func() {
		if err != nil {
			err = sc.processIfError(nil, scr, err.Error())
			if err != nil {
				log.Debug("error while processing error in smart contract processor")
			}
		}
	}()

	dstAcc, err := sc.getAccountFromAddress(scr.RcvAddr)
	if err != nil {
		return nil
	}
	if dstAcc == nil || dstAcc.IsInterfaceNil() {
		err = process.ErrNilSCDestAccount
		return nil
	}

	txType, err := sc.txTypeHandler.ComputeTransactionType(scr)
	if err != nil {
		return nil
	}

	switch txType {
	case process.MoveBalance:
		err = sc.processSimpleSCR(scr, dstAcc)
		return nil
	case process.SCDeployment:
		err = process.ErrSCDeployFromSCRIsNotPermitted
		return nil
	case process.SCInvoking:
		err = sc.ExecuteSmartContractTransaction(scr, nil, dstAcc)
		return nil
	}

	err = process.ErrWrongTransaction
	return nil
}

func (sc *scProcessor) processSimpleSCR(
	scr *smartContractResult.SmartContractResult,
	dstAcc state.AccountHandler,
) error {
	stAcc, ok := dstAcc.(*state.Account)
	if !ok {
		return process.ErrWrongTypeAssertion
	}

	if len(scr.Data) > 0 {
		storageUpdates, err := sc.argsParser.GetStorageUpdates(scr.Data)
		if err != nil {
			log.Debug("storage updates could not be parsed")
		}

		for i := 0; i < len(storageUpdates); i++ {
			stAcc.DataTrieTracker().SaveKeyValue(storageUpdates[i].Offset, storageUpdates[i].Data)
		}

		//SC with data variables
		err = sc.accounts.SaveDataTrie(stAcc)
		if err != nil {
			return err
		}
	}

	if len(scr.Code) > 0 {
		err := sc.accounts.PutCode(stAcc, scr.Code)
		if err != nil {
			return err
		}
	}

	if scr.Value == nil {
		return nil
	}

	operation := big.NewInt(0)
	operation = operation.Add(scr.Value, stAcc.Balance)
	err := stAcc.SetBalanceWithJournal(operation)
	if err != nil {
		return err
	}

	return nil
}

// IsInterfaceNil returns true if there is no value under the interface
func (sc *scProcessor) IsInterfaceNil() bool {
	if sc == nil {
		return true
	}
	return false
}<|MERGE_RESOLUTION|>--- conflicted
+++ resolved
@@ -196,10 +196,6 @@
 	return nil
 }
 
-<<<<<<< HEAD
-func (sc *scProcessor) prepareSmartContractCall(tx *transaction.Transaction, acntSnd state.AccountHandler) error {
-	err := sc.argsParser.ParseData(string(tx.Data))
-=======
 func (sc *scProcessor) processIfError(
 	acntSnd state.AccountHandler,
 	tx data.TransactionHandler,
@@ -207,7 +203,6 @@
 ) error {
 	consumedFee := big.NewInt(0).SetUint64(tx.GetGasLimit() * tx.GetGasPrice())
 	scrIfError, err := sc.createSCRsWhenError(tx, returnCode)
->>>>>>> 4eaa0492
 	if err != nil {
 		return err
 	}
