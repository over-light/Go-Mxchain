package smartContract

import (
	"bytes"
	"encoding/hex"
	"fmt"
	"math/big"
	"sort"

	"github.com/ElrondNetwork/elrond-go/core"
	"github.com/ElrondNetwork/elrond-go/core/check"
	"github.com/ElrondNetwork/elrond-go/data"
	"github.com/ElrondNetwork/elrond-go/data/smartContractResult"
	"github.com/ElrondNetwork/elrond-go/data/state"
	"github.com/ElrondNetwork/elrond-go/hashing"
	"github.com/ElrondNetwork/elrond-go/logger"
	"github.com/ElrondNetwork/elrond-go/marshal"
	"github.com/ElrondNetwork/elrond-go/process"
	"github.com/ElrondNetwork/elrond-go/sharding"
<<<<<<< HEAD
	vmcommon "github.com/ElrondNetwork/elrond-vm-common"
=======
	"github.com/ElrondNetwork/elrond-vm-common"
	"github.com/mitchellh/mapstructure"
>>>>>>> 331b346c
)

// claimDeveloperRewardsFunctionName is a constant which defines the name for the claim developer rewards function
const claimDeveloperRewardsFunctionName = "ClaimDeveloperRewards"

// changeOwnerAddressFunctionName is a constant which defines the name for the change owner address function
const changeOwnerAddressFunctionName = "ChangeOwnerAddress"

var log = logger.GetOrCreate("process/smartcontract")

type scProcessor struct {
	accounts         state.AccountsAdapter
	tempAccounts     process.TemporaryAccountsHandler
	adrConv          state.AddressConverter
	hasher           hashing.Hasher
	marshalizer      marshal.Marshalizer
	shardCoordinator sharding.Coordinator
	vmContainer      process.VirtualMachinesContainer
	argsParser       process.ArgumentsParser
	isCallBack       bool
	builtInFunctions map[string]process.BuiltinFunction

	scrForwarder  process.IntermediateTransactionHandler
	txFeeHandler  process.TransactionFeeHandler
	economicsFee  process.FeeHandler
	txTypeHandler process.TxTypeHandler
	gasHandler    process.GasHandler
	gasCost       GasCost
}

// ArgsNewSmartContractProcessor defines the arguments needed for new smart contract processor
type ArgsNewSmartContractProcessor struct {
	VmContainer   process.VirtualMachinesContainer
	ArgsParser    process.ArgumentsParser
	Hasher        hashing.Hasher
	Marshalizer   marshal.Marshalizer
	AccountsDB    state.AccountsAdapter
	TempAccounts  process.TemporaryAccountsHandler
	AdrConv       state.AddressConverter
	Coordinator   sharding.Coordinator
	ScrForwarder  process.IntermediateTransactionHandler
	TxFeeHandler  process.TransactionFeeHandler
	EconomicsFee  process.FeeHandler
	TxTypeHandler process.TxTypeHandler
	GasHandler    process.GasHandler
	GasMap        map[string]map[string]uint64
}

// NewSmartContractProcessor create a smart contract processor creates and interprets VM data
func NewSmartContractProcessor(args ArgsNewSmartContractProcessor) (*scProcessor, error) {

	if check.IfNil(args.VmContainer) {
		return nil, process.ErrNoVM
	}
	if check.IfNil(args.ArgsParser) {
		return nil, process.ErrNilArgumentParser
	}
	if check.IfNil(args.Hasher) {
		return nil, process.ErrNilHasher
	}
	if check.IfNil(args.Marshalizer) {
		return nil, process.ErrNilMarshalizer
	}
	if check.IfNil(args.AccountsDB) {
		return nil, process.ErrNilAccountsAdapter
	}
	if check.IfNil(args.TempAccounts) {
		return nil, process.ErrNilTemporaryAccountsHandler
	}
	if check.IfNil(args.AdrConv) {
		return nil, process.ErrNilAddressConverter
	}
	if check.IfNil(args.Coordinator) {
		return nil, process.ErrNilShardCoordinator
	}
	if check.IfNil(args.ScrForwarder) {
		return nil, process.ErrNilIntermediateTransactionHandler
	}
	if check.IfNil(args.TxFeeHandler) {
		return nil, process.ErrNilUnsignedTxHandler
	}
	if check.IfNil(args.EconomicsFee) {
		return nil, process.ErrNilEconomicsFeeHandler
	}
	if check.IfNil(args.TxTypeHandler) {
		return nil, process.ErrNilTxTypeHandler
	}
	if check.IfNil(args.GasHandler) {
		return nil, process.ErrNilGasHandler
	}

	sc := &scProcessor{
		vmContainer:      args.VmContainer,
		argsParser:       args.ArgsParser,
		hasher:           args.Hasher,
		marshalizer:      args.Marshalizer,
		accounts:         args.AccountsDB,
		tempAccounts:     args.TempAccounts,
		adrConv:          args.AdrConv,
		shardCoordinator: args.Coordinator,
		scrForwarder:     args.ScrForwarder,
		txFeeHandler:     args.TxFeeHandler,
		economicsFee:     args.EconomicsFee,
		txTypeHandler:    args.TxTypeHandler,
		gasHandler:       args.GasHandler,
	}

	err := sc.createGasConfig(args.GasMap)
	if err != nil {
		return nil, err
	}

	err = sc.createBuiltInFunctions()
	if err != nil {
		return nil, err
	}

	return sc, nil
}

func (sc *scProcessor) createGasConfig(gasMap map[string]map[string]uint64) error {
	baseOps := &BaseOperationCost{}
	err := mapstructure.Decode(gasMap[core.BaseOperationCost], baseOps)
	if err != nil {
		return err
	}

	err = check.ForZeroUintFields(*baseOps)
	if err != nil {
		return err
	}

	builtInOps := &BuiltInCost{}
	err = mapstructure.Decode(gasMap[core.BuiltInCost], builtInOps)
	if err != nil {
		return err
	}

	err = check.ForZeroUintFields(*builtInOps)
	if err != nil {
		return err
	}

	sc.gasCost = GasCost{
		BaseOperationCost: *baseOps,
		BuiltInCost:       *builtInOps,
	}

	return nil
}

func (sc *scProcessor) createBuiltInFunctions() error {
	sc.builtInFunctions = make(map[string]process.BuiltinFunction)

	sc.builtInFunctions[claimDeveloperRewardsFunctionName] = &claimDeveloperRewards{gasCost: sc.gasCost.BuiltInCost.ClaimDeveloperRewards}
	sc.builtInFunctions[changeOwnerAddressFunctionName] = &changeOwnerAddress{gasCost: sc.gasCost.BuiltInCost.ClaimDeveloperRewards}

	return nil
}

func (sc *scProcessor) checkTxValidity(tx data.TransactionHandler) error {
	if check.IfNil(tx) {
		return process.ErrNilTransaction
	}

	recvAddressIsInvalid := sc.adrConv.AddressLen() != len(tx.GetRcvAddr())
	if recvAddressIsInvalid {
		return process.ErrWrongTransaction
	}

	return nil
}

func (sc *scProcessor) isDestAddressEmpty(tx data.TransactionHandler) bool {
	isEmptyAddress := bytes.Equal(tx.GetRcvAddr(), make([]byte, sc.adrConv.AddressLen()))
	return isEmptyAddress
}

// ExecuteSmartContractTransaction processes the transaction, call the VM and processes the SC call output
func (sc *scProcessor) ExecuteSmartContractTransaction(
	tx data.TransactionHandler,
	acntSnd, acntDst state.UserAccountHandler,
) error {
	defer sc.tempAccounts.CleanTempAccounts()

	if check.IfNil(tx) {
		return process.ErrNilTransaction
	}
	if check.IfNil(acntDst) {
		return process.ErrNilSCDestAccount
	}

	err := sc.processSCPayment(tx, acntSnd)
	if err != nil {
		log.Debug("process sc payment error", "error", err.Error())
		return err
	}

	defer func() {
		if err != nil {
			err = sc.processIfError(acntSnd, tx, err.Error())
			if err != nil {
				log.Debug("error while processing error in smart contract processor")
			}
		}
	}()

	err = sc.prepareSmartContractCall(tx, acntSnd)
	if err != nil {
		log.Debug("prepare smart contract call error", "error", err.Error())
		return nil
	}

	vmInput, err := sc.createVMCallInput(tx)
	if err != nil {
		log.Debug("create vm call input error", "error", err.Error())
		return nil
	}

	executed, err := sc.resolveBuiltInFunctions(tx, acntSnd, acntDst, vmInput)
	if err != nil {
		log.Debug("processed built in functions error", "error", err.Error())
		return nil
	}
	if executed {
		return nil
	}

	vm, err := sc.getVMFromRecvAddress(tx)
	if err != nil {
		log.Debug("get vm from address error", "error", err.Error())
		return nil
	}

	vmOutput, err := vm.RunSmartContractCall(vmInput)
	if err != nil {
		log.Debug("run smart contract call error", "error", err.Error())
		return nil
	}

	results, consumedFee, err := sc.processVMOutput(vmOutput, tx, acntSnd)
	if err != nil {
		log.Trace("process vm output error", "error", err.Error())
		return nil
	}

	err = sc.scrForwarder.AddIntermediateTransactions(results)
	if err != nil {
		log.Debug("AddIntermediateTransactions error", "error", err.Error())
		return nil
	}

	newDeveloperReward := core.GetPercentageOfValue(consumedFee, sc.economicsFee.DeveloperPercentage())
	feeForValidators := big.NewInt(0).Sub(consumedFee, newDeveloperReward)

	acntDst, err = sc.reloadLocalAccount(acntDst)
	if err != nil {
		log.Debug("reloadLocalAccount error", "error", err.Error())
		return nil
	}

	err = acntDst.AddToDeveloperReward(newDeveloperReward)
	if err != nil {
		log.Debug("SetDeveloperRewardWithJournal error", "error", err.Error())
		return nil
	}

	sc.txFeeHandler.ProcessTransactionFee(feeForValidators)

	return nil
}

func (sc *scProcessor) resolveBuiltInFunctions(
	tx data.TransactionHandler,
	acntSnd, acntDst state.UserAccountHandler,
	vmInput *vmcommon.ContractCallInput,
) (bool, error) {

	builtIn, ok := sc.builtInFunctions[vmInput.Function]
	if !ok {
		return false, nil
	}
	if check.IfNil(builtIn) {
		return true, process.ErrNilBuiltInFunction
	}

	valueToSend, err := builtIn.ProcessBuiltinFunction(tx, acntSnd, acntDst, vmInput)
	if err != nil {
		return true, err
	}

	txHash, err := sc.computeTransactionHash(tx)
	if err != nil {
		return true, err
	}

	gasConsumed := builtIn.GasUsed()
	if tx.GetGasLimit() < gasConsumed {
		return true, process.ErrNotEnoughGas
	}

	acntSnd, err = sc.reloadLocalAccount(acntSnd)
	if err != nil {
		return true, err
	}

	gasRemaining := tx.GetGasLimit() - gasConsumed
	scrRefund, consumedFee, err := sc.createSCRForSender(
		big.NewInt(0),
		gasRemaining,
		vmcommon.Ok,
		make([][]byte, 0),
		tx,
		txHash,
		acntSnd,
	)
	if err != nil {
		return true, err
	}

	scrRefund.Value.Add(scrRefund.Value, valueToSend)
	err = sc.scrForwarder.AddIntermediateTransactions([]data.TransactionHandler{scrRefund})
	if err != nil {
		log.Debug("AddIntermediateTransactions error", "error", err.Error())
		return true, err
	}

	sc.gasHandler.SetGasRefunded(gasRemaining, txHash)
	sc.txFeeHandler.ProcessTransactionFee(consumedFee)

	return true, nil
}

func (sc *scProcessor) processIfError(
	acntSnd state.UserAccountHandler,
	tx data.TransactionHandler,
	returnCode string,
) error {
	consumedFee := big.NewInt(0).Mul(big.NewInt(0).SetUint64(tx.GetGasLimit()), big.NewInt(0).SetUint64(tx.GetGasPrice()))
	scrIfError, err := sc.createSCRsWhenError(tx, returnCode)
	if err != nil {
		return err
	}

	if !check.IfNil(acntSnd) {
		err = acntSnd.AddToBalance(tx.GetValue())
		if err != nil {
			return err
		}
	} else {
		moveBalanceCost := sc.economicsFee.ComputeFee(tx)
		consumedFee.Sub(consumedFee, moveBalanceCost)
	}

	err = sc.scrForwarder.AddIntermediateTransactions(scrIfError)
	if err != nil {
		return err
	}

	sc.txFeeHandler.ProcessTransactionFee(consumedFee)

	return nil
}

func (sc *scProcessor) prepareSmartContractCall(tx data.TransactionHandler, acntSnd state.UserAccountHandler) error {
	sc.isCallBack = false
	dataToParse := tx.GetData()

	scr, ok := tx.(*smartContractResult.SmartContractResult)
	isSCRResultFromCrossShardCall := ok && len(scr.Data) > 0 && scr.Data[0] == '@'
	if isSCRResultFromCrossShardCall {
		dataToParse = append([]byte("callBack"), tx.GetData()...)
		sc.isCallBack = true
	}

	err := sc.argsParser.ParseData(string(dataToParse))
	if err != nil {
		return err
	}

	nonce := tx.GetNonce()
	if acntSnd != nil && !acntSnd.IsInterfaceNil() {
		nonce = acntSnd.GetNonce()
	}

	txValue := big.NewInt(0).Set(tx.GetValue())
	sc.tempAccounts.AddTempAccount(tx.GetSndAddr(), txValue, nonce)

	return nil
}

func (sc *scProcessor) getVMTypeFromArguments(vmType []byte) ([]byte, error) {
	// first parsed argument after the code in case of vmDeploy is the actual vmType
	vmAppendedType := make([]byte, core.VMTypeLen)
	vmArgLen := len(vmType)
	if vmArgLen > core.VMTypeLen {
		return nil, process.ErrVMTypeLengthInvalid
	}

	copy(vmAppendedType[core.VMTypeLen-vmArgLen:], vmType)
	return vmAppendedType, nil
}

func (sc *scProcessor) getVMFromRecvAddress(tx data.TransactionHandler) (vmcommon.VMExecutionHandler, error) {
	vmType := core.GetVMType(tx.GetRcvAddr())
	vm, err := sc.vmContainer.Get(vmType)
	if err != nil {
		return nil, err
	}
	return vm, nil
}

// DeploySmartContract processes the transaction, than deploy the smart contract into VM, final code is saved in account
func (sc *scProcessor) DeploySmartContract(
	tx data.TransactionHandler,
	acntSnd state.UserAccountHandler,
) error {
	defer sc.tempAccounts.CleanTempAccounts()

	err := sc.checkTxValidity(tx)
	if err != nil {
		log.Debug("Transaction invalid", "error", err.Error())
		return err
	}

	isEmptyAddress := sc.isDestAddressEmpty(tx)
	if !isEmptyAddress {
		log.Debug("Transaction wrong", "error", process.ErrWrongTransaction.Error())
		return process.ErrWrongTransaction
	}

	err = sc.processSCPayment(tx, acntSnd)
	if err != nil {
		return err
	}

	defer func() {
		if err != nil {
			err = sc.processIfError(acntSnd, tx, err.Error())
			if err != nil {
				log.Debug("error while processing error in smart contract processor")
			}
		}
	}()

	err = sc.prepareSmartContractCall(tx, acntSnd)
	if err != nil {
		log.Debug("Transaction error", "error", err.Error())
		return nil
	}

	vmInput, vmType, err := sc.createVMDeployInput(tx)
	if err != nil {
		log.Debug("Transaction error", "error", err.Error())
		return nil
	}

	vm, err := sc.vmContainer.Get(vmType)
	if err != nil {
		log.Debug("VM error", "error", err.Error())
		return nil
	}

	vmOutput, err := vm.RunSmartContractCreate(vmInput)
	if err != nil {
		log.Debug("VM error", "error", err.Error())
		return nil
	}

	results, consumedFee, err := sc.processVMOutput(vmOutput, tx, acntSnd)
	if err != nil {
		log.Debug("Processing error", "error", err.Error())
		return nil
	}

	err = sc.scrForwarder.AddIntermediateTransactions(results)
	if err != nil {
		log.Debug("AddIntermediate Transaction error", "error", err.Error())
		return nil
	}

	sc.txFeeHandler.ProcessTransactionFee(consumedFee)

	log.Trace("SmartContract deployed")
	return nil
}

func (sc *scProcessor) createVMCallInput(tx data.TransactionHandler) (*vmcommon.ContractCallInput, error) {
	vmInput, err := sc.createVMInput(tx)
	if err != nil {
		return nil, err
	}

	vmCallInput := &vmcommon.ContractCallInput{}
	vmCallInput.VMInput = *vmInput
	vmCallInput.Function, err = sc.argsParser.GetFunction()
	if err != nil {
		return nil, err
	}

	vmCallInput.RecipientAddr = tx.GetRcvAddr()

	return vmCallInput, nil
}

func (sc *scProcessor) createVMDeployInput(
	tx data.TransactionHandler,
) (*vmcommon.ContractCreateInput, []byte, error) {
	vmInput, err := sc.createVMInput(tx)
	if err != nil {
		return nil, nil, err
	}

	if len(vmInput.Arguments) < 1 {
		return nil, nil, process.ErrNotEnoughArgumentsToDeploy
	}

	vmType, err := sc.getVMTypeFromArguments(vmInput.Arguments[0])
	if err != nil {
		return nil, nil, err
	}
	// delete the first argument as it is the vmType
	vmInput.Arguments = vmInput.Arguments[1:]

	vmCreateInput := &vmcommon.ContractCreateInput{}
	hexCode, err := sc.argsParser.GetCode()
	if err != nil {
		return nil, nil, err
	}

	vmCreateInput.ContractCode, err = hex.DecodeString(string(hexCode))
	if err != nil {
		return nil, nil, err
	}

	vmCreateInput.VMInput = *vmInput

	return vmCreateInput, vmType, nil
}

func (sc *scProcessor) createVMInput(tx data.TransactionHandler) (*vmcommon.VMInput, error) {
	var err error
	vmInput := &vmcommon.VMInput{}

	vmInput.CallerAddr = tx.GetSndAddr()
	vmInput.Arguments, err = sc.argsParser.GetArguments()
	if err != nil {
		return nil, err
	}

	vmInput.CallValue = new(big.Int).Set(tx.GetValue())
	vmInput.GasPrice = tx.GetGasPrice()
	moveBalanceGasConsume := sc.economicsFee.ComputeGasLimit(tx)

	if tx.GetGasLimit() < moveBalanceGasConsume {
		return nil, process.ErrNotEnoughGas
	}

	vmInput.GasProvided = tx.GetGasLimit() - moveBalanceGasConsume

	return vmInput, nil
}

// taking money from sender, as VM might not have access to him because of state sharding
func (sc *scProcessor) processSCPayment(tx data.TransactionHandler, acntSnd state.UserAccountHandler) error {
	if check.IfNil(acntSnd) {
		// transaction was already processed at sender shard
		return nil
	}

	err := acntSnd.SetNonceWithJournal(acntSnd.GetNonce() + 1)
	if err != nil {
		return err
	}

	err = sc.economicsFee.CheckValidityTxValues(tx)
	if err != nil {
		return err
	}

	cost := big.NewInt(0)
	cost = cost.Mul(big.NewInt(0).SetUint64(tx.GetGasPrice()), big.NewInt(0).SetUint64(tx.GetGasLimit()))
	cost = cost.Add(cost, tx.GetValue())

	if cost.Cmp(big.NewInt(0)) == 0 {
		return nil
	}

	err = acntSnd.SubFromBalance(cost)
	if err != nil {
		return err
	}

	return nil
}

func (sc *scProcessor) computeTransactionHash(tx data.TransactionHandler) ([]byte, error) {
	scr, ok := tx.(*smartContractResult.SmartContractResult)
	if ok {
		return scr.TxHash, nil
	}

	return core.CalculateHash(sc.marshalizer, sc.hasher, tx)
}

func (sc *scProcessor) processVMOutput(
	vmOutput *vmcommon.VMOutput,
	tx data.TransactionHandler,
	acntSnd state.UserAccountHandler,
) ([]data.TransactionHandler, *big.Int, error) {
	if vmOutput == nil {
		return nil, nil, process.ErrNilVMOutput
	}
	if check.IfNil(tx) {
		return nil, nil, process.ErrNilTransaction
	}

	txHash, err := sc.computeTransactionHash(tx)
	if err != nil {
		return nil, nil, err
	}

	if vmOutput.ReturnCode != vmcommon.Ok {
		log.Trace("smart contract processing returned with error",
			"hash", txHash,
			"return code", vmOutput.ReturnCode.String(),
		)

		return nil, nil, fmt.Errorf(vmOutput.ReturnCode.String())
	}

	outPutAccounts := sortVMOutputInsideData(vmOutput)

	scrTxs, err := sc.processSCOutputAccounts(outPutAccounts, tx, txHash)
	if err != nil {
		return nil, nil, err
	}

	acntSnd, err = sc.reloadLocalAccount(acntSnd)
	if err != nil {
		return nil, nil, err
	}

	totalGasConsumed := tx.GetGasLimit() - vmOutput.GasRemaining
	log.Trace("total gas consumed", "value", totalGasConsumed, "hash", txHash)

	if vmOutput.GasRefund.Cmp(big.NewInt(0)) > 0 {
		log.Trace("total gas refunded", "value", vmOutput.GasRefund.String(), "hash", txHash)
	}

	scrRefund, consumedFee, err := sc.createSCRForSender(
		vmOutput.GasRefund,
		vmOutput.GasRemaining,
		vmOutput.ReturnCode,
		vmOutput.ReturnData,
		tx,
		txHash,
		acntSnd,
	)
	if err != nil {
		return nil, nil, err
	}

	scrTxs = append(scrTxs, scrRefund)

	err = sc.deleteAccounts(vmOutput.DeletedAccounts)
	if err != nil {
		return nil, nil, err
	}

	err = sc.processTouchedAccounts(vmOutput.TouchedAccounts)
	if err != nil {
		return nil, nil, err
	}

	sc.gasHandler.SetGasRefunded(vmOutput.GasRemaining, txHash)

	return scrTxs, consumedFee, nil
}

func sortVMOutputInsideData(vmOutput *vmcommon.VMOutput) []*vmcommon.OutputAccount {
	sort.Slice(vmOutput.DeletedAccounts, func(i, j int) bool {
		return bytes.Compare(vmOutput.DeletedAccounts[i], vmOutput.DeletedAccounts[j]) < 0
	})
	sort.Slice(vmOutput.TouchedAccounts, func(i, j int) bool {
		return bytes.Compare(vmOutput.TouchedAccounts[i], vmOutput.TouchedAccounts[j]) < 0
	})

	outPutAccounts := make([]*vmcommon.OutputAccount, len(vmOutput.OutputAccounts))
	i := 0
	for _, outAcc := range vmOutput.OutputAccounts {
		outPutAccounts[i] = outAcc
		i++
	}

	sort.Slice(outPutAccounts, func(i, j int) bool {
		return bytes.Compare(outPutAccounts[i].Address, outPutAccounts[j].Address) < 0
	})

	return outPutAccounts
}

func getSortedStorageUpdates(account *vmcommon.OutputAccount) []*vmcommon.StorageUpdate {
	storageUpdates := make([]*vmcommon.StorageUpdate, len(account.StorageUpdates))
	i := 0
	for _, update := range account.StorageUpdates {
		storageUpdates[i] = update
		i++
	}

	sort.Slice(storageUpdates, func(i, j int) bool {
		return bytes.Compare(storageUpdates[i].Offset, storageUpdates[j].Offset) < 0
	})

	return storageUpdates
}

func (sc *scProcessor) createSCRsWhenError(
	tx data.TransactionHandler,
	returnCode string,
) ([]data.TransactionHandler, error) {
	txHash, err := core.CalculateHash(sc.marshalizer, sc.hasher, tx)
	if err != nil {
		return nil, err
	}

	rcvAddress := tx.GetSndAddr()
	if sc.isCallBack {
		rcvAddress = tx.GetRcvAddr()
	}

	scr := &smartContractResult.SmartContractResult{
		Nonce:   tx.GetNonce(),
		Value:   tx.GetValue(),
		RcvAddr: rcvAddress,
		SndAddr: tx.GetRcvAddr(),
		Code:    nil,
		Data:    []byte("@" + hex.EncodeToString([]byte(returnCode)) + "@" + hex.EncodeToString(txHash)),
		TxHash:  txHash,
	}

	resultedScrs := []data.TransactionHandler{scr}

	return resultedScrs, nil
}

// reloadLocalAccount will reload from current account state the sender account
// this requirement is needed because in the case of refunding the exact account that was previously
// modified in saveSCOutputToCurrentState, the modifications done there should be visible here
func (sc *scProcessor) reloadLocalAccount(acntSnd state.UserAccountHandler) (state.UserAccountHandler, error) {
	if check.IfNil(acntSnd) {
		return acntSnd, nil
	}

	isAccountFromCurrentShard := acntSnd.AddressContainer() != nil
	if !isAccountFromCurrentShard {
		return acntSnd, nil
	}

	return sc.getAccountFromAddress(acntSnd.AddressContainer().Bytes())
}

func (sc *scProcessor) createSmartContractResult(
	outAcc *vmcommon.OutputAccount,
	tx data.TransactionHandler,
	txHash []byte,
	storageUpdates []*vmcommon.StorageUpdate,
) *smartContractResult.SmartContractResult {
	result := &smartContractResult.SmartContractResult{}

	result.Value = outAcc.BalanceDelta
	result.Nonce = outAcc.Nonce
	result.RcvAddr = outAcc.Address
	result.SndAddr = tx.GetRcvAddr()
	result.Code = outAcc.Code
	result.Data = append(outAcc.Data, sc.argsParser.CreateDataFromStorageUpdate(storageUpdates)...)
	result.GasLimit = outAcc.GasLimit
	result.GasPrice = tx.GetGasPrice()
	result.TxHash = txHash

	return result
}

// createSCRForSender(vmOutput, tx, txHash, acntSnd)
// give back the user the unused gas money
func (sc *scProcessor) createSCRForSender(
	gasRefund *big.Int,
	gasRemaining uint64,
	returnCode vmcommon.ReturnCode,
	returnData [][]byte,
	tx data.TransactionHandler,
	txHash []byte,
	acntSnd state.UserAccountHandler,
) (*smartContractResult.SmartContractResult, *big.Int, error) {
	storageFreeRefund := big.NewInt(0).Mul(gasRefund, big.NewInt(0).SetUint64(sc.economicsFee.MinGasPrice()))

	consumedFee := big.NewInt(0)
	consumedFee.Mul(big.NewInt(0).SetUint64(tx.GetGasPrice()), big.NewInt(0).SetUint64(tx.GetGasLimit()))

	refundErd := big.NewInt(0)
	refundErd = refundErd.Mul(big.NewInt(0).SetUint64(gasRemaining), big.NewInt(0).SetUint64(tx.GetGasPrice()))
	consumedFee.Sub(consumedFee, refundErd)

	rcvAddress := tx.GetSndAddr()
	if sc.isCallBack {
		rcvAddress = tx.GetRcvAddr()
	}

	scTx := &smartContractResult.SmartContractResult{}
	scTx.Value = big.NewInt(0).Add(refundErd, storageFreeRefund)
	scTx.RcvAddr = rcvAddress
	scTx.SndAddr = tx.GetRcvAddr()
	scTx.Nonce = tx.GetNonce() + 1
	scTx.TxHash = txHash
	scTx.GasLimit = gasRemaining
	scTx.GasPrice = tx.GetGasPrice()

	scTx.Data = []byte("@" + hex.EncodeToString([]byte(returnCode.String())))
	for _, retData := range returnData {
		scTx.Data = append(scTx.Data, []byte("@"+hex.EncodeToString(retData))...)
	}

	if check.IfNil(acntSnd) {
		// cross shard move balance fee was already consumed at sender shard
		moveBalanceCost := sc.economicsFee.ComputeFee(tx)
		consumedFee.Sub(consumedFee, moveBalanceCost)
		return scTx, consumedFee, nil
	}

	err := acntSnd.AddToBalance(scTx.Value)
	if err != nil {
		return nil, nil, err
	}

	return scTx, consumedFee, nil
}

// save account changes in state from vmOutput - protected by VM - every output can be treated as is.
func (sc *scProcessor) processSCOutputAccounts(
	outputAccounts []*vmcommon.OutputAccount,
	tx data.TransactionHandler,
	txHash []byte,
) ([]data.TransactionHandler, error) {
	scResults := make([]data.TransactionHandler, 0, len(outputAccounts))

	sumOfAllDiff := big.NewInt(0)
	sumOfAllDiff.Sub(sumOfAllDiff, tx.GetValue())

	zero := big.NewInt(0)
	for i := 0; i < len(outputAccounts); i++ {
		outAcc := outputAccounts[i]
		acc, err := sc.getAccountFromAddress(outAcc.Address)
		if err != nil {
			return nil, err
		}

		storageUpdates := getSortedStorageUpdates(outAcc)
		scTx := sc.createSmartContractResult(outAcc, tx, txHash, storageUpdates)
		scResults = append(scResults, scTx)

		if check.IfNil(acc) {
			if outAcc.BalanceDelta != nil {
				sumOfAllDiff.Add(sumOfAllDiff, outAcc.BalanceDelta)
			}
			continue
		}

		for j := 0; j < len(storageUpdates); j++ {
			storeUpdate := storageUpdates[j]
			acc.DataTrieTracker().SaveKeyValue(storeUpdate.Offset, storeUpdate.Data)

			log.Trace("storeUpdate", "acc", outAcc.Address, "key", storeUpdate.Offset, "data", storeUpdate.Data)
		}

		if len(outAcc.StorageUpdates) > 0 {
			//SC with data variables
			err = sc.accounts.SaveDataTrie(acc)
			if err != nil {
				return nil, err
			}
		}

		err = sc.updateSmartContractCode(acc, outAcc, tx)
		if err != nil {
			return nil, err
		}

		// change nonce only if there is a change
		if outAcc.Nonce != acc.GetNonce() && outAcc.Nonce != 0 {
			if outAcc.Nonce < acc.GetNonce() {
				return nil, process.ErrWrongNonceInVMOutput
			}

			err = acc.SetNonceWithJournal(outAcc.Nonce)
			if err != nil {
				return nil, err
			}
		}

		// if no change then continue
		if outAcc.BalanceDelta == nil || outAcc.BalanceDelta.Cmp(zero) == 0 {
			continue
		}

		sumOfAllDiff.Add(sumOfAllDiff, outAcc.BalanceDelta)

		err = acc.AddToBalance(outAcc.BalanceDelta)
		if err != nil {
			return nil, err
		}
	}

	if sumOfAllDiff.Cmp(zero) != 0 {
		return nil, process.ErrOverallBalanceChangeFromSC
	}

	return scResults, nil
}

func (sc *scProcessor) updateSmartContractCode(
	account state.UserAccountHandler,
	outAcc *vmcommon.OutputAccount,
	tx data.TransactionHandler,
) error {
	if len(outAcc.Code) == 0 {
		return nil
	}

	isDeployment := len(account.GetCode()) == 0
	if isDeployment {
		err := account.SetOwnerAddressWithJournal(tx.GetSndAddress())
		if err != nil {
			return err
		}

		err = sc.accounts.PutCode(account, outAcc.Code)
		if err != nil {
			return err
		}

		log.Trace("created SC address", "address", hex.EncodeToString(outAcc.Address))
		return nil
	}

	// TODO: implement upgradable flag for smart contracts
	isUpgradeEnabled := bytes.Equal(account.GetOwnerAddress(), tx.GetSndAddress())
	if isUpgradeEnabled {
		err := sc.accounts.PutCode(account, outAcc.Code)
		if err != nil {
			return err
		}

		log.Trace("created SC address", "address", hex.EncodeToString(outAcc.Address))
		return nil
	}

	// TODO: change to return some error when IELE is updated. Currently IELE sends the code in output account even for normal SC RUN
	return nil
}

// delete accounts - only suicide by current SC or another SC called by current SC - protected by VM
func (sc *scProcessor) deleteAccounts(deletedAccounts [][]byte) error {
	for _, value := range deletedAccounts {
		acc, err := sc.getAccountFromAddress(value)
		if err != nil {
			return err
		}

		if acc == nil || acc.IsInterfaceNil() {
			//TODO: sharded Smart Contract processing
			continue
		}

		err = sc.accounts.RemoveAccount(acc.AddressContainer())
		if err != nil {
			return err
		}
	}
	return nil
}

func (sc *scProcessor) processTouchedAccounts(_ [][]byte) error {
	//TODO: implement
	return nil
}

func (sc *scProcessor) getAccountFromAddress(address []byte) (state.UserAccountHandler, error) {
	adrSrc, err := sc.adrConv.CreateAddressFromPublicKeyBytes(address)
	if err != nil {
		return nil, err
	}

	shardForCurrentNode := sc.shardCoordinator.SelfId()
	shardForSrc := sc.shardCoordinator.ComputeId(adrSrc)
	if shardForCurrentNode != shardForSrc {
		return nil, nil
	}

	acnt, err := sc.accounts.GetAccountWithJournal(adrSrc)
	if err != nil {
		return nil, err
	}

	stAcc, ok := acnt.(state.UserAccountHandler)
	if !ok {
		return nil, process.ErrWrongTypeAssertion
	}

	return stAcc, nil
}

// ProcessSmartContractResult updates the account state from the smart contract result
func (sc *scProcessor) ProcessSmartContractResult(scr *smartContractResult.SmartContractResult) error {
	if scr == nil {
		return process.ErrNilSmartContractResult
	}

	var err error
	defer func() {
		if err != nil {
			err = sc.processIfError(nil, scr, err.Error())
			if err != nil {
				log.Debug("error while processing error in smart contract processor")
			}
		}
	}()

	dstAcc, err := sc.getAccountFromAddress(scr.RcvAddr)
	if err != nil {
		return nil
	}
	if check.IfNil(dstAcc) {
		err = process.ErrNilSCDestAccount
		return nil
	}

	process.DisplayProcessTxDetails("ProcessSmartContractResult: receiver account details", dstAcc, scr)

	txType, err := sc.txTypeHandler.ComputeTransactionType(scr)
	if err != nil {
		return nil
	}

	switch txType {
	case process.MoveBalance:
		err = sc.processSimpleSCR(scr, dstAcc)
		return nil
	case process.SCDeployment:
		err = process.ErrSCDeployFromSCRIsNotPermitted
		return nil
	case process.SCInvoking:
		err = sc.ExecuteSmartContractTransaction(scr, nil, dstAcc)
		return nil
	}

	err = process.ErrWrongTransaction
	return nil
}

func (sc *scProcessor) processSimpleSCR(
	scr *smartContractResult.SmartContractResult,
	dstAcc state.UserAccountHandler,
) error {
	if len(scr.Data) > 0 {
		storageUpdates, err := sc.argsParser.GetStorageUpdates(string(scr.Data))
		if err != nil {
			log.Debug("storage updates could not be parsed")
		}

		for i := 0; i < len(storageUpdates); i++ {
			dstAcc.DataTrieTracker().SaveKeyValue(storageUpdates[i].Offset, storageUpdates[i].Data)
		}

		//SC with data variables
		err = sc.accounts.SaveDataTrie(dstAcc)
		if err != nil {
			return err
		}
	}

	err := sc.updateSmartContractCode(dstAcc, &vmcommon.OutputAccount{Code: scr.Code, Address: scr.RcvAddr}, scr)
	if err != nil {
		return err
	}

	if scr.Value == nil {
		return nil
	}

<<<<<<< HEAD
	operation := big.NewInt(0)
	operation = operation.Add(scr.GetValue(), stAcc.Balance)
	err := stAcc.SetBalanceWithJournal(operation)
=======
	err = dstAcc.AddToBalance(scr.Value)
>>>>>>> 331b346c
	if err != nil {
		return err
	}

	return nil
}

// IsInterfaceNil returns true if there is no value under the interface
func (sc *scProcessor) IsInterfaceNil() bool {
	return sc == nil
}<|MERGE_RESOLUTION|>--- conflicted
+++ resolved
@@ -17,12 +17,8 @@
 	"github.com/ElrondNetwork/elrond-go/marshal"
 	"github.com/ElrondNetwork/elrond-go/process"
 	"github.com/ElrondNetwork/elrond-go/sharding"
-<<<<<<< HEAD
-	vmcommon "github.com/ElrondNetwork/elrond-vm-common"
-=======
 	"github.com/ElrondNetwork/elrond-vm-common"
 	"github.com/mitchellh/mapstructure"
->>>>>>> 331b346c
 )
 
 // claimDeveloperRewardsFunctionName is a constant which defines the name for the claim developer rewards function
@@ -1112,13 +1108,7 @@
 		return nil
 	}
 
-<<<<<<< HEAD
-	operation := big.NewInt(0)
-	operation = operation.Add(scr.GetValue(), stAcc.Balance)
-	err := stAcc.SetBalanceWithJournal(operation)
-=======
 	err = dstAcc.AddToBalance(scr.Value)
->>>>>>> 331b346c
 	if err != nil {
 		return err
 	}
