package smartContract

import (
	"bytes"
	"encoding/hex"
	"fmt"
<<<<<<< HEAD
	"github.com/ElrondNetwork/elrond-go/data"
	"github.com/ElrondNetwork/elrond-go/data/feeTx"
=======
>>>>>>> 0007ef7d
	"math/big"
	"sync"

	"github.com/ElrondNetwork/elrond-go/core/logger"
	"github.com/ElrondNetwork/elrond-go/data"
	"github.com/ElrondNetwork/elrond-go/data/smartContractResult"
	"github.com/ElrondNetwork/elrond-go/data/state"
	"github.com/ElrondNetwork/elrond-go/data/transaction"
	"github.com/ElrondNetwork/elrond-go/hashing"
	"github.com/ElrondNetwork/elrond-go/marshal"
	"github.com/ElrondNetwork/elrond-go/process"
	"github.com/ElrondNetwork/elrond-go/sharding"
	"github.com/ElrondNetwork/elrond-vm-common"
)

type scExecutionState struct {
	allLogs       map[string][]*vmcommon.LogEntry
	allReturnData map[string][]*big.Int
	returnCodes   map[string]vmcommon.ReturnCode
	rootHash      []byte
}

type scProcessor struct {
	accounts         state.AccountsAdapter
	tempAccounts     process.TemporaryAccountsHandler
	adrConv          state.AddressConverter
	hasher           hashing.Hasher
	marshalizer      marshal.Marshalizer
	shardCoordinator sharding.Coordinator
	vm               vmcommon.VMExecutionHandler
	argsParser       process.ArgumentsParser

	mutSCState   sync.Mutex
	mapExecState map[uint32]scExecutionState

	scrForwarder process.IntermediateTransactionHandler
	txFeeHandler process.UnsignedTxHandler
}

var log = logger.DefaultLogger()

// NewSmartContractProcessor create a smart contract processor creates and interprets VM data
func NewSmartContractProcessor(
	vm vmcommon.VMExecutionHandler,
	argsParser process.ArgumentsParser,
	hasher hashing.Hasher,
	marshalizer marshal.Marshalizer,
	accountsDB state.AccountsAdapter,
	tempAccounts process.TemporaryAccountsHandler,
	adrConv state.AddressConverter,
	coordinator sharding.Coordinator,
	scrForwarder process.IntermediateTransactionHandler,
	txFeeHandler process.UnsignedTxHandler,
) (*scProcessor, error) {
	if vm == nil {
		return nil, process.ErrNoVM
	}
	if argsParser == nil {
		return nil, process.ErrNilArgumentParser
	}
	if hasher == nil {
		return nil, process.ErrNilHasher
	}
	if marshalizer == nil {
		return nil, process.ErrNilMarshalizer
	}
	if accountsDB == nil {
		return nil, process.ErrNilAccountsAdapter
	}
	if tempAccounts == nil {
		return nil, process.ErrNilTemporaryAccountsHandler
	}
	if adrConv == nil {
		return nil, process.ErrNilAddressConverter
	}
	if coordinator == nil {
		return nil, process.ErrNilShardCoordinator
	}
	if scrForwarder == nil {
		return nil, process.ErrNilIntermediateTransactionHandler
	}
	if txFeeHandler == nil {
		return nil, process.ErrNilUnsignedTxHandler
	}

	return &scProcessor{
		vm:               vm,
		argsParser:       argsParser,
		hasher:           hasher,
		marshalizer:      marshalizer,
		accounts:         accountsDB,
		tempAccounts:     tempAccounts,
		adrConv:          adrConv,
		shardCoordinator: coordinator,
		scrForwarder:     scrForwarder,
		txFeeHandler:     txFeeHandler,
		mapExecState:     make(map[uint32]scExecutionState)}, nil
}

func (sc *scProcessor) checkTxValidity(tx *transaction.Transaction) error {
	if tx == nil || tx.IsInterfaceNil() {
		return process.ErrNilTransaction
	}

	recvAddressIsInvalid := sc.adrConv.AddressLen() != len(tx.RcvAddr)
	if recvAddressIsInvalid {
		return process.ErrWrongTransaction
	}

	return nil
}

func (sc *scProcessor) isDestAddressEmpty(tx *transaction.Transaction) bool {
	isEmptyAddress := bytes.Equal(tx.RcvAddr, make([]byte, sc.adrConv.AddressLen()))
	return isEmptyAddress
}

// ExecuteSmartContractTransaction processes the transaction, call the VM and processes the SC call output
func (sc *scProcessor) ExecuteSmartContractTransaction(
	tx *transaction.Transaction,
	acntSnd, acntDst state.AccountHandler,
	round uint32,
) error {
	defer sc.tempAccounts.CleanTempAccounts()

	if tx == nil {
		return process.ErrNilTransaction
	}
	if acntDst == nil {
		return process.ErrNilSCDestAccount
	}
	if acntDst.IsInterfaceNil() || acntDst.GetCode() == nil {
		return process.ErrNilSCDestAccount
	}

	err := sc.prepareSmartContractCall(tx, acntSnd)
	if err != nil {
		return err
	}

	vmInput, err := sc.createVMCallInput(tx)
	if err != nil {
		return err
	}

	vmOutput, err := sc.vm.RunSmartContractCall(vmInput)
	if err != nil {
		return err
	}

	// VM is formally verified and the output is correct
	crossTxs, consumedFee, err := sc.processVMOutput(vmOutput, tx, acntSnd, round)
	if err != nil {
		return err
	}

	err = sc.scrForwarder.AddIntermediateTransactions(crossTxs)
	if err != nil {
		return err
	}

	sc.txFeeHandler.AddProcessedUTx(consumedFee)

	return nil
}

func (sc *scProcessor) prepareSmartContractCall(tx *transaction.Transaction, acntSnd state.AccountHandler) error {
	err := sc.argsParser.ParseData(tx.Data)
	if err != nil {
		return err
	}

	err = sc.processSCPayment(tx, acntSnd)
	if err != nil {
		return err
	}

	nonce := tx.Nonce
	if acntSnd != nil && !acntSnd.IsInterfaceNil() {
		nonce = acntSnd.GetNonce()
	}
	txValue := big.NewInt(0).Set(tx.Value)
	sc.tempAccounts.AddTempAccount(tx.SndAddr, txValue, nonce)

	return nil
}

// DeploySmartContract processes the transaction, than deploy the smart contract into VM, final code is saved in account
func (sc *scProcessor) DeploySmartContract(
	tx *transaction.Transaction,
	acntSnd state.AccountHandler,
	round uint32,
) error {
	defer sc.tempAccounts.CleanTempAccounts()

	err := sc.checkTxValidity(tx)
	if err != nil {
		return err
	}

	isEmptyAddress := sc.isDestAddressEmpty(tx)
	if !isEmptyAddress {
		return process.ErrWrongTransaction
	}

	err = sc.prepareSmartContractCall(tx, acntSnd)
	if err != nil {
		return err
	}

	vmInput, err := sc.createVMDeployInput(tx)
	if err != nil {
		return err
	}

	// TODO: Smart contract address calculation
	vmOutput, err := sc.vm.RunSmartContractCreate(vmInput)
	if err != nil {
		return err
	}

	// VM is formally verified, the output is correct
	crossTxs, consumedFee, err := sc.processVMOutput(vmOutput, tx, acntSnd, round)
	if err != nil {
		return err
	}

	err = sc.scrForwarder.AddIntermediateTransactions(crossTxs)
	if err != nil {
		return err
	}

	sc.txFeeHandler.AddProcessedUTx(consumedFee)

	return nil
}

func (sc *scProcessor) createVMCallInput(tx *transaction.Transaction) (*vmcommon.ContractCallInput, error) {
	vmInput, err := sc.createVMInput(tx)
	if err != nil {
		return nil, err
	}

	vmCallInput := &vmcommon.ContractCallInput{}
	vmCallInput.VMInput = *vmInput
	vmCallInput.Function, err = sc.argsParser.GetFunction()
	if err != nil {
		return nil, err
	}

	vmCallInput.RecipientAddr = tx.RcvAddr

	return vmCallInput, nil
}

func (sc *scProcessor) createVMDeployInput(tx *transaction.Transaction) (*vmcommon.ContractCreateInput, error) {
	vmInput, err := sc.createVMInput(tx)
	if err != nil {
		return nil, err
	}

	vmCreateInput := &vmcommon.ContractCreateInput{}
	hexCode, err := sc.argsParser.GetCode()
	if err != nil {
		return nil, err
	}

	vmCreateInput.ContractCode, err = hex.DecodeString(string(hexCode))
	if err != nil {
		return nil, err
	}

	vmCreateInput.VMInput = *vmInput

	return vmCreateInput, nil
}

func (sc *scProcessor) createVMInput(tx *transaction.Transaction) (*vmcommon.VMInput, error) {
	var err error
	vmInput := &vmcommon.VMInput{}

	vmInput.CallerAddr = tx.SndAddr
	vmInput.Arguments, err = sc.argsParser.GetArguments()
	if err != nil {
		return nil, err
	}
	vmInput.CallValue = tx.Value
	vmInput.GasPrice = big.NewInt(int64(tx.GasPrice))
	vmInput.GasProvided = big.NewInt(int64(tx.GasLimit))

	//TODO: change this when we know for what they are used.
	scCallHeader := &vmcommon.SCCallHeader{}
	scCallHeader.GasLimit = big.NewInt(0)
	scCallHeader.Number = big.NewInt(0)
	scCallHeader.Timestamp = big.NewInt(0)
	scCallHeader.Beneficiary = big.NewInt(0)

	vmInput.Header = scCallHeader

	return vmInput, nil
}

// taking money from sender, as VM might not have access to him because of state sharding
func (sc *scProcessor) processSCPayment(tx *transaction.Transaction, acntSnd state.AccountHandler) error {
	cost := big.NewInt(0)
	cost = cost.Mul(big.NewInt(0).SetUint64(tx.GasPrice), big.NewInt(0).SetUint64(tx.GasLimit))
	cost = cost.Add(cost, tx.Value)

	if acntSnd == nil || acntSnd.IsInterfaceNil() {
		// transaction was already done at sender shard
		return nil
	}

	stAcc, ok := acntSnd.(*state.Account)
	if !ok {
		return process.ErrWrongTypeAssertion
	}

	if stAcc.Balance.Cmp(cost) < 0 {
		return process.ErrInsufficientFunds
	}

	totalCost := big.NewInt(0)
	err := stAcc.SetBalanceWithJournal(totalCost.Sub(stAcc.Balance, cost))
	if err != nil {
		return err
	}

	err = stAcc.SetNonceWithJournal(stAcc.GetNonce() + 1)
	if err != nil {
		return err
	}

	return nil
}

func (sc *scProcessor) processVMOutput(
	vmOutput *vmcommon.VMOutput,
	tx *transaction.Transaction,
	acntSnd state.AccountHandler,
	round uint32,
) ([]data.TransactionHandler, *feeTx.FeeTx, error) {
	if vmOutput == nil {
		return nil, nil, process.ErrNilVMOutput
	}
	if tx == nil {
		return nil, nil, process.ErrNilTransaction
	}

	txBytes, err := sc.marshalizer.Marshal(tx)
	if err != nil {
		return nil, nil, err
	}
	txHash := sc.hasher.Compute(string(txBytes))

	err = sc.saveSCOutputToCurrentState(vmOutput, round, txHash)
	if err != nil {
		return nil, nil, err
	}

	crossOutAccs, err := sc.processSCOutputAccounts(vmOutput.OutputAccounts)
	if err != nil {
		return nil, nil, err
	}

	crossTxs, err := sc.createCrossShardTransactions(crossOutAccs, tx, txHash)
	if err != nil {
		return nil, nil, err
	}

	totalGasRefund := big.NewInt(0)
	totalGasRefund = totalGasRefund.Add(vmOutput.GasRefund, vmOutput.GasRemaining)
	scrIfCrossShard, consumedFee, err := sc.refundGasToSender(totalGasRefund, tx, txHash, acntSnd)
	if err != nil {
		return nil, nil, err
	}

	if scrIfCrossShard != nil {
		crossTxs = append(crossTxs, scrIfCrossShard)
	}

	err = sc.deleteAccounts(vmOutput.DeletedAccounts)
	if err != nil {
		return nil, nil, err
	}

	err = sc.processTouchedAccounts(vmOutput.TouchedAccounts)
	if err != nil {
		return nil, nil, err
	}

	currFeeTx := &feeTx.FeeTx{
		Nonce: tx.Nonce,
		Value: consumedFee,
	}

	return crossTxs, currFeeTx, nil
}

func (sc *scProcessor) createSmartContractResult(
	outAcc *vmcommon.OutputAccount,
	scAddress []byte,
	txHash []byte,
) *smartContractResult.SmartContractResult {
	crossSc := &smartContractResult.SmartContractResult{}

	crossSc.Value = outAcc.Balance
	crossSc.Nonce = outAcc.Nonce.Uint64()
	crossSc.RcvAddr = outAcc.Address
	crossSc.SndAddr = scAddress
	crossSc.Code = outAcc.Code
	crossSc.Data = sc.argsParser.CreateDataFromStorageUpdate(outAcc.StorageUpdates)
	crossSc.TxHash = txHash

	return crossSc
}

func (sc *scProcessor) createCrossShardTransactions(
	crossOutAccs []*vmcommon.OutputAccount,
	tx *transaction.Transaction,
	txHash []byte,
) ([]data.TransactionHandler, error) {
	crossSCTxs := make([]data.TransactionHandler, 0)

	for i := 0; i < len(crossOutAccs); i++ {
		scTx := sc.createSmartContractResult(crossOutAccs[i], tx.RcvAddr, txHash)
		crossSCTxs = append(crossSCTxs, scTx)
	}

	return crossSCTxs, nil
}

// give back the user the unused gas money
func (sc *scProcessor) refundGasToSender(
	gasRefund *big.Int,
	tx *transaction.Transaction,
	txHash []byte,
	acntSnd state.AccountHandler,
) (*smartContractResult.SmartContractResult, *big.Int, error) {
	consumedFee := big.NewInt(0)
	consumedFee = consumedFee.Mul(big.NewInt(0).SetUint64(tx.GasPrice), big.NewInt(0).SetUint64(tx.GasLimit))
	if gasRefund == nil || gasRefund.Cmp(big.NewInt(0)) <= 0 {
		return nil, consumedFee, nil
	}

	refundErd := big.NewInt(0)
	refundErd = refundErd.Mul(gasRefund, big.NewInt(int64(tx.GasPrice)))

	consumedFee = consumedFee.Sub(consumedFee, refundErd)

	if acntSnd == nil || acntSnd.IsInterfaceNil() {
		scTx := &smartContractResult.SmartContractResult{}
		scTx.Value = refundErd
		scTx.RcvAddr = tx.SndAddr
		scTx.SndAddr = tx.RcvAddr
		scTx.Nonce = tx.Nonce
		scTx.TxHash = txHash
		return scTx, consumedFee, nil
	}

	stAcc, ok := acntSnd.(*state.Account)
	if !ok {
		return nil, nil, process.ErrWrongTypeAssertion
	}

	newBalance := big.NewInt(0).Add(stAcc.Balance, refundErd)
	err := stAcc.SetBalanceWithJournal(newBalance)
	if err != nil {
		return nil, nil, err
	}

	return nil, consumedFee, nil
}

// save account changes in state from vmOutput - protected by VM - every output can be treated as is.
func (sc *scProcessor) processSCOutputAccounts(outputAccounts []*vmcommon.OutputAccount) ([]*vmcommon.OutputAccount, error) {
	crossOutAccs := make([]*vmcommon.OutputAccount, 0)
	for i := 0; i < len(outputAccounts); i++ {
		outAcc := outputAccounts[i]
		acc, err := sc.getAccountFromAddress(outAcc.Address)
		if err != nil {
			return nil, err
		}

		fakeAcc := sc.tempAccounts.TempAccount(outAcc.Address)

		if acc == nil || acc.IsInterfaceNil() {
			crossOutAccs = append(crossOutAccs, outAcc)
			continue
		}

		for j := 0; j < len(outAcc.StorageUpdates); j++ {
			storeUpdate := outAcc.StorageUpdates[j]
			acc.DataTrieTracker().SaveKeyValue(storeUpdate.Offset, storeUpdate.Data)
		}

		if len(outAcc.StorageUpdates) > 0 {
			//SC with data variables
			err := sc.accounts.SaveDataTrie(acc)
			if err != nil {
				return nil, err
			}
		}

		if len(outAcc.Code) > 0 {
			err = sc.accounts.PutCode(acc, outAcc.Code)
			if err != nil {
				return nil, err
			}

			//TODO remove this when receipts are implemented
			log.Info(fmt.Sprintf("*** Generated/called SC account: %s ***", hex.EncodeToString(outAcc.Address)))
		}

		if outAcc.Nonce == nil || outAcc.Nonce.Cmp(big.NewInt(int64(acc.GetNonce()))) < 0 {
			return nil, process.ErrWrongNonceInVMOutput
		}

		err = acc.SetNonceWithJournal(outAcc.Nonce.Uint64())
		if err != nil {
			return nil, err
		}

		if outAcc.Balance == nil {
			return nil, process.ErrNilBalanceFromSC
		}

		stAcc, ok := acc.(*state.Account)
		if !ok {
			return nil, process.ErrWrongTypeAssertion
		}

		// if fake account, than VM only has transaction value as balance, so anything remaining is a plus
		if fakeAcc != nil && !fakeAcc.IsInterfaceNil() {
			outAcc.Balance = outAcc.Balance.Add(outAcc.Balance, stAcc.Balance)
		}

		// update the values according to SC output
		err = stAcc.SetBalanceWithJournal(outAcc.Balance)
		if err != nil {
			return nil, err
		}
	}

	return crossOutAccs, nil
}

// delete accounts - only suicide by current SC or another SC called by current SC - protected by VM
func (sc *scProcessor) deleteAccounts(deletedAccounts [][]byte) error {
	for _, value := range deletedAccounts {
		acc, err := sc.getAccountFromAddress(value)
		if err != nil {
			return err
		}

		if acc == nil || acc.IsInterfaceNil() {
			//TODO: sharded Smart Contract processing
			continue
		}

		err = sc.accounts.RemoveAccount(acc.AddressContainer())
		if err != nil {
			return err
		}
	}
	return nil
}

func (sc *scProcessor) processTouchedAccounts(touchedAccounts [][]byte) error {
	//TODO: implement
	return nil
}

func (sc *scProcessor) getAccountFromAddress(address []byte) (state.AccountHandler, error) {
	adrSrc, err := sc.adrConv.CreateAddressFromPublicKeyBytes(address)
	if err != nil {
		return nil, err
	}

	shardForCurrentNode := sc.shardCoordinator.SelfId()
	shardForSrc := sc.shardCoordinator.ComputeId(adrSrc)
	if shardForCurrentNode != shardForSrc {
		return nil, nil
	}

	acnt, err := sc.accounts.GetAccountWithJournal(adrSrc)
	if err != nil {
		return nil, err
	}

	return acnt, nil
}

// GetAllSmartContractCallRootHash returns the roothash of the state of the SC executions for defined round
func (sc *scProcessor) GetAllSmartContractCallRootHash(round uint32) []byte {
	return []byte("roothash")
}

// saves VM output into state
func (sc *scProcessor) saveSCOutputToCurrentState(output *vmcommon.VMOutput, round uint32, txHash []byte) error {
	var err error

	sc.mutSCState.Lock()
	defer sc.mutSCState.Unlock()

	if _, ok := sc.mapExecState[round]; !ok {
		sc.mapExecState[round] = scExecutionState{
			allLogs:       make(map[string][]*vmcommon.LogEntry),
			allReturnData: make(map[string][]*big.Int),
			returnCodes:   make(map[string]vmcommon.ReturnCode)}
	}

	tmpCurrScState := sc.mapExecState[round]
	defer func() {
		if err != nil {
			sc.mapExecState[round] = tmpCurrScState
		}
	}()

	err = sc.saveReturnData(output.ReturnData, round, txHash)
	if err != nil {
		return err
	}

	err = sc.saveReturnCode(output.ReturnCode, round, txHash)
	if err != nil {
		return err
	}

	err = sc.saveLogsIntoState(output.Logs, round, txHash)
	if err != nil {
		return err
	}

	return nil
}

// saves return data into account state
func (sc *scProcessor) saveReturnData(returnData []*big.Int, round uint32, txHash []byte) error {
	sc.mapExecState[round].allReturnData[string(txHash)] = returnData
	return nil
}

// saves smart contract return code into account state
func (sc *scProcessor) saveReturnCode(returnCode vmcommon.ReturnCode, round uint32, txHash []byte) error {
	sc.mapExecState[round].returnCodes[string(txHash)] = returnCode
	return nil
}

// save vm output logs into accounts
func (sc *scProcessor) saveLogsIntoState(logs []*vmcommon.LogEntry, round uint32, txHash []byte) error {
	sc.mapExecState[round].allLogs[string(txHash)] = logs
	return nil
}

// ProcessSmartContractResult updates the account state from the smart contract result
func (sc *scProcessor) ProcessSmartContractResult(scr *smartContractResult.SmartContractResult) error {
	if scr == nil {
		return process.ErrNilSmartContractResult
	}

	accHandler, err := sc.getAccountFromAddress(scr.RcvAddr)
	if err != nil {
		return err
	}
	if accHandler == nil || accHandler.IsInterfaceNil() {
		return process.ErrNilSCDestAccount
	}

	stAcc, ok := accHandler.(*state.Account)
	if !ok {
		return process.ErrWrongTypeAssertion
	}

	storageUpdates, err := sc.argsParser.GetStorageUpdates(scr.Data)
	for i := 0; i < len(storageUpdates); i++ {
		stAcc.DataTrieTracker().SaveKeyValue(storageUpdates[i].Offset, storageUpdates[i].Data)
	}

	if len(scr.Data) > 0 {
		//SC with data variables
		err := sc.accounts.SaveDataTrie(stAcc)
		if err != nil {
			return err
		}
	}

	if len(scr.Code) > 0 {
		err = sc.accounts.PutCode(stAcc, scr.Code)
		if err != nil {
			return err
		}
	}

	if scr.Value == nil {
		return process.ErrNilBalanceFromSC
	}

	operation := big.NewInt(0)
	operation = operation.Add(scr.Value, stAcc.Balance)
	err = stAcc.SetBalanceWithJournal(operation)
	if err != nil {
		return err
	}

	return nil
}<|MERGE_RESOLUTION|>--- conflicted
+++ resolved
@@ -4,11 +4,6 @@
 	"bytes"
 	"encoding/hex"
 	"fmt"
-<<<<<<< HEAD
-	"github.com/ElrondNetwork/elrond-go/data"
-	"github.com/ElrondNetwork/elrond-go/data/feeTx"
-=======
->>>>>>> 0007ef7d
 	"math/big"
 	"sync"
 
