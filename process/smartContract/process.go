package smartContract

import (
	"bytes"
	"encoding/hex"
<<<<<<< HEAD
	"fmt"
	"github.com/ElrondNetwork/elrond-go/core/check"
=======
>>>>>>> 544febec
	"math/big"
	"sync"

	"github.com/ElrondNetwork/elrond-go/core"
	"github.com/ElrondNetwork/elrond-go/data"
	"github.com/ElrondNetwork/elrond-go/data/smartContractResult"
	"github.com/ElrondNetwork/elrond-go/data/state"
	"github.com/ElrondNetwork/elrond-go/data/transaction"
	"github.com/ElrondNetwork/elrond-go/hashing"
	"github.com/ElrondNetwork/elrond-go/logger"
	"github.com/ElrondNetwork/elrond-go/marshal"
	"github.com/ElrondNetwork/elrond-go/process"
	"github.com/ElrondNetwork/elrond-go/sharding"
	vmcommon "github.com/ElrondNetwork/elrond-vm-common"
)

var log = logger.GetOrCreate("process/smartcontract")

type scExecutionState struct {
	allLogs       map[string][]*vmcommon.LogEntry
	allReturnData map[string][]*big.Int
	returnCodes   map[string]vmcommon.ReturnCode
	rootHash      []byte
}

type scProcessor struct {
	accounts         state.AccountsAdapter
	tempAccounts     process.TemporaryAccountsHandler
	adrConv          state.AddressConverter
	hasher           hashing.Hasher
	marshalizer      marshal.Marshalizer
	shardCoordinator sharding.Coordinator
	vmContainer      process.VirtualMachinesContainer
	argsParser       process.ArgumentsParser

	mutSCState   sync.Mutex
	mapExecState map[uint64]scExecutionState

	scrForwarder process.IntermediateTransactionHandler
	txFeeHandler process.TransactionFeeHandler
	economicsFee process.FeeHandler
}

// NewSmartContractProcessor create a smart contract processor creates and interprets VM data
func NewSmartContractProcessor(
	vmContainer process.VirtualMachinesContainer,
	argsParser process.ArgumentsParser,
	hasher hashing.Hasher,
	marshalizer marshal.Marshalizer,
	accountsDB state.AccountsAdapter,
	tempAccounts process.TemporaryAccountsHandler,
	adrConv state.AddressConverter,
	coordinator sharding.Coordinator,
	scrForwarder process.IntermediateTransactionHandler,
	txFeeHandler process.TransactionFeeHandler,
	economicsFee process.FeeHandler,
) (*scProcessor, error) {
	if check.IfNil(vmContainer) {
		return nil, process.ErrNoVM
	}
	if check.IfNil(argsParser) {
		return nil, process.ErrNilArgumentParser
	}
	if check.IfNil(hasher) {
		return nil, process.ErrNilHasher
	}
	if check.IfNil(marshalizer) {
		return nil, process.ErrNilMarshalizer
	}
	if check.IfNil(accountsDB) {
		return nil, process.ErrNilAccountsAdapter
	}
	if check.IfNil(tempAccounts) {
		return nil, process.ErrNilTemporaryAccountsHandler
	}
	if check.IfNil(adrConv) {
		return nil, process.ErrNilAddressConverter
	}
	if check.IfNil(coordinator) {
		return nil, process.ErrNilShardCoordinator
	}
	if check.IfNil(scrForwarder) {
		return nil, process.ErrNilIntermediateTransactionHandler
	}
<<<<<<< HEAD
	if check.IfNil(txFeeHandler) {
=======
	if txFeeHandler == nil || txFeeHandler.IsInterfaceNil() {
>>>>>>> 544febec
		return nil, process.ErrNilUnsignedTxHandler
	}
	if check.IfNil(economicsFee) {
		return nil, process.ErrNilEconomicsFeeHandler
	}

	return &scProcessor{
		vmContainer:      vmContainer,
		argsParser:       argsParser,
		hasher:           hasher,
		marshalizer:      marshalizer,
		accounts:         accountsDB,
		tempAccounts:     tempAccounts,
		adrConv:          adrConv,
		shardCoordinator: coordinator,
		scrForwarder:     scrForwarder,
		txFeeHandler:     txFeeHandler,
		mapExecState:     make(map[uint64]scExecutionState),
		economicsFee:     economicsFee,
	}, nil
}

func (sc *scProcessor) checkTxValidity(tx *transaction.Transaction) error {
	if tx == nil || tx.IsInterfaceNil() {
		return process.ErrNilTransaction
	}

	recvAddressIsInvalid := sc.adrConv.AddressLen() != len(tx.RcvAddr)
	if recvAddressIsInvalid {
		return process.ErrWrongTransaction
	}

	return nil
}

func (sc *scProcessor) isDestAddressEmpty(tx *transaction.Transaction) bool {
	isEmptyAddress := bytes.Equal(tx.RcvAddr, make([]byte, sc.adrConv.AddressLen()))
	return isEmptyAddress
}

// ExecuteSmartContractTransaction processes the transaction, call the VM and processes the SC call output
func (sc *scProcessor) ExecuteSmartContractTransaction(
	tx *transaction.Transaction,
	acntSnd, acntDst state.AccountHandler,
	round uint64,
) error {
	defer sc.tempAccounts.CleanTempAccounts()

	if tx == nil || tx.IsInterfaceNil() {
		return process.ErrNilTransaction
	}
	if acntDst == nil || acntDst.IsInterfaceNil() {
		return process.ErrNilSCDestAccount
	}
	if acntDst.IsInterfaceNil() || acntDst.GetCode() == nil {
		return process.ErrNilSCDestAccount
	}

	err := sc.prepareSmartContractCall(tx, acntSnd)
	if err != nil {
		return err
	}

	vmInput, err := sc.createVMCallInput(tx)
	if err != nil {
		return err
	}

	vm, err := sc.getVMFromRecvAddress(tx)
	if err != nil {
		return err
	}

	vmOutput, err := vm.RunSmartContractCall(vmInput)
	if err != nil {
		return err
	}

	results, consumedFee, err := sc.processVMOutput(vmOutput, tx, acntSnd, round)
	if err != nil {
		return err
	}

	err = sc.scrForwarder.AddIntermediateTransactions(results)
	if err != nil {
		return err
	}

	sc.txFeeHandler.ProcessTransactionFee(consumedFee)

	return nil
}

func (sc *scProcessor) prepareSmartContractCall(tx *transaction.Transaction, acntSnd state.AccountHandler) error {
	err := sc.argsParser.ParseData(tx.Data)
	if err != nil {
		return err
	}

	err = sc.processSCPayment(tx, acntSnd)
	if err != nil {
		return err
	}

	nonce := tx.Nonce
	if acntSnd != nil && !acntSnd.IsInterfaceNil() {
		nonce = acntSnd.GetNonce()
	}

	txValue := big.NewInt(0).Set(tx.Value)
	sc.tempAccounts.AddTempAccount(tx.SndAddr, txValue, nonce)

	return nil
}

func (sc *scProcessor) getVMTypeFromArguments(arg *big.Int) ([]byte, error) {
	// first parsed argument after the code in case of vmDeploy is the actual vmType
	vmAppendedType := make([]byte, core.VMTypeLen)
	vmType := arg.Bytes()
	vmArgLen := len(vmType)
	if vmArgLen > core.VMTypeLen {
		return nil, process.ErrVMTypeLengthInvalid
	}

	copy(vmAppendedType[core.VMTypeLen-vmArgLen:], vmType)
	return vmAppendedType, nil
}

func (sc *scProcessor) getVMFromRecvAddress(tx *transaction.Transaction) (vmcommon.VMExecutionHandler, error) {
	vmType := core.GetVMType(tx.RcvAddr)
	vm, err := sc.vmContainer.Get(vmType)
	if err != nil {
		return nil, err
	}
	return vm, nil
}

// DeploySmartContract processes the transaction, than deploy the smart contract into VM, final code is saved in account
func (sc *scProcessor) DeploySmartContract(
	tx *transaction.Transaction,
	acntSnd state.AccountHandler,
	round uint64,
) error {
	defer sc.tempAccounts.CleanTempAccounts()

	err := sc.checkTxValidity(tx)
	if err != nil {
		return err
	}

	isEmptyAddress := sc.isDestAddressEmpty(tx)
	if !isEmptyAddress {
		return process.ErrWrongTransaction
	}

	err = sc.prepareSmartContractCall(tx, acntSnd)
	if err != nil {
		return err
	}

	vmInput, vmType, err := sc.createVMDeployInput(tx)
	if err != nil {
		return err
	}

	vm, err := sc.vmContainer.Get(vmType)
	if err != nil {
		return err
	}

	vmOutput, err := vm.RunSmartContractCreate(vmInput)
	if err != nil {
		return err
	}

	results, consumedFee, err := sc.processVMOutput(vmOutput, tx, acntSnd, round)
	if err != nil {
		return err
	}

	err = sc.scrForwarder.AddIntermediateTransactions(results)
	if err != nil {
		return err
	}

	sc.txFeeHandler.ProcessTransactionFee(consumedFee)

	return nil
}

func (sc *scProcessor) createVMCallInput(tx *transaction.Transaction) (*vmcommon.ContractCallInput, error) {
	vmInput, err := sc.createVMInput(tx)
	if err != nil {
		return nil, err
	}

	vmCallInput := &vmcommon.ContractCallInput{}
	vmCallInput.VMInput = *vmInput
	vmCallInput.Function, err = sc.argsParser.GetFunction()
	if err != nil {
		return nil, err
	}

	vmCallInput.RecipientAddr = tx.RcvAddr

	return vmCallInput, nil
}

func (sc *scProcessor) createVMDeployInput(
	tx *transaction.Transaction,
) (*vmcommon.ContractCreateInput, []byte, error) {
	vmInput, err := sc.createVMInput(tx)
	if err != nil {
		return nil, nil, err
	}

	if len(vmInput.Arguments) < 1 {
		return nil, nil, process.ErrNotEnoughArgumentsToDeploy
	}

	vmType, err := sc.getVMTypeFromArguments(vmInput.Arguments[0])
	if err != nil {
		return nil, nil, err
	}
	// delete the first argument as it is the vmType
	vmInput.Arguments = vmInput.Arguments[1:]

	vmCreateInput := &vmcommon.ContractCreateInput{}
	hexCode, err := sc.argsParser.GetCode()
	if err != nil {
		return nil, nil, err
	}

	vmCreateInput.ContractCode, err = hex.DecodeString(string(hexCode))
	if err != nil {
		return nil, nil, err
	}

	vmCreateInput.VMInput = *vmInput

	return vmCreateInput, vmType, nil
}

func (sc *scProcessor) createVMInput(tx *transaction.Transaction) (*vmcommon.VMInput, error) {
	var err error
	vmInput := &vmcommon.VMInput{}

	vmInput.CallerAddr = tx.SndAddr
	vmInput.Arguments, err = sc.argsParser.GetArguments()
	if err != nil {
		return nil, err
	}
	vmInput.CallValue = tx.Value
	vmInput.GasPrice = big.NewInt(int64(tx.GasPrice))

	moveBalanceGasConsume := sc.economicsFee.ComputeGasLimit(tx)
	vmInput.GasProvided = big.NewInt(int64(tx.GasLimit - moveBalanceGasConsume))

	//TODO: change this when we know for what they are used.
	scCallHeader := &vmcommon.SCCallHeader{}
	scCallHeader.GasLimit = big.NewInt(0)
	scCallHeader.Number = big.NewInt(0)
	scCallHeader.Timestamp = big.NewInt(0)
	scCallHeader.Beneficiary = big.NewInt(0)

	vmInput.Header = scCallHeader

	return vmInput, nil
}

// taking money from sender, as VM might not have access to him because of state sharding
func (sc *scProcessor) processSCPayment(tx *transaction.Transaction, acntSnd state.AccountHandler) error {
	if acntSnd == nil || acntSnd.IsInterfaceNil() {
		// transaction was already processed at sender shard
		return nil
	}

	err := acntSnd.SetNonceWithJournal(acntSnd.GetNonce() + 1)
	if err != nil {
		return err
	}

	err = sc.economicsFee.CheckValidityTxValues(tx)
	if err != nil {
		return err
	}

	cost := big.NewInt(0)
	cost = cost.Mul(big.NewInt(0).SetUint64(tx.GasPrice), big.NewInt(0).SetUint64(tx.GasLimit))
	cost = cost.Add(cost, tx.Value)

	if cost.Cmp(big.NewInt(0)) == 0 {
		return nil
	}

	stAcc, ok := acntSnd.(*state.Account)
	if !ok {
		return process.ErrWrongTypeAssertion
	}

	if stAcc.Balance.Cmp(cost) < 0 {
		return process.ErrInsufficientFunds
	}

	totalCost := big.NewInt(0)
	err = stAcc.SetBalanceWithJournal(totalCost.Sub(stAcc.Balance, cost))
	if err != nil {
		return err
	}

	return nil
}

func (sc *scProcessor) processVMOutput(
	vmOutput *vmcommon.VMOutput,
	tx *transaction.Transaction,
	acntSnd state.AccountHandler,
	round uint64,
) ([]data.TransactionHandler, *big.Int, error) {
	if vmOutput == nil {
		return nil, nil, process.ErrNilVMOutput
	}
	if tx == nil {
		return nil, nil, process.ErrNilTransaction
	}

	txBytes, err := sc.marshalizer.Marshal(tx)
	if err != nil {
		return nil, nil, err
	}
	txHash := sc.hasher.Compute(string(txBytes))

	err = sc.saveSCOutputToCurrentState(vmOutput, round, txHash)
	if err != nil {
		return nil, nil, err
	}

	if vmOutput.ReturnCode != vmcommon.Ok {
		log.Debug("error processing tx VM",
			"hash", txHash,
			"return code", vmOutput.ReturnCode.String(),
		)

		stAcc, ok := acntSnd.(*state.Account)
		if !ok {
			return nil, nil, process.ErrWrongTypeAssertion
		}

		totalCost := big.NewInt(0)
		err = stAcc.SetBalanceWithJournal(totalCost.Add(stAcc.Balance, tx.Value))
		if err != nil {
			return nil, nil, err
		}

		return nil, nil, nil
	}

	err = sc.processSCOutputAccounts(vmOutput.OutputAccounts, tx)
	if err != nil {
		return nil, nil, err
	}

	scrTxs, err := sc.createSCRTransactions(vmOutput.OutputAccounts, tx, txHash)
	if err != nil {
		return nil, nil, err
	}

	acntSnd, err = sc.reloadLocalSndAccount(acntSnd)
	if err != nil {
		return nil, nil, err
	}

	totalGasRefund := big.NewInt(0)
	totalGasRefund = totalGasRefund.Add(vmOutput.GasRefund, vmOutput.GasRemaining)
	scrRefund, consumedFee, err := sc.refundGasToSender(totalGasRefund, tx, txHash, acntSnd)
	if err != nil {
		return nil, nil, err
	}

	if scrRefund != nil {
		scrTxs = append(scrTxs, scrRefund)
	}

	err = sc.deleteAccounts(vmOutput.DeletedAccounts)
	if err != nil {
		return nil, nil, err
	}

	err = sc.processTouchedAccounts(vmOutput.TouchedAccounts)
	if err != nil {
		return nil, nil, err
	}

	return scrTxs, consumedFee, nil
}

// reloadLocalSndAccount will reload from current account state the sender account
// this requirement is needed because in the case of refunding the exact account that was previously
// modified in saveSCOutputToCurrentState, the modifications done there should be visible here
func (sc *scProcessor) reloadLocalSndAccount(acntSnd state.AccountHandler) (state.AccountHandler, error) {
	if acntSnd == nil || acntSnd.IsInterfaceNil() {
		return acntSnd, nil
	}

	isAccountFromCurrentShard := acntSnd.AddressContainer() != nil
	if !isAccountFromCurrentShard {
		return acntSnd, nil
	}

	return sc.getAccountFromAddress(acntSnd.AddressContainer().Bytes())
}

func (sc *scProcessor) createSmartContractResult(
	outAcc *vmcommon.OutputAccount,
	scAddress []byte,
	txHash []byte,
) *smartContractResult.SmartContractResult {
	result := &smartContractResult.SmartContractResult{}

	result.Value = outAcc.BalanceDelta
	result.Nonce = outAcc.Nonce
	result.RcvAddr = outAcc.Address
	result.SndAddr = scAddress
	result.Code = outAcc.Code
	result.Data = sc.argsParser.CreateDataFromStorageUpdate(outAcc.StorageUpdates)
	result.TxHash = txHash

	return result
}

func (sc *scProcessor) createSCRTransactions(
	outAccs []*vmcommon.OutputAccount,
	tx *transaction.Transaction,
	txHash []byte,
) ([]data.TransactionHandler, error) {
	scResults := make([]data.TransactionHandler, 0)

	for i := 0; i < len(outAccs); i++ {
		scTx := sc.createSmartContractResult(outAccs[i], tx.RcvAddr, txHash)
		scResults = append(scResults, scTx)
	}

	return scResults, nil
}

// give back the user the unused gas money
func (sc *scProcessor) refundGasToSender(
	gasRefund *big.Int,
	tx *transaction.Transaction,
	txHash []byte,
	acntSnd state.AccountHandler,
) (*smartContractResult.SmartContractResult, *big.Int, error) {
	consumedFee := big.NewInt(0)
	consumedFee = consumedFee.Mul(big.NewInt(0).SetUint64(tx.GasPrice), big.NewInt(0).SetUint64(tx.GasLimit))
	if gasRefund == nil || gasRefund.Cmp(big.NewInt(0)) <= 0 {
		return nil, consumedFee, nil
	}

	refundErd := big.NewInt(0)
	refundErd = refundErd.Mul(gasRefund, big.NewInt(int64(tx.GasPrice)))
	consumedFee = consumedFee.Sub(consumedFee, refundErd)

	scTx := &smartContractResult.SmartContractResult{}
	scTx.Value = refundErd
	scTx.RcvAddr = tx.SndAddr
	scTx.SndAddr = tx.RcvAddr
	scTx.Nonce = tx.Nonce + 1
	scTx.TxHash = txHash

	if acntSnd == nil || acntSnd.IsInterfaceNil() {
		return scTx, consumedFee, nil
	}

	stAcc, ok := acntSnd.(*state.Account)
	if !ok {
		return nil, nil, process.ErrWrongTypeAssertion
	}

	newBalance := big.NewInt(0).Add(stAcc.Balance, refundErd)
	err := stAcc.SetBalanceWithJournal(newBalance)
	if err != nil {
		return nil, nil, err
	}

	return scTx, consumedFee, nil
}

// save account changes in state from vmOutput - protected by VM - every output can be treated as is.
func (sc *scProcessor) processSCOutputAccounts(outputAccounts []*vmcommon.OutputAccount, tx *transaction.Transaction) error {
	sumOfAllDiff := big.NewInt(0)
	sumOfAllDiff = sumOfAllDiff.Sub(sumOfAllDiff, tx.Value)

	zero := big.NewInt(0)
	for i := 0; i < len(outputAccounts); i++ {
		outAcc := outputAccounts[i]
		acc, err := sc.getAccountFromAddress(outAcc.Address)
		if err != nil {
			return err
		}

		if acc == nil || acc.IsInterfaceNil() {
			if outAcc.BalanceDelta != nil {
				sumOfAllDiff = sumOfAllDiff.Add(sumOfAllDiff, outAcc.BalanceDelta)
			}
			continue
		}

		for j := 0; j < len(outAcc.StorageUpdates); j++ {
			storeUpdate := outAcc.StorageUpdates[j]
			acc.DataTrieTracker().SaveKeyValue(storeUpdate.Offset, storeUpdate.Data)
		}

		if len(outAcc.StorageUpdates) > 0 {
			//SC with data variables
			err := sc.accounts.SaveDataTrie(acc)
			if err != nil {
				return err
			}
		}

		// change code if there is a change
		if len(outAcc.Code) > 0 {
			err = sc.accounts.PutCode(acc, outAcc.Code)
			if err != nil {
				return err
			}

			log.Debug("created SC address", "address", hex.EncodeToString(outAcc.Address))
		}

		// change nonce only if there is a change
		if outAcc.Nonce != acc.GetNonce() {
			if outAcc.Nonce < acc.GetNonce() {
				return process.ErrWrongNonceInVMOutput
			}

			err = acc.SetNonceWithJournal(outAcc.Nonce)
			if err != nil {
				return err
			}
		}

		// if no change then continue
		if outAcc.BalanceDelta == nil || outAcc.BalanceDelta.Cmp(zero) == 0 {
			continue
		}

		stAcc, ok := acc.(*state.Account)
		if !ok {
			return process.ErrWrongTypeAssertion
		}

		sumOfAllDiff = sumOfAllDiff.Add(sumOfAllDiff, outAcc.BalanceDelta)

		// update the values according to SC output
		updatedBalance := big.NewInt(0)
		updatedBalance = updatedBalance.Add(stAcc.Balance, outAcc.BalanceDelta)
		err = stAcc.SetBalanceWithJournal(updatedBalance)
		if err != nil {
			return err
		}
	}

	if sumOfAllDiff.Cmp(zero) != 0 {
		return process.ErrOverallBalanceChangeFromSC
	}

	return nil
}

// delete accounts - only suicide by current SC or another SC called by current SC - protected by VM
func (sc *scProcessor) deleteAccounts(deletedAccounts [][]byte) error {
	for _, value := range deletedAccounts {
		acc, err := sc.getAccountFromAddress(value)
		if err != nil {
			return err
		}

		if acc == nil || acc.IsInterfaceNil() {
			//TODO: sharded Smart Contract processing
			continue
		}

		err = sc.accounts.RemoveAccount(acc.AddressContainer())
		if err != nil {
			return err
		}
	}
	return nil
}

func (sc *scProcessor) processTouchedAccounts(touchedAccounts [][]byte) error {
	//TODO: implement
	return nil
}

func (sc *scProcessor) getAccountFromAddress(address []byte) (state.AccountHandler, error) {
	adrSrc, err := sc.adrConv.CreateAddressFromPublicKeyBytes(address)
	if err != nil {
		return nil, err
	}

	shardForCurrentNode := sc.shardCoordinator.SelfId()
	shardForSrc := sc.shardCoordinator.ComputeId(adrSrc)
	if shardForCurrentNode != shardForSrc {
		return nil, nil
	}

	acnt, err := sc.accounts.GetAccountWithJournal(adrSrc)
	if err != nil {
		return nil, err
	}

	return acnt, nil
}

// GetAllSmartContractCallRootHash returns the roothash of the state of the SC executions for defined round
func (sc *scProcessor) GetAllSmartContractCallRootHash(round uint64) []byte {
	return []byte("roothash")
}

// saves VM output into state
func (sc *scProcessor) saveSCOutputToCurrentState(output *vmcommon.VMOutput, round uint64, txHash []byte) error {
	var err error

	sc.mutSCState.Lock()
	defer sc.mutSCState.Unlock()

	if _, ok := sc.mapExecState[round]; !ok {
		sc.mapExecState[round] = scExecutionState{
			allLogs:       make(map[string][]*vmcommon.LogEntry),
			allReturnData: make(map[string][]*big.Int),
			returnCodes:   make(map[string]vmcommon.ReturnCode)}
	}

	tmpCurrScState := sc.mapExecState[round]
	defer func() {
		if err != nil {
			sc.mapExecState[round] = tmpCurrScState
		}
	}()

	err = sc.saveReturnData(output.ReturnData, round, txHash)
	if err != nil {
		return err
	}

	err = sc.saveReturnCode(output.ReturnCode, round, txHash)
	if err != nil {
		return err
	}

	err = sc.saveLogsIntoState(output.Logs, round, txHash)
	if err != nil {
		return err
	}

	return nil
}

// saves return data into account state
func (sc *scProcessor) saveReturnData(returnData []*big.Int, round uint64, txHash []byte) error {
	sc.mapExecState[round].allReturnData[string(txHash)] = returnData
	return nil
}

// saves smart contract return code into account state
func (sc *scProcessor) saveReturnCode(returnCode vmcommon.ReturnCode, round uint64, txHash []byte) error {
	sc.mapExecState[round].returnCodes[string(txHash)] = returnCode
	return nil
}

// save vm output logs into accounts
func (sc *scProcessor) saveLogsIntoState(logs []*vmcommon.LogEntry, round uint64, txHash []byte) error {
	sc.mapExecState[round].allLogs[string(txHash)] = logs
	return nil
}

// ProcessSmartContractResult updates the account state from the smart contract result
func (sc *scProcessor) ProcessSmartContractResult(scr *smartContractResult.SmartContractResult) error {
	if scr == nil {
		return process.ErrNilSmartContractResult
	}

	accHandler, err := sc.getAccountFromAddress(scr.RcvAddr)
	if err != nil {
		return err
	}
	if accHandler == nil || accHandler.IsInterfaceNil() {
		return process.ErrNilSCDestAccount
	}

	stAcc, ok := accHandler.(*state.Account)
	if !ok {
		return process.ErrWrongTypeAssertion
	}

	storageUpdates, err := sc.argsParser.GetStorageUpdates(scr.Data)
	for i := 0; i < len(storageUpdates); i++ {
		stAcc.DataTrieTracker().SaveKeyValue(storageUpdates[i].Offset, storageUpdates[i].Data)
	}

	if len(scr.Data) > 0 {
		//SC with data variables
		err := sc.accounts.SaveDataTrie(stAcc)
		if err != nil {
			return err
		}
	}

	if len(scr.Code) > 0 {
		err = sc.accounts.PutCode(stAcc, scr.Code)
		if err != nil {
			return err
		}
	}

	if scr.Value == nil {
		return process.ErrNilBalanceFromSC
	}

	operation := big.NewInt(0)
	operation = operation.Add(scr.Value, stAcc.Balance)
	err = stAcc.SetBalanceWithJournal(operation)
	if err != nil {
		return err
	}

	return nil
}

// IsInterfaceNil returns true if there is no value under the interface
func (sc *scProcessor) IsInterfaceNil() bool {
	if sc == nil {
		return true
	}
	return false
}<|MERGE_RESOLUTION|>--- conflicted
+++ resolved
@@ -3,11 +3,7 @@
 import (
 	"bytes"
 	"encoding/hex"
-<<<<<<< HEAD
 	"fmt"
-	"github.com/ElrondNetwork/elrond-go/core/check"
-=======
->>>>>>> 544febec
 	"math/big"
 	"sync"
 
@@ -22,6 +18,7 @@
 	"github.com/ElrondNetwork/elrond-go/process"
 	"github.com/ElrondNetwork/elrond-go/sharding"
 	vmcommon "github.com/ElrondNetwork/elrond-vm-common"
+	"github.com/ElrondNetwork/elrond-go/core/check"
 )
 
 var log = logger.GetOrCreate("process/smartcontract")
@@ -92,11 +89,7 @@
 	if check.IfNil(scrForwarder) {
 		return nil, process.ErrNilIntermediateTransactionHandler
 	}
-<<<<<<< HEAD
 	if check.IfNil(txFeeHandler) {
-=======
-	if txFeeHandler == nil || txFeeHandler.IsInterfaceNil() {
->>>>>>> 544febec
 		return nil, process.ErrNilUnsignedTxHandler
 	}
 	if check.IfNil(economicsFee) {
