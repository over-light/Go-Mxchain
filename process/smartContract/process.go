--- conflicted
+++ resolved
@@ -38,11 +38,8 @@
 	shardCoordinator sharding.Coordinator
 	vmContainer      process.VirtualMachinesContainer
 	argsParser       process.ArgumentsParser
-<<<<<<< HEAD
-=======
 	isCallBack       bool
 	builtInFunctions map[string]process.BuiltinFunction
->>>>>>> e7f085e0
 
 	scrForwarder  process.IntermediateTransactionHandler
 	txFeeHandler  process.TransactionFeeHandler
@@ -337,6 +334,7 @@
 		tx,
 		txHash,
 		acntSnd,
+		vmcommon.DirectCall,
 	)
 	if err != nil {
 		return true, err
@@ -386,9 +384,6 @@
 	return nil
 }
 
-<<<<<<< HEAD
-func (sc *scProcessor) prepareSmartContractCall(tx data.TransactionHandler, acntSnd state.AccountHandler) error {
-=======
 func (sc *scProcessor) prepareSmartContractCall(tx data.TransactionHandler, acntSnd state.UserAccountHandler) error {
 	sc.isCallBack = false
 	dataToParse := tx.GetData()
@@ -405,7 +400,6 @@
 		return err
 	}
 
->>>>>>> e7f085e0
 	nonce := tx.GetNonce()
 	if acntSnd != nil && !acntSnd.IsInterfaceNil() {
 		nonce = acntSnd.GetNonce()
@@ -658,12 +652,8 @@
 func (sc *scProcessor) processVMOutput(
 	vmOutput *vmcommon.VMOutput,
 	tx data.TransactionHandler,
-<<<<<<< HEAD
-	acntSnd state.AccountHandler,
+	acntSnd state.UserAccountHandler,
 	callType vmcommon.CallType,
-=======
-	acntSnd state.UserAccountHandler,
->>>>>>> e7f085e0
 ) ([]data.TransactionHandler, *big.Int, error) {
 	if vmOutput == nil {
 		return nil, nil, process.ErrNilVMOutput
@@ -705,9 +695,6 @@
 		log.Trace("total gas refunded", "value", vmOutput.GasRefund.String(), "hash", txHash)
 	}
 
-<<<<<<< HEAD
-	scrRefund, consumedFee, err := sc.createSCRForSender(vmOutput, tx, txHash, acntSnd, callType)
-=======
 	scrRefund, consumedFee, err := sc.createSCRForSender(
 		vmOutput.GasRefund,
 		vmOutput.GasRemaining,
@@ -716,8 +703,8 @@
 		tx,
 		txHash,
 		acntSnd,
+		callType,
 	)
->>>>>>> e7f085e0
 	if err != nil {
 		return nil, nil, err
 	}
@@ -853,12 +840,8 @@
 	returnData [][]byte,
 	tx data.TransactionHandler,
 	txHash []byte,
-<<<<<<< HEAD
-	acntSnd state.AccountHandler,
+	acntSnd state.UserAccountHandler,
 	callType vmcommon.CallType,
-=======
-	acntSnd state.UserAccountHandler,
->>>>>>> e7f085e0
 ) (*smartContractResult.SmartContractResult, *big.Int, error) {
 	storageFreeRefund := big.NewInt(0).Mul(gasRefund, big.NewInt(0).SetUint64(sc.economicsFee.MinGasPrice()))
 
