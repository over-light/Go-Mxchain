--- conflicted
+++ resolved
@@ -84,12 +84,9 @@
 	flagSCRSizeInvariantCheck                   atomic.Flag
 	flagBackwardCompOnSaveKeyValue              atomic.Flag
 	flagCreatedCallBackCrossShardOnly           atomic.Flag
-<<<<<<< HEAD
+	arwenChangeLocker                           common.Locker
 	flagOptimizeGasUsedInCrossMiniBlocks        atomic.Flag
 	arwenChangeLocker                           process.Locker
-=======
-	arwenChangeLocker                           common.Locker
->>>>>>> fcfbf8e4
 
 	badTxForwarder process.IntermediateTransactionHandler
 	scrForwarder   process.IntermediateTransactionHandler
