--- conflicted
+++ resolved
@@ -46,16 +46,11 @@
 	if check.IfNil(acntDst) {
 		return nil, input.GasProvided, process.ErrNilSCDestAccount
 	}
-<<<<<<< HEAD
-	if !bytes.Equal(input.CallerAddr, acntDst.AddressContainer().Bytes()) {
+	if !bytes.Equal(input.CallerAddr, acntDst.AddressBytes()) {
 		return nil, input.GasProvided, fmt.Errorf("%w not the owner of the account", process.ErrOperationNotPermitted)
 	}
 	if core.IsSmartContractAddress(input.CallerAddr) {
 		return nil, input.GasProvided, fmt.Errorf("%w key-value builtin function not allowed for smart contracts", process.ErrOperationNotPermitted)
-=======
-	if !bytes.Equal(input.CallerAddr, acntDst.AddressBytes()) {
-		return nil, 0, fmt.Errorf("%w not the owner of the account", process.ErrOperationNotPermitted)
->>>>>>> a8078f75
 	}
 
 	value := input.Arguments[1]
