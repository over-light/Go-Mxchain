package smartContract

import (
	"bytes"
	"errors"
	"math"
	"math/big"
	"sync"
	"sync/atomic"
	"testing"
	"time"

	"github.com/ElrondNetwork/elrond-go-core/data"
	"github.com/ElrondNetwork/elrond-go-core/data/block"
	"github.com/ElrondNetwork/elrond-go-core/data/transaction"
	"github.com/ElrondNetwork/elrond-go/common"
	"github.com/ElrondNetwork/elrond-go/process"
	"github.com/ElrondNetwork/elrond-go/process/mock"
	"github.com/ElrondNetwork/elrond-go/testscommon"
	vmcommon "github.com/ElrondNetwork/elrond-vm-common"
	"github.com/stretchr/testify/assert"
	"github.com/stretchr/testify/require"
)

const DummyScAddress = "00000000000000000500fabd9501b7e5353de57a4e319857c2fb99089770720a"

func createMockArgumentsForSCQuery() ArgsNewSCQueryService {
	return ArgsNewSCQueryService{
<<<<<<< HEAD
		VmContainer:       &mock.VMContainerMock{},
		EconomicsFee:      &mock.FeeHandlerStub{},
		BlockChainHook:    &testscommon.BlockChainHookStub{},
		BlockChain:        &testscommon.ChainHandlerStub{},
		ArwenChangeLocker: &sync.RWMutex{},
		Bootstrapper:      &mock.BootstrapperStub{},
=======
		VmContainer:              &mock.VMContainerMock{},
		EconomicsFee:             &mock.FeeHandlerStub{},
		BlockChainHook:           &mock.BlockChainHookHandlerMock{},
		BlockChain:               &testscommon.ChainHandlerStub{},
		ArwenChangeLocker:        &sync.RWMutex{},
		Bootstrapper:             &mock.BootstrapperStub{},
		AllowExternalQueriesChan: common.GetClosedUnbufferedChannel(),
>>>>>>> 89e49c05
	}
}

func TestNewSCQueryService_NilVmShouldErr(t *testing.T) {
	t.Parallel()

	args := createMockArgumentsForSCQuery()
	args.VmContainer = nil
	target, err := NewSCQueryService(args)

	assert.Nil(t, target)
	assert.Equal(t, process.ErrNoVM, err)
}

func TestNewSCQueryService_NilFeeHandlerShouldErr(t *testing.T) {
	t.Parallel()

	args := createMockArgumentsForSCQuery()
	args.EconomicsFee = nil
	target, err := NewSCQueryService(args)

	assert.Nil(t, target)
	assert.Equal(t, process.ErrNilEconomicsFeeHandler, err)
}

func TestNewSCQueryService_NilBLockChainShouldErr(t *testing.T) {
	t.Parallel()

	args := createMockArgumentsForSCQuery()
	args.BlockChain = nil
	target, err := NewSCQueryService(args)

	assert.Nil(t, target)
	assert.Equal(t, process.ErrNilBlockChain, err)
}

func TestNewSCQueryService_NilBLockChainHookShouldErr(t *testing.T) {
	t.Parallel()

	args := createMockArgumentsForSCQuery()
	args.BlockChainHook = nil
	target, err := NewSCQueryService(args)

	assert.Nil(t, target)
	assert.Equal(t, process.ErrNilBlockChainHook, err)
}

func TestNewSCQueryService_NilArwenLockerShouldErr(t *testing.T) {
	t.Parallel()

	args := createMockArgumentsForSCQuery()
	args.ArwenChangeLocker = nil
	target, err := NewSCQueryService(args)

	assert.Nil(t, target)
	assert.Equal(t, process.ErrNilLocker, err)
}

func TestNewSCQueryService_NilBootstrapperShouldErr(t *testing.T) {
	t.Parallel()

	args := createMockArgumentsForSCQuery()
	args.Bootstrapper = nil
	target, err := NewSCQueryService(args)

	assert.Nil(t, target)
	assert.Equal(t, process.ErrNilBootstrapper, err)
}

func TestNewSCQueryService_ShouldWork(t *testing.T) {
	t.Parallel()

	args := createMockArgumentsForSCQuery()
	target, err := NewSCQueryService(args)

	assert.NotNil(t, target)
	assert.Nil(t, err)
	assert.False(t, target.IsInterfaceNil())
}

func TestExecuteQuery_GetNilAddressShouldErr(t *testing.T) {
	t.Parallel()

	args := createMockArgumentsForSCQuery()
	target, _ := NewSCQueryService(args)

	query := process.SCQuery{
		ScAddress: nil,
		FuncName:  "function",
		Arguments: [][]byte{},
	}

	output, err := target.ExecuteQuery(&query)

	assert.Nil(t, output)
	assert.Equal(t, process.ErrNilScAddress, err)
}

func TestExecuteQuery_EmptyFunctionShouldErr(t *testing.T) {
	t.Parallel()

	args := createMockArgumentsForSCQuery()
	target, _ := NewSCQueryService(args)

	query := process.SCQuery{
		ScAddress: []byte{0},
		FuncName:  "",
		Arguments: [][]byte{},
	}

	output, err := target.ExecuteQuery(&query)

	assert.Nil(t, output)
	assert.Equal(t, process.ErrEmptyFunctionName, err)
}

func TestExecuteQuery_ShouldPerformActionsInRegardsToAllowanceChannel(t *testing.T) {
	t.Parallel()

	chanAllowedQueries := make(chan struct{})
	args := createMockArgumentsForSCQuery()
	args.AllowExternalQueriesChan = chanAllowedQueries
	target, _ := NewSCQueryService(args)

	query := process.SCQuery{
		ScAddress: []byte(DummyScAddress),
		FuncName:  "func",
		Arguments: [][]byte{},
	}

	output, err := target.ExecuteQuery(&query)
	assert.Equal(t, process.ErrQueriesNotAllowedYet, err)
	assert.Nil(t, output)

	close(chanAllowedQueries)
	_, err = target.ExecuteQuery(&query)
	assert.NoError(t, err)
}

func TestExecuteQuery_AllowanceChannelShouldWorkUnderConcurrentRequests(t *testing.T) {
	t.Parallel()

	chanAllowedQueries := make(chan struct{})
	args := createMockArgumentsForSCQuery()
	args.AllowExternalQueriesChan = chanAllowedQueries
	target, _ := NewSCQueryService(args)

	query := process.SCQuery{
		ScAddress: []byte(DummyScAddress),
		FuncName:  "func",
		Arguments: [][]byte{},
	}

	defer func() {
		r := recover()
		assert.Nil(t, r)
	}()

	numTries := 200
	wg := sync.WaitGroup{}
	wg.Add(numTries)

	go func() {
		time.Sleep(50 * time.Millisecond)
		close(chanAllowedQueries)
	}()

	for i := 0; i < numTries; i++ {
		go func(idx int) {
			select {
			case <-chanAllowedQueries:
				_, err := target.ExecuteQuery(&query)
				assert.NoError(t, err)
			default:
				output, err := target.ExecuteQuery(&query)
				assert.Equal(t, process.ErrQueriesNotAllowedYet, err)
				assert.Nil(t, output)
			}
			wg.Done()
		}(i)
	}

	wg.Wait()
}

func TestExecuteQuery_ShouldReceiveQueryCorrectly(t *testing.T) {
	t.Parallel()

	funcName := "function"
	scAddress := []byte(DummyScAddress)
	args := []*big.Int{big.NewInt(42), big.NewInt(43)}
	runWasCalled := false

	mockVM := &mock.VMExecutionHandlerStub{
		RunSmartContractCallCalled: func(input *vmcommon.ContractCallInput) (output *vmcommon.VMOutput, e error) {
			runWasCalled = true
			assert.Equal(t, int64(42), big.NewInt(0).SetBytes(input.Arguments[0]).Int64())
			assert.Equal(t, int64(43), big.NewInt(0).SetBytes(input.Arguments[1]).Int64())
			assert.Equal(t, scAddress, input.CallerAddr)
			assert.Equal(t, funcName, input.Function)

			return &vmcommon.VMOutput{
				ReturnCode: vmcommon.Ok,
			}, nil
		},
	}
	argsNewSCQuery := createMockArgumentsForSCQuery()
	argsNewSCQuery.VmContainer = &mock.VMContainerMock{
		GetCalled: func(key []byte) (handler vmcommon.VMExecutionHandler, e error) {
			return mockVM, nil
		},
	}
	argsNewSCQuery.EconomicsFee = &mock.FeeHandlerStub{
		MaxGasLimitPerBlockCalled: func() uint64 {
			return uint64(math.MaxUint64)
		},
	}

	target, _ := NewSCQueryService(argsNewSCQuery)

	dataArgs := make([][]byte, len(args))
	for i, arg := range args {
		dataArgs[i] = append(dataArgs[i], arg.Bytes()...)
	}
	query := process.SCQuery{
		ScAddress: scAddress,
		FuncName:  funcName,
		Arguments: dataArgs,
	}

	_, _ = target.ExecuteQuery(&query)
	assert.True(t, runWasCalled)
}

func TestExecuteQuery_ReturnsCorrectly(t *testing.T) {
	t.Parallel()

	d := [][]byte{[]byte("90"), []byte("91")}

	mockVM := &mock.VMExecutionHandlerStub{
		RunSmartContractCallCalled: func(input *vmcommon.ContractCallInput) (output *vmcommon.VMOutput, e error) {
			return &vmcommon.VMOutput{
				ReturnCode: vmcommon.Ok,
				ReturnData: d,
			}, nil
		},
	}

	argsNewSCQuery := createMockArgumentsForSCQuery()
	argsNewSCQuery.VmContainer = &mock.VMContainerMock{
		GetCalled: func(key []byte) (handler vmcommon.VMExecutionHandler, e error) {
			return mockVM, nil
		},
	}
	argsNewSCQuery.EconomicsFee = &mock.FeeHandlerStub{
		MaxGasLimitPerBlockCalled: func() uint64 {
			return uint64(math.MaxUint64)
		},
	}

	target, _ := NewSCQueryService(argsNewSCQuery)

	query := process.SCQuery{
		ScAddress: []byte(DummyScAddress),
		FuncName:  "function",
		Arguments: [][]byte{},
	}

	vmOutput, err := target.ExecuteQuery(&query)

	assert.Nil(t, err)
	assert.Equal(t, d[0], vmOutput.ReturnData[0])
	assert.Equal(t, d[1], vmOutput.ReturnData[1])
}

func TestExecuteQuery_WhenNotOkCodeShouldNotErr(t *testing.T) {
	t.Parallel()

	mockVM := &mock.VMExecutionHandlerStub{
		RunSmartContractCallCalled: func(input *vmcommon.ContractCallInput) (output *vmcommon.VMOutput, e error) {
			return &vmcommon.VMOutput{
				ReturnCode:    vmcommon.OutOfGas,
				ReturnMessage: "add more gas",
			}, nil
		},
	}
	argsNewSCQuery := createMockArgumentsForSCQuery()
	argsNewSCQuery.VmContainer = &mock.VMContainerMock{
		GetCalled: func(key []byte) (handler vmcommon.VMExecutionHandler, e error) {
			return mockVM, nil
		},
	}
	argsNewSCQuery.EconomicsFee = &mock.FeeHandlerStub{
		MaxGasLimitPerBlockCalled: func() uint64 {
			return uint64(math.MaxUint64)
		},
	}

	target, _ := NewSCQueryService(argsNewSCQuery)

	query := process.SCQuery{
		ScAddress: []byte(DummyScAddress),
		FuncName:  "function",
		Arguments: [][]byte{},
	}

	returnedData, err := target.ExecuteQuery(&query)

	assert.Nil(t, err)
	assert.NotNil(t, returnedData)
	assert.Contains(t, returnedData.ReturnMessage, "add more gas")
}

func TestExecuteQuery_ShouldCallRunScSequentially(t *testing.T) {
	t.Parallel()

	running := int32(0)

	mockVM := &mock.VMExecutionHandlerStub{
		RunSmartContractCallCalled: func(input *vmcommon.ContractCallInput) (output *vmcommon.VMOutput, e error) {
			atomic.AddInt32(&running, 1)
			time.Sleep(time.Millisecond)

			val := atomic.LoadInt32(&running)
			assert.Equal(t, int32(1), val)

			atomic.AddInt32(&running, -1)

			return &vmcommon.VMOutput{
				ReturnCode: vmcommon.Ok,
			}, nil
		},
	}

	argsNewSCQuery := createMockArgumentsForSCQuery()
	argsNewSCQuery.VmContainer = &mock.VMContainerMock{
		GetCalled: func(key []byte) (handler vmcommon.VMExecutionHandler, e error) {
			return mockVM, nil
		},
	}
	argsNewSCQuery.EconomicsFee = &mock.FeeHandlerStub{
		MaxGasLimitPerBlockCalled: func() uint64 {
			return uint64(math.MaxUint64)
		},
	}
	target, _ := NewSCQueryService(argsNewSCQuery)

	noOfGoRoutines := 50
	wg := sync.WaitGroup{}
	wg.Add(noOfGoRoutines)
	for i := 0; i < noOfGoRoutines; i++ {
		go func() {
			query := process.SCQuery{
				ScAddress: []byte(DummyScAddress),
				FuncName:  "function",
				Arguments: [][]byte{},
			}

			_, _ = target.ExecuteQuery(&query)
			wg.Done()
		}()
	}

	wg.Wait()
}

func TestSCQueryService_ExecuteQueryShouldNotIncludeCallerAddressAndValue(t *testing.T) {
	t.Parallel()

	callerAddressAndCallValueAreNotSet := false
	mockVM := &mock.VMExecutionHandlerStub{
		RunSmartContractCallCalled: func(input *vmcommon.ContractCallInput) (output *vmcommon.VMOutput, e error) {
			if input.CallValue.Cmp(big.NewInt(0)) == 0 && bytes.Equal(input.CallerAddr, input.RecipientAddr) {
				callerAddressAndCallValueAreNotSet = true
			}
			return &vmcommon.VMOutput{
				ReturnCode: vmcommon.Ok,
				ReturnData: [][]byte{[]byte("ok")},
			}, nil
		},
	}

	argsNewSCQuery := createMockArgumentsForSCQuery()
	argsNewSCQuery.VmContainer = &mock.VMContainerMock{
		GetCalled: func(key []byte) (handler vmcommon.VMExecutionHandler, e error) {
			return mockVM, nil
		},
	}
	argsNewSCQuery.EconomicsFee = &mock.FeeHandlerStub{
		MaxGasLimitPerBlockCalled: func() uint64 {
			return uint64(math.MaxUint64)
		},
	}
	target, _ := NewSCQueryService(argsNewSCQuery)

	query := process.SCQuery{
		ScAddress: []byte(DummyScAddress),
		FuncName:  "function",
		Arguments: [][]byte{},
	}

	_, err := target.ExecuteQuery(&query)
	require.NoError(t, err)
	require.True(t, callerAddressAndCallValueAreNotSet)
}

func TestSCQueryService_ExecuteQueryShouldIncludeCallerAddressAndValue(t *testing.T) {
	t.Parallel()

	expectedCallerAddr := []byte("caller addr")
	expectedValue := big.NewInt(37)
	callerAddressAndCallValueAreSet := false
	mockVM := &mock.VMExecutionHandlerStub{
		RunSmartContractCallCalled: func(input *vmcommon.ContractCallInput) (output *vmcommon.VMOutput, e error) {
			if input.CallValue.Cmp(expectedValue) == 0 && bytes.Equal(input.CallerAddr, expectedCallerAddr) {
				callerAddressAndCallValueAreSet = true
			}
			return &vmcommon.VMOutput{
				ReturnCode: vmcommon.Ok,
				ReturnData: [][]byte{[]byte("ok")},
			}, nil
		},
	}

	argsNewSCQuery := createMockArgumentsForSCQuery()
	argsNewSCQuery.VmContainer = &mock.VMContainerMock{
		GetCalled: func(key []byte) (handler vmcommon.VMExecutionHandler, e error) {
			return mockVM, nil
		},
	}
	argsNewSCQuery.EconomicsFee = &mock.FeeHandlerStub{
		MaxGasLimitPerBlockCalled: func() uint64 {
			return uint64(math.MaxUint64)
		},
	}
	target, _ := NewSCQueryService(argsNewSCQuery)

	query := process.SCQuery{
		ScAddress:  []byte(DummyScAddress),
		FuncName:   "function",
		CallerAddr: expectedCallerAddr,
		CallValue:  expectedValue,
		Arguments:  [][]byte{},
	}

	_, err := target.ExecuteQuery(&query)
	require.NoError(t, err)
	require.True(t, callerAddressAndCallValueAreSet)
}

func TestSCQueryService_ShouldFailIfNodeIsNotSynced(t *testing.T) {
	t.Parallel()

	args := createMockArgumentsForSCQuery()
	args.Bootstrapper = &mock.BootstrapperStub{
		GetNodeStateCalled: func() common.NodeState {
			return common.NsNotSynchronized
		},
	}

	qs, _ := NewSCQueryService(args)

	res, err := qs.ExecuteQuery(&process.SCQuery{
		ShouldBeSynced: true,
		ScAddress:      []byte(DummyScAddress),
		FuncName:       "function",
	})
	require.Nil(t, res)
	require.Equal(t, process.ErrNodeIsNotSynced, err)
}

func TestSCQueryService_ShouldWorkIfNodeIsSynced(t *testing.T) {
	t.Parallel()

	args := createMockArgumentsForSCQuery()
	args.Bootstrapper = &mock.BootstrapperStub{
		GetNodeStateCalled: func() common.NodeState {
			return common.NsSynchronized
		},
	}

	qs, _ := NewSCQueryService(args)

	res, err := qs.ExecuteQuery(&process.SCQuery{
		ShouldBeSynced: true,
		ScAddress:      []byte(DummyScAddress),
		FuncName:       "function",
	})
	require.NoError(t, err)
	require.NotNil(t, res)
}

func TestSCQueryService_ShouldFailIfStateChanged(t *testing.T) {
	t.Parallel()

	args := createMockArgumentsForSCQuery()

	rootHashCalled := false
	args.BlockChain = &testscommon.ChainHandlerStub{
		GetCurrentBlockRootHashCalled: func() []byte {
			if !rootHashCalled {
				rootHashCalled = true
				return []byte("first root hash")
			}

			return []byte("second root hash")
		},
	}

	qs, _ := NewSCQueryService(args)

	res, err := qs.ExecuteQuery(&process.SCQuery{
		SameScState: true,
		ScAddress:   []byte(DummyScAddress),
		FuncName:    "function",
	})
	require.Nil(t, res)
	require.True(t, errors.Is(err, process.ErrStateChangedWhileExecutingVmQuery))
}

func TestSCQueryService_ShouldWorkIfStateDidntChange(t *testing.T) {
	t.Parallel()

	args := createMockArgumentsForSCQuery()

	args.BlockChain = &testscommon.ChainHandlerStub{
		GetCurrentBlockHeaderCalled: func() data.HeaderHandler {
			return &block.Header{
				RootHash: []byte("same root hash"),
			}

		},
	}

	qs, _ := NewSCQueryService(args)

	res, err := qs.ExecuteQuery(&process.SCQuery{
		SameScState: true,
		ScAddress:   []byte(DummyScAddress),
		FuncName:    "function",
	})
	require.NoError(t, err)
	require.NotNil(t, res)
}

func TestSCQueryService_ComputeTxCostScCall(t *testing.T) {
	t.Parallel()

	consumedGas := uint64(10000)
	mockVM := &mock.VMExecutionHandlerStub{
		RunSmartContractCallCalled: func(input *vmcommon.ContractCallInput) (output *vmcommon.VMOutput, e error) {
			return &vmcommon.VMOutput{
				GasRemaining: uint64(math.MaxUint64) - consumedGas,
				ReturnCode:   vmcommon.Ok,
			}, nil
		},
	}

	argsNewSCQuery := createMockArgumentsForSCQuery()
	argsNewSCQuery.VmContainer = &mock.VMContainerMock{
		GetCalled: func(key []byte) (handler vmcommon.VMExecutionHandler, e error) {
			return mockVM, nil
		},
	}
	argsNewSCQuery.EconomicsFee = &mock.FeeHandlerStub{
		MaxGasLimitPerBlockCalled: func() uint64 {
			return uint64(math.MaxUint64)
		},
	}
	target, _ := NewSCQueryService(argsNewSCQuery)

	tx := &transaction.Transaction{
		RcvAddr: []byte(DummyScAddress),
		Data:    []byte("increment"),
	}
	cost, err := target.ComputeScCallGasLimit(tx)
	require.Nil(t, err)
	require.Equal(t, consumedGas, cost)
}

func TestSCQueryService_ComputeScCallGasLimitRetCodeNotOK(t *testing.T) {
	t.Parallel()

	message := "function not found"
	consumedGas := uint64(10000)
	mockVM := &mock.VMExecutionHandlerStub{
		RunSmartContractCallCalled: func(input *vmcommon.ContractCallInput) (output *vmcommon.VMOutput, e error) {
			return &vmcommon.VMOutput{
				GasRemaining:  uint64(math.MaxUint64) - consumedGas,
				ReturnCode:    vmcommon.FunctionNotFound,
				ReturnMessage: message,
			}, nil
		},
	}

	argsNewSCQuery := createMockArgumentsForSCQuery()
	argsNewSCQuery.VmContainer = &mock.VMContainerMock{
		GetCalled: func(key []byte) (handler vmcommon.VMExecutionHandler, e error) {
			return mockVM, nil
		},
	}
	argsNewSCQuery.EconomicsFee = &mock.FeeHandlerStub{
		MaxGasLimitPerBlockCalled: func() uint64 {
			return uint64(math.MaxUint64)
		},
	}
	target, _ := NewSCQueryService(argsNewSCQuery)

	tx := &transaction.Transaction{
		RcvAddr: []byte(DummyScAddress),
		Data:    []byte("incrementaaaa"),
	}
	_, err := target.ComputeScCallGasLimit(tx)
	require.Equal(t, errors.New(message), err)
}

func TestNewSCQueryService_CloseShouldWork(t *testing.T) {
	t.Parallel()

	closeCalled := false
	argsNewSCQueryService := ArgsNewSCQueryService{
		VmContainer: &mock.VMContainerMock{
			CloseCalled: func() error {
				closeCalled = true
				return nil
			},
		},
<<<<<<< HEAD
		EconomicsFee:      &mock.FeeHandlerStub{},
		BlockChainHook:    &testscommon.BlockChainHookStub{},
		BlockChain:        &testscommon.ChainHandlerStub{},
		ArwenChangeLocker: &sync.RWMutex{},
		Bootstrapper:      &mock.BootstrapperStub{},
=======
		EconomicsFee:             &mock.FeeHandlerStub{},
		BlockChainHook:           &mock.BlockChainHookHandlerMock{},
		BlockChain:               &testscommon.ChainHandlerStub{},
		ArwenChangeLocker:        &sync.RWMutex{},
		Bootstrapper:             &mock.BootstrapperStub{},
		AllowExternalQueriesChan: common.GetClosedUnbufferedChannel(),
>>>>>>> 89e49c05
	}

	target, _ := NewSCQueryService(argsNewSCQueryService)

	err := target.Close()
	assert.Nil(t, err)
	assert.True(t, closeCalled)
}<|MERGE_RESOLUTION|>--- conflicted
+++ resolved
@@ -26,14 +26,6 @@
 
 func createMockArgumentsForSCQuery() ArgsNewSCQueryService {
 	return ArgsNewSCQueryService{
-<<<<<<< HEAD
-		VmContainer:       &mock.VMContainerMock{},
-		EconomicsFee:      &mock.FeeHandlerStub{},
-		BlockChainHook:    &testscommon.BlockChainHookStub{},
-		BlockChain:        &testscommon.ChainHandlerStub{},
-		ArwenChangeLocker: &sync.RWMutex{},
-		Bootstrapper:      &mock.BootstrapperStub{},
-=======
 		VmContainer:              &mock.VMContainerMock{},
 		EconomicsFee:             &mock.FeeHandlerStub{},
 		BlockChainHook:           &mock.BlockChainHookHandlerMock{},
@@ -41,7 +33,6 @@
 		ArwenChangeLocker:        &sync.RWMutex{},
 		Bootstrapper:             &mock.BootstrapperStub{},
 		AllowExternalQueriesChan: common.GetClosedUnbufferedChannel(),
->>>>>>> 89e49c05
 	}
 }
 
@@ -669,20 +660,12 @@
 				return nil
 			},
 		},
-<<<<<<< HEAD
-		EconomicsFee:      &mock.FeeHandlerStub{},
-		BlockChainHook:    &testscommon.BlockChainHookStub{},
-		BlockChain:        &testscommon.ChainHandlerStub{},
-		ArwenChangeLocker: &sync.RWMutex{},
-		Bootstrapper:      &mock.BootstrapperStub{},
-=======
 		EconomicsFee:             &mock.FeeHandlerStub{},
-		BlockChainHook:           &mock.BlockChainHookHandlerMock{},
+		BlockChainHook:           &testscommon.BlockChainHookStub{},
 		BlockChain:               &testscommon.ChainHandlerStub{},
 		ArwenChangeLocker:        &sync.RWMutex{},
 		Bootstrapper:             &mock.BootstrapperStub{},
 		AllowExternalQueriesChan: common.GetClosedUnbufferedChannel(),
->>>>>>> 89e49c05
 	}
 
 	target, _ := NewSCQueryService(argsNewSCQueryService)
