--- conflicted
+++ resolved
@@ -23,16 +23,12 @@
 	return sc.createVMInput(tx)
 }
 
-<<<<<<< HEAD
 func (sc *scProcessor) ProcessVMOutput(
 	vmOutput *vmcommon.VMOutput,
 	tx *transaction.Transaction,
 	acntSnd state.AccountHandler,
-	round uint32,
+	round uint64,
 ) ([]data.TransactionHandler, *feeTx.FeeTx, error) {
-=======
-func (sc *scProcessor) ProcessVMOutput(vmOutput *vmcommon.VMOutput, tx *transaction.Transaction, acntSnd state.AccountHandler, round uint64) ([]data.TransactionHandler, error) {
->>>>>>> ea49ad11
 	return sc.processVMOutput(vmOutput, tx, acntSnd, round)
 }
 
