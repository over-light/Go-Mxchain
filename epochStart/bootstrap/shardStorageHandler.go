--- conflicted
+++ resolved
@@ -43,17 +43,6 @@
 ) (*shardStorageHandler, error) {
 	epochStartNotifier := &disabled.EpochStartNotifier{}
 	storageFactory, err := factory.NewStorageServiceFactory(
-<<<<<<< HEAD
-		&generalConfig,
-		&prefsConfig,
-		shardCoordinator,
-		pathManagerHandler,
-		epochStartNotifier,
-		nodeTypeProvider,
-		currentEpoch,
-		false,
-		factory.BootstrapStorageService,
-=======
 		factory.StorageServiceFactoryArgs{
 			Config:                        generalConfig,
 			PrefsConfig:                   prefsConfig,
@@ -64,7 +53,6 @@
 			CurrentEpoch:                  currentEpoch,
 			CreateTrieEpochRootHashStorer: false,
 		},
->>>>>>> 77930a0d
 	)
 	if err != nil {
 		return nil, err
