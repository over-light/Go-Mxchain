package bootstrap

import (
	"bytes"
	"fmt"
	"strconv"

	"github.com/ElrondNetwork/elrond-go-core/core"
	"github.com/ElrondNetwork/elrond-go-core/core/check"
	"github.com/ElrondNetwork/elrond-go-core/data"
	"github.com/ElrondNetwork/elrond-go-core/data/block"
	"github.com/ElrondNetwork/elrond-go-core/data/typeConverters"
	"github.com/ElrondNetwork/elrond-go-core/hashing"
	"github.com/ElrondNetwork/elrond-go-core/marshal"
	"github.com/ElrondNetwork/elrond-go/common"
	"github.com/ElrondNetwork/elrond-go/config"
	"github.com/ElrondNetwork/elrond-go/dataRetriever"
	"github.com/ElrondNetwork/elrond-go/epochStart"
	"github.com/ElrondNetwork/elrond-go/epochStart/bootstrap/disabled"
	"github.com/ElrondNetwork/elrond-go/process/block/bootstrapStorage"
	"github.com/ElrondNetwork/elrond-go/sharding"
	"github.com/ElrondNetwork/elrond-go/storage"
	"github.com/ElrondNetwork/elrond-go/storage/factory"
)

type shardStorageHandler struct {
	*baseStorageHandler
}

// NewShardStorageHandler will return a new instance of shardStorageHandler
func NewShardStorageHandler(
	generalConfig config.Config,
	prefsConfig config.PreferencesConfig,
	shardCoordinator sharding.Coordinator,
	pathManagerHandler storage.PathManagerHandler,
	marshalizer marshal.Marshalizer,
	hasher hashing.Hasher,
	currentEpoch uint32,
	uint64Converter typeConverters.Uint64ByteSliceConverter,
	nodeTypeProvider core.NodeTypeProviderHandler,
) (*shardStorageHandler, error) {
	epochStartNotifier := &disabled.EpochStartNotifier{}
	storageFactory, err := factory.NewStorageServiceFactory(
		&generalConfig,
		&prefsConfig,
		shardCoordinator,
		pathManagerHandler,
		epochStartNotifier,
		nodeTypeProvider,
		currentEpoch,
		false,
	)
	if err != nil {
		return nil, err
	}

	storageService, err := storageFactory.CreateForShard()
	if err != nil {
		return nil, err
	}

	base := &baseStorageHandler{
		storageService:   storageService,
		shardCoordinator: shardCoordinator,
		marshalizer:      marshalizer,
		hasher:           hasher,
		currentEpoch:     currentEpoch,
		uint64Converter:  uint64Converter,
	}

	return &shardStorageHandler{baseStorageHandler: base}, nil
}

// CloseStorageService closes the containing storage service
func (ssh *shardStorageHandler) CloseStorageService() {
	err := ssh.storageService.CloseAll()
	if err != nil {
		log.Warn("error while closing storers", "error", err)
	}
}

// SaveDataToStorage will save the fetched data to storage so it will be used by the storage bootstrap component
func (ssh *shardStorageHandler) SaveDataToStorage(components *ComponentsNeededForBootstrap, notarizedShardHeader data.HeaderHandler, withScheduled bool) error {
	bootStorer := ssh.storageService.GetStorer(dataRetriever.BootstrapUnit)

	lastHeader, err := ssh.saveLastHeader(components.ShardHeader)
	if err != nil {
		return err
	}

	err = ssh.saveEpochStartMetaHdrs(components)
	if err != nil {
		return err
	}

	processedMiniBlocks, pendingMiniBlocks, err := ssh.getProcessedAndPendingMiniBlocksWithScheduled(components.EpochStartMetaBlock, components.Headers, notarizedShardHeader, withScheduled)
	if err != nil {
		return err
	}

	triggerConfigKey, err := ssh.saveTriggerRegistry(components)
	if err != nil {
		return err
	}

	components.NodesConfig.CurrentEpoch = components.ShardHeader.GetEpoch()
	nodesCoordinatorConfigKey, err := ssh.saveNodesCoordinatorRegistry(components.EpochStartMetaBlock, components.NodesConfig)
	if err != nil {
		return err
	}

	lastCrossNotarizedHdrs, err := ssh.saveLastCrossNotarizedHeaders(components.EpochStartMetaBlock, components.Headers, withScheduled)
	if err != nil {
		return err
	}

	bootStrapData := bootstrapStorage.BootstrapData{
		LastHeader:                 lastHeader,
		LastCrossNotarizedHeaders:  lastCrossNotarizedHdrs,
		LastSelfNotarizedHeaders:   []bootstrapStorage.BootstrapHeaderInfo{lastHeader},
		ProcessedMiniBlocks:        processedMiniBlocks,
		PendingMiniBlocks:          pendingMiniBlocks,
		NodesCoordinatorConfigKey:  nodesCoordinatorConfigKey,
		EpochStartTriggerConfigKey: triggerConfigKey,
		HighestFinalBlockNonce:     lastHeader.Nonce,
		LastRound:                  0,
	}
	bootStrapDataBytes, err := ssh.marshalizer.Marshal(&bootStrapData)
	if err != nil {
		return err
	}

	roundToUseAsKey := int64(components.ShardHeader.GetRound())
	roundNum := bootstrapStorage.RoundNum{Num: roundToUseAsKey}
	roundNumBytes, err := ssh.marshalizer.Marshal(&roundNum)
	if err != nil {
		return err
	}

	err = bootStorer.Put([]byte(common.HighestRoundFromBootStorage), roundNumBytes)
	if err != nil {
		return err
	}

	log.Info("saved bootstrap data to storage", "round", roundToUseAsKey)
	key := []byte(strconv.FormatInt(roundToUseAsKey, 10))
	err = bootStorer.Put(key, bootStrapDataBytes)
	if err != nil {
		return err
	}

	return nil
}

func (ssh *shardStorageHandler) saveEpochStartMetaHdrs(components *ComponentsNeededForBootstrap) error {
	err := ssh.saveMetaHdrForEpochTrigger(components.EpochStartMetaBlock)
	if err != nil {
		return err
	}

	err = ssh.saveMetaHdrForEpochTrigger(components.PreviousEpochStart)
	if err != nil {
		return err
	}

	return nil
}

func getEpochStartShardData(metaBlock data.MetaHeaderHandler, shardId uint32) (data.EpochStartShardDataHandler, error) {
	for _, epochStartShardData := range metaBlock.GetEpochStartHandler().GetLastFinalizedHeaderHandlers() {
		if epochStartShardData.GetShardID() == shardId {
			return epochStartShardData, nil
		}
	}

	return &block.EpochStartShardData{}, epochStart.ErrEpochStartDataForShardNotFound
}

func (ssh *shardStorageHandler) getCrossProcessedMbsDestMeByHeader(
	shardHeader data.ShardHeaderHandler,
) map[uint32][]data.MiniBlockHeaderHandler {
	crossMbsProcessed := make(map[uint32][]data.MiniBlockHeaderHandler)
	processedMiniBlockHeaders := shardHeader.GetMiniBlockHeaderHandlers()
	ownShardID := shardHeader.GetShardID()

	for i, mbHeader := range processedMiniBlockHeaders {
		if mbHeader.GetReceiverShardID() != ownShardID {
			continue
		}
		if mbHeader.GetSenderShardID() == ownShardID {
			continue
		}

		mbs, ok := crossMbsProcessed[mbHeader.GetSenderShardID()]
		if !ok {
			mbs = make([]data.MiniBlockHeaderHandler, 0)
		}

		mbs = append(mbs, processedMiniBlockHeaders[i])
		crossMbsProcessed[mbHeader.GetSenderShardID()] = mbs
	}

	return crossMbsProcessed
}

func (ssh *shardStorageHandler) getProcessedAndPendingMiniBlocksWithScheduled(
	meta data.MetaHeaderHandler,
	headers map[string]data.HeaderHandler,
	header data.HeaderHandler,
	withScheduled bool,
) ([]bootstrapStorage.MiniBlocksInMeta, []bootstrapStorage.PendingMiniBlocksInfo, error) {
	log.Debug("getProcessedAndPendingMiniBlocksWithScheduled", "withScheduled", withScheduled)
	processedMiniBlocks, pendingMiniBlocks, err := ssh.getProcessedAndPendingMiniBlocks(meta, headers)
	if err != nil {
		return nil, nil, err
	}

	log.Debug("getProcessedAndPendingMiniBlocksWithScheduled: initial processed and pending for scheduled")
	printProcessedAndPendingMbs(processedMiniBlocks, pendingMiniBlocks)

	if !withScheduled {
		return processedMiniBlocks, pendingMiniBlocks, nil
	}

	shardHeader, ok := header.(data.ShardHeaderHandler)
	if !ok {
		return nil, nil, epochStart.ErrWrongTypeAssertion
	}

	referencedMetaBlocks := shardHeader.GetMetaBlockHashes()
	mapMbHeaderHandlers := ssh.getCrossProcessedMbsDestMeByHeader(shardHeader)
	pendingMiniBlocks = addMbsToPending(pendingMiniBlocks, mapMbHeaderHandlers)
	pendingMiniBlockHashes := getPendingMiniBlocksHashes(pendingMiniBlocks)
	processedMiniBlocks, err = updateProcessedMiniBlocksForScheduled(referencedMetaBlocks, pendingMiniBlockHashes, headers, ssh.shardCoordinator.SelfId())
	if err != nil {
		return nil, nil, err
	}
	pendingMiniBlocks, err = updatePendingMiniBlocksForScheduled(referencedMetaBlocks, pendingMiniBlocks, headers, ssh.shardCoordinator.SelfId())
	if err != nil {
		return nil, nil, err
	}

	log.Debug("getProcessedAndPendingMiniBlocksWithScheduled: updated processed and pending for scheduled")
	printProcessedAndPendingMbs(processedMiniBlocks, pendingMiniBlocks)

	return processedMiniBlocks, pendingMiniBlocks, nil
}

func getPendingMiniBlocksHashes(pendingMbsInfo []bootstrapStorage.PendingMiniBlocksInfo) [][]byte {
	pendingMbHashes := make([][]byte, 0)
	for _, pendingMbInfo := range pendingMbsInfo {
		pendingMbHashes = append(pendingMbHashes, pendingMbInfo.MiniBlocksHashes...)
	}

	return pendingMbHashes
}

func updateProcessedMiniBlocksForScheduled(
	referencedMetaBlockHashes [][]byte,
	pendingMiniBlockHashes [][]byte,
	headers map[string]data.HeaderHandler,
	selfShardID uint32,
) ([]bootstrapStorage.MiniBlocksInMeta, error) {
	miniBlocksInMetaList := make([]bootstrapStorage.MiniBlocksInMeta, 0)
	for _, metaBlockHash := range referencedMetaBlockHashes {
		mbsInMeta := bootstrapStorage.MiniBlocksInMeta{
			MetaHash: metaBlockHash,
		}
		mbHashes, err := getProcessedMiniBlockHashesForMetaBlockHash(ssh.shardCoordinator.SelfId(), metaBlockHash, headers)
		if err != nil {
			return nil, err
		}
<<<<<<< HEAD
=======
		mbHashes := getProcessedMbHashes(neededMeta, selfShardID, noPendingMbs)
>>>>>>> f4497e77
		if len(mbHashes) > 0 {
			remainingMbHashes := removeHashes(mbHashes, pendingMiniBlockHashes)
			if len(remainingMbHashes) > 0 {
				mbsInMeta.MiniBlocksHashes = remainingMbHashes
				miniBlocksInMetaList = append(miniBlocksInMetaList, mbsInMeta)
			}
		}
	}

	return miniBlocksInMetaList, nil
}

func updatePendingMiniBlocksForScheduled(
	referencedMetaBlockHashes [][]byte,
	pendingMiniBlocks []bootstrapStorage.PendingMiniBlocksInfo,
	headers map[string]data.HeaderHandler,
	selfShardID uint32,
) ([]bootstrapStorage.PendingMiniBlocksInfo, error) {
	remainingPendingMiniBlocks := make([]bootstrapStorage.PendingMiniBlocksInfo, 0)
	for index, metaBlockHash := range referencedMetaBlockHashes {
		if index == 0 {
			continue
		}
		mbHashes, err := getProcessedMiniBlockHashesForMetaBlockHash(ssh.shardCoordinator.SelfId(), metaBlockHash, headers)
		if err != nil {
			return nil, err
		}
<<<<<<< HEAD

=======
		mbHashes := getProcessedMbHashes(neededMeta, selfShardID, noPendingMbs)
>>>>>>> f4497e77
		if len(mbHashes) > 0 {
			for i := range pendingMiniBlocks {
				pendingMiniBlocks[i].MiniBlocksHashes = removeHashes(pendingMiniBlocks[i].MiniBlocksHashes, mbHashes)
			}
		}
	}

	for index := range pendingMiniBlocks {
		if len(pendingMiniBlocks[index].MiniBlocksHashes) > 0 {
			remainingPendingMiniBlocks = append(remainingPendingMiniBlocks, pendingMiniBlocks[index])
		}
	}

	return remainingPendingMiniBlocks, nil
}

func getProcessedMiniBlockHashesForMetaBlockHash(
	selfShardID uint32,
	metaBlockHash []byte,
	headers map[string]data.HeaderHandler,
) ([][]byte, error) {
	noPendingMbs := make(map[string]struct{})
	metaHeaderHandler, ok := headers[string(metaBlockHash)]
	if !ok {
		log.Warn("getProcessedMiniBlockHashesForMetaBlockHash", "hash", metaBlockHash, "error", epochStart.ErrMissingHeader)
		return nil, epochStart.ErrMissingHeader
	}
	neededMeta, ok := metaHeaderHandler.(*block.MetaBlock)
	if !ok {
		return nil, epochStart.ErrWrongTypeAssertion
	}
	mbHashes := getProcessedMbHashes(neededMeta, selfShardID, noPendingMbs)
	return mbHashes, nil
}

func removeHashes(hashes [][]byte, hashesToRemove [][]byte) [][]byte {
	for _, hashToRemove := range hashesToRemove {
		hashes = removeHash(hashes, hashToRemove)
	}
	return hashes
}

func removeHash(hashes [][]byte, hashToRemove []byte) [][]byte {
	for i, hash := range hashes {
		if bytes.Equal(hash, hashToRemove) {
			return append(hashes[:i], hashes[i+1:]...)
		}
	}
	return hashes
}

func printProcessedAndPendingMbs(processedMiniBlocks []bootstrapStorage.MiniBlocksInMeta, pendingMiniBlocks []bootstrapStorage.PendingMiniBlocksInfo) {
	for _, miniBlocksInMeta := range processedMiniBlocks {
		log.Debug("processed meta block", "hash", miniBlocksInMeta.MetaHash)
		for _, mbHash := range miniBlocksInMeta.MiniBlocksHashes {
			log.Debug("processedMiniBlock", "hash", mbHash)
		}
	}

	for _, pendingMbsInShard := range pendingMiniBlocks {
		log.Debug("shard", "shardID", pendingMbsInShard.ShardID)
		for _, mbHash := range pendingMbsInShard.MiniBlocksHashes {
			log.Debug("pendingMiniBlock", "hash", mbHash)
		}
	}
}

func addMbToPendingList(
	mbHandler data.MiniBlockHeaderHandler,
	pendingMiniBlocks []bootstrapStorage.PendingMiniBlocksInfo,
) []bootstrapStorage.PendingMiniBlocksInfo {
	for i := range pendingMiniBlocks {
		if pendingMiniBlocks[i].ShardID == mbHandler.GetReceiverShardID() {
			pendingMiniBlocks[i].MiniBlocksHashes = append(pendingMiniBlocks[i].MiniBlocksHashes, mbHandler.GetHash())
			return pendingMiniBlocks
		}
	}

	pendingMbInfo := bootstrapStorage.PendingMiniBlocksInfo{
		ShardID:          mbHandler.GetReceiverShardID(),
		MiniBlocksHashes: [][]byte{mbHandler.GetHash()},
	}

	pendingMiniBlocks = append(pendingMiniBlocks, pendingMbInfo)

	return pendingMiniBlocks
}

func addMbsToPending(
	pendingMiniBlocks []bootstrapStorage.PendingMiniBlocksInfo,
	mapMbHeaderHandlers map[uint32][]data.MiniBlockHeaderHandler,
) []bootstrapStorage.PendingMiniBlocksInfo {
	for _, pendingMbs := range mapMbHeaderHandlers {
		for _, pendingMb := range pendingMbs {
			pendingMiniBlocks = addMbToPendingList(pendingMb, pendingMiniBlocks)
		}
	}

	return pendingMiniBlocks
}

func (ssh *shardStorageHandler) getProcessedAndPendingMiniBlocks(
	meta data.MetaHeaderHandler,
	headers map[string]data.HeaderHandler,
) ([]bootstrapStorage.MiniBlocksInMeta, []bootstrapStorage.PendingMiniBlocksInfo, error) {
	epochShardData, err := getEpochStartShardData(meta, ssh.shardCoordinator.SelfId())
	if err != nil {
		return nil, nil, err
	}

	header, ok := headers[string(epochShardData.GetFirstPendingMetaBlock())]
	if !ok {
		log.Warn("getProcessedAndPendingMiniBlocks", "hash", epochShardData.GetFirstPendingMetaBlock(), "error", epochStart.ErrMissingHeader)
		return nil, nil, epochStart.ErrMissingHeader
	}
	neededMeta, ok := header.(*block.MetaBlock)
	if !ok {
		return nil, nil, epochStart.ErrWrongTypeAssertion
	}
	if check.IfNil(neededMeta) {
		return nil, nil, epochStart.ErrNilMetaBlock
	}

	pendingMBsMap := make(map[string]struct{})
	pendingMBsPerShardMap := make(map[uint32][][]byte)
	for _, mbHeader := range epochShardData.GetPendingMiniBlockHeaderHandlers() {
		receiverShardID := mbHeader.GetReceiverShardID()
		pendingMBsPerShardMap[receiverShardID] = append(pendingMBsPerShardMap[receiverShardID], mbHeader.GetHash())
		pendingMBsMap[string(mbHeader.GetHash())] = struct{}{}
	}

	processedMbHashes := getProcessedMbHashes(neededMeta, ssh.shardCoordinator.SelfId(), pendingMBsMap)

	processedMiniBlocks := make([]bootstrapStorage.MiniBlocksInMeta, 0)
	if len(processedMbHashes) > 0 {
		processedMiniBlocks = append(processedMiniBlocks, bootstrapStorage.MiniBlocksInMeta{
			MetaHash:         epochShardData.GetFirstPendingMetaBlock(),
			MiniBlocksHashes: processedMbHashes,
		})
	}

	sliceToRet := make([]bootstrapStorage.PendingMiniBlocksInfo, 0)
	for shardID, hashes := range pendingMBsPerShardMap {
		sliceToRet = append(sliceToRet, bootstrapStorage.PendingMiniBlocksInfo{
			ShardID:          shardID,
			MiniBlocksHashes: hashes,
		})
	}

	return processedMiniBlocks, sliceToRet, nil
}

func getProcessedMbHashes(metaBlock *block.MetaBlock, destShardID uint32, pendingMBsMap map[string]struct{}) [][]byte {
	processedMbHashes := make([][]byte, 0)
	miniBlocksDstMe := getAllMiniBlocksWithDst(metaBlock, destShardID)
	for hash, mb := range miniBlocksDstMe {
		if _, hashExists := pendingMBsMap[hash]; hashExists {
			continue
		}

		processedMbHashes = append(processedMbHashes, mb.Hash)
	}
	return processedMbHashes
}

func (ssh *shardStorageHandler) saveLastCrossNotarizedHeaders(
	meta data.MetaHeaderHandler,
	headers map[string]data.HeaderHandler,
	withScheduled bool,
) ([]bootstrapStorage.BootstrapHeaderInfo, error) {
	log.Debug("saveLastCrossNotarizedHeaders", "withScheduled", withScheduled)

	shardData, err := getEpochStartShardData(meta, ssh.shardCoordinator.SelfId())
	if err != nil {
		return nil, err
	}

	lastCrossMetaHdrHash := shardData.GetLastFinishedMetaBlock()
	if len(shardData.GetPendingMiniBlockHeaderHandlers()) == 0 {
		log.Warn("saveLastCrossNotarizedHeaders changing lastCrossMetaHdrHash", "initial hash", lastCrossMetaHdrHash, "final hash", shardData.GetFirstPendingMetaBlock())
		lastCrossMetaHdrHash = shardData.GetFirstPendingMetaBlock()
	}

	if withScheduled {
		log.Debug("saveLastCrossNotarizedHeaders", "lastCrossMetaHdrHash before update", lastCrossMetaHdrHash)
		lastCrossMetaHdrHash, err = updateLastCrossMetaHdrHashIfNeeded(headers, shardData, lastCrossMetaHdrHash)
		if err != nil {
			return nil, err
		}
		log.Debug("saveLastCrossNotarizedHeaders", "lastCrossMetaHdrHash after update", lastCrossMetaHdrHash)
	}

	neededHdr, ok := headers[string(lastCrossMetaHdrHash)]
	if !ok {
		log.Warn("saveLastCrossNotarizedHeaders", "hash", lastCrossMetaHdrHash, "error", epochStart.ErrMissingHeader)
		return nil, epochStart.ErrMissingHeader
	}

	neededMeta, ok := neededHdr.(*block.MetaBlock)
	if !ok {
		return nil, epochStart.ErrWrongTypeAssertion
	}

	_, err = ssh.saveMetaHdrToStorage(neededMeta)
	if err != nil {
		return nil, err
	}

	crossNotarizedHdrs := make([]bootstrapStorage.BootstrapHeaderInfo, 0)
	crossNotarizedHdrs = append(crossNotarizedHdrs, bootstrapStorage.BootstrapHeaderInfo{
		ShardId: core.MetachainShardId,
		Nonce:   neededMeta.GetNonce(),
		Hash:    lastCrossMetaHdrHash,
	})

	return crossNotarizedHdrs, nil
}

func updateLastCrossMetaHdrHashIfNeeded(
	headers map[string]data.HeaderHandler,
	shardData data.EpochStartShardDataHandler,
	lastCrossMetaHdrHash []byte,
) ([]byte, error) {
	_, metaBlockHashes, err := getShardHeaderAndMetaHashes(headers, shardData.GetHeaderHash())
	if err != nil {
		return nil, err
	}
	if len(metaBlockHashes) == 0 {
		return lastCrossMetaHdrHash, nil
	}

	metaHdr, found := headers[string(metaBlockHashes[0])]
	if !found {
		log.Warn("updateLastCrossMetaHdrHashIfNeeded", "hash", metaBlockHashes[0], "error", epochStart.ErrMissingHeader)
		return nil, epochStart.ErrMissingHeader
	}

	lastCrossMetaHdrHash = metaHdr.GetPrevHash()

	return lastCrossMetaHdrHash, nil
}

func getShardHeaderAndMetaHashes(headers map[string]data.HeaderHandler, headerHash []byte) (data.ShardHeaderHandler, [][]byte, error) {
	header, ok := headers[string(headerHash)]
	if !ok {
		log.Warn("getShardHeaderAndMetaHashes", "hash", headerHash, "error", epochStart.ErrMissingHeader)
		return nil, nil, epochStart.ErrMissingHeader
	}

	shardHeader, ok := header.(data.ShardHeaderHandler)
	if !ok {
		return nil, nil, epochStart.ErrWrongTypeAssertion
	}

	metaBlockHashes := shardHeader.GetMetaBlockHashes()

	return shardHeader, metaBlockHashes, nil
}

func (ssh *shardStorageHandler) saveLastHeader(shardHeader data.HeaderHandler) (bootstrapStorage.BootstrapHeaderInfo, error) {
	lastHeaderHash, err := ssh.saveShardHdrToStorage(shardHeader)
	if err != nil {
		return bootstrapStorage.BootstrapHeaderInfo{}, err
	}

	bootstrapHdrInfo := bootstrapStorage.BootstrapHeaderInfo{
		ShardId: shardHeader.GetShardID(),
		Epoch:   shardHeader.GetEpoch(),
		Nonce:   shardHeader.GetNonce(),
		Hash:    lastHeaderHash,
	}

	return bootstrapHdrInfo, nil
}

func (ssh *shardStorageHandler) saveTriggerRegistry(components *ComponentsNeededForBootstrap) ([]byte, error) {
	shardHeader := components.ShardHeader

	metaBlock := components.EpochStartMetaBlock
	metaBlockHash, err := core.CalculateHash(ssh.marshalizer, ssh.hasher, metaBlock)
	if err != nil {
		return nil, err
	}

	triggerReg := block.ShardTriggerRegistry{
		Epoch:                       shardHeader.GetEpoch(),
		MetaEpoch:                   metaBlock.GetEpoch(),
		CurrentRoundIndex:           int64(shardHeader.GetRound()),
		EpochStartRound:             shardHeader.GetRound(),
		EpochMetaBlockHash:          metaBlockHash,
		IsEpochStart:                true,
		NewEpochHeaderReceived:      true,
		EpochFinalityAttestingRound: 0,
		EpochStartShardHeader:       &block.Header{},
	}

	bootstrapKey := []byte(fmt.Sprint(shardHeader.GetRound()))
	trigInternalKey := append([]byte(common.TriggerRegistryKeyPrefix), bootstrapKey...)

	triggerRegBytes, err := ssh.marshalizer.Marshal(&triggerReg)
	if err != nil {
		return nil, err
	}

	errPut := ssh.storageService.GetStorer(dataRetriever.BootstrapUnit).Put(trigInternalKey, triggerRegBytes)
	if errPut != nil {
		return nil, errPut
	}

	return bootstrapKey, nil
}

func getAllMiniBlocksWithDst(metaBlock *block.MetaBlock, destId uint32) map[string]block.MiniBlockHeader {
	hashDst := make(map[string]block.MiniBlockHeader)
	for i := 0; i < len(metaBlock.ShardInfo); i++ {
		if metaBlock.ShardInfo[i].ShardID == destId {
			continue
		}

		for _, val := range metaBlock.ShardInfo[i].ShardMiniBlockHeaders {
			isCrossShardDestMe := val.ReceiverShardID == destId && val.SenderShardID != destId
			if !isCrossShardDestMe {
				continue
			}

			hashDst[string(val.Hash)] = val
		}
	}

	for _, val := range metaBlock.MiniBlockHeaders {
		isCrossShardDestMe := (val.ReceiverShardID == destId || val.ReceiverShardID == core.AllShardId) && val.SenderShardID != destId
		if !isCrossShardDestMe {
			continue
		}
		hashDst[string(val.Hash)] = val
	}

	return hashDst
}

// IsInterfaceNil returns true if there is no value under the interface
func (ssh *shardStorageHandler) IsInterfaceNil() bool {
	return ssh == nil
}<|MERGE_RESOLUTION|>--- conflicted
+++ resolved
@@ -266,14 +266,10 @@
 		mbsInMeta := bootstrapStorage.MiniBlocksInMeta{
 			MetaHash: metaBlockHash,
 		}
-		mbHashes, err := getProcessedMiniBlockHashesForMetaBlockHash(ssh.shardCoordinator.SelfId(), metaBlockHash, headers)
+		mbHashes, err := getProcessedMiniBlockHashesForMetaBlockHash(selfShardID, metaBlockHash, headers)
 		if err != nil {
 			return nil, err
 		}
-<<<<<<< HEAD
-=======
-		mbHashes := getProcessedMbHashes(neededMeta, selfShardID, noPendingMbs)
->>>>>>> f4497e77
 		if len(mbHashes) > 0 {
 			remainingMbHashes := removeHashes(mbHashes, pendingMiniBlockHashes)
 			if len(remainingMbHashes) > 0 {
@@ -297,15 +293,11 @@
 		if index == 0 {
 			continue
 		}
-		mbHashes, err := getProcessedMiniBlockHashesForMetaBlockHash(ssh.shardCoordinator.SelfId(), metaBlockHash, headers)
+		mbHashes, err := getProcessedMiniBlockHashesForMetaBlockHash(selfShardID, metaBlockHash, headers)
 		if err != nil {
 			return nil, err
 		}
-<<<<<<< HEAD
-
-=======
-		mbHashes := getProcessedMbHashes(neededMeta, selfShardID, noPendingMbs)
->>>>>>> f4497e77
+
 		if len(mbHashes) > 0 {
 			for i := range pendingMiniBlocks {
 				pendingMiniBlocks[i].MiniBlocksHashes = removeHashes(pendingMiniBlocks[i].MiniBlocksHashes, mbHashes)
