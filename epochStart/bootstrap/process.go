--- conflicted
+++ resolved
@@ -865,12 +865,9 @@
 }
 
 func (e *epochStartBootstrap) createTriesComponentsForShardId(shardId uint32) error {
-<<<<<<< HEAD
-=======
 	e.tryCloseExisting(factory.UserAccountTrie)
 	e.tryCloseExisting(factory.PeerAccountTrie)
 
->>>>>>> d00d61ef
 	trieFactoryArgs := factory.TrieFactoryArgs{
 		SnapshotDbCfg:            e.generalConfig.TrieSnapshotDB,
 		Marshalizer:              e.coreComponentsHolder.InternalMarshalizer(),
