--- conflicted
+++ resolved
@@ -83,15 +83,7 @@
 	cryptoComponentsHolder     process.CryptoComponentsHolder
 	messenger                  Messenger
 	generalConfig              config.Config
-<<<<<<< HEAD
-	economicsData              process.EconomicsHandler
-=======
 	economicsData              process.EconomicsDataHandler
-	singleSigner               crypto.SingleSigner
-	blockSingleSigner          crypto.SingleSigner
-	keyGen                     crypto.KeyGenerator
-	blockKeyGen                crypto.KeyGenerator
->>>>>>> f5ba898d
 	shardCoordinator           sharding.Coordinator
 	genesisNodesConfig         sharding.GenesisNodesSetupHandler
 	genesisShardCoordinator    sharding.Coordinator
@@ -151,15 +143,7 @@
 	DestinationShardAsObserver uint32
 	Messenger                  Messenger
 	GeneralConfig              config.Config
-<<<<<<< HEAD
-	EconomicsData              process.EconomicsHandler
-=======
 	EconomicsData              process.EconomicsDataHandler
-	SingleSigner               crypto.SingleSigner
-	BlockSingleSigner          crypto.SingleSigner
-	KeyGen                     crypto.KeyGenerator
-	BlockKeyGen                crypto.KeyGenerator
->>>>>>> f5ba898d
 	GenesisNodesConfig         sharding.GenesisNodesSetupHandler
 	GenesisShardCoordinator    sharding.Coordinator
 	StorageUnitOpener          storage.UnitOpenerHandler
