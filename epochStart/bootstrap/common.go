package bootstrap

import (
	"fmt"

	"github.com/ElrondNetwork/elrond-go/core/check"
	"github.com/ElrondNetwork/elrond-go/epochStart"
)

const baseErrorMessage = "error with epoch start bootstrapper arguments"

func checkArguments(args ArgsEpochStartBootstrap) error {
	if check.IfNil(args.PathManager) {
		return fmt.Errorf("%s: %w", baseErrorMessage, epochStart.ErrNilPathManager)
	}
	if check.IfNil(args.GenesisShardCoordinator) {
		return fmt.Errorf("%s: %w", baseErrorMessage, epochStart.ErrNilShardCoordinator)
	}
	if check.IfNil(args.Messenger) {
		return fmt.Errorf("%s: %w", baseErrorMessage, epochStart.ErrNilMessenger)
	}
	if check.IfNil(args.EconomicsData) {
		return fmt.Errorf("%s: %w", baseErrorMessage, epochStart.ErrNilEconomicsData)
	}
	if check.IfNil(args.PublicKey) {
		return fmt.Errorf("%s: %w", baseErrorMessage, epochStart.ErrNilPubKey)
	}
	if check.IfNil(args.Hasher) {
		return fmt.Errorf("%s: %w", baseErrorMessage, epochStart.ErrNilHasher)
	}
	if check.IfNil(args.Marshalizer) {
		return fmt.Errorf("%s: %w", baseErrorMessage, epochStart.ErrNilMarshalizer)
	}
	if check.IfNil(args.BlockKeyGen) {
		return fmt.Errorf("%s: %w", baseErrorMessage, epochStart.ErrNilBlockKeyGen)
	}
	if check.IfNil(args.KeyGen) {
		return fmt.Errorf("%s: %w", baseErrorMessage, epochStart.ErrNilKeyGen)
	}
	if check.IfNil(args.SingleSigner) {
		return fmt.Errorf("%s: %w", baseErrorMessage, epochStart.ErrNilSingleSigner)
	}
	if check.IfNil(args.BlockSingleSigner) {
		return fmt.Errorf("%s: %w", baseErrorMessage, epochStart.ErrNilBlockSingleSigner)
	}
	if check.IfNil(args.TxSignMarshalizer) {
		return fmt.Errorf("%s: %w", baseErrorMessage, epochStart.ErrNilTxSignMarshalizer)
	}
	if args.GenesisNodesConfig == nil {
		return fmt.Errorf("%s: %w", baseErrorMessage, epochStart.ErrNilGenesisNodesConfig)
	}
	if check.IfNil(args.Rater) {
		return fmt.Errorf("%s: %w", baseErrorMessage, epochStart.ErrNilRater)
	}
	if len(args.DefaultDBPath) == 0 {
		return fmt.Errorf("%s: %w", baseErrorMessage, epochStart.ErrInvalidDefaultDBPath)
	}
	if check.IfNil(args.AddressPubkeyConverter) {
		return fmt.Errorf("%s: %w", baseErrorMessage, epochStart.ErrNilPubkeyConverter)
	}
	if len(args.DefaultEpochString) == 0 {
		return fmt.Errorf("%s: %w", baseErrorMessage, epochStart.ErrInvalidDefaultEpochString)
	}
	if len(args.DefaultShardString) == 0 {
		return fmt.Errorf("%s: %w", baseErrorMessage, epochStart.ErrInvalidDefaultShardString)
	}
	if len(args.WorkingDir) == 0 {
		return fmt.Errorf("%s: %w", baseErrorMessage, epochStart.ErrInvalidWorkingDir)
	}
	if check.IfNil(args.Rounder) {
		return fmt.Errorf("%s: %w", baseErrorMessage, epochStart.ErrNilRounder)
	}
	if check.IfNil(args.StorageUnitOpener) {
		return fmt.Errorf("%s: %w", baseErrorMessage, epochStart.ErrNilStorageUnitOpener)
	}
	if check.IfNil(args.LatestStorageDataProvider) {
		return fmt.Errorf("%s: %w", baseErrorMessage, epochStart.ErrNilLatestStorageDataProvider)
	}
	if check.IfNil(args.Uint64Converter) {
		return fmt.Errorf("%s: %w", baseErrorMessage, epochStart.ErrNilUint64Converter)
	}
	if check.IfNil(args.NodeShuffler) {
		return fmt.Errorf("%s: %w", baseErrorMessage, epochStart.ErrNilShuffler)
	}
	if args.GeneralConfig.EpochStartConfig.MinNumOfPeersToConsiderBlockValid < minNumPeersToConsiderMetaBlockValid {
		return fmt.Errorf("%s: %w", baseErrorMessage, epochStart.ErrNotEnoughNumOfPeersToConsiderBlockValid)
	}
	if args.GeneralConfig.EpochStartConfig.MinNumConnectedPeersToStart < minNumConnectedPeers {
		return fmt.Errorf("%s: %w", baseErrorMessage, epochStart.ErrNotEnoughNumConnectedPeers)
	}
	if check.IfNil(args.StatusHandler) {
		return fmt.Errorf("%s: %w", baseErrorMessage, epochStart.ErrNilStatusHandler)
	}
<<<<<<< HEAD
	if check.IfNil(args.HealthService) {
		return fmt.Errorf("%s: %w", baseErrorMessage, epochStart.ErrNilHealthService)
=======
	if check.IfNil(args.ImportStartHandler) {
		return fmt.Errorf("%s: %w", baseErrorMessage, epochStart.ErrNilImportStartHandler)
>>>>>>> 95ecbb05
	}

	return nil
}<|MERGE_RESOLUTION|>--- conflicted
+++ resolved
@@ -91,13 +91,11 @@
 	if check.IfNil(args.StatusHandler) {
 		return fmt.Errorf("%s: %w", baseErrorMessage, epochStart.ErrNilStatusHandler)
 	}
-<<<<<<< HEAD
+	if check.IfNil(args.ImportStartHandler) {
+		return fmt.Errorf("%s: %w", baseErrorMessage, epochStart.ErrNilImportStartHandler)
+	}
 	if check.IfNil(args.HealthService) {
 		return fmt.Errorf("%s: %w", baseErrorMessage, epochStart.ErrNilHealthService)
-=======
-	if check.IfNil(args.ImportStartHandler) {
-		return fmt.Errorf("%s: %w", baseErrorMessage, epochStart.ErrNilImportStartHandler)
->>>>>>> 95ecbb05
 	}
 
 	return nil
