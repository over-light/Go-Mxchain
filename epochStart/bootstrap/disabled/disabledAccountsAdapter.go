package disabled

import (
	"github.com/ElrondNetwork/elrond-go-core/core"
	"github.com/ElrondNetwork/elrond-go/common"
	"github.com/ElrondNetwork/elrond-go/state"
	vmcommon "github.com/ElrondNetwork/elrond-vm-common"
)

type accountsAdapter struct {
}

// NewAccountsAdapter returns a nil implementation of accountsAdapter
func NewAccountsAdapter() *accountsAdapter {
	return &accountsAdapter{}
}

// GetTrie -
func (a *accountsAdapter) GetTrie(_ []byte) (common.Trie, error) {
	return nil, nil
}

// GetCode -
func (a *accountsAdapter) GetCode(_ []byte) []byte {
	return nil
}

// LoadAccount -
func (a *accountsAdapter) LoadAccount(_ []byte) (vmcommon.AccountHandler, error) {
	return nil, nil
}

// SaveAccount -
func (a *accountsAdapter) SaveAccount(_ vmcommon.AccountHandler) error {
	return nil
}

// PruneTrie -
func (a *accountsAdapter) PruneTrie(_ []byte, _ state.TriePruningIdentifier) {
}

// GetExistingAccount -
func (a *accountsAdapter) GetExistingAccount(_ []byte) (vmcommon.AccountHandler, error) {
	return nil, nil
}

// GetAccountFromBytes -
func (a *accountsAdapter) GetAccountFromBytes(_ []byte, _ []byte) (vmcommon.AccountHandler, error) {
	return nil, nil
}

// RemoveAccount -
func (a *accountsAdapter) RemoveAccount(_ []byte) error {
	return nil
}

// Commit -
func (a *accountsAdapter) Commit() ([]byte, error) {
	return nil, nil
}

// JournalLen -
func (a *accountsAdapter) JournalLen() int {
	return 0
}

// RevertToSnapshot -
func (a *accountsAdapter) RevertToSnapshot(_ int) error {
	return nil
}

// RootHash -
func (a *accountsAdapter) RootHash() ([]byte, error) {
	return nil, nil
}

// RecreateTrie -
func (a *accountsAdapter) RecreateTrie(_ []byte) error {
	return nil
}

// CancelPrune -
func (a *accountsAdapter) CancelPrune(_ []byte, _ state.TriePruningIdentifier) {
}

// SnapshotState -
func (a *accountsAdapter) SnapshotState(_ []byte) {
}

// SetStateCheckpoint -
func (a *accountsAdapter) SetStateCheckpoint(_ []byte) {
}

// IsPruningEnabled -
func (a *accountsAdapter) IsPruningEnabled() bool {
	return false
}

// ClosePersister -
func (a *accountsAdapter) ClosePersister() error {
	return nil
}

// GetAllLeaves -
func (a *accountsAdapter) GetAllLeaves(_ []byte) (chan core.KeyValueHolder, error) {
	return nil, nil
}

// RecreateAllTries -
func (a *accountsAdapter) RecreateAllTries(_ []byte) (map[string]common.Trie, error) {
	return nil, nil
}

// GetNumCheckpoints -
func (a *accountsAdapter) GetNumCheckpoints() uint32 {
	return 0
}

<<<<<<< HEAD
// CommitInEpoch -
func (a *accountsAdapter) CommitInEpoch(_ uint32, _ uint32) ([]byte, error) {
	return nil, nil
=======
// GetStackDebugFirstEntry -
func (a *accountsAdapter) GetStackDebugFirstEntry() []byte {
	return nil
>>>>>>> d4d85d2a
}

// Close -
func (a *accountsAdapter) Close() error {
	return nil
}

// IsInterfaceNil -
func (a *accountsAdapter) IsInterfaceNil() bool {
	return a == nil
}<|MERGE_RESOLUTION|>--- conflicted
+++ resolved
@@ -116,15 +116,14 @@
 	return 0
 }
 
-<<<<<<< HEAD
 // CommitInEpoch -
 func (a *accountsAdapter) CommitInEpoch(_ uint32, _ uint32) ([]byte, error) {
 	return nil, nil
-=======
+}
+
 // GetStackDebugFirstEntry -
 func (a *accountsAdapter) GetStackDebugFirstEntry() []byte {
 	return nil
->>>>>>> d4d85d2a
 }
 
 // Close -
