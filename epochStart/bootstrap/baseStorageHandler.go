--- conflicted
+++ resolved
@@ -18,11 +18,7 @@
 	"github.com/ElrondNetwork/elrond-go/sharding/nodesCoordinator"
 )
 
-<<<<<<< HEAD
-type miniBlockInfo struct {
-=======
 type miniBlocksInfo struct {
->>>>>>> d1ed32b9
 	miniBlockHashes              [][]byte
 	fullyProcessed               []bool
 	indexOfLastTxProcessed       []int32
