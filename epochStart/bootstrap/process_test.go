--- conflicted
+++ resolved
@@ -63,26 +63,6 @@
 
 func createComponentsForEpochStart() (*mock.CoreComponentsMock, *mock.CryptoComponentsMock) {
 	return &mock.CoreComponentsMock{
-<<<<<<< HEAD
-			IntMarsh:                   &mock.MarshalizerMock{},
-			Marsh:                      &mock.MarshalizerMock{},
-			Hash:                       &hashingMocks.HasherMock{},
-			TxSignHasherField:          &hashingMocks.HasherMock{},
-			UInt64ByteSliceConv:        &mock.Uint64ByteSliceConverterMock{},
-			AddrPubKeyConv:             &mock.PubkeyConverterMock{},
-			PathHdl:                    &testscommon.PathManagerStub{},
-			EpochNotifierField:         &epochNotifier.EpochNotifierStub{},
-			TxVersionCheckField:        versioning.NewTxVersionChecker(1),
-			NodeTypeProviderField:      &nodeTypeProviderMock.NodeTypeProviderStub{},
-			HardforkTriggerPubKeyField: []byte("provided hardfork pub key"),
-		}, &mock.CryptoComponentsMock{
-			PubKey:          &cryptoMocks.PublicKeyStub{},
-			BlockSig:        &cryptoMocks.SignerStub{},
-			TxSig:           &cryptoMocks.SignerStub{},
-			BlKeyGen:        &cryptoMocks.KeyGenStub{},
-			TxKeyGen:        &cryptoMocks.KeyGenStub{},
-			PeerSignHandler: &cryptoMocks.PeerSignatureHandlerStub{},
-=======
 			IntMarsh:                     &mock.MarshalizerMock{},
 			Marsh:                        &mock.MarshalizerMock{},
 			Hash:                         &hashingMocks.HasherMock{},
@@ -94,6 +74,7 @@
 			TxVersionCheckField:          versioning.NewTxVersionChecker(1),
 			NodeTypeProviderField:        &nodeTypeProviderMock.NodeTypeProviderStub{},
 			ProcessStatusHandlerInstance: &testscommon.ProcessStatusHandlerStub{},
+			HardforkTriggerPubKeyField: []byte("provided hardfork pub key"),
 		},
 		&mock.CryptoComponentsMock{
 			PubKey:   &cryptoMocks.PublicKeyStub{},
@@ -101,7 +82,7 @@
 			TxSig:    &cryptoMocks.SignerStub{},
 			BlKeyGen: &cryptoMocks.KeyGenStub{},
 			TxKeyGen: &cryptoMocks.KeyGenStub{},
->>>>>>> b9cb129a
+			PeerSignHandler: &cryptoMocks.PeerSignatureHandlerStub{},
 		}
 }
 
@@ -136,7 +117,6 @@
 			AccountsTrieCheckpointsStorage:     generalCfg.AccountsTrieCheckpointsStorage,
 			PeerAccountsTrieCheckpointsStorage: generalCfg.PeerAccountsTrieCheckpointsStorage,
 			Heartbeat:                          generalCfg.Heartbeat,
-<<<<<<< HEAD
 			HeartbeatV2:                        generalCfg.HeartbeatV2,
 			Hardfork:                           generalCfg.Hardfork,
 			TrieSnapshotDB: config.DBConfig{
@@ -146,8 +126,6 @@
 				MaxBatchSize:      6,
 				MaxOpenFiles:      10,
 			},
-=======
->>>>>>> b9cb129a
 			EvictionWaitingList: config.EvictionWaitingListConfig{
 				HashesSize:     100,
 				RootHashesSize: 100,
@@ -2235,23 +2213,6 @@
 	require.Equal(t, expectedSyncData, syncData)
 }
 
-<<<<<<< HEAD
-func TestEpochStartBootstrap_Close(t *testing.T) {
-	t.Parallel()
-
-	expectedErr := errors.New("expected error")
-	coreComp, cryptoComp := createComponentsForEpochStart()
-	args := createMockEpochStartBootstrapArgs(coreComp, cryptoComp)
-
-	epochStartProvider, _ := NewEpochStartBootstrap(args)
-	epochStartProvider.dataPool = &dataRetrieverMock.PoolsHolderStub{
-		CloseCalled: func() error {
-			return expectedErr
-		}}
-
-	err := epochStartProvider.Close()
-	assert.Equal(t, expectedErr, err)
-=======
 func TestEpochStartBootstrap_ComputeAllPendingMiniblocks(t *testing.T) {
 	t.Parallel()
 
@@ -2300,5 +2261,21 @@
 	for i := 0; i < len(pendingMiniblocksHashes); i++ {
 		assert.Equal(t, pendingMiniblocksHashes[i], allPendingMiniblocksHeaders[i].GetHash())
 	}
->>>>>>> b9cb129a
+}
+
+func TestEpochStartBootstrap_Close(t *testing.T) {
+	t.Parallel()
+
+	expectedErr := errors.New("expected error")
+	coreComp, cryptoComp := createComponentsForEpochStart()
+	args := createMockEpochStartBootstrapArgs(coreComp, cryptoComp)
+
+	epochStartProvider, _ := NewEpochStartBootstrap(args)
+	epochStartProvider.dataPool = &dataRetrieverMock.PoolsHolderStub{
+		CloseCalled: func() error {
+			return expectedErr
+		}}
+
+	err := epochStartProvider.Close()
+	assert.Equal(t, expectedErr, err)
 }