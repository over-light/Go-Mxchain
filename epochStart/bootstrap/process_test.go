package bootstrap

import (
	"context"
	"encoding/json"
	"errors"
	"fmt"
	"strconv"
	"strings"
	"testing"
	"time"

	"github.com/ElrondNetwork/elrond-go-core/core"
	"github.com/ElrondNetwork/elrond-go-core/core/check"
	"github.com/ElrondNetwork/elrond-go-core/core/versioning"
	"github.com/ElrondNetwork/elrond-go-core/data"
	"github.com/ElrondNetwork/elrond-go-core/data/block"
	"github.com/ElrondNetwork/elrond-go/common"
	"github.com/ElrondNetwork/elrond-go/config"
	"github.com/ElrondNetwork/elrond-go/dataRetriever"
	"github.com/ElrondNetwork/elrond-go/epochStart"
	"github.com/ElrondNetwork/elrond-go/epochStart/bootstrap/disabled"
	"github.com/ElrondNetwork/elrond-go/epochStart/bootstrap/types"
	"github.com/ElrondNetwork/elrond-go/epochStart/mock"
	"github.com/ElrondNetwork/elrond-go/process"
	"github.com/ElrondNetwork/elrond-go/sharding"
	"github.com/ElrondNetwork/elrond-go/sharding/nodesCoordinator"
	"github.com/ElrondNetwork/elrond-go/state"
	"github.com/ElrondNetwork/elrond-go/storage"
	"github.com/ElrondNetwork/elrond-go/testscommon"
	epochStartMocks "github.com/ElrondNetwork/elrond-go/testscommon/bootstrapMocks/epochStart"
	"github.com/ElrondNetwork/elrond-go/testscommon/cryptoMocks"
	dataRetrieverMock "github.com/ElrondNetwork/elrond-go/testscommon/dataRetriever"
	"github.com/ElrondNetwork/elrond-go/testscommon/economicsmocks"
	"github.com/ElrondNetwork/elrond-go/testscommon/epochNotifier"
	"github.com/ElrondNetwork/elrond-go/testscommon/genericMocks"
	"github.com/ElrondNetwork/elrond-go/testscommon/hashingMocks"
	"github.com/ElrondNetwork/elrond-go/testscommon/nodeTypeProviderMock"
	"github.com/ElrondNetwork/elrond-go/testscommon/scheduledDataSyncer"
	"github.com/ElrondNetwork/elrond-go/testscommon/shardingMocks"
	statusHandlerMock "github.com/ElrondNetwork/elrond-go/testscommon/statusHandler"
	storageMocks "github.com/ElrondNetwork/elrond-go/testscommon/storage"
	"github.com/ElrondNetwork/elrond-go/testscommon/syncer"
	"github.com/ElrondNetwork/elrond-go/testscommon/validatorInfoCacher"
	"github.com/ElrondNetwork/elrond-go/trie/factory"
	"github.com/stretchr/testify/assert"
	"github.com/stretchr/testify/require"
)

func createPkBytes(numShards uint32) map[uint32][]byte {
	pksbytes := make(map[uint32][]byte, numShards+1)
	for i := uint32(0); i < numShards; i++ {
		pksbytes[i] = make([]byte, 128)
		pksbytes[i] = []byte("afafafafafafafafafafafafafafafafafafafafafafafafafafafafafafafafafafafafafafafafafafafafafafafafafafafafafafafafafafafafafafafaf")
		pksbytes[i][0] = byte(i)
	}

	pksbytes[core.MetachainShardId] = make([]byte, 128)
	pksbytes[core.MetachainShardId] = []byte("afafafafafafafafafafafafafafafafafafafafafafafafafafafafafafafafafafafafafafafafafafafafafafafafafafafafafafafafafafafafafafafaf")
	pksbytes[core.MetachainShardId][0] = byte(numShards)

	return pksbytes
}

func createComponentsForEpochStart() (*mock.CoreComponentsMock, *mock.CryptoComponentsMock) {
	return &mock.CoreComponentsMock{
			IntMarsh:                     &mock.MarshalizerMock{},
			Marsh:                        &mock.MarshalizerMock{},
			Hash:                         &hashingMocks.HasherMock{},
			TxSignHasherField:            &hashingMocks.HasherMock{},
			UInt64ByteSliceConv:          &mock.Uint64ByteSliceConverterMock{},
			AddrPubKeyConv:               &mock.PubkeyConverterMock{},
			PathHdl:                      &testscommon.PathManagerStub{},
			EpochNotifierField:           &epochNotifier.EpochNotifierStub{},
			TxVersionCheckField:          versioning.NewTxVersionChecker(1),
			NodeTypeProviderField:        &nodeTypeProviderMock.NodeTypeProviderStub{},
			ProcessStatusHandlerInstance: &testscommon.ProcessStatusHandlerStub{},
			HardforkTriggerPubKeyField:   []byte("provided hardfork pub key"),
<<<<<<< HEAD
			EnableEpochsHandlerField:     &testscommon.EnableEpochsHandlerStub{},
=======
			StatusHandlerCalled: func() core.AppStatusHandler {
				return &statusHandlerMock.AppStatusHandlerStub{}
			},
>>>>>>> 77930a0d
		},
		&mock.CryptoComponentsMock{
			PubKey:          &cryptoMocks.PublicKeyStub{},
			BlockSig:        &cryptoMocks.SignerStub{},
			TxSig:           &cryptoMocks.SignerStub{},
			BlKeyGen:        &cryptoMocks.KeyGenStub{},
			TxKeyGen:        &cryptoMocks.KeyGenStub{},
			PeerSignHandler: &cryptoMocks.PeerSignatureHandlerStub{},
		}
}

func createMockEpochStartBootstrapArgs(
	coreMock *mock.CoreComponentsMock,
	cryptoMock *mock.CryptoComponentsMock,
) ArgsEpochStartBootstrap {
	generalCfg := testscommon.GetGeneralConfig()
	return ArgsEpochStartBootstrap{
		ScheduledSCRsStorer:    genericMocks.NewStorerMock(),
		CoreComponentsHolder:   coreMock,
		CryptoComponentsHolder: cryptoMock,
		Messenger:              &mock.MessengerStub{},
		GeneralConfig: config.Config{
			MiniBlocksStorage:                  generalCfg.MiniBlocksStorage,
			PeerBlockBodyStorage:               generalCfg.PeerBlockBodyStorage,
			BlockHeaderStorage:                 generalCfg.BlockHeaderStorage,
			TxStorage:                          generalCfg.TxStorage,
			UnsignedTransactionStorage:         generalCfg.UnsignedTransactionStorage,
			RewardTxStorage:                    generalCfg.RewardTxStorage,
			ShardHdrNonceHashStorage:           generalCfg.ShardHdrNonceHashStorage,
			MetaHdrNonceHashStorage:            generalCfg.MetaHdrNonceHashStorage,
			StatusMetricsStorage:               generalCfg.StatusMetricsStorage,
			ReceiptsStorage:                    generalCfg.ReceiptsStorage,
			SmartContractsStorage:              generalCfg.SmartContractsStorage,
			SmartContractsStorageForSCQuery:    generalCfg.SmartContractsStorageForSCQuery,
			TrieEpochRootHashStorage:           generalCfg.TrieEpochRootHashStorage,
			BootstrapStorage:                   generalCfg.BootstrapStorage,
			MetaBlockStorage:                   generalCfg.MetaBlockStorage,
			AccountsTrieStorage:                generalCfg.AccountsTrieStorage,
			PeerAccountsTrieStorage:            generalCfg.PeerAccountsTrieStorage,
			AccountsTrieCheckpointsStorage:     generalCfg.AccountsTrieCheckpointsStorage,
			PeerAccountsTrieCheckpointsStorage: generalCfg.PeerAccountsTrieCheckpointsStorage,
			Heartbeat:                          generalCfg.Heartbeat,
			HeartbeatV2:                        generalCfg.HeartbeatV2,
			Hardfork:                           generalCfg.Hardfork,
			EvictionWaitingList: config.EvictionWaitingListConfig{
				HashesSize:     100,
				RootHashesSize: 100,
				DB: config.DBConfig{
					FilePath:          "EvictionWaitingList",
					Type:              "MemoryDB",
					BatchDelaySeconds: 30,
					MaxBatchSize:      6,
					MaxOpenFiles:      10,
				},
			},
			StateTriesConfig: config.StateTriesConfig{
				CheckpointRoundsModulus:     5,
				SnapshotsEnabled:            true,
				AccountsStatePruningEnabled: true,
				PeerStatePruningEnabled:     true,
				MaxStateTrieLevelInMemory:   5,
				MaxPeerTrieLevelInMemory:    5,
			},
			TrieStorageManagerConfig: config.TrieStorageManagerConfig{
				PruningBufferLen:      1000,
				SnapshotsBufferLen:    10,
				SnapshotsGoroutineNum: 1,
			},
			WhiteListPool: config.CacheConfig{
				Type:     "LRU",
				Capacity: 10,
				Shards:   10,
			},
			EpochStartConfig: config.EpochStartConfig{
				MinNumConnectedPeersToStart:       2,
				MinNumOfPeersToConsiderBlockValid: 2,
			},
			StoragePruning: config.StoragePruningConfig{
				Enabled:                     true,
				ValidatorCleanOldEpochsData: true,
				ObserverCleanOldEpochsData:  true,
				NumEpochsToKeep:             2,
				NumActivePersisters:         2,
			},
			TrieSync: config.TrieSyncConfig{
				NumConcurrentTrieSyncers:  50,
				MaxHardCapForMissingNodes: 500,
				TrieSyncerVersion:         2,
				CheckNodesOnDisk:          false,
			},
			ScheduledSCRsStorage: config.StorageConfig{
				Cache: config.CacheConfig{
					Type:     "LRU",
					Capacity: 10,
					Shards:   10,
				},
				DB: config.DBConfig{
					FilePath:          "scheduledSCRs",
					Type:              "MemoryDB",
					BatchDelaySeconds: 30,
					MaxBatchSize:      6,
					MaxOpenFiles:      10,
				},
			},
			TxDataPool: config.CacheConfig{
				Type:     "LRU",
				Capacity: 10,
				Shards:   10,
			},
			Resolvers: generalCfg.Resolvers,
		},
		EconomicsData: &economicsmocks.EconomicsHandlerStub{
			MinGasPriceCalled: func() uint64 {
				return 1
			},
		},
		GenesisNodesConfig:         &mock.NodesSetupStub{},
		GenesisShardCoordinator:    mock.NewMultipleShardsCoordinatorMock(),
		Rater:                      &mock.RaterStub{},
		DestinationShardAsObserver: 0,
		NodeShuffler:               &shardingMocks.NodeShufflerMock{},
		RoundHandler:               &mock.RoundHandlerStub{},
		LatestStorageDataProvider:  &mock.LatestStorageDataProviderStub{},
		StorageUnitOpener:          &storageMocks.UnitOpenerStub{},
		ArgumentsParser:            &mock.ArgumentParserMock{},
		StatusHandler:              &statusHandlerMock.AppStatusHandlerStub{},
		HeaderIntegrityVerifier:    &mock.HeaderIntegrityVerifierStub{},
		DataSyncerCreator: &scheduledDataSyncer.ScheduledSyncerFactoryStub{
			CreateCalled: func(args *types.ScheduledDataSyncerCreateArgs) (types.ScheduledDataSyncer, error) {
				return &scheduledDataSyncer.ScheduledSyncerStub{
					UpdateSyncDataIfNeededCalled: func(notarizedShardHeader data.ShardHeaderHandler) (data.ShardHeaderHandler, map[string]data.HeaderHandler, error) {
						return notarizedShardHeader, nil, nil
					},
					GetRootHashToSyncCalled: func(notarizedShardHeader data.ShardHeaderHandler) []byte {
						return notarizedShardHeader.GetRootHash()
					},
				}, nil
			},
		},
		FlagsConfig: config.ContextFlagsConfig{
			ForceStartFromNetwork: false,
		},
	}
}

func TestNewEpochStartBootstrap_NilArgsChecks(t *testing.T) {
	t.Parallel()

	t.Run("nil shardCoordinator", func(t *testing.T) {
		t.Parallel()

		args := createMockEpochStartBootstrapArgs(createComponentsForEpochStart())
		args.GenesisShardCoordinator = nil

		epochStartProvider, err := NewEpochStartBootstrap(args)
		require.Nil(t, epochStartProvider)
		require.True(t, errors.Is(err, epochStart.ErrNilShardCoordinator))
	})
	t.Run("nil messenger", func(t *testing.T) {
		t.Parallel()

		args := createMockEpochStartBootstrapArgs(createComponentsForEpochStart())
		args.Messenger = nil

		epochStartProvider, err := NewEpochStartBootstrap(args)
		require.Nil(t, epochStartProvider)
		require.True(t, errors.Is(err, epochStart.ErrNilMessenger))
	})
	t.Run("nil economicsData", func(t *testing.T) {
		t.Parallel()

		args := createMockEpochStartBootstrapArgs(createComponentsForEpochStart())
		args.EconomicsData = nil

		epochStartProvider, err := NewEpochStartBootstrap(args)
		require.Nil(t, epochStartProvider)
		require.True(t, errors.Is(err, epochStart.ErrNilEconomicsData))
	})
	t.Run("nil coreComponentsHolder", func(t *testing.T) {
		t.Parallel()

		args := createMockEpochStartBootstrapArgs(createComponentsForEpochStart())
		args.CoreComponentsHolder = nil

		epochStartProvider, err := NewEpochStartBootstrap(args)
		require.Nil(t, epochStartProvider)
		require.True(t, errors.Is(err, epochStart.ErrNilCoreComponentsHolder))
	})
	t.Run("nil cryptoComponentsHolder", func(t *testing.T) {
		t.Parallel()

		args := createMockEpochStartBootstrapArgs(createComponentsForEpochStart())
		args.CryptoComponentsHolder = nil

		epochStartProvider, err := NewEpochStartBootstrap(args)
		require.Nil(t, epochStartProvider)
		require.True(t, errors.Is(err, epochStart.ErrNilCryptoComponentsHolder))
	})
	t.Run("nil pubKey", func(t *testing.T) {
		t.Parallel()

		coreComp, cryptoComp := createComponentsForEpochStart()
		cryptoComp.PubKey = nil
		args := createMockEpochStartBootstrapArgs(coreComp, cryptoComp)

		epochStartProvider, err := NewEpochStartBootstrap(args)
		require.Nil(t, epochStartProvider)
		require.True(t, errors.Is(err, epochStart.ErrNilPubKey))
	})
	t.Run("nil hasher", func(t *testing.T) {
		t.Parallel()

		coreComp, cryptoComp := createComponentsForEpochStart()
		coreComp.Hash = nil
		args := createMockEpochStartBootstrapArgs(coreComp, cryptoComp)

		epochStartProvider, err := NewEpochStartBootstrap(args)
		require.Nil(t, epochStartProvider)
		require.True(t, errors.Is(err, epochStart.ErrNilHasher))
	})
	t.Run("nil marshalizer", func(t *testing.T) {
		t.Parallel()

		coreComp, cryptoComp := createComponentsForEpochStart()
		coreComp.IntMarsh = nil
		args := createMockEpochStartBootstrapArgs(coreComp, cryptoComp)

		epochStartProvider, err := NewEpochStartBootstrap(args)
		require.Nil(t, epochStartProvider)
		require.True(t, errors.Is(err, epochStart.ErrNilMarshalizer))
	})
	t.Run("nil blockKeyGen", func(t *testing.T) {
		t.Parallel()

		coreComp, cryptoComp := createComponentsForEpochStart()
		cryptoComp.BlKeyGen = nil
		args := createMockEpochStartBootstrapArgs(coreComp, cryptoComp)

		epochStartProvider, err := NewEpochStartBootstrap(args)
		require.Nil(t, epochStartProvider)
		require.True(t, errors.Is(err, epochStart.ErrNilBlockKeyGen))
	})
	t.Run("nil keyGen", func(t *testing.T) {
		t.Parallel()

		coreComp, cryptoComp := createComponentsForEpochStart()
		cryptoComp.TxKeyGen = nil
		args := createMockEpochStartBootstrapArgs(coreComp, cryptoComp)

		epochStartProvider, err := NewEpochStartBootstrap(args)
		require.Nil(t, epochStartProvider)
		require.True(t, errors.Is(err, epochStart.ErrNilKeyGen))
	})
	t.Run("nil singleSigner", func(t *testing.T) {
		t.Parallel()

		coreComp, cryptoComp := createComponentsForEpochStart()
		cryptoComp.TxSig = nil
		args := createMockEpochStartBootstrapArgs(coreComp, cryptoComp)

		epochStartProvider, err := NewEpochStartBootstrap(args)
		require.Nil(t, epochStartProvider)
		require.True(t, errors.Is(err, epochStart.ErrNilSingleSigner))
	})
	t.Run("nil blockSingleSigner", func(t *testing.T) {
		t.Parallel()

		coreComp, cryptoComp := createComponentsForEpochStart()
		cryptoComp.BlockSig = nil
		args := createMockEpochStartBootstrapArgs(coreComp, cryptoComp)

		epochStartProvider, err := NewEpochStartBootstrap(args)
		require.Nil(t, epochStartProvider)
		require.True(t, errors.Is(err, epochStart.ErrNilBlockSingleSigner))
	})
	t.Run("nil txSignMarshalizer", func(t *testing.T) {
		t.Parallel()

		coreComp, cryptoComp := createComponentsForEpochStart()
		coreComp.Marsh = nil
		args := createMockEpochStartBootstrapArgs(coreComp, cryptoComp)

		epochStartProvider, err := NewEpochStartBootstrap(args)
		require.Nil(t, epochStartProvider)
		require.True(t, errors.Is(err, epochStart.ErrNilTxSignMarshalizer))
	})
	t.Run("nil pathManager", func(t *testing.T) {
		t.Parallel()

		coreComp, cryptoComp := createComponentsForEpochStart()
		coreComp.PathHdl = nil
		args := createMockEpochStartBootstrapArgs(coreComp, cryptoComp)

		epochStartProvider, err := NewEpochStartBootstrap(args)
		require.Nil(t, epochStartProvider)
		require.True(t, errors.Is(err, epochStart.ErrNilPathManager))
	})
	t.Run("nil genesisNodesConfig", func(t *testing.T) {
		t.Parallel()

		args := createMockEpochStartBootstrapArgs(createComponentsForEpochStart())
		args.GenesisNodesConfig = nil

		epochStartProvider, err := NewEpochStartBootstrap(args)
		require.Nil(t, epochStartProvider)
		require.True(t, errors.Is(err, epochStart.ErrNilGenesisNodesConfig))
	})
	t.Run("nil rater", func(t *testing.T) {
		t.Parallel()

		args := createMockEpochStartBootstrapArgs(createComponentsForEpochStart())
		args.Rater = nil

		epochStartProvider, err := NewEpochStartBootstrap(args)
		require.Nil(t, epochStartProvider)
		require.True(t, errors.Is(err, epochStart.ErrNilRater))
	})
	t.Run("nil pubkeyConverter", func(t *testing.T) {
		t.Parallel()

		coreComp, cryptoComp := createComponentsForEpochStart()
		coreComp.AddrPubKeyConv = nil
		args := createMockEpochStartBootstrapArgs(coreComp, cryptoComp)

		epochStartProvider, err := NewEpochStartBootstrap(args)
		require.Nil(t, epochStartProvider)
		require.True(t, errors.Is(err, epochStart.ErrNilPubkeyConverter))
	})
	t.Run("nil roundHandler", func(t *testing.T) {
		t.Parallel()

		args := createMockEpochStartBootstrapArgs(createComponentsForEpochStart())
		args.RoundHandler = nil

		epochStartProvider, err := NewEpochStartBootstrap(args)
		require.Nil(t, epochStartProvider)
		require.True(t, errors.Is(err, epochStart.ErrNilRoundHandler))
	})
	t.Run("nil storageUnitOpener", func(t *testing.T) {
		t.Parallel()

		args := createMockEpochStartBootstrapArgs(createComponentsForEpochStart())
		args.StorageUnitOpener = nil

		epochStartProvider, err := NewEpochStartBootstrap(args)
		require.Nil(t, epochStartProvider)
		require.True(t, errors.Is(err, epochStart.ErrNilStorageUnitOpener))
	})
	t.Run("nil latestStorageDataProvider", func(t *testing.T) {
		t.Parallel()

		args := createMockEpochStartBootstrapArgs(createComponentsForEpochStart())
		args.LatestStorageDataProvider = nil

		epochStartProvider, err := NewEpochStartBootstrap(args)
		require.Nil(t, epochStartProvider)
		require.True(t, errors.Is(err, epochStart.ErrNilLatestStorageDataProvider))
	})
	t.Run("nil uint64Converter", func(t *testing.T) {
		t.Parallel()

		coreComp, cryptoComp := createComponentsForEpochStart()
		coreComp.UInt64ByteSliceConv = nil
		args := createMockEpochStartBootstrapArgs(coreComp, cryptoComp)

		epochStartProvider, err := NewEpochStartBootstrap(args)
		require.Nil(t, epochStartProvider)
		require.True(t, errors.Is(err, epochStart.ErrNilUint64Converter))
	})
	t.Run("nil shuffler", func(t *testing.T) {
		t.Parallel()

		args := createMockEpochStartBootstrapArgs(createComponentsForEpochStart())
		args.NodeShuffler = nil

		epochStartProvider, err := NewEpochStartBootstrap(args)
		require.Nil(t, epochStartProvider)
		require.True(t, errors.Is(err, epochStart.ErrNilShuffler))
	})
	t.Run("not enough num of peers to consider block valid from config", func(t *testing.T) {
		t.Parallel()

		args := createMockEpochStartBootstrapArgs(createComponentsForEpochStart())
		args.GeneralConfig.EpochStartConfig.MinNumOfPeersToConsiderBlockValid = minNumPeersToConsiderMetaBlockValid - 1

		epochStartProvider, err := NewEpochStartBootstrap(args)
		require.Nil(t, epochStartProvider)
		require.True(t, errors.Is(err, epochStart.ErrNotEnoughNumOfPeersToConsiderBlockValid))
	})
	t.Run("not enough num connected peers", func(t *testing.T) {
		t.Parallel()

		args := createMockEpochStartBootstrapArgs(createComponentsForEpochStart())
		args.GeneralConfig.EpochStartConfig.MinNumConnectedPeersToStart = minNumConnectedPeers - 1

		epochStartProvider, err := NewEpochStartBootstrap(args)
		require.Nil(t, epochStartProvider)
		require.True(t, errors.Is(err, epochStart.ErrNotEnoughNumConnectedPeers))
	})
	t.Run("nil argumentsParser", func(t *testing.T) {
		t.Parallel()

		args := createMockEpochStartBootstrapArgs(createComponentsForEpochStart())
		args.ArgumentsParser = nil

		epochStartProvider, err := NewEpochStartBootstrap(args)
		require.Nil(t, epochStartProvider)
		require.True(t, errors.Is(err, epochStart.ErrNilArgumentsParser))
	})
	t.Run("nil statusHandler", func(t *testing.T) {
		t.Parallel()

		args := createMockEpochStartBootstrapArgs(createComponentsForEpochStart())
		args.StatusHandler = nil

		epochStartProvider, err := NewEpochStartBootstrap(args)
		require.Nil(t, epochStartProvider)
		require.True(t, errors.Is(err, epochStart.ErrNilStatusHandler))
	})
	t.Run("nil headerIntegrityVerifier", func(t *testing.T) {
		t.Parallel()

		args := createMockEpochStartBootstrapArgs(createComponentsForEpochStart())
		args.HeaderIntegrityVerifier = nil

		epochStartProvider, err := NewEpochStartBootstrap(args)
		require.Nil(t, epochStartProvider)
		require.True(t, errors.Is(err, epochStart.ErrNilHeaderIntegrityVerifier))
	})
	t.Run("nil scheduledDataSyncerFactory", func(t *testing.T) {
		t.Parallel()

		args := createMockEpochStartBootstrapArgs(createComponentsForEpochStart())
		args.DataSyncerCreator = nil

		epochStartProvider, err := NewEpochStartBootstrap(args)
		require.Nil(t, epochStartProvider)
		require.True(t, errors.Is(err, epochStart.ErrNilScheduledDataSyncerFactory))
	})
	t.Run("nil hasher", func(t *testing.T) {
		t.Parallel()

		coreComp, cryptoComp := createComponentsForEpochStart()
		coreComp.TxSignHasherField = nil
		args := createMockEpochStartBootstrapArgs(coreComp, cryptoComp)

		epochStartProvider, err := NewEpochStartBootstrap(args)
		require.Nil(t, epochStartProvider)
		require.True(t, errors.Is(err, epochStart.ErrNilHasher))
	})
	t.Run("nil epochNotifier", func(t *testing.T) {
		t.Parallel()

		coreComp, cryptoComp := createComponentsForEpochStart()
		coreComp.EpochNotifierField = nil
		args := createMockEpochStartBootstrapArgs(coreComp, cryptoComp)

		epochStartProvider, err := NewEpochStartBootstrap(args)
		require.Nil(t, epochStartProvider)
		require.True(t, errors.Is(err, epochStart.ErrNilEpochNotifier))
	})
	t.Run("invalid max hardcap for missing nodes", func(t *testing.T) {
		t.Parallel()

		args := createMockEpochStartBootstrapArgs(createComponentsForEpochStart())
		args.GeneralConfig.TrieSync.MaxHardCapForMissingNodes = 0

		epochStartProvider, err := NewEpochStartBootstrap(args)
		require.Nil(t, epochStartProvider)
		require.True(t, errors.Is(err, epochStart.ErrInvalidMaxHardCapForMissingNodes))
	})
	t.Run("invalid num concurrent trie syncers", func(t *testing.T) {
		t.Parallel()

		args := createMockEpochStartBootstrapArgs(createComponentsForEpochStart())
		args.GeneralConfig.TrieSync.NumConcurrentTrieSyncers = 0

		epochStartProvider, err := NewEpochStartBootstrap(args)
		require.True(t, errors.Is(err, epochStart.ErrInvalidNumConcurrentTrieSyncers))
		require.Nil(t, epochStartProvider)
	})
	t.Run("fail to create whiteList cache", func(t *testing.T) {
		t.Parallel()

		args := createMockEpochStartBootstrapArgs(createComponentsForEpochStart())
		args.GeneralConfig.WhiteListPool = config.CacheConfig{}

		epochStartProvider, err := NewEpochStartBootstrap(args)
		assert.Equal(t, storage.ErrNotSupportedCacheType, err)
		assert.Nil(t, epochStartProvider)
	})
}

func TestNewEpochStartBootstrap(t *testing.T) {
	t.Parallel()

	coreComp, cryptoComp := createComponentsForEpochStart()

	t.Run("hardfork disabled", func(t *testing.T) {
		t.Parallel()

		args := createMockEpochStartBootstrapArgs(coreComp, cryptoComp)

		epochStartProvider, err := NewEpochStartBootstrap(args)
		assert.Nil(t, err)
		assert.NotNil(t, epochStartProvider)
	})

	t.Run("hardfork enabled", func(t *testing.T) {
		t.Parallel()

		args := createMockEpochStartBootstrapArgs(coreComp, cryptoComp)
		args.GeneralConfig.Hardfork.AfterHardFork = true

		epochStartProvider, err := NewEpochStartBootstrap(args)
		assert.Nil(t, err)
		assert.NotNil(t, epochStartProvider)
	})
}

func TestEpochStartBootstrap_Boostrap(t *testing.T) {
	t.Parallel()

	coreComp, cryptoComp := createComponentsForEpochStart()

	t.Run("failed to set shard coordinator, wrong number of shards", func(t *testing.T) {
		t.Parallel()

		args := createMockEpochStartBootstrapArgs(coreComp, cryptoComp)
		args.GeneralConfig.GeneralSettings.StartInEpochEnabled = true
		args.GenesisShardCoordinator = testscommon.NewMultiShardsCoordinatorMock(0)

		epochStartProvider, _ := NewEpochStartBootstrap(args)

		params, err := epochStartProvider.Bootstrap()
		assert.Equal(t, nodesCoordinator.ErrInvalidNumberOfShards, err)
		assert.Equal(t, Parameters{}, params)
	})
	t.Run("boostrap from local storage, fail to get boostrap data", func(t *testing.T) {
		t.Parallel()

		args := createMockEpochStartBootstrapArgs(coreComp, cryptoComp)
		args.GeneralConfig = testscommon.GetGeneralConfig()
		args.GeneralConfig.GeneralSettings.StartInEpochEnabled = false
		args.LatestStorageDataProvider = &mock.LatestStorageDataProviderStub{
			GetCalled: func() (storage.LatestDataFromStorage, error) {
				return storage.LatestDataFromStorage{
					Epoch:     2,
					ShardID:   0,
					LastRound: 10,
				}, nil
			},
		}

		epochStartProvider, _ := NewEpochStartBootstrap(args)

		expectedErr := errors.New("expected err")
		epochStartProvider.storageOpenerHandler = &storageMocks.UnitOpenerStub{
			GetMostRecentStorageUnitCalled: func(config config.DBConfig) (storage.Storer, error) {
				return &storageMocks.StorerStub{
					GetCalled: func(key []byte) ([]byte, error) {
						return nil, expectedErr
					},
				}, nil
			},
		}

		params, err := epochStartProvider.Bootstrap()
		assert.Equal(t, expectedErr, err)
		assert.Equal(t, Parameters{}, params)
	})

	t.Run("bootstrap from local storage with StartInEpoch not enabled, should work", func(t *testing.T) {
		t.Parallel()

		testBoostrapByStartInEpochFlag(t, false)
	})

	t.Run("bootstrap from saved epoch, should work", func(t *testing.T) {
		t.Parallel()

		testBoostrapByStartInEpochFlag(t, true)
	})
}

func testBoostrapByStartInEpochFlag(t *testing.T, startInEpochEnabled bool) {
	coreComp, cryptoComp := createComponentsForEpochStart()

	args := createMockEpochStartBootstrapArgs(coreComp, cryptoComp)
	args.GeneralConfig = testscommon.GetGeneralConfig()
	args.GeneralConfig.GeneralSettings.StartInEpochEnabled = startInEpochEnabled

	epoch := uint32(1)
	shardId := uint32(0)
	args.LatestStorageDataProvider = &mock.LatestStorageDataProviderStub{
		GetCalled: func() (storage.LatestDataFromStorage, error) {
			return storage.LatestDataFromStorage{
				Epoch:   epoch,
				ShardID: shardId,
			}, nil
		},
	}

	epochStartProvider, _ := NewEpochStartBootstrap(args)

	pksBytes := createPkBytes(args.GenesisNodesConfig.NumberOfShards())

	nodesCoord := &nodesCoordinator.NodesCoordinatorRegistry{
		EpochsConfig: map[string]*nodesCoordinator.EpochValidators{
			strconv.Itoa(int(epoch)): {
				EligibleValidators: map[string][]*nodesCoordinator.SerializableValidator{
					"0": {
						&nodesCoordinator.SerializableValidator{
							PubKey:  pksBytes[0],
							Chances: 1,
						},
					},
					"4294967295": {
						&nodesCoordinator.SerializableValidator{
							PubKey:  pksBytes[core.MetachainShardId],
							Chances: 1,
						},
					},
				},
				WaitingValidators: map[string][]*nodesCoordinator.SerializableValidator{},
				LeavingValidators: map[string][]*nodesCoordinator.SerializableValidator{},
			},
		},
	}
	nodesCoordBytes, _ := json.Marshal(nodesCoord)

	epochStartProvider.storageOpenerHandler = &storageMocks.UnitOpenerStub{
		GetMostRecentStorageUnitCalled: func(config config.DBConfig) (storage.Storer, error) {
			return &storageMocks.StorerStub{
				GetCalled: func(key []byte) ([]byte, error) {
					return nodesCoordBytes, nil
				},
				SearchFirstCalled: func(key []byte) ([]byte, error) {
					return nodesCoordBytes, nil
				},
			}, nil
		},
	}

	expectedParams := Parameters{
		Epoch:       epoch,
		SelfShardId: shardId,
		NumOfShards: uint32(len(nodesCoord.EpochsConfig[strconv.Itoa(int(epoch))].EligibleValidators)),
		NodesConfig: nodesCoord,
	}

	params, err := epochStartProvider.Bootstrap()
	assert.Nil(t, err)
	assert.Equal(t, expectedParams, params)
}

func TestIsStartInEpochZero(t *testing.T) {
	t.Parallel()

	coreComp, cryptoComp := createComponentsForEpochStart()
	args := createMockEpochStartBootstrapArgs(coreComp, cryptoComp)
	args.GenesisNodesConfig = &mock.NodesSetupStub{
		GetStartTimeCalled: func() int64 {
			return 1000
		},
	}

	epochStartProvider, _ := NewEpochStartBootstrap(args)

	result := epochStartProvider.isStartInEpochZero()
	assert.False(t, result)
}

func TestEpochStartBootstrap_BootstrapStartInEpochNotEnabled(t *testing.T) {
	coreComp, cryptoComp := createComponentsForEpochStart()
	args := createMockEpochStartBootstrapArgs(coreComp, cryptoComp)

	err := errors.New("localErr")
	args.LatestStorageDataProvider = &mock.LatestStorageDataProviderStub{
		GetCalled: func() (storage.LatestDataFromStorage, error) {
			return storage.LatestDataFromStorage{}, err
		},
	}
	epochStartProvider, _ := NewEpochStartBootstrap(args)

	params, err := epochStartProvider.Bootstrap()
	assert.Nil(t, err)
	assert.NotNil(t, params)
}

func TestEpochStartBootstrap_BootstrapShouldStartBootstrapProcess(t *testing.T) {
	roundsPerEpoch := int64(100)
	roundDuration := uint64(60000)
	coreComp, cryptoComp := createComponentsForEpochStart()
	args := createMockEpochStartBootstrapArgs(coreComp, cryptoComp)
	args.GenesisNodesConfig = &mock.NodesSetupStub{
		GetRoundDurationCalled: func() uint64 {
			return roundDuration
		},
	}
	args.GeneralConfig = testscommon.GetGeneralConfig()
	args.GeneralConfig.EpochStartConfig.RoundsPerEpoch = roundsPerEpoch
	epochStartProvider, err := NewEpochStartBootstrap(args)
	require.Nil(t, err)

	done := make(chan bool, 1)

	go func() {
		_, err = epochStartProvider.Bootstrap()
		require.Nil(t, err)
		<-done
	}()

	for {
		select {
		case <-done:
			assert.Fail(t, "should not be reach")
		case <-time.After(time.Second):
			return
		}
	}
}

func TestPrepareForEpochZero(t *testing.T) {
	coreComp, cryptoComp := createComponentsForEpochStart()
	args := createMockEpochStartBootstrapArgs(coreComp, cryptoComp)

	epochStartProvider, _ := NewEpochStartBootstrap(args)

	params, err := epochStartProvider.prepareEpochZero()
	assert.Nil(t, err)
	assert.Equal(t, uint32(0), params.Epoch)
}

func TestPrepareForEpochZero_NodeInGenesisShouldNotAlterShardID(t *testing.T) {
	shardIDAsValidator := uint32(1)

	coreComp, cryptoComp := createComponentsForEpochStart()
	cryptoComp.PubKey = &cryptoMocks.PublicKeyStub{
		ToByteArrayStub: func() ([]byte, error) {
			return []byte("pubKey11"), nil
		},
	}
	args := createMockEpochStartBootstrapArgs(coreComp, cryptoComp)
	args.GenesisShardCoordinator = &mock.ShardCoordinatorStub{
		SelfIdCalled: func() uint32 {
			return shardIDAsValidator
		},
		NumberOfShardsCalled: func() uint32 {
			return 2
		},
	}

	args.DestinationShardAsObserver = uint32(7)
	args.GenesisNodesConfig = &mock.NodesSetupStub{
		InitialNodesInfoCalled: func() (map[uint32][]nodesCoordinator.GenesisNodeInfoHandler, map[uint32][]nodesCoordinator.GenesisNodeInfoHandler) {
			eligibleMap := map[uint32][]nodesCoordinator.GenesisNodeInfoHandler{
				1: {mock.NewNodeInfo([]byte("addr"), []byte("pubKey11"), 1, initRating)},
			}
			return eligibleMap, nil
		},
	}

	epochStartProvider, _ := NewEpochStartBootstrap(args)

	params, err := epochStartProvider.prepareEpochZero()
	assert.NoError(t, err)
	assert.Equal(t, shardIDAsValidator, params.SelfShardId)
}

func TestPrepareForEpochZero_NodeNotInGenesisShouldAlterShardID(t *testing.T) {
	desiredShardAsObserver := uint32(7)

	coreComp, cryptoComp := createComponentsForEpochStart()
	cryptoComp.PubKey = &cryptoMocks.PublicKeyStub{
		ToByteArrayStub: func() ([]byte, error) {
			return []byte("pubKeyNotInGenesis"), nil
		},
	}
	args := createMockEpochStartBootstrapArgs(coreComp, cryptoComp)
	args.GenesisShardCoordinator = &mock.ShardCoordinatorStub{
		SelfIdCalled: func() uint32 {
			return uint32(1)
		},
		NumberOfShardsCalled: func() uint32 {
			return 2
		},
	}
	args.DestinationShardAsObserver = desiredShardAsObserver
	args.GenesisNodesConfig = &mock.NodesSetupStub{
		InitialNodesInfoCalled: func() (map[uint32][]nodesCoordinator.GenesisNodeInfoHandler, map[uint32][]nodesCoordinator.GenesisNodeInfoHandler) {
			eligibleMap := map[uint32][]nodesCoordinator.GenesisNodeInfoHandler{
				1: {mock.NewNodeInfo([]byte("addr"), []byte("pubKey11"), 1, initRating)},
			}
			return eligibleMap, nil
		},
	}

	epochStartProvider, _ := NewEpochStartBootstrap(args)

	params, err := epochStartProvider.prepareEpochZero()
	assert.NoError(t, err)
	assert.Equal(t, desiredShardAsObserver, params.SelfShardId)
}

func TestCreateSyncers(t *testing.T) {
	coreComp, cryptoComp := createComponentsForEpochStart()
	args := createMockEpochStartBootstrapArgs(coreComp, cryptoComp)

	epochStartProvider, _ := NewEpochStartBootstrap(args)
	epochStartProvider.shardCoordinator = mock.NewMultipleShardsCoordinatorMock()
	epochStartProvider.dataPool = &dataRetrieverMock.PoolsHolderStub{
		HeadersCalled: func() dataRetriever.HeadersPool {
			return &mock.HeadersCacherStub{}
		},
		TransactionsCalled: func() dataRetriever.ShardedDataCacherNotifier {
			return testscommon.NewShardedDataStub()
		},
		UnsignedTransactionsCalled: func() dataRetriever.ShardedDataCacherNotifier {
			return testscommon.NewShardedDataStub()
		},
		RewardTransactionsCalled: func() dataRetriever.ShardedDataCacherNotifier {
			return testscommon.NewShardedDataStub()
		},
		MiniBlocksCalled: func() storage.Cacher {
			return testscommon.NewCacherStub()
		},
		TrieNodesCalled: func() storage.Cacher {
			return testscommon.NewCacherStub()
		},
		PeerAuthenticationsCalled: func() storage.Cacher {
			return testscommon.NewCacherStub()
		},
		HeartbeatsCalled: func() storage.Cacher {
			return testscommon.NewCacherStub()
		},
	}
	epochStartProvider.whiteListHandler = &testscommon.WhiteListHandlerStub{}
	epochStartProvider.whiteListerVerifiedTxs = &testscommon.WhiteListHandlerStub{}
	epochStartProvider.requestHandler = &testscommon.RequestHandlerStub{}
	epochStartProvider.storageService = &storageMocks.ChainStorerStub{}

	err := epochStartProvider.createSyncers()
	assert.Nil(t, err)
}

func TestSyncHeadersFrom_MockHeadersSyncerShouldSyncHeaders(t *testing.T) {
	hdrHash1 := []byte("hdrHash1")
	hdrHash2 := []byte("hdrHash2")
	header1 := &block.Header{}
	header2 := &block.MetaBlock{}

	coreComp, cryptoComp := createComponentsForEpochStart()
	args := createMockEpochStartBootstrapArgs(coreComp, cryptoComp)
	epochStartProvider, _ := NewEpochStartBootstrap(args)
	epochStartProvider.headersSyncer = &epochStartMocks.HeadersByHashSyncerStub{
		SyncMissingHeadersByHashCalled: func(shardIDs []uint32, headersHashes [][]byte, ctx context.Context) error {
			return nil
		},
		GetHeadersCalled: func() (m map[string]data.HeaderHandler, err error) {
			return map[string]data.HeaderHandler{
				string(hdrHash1): header1,
				string(hdrHash2): header2,
			}, nil
		},
	}

	metaBlock := &block.MetaBlock{
		Epoch: 2,
		EpochStart: block.EpochStart{
			LastFinalizedHeaders: []block.EpochStartShardData{
				{HeaderHash: hdrHash1, ShardID: 0},
			},
			Economics: block.Economics{
				PrevEpochStartHash: hdrHash2,
			},
		},
	}

	headers, err := epochStartProvider.syncHeadersFrom(metaBlock)
	assert.Nil(t, err)
	assert.Equal(t, header1, headers[string(hdrHash1)])
	assert.Equal(t, header2, headers[string(hdrHash2)])
}

func TestSyncValidatorAccountsState_NilRequestHandlerErr(t *testing.T) {
	coreComp, cryptoComp := createComponentsForEpochStart()
	args := createMockEpochStartBootstrapArgs(coreComp, cryptoComp)
	epochStartProvider, _ := NewEpochStartBootstrap(args)
	epochStartProvider.dataPool = &dataRetrieverMock.PoolsHolderStub{
		TrieNodesCalled: func() storage.Cacher {
			return &testscommon.CacherStub{
				GetCalled: func(key []byte) (value interface{}, ok bool) {
					return nil, true
				},
			}
		},
	}
	triesContainer, trieStorageManagers, err := factory.CreateTriesComponentsForShardId(
		args.GeneralConfig,
		coreComp,
		disabled.NewChainStorer(),
	)
	assert.Nil(t, err)
	epochStartProvider.trieContainer = triesContainer
	epochStartProvider.trieStorageManagers = trieStorageManagers

	rootHash := []byte("rootHash")
	err = epochStartProvider.syncValidatorAccountsState(rootHash)
	assert.Equal(t, state.ErrNilRequestHandler, err)
}

func TestCreateTriesForNewShardID(t *testing.T) {
	coreComp, cryptoComp := createComponentsForEpochStart()
	args := createMockEpochStartBootstrapArgs(coreComp, cryptoComp)
	args.GeneralConfig = testscommon.GetGeneralConfig()

	triesContainer, trieStorageManagers, err := factory.CreateTriesComponentsForShardId(
		args.GeneralConfig,
		coreComp,
		disabled.NewChainStorer(),
	)
	assert.Nil(t, err)
	assert.Equal(t, 2, len(triesContainer.GetAll()))
	assert.Equal(t, 2, len(trieStorageManagers))
}

func TestSyncUserAccountsState(t *testing.T) {
	coreComp, cryptoComp := createComponentsForEpochStart()
	args := createMockEpochStartBootstrapArgs(coreComp, cryptoComp)

	epochStartProvider, _ := NewEpochStartBootstrap(args)
	epochStartProvider.shardCoordinator = mock.NewMultipleShardsCoordinatorMock()
	epochStartProvider.dataPool = &dataRetrieverMock.PoolsHolderStub{
		TrieNodesCalled: func() storage.Cacher {
			return &testscommon.CacherStub{
				GetCalled: func(key []byte) (value interface{}, ok bool) {
					return nil, true
				},
			}
		},
	}

	triesContainer, trieStorageManagers, err := factory.CreateTriesComponentsForShardId(
		args.GeneralConfig,
		coreComp,
		disabled.NewChainStorer(),
	)
	assert.Nil(t, err)
	epochStartProvider.trieContainer = triesContainer
	epochStartProvider.trieStorageManagers = trieStorageManagers

	rootHash := []byte("rootHash")
	err = epochStartProvider.syncUserAccountsState(rootHash)
	assert.Equal(t, state.ErrNilRequestHandler, err)
}

func TestRequestAndProcessForShard_ShouldFail(t *testing.T) {
	notarizedShardHeaderHash := []byte("notarizedShardHeaderHash")
	prevShardHeaderHash := []byte("prevShardHeaderHash")
	notarizedMetaHeaderHash := []byte("notarizedMetaHeaderHash")
	prevMetaHeaderHash := []byte("prevMetaHeaderHash")

	metaBlock := &block.MetaBlock{
		EpochStart: block.EpochStart{
			LastFinalizedHeaders: []block.EpochStartShardData{
				{HeaderHash: notarizedShardHeaderHash, ShardID: 0},
			},
		},
	}

	emptyMiniBlocksSlice := make([]*block.MiniBlock, 0)
	t.Run("find self shard epoch start data not found", func(t *testing.T) {
		t.Parallel()

		args := createMockEpochStartBootstrapArgs(createComponentsForEpochStart())

		epochStartProvider, _ := NewEpochStartBootstrap(args)
		epochStartProvider.epochStartMeta = &block.MetaBlock{}

		err := epochStartProvider.requestAndProcessForShard(emptyMiniBlocksSlice)
		assert.Equal(t, epochStart.ErrEpochStartDataForShardNotFound, err)
	})
	t.Run("fail to sync pending miniblocks", func(t *testing.T) {
		t.Parallel()

		args := createMockEpochStartBootstrapArgs(createComponentsForEpochStart())

		epochStartProvider, _ := NewEpochStartBootstrap(args)
		epochStartProvider.epochStartMeta = metaBlock

		expectedErr := errors.New("sync pending miniblocks error")
		epochStartProvider.miniBlocksSyncer = &epochStartMocks.PendingMiniBlockSyncHandlerStub{
			SyncPendingMiniBlocksCalled: func(miniBlockHeaders []data.MiniBlockHeaderHandler, ctx context.Context) error {
				return expectedErr
			},
		}

		err := epochStartProvider.requestAndProcessForShard(emptyMiniBlocksSlice)
		assert.Equal(t, expectedErr, err)
	})
	t.Run("fail to get pending miniblocks", func(t *testing.T) {
		t.Parallel()

		args := createMockEpochStartBootstrapArgs(createComponentsForEpochStart())

		epochStartProvider, _ := NewEpochStartBootstrap(args)
		epochStartProvider.epochStartMeta = metaBlock

		expectedErr := errors.New("get pending miniblocks error")
		epochStartProvider.miniBlocksSyncer = &epochStartMocks.PendingMiniBlockSyncHandlerStub{
			GetMiniBlocksCalled: func() (map[string]*block.MiniBlock, error) {
				return nil, expectedErr
			},
		}

		err := epochStartProvider.requestAndProcessForShard(emptyMiniBlocksSlice)
		assert.Equal(t, expectedErr, err)
	})
	t.Run("fail to sync missing headers", func(t *testing.T) {
		t.Parallel()

		args := createMockEpochStartBootstrapArgs(createComponentsForEpochStart())

		epochStartProvider, _ := NewEpochStartBootstrap(args)
		epochStartProvider.epochStartMeta = metaBlock

		expectedErr := errors.New("sync miniBlocksSyncer headers by hash error")
		epochStartProvider.headersSyncer = &epochStartMocks.HeadersByHashSyncerStub{
			SyncMissingHeadersByHashCalled: func(shardIDs []uint32, headersHashes [][]byte, ctx context.Context) error {
				return expectedErr
			},
		}

		epochStartProvider.miniBlocksSyncer = &epochStartMocks.PendingMiniBlockSyncHandlerStub{}

		err := epochStartProvider.requestAndProcessForShard(emptyMiniBlocksSlice)
		assert.Equal(t, expectedErr, err)
	})
	t.Run("fail to get needed headers", func(t *testing.T) {
		t.Parallel()

		args := createMockEpochStartBootstrapArgs(createComponentsForEpochStart())

		epochStartProvider, _ := NewEpochStartBootstrap(args)
		epochStartProvider.epochStartMeta = metaBlock

		expectedErr := errors.New("get pending miniblocks error")
		epochStartProvider.headersSyncer = &epochStartMocks.HeadersByHashSyncerStub{
			GetHeadersCalled: func() (m map[string]data.HeaderHandler, err error) {
				return nil, expectedErr
			},
		}

		epochStartProvider.miniBlocksSyncer = &epochStartMocks.PendingMiniBlockSyncHandlerStub{}

		err := epochStartProvider.requestAndProcessForShard(emptyMiniBlocksSlice)
		assert.Equal(t, expectedErr, err)
	})
	t.Run("fail to get data to sync", func(t *testing.T) {
		t.Parallel()

		args := createMockEpochStartBootstrapArgs(createComponentsForEpochStart())

		prevShardHeader := &block.Header{}
		notarizedShardHeader := &block.Header{
			PrevHash: prevShardHeaderHash,
		}

		expectedErr := fmt.Errorf("expected error")
		args.DataSyncerCreator = &scheduledDataSyncer.ScheduledSyncerFactoryStub{
			CreateCalled: func(args *types.ScheduledDataSyncerCreateArgs) (types.ScheduledDataSyncer, error) {
				return &scheduledDataSyncer.ScheduledSyncerStub{
					UpdateSyncDataIfNeededCalled: func(notarizedShardHeader data.ShardHeaderHandler) (data.ShardHeaderHandler, map[string]data.HeaderHandler, error) {
						return nil, nil, expectedErr
					},
				}, nil
			},
		}

		epochStartProvider, _ := NewEpochStartBootstrap(args)
		epochStartProvider.syncedHeaders = make(map[string]data.HeaderHandler)
		epochStartProvider.epochStartMeta = metaBlock
		epochStartProvider.headersSyncer = &epochStartMocks.HeadersByHashSyncerStub{
			GetHeadersCalled: func() (m map[string]data.HeaderHandler, err error) {
				return map[string]data.HeaderHandler{
					string(notarizedShardHeaderHash): notarizedShardHeader,
					string(prevShardHeaderHash):      prevShardHeader,
				}, nil
			},
		}

		epochStartProvider.miniBlocksSyncer = &epochStartMocks.PendingMiniBlockSyncHandlerStub{}

		err := epochStartProvider.requestAndProcessForShard(emptyMiniBlocksSlice)
		assert.Equal(t, expectedErr, err)
	})
	t.Run("fail to create user accounts syncer", func(t *testing.T) {
		t.Parallel()

		args := createMockEpochStartBootstrapArgs(createComponentsForEpochStart())

		prevShardHeader := &block.Header{}
		notarizedShardHeader := &block.Header{
			PrevHash: prevShardHeaderHash,
		}

		epochStartProvider, _ := NewEpochStartBootstrap(args)
		epochStartProvider.syncedHeaders = make(map[string]data.HeaderHandler)
		epochStartProvider.epochStartMeta = metaBlock
		epochStartProvider.headersSyncer = &epochStartMocks.HeadersByHashSyncerStub{
			GetHeadersCalled: func() (m map[string]data.HeaderHandler, err error) {
				return map[string]data.HeaderHandler{
					string(notarizedShardHeaderHash): notarizedShardHeader,
					string(prevShardHeaderHash):      prevShardHeader,
				}, nil
			},
		}
		epochStartProvider.requestHandler = &testscommon.RequestHandlerStub{}
		epochStartProvider.dataPool = &dataRetrieverMock.PoolsHolderStub{
			TrieNodesCalled: func() storage.Cacher {
				return nil
			},
		}

		epochStartProvider.miniBlocksSyncer = &epochStartMocks.PendingMiniBlockSyncHandlerStub{}

		err := epochStartProvider.requestAndProcessForShard(emptyMiniBlocksSlice)
		assert.Equal(t, state.ErrNilCacher, err)
	})
	t.Run("fail to save data to storage", func(t *testing.T) {
		t.Parallel()

		expectedErr := errors.New("expected error")
		coreComp, cryptoComp := createComponentsForEpochStart()
		coreComp.IntMarsh = &testscommon.MarshalizerStub{
			MarshalCalled: func(obj interface{}) ([]byte, error) {
				return nil, expectedErr
			},
		}

		args := createMockEpochStartBootstrapArgs(coreComp, cryptoComp)

		prevShardHeader := &block.Header{}
		notarizedShardHeader := &block.Header{
			PrevHash: prevShardHeaderHash,
		}
		notarizedMetaHeader := &block.MetaBlock{
			PrevHash: prevMetaHeaderHash,
		}
		metaBlockInstance := &block.MetaBlock{
			EpochStart: block.EpochStart{
				LastFinalizedHeaders: []block.EpochStartShardData{
					{
						HeaderHash:            notarizedShardHeaderHash,
						ShardID:               0,
						FirstPendingMetaBlock: notarizedMetaHeaderHash,
					},
				},
			},
		}
		prevMetaBlock := &block.MetaBlock{
			EpochStart: block.EpochStart{
				LastFinalizedHeaders: []block.EpochStartShardData{
					{
						HeaderHash: notarizedShardHeaderHash,
						ShardID:    0,
					},
				},
			},
		}

		epochStartProvider, _ := NewEpochStartBootstrap(args)
		epochStartProvider.syncedHeaders = make(map[string]data.HeaderHandler)
		epochStartProvider.epochStartMeta = metaBlockInstance
		epochStartProvider.prevEpochStartMeta = prevMetaBlock
		epochStartProvider.headersSyncer = &epochStartMocks.HeadersByHashSyncerStub{
			GetHeadersCalled: func() (m map[string]data.HeaderHandler, err error) {
				return map[string]data.HeaderHandler{
					string(notarizedShardHeaderHash): notarizedShardHeader,
					string(notarizedMetaHeaderHash):  notarizedMetaHeader,
					string(prevShardHeaderHash):      prevShardHeader,
				}, nil
			},
		}
		epochStartProvider.dataPool = &dataRetrieverMock.PoolsHolderStub{
			TrieNodesCalled: func() storage.Cacher {
				return &testscommon.CacherStub{
					GetCalled: func(key []byte) (value interface{}, ok bool) {
						return nil, true
					},
				}
			},
		}

		epochStartProvider.miniBlocksSyncer = &epochStartMocks.PendingMiniBlockSyncHandlerStub{}
		epochStartProvider.requestHandler = &testscommon.RequestHandlerStub{}
		epochStartProvider.nodesConfig = &nodesCoordinator.NodesCoordinatorRegistry{}

		err := epochStartProvider.requestAndProcessForShard(emptyMiniBlocksSlice)
		assert.Equal(t, expectedErr, err)
	})
}

func TestRequestAndProcessForMeta_ShouldFail(t *testing.T) {
	notarizedShardHeaderHash := []byte("notarizedShardHeaderHash")
	prevShardHeaderHash := []byte("prevShardHeaderHash")

	emptyMiniBlocksSlice := make([]*block.MiniBlock, 0)
	t.Run("fail to create storage handler component", func(t *testing.T) {
		t.Parallel()

		args := createMockEpochStartBootstrapArgs(createComponentsForEpochStart())

		metaBlock := &block.MetaBlock{
			EpochStart: block.EpochStart{
				LastFinalizedHeaders: []block.EpochStartShardData{
					{HeaderHash: notarizedShardHeaderHash, ShardID: 0},
				},
			},
		}

		epochStartProvider, _ := NewEpochStartBootstrap(args)
		epochStartProvider.epochStartMeta = metaBlock

		epochStartProvider.shardCoordinator = nil

		err := epochStartProvider.requestAndProcessForMeta(emptyMiniBlocksSlice)
		assert.Equal(t, storage.ErrNilShardCoordinator, err)
	})
	t.Run("fail to create validators accounts syncer", func(t *testing.T) {
		t.Parallel()

		args := createMockEpochStartBootstrapArgs(createComponentsForEpochStart())

		prevShardHeader := &block.Header{}
		notarizedShardHeader := &block.Header{
			PrevHash: prevShardHeaderHash,
		}
		metaBlock := &block.MetaBlock{
			EpochStart: block.EpochStart{
				LastFinalizedHeaders: []block.EpochStartShardData{
					{HeaderHash: notarizedShardHeaderHash, ShardID: 0},
				},
			},
		}

		epochStartProvider, _ := NewEpochStartBootstrap(args)
		epochStartProvider.epochStartMeta = metaBlock
		epochStartProvider.headersSyncer = &epochStartMocks.HeadersByHashSyncerStub{
			GetHeadersCalled: func() (m map[string]data.HeaderHandler, err error) {
				return map[string]data.HeaderHandler{
					string(notarizedShardHeaderHash): notarizedShardHeader,
					string(prevShardHeaderHash):      prevShardHeader,
				}, nil
			},
		}
		epochStartProvider.dataPool = dataRetrieverMock.NewPoolsHolderMock()

		epochStartProvider.miniBlocksSyncer = &epochStartMocks.PendingMiniBlockSyncHandlerStub{}

		err := epochStartProvider.requestAndProcessForMeta(emptyMiniBlocksSlice)
		assert.Equal(t, state.ErrNilRequestHandler, err)
	})
	t.Run("fail to sync user accounts state", func(t *testing.T) {
		t.Parallel()

		expectedErr := errors.New("expected error")
		coreComp, cryptoComp := createComponentsForEpochStart()
		coreComp.IntMarsh = &testscommon.MarshalizerStub{
			MarshalCalled: func(obj interface{}) ([]byte, error) {
				return nil, expectedErr
			},
		}
		args := createMockEpochStartBootstrapArgs(coreComp, cryptoComp)

		prevShardHeader := &block.Header{}
		notarizedShardHeader := &block.Header{
			PrevHash: prevShardHeaderHash,
		}
		metaBlock := &block.MetaBlock{
			EpochStart: block.EpochStart{
				LastFinalizedHeaders: []block.EpochStartShardData{
					{HeaderHash: notarizedShardHeaderHash, ShardID: 0},
				},
			},
		}

		epochStartProvider, _ := NewEpochStartBootstrap(args)
		epochStartProvider.syncedHeaders = make(map[string]data.HeaderHandler)
		epochStartProvider.epochStartMeta = metaBlock
		epochStartProvider.headersSyncer = &epochStartMocks.HeadersByHashSyncerStub{
			GetHeadersCalled: func() (m map[string]data.HeaderHandler, err error) {
				return map[string]data.HeaderHandler{
					string(notarizedShardHeaderHash): notarizedShardHeader,
					string(prevShardHeaderHash):      prevShardHeader,
				}, nil
			},
		}
		epochStartProvider.dataPool = &dataRetrieverMock.PoolsHolderStub{
			TrieNodesCalled: func() storage.Cacher {
				return &testscommon.CacherStub{
					GetCalled: func(key []byte) (value interface{}, ok bool) {
						return nil, true
					},
				}
			},
		}

		epochStartProvider.miniBlocksSyncer = &epochStartMocks.PendingMiniBlockSyncHandlerStub{}
		epochStartProvider.requestHandler = &testscommon.RequestHandlerStub{}

		err := epochStartProvider.requestAndProcessForMeta(emptyMiniBlocksSlice)
		assert.Equal(t, expectedErr, err)
	})
}

func TestPrepareComponentsToSyncFromNetwork(t *testing.T) {
	t.Parallel()

	coreComp, cryptoComp := createComponentsForEpochStart()
	args := createMockEpochStartBootstrapArgs(coreComp, cryptoComp)

	shardCoordinator := mock.NewMultipleShardsCoordinatorMock()
	shardCoordinator.CurrentShard = 0

	epochStartProvider, _ := NewEpochStartBootstrap(args)
	epochStartProvider.syncedHeaders = make(map[string]data.HeaderHandler)
	epochStartProvider.dataPool = dataRetrieverMock.NewPoolsHolderMock()

	epochStartProvider.shardCoordinator = shardCoordinator
	epochStartProvider.miniBlocksSyncer = &epochStartMocks.PendingMiniBlockSyncHandlerStub{}
	epochStartProvider.nodesConfig = &nodesCoordinator.NodesCoordinatorRegistry{}

	assert.Nil(t, epochStartProvider.requestHandler)
	assert.Nil(t, epochStartProvider.epochStartMetaBlockSyncer)

	err := epochStartProvider.prepareComponentsToSyncFromNetwork()
	assert.Nil(t, err)

	assert.NotNil(t, epochStartProvider.requestHandler)
	assert.NotNil(t, epochStartProvider.epochStartMetaBlockSyncer)
}

func getNodesConfigMock(numOfShards uint32) sharding.GenesisNodesSetupHandler {
	pksBytes := createPkBytes(numOfShards)
	address := []byte("afafafafafafafafafafafafafafafaf")

	roundDurationMillis := 4000
	epochDurationMillis := 50 * int64(roundDurationMillis)

	nodesConfig := &mock.NodesSetupStub{
		InitialNodesInfoCalled: func() (m map[uint32][]nodesCoordinator.GenesisNodeInfoHandler, m2 map[uint32][]nodesCoordinator.GenesisNodeInfoHandler) {
			oneMap := make(map[uint32][]nodesCoordinator.GenesisNodeInfoHandler)
			for i := uint32(0); i < numOfShards; i++ {
				oneMap[i] = append(oneMap[i], mock.NewNodeInfo(address, pksBytes[i], i, initRating))
			}
			oneMap[core.MetachainShardId] = append(oneMap[core.MetachainShardId], mock.NewNodeInfo(address, pksBytes[core.MetachainShardId], core.MetachainShardId, initRating))
			return oneMap, nil
		},
		GetStartTimeCalled: func() int64 {
			return time.Now().Add(-time.Duration(epochDurationMillis) * time.Millisecond).Unix()
		},
		GetRoundDurationCalled: func() uint64 {
			return 4000
		},
		GetShardConsensusGroupSizeCalled: func() uint32 {
			return 1
		},
		GetMetaConsensusGroupSizeCalled: func() uint32 {
			return 1
		},
		NumberOfShardsCalled: func() uint32 {
			return numOfShards
		},
	}

	return nodesConfig
}

func TestRequestAndProcessing(t *testing.T) {
	prevPrevEpochStartMetaHeaderHash := []byte("prevPrevEpochStartMetaHeaderHash")
	prevEpochStartMetaHeaderHash := []byte("prevEpochStartMetaHeaderHash")
	prevEpochNotarizedShardHeaderHash := []byte("prevEpochNotarizedShardHeaderHash")
	notarizedShardHeaderHash := []byte("notarizedShardHeaderHash")
	epochStartMetaBlockHash := []byte("epochStartMetaBlockHash")
	prevNotarizedShardHeaderHash := []byte("prevNotarizedShardHeaderHash")

	t.Run("fail to sync headers from epoch start", func(t *testing.T) {
		t.Parallel()

		args := createMockEpochStartBootstrapArgs(createComponentsForEpochStart())

		shardId := uint32(0)
		epochStartMetaBlock := &block.MetaBlock{
			EpochStart: block.EpochStart{
				LastFinalizedHeaders: []block.EpochStartShardData{
					{HeaderHash: notarizedShardHeaderHash, ShardID: shardId},
				},
				Economics: block.Economics{
					PrevEpochStartHash: prevEpochStartMetaHeaderHash,
				},
			},
		}

		epochStartProvider, _ := NewEpochStartBootstrap(args)
		epochStartProvider.epochStartMeta = epochStartMetaBlock
		expectedErr := errors.New("sync miniBlocksSyncer headers by hash error")
		epochStartProvider.headersSyncer = &epochStartMocks.HeadersByHashSyncerStub{
			SyncMissingHeadersByHashCalled: func(shardIDs []uint32, headersHashes [][]byte, ctx context.Context) error {
				assert.Equal(t, [][]byte{notarizedShardHeaderHash}, headersHashes)
				assert.Equal(t, []uint32{shardId}, shardIDs)
				return expectedErr
			},
		}

		params, err := epochStartProvider.requestAndProcessing()
		assert.Equal(t, Parameters{}, params)
		assert.Equal(t, expectedErr, err)
	})
	t.Run("fail with wrong type assertion on epoch start meta", func(t *testing.T) {
		t.Parallel()

		args := createMockEpochStartBootstrapArgs(createComponentsForEpochStart())

		notarizedShardHeader := &block.Header{
			PrevHash: prevNotarizedShardHeaderHash,
		}
		prevNotarizedShardHeader := &block.Header{}

		epochStartMetaBlock := &block.MetaBlock{
			EpochStart: block.EpochStart{
				LastFinalizedHeaders: []block.EpochStartShardData{
					{HeaderHash: notarizedShardHeaderHash, ShardID: 0},
				},
				Economics: block.Economics{
					PrevEpochStartHash: prevEpochStartMetaHeaderHash,
				},
			},
		}

		epochStartProvider, _ := NewEpochStartBootstrap(args)
		epochStartProvider.epochStartMeta = epochStartMetaBlock
		epochStartProvider.headersSyncer = &epochStartMocks.HeadersByHashSyncerStub{
			GetHeadersCalled: func() (m map[string]data.HeaderHandler, err error) {
				return map[string]data.HeaderHandler{
					string(notarizedShardHeaderHash):     notarizedShardHeader,
					string(epochStartMetaBlockHash):      epochStartMetaBlock,
					string(prevNotarizedShardHeaderHash): prevNotarizedShardHeader,
				}, nil
			},
		}

		params, err := epochStartProvider.requestAndProcessing()
		assert.Equal(t, Parameters{}, params)
		assert.Equal(t, epochStart.ErrWrongTypeAssertion, err)
	})
	t.Run("fail to get public key bytes", func(t *testing.T) {
		t.Parallel()

		coreComp, cryptoComp := createComponentsForEpochStart()
		expectedErr := errors.New("expected err")
		cryptoComp.PubKey = &cryptoMocks.PublicKeyStub{
			ToByteArrayStub: func() ([]byte, error) {
				return nil, expectedErr
			},
		}

		args := createMockEpochStartBootstrapArgs(coreComp, cryptoComp)

		notarizedShardHeader := &block.Header{
			PrevHash: prevNotarizedShardHeaderHash,
		}
		prevNotarizedShardHeader := &block.Header{}

		epochStartMetaBlock := &block.MetaBlock{
			EpochStart: block.EpochStart{
				LastFinalizedHeaders: []block.EpochStartShardData{
					{HeaderHash: notarizedShardHeaderHash, ShardID: 0},
				},
				Economics: block.Economics{
					PrevEpochStartHash: prevEpochStartMetaHeaderHash,
				},
			},
		}
		prevEpochStartMetaBlock := &block.MetaBlock{
			EpochStart: block.EpochStart{
				LastFinalizedHeaders: []block.EpochStartShardData{
					{HeaderHash: prevEpochNotarizedShardHeaderHash, ShardID: 0},
				},
				Economics: block.Economics{
					PrevEpochStartHash: prevPrevEpochStartMetaHeaderHash,
				},
			},
		}

		epochStartProvider, _ := NewEpochStartBootstrap(args)
		epochStartProvider.epochStartMeta = epochStartMetaBlock
		epochStartProvider.headersSyncer = &epochStartMocks.HeadersByHashSyncerStub{
			GetHeadersCalled: func() (m map[string]data.HeaderHandler, err error) {
				return map[string]data.HeaderHandler{
					string(notarizedShardHeaderHash):     notarizedShardHeader,
					string(prevEpochStartMetaHeaderHash): prevEpochStartMetaBlock,
					string(epochStartMetaBlockHash):      epochStartMetaBlock,
					string(prevNotarizedShardHeaderHash): prevNotarizedShardHeader,
				}, nil
			},
		}

		params, err := epochStartProvider.requestAndProcessing()
		assert.Equal(t, Parameters{}, params)
		assert.Equal(t, expectedErr, err)
	})
	t.Run("failed to set shard coordinator, wrong number of shards", func(t *testing.T) {
		t.Parallel()

		args := createMockEpochStartBootstrapArgs(createComponentsForEpochStart())
		args.GenesisNodesConfig = getNodesConfigMock(1)

		notarizedShardHeader := &block.Header{
			PrevHash: prevNotarizedShardHeaderHash,
		}
		prevNotarizedShardHeader := &block.Header{}

		epochStartMetaBlock := &block.MetaBlock{
			EpochStart: block.EpochStart{
				LastFinalizedHeaders: []block.EpochStartShardData{},
				Economics: block.Economics{
					PrevEpochStartHash: prevEpochStartMetaHeaderHash,
				},
			},
		}
		prevEpochStartMetaBlock := &block.MetaBlock{
			EpochStart: block.EpochStart{
				LastFinalizedHeaders: []block.EpochStartShardData{
					{HeaderHash: prevEpochNotarizedShardHeaderHash, ShardID: 0},
				},
				Economics: block.Economics{
					PrevEpochStartHash: prevPrevEpochStartMetaHeaderHash,
				},
			},
		}

		epochStartProvider, _ := NewEpochStartBootstrap(args)
		epochStartProvider.epochStartMeta = epochStartMetaBlock
		epochStartProvider.dataPool = dataRetrieverMock.NewPoolsHolderMock()
		epochStartProvider.requestHandler = &testscommon.RequestHandlerStub{}
		epochStartProvider.headersSyncer = &epochStartMocks.HeadersByHashSyncerStub{
			GetHeadersCalled: func() (m map[string]data.HeaderHandler, err error) {
				return map[string]data.HeaderHandler{
					string(notarizedShardHeaderHash):     notarizedShardHeader,
					string(prevEpochStartMetaHeaderHash): prevEpochStartMetaBlock,
					string(epochStartMetaBlockHash):      epochStartMetaBlock,
					string(prevNotarizedShardHeaderHash): prevNotarizedShardHeader,
				}, nil
			},
		}

		params, err := epochStartProvider.requestAndProcessing()
		assert.Equal(t, Parameters{}, params)
		assert.Error(t, err)
		assert.True(t, strings.Contains(err.Error(), nodesCoordinator.ErrInvalidNumberOfShards.Error()))
	})
	t.Run("failed to create messenger topic", func(t *testing.T) {
		t.Parallel()

		args := createMockEpochStartBootstrapArgs(createComponentsForEpochStart())
		args.GenesisNodesConfig = getNodesConfigMock(1)

		expectedErr := errors.New("expected error")
		args.Messenger = &mock.MessengerStub{
			CreateTopicCalled: func(topic string, identifier bool) error {
				return expectedErr
			},
		}

		notarizedShardHeader := &block.Header{
			PrevHash: prevNotarizedShardHeaderHash,
		}
		prevNotarizedShardHeader := &block.Header{}

		epochStartMetaBlock := &block.MetaBlock{
			EpochStart: block.EpochStart{
				LastFinalizedHeaders: []block.EpochStartShardData{
					{HeaderHash: notarizedShardHeaderHash, ShardID: 0},
				},
				Economics: block.Economics{
					PrevEpochStartHash: prevEpochStartMetaHeaderHash,
				},
			},
		}
		prevEpochStartMetaBlock := &block.MetaBlock{
			EpochStart: block.EpochStart{
				LastFinalizedHeaders: []block.EpochStartShardData{
					{HeaderHash: prevEpochNotarizedShardHeaderHash, ShardID: 0},
				},
				Economics: block.Economics{
					PrevEpochStartHash: prevPrevEpochStartMetaHeaderHash,
				},
			},
		}

		epochStartProvider, _ := NewEpochStartBootstrap(args)
		epochStartProvider.epochStartMeta = epochStartMetaBlock
		epochStartProvider.dataPool = dataRetrieverMock.NewPoolsHolderMock()
		epochStartProvider.requestHandler = &testscommon.RequestHandlerStub{}
		epochStartProvider.headersSyncer = &epochStartMocks.HeadersByHashSyncerStub{
			GetHeadersCalled: func() (m map[string]data.HeaderHandler, err error) {
				return map[string]data.HeaderHandler{
					string(notarizedShardHeaderHash):     notarizedShardHeader,
					string(prevEpochStartMetaHeaderHash): prevEpochStartMetaBlock,
					string(epochStartMetaBlockHash):      epochStartMetaBlock,
					string(prevNotarizedShardHeaderHash): prevNotarizedShardHeader,
				}, nil
			},
		}

		params, err := epochStartProvider.requestAndProcessing()
		assert.Equal(t, Parameters{}, params)
		assert.Equal(t, expectedErr, err)
	})
	t.Run("request and process for shard fail, invalid num active persisters", func(t *testing.T) {
		args := createMockEpochStartBootstrapArgs(createComponentsForEpochStart())
		args.GeneralConfig.StoragePruning.NumActivePersisters = 0
		args.GenesisNodesConfig = getNodesConfigMock(1)

		notarizedShardHeader := &block.Header{
			PrevHash: prevNotarizedShardHeaderHash,
		}
		prevNotarizedShardHeader := &block.Header{}

		epochStartMetaBlock := &block.MetaBlock{
			EpochStart: block.EpochStart{
				LastFinalizedHeaders: []block.EpochStartShardData{
					{HeaderHash: notarizedShardHeaderHash, ShardID: 0},
				},
				Economics: block.Economics{
					PrevEpochStartHash: prevEpochStartMetaHeaderHash,
				},
			},
		}
		prevEpochStartMetaBlock := &block.MetaBlock{
			EpochStart: block.EpochStart{
				LastFinalizedHeaders: []block.EpochStartShardData{
					{HeaderHash: prevEpochNotarizedShardHeaderHash, ShardID: 0},
				},
				Economics: block.Economics{
					PrevEpochStartHash: prevPrevEpochStartMetaHeaderHash,
				},
			},
		}

		epochStartProvider, _ := NewEpochStartBootstrap(args)
		epochStartProvider.epochStartMeta = epochStartMetaBlock
		epochStartProvider.headersSyncer = &epochStartMocks.HeadersByHashSyncerStub{
			GetHeadersCalled: func() (m map[string]data.HeaderHandler, err error) {
				return map[string]data.HeaderHandler{
					string(notarizedShardHeaderHash):     notarizedShardHeader,
					string(prevEpochStartMetaHeaderHash): prevEpochStartMetaBlock,
					string(epochStartMetaBlockHash):      epochStartMetaBlock,
					string(prevNotarizedShardHeaderHash): prevNotarizedShardHeader,
				}, nil
			},
		}
		epochStartProvider.dataPool = &dataRetrieverMock.PoolsHolderStub{
			MiniBlocksCalled: func() storage.Cacher {
				return testscommon.NewCacherStub()
			},
			TrieNodesCalled: func() storage.Cacher {
				return &testscommon.CacherStub{
					GetCalled: func(key []byte) (value interface{}, ok bool) {
						return nil, true
					},
				}
			},
			HeadersCalled: func() dataRetriever.HeadersPool {
				return &mock.HeadersCacherStub{}
			},
			CurrEpochValidatorInfoCalled: func() dataRetriever.ValidatorInfoCacher {
				return &validatorInfoCacherStub.ValidatorInfoCacherStub{}
			},
		}
		epochStartProvider.requestHandler = &testscommon.RequestHandlerStub{}
		epochStartProvider.miniBlocksSyncer = &epochStartMocks.PendingMiniBlockSyncHandlerStub{}
		epochStartProvider.txSyncerForScheduled = &syncer.TransactionsSyncHandlerMock{}

		params, err := epochStartProvider.requestAndProcessing()
		assert.Equal(t, Parameters{}, params)
		assert.Equal(t, storage.ErrInvalidNumberOfActivePersisters, err)
	})
	t.Run("request and process for meta fail, invalid num active persisters", func(t *testing.T) {
		args := createMockEpochStartBootstrapArgs(createComponentsForEpochStart())
		args.GeneralConfig.StoragePruning.NumActivePersisters = 0
		args.GenesisNodesConfig = getNodesConfigMock(1)
		args.DestinationShardAsObserver = core.MetachainShardId

		notarizedShardHeader := &block.Header{
			PrevHash: prevNotarizedShardHeaderHash,
		}
		prevNotarizedShardHeader := &block.Header{}

		epochStartMetaBlock := &block.MetaBlock{
			EpochStart: block.EpochStart{
				LastFinalizedHeaders: []block.EpochStartShardData{
					{HeaderHash: notarizedShardHeaderHash, ShardID: core.MetachainShardId},
				},
				Economics: block.Economics{
					PrevEpochStartHash: prevEpochStartMetaHeaderHash,
				},
			},
		}
		prevEpochStartMetaBlock := &block.MetaBlock{
			EpochStart: block.EpochStart{
				LastFinalizedHeaders: []block.EpochStartShardData{
					{HeaderHash: prevEpochNotarizedShardHeaderHash, ShardID: core.MetachainShardId},
				},
				Economics: block.Economics{
					PrevEpochStartHash: prevPrevEpochStartMetaHeaderHash,
				},
			},
		}

		epochStartProvider, _ := NewEpochStartBootstrap(args)
		epochStartProvider.epochStartMeta = epochStartMetaBlock
		epochStartProvider.headersSyncer = &epochStartMocks.HeadersByHashSyncerStub{
			GetHeadersCalled: func() (m map[string]data.HeaderHandler, err error) {
				return map[string]data.HeaderHandler{
					string(notarizedShardHeaderHash):     notarizedShardHeader,
					string(prevEpochStartMetaHeaderHash): prevEpochStartMetaBlock,
					string(epochStartMetaBlockHash):      epochStartMetaBlock,
					string(prevNotarizedShardHeaderHash): prevNotarizedShardHeader,
				}, nil
			},
		}
		epochStartProvider.dataPool = &dataRetrieverMock.PoolsHolderStub{
			MiniBlocksCalled: func() storage.Cacher {
				return testscommon.NewCacherStub()
			},
			TrieNodesCalled: func() storage.Cacher {
				return &testscommon.CacherStub{
					GetCalled: func(key []byte) (value interface{}, ok bool) {
						return nil, true
					},
				}
			},
			HeadersCalled: func() dataRetriever.HeadersPool {
				return &mock.HeadersCacherStub{}
			},
			CurrEpochValidatorInfoCalled: func() dataRetriever.ValidatorInfoCacher {
				return &validatorInfoCacherStub.ValidatorInfoCacherStub{}
			},
		}
		epochStartProvider.requestHandler = &testscommon.RequestHandlerStub{}
		epochStartProvider.miniBlocksSyncer = &epochStartMocks.PendingMiniBlockSyncHandlerStub{}
		epochStartProvider.txSyncerForScheduled = &syncer.TransactionsSyncHandlerMock{}

		params, err := epochStartProvider.requestAndProcessing()
		assert.Equal(t, Parameters{}, params)
		assert.Equal(t, storage.ErrInvalidNumberOfActivePersisters, err)
	})

	t.Run("should work for shard", func(t *testing.T) {
		t.Parallel()

		testRequestAndProcessingByShardId(t, uint32(0))
	})

	t.Run("should work for meta", func(t *testing.T) {
		t.Parallel()

		testRequestAndProcessingByShardId(t, core.MetachainShardId)
	})
}

func testRequestAndProcessingByShardId(t *testing.T, shardId uint32) {
	coreComp, cryptoComp := createComponentsForEpochStart()

	args := createMockEpochStartBootstrapArgs(coreComp, cryptoComp)
	args.GenesisNodesConfig = getNodesConfigMock(1)
	args.DestinationShardAsObserver = shardId

	prevPrevEpochStartMetaHeaderHash := []byte("prevPrevEpochStartMetaHeaderHash")
	prevEpochStartMetaHeaderHash := []byte("prevEpochStartMetaHeaderHash")
	notarizedShardHeaderHash := []byte("notarizedShardHeaderHash")
	epochStartMetaBlockHash := []byte("epochStartMetaBlockHash")
	prevNotarizedShardHeaderHash := []byte("prevNotarizedShardHeaderHash")
	notarizedShardHeader := &block.Header{
		PrevHash: prevNotarizedShardHeaderHash,
	}
	prevNotarizedShardHeader := &block.Header{}
	notarizedMetaHeaderHash := []byte("notarizedMetaHeaderHash")
	prevMetaHeaderHash := []byte("prevMetaHeaderHash")
	notarizedMetaHeader := &block.MetaBlock{
		PrevHash: prevMetaHeaderHash,
	}

	epochStartMetaBlock := &block.MetaBlock{
		EpochStart: block.EpochStart{
			LastFinalizedHeaders: []block.EpochStartShardData{
				{
					HeaderHash:            notarizedShardHeaderHash,
					ShardID:               shardId,
					FirstPendingMetaBlock: notarizedMetaHeaderHash,
				},
			},
			Economics: block.Economics{
				PrevEpochStartHash: prevEpochStartMetaHeaderHash,
			},
		},
	}
	prevEpochStartMetaBlock := &block.MetaBlock{
		EpochStart: block.EpochStart{
			LastFinalizedHeaders: []block.EpochStartShardData{
				{
					HeaderHash: notarizedShardHeaderHash,
					ShardID:    shardId,
				},
			},
			Economics: block.Economics{
				PrevEpochStartHash: prevPrevEpochStartMetaHeaderHash,
			},
		},
	}

	epochStartProvider, _ := NewEpochStartBootstrap(args)
	epochStartProvider.epochStartMeta = epochStartMetaBlock
	epochStartProvider.headersSyncer = &epochStartMocks.HeadersByHashSyncerStub{
		GetHeadersCalled: func() (m map[string]data.HeaderHandler, err error) {
			return map[string]data.HeaderHandler{
				string(notarizedShardHeaderHash):     notarizedShardHeader,
				string(prevEpochStartMetaHeaderHash): prevEpochStartMetaBlock,
				string(epochStartMetaBlockHash):      epochStartMetaBlock,
				string(prevNotarizedShardHeaderHash): prevNotarizedShardHeader,
				string(notarizedMetaHeaderHash):      notarizedMetaHeader,
			}, nil
		},
	}
	epochStartProvider.dataPool = dataRetrieverMock.NewPoolsHolderMock()
	epochStartProvider.requestHandler = &testscommon.RequestHandlerStub{}
	epochStartProvider.miniBlocksSyncer = &epochStartMocks.PendingMiniBlockSyncHandlerStub{}

	pksBytes := createPkBytes(args.GenesisNodesConfig.NumberOfShards())

	requiredParameters := Parameters{
		SelfShardId: shardId,
		NumOfShards: args.GenesisNodesConfig.NumberOfShards(),
		NodesConfig: &nodesCoordinator.NodesCoordinatorRegistry{
			EpochsConfig: map[string]*nodesCoordinator.EpochValidators{
				"0": {
					EligibleValidators: map[string][]*nodesCoordinator.SerializableValidator{
						"0": {
							&nodesCoordinator.SerializableValidator{
								PubKey:  pksBytes[0],
								Chances: 1,
							},
						},
						"4294967295": {
							&nodesCoordinator.SerializableValidator{
								PubKey:  pksBytes[core.MetachainShardId],
								Chances: 1,
							},
						},
					},
					WaitingValidators: map[string][]*nodesCoordinator.SerializableValidator{},
					LeavingValidators: map[string][]*nodesCoordinator.SerializableValidator{},
				},
			},
		},
	}

	params, err := epochStartProvider.requestAndProcessing()
	assert.Equal(t, requiredParameters, params)
	assert.Nil(t, err)
}

func TestEpochStartBootstrap_WithDisabledShardIDAsObserver(t *testing.T) {
	t.Parallel()

	coreComp, cryptoComp := createComponentsForEpochStart()
	args := createMockEpochStartBootstrapArgs(coreComp, cryptoComp)
	args.DestinationShardAsObserver = common.DisabledShardIDAsObserver
	args.GenesisNodesConfig = getNodesConfigMock(2)

	epochStartProvider, err := NewEpochStartBootstrap(args)
	assert.Nil(t, err)
	assert.False(t, check.IfNil(epochStartProvider))

	epochStartProvider.dataPool = &dataRetrieverMock.PoolsHolderStub{
		HeadersCalled: func() dataRetriever.HeadersPool {
			return &mock.HeadersCacherStub{}
		},
		TransactionsCalled: func() dataRetriever.ShardedDataCacherNotifier {
			return testscommon.NewShardedDataStub()
		},
		UnsignedTransactionsCalled: func() dataRetriever.ShardedDataCacherNotifier {
			return testscommon.NewShardedDataStub()
		},
		RewardTransactionsCalled: func() dataRetriever.ShardedDataCacherNotifier {
			return testscommon.NewShardedDataStub()
		},
		MiniBlocksCalled: func() storage.Cacher {
			return testscommon.NewCacherStub()
		},
		TrieNodesCalled: func() storage.Cacher {
			return testscommon.NewCacherStub()
		},
		CurrEpochValidatorInfoCalled: func() dataRetriever.ValidatorInfoCacher {
			return &validatorInfoCacherStub.ValidatorInfoCacherStub{}
		},
	}
	epochStartProvider.requestHandler = &testscommon.RequestHandlerStub{}
	epochStartProvider.epochStartMeta = &block.MetaBlock{Epoch: 0}
	epochStartProvider.prevEpochStartMeta = &block.MetaBlock{}
	peerMiniBlocks, err := epochStartProvider.processNodesConfig([]byte("something"))
	assert.Nil(t, err)
	assert.Empty(t, peerMiniBlocks)
}

func TestEpochStartBootstrap_updateDataForScheduledNoScheduledRootHash_UpdateSyncDataIfNeededWithError(t *testing.T) {
	t.Parallel()

	coreComp, cryptoComp := createComponentsForEpochStart()
	args := createMockEpochStartBootstrapArgs(coreComp, cryptoComp)
	args.DestinationShardAsObserver = common.DisabledShardIDAsObserver
	args.GenesisNodesConfig = getNodesConfigMock(2)
	expectedErr := fmt.Errorf("expected error")
	args.DataSyncerCreator = &scheduledDataSyncer.ScheduledSyncerFactoryStub{
		CreateCalled: func(args *types.ScheduledDataSyncerCreateArgs) (types.ScheduledDataSyncer, error) {
			return &scheduledDataSyncer.ScheduledSyncerStub{
				UpdateSyncDataIfNeededCalled: func(notarizedShardHeader data.ShardHeaderHandler) (data.ShardHeaderHandler, map[string]data.HeaderHandler, error) {
					return nil, nil, expectedErr
				},
				GetRootHashToSyncCalled: func(notarizedShardHeader data.ShardHeaderHandler) []byte {
					return notarizedShardHeader.GetRootHash()
				},
			}, nil
		},
	}

	epochStartProvider, err := NewEpochStartBootstrap(args)
	require.Nil(t, err)

	notarizedShardHdr := &block.HeaderV2{
		Header:            nil,
		ScheduledRootHash: nil,
	}

	syncData, err := epochStartProvider.updateDataForScheduled(notarizedShardHdr)
	require.Equal(t, expectedErr, err)
	require.Nil(t, syncData)
}

func TestEpochStartBootstrap_updateDataForScheduled_ScheduledTxExecutionCreationWithErr(t *testing.T) {
	t.Parallel()

	coreComp, cryptoComp := createComponentsForEpochStart()
	args := createMockEpochStartBootstrapArgs(coreComp, cryptoComp)
	args.DestinationShardAsObserver = common.DisabledShardIDAsObserver
	args.GenesisNodesConfig = getNodesConfigMock(2)

	epochStartProvider, _ := NewEpochStartBootstrap(args)
	notarizedShardHdr := &block.HeaderV2{
		Header:            nil,
		ScheduledRootHash: nil,
	}
	epochStartProvider.storerScheduledSCRs = nil

	syncData, err := epochStartProvider.updateDataForScheduled(notarizedShardHdr)
	require.Nil(t, syncData)
	require.Equal(t, process.ErrNilStorage, err)
}

func TestEpochStartBootstrap_updateDataForScheduled_ScheduledSyncerCreateWithError(t *testing.T) {
	t.Parallel()

	coreComp, cryptoComp := createComponentsForEpochStart()
	args := createMockEpochStartBootstrapArgs(coreComp, cryptoComp)
	args.DestinationShardAsObserver = common.DisabledShardIDAsObserver
	args.GenesisNodesConfig = getNodesConfigMock(2)

	expectedError := fmt.Errorf("expected error")
	args.DataSyncerCreator = &scheduledDataSyncer.ScheduledSyncerFactoryStub{
		CreateCalled: func(args *types.ScheduledDataSyncerCreateArgs) (types.ScheduledDataSyncer, error) {
			return nil, expectedError
		},
	}

	epochStartProvider, _ := NewEpochStartBootstrap(args)
	notarizedShardHdr := &block.HeaderV2{
		Header:            nil,
		ScheduledRootHash: nil,
	}

	syncData, err := epochStartProvider.updateDataForScheduled(notarizedShardHdr)
	require.Nil(t, syncData)
	require.Equal(t, expectedError, err)
}

func TestEpochStartBootstrap_updateDataForScheduled(t *testing.T) {
	t.Parallel()

	coreComp, cryptoComp := createComponentsForEpochStart()
	args := createMockEpochStartBootstrapArgs(coreComp, cryptoComp)
	args.DestinationShardAsObserver = common.DisabledShardIDAsObserver
	args.GenesisNodesConfig = getNodesConfigMock(2)
	expectedSyncData := &dataToSync{
		ownShardHdr: &block.HeaderV2{
			ScheduledRootHash: []byte("rootHash1"),
		},
		rootHashToSync:    []byte("rootHash2"),
		withScheduled:     false,
		additionalHeaders: map[string]data.HeaderHandler{"key1": &block.HeaderV2{}},
	}

	args.DataSyncerCreator = &scheduledDataSyncer.ScheduledSyncerFactoryStub{
		CreateCalled: func(args *types.ScheduledDataSyncerCreateArgs) (types.ScheduledDataSyncer, error) {
			return &scheduledDataSyncer.ScheduledSyncerStub{
				UpdateSyncDataIfNeededCalled: func(notarizedShardHeader data.ShardHeaderHandler) (data.ShardHeaderHandler, map[string]data.HeaderHandler, error) {
					return expectedSyncData.ownShardHdr, expectedSyncData.additionalHeaders, nil
				},
				GetRootHashToSyncCalled: func(notarizedShardHeader data.ShardHeaderHandler) []byte {
					return expectedSyncData.rootHashToSync
				},
			}, nil
		},
	}

	epochStartProvider, err := NewEpochStartBootstrap(args)
	require.Nil(t, err)

	notarizedShardHdr := &block.HeaderV2{
		Header:            nil,
		ScheduledRootHash: nil,
	}

	syncData, err := epochStartProvider.updateDataForScheduled(notarizedShardHdr)
	require.Nil(t, err)
	require.Equal(t, expectedSyncData, syncData)
}

func TestEpochStartBootstrap_getDataToSyncErrorOpeningDB(t *testing.T) {
	t.Parallel()

	coreComp, cryptoComp := createComponentsForEpochStart()
	args := createMockEpochStartBootstrapArgs(coreComp, cryptoComp)
	args.DestinationShardAsObserver = common.DisabledShardIDAsObserver
	args.GenesisNodesConfig = getNodesConfigMock(2)

	epochStartProvider, err := NewEpochStartBootstrap(args)
	require.Nil(t, err)

	expectedErr := fmt.Errorf("expected error")
	epochStartProvider.storageOpenerHandler = &storageMocks.UnitOpenerStub{
		OpenDBCalled: func(dbConfig config.DBConfig, shardID uint32, epoch uint32) (storage.Storer, error) {
			return nil, expectedErr
		},
	}

	shardNotarizedHeader := &block.HeaderV2{
		Header:            &block.Header{},
		ScheduledRootHash: []byte("scheduled root hash"),
	}
	epochStartData := &epochStartMocks.EpochStartShardDataStub{}

	syncData, err := epochStartProvider.getDataToSync(epochStartData, shardNotarizedHeader)
	require.Nil(t, syncData)
	require.Equal(t, expectedErr, err)
}

func TestEpochStartBootstrap_getDataToSyncErrorUpdatingDataForScheduled(t *testing.T) {
	t.Parallel()

	coreComp, cryptoComp := createComponentsForEpochStart()
	args := createMockEpochStartBootstrapArgs(coreComp, cryptoComp)
	args.DestinationShardAsObserver = common.DisabledShardIDAsObserver
	args.GenesisNodesConfig = getNodesConfigMock(2)

	expectedErr := fmt.Errorf("expected error")

	// Simulate an error in getDataToSync through the factory
	args.DataSyncerCreator = &scheduledDataSyncer.ScheduledSyncerFactoryStub{
		CreateCalled: func(args *types.ScheduledDataSyncerCreateArgs) (types.ScheduledDataSyncer, error) {
			return nil, expectedErr
		},
	}

	shardNotarizedHeader := &block.HeaderV2{
		Header:            &block.Header{},
		ScheduledRootHash: []byte("scheduled root hash"),
	}
	epochStartData := &epochStartMocks.EpochStartShardDataStub{}

	epochStartProvider, err := NewEpochStartBootstrap(args)
	require.Nil(t, err)

	syncData, err := epochStartProvider.getDataToSync(epochStartData, shardNotarizedHeader)
	require.Nil(t, syncData)
	require.Equal(t, expectedErr, err)
}

func TestEpochStartBootstrap_getDataToSyncWithSCRStorageCloseErr(t *testing.T) {
	t.Parallel()

	coreComp, cryptoComp := createComponentsForEpochStart()
	args := createMockEpochStartBootstrapArgs(coreComp, cryptoComp)
	args.DestinationShardAsObserver = common.DisabledShardIDAsObserver
	args.GenesisNodesConfig = getNodesConfigMock(2)

	shardNotarizedHeader := &block.HeaderV2{
		Header:            &block.Header{},
		ScheduledRootHash: []byte("scheduled root hash"),
	}

	expectedSyncData := &dataToSync{
		ownShardHdr:       shardNotarizedHeader,
		rootHashToSync:    []byte("rootHash2"),
		withScheduled:     false,
		additionalHeaders: map[string]data.HeaderHandler{"key1": &block.HeaderV2{}},
	}

	args.DataSyncerCreator = &scheduledDataSyncer.ScheduledSyncerFactoryStub{
		CreateCalled: func(args *types.ScheduledDataSyncerCreateArgs) (types.ScheduledDataSyncer, error) {
			return &scheduledDataSyncer.ScheduledSyncerStub{
				UpdateSyncDataIfNeededCalled: func(notarizedShardHeader data.ShardHeaderHandler) (data.ShardHeaderHandler, map[string]data.HeaderHandler, error) {
					return expectedSyncData.ownShardHdr, expectedSyncData.additionalHeaders, nil
				},
				GetRootHashToSyncCalled: func(notarizedShardHeader data.ShardHeaderHandler) []byte {
					return expectedSyncData.rootHashToSync
				},
			}, nil
		},
	}
	epochStartData := &epochStartMocks.EpochStartShardDataStub{}

	epochStartProvider, err := NewEpochStartBootstrap(args)
	require.Nil(t, err)

	expectedErr := fmt.Errorf("expected error")
	epochStartProvider.storerScheduledSCRs = &storageMocks.StorerStub{
		CloseCalled: func() error {
			return expectedErr
		},
	}

	syncData, err := epochStartProvider.getDataToSync(epochStartData, shardNotarizedHeader)
	require.Nil(t, err)
	require.Equal(t, expectedSyncData, syncData)
}

func TestEpochStartBootstrap_ComputeAllPendingMiniblocks(t *testing.T) {
	t.Parallel()

	pendingMiniblocksHashes := [][]byte{
		[]byte("pending miniblock hash 1"),
		[]byte("pending miniblock hash 2"),
		[]byte("pending miniblock hash 3"),
		[]byte("pending miniblock hash 4"),
	}

	metablock := &block.MetaBlock{
		EpochStart: block.EpochStart{
			LastFinalizedHeaders: []block.EpochStartShardData{
				{
					HeaderHash: []byte("header hash 1"),
					PendingMiniBlockHeaders: []block.MiniBlockHeader{
						{
							Hash: pendingMiniblocksHashes[0],
						},
						{
							Hash: pendingMiniblocksHashes[1],
						},
					},
				},
				{
					HeaderHash: []byte("header hash 2"),
					PendingMiniBlockHeaders: []block.MiniBlockHeader{
						{
							Hash: pendingMiniblocksHashes[2],
						},
						{
							Hash: pendingMiniblocksHashes[3],
						},
					},
				},
			},
		},
	}

	e := &epochStartBootstrap{
		epochStartMeta: metablock,
	}

	allPendingMiniblocksHeaders := e.computeAllPendingMiniblocksHeaders()
	require.Equal(t, len(pendingMiniblocksHashes), len(allPendingMiniblocksHeaders))
	for i := 0; i < len(pendingMiniblocksHashes); i++ {
		assert.Equal(t, pendingMiniblocksHashes[i], allPendingMiniblocksHeaders[i].GetHash())
	}
}

func TestEpochStartBootstrap_Close(t *testing.T) {
	t.Parallel()

	expectedErr := errors.New("expected error")
	coreComp, cryptoComp := createComponentsForEpochStart()
	args := createMockEpochStartBootstrapArgs(coreComp, cryptoComp)

	epochStartProvider, _ := NewEpochStartBootstrap(args)
	epochStartProvider.dataPool = &dataRetrieverMock.PoolsHolderStub{
		CloseCalled: func() error {
			return expectedErr
		}}

	err := epochStartProvider.Close()
	assert.Equal(t, expectedErr, err)
}<|MERGE_RESOLUTION|>--- conflicted
+++ resolved
@@ -76,13 +76,9 @@
 			NodeTypeProviderField:        &nodeTypeProviderMock.NodeTypeProviderStub{},
 			ProcessStatusHandlerInstance: &testscommon.ProcessStatusHandlerStub{},
 			HardforkTriggerPubKeyField:   []byte("provided hardfork pub key"),
-<<<<<<< HEAD
-			EnableEpochsHandlerField:     &testscommon.EnableEpochsHandlerStub{},
-=======
 			StatusHandlerCalled: func() core.AppStatusHandler {
 				return &statusHandlerMock.AppStatusHandlerStub{}
 			},
->>>>>>> 77930a0d
 		},
 		&mock.CryptoComponentsMock{
 			PubKey:          &cryptoMocks.PublicKeyStub{},
