--- conflicted
+++ resolved
@@ -15,16 +15,14 @@
 	}
 }
 
-<<<<<<< HEAD
+// NotifyAllPrepare -
 func (esnm *EpochStartNotifierStub) NotifyAllPrepare(hdr data.HeaderHandler) {
 	if esnm.NotifyAllPrepareCalled != nil {
 		esnm.NotifyAllPrepareCalled(hdr)
 	}
 }
 
-=======
 // IsInterfaceNil -
->>>>>>> d5fe7ccc
 func (esnm *EpochStartNotifierStub) IsInterfaceNil() bool {
 	return esnm == nil
 }