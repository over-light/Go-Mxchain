--- conflicted
+++ resolved
@@ -9,16 +9,10 @@
 type MessengerStub struct {
 	ConnectedPeersCalled           func() []core.PeerID
 	RegisterMessageProcessorCalled func(topic string, identifier string, handler p2p.MessageProcessor) error
-<<<<<<< HEAD
+	CreateTopicCalled              func(topic string, identifier bool) error
 	UnjoinAllTopicsCalled          func() error
 	IDCalled                       func() core.PeerID
 	VerifyCalled                   func(payload []byte, pid core.PeerID, signature []byte) error
-=======
-
-	CreateTopicCalled     func(topic string, identifier bool) error
-	UnjoinAllTopicsCalled func() error
-	IDCalled              func() core.PeerID
->>>>>>> 797d3ada
 }
 
 // ConnectedPeersOnTopic -
