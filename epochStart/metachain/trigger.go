--- conflicted
+++ resolved
@@ -174,12 +174,9 @@
 	t.isEpochStart = true
 	t.saveCurrentState(round)
 
-<<<<<<< HEAD
+	log.Debug("trigger.ForceEpochStart", "isEpochStart", t.isEpochStart)
 	msg := fmt.Sprintf("EPOCH %d BEGINS IN ROUND (%d)", t.epoch, t.currentRound)
 	log.Debug(display.Headline(msg, "", "#"))
-=======
-	log.Debug("trigger.ForceEpochStart", "isEpochStart", t.isEpochStart)
->>>>>>> 7eefe38b
 
 	return nil
 }
