--- conflicted
+++ resolved
@@ -16,16 +16,14 @@
 	"github.com/ElrondNetwork/elrond-go/storage"
 )
 
-<<<<<<< HEAD
+var log = logger.GetOrCreate("epochStart/metachain")
+
 // EpochStartNotifier defines which actions should be done for handling new epoch's events
 type EpochStartNotifier interface {
 	NotifyAll(hdr data.HeaderHandler)
 	NotifyAllPrepare(hdr data.HeaderHandler)
 	IsInterfaceNil() bool
 }
-=======
-var log = logger.GetOrCreate("epochStart/metachain")
->>>>>>> 0f4d4eed
 
 // ArgsNewMetaEpochStartTrigger defines struct needed to create a new start of epoch trigger
 type ArgsNewMetaEpochStartTrigger struct {
@@ -33,13 +31,9 @@
 	Settings           *config.EpochStartConfig
 	Epoch              uint32
 	EpochStartRound    uint64
-<<<<<<< HEAD
 	EpochStartNotifier EpochStartNotifier
-=======
-	EpochStartNotifier epochStart.StartOfEpochNotifier
 	Marshalizer        marshal.Marshalizer
 	Storage            dataRetriever.StorageService
->>>>>>> 0f4d4eed
 }
 
 type trigger struct {
@@ -54,13 +48,9 @@
 	epochStartMetaHash          []byte
 	epochStartTime              time.Time
 	mutTrigger                  sync.RWMutex
-<<<<<<< HEAD
 	epochStartNotifier          EpochStartNotifier
-=======
-	epochStartNotifier          epochStart.StartOfEpochNotifier
 	metaHdrStorage              storage.Storer
 	marshalizer                 marshal.Marshalizer
->>>>>>> 0f4d4eed
 }
 
 // NewEpochStartTrigger creates a trigger for start of epoch
