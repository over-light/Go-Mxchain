--- conflicted
+++ resolved
@@ -122,11 +122,7 @@
 	rwdAddrValidatorInfo := rc.computeValidatorInfoPerRewardAddress(validatorsInfo)
 
 	for address, rwdInfo := range rwdAddrValidatorInfo {
-<<<<<<< HEAD
 		addrContainer, err := r.pubkeyConverter.CreateAddressFromBytes([]byte(address))
-=======
-		addrContainer, err := rc.addrConverter.CreateAddressFromPublicKeyBytes([]byte(address))
->>>>>>> b6f98aa6
 		if err != nil {
 			log.Warn("invalid reward address from validator info", "err", err, "provided address", address)
 			continue
