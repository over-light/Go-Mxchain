--- conflicted
+++ resolved
@@ -835,25 +835,13 @@
 				MinUnstakeTokensValue:                "1",
 			},
 			DelegationManagerSystemSCConfig: config.DelegationManagerSystemSCConfig{
-<<<<<<< HEAD
-				BaseIssuingCost:    "100",
-				MinCreationDeposit: "100",
-			},
-			DelegationSystemSCConfig: config.DelegationSystemSCConfig{
-				MinStakeAmount: "100",
-				MinServiceFee:  0,
-				MaxServiceFee:  100,
-=======
 				MinCreationDeposit:  "100",
-				EnabledEpoch:        0,
 				MinStakeAmount:      "100",
 				ConfigChangeAddress: "aabb00",
 			},
 			DelegationSystemSCConfig: config.DelegationSystemSCConfig{
-				EnabledEpoch:  0,
 				MinServiceFee: 0,
 				MaxServiceFee: 100,
->>>>>>> 90610f17
 			},
 		},
 		ValidatorAccountsDB: peerAccountsDB,
