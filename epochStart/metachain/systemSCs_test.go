package metachain

import (
	"bytes"
	"crypto/rand"
	"errors"
	"fmt"
	"io/ioutil"
	"math"
	"math/big"
	"os"
	"strconv"
	"testing"

	arwenConfig "github.com/ElrondNetwork/arwen-wasm-vm/config"
	"github.com/ElrondNetwork/elrond-go/config"
	"github.com/ElrondNetwork/elrond-go/core"
	"github.com/ElrondNetwork/elrond-go/core/check"
	"github.com/ElrondNetwork/elrond-go/core/forking"
	"github.com/ElrondNetwork/elrond-go/core/vmcommon"
	"github.com/ElrondNetwork/elrond-go/data"
	"github.com/ElrondNetwork/elrond-go/data/block"
	"github.com/ElrondNetwork/elrond-go/data/blockchain"
	"github.com/ElrondNetwork/elrond-go/data/rewardTx"
	"github.com/ElrondNetwork/elrond-go/data/state"
	"github.com/ElrondNetwork/elrond-go/data/state/factory"
	"github.com/ElrondNetwork/elrond-go/data/trie"
	"github.com/ElrondNetwork/elrond-go/dataRetriever"
	"github.com/ElrondNetwork/elrond-go/dataRetriever/dataPool"
	"github.com/ElrondNetwork/elrond-go/epochStart"
	"github.com/ElrondNetwork/elrond-go/epochStart/mock"
	"github.com/ElrondNetwork/elrond-go/genesis/process/disabled"
	"github.com/ElrondNetwork/elrond-go/hashing"
	"github.com/ElrondNetwork/elrond-go/hashing/sha256"
	"github.com/ElrondNetwork/elrond-go/marshal"
	"github.com/ElrondNetwork/elrond-go/process"
	economicsHandler "github.com/ElrondNetwork/elrond-go/process/economics"
	vmFactory "github.com/ElrondNetwork/elrond-go/process/factory"
	metaProcess "github.com/ElrondNetwork/elrond-go/process/factory/metachain"
	"github.com/ElrondNetwork/elrond-go/process/peer"
	"github.com/ElrondNetwork/elrond-go/process/smartContract/builtInFunctions"
	"github.com/ElrondNetwork/elrond-go/process/smartContract/hooks"
	"github.com/ElrondNetwork/elrond-go/sharding"
	"github.com/ElrondNetwork/elrond-go/storage"
	"github.com/ElrondNetwork/elrond-go/storage/storageUnit"
	"github.com/ElrondNetwork/elrond-go/testscommon"
	"github.com/ElrondNetwork/elrond-go/vm"
	"github.com/ElrondNetwork/elrond-go/vm/systemSmartContracts"
	"github.com/ElrondNetwork/elrond-go/vm/systemSmartContracts/defaults"
	"github.com/stretchr/testify/assert"
	"github.com/stretchr/testify/require"
)

type testKeyPair struct {
	walletKey    []byte
	validatorKey []byte
}

func createPhysicalUnit() (storage.Storer, string) {
	cacheConfig := storageUnit.CacheConfig{
		Name:                 "test",
		Type:                 "SizeLRU",
		SizeInBytes:          314572800,
		SizeInBytesPerSender: 0,
		Capacity:             500000,
		SizePerSender:        0,
		Shards:               0,
	}
	dir, _ := ioutil.TempDir("", "")
	persisterConfig := storageUnit.ArgDB{
		Path:              dir,
		DBType:            "LvlDBSerial",
		BatchDelaySeconds: 2,
		MaxBatchSize:      45000,
		MaxOpenFiles:      10,
	}

	cache, _ := storageUnit.NewCache(cacheConfig)
	persist, _ := storageUnit.NewDB(persisterConfig)
	unit, _ := storageUnit.NewStorageUnit(cache, persist)

	return unit, dir
}

func TestNewSystemSCProcessor(t *testing.T) {
	t.Parallel()

	args, _ := createFullArgumentsForSystemSCProcessing(100, createMemUnit())
	args.Marshalizer = nil
	checkConstructorWithNilArg(t, args, epochStart.ErrNilMarshalizer)

	args, _ = createFullArgumentsForSystemSCProcessing(100, createMemUnit())
	args.PeerAccountsDB = nil
	checkConstructorWithNilArg(t, args, epochStart.ErrNilAccountsDB)

	args, _ = createFullArgumentsForSystemSCProcessing(100, createMemUnit())
	args.SystemVM = nil
	checkConstructorWithNilArg(t, args, epochStart.ErrNilSystemVM)

	args, _ = createFullArgumentsForSystemSCProcessing(100, createMemUnit())
	args.UserAccountsDB = nil
	checkConstructorWithNilArg(t, args, epochStart.ErrNilAccountsDB)

	args, _ = createFullArgumentsForSystemSCProcessing(100, createMemUnit())
	args.ValidatorInfoCreator = nil
	checkConstructorWithNilArg(t, args, epochStart.ErrNilValidatorInfoProcessor)

	args, _ = createFullArgumentsForSystemSCProcessing(100, createMemUnit())
	args.EndOfEpochCallerAddress = nil
	checkConstructorWithNilArg(t, args, epochStart.ErrNilEndOfEpochCallerAddress)

	args, _ = createFullArgumentsForSystemSCProcessing(100, createMemUnit())
	args.StakingSCAddress = nil
	checkConstructorWithNilArg(t, args, epochStart.ErrNilStakingSCAddress)

	args, _ = createFullArgumentsForSystemSCProcessing(100, createMemUnit())
	args.ValidatorInfoCreator = nil
	checkConstructorWithNilArg(t, args, epochStart.ErrNilValidatorInfoProcessor)

	args, _ = createFullArgumentsForSystemSCProcessing(100, createMemUnit())
	args.ChanceComputer = nil
	checkConstructorWithNilArg(t, args, epochStart.ErrNilChanceComputer)

	args, _ = createFullArgumentsForSystemSCProcessing(100, createMemUnit())
	args.GenesisNodesConfig = nil
	checkConstructorWithNilArg(t, args, epochStart.ErrNilGenesisNodesConfig)

	args, _ = createFullArgumentsForSystemSCProcessing(100, createMemUnit())
	args.NodesConfigProvider = nil
	checkConstructorWithNilArg(t, args, epochStart.ErrNilNodesConfigProvider)

	args, _ = createFullArgumentsForSystemSCProcessing(100, createMemUnit())
	args.StakingDataProvider = nil
	checkConstructorWithNilArg(t, args, epochStart.ErrNilStakingDataProvider)

	args, _ = createFullArgumentsForSystemSCProcessing(100, createMemUnit())
	args.EpochNotifier = nil
	checkConstructorWithNilArg(t, args, epochStart.ErrNilEpochStartNotifier)
}

func checkConstructorWithNilArg(t *testing.T, args ArgsNewEpochStartSystemSCProcessing, expectedErr error) {
	_, err := NewSystemSCProcessor(args)
	require.Equal(t, expectedErr, err)
}

func TestSystemSCProcessor_ProcessSystemSmartContract(t *testing.T) {
	t.Parallel()

	args, _ := createFullArgumentsForSystemSCProcessing(1000, createMemUnit())
	args.ChanceComputer = &mock.ChanceComputerStub{
		GetChanceCalled: func(rating uint32) uint32 {
			if rating == 0 {
				return 10
			}
			return rating
		},
	}
	s, _ := NewSystemSCProcessor(args)

	prepareStakingContractWithData(
		args.UserAccountsDB,
		[]byte("jailedPubKey0"),
		[]byte("waitingPubKey"),
		args.Marshalizer,
		[]byte("rewardAddress"),
		[]byte("rewardAddress"),
	)
	jailedAcc, _ := args.PeerAccountsDB.LoadAccount([]byte("jailedPubKey0"))
	_ = args.PeerAccountsDB.SaveAccount(jailedAcc)

	validatorInfos := make(map[uint32][]*state.ValidatorInfo)
	vInfo := &state.ValidatorInfo{
		PublicKey:       []byte("jailedPubKey0"),
		ShardId:         0,
		List:            string(core.JailedList),
		TempRating:      1,
		RewardAddress:   []byte("address"),
		AccumulatedFees: big.NewInt(0),
	}
	validatorInfos[0] = append(validatorInfos[0], vInfo)
	err := s.ProcessSystemSmartContract(validatorInfos, 0, 0)
	assert.Nil(t, err)

	assert.Equal(t, len(validatorInfos[0]), 1)
	newValidatorInfo := validatorInfos[0][0]
	assert.Equal(t, newValidatorInfo.List, string(core.NewList))
}

func TestSystemSCProcessor_JailedNodesShouldNotBeSwappedAllAtOnce(t *testing.T) {
	t.Parallel()

	testSystemSCProcessorJailedNodesShouldNotBeSwappedAllAtOnce(t, 0)
	testSystemSCProcessorJailedNodesShouldNotBeSwappedAllAtOnce(t, 1000)
}

func testSystemSCProcessorJailedNodesShouldNotBeSwappedAllAtOnce(t *testing.T, saveJailedAlwaysEnableEpoch uint32) {
	args, _ := createFullArgumentsForSystemSCProcessing(10000, createMemUnit())
	args.EpochConfig.EnableEpochs.SaveJailedAlwaysEnableEpoch = saveJailedAlwaysEnableEpoch

	args.ChanceComputer = &mock.ChanceComputerStub{
		GetChanceCalled: func(rating uint32) uint32 {
			if rating == 0 {
				return 10
			}
			return rating
		},
	}
	s, _ := NewSystemSCProcessor(args)
	require.NotNil(t, s)

	numEligible := 9
	numWaiting := 5
	numJailed := 8
	stakingScAcc := loadSCAccount(args.UserAccountsDB, vm.StakingSCAddress)
	createEligibleNodes(numEligible, stakingScAcc, args.Marshalizer)
	_ = createWaitingNodes(numWaiting, stakingScAcc, args.UserAccountsDB, args.Marshalizer)
	jailed := createJailedNodes(numJailed, stakingScAcc, args.UserAccountsDB, args.PeerAccountsDB, args.Marshalizer)

	_ = s.userAccountsDB.SaveAccount(stakingScAcc)
	_, _ = s.userAccountsDB.Commit()

	addValidatorData(args.UserAccountsDB, []byte("ownerForAll"), [][]byte{[]byte("stakedPubKey1"), []byte("stakedPubKey2"), []byte("stakedPubKey3")}, big.NewInt(900000), args.Marshalizer)

	validatorsInfo := make(map[uint32][]*state.ValidatorInfo)
	validatorsInfo[0] = append(validatorsInfo[0], jailed...)

	err := s.ProcessSystemSmartContract(validatorsInfo, 0, 0)
	assert.Nil(t, err)
	for i := 0; i < numWaiting; i++ {
		assert.Equal(t, string(core.NewList), validatorsInfo[0][i].List)
	}
	for i := numWaiting; i < numJailed; i++ {
		assert.Equal(t, string(core.JailedList), validatorsInfo[0][i].List)
	}

	newJailedNodes := jailed[numWaiting:numJailed]
	checkNodesStatusInSystemSCDataTrie(t, newJailedNodes, args.UserAccountsDB, args.Marshalizer, saveJailedAlwaysEnableEpoch == 0)
}

func checkNodesStatusInSystemSCDataTrie(t *testing.T, nodes []*state.ValidatorInfo, accounts state.AccountsAdapter, marshalizer marshal.Marshalizer, jailed bool) {
	account, err := accounts.LoadAccount(vm.StakingSCAddress)
	require.Nil(t, err)

	var buff []byte
	systemScAccount, ok := account.(state.UserAccountHandler)
	require.True(t, ok)
	for _, nodeInfo := range nodes {
		buff, err = systemScAccount.DataTrieTracker().RetrieveValue(nodeInfo.PublicKey)
		require.Nil(t, err)
		require.True(t, len(buff) > 0)

		stakingData := &systemSmartContracts.StakedDataV1_1{}
		err = marshalizer.Unmarshal(stakingData, buff)
		require.Nil(t, err)

		assert.Equal(t, jailed, stakingData.Jailed)
	}
}

func TestSystemSCProcessor_NobodyToSwapWithStakingV2(t *testing.T) {
	t.Parallel()

	args, _ := createFullArgumentsForSystemSCProcessing(0, createMemUnit())
	args.ChanceComputer = &mock.ChanceComputerStub{
		GetChanceCalled: func(rating uint32) uint32 {
			if rating == 0 {
				return 10
			}
			return rating
		},
	}
	args.EpochConfig.EnableEpochs.StakingV2EnableEpoch = 0
	s, _ := NewSystemSCProcessor(args)
	require.NotNil(t, s)

	owner1 := append([]byte("owner1"), bytes.Repeat([]byte{1}, 26)...)
	blsKeys := [][]byte{
		[]byte("bls key 1"),
		[]byte("bls key 2"),
		[]byte("bls key 3"),
		[]byte("bls key 4"),
	}

	_ = s.initDelegationSystemSC()
	doStake(t, s.systemVM, s.userAccountsDB, owner1, big.NewInt(1000), blsKeys...)
	doUnStake(t, s.systemVM, s.userAccountsDB, owner1, blsKeys[:3]...)
	validatorsInfo := make(map[uint32][]*state.ValidatorInfo)
	jailed := &state.ValidatorInfo{
		PublicKey:       blsKeys[0],
		ShardId:         0,
		List:            string(core.JailedList),
		TempRating:      1,
		RewardAddress:   []byte("owner1"),
		AccumulatedFees: big.NewInt(0),
	}
	validatorsInfo[0] = append(validatorsInfo[0], jailed)

	err := s.ProcessSystemSmartContract(validatorsInfo, 0, 0)
	assert.Nil(t, err)

	for _, vInfo := range validatorsInfo[0] {
		assert.Equal(t, string(core.JailedList), vInfo.List)
	}

	nodesToUnStake, mapOwnersKeys, err := s.stakingDataProvider.ComputeUnQualifiedNodes(validatorsInfo)
	assert.Nil(t, err)
	assert.Equal(t, 0, len(nodesToUnStake))
	assert.Equal(t, 0, len(mapOwnersKeys))
}

func TestSystemSCProcessor_UpdateStakingV2ShouldWork(t *testing.T) {
	t.Parallel()

	args, _ := createFullArgumentsForSystemSCProcessing(1000, createMemUnit())
	args.EpochConfig.EnableEpochs.StakingV2EnableEpoch = 1
	args.ChanceComputer = &mock.ChanceComputerStub{
		GetChanceCalled: func(rating uint32) uint32 {
			if rating == 0 {
				return 10
			}
			return rating
		},
	}
	s, _ := NewSystemSCProcessor(args)
	require.NotNil(t, s)

	owner1 := append([]byte("owner1"), bytes.Repeat([]byte{1}, 26)...)
	owner2 := append([]byte("owner2"), bytes.Repeat([]byte{1}, 26)...)

	blsKeys := [][]byte{
		[]byte("bls key 1"),
		[]byte("bls key 2"),
		[]byte("bls key 3"),
		[]byte("bls key 4"),
	}

	doStake(t, s.systemVM, s.userAccountsDB, owner1, big.NewInt(1000), blsKeys[0], blsKeys[1])
	doStake(t, s.systemVM, s.userAccountsDB, owner2, big.NewInt(1000), blsKeys[2], blsKeys[3])

	args.EpochNotifier.CheckEpoch(&testscommon.HeaderHandlerStub{
		EpochField: 1000000,
	})

	for _, blsKey := range blsKeys {
		checkOwnerOfBlsKey(t, s.systemVM, blsKey, []byte(""))
	}

	err := s.updateOwnersForBlsKeys()
	assert.Nil(t, err)

	checkOwnerOfBlsKey(t, s.systemVM, blsKeys[0], owner1)
	checkOwnerOfBlsKey(t, s.systemVM, blsKeys[1], owner1)
	checkOwnerOfBlsKey(t, s.systemVM, blsKeys[2], owner2)
	checkOwnerOfBlsKey(t, s.systemVM, blsKeys[3], owner2)
}

func TestSystemSCProcessor_UpdateStakingV2MoreKeysShouldWork(t *testing.T) {
	t.Parallel()

	db, dir := createPhysicalUnit()
	require.False(t, check.IfNil(db))

	log.Info("using temporary directory", "path", dir)

	sw := core.NewStopWatch()
	sw.Start("complete test")
	defer func() {
		sw.Stop("complete test")
		log.Info("TestSystemSCProcessor_UpdateStakingV2MoreKeysShouldWork time measurements", sw.GetMeasurements()...)
		_ = db.DestroyUnit()
		_ = os.RemoveAll(dir)
	}()

	args, _ := createFullArgumentsForSystemSCProcessing(1000, db)
	args.EpochConfig.EnableEpochs.StakingV2EnableEpoch = 1
	args.ChanceComputer = &mock.ChanceComputerStub{
		GetChanceCalled: func(rating uint32) uint32 {
			if rating == 0 {
				return 10
			}
			return rating
		},
	}
	s, _ := NewSystemSCProcessor(args)
	require.NotNil(t, s)

	numKeys := 5000
	keys := make([]*testKeyPair, 0, numKeys)
	for i := 0; i < numKeys; i++ {
		if i%100 == 0 {
			_, err := args.UserAccountsDB.Commit()
			require.Nil(t, err)
		}

		keys = append(keys, createTestKeyPair())
	}

	sw.Start("do stake")
	for _, tkp := range keys {
		doStake(t, s.systemVM, s.userAccountsDB, tkp.walletKey, big.NewInt(1000), tkp.validatorKey)

	}
	sw.Stop("do stake")

	args.EpochNotifier.CheckEpoch(&testscommon.HeaderHandlerStub{
		EpochField: 1000000,
	})

	sw.Start("initial check")
	for _, tkp := range keys {
		checkOwnerOfBlsKey(t, s.systemVM, tkp.validatorKey, []byte(""))
	}
	sw.Stop("initial check")

	sw.Start("updateOwnersForBlsKeys")
	err := s.updateOwnersForBlsKeys()
	sw.Stop("updateOwnersForBlsKeys")
	assert.Nil(t, err)

	sw.Start("final check")
	for _, tkp := range keys {
		checkOwnerOfBlsKey(t, s.systemVM, tkp.validatorKey, tkp.walletKey)
	}
	sw.Stop("final check")
}

func createTestKeyPair() *testKeyPair {
	tkp := &testKeyPair{
		walletKey:    make([]byte, 32),
		validatorKey: make([]byte, 96),
	}

	_, _ = rand.Read(tkp.walletKey)
	_, _ = rand.Read(tkp.validatorKey)

	return tkp
}

func checkOwnerOfBlsKey(t *testing.T, systemVm vmcommon.VMExecutionHandler, blsKey []byte, expectedOwner []byte) {
	vmInput := &vmcommon.ContractCallInput{
		VMInput: vmcommon.VMInput{
			CallerAddr: vm.ValidatorSCAddress,
			Arguments:  [][]byte{blsKey},
			CallValue:  big.NewInt(0),
		},
		RecipientAddr: vm.StakingSCAddress,
		Function:      "getOwner",
	}

	vmOutput, err := systemVm.RunSmartContractCall(vmInput)
	require.Nil(t, err)
	if len(expectedOwner) == 0 {
		require.Equal(t, vmOutput.ReturnCode, vmcommon.UserError)
		return
	}

	require.Equal(t, vmcommon.Ok, vmOutput.ReturnCode)
	require.Equal(t, 1, len(vmOutput.ReturnData))

	assert.Equal(t, len(expectedOwner), len(vmOutput.ReturnData[0]))
	if len(expectedOwner) > 0 {
		assert.Equal(t, expectedOwner, vmOutput.ReturnData[0])
	}
}

func doStake(t *testing.T, systemVm vmcommon.VMExecutionHandler, accountsDB state.AccountsAdapter, owner []byte, nodePrice *big.Int, blsKeys ...[]byte) {
	numBlsKeys := len(blsKeys)
	args := [][]byte{{0, byte(numBlsKeys)}}
	for _, blsKey := range blsKeys {
		args = append(args, blsKey)
		args = append(args, []byte("sig"))
	}

	vmInput := &vmcommon.ContractCallInput{
		VMInput: vmcommon.VMInput{
			CallerAddr:  owner,
			Arguments:   args,
			CallValue:   big.NewInt(0).Mul(big.NewInt(int64(numBlsKeys)), nodePrice),
			GasProvided: math.MaxUint64,
		},
		RecipientAddr: vm.ValidatorSCAddress,
		Function:      "stake",
	}

	vmOutput, err := systemVm.RunSmartContractCall(vmInput)
	require.Nil(t, err)
	require.Equal(t, vmcommon.Ok, vmOutput.ReturnCode)

	saveOutputAccounts(t, accountsDB, vmOutput)
}

func doUnStake(t *testing.T, systemVm vmcommon.VMExecutionHandler, accountsDB state.AccountsAdapter, owner []byte, blsKeys ...[]byte) {
	vmInput := &vmcommon.ContractCallInput{
		VMInput: vmcommon.VMInput{
			CallerAddr:  owner,
			Arguments:   blsKeys,
			CallValue:   big.NewInt(0),
			GasProvided: math.MaxUint64,
		},
		RecipientAddr: vm.ValidatorSCAddress,
		Function:      "unStake",
	}

	vmOutput, err := systemVm.RunSmartContractCall(vmInput)
	require.Nil(t, err)
	require.Equal(t, vmcommon.Ok, vmOutput.ReturnCode)

	saveOutputAccounts(t, accountsDB, vmOutput)
}

func loadSCAccount(accountsDB state.AccountsAdapter, address []byte) state.UserAccountHandler {
	acc, _ := accountsDB.LoadAccount(address)
	stakingSCAcc := acc.(state.UserAccountHandler)

	return stakingSCAcc
}

func createEligibleNodes(numNodes int, stakingSCAcc state.UserAccountHandler, marshalizer marshal.Marshalizer) {
	for i := 0; i < numNodes; i++ {
		stakedData := &systemSmartContracts.StakedDataV2_0{
			Waiting:       false,
			Staked:        true,
			StakedNonce:   0,
			RewardAddress: []byte(fmt.Sprintf("rewardAddress_w%d", i)),
			OwnerAddress:  []byte("ownerForAll"),
			StakeValue:    big.NewInt(100),
		}
		marshaledData, _ := marshalizer.Marshal(stakedData)
		_ = stakingSCAcc.DataTrieTracker().SaveKeyValue([]byte(fmt.Sprintf("waiting_%d", i)), marshaledData)
	}
}

func createJailedNodes(numNodes int, stakingSCAcc state.UserAccountHandler, userAccounts state.AccountsAdapter, peerAccounts state.AccountsAdapter, marshalizer marshal.Marshalizer) []*state.ValidatorInfo {
	validatorInfos := make([]*state.ValidatorInfo, 0)

	for i := 0; i < numNodes; i++ {
		stakedData := &systemSmartContracts.StakedDataV2_0{
			Staked:        true,
			RewardAddress: []byte(fmt.Sprintf("rewardAddress_j%d", i)),
			StakeValue:    big.NewInt(100),
			OwnerAddress:  []byte("ownerForAll"),
		}
		marshaledData, _ := marshalizer.Marshal(stakedData)
		_ = stakingSCAcc.DataTrieTracker().SaveKeyValue([]byte(fmt.Sprintf("jailed__%d", i)), marshaledData)

		_ = userAccounts.SaveAccount(stakingSCAcc)

		jailedAcc, _ := peerAccounts.LoadAccount([]byte(fmt.Sprintf("jailed__%d", i)))
		_ = peerAccounts.SaveAccount(jailedAcc)

		vInfo := &state.ValidatorInfo{
			PublicKey:       []byte(fmt.Sprintf("jailed__%d", i)),
			ShardId:         0,
			List:            string(core.JailedList),
			TempRating:      1,
			RewardAddress:   []byte("address"),
			AccumulatedFees: big.NewInt(0),
		}

		validatorInfos = append(validatorInfos, vInfo)
	}

	return validatorInfos
}

func addValidatorDataWithUnStakedKey(
	accountsDB state.AccountsAdapter,
	ownerKey []byte,
	registeredKeys [][]byte,
	nodePrice *big.Int,
	marshalizer marshal.Marshalizer,
) {
	stakingAccount := loadSCAccount(accountsDB, vm.StakingSCAddress)
	validatorAccount := loadSCAccount(accountsDB, vm.ValidatorSCAddress)

	validatorData := &systemSmartContracts.ValidatorDataV2{
		RegisterNonce:   0,
		Epoch:           0,
		RewardAddress:   ownerKey,
		TotalStakeValue: big.NewInt(0),
		LockedStake:     big.NewInt(0).Mul(nodePrice, big.NewInt(int64(len(registeredKeys)))),
		TotalUnstaked:   big.NewInt(0).Mul(nodePrice, big.NewInt(int64(len(registeredKeys)))),
		BlsPubKeys:      registeredKeys,
		NumRegistered:   uint32(len(registeredKeys)),
	}

	for _, bls := range registeredKeys {
		validatorData.UnstakedInfo = append(validatorData.UnstakedInfo, &systemSmartContracts.UnstakedValue{
			UnstakedEpoch: 1,
			UnstakedValue: nodePrice,
		})

		stakingData := &systemSmartContracts.StakedDataV2_0{
			RegisterNonce: 0,
			StakedNonce:   0,
			Staked:        false,
			UnStakedNonce: 1,
			UnStakedEpoch: 0,
			RewardAddress: ownerKey,
			StakeValue:    nodePrice,
			JailedRound:   0,
			JailedNonce:   0,
			UnJailedNonce: 0,
			Jailed:        false,
			Waiting:       false,
			NumJailed:     0,
			SlashValue:    big.NewInt(0),
			OwnerAddress:  ownerKey,
		}
		marshaledData, _ := marshalizer.Marshal(stakingData)
		_ = stakingAccount.DataTrieTracker().SaveKeyValue(bls, marshaledData)
	}

	marshaledData, _ := marshalizer.Marshal(validatorData)
	_ = validatorAccount.DataTrieTracker().SaveKeyValue(ownerKey, marshaledData)

	_ = accountsDB.SaveAccount(validatorAccount)
	_ = accountsDB.SaveAccount(stakingAccount)
}

func createWaitingNodes(numNodes int, stakingSCAcc state.UserAccountHandler, userAccounts state.AccountsAdapter, marshalizer marshal.Marshalizer) []*state.ValidatorInfo {
	validatorInfos := make([]*state.ValidatorInfo, 0)
	waitingKeyInList := []byte("waiting")
	for i := 0; i < numNodes; i++ {
		stakedData := &systemSmartContracts.StakedDataV2_0{
			Waiting:       true,
			RewardAddress: []byte(fmt.Sprintf("rewardAddress_w%d", i)),
			OwnerAddress:  []byte("ownerForAll"),
			StakeValue:    big.NewInt(100),
		}
		marshaledData, _ := marshalizer.Marshal(stakedData)
		_ = stakingSCAcc.DataTrieTracker().SaveKeyValue([]byte(fmt.Sprintf("waiting_%d", i)), marshaledData)
		previousKey := string(waitingKeyInList)
		waitingKeyInList = []byte("w_" + fmt.Sprintf("waiting_%d", i))
		waitingListHead := &systemSmartContracts.WaitingList{
			FirstKey: []byte("w_" + fmt.Sprintf("waiting_%d", 0)),
			LastKey:  []byte("w_" + fmt.Sprintf("waiting_%d", numNodes-1)),
			Length:   uint32(numNodes),
		}
		marshaledData, _ = marshalizer.Marshal(waitingListHead)
		_ = stakingSCAcc.DataTrieTracker().SaveKeyValue([]byte("waitingList"), marshaledData)

		waitingListElement := &systemSmartContracts.ElementInList{
			BLSPublicKey: []byte(fmt.Sprintf("waiting_%d", i)),
			PreviousKey:  waitingKeyInList,
			NextKey:      []byte("w_" + fmt.Sprintf("waiting_%d", i+1)),
		}
		if i == numNodes-1 {
			waitingListElement.NextKey = make([]byte, 0)
		}
		if i > 0 {
			waitingListElement.PreviousKey = []byte(previousKey)
		}

		marshaledData, _ = marshalizer.Marshal(waitingListElement)
		_ = stakingSCAcc.DataTrieTracker().SaveKeyValue(waitingKeyInList, marshaledData)

		vInfo := &state.ValidatorInfo{
			PublicKey:       []byte(fmt.Sprintf("waiting_%d", i)),
			ShardId:         0,
			List:            string(core.WaitingList),
			TempRating:      1,
			RewardAddress:   []byte("address"),
			AccumulatedFees: big.NewInt(0),
		}

		validatorInfos = append(validatorInfos, vInfo)
	}

	_ = userAccounts.SaveAccount(stakingSCAcc)

	return validatorInfos
}

func addValidatorData(
	accountsDB state.AccountsAdapter,
	ownerKey []byte,
	registeredKeys [][]byte,
	totalStake *big.Int,
	marshalizer marshal.Marshalizer,
) {
	validatorSC := loadSCAccount(accountsDB, vm.ValidatorSCAddress)
	validatorData := &systemSmartContracts.ValidatorDataV2{
		RegisterNonce:   0,
		Epoch:           0,
		RewardAddress:   ownerKey,
		TotalStakeValue: totalStake,
		LockedStake:     big.NewInt(0),
		TotalUnstaked:   big.NewInt(0),
		BlsPubKeys:      registeredKeys,
		NumRegistered:   uint32(len(registeredKeys)),
	}

	marshaledData, _ := marshalizer.Marshal(validatorData)
	_ = validatorSC.DataTrieTracker().SaveKeyValue(ownerKey, marshaledData)

	_ = accountsDB.SaveAccount(validatorSC)
}

func addStakedData(
	accountsDB state.AccountsAdapter,
	stakedKey []byte,
	ownerKey []byte,
	marshalizer marshal.Marshalizer,
) {
	stakingSCAcc := loadSCAccount(accountsDB, vm.StakingSCAddress)
	stakedData := &systemSmartContracts.StakedDataV2_0{
		Staked:        true,
		RewardAddress: ownerKey,
		OwnerAddress:  ownerKey,
		StakeValue:    big.NewInt(0),
	}
	marshaledData, _ := marshalizer.Marshal(stakedData)
	_ = stakingSCAcc.DataTrieTracker().SaveKeyValue(stakedKey, marshaledData)

	_ = accountsDB.SaveAccount(stakingSCAcc)
}

func prepareStakingContractWithData(
	accountsDB state.AccountsAdapter,
	stakedKey []byte,
	waitingKey []byte,
	marshalizer marshal.Marshalizer,
	rewardAddress []byte,
	ownerAddress []byte,
) {
	stakingSCAcc := loadSCAccount(accountsDB, vm.StakingSCAddress)

	stakedData := &systemSmartContracts.StakedDataV2_0{
		Staked:        true,
		RewardAddress: rewardAddress,
		OwnerAddress:  ownerAddress,
		StakeValue:    big.NewInt(100),
	}
	marshaledData, _ := marshalizer.Marshal(stakedData)
	_ = stakingSCAcc.DataTrieTracker().SaveKeyValue(stakedKey, marshaledData)
	_ = accountsDB.SaveAccount(stakingSCAcc)

	saveOneKeyToWaitingList(accountsDB, waitingKey, marshalizer, rewardAddress, ownerAddress)

	validatorSC := loadSCAccount(accountsDB, vm.ValidatorSCAddress)
	validatorData := &systemSmartContracts.ValidatorDataV2{
		RegisterNonce:   0,
		Epoch:           0,
		RewardAddress:   rewardAddress,
		TotalStakeValue: big.NewInt(10000000000),
		LockedStake:     big.NewInt(10000000000),
		TotalUnstaked:   big.NewInt(0),
		NumRegistered:   2,
		BlsPubKeys:      [][]byte{stakedKey, waitingKey},
	}

	marshaledData, _ = marshalizer.Marshal(validatorData)
	_ = validatorSC.DataTrieTracker().SaveKeyValue(rewardAddress, marshaledData)

	_ = accountsDB.SaveAccount(validatorSC)
	_, err := accountsDB.Commit()
	log.LogIfError(err)
}

func saveOneKeyToWaitingList(
	accountsDB state.AccountsAdapter,
	waitingKey []byte,
	marshalizer marshal.Marshalizer,
	rewardAddress []byte,
	ownerAddress []byte,
) {
	stakingSCAcc := loadSCAccount(accountsDB, vm.StakingSCAddress)
	stakedData := &systemSmartContracts.StakedDataV2_0{
		Waiting:       true,
		RewardAddress: rewardAddress,
		OwnerAddress:  ownerAddress,
		StakeValue:    big.NewInt(100),
	}
	marshaledData, _ := marshalizer.Marshal(stakedData)
	_ = stakingSCAcc.DataTrieTracker().SaveKeyValue(waitingKey, marshaledData)

	waitingKeyInList := []byte("w_" + string(waitingKey))
	waitingListHead := &systemSmartContracts.WaitingList{
		FirstKey: waitingKeyInList,
		LastKey:  waitingKeyInList,
		Length:   1,
	}
	marshaledData, _ = marshalizer.Marshal(waitingListHead)
	_ = stakingSCAcc.DataTrieTracker().SaveKeyValue([]byte("waitingList"), marshaledData)

	waitingListElement := &systemSmartContracts.ElementInList{
		BLSPublicKey: waitingKey,
		PreviousKey:  waitingKeyInList,
		NextKey:      make([]byte, 0),
	}
	marshaledData, _ = marshalizer.Marshal(waitingListElement)
	_ = stakingSCAcc.DataTrieTracker().SaveKeyValue(waitingKeyInList, marshaledData)

	_ = accountsDB.SaveAccount(stakingSCAcc)
}

func addKeysToWaitingList(
	accountsDB state.AccountsAdapter,
	waitingKeys [][]byte,
	marshalizer marshal.Marshalizer,
	rewardAddress []byte,
	ownerAddress []byte,
) {
	stakingSCAcc := loadSCAccount(accountsDB, vm.StakingSCAddress)

	for _, waitingKey := range waitingKeys {
		stakedData := &systemSmartContracts.StakedDataV2_0{
			Waiting:       true,
			RewardAddress: rewardAddress,
			OwnerAddress:  ownerAddress,
			StakeValue:    big.NewInt(100),
		}
		marshaledData, _ := marshalizer.Marshal(stakedData)
		_ = stakingSCAcc.DataTrieTracker().SaveKeyValue(waitingKey, marshaledData)
	}

	marshaledData, _ := stakingSCAcc.DataTrieTracker().RetrieveValue([]byte("waitingList"))
	waitingListHead := &systemSmartContracts.WaitingList{}
	_ = marshalizer.Unmarshal(waitingListHead, marshaledData)
	waitingListHead.Length += uint32(len(waitingKeys))
	lastKeyInList := []byte("w_" + string(waitingKeys[len(waitingKeys)-1]))
	waitingListHead.LastKey = lastKeyInList

	marshaledData, _ = marshalizer.Marshal(waitingListHead)
	_ = stakingSCAcc.DataTrieTracker().SaveKeyValue([]byte("waitingList"), marshaledData)

	numWaitingKeys := len(waitingKeys)
	previousKey := waitingListHead.FirstKey
	for i, waitingKey := range waitingKeys {

		waitingKeyInList := []byte("w_" + string(waitingKey))
		waitingListElement := &systemSmartContracts.ElementInList{
			BLSPublicKey: waitingKey,
			PreviousKey:  previousKey,
			NextKey:      make([]byte, 0),
		}

		if i < numWaitingKeys-1 {
			nextKey := []byte("w_" + string(waitingKeys[i+1]))
			waitingListElement.NextKey = nextKey
		}

		marshaledData, _ = marshalizer.Marshal(waitingListElement)
		_ = stakingSCAcc.DataTrieTracker().SaveKeyValue(waitingKeyInList, marshaledData)

		previousKey = waitingKeyInList
	}

	marshaledData, _ = stakingSCAcc.DataTrieTracker().RetrieveValue(waitingListHead.FirstKey)
	waitingListElement := &systemSmartContracts.ElementInList{}
	_ = marshalizer.Unmarshal(waitingListElement, marshaledData)
	waitingListElement.NextKey = []byte("w_" + string(waitingKeys[0]))
	marshaledData, _ = marshalizer.Marshal(waitingListElement)
	_ = stakingSCAcc.DataTrieTracker().SaveKeyValue(waitingListHead.FirstKey, marshaledData)

	_ = accountsDB.SaveAccount(stakingSCAcc)
}

func createAccountsDB(
	hasher hashing.Hasher,
	marshalizer marshal.Marshalizer,
	accountFactory state.AccountFactory,
	trieStorageManager data.StorageManager,
) *state.AccountsDB {
	tr, _ := trie.NewTrie(trieStorageManager, marshalizer, hasher, 5)
	adb, _ := state.NewAccountsDB(tr, hasher, marshalizer, accountFactory)
	return adb
}

func createFullArgumentsForSystemSCProcessing(stakingV2EnableEpoch uint32, trieStorer storage.Storer) (ArgsNewEpochStartSystemSCProcessing, vm.SystemSCContainer) {
	hasher := sha256.NewSha256()
	marshalizer := &marshal.GogoProtoMarshalizer{}
	trieFactoryManager, _ := trie.NewTrieStorageManagerWithoutPruning(trieStorer)
	userAccountsDB := createAccountsDB(hasher, marshalizer, factory.NewAccountCreator(), trieFactoryManager)
	peerAccountsDB := createAccountsDB(hasher, marshalizer, factory.NewPeerAccountCreator(), trieFactoryManager)
	epochNotifier := forking.NewGenericEpochNotifier()

	argsValidatorsProcessor := peer.ArgValidatorStatisticsProcessor{
		Marshalizer:          marshalizer,
		NodesCoordinator:     &mock.NodesCoordinatorStub{},
		ShardCoordinator:     &mock.ShardCoordinatorStub{},
		DataPool:             &testscommon.PoolsHolderStub{},
		StorageService:       &mock.ChainStorerStub{},
		PubkeyConv:           &mock.PubkeyConverterMock{},
		PeerAdapter:          peerAccountsDB,
		Rater:                &mock.RaterStub{},
		RewardsHandler:       &mock.RewardsHandlerStub{},
		NodesSetup:           &mock.NodesSetupStub{},
		MaxComputableRounds:  1,
		EpochNotifier:        epochNotifier,
		StakingV2EnableEpoch: stakingV2EnableEpoch,
	}
	vCreator, _ := peer.NewValidatorStatisticsProcessor(argsValidatorsProcessor)

	blockChain, _ := blockchain.NewMetaChain(&mock.AppStatusHandlerStub{})
	testDataPool := testscommon.NewPoolsHolderMock()
	argsHook := hooks.ArgBlockChainHook{
		Accounts:           userAccountsDB,
		PubkeyConv:         &mock.PubkeyConverterMock{},
		StorageService:     &mock.ChainStorerStub{},
		BlockChain:         blockChain,
		ShardCoordinator:   &mock.ShardCoordinatorStub{},
		Marshalizer:        marshalizer,
		Uint64Converter:    &mock.Uint64ByteSliceConverterMock{},
		BuiltInFunctions:   builtInFunctions.NewBuiltInFunctionContainer(),
		DataPool:           testDataPool,
		CompiledSCPool:     testDataPool.SmartContracts(),
		NilCompiledSCStore: true,
	}

	gasSchedule := arwenConfig.MakeGasMapForTests()
	defaults.FillGasMapInternal(gasSchedule, 1)
	signVerifer, _ := disabled.NewMessageSignVerifier(&mock.KeyGenMock{})

	nodesSetup := &mock.NodesSetupStub{}
	argsNewVMContainerFactory := metaProcess.ArgsNewVMContainerFactory{
		ArgBlockChainHook:   argsHook,
		Economics:           createEconomicsData(),
		MessageSignVerifier: signVerifer,
		GasSchedule:         mock.NewGasScheduleNotifierMock(gasSchedule),
		NodesConfigProvider: nodesSetup,
		Hasher:              hasher,
		Marshalizer:         marshalizer,
		SystemSCConfig: &config.SystemSmartContractsConfig{
			ESDTSystemSCConfig: config.ESDTSystemSCConfig{
				BaseIssuingCost: "1000",
				OwnerAddress:    "aaaaaa",
			},
			GovernanceSystemSCConfig: config.GovernanceSystemSCConfig{
				ProposalCost:     "500",
				NumNodes:         100,
				MinQuorum:        50,
				MinPassThreshold: 50,
				MinVetoThreshold: 50,
			},
			StakingSystemSCConfig: config.StakingSystemSCConfig{
				GenesisNodePrice:                     "1000",
				UnJailValue:                          "10",
				MinStepValue:                         "10",
				MinStakeValue:                        "1",
				UnBondPeriod:                         1,
				NumRoundsWithoutBleed:                1,
				MaximumPercentageToBleed:             1,
				BleedPercentagePerRound:              1,
				MaxNumberOfNodesForStake:             5,
				ActivateBLSPubKeyMessageVerification: false,
				MinUnstakeTokensValue:                "1",
			},
			DelegationManagerSystemSCConfig: config.DelegationManagerSystemSCConfig{
				MinCreationDeposit:  "100",
				MinStakeAmount:      "100",
				ConfigChangeAddress: "aabb00",
			},
			DelegationSystemSCConfig: config.DelegationSystemSCConfig{
				MinServiceFee: 0,
				MaxServiceFee: 100,
			},
		},
		ValidatorAccountsDB: peerAccountsDB,
		ChanceComputer:      &mock.ChanceComputerStub{},
		EpochNotifier:       epochNotifier,
<<<<<<< HEAD
		EpochConfig: &config.EpochConfig{
			EnableEpochs: config.EnableEpochs{
				StakingV2EnableEpoch:               stakingV2EnableEpoch,
				StakeEnableEpoch:                   0,
				DelegationManagerEnableEpoch:       0,
				DelegationSmartContractEnableEpoch: 0,
			},
		},
=======
		ShardCoordinator:    &mock.ShardCoordinatorStub{},
>>>>>>> d4aa42ef
	}
	metaVmFactory, _ := metaProcess.NewVMContainerFactory(argsNewVMContainerFactory)

	vmContainer, _ := metaVmFactory.Create()
	systemVM, _ := vmContainer.Get(vmFactory.SystemVirtualMachine)

	stakingSCprovider, _ := NewStakingDataProvider(systemVM, "1000")
	shardCoordinator, _ := sharding.NewMultiShardCoordinator(3, core.MetachainShardId)

	args := ArgsNewEpochStartSystemSCProcessing{
		SystemVM:                systemVM,
		UserAccountsDB:          userAccountsDB,
		PeerAccountsDB:          peerAccountsDB,
		Marshalizer:             marshalizer,
		StartRating:             5,
		ValidatorInfoCreator:    vCreator,
		EndOfEpochCallerAddress: vm.EndOfEpochAddress,
		StakingSCAddress:        vm.StakingSCAddress,
		ChanceComputer:          &mock.ChanceComputerStub{},
		EpochNotifier:           epochNotifier,
		GenesisNodesConfig:      nodesSetup,

		StakingDataProvider: stakingSCprovider,
		NodesConfigProvider: &mock.NodesCoordinatorStub{
			ConsensusGroupSizeCalled: func(shardID uint32) int {
				if shardID == core.MetachainShardId {
					return 400
				}
				return 63
			},
		},
		ShardCoordinator:      shardCoordinator,
		ESDTOwnerAddressBytes: bytes.Repeat([]byte{1}, 32),
		EpochConfig: config.EpochConfig{
			EnableEpochs: config.EnableEpochs{
				StakingV2EnableEpoch: 1000000,
				ESDTEnableEpoch:      1000000,
			},
		},
	}
	return args, metaVmFactory.SystemSmartContractContainer()
}

func createEconomicsData() process.EconomicsDataHandler {
	maxGasLimitPerBlock := strconv.FormatUint(1500000000, 10)
	minGasPrice := strconv.FormatUint(10, 10)
	minGasLimit := strconv.FormatUint(10, 10)

	argsNewEconomicsData := economicsHandler.ArgsNewEconomicsData{
		Economics: &config.EconomicsConfig{
			GlobalSettings: config.GlobalSettings{
				GenesisTotalSupply: "2000000000000000000000",
				MinimumInflation:   0,
				YearSettings: []*config.YearSetting{
					{
						Year:             0,
						MaximumInflation: 0.01,
					},
				},
			},
			RewardsSettings: config.RewardsSettings{
				RewardsConfigByEpoch: []config.EpochRewardSettings{
					{
						LeaderPercentage:                 0.1,
						DeveloperPercentage:              0.1,
						ProtocolSustainabilityPercentage: 0.1,
						ProtocolSustainabilityAddress:    "protocol",
						TopUpGradientPoint:               "300000000000000000000",
						TopUpFactor:                      0.25,
					},
				},
			},
			FeeSettings: config.FeeSettings{
				MaxGasLimitPerBlock:     maxGasLimitPerBlock,
				MaxGasLimitPerMetaBlock: maxGasLimitPerBlock,
				MinGasPrice:             minGasPrice,
				MinGasLimit:             minGasLimit,
				GasPerDataByte:          "1",
				GasPriceModifier:        1.0,
			},
		},
		PenalizedTooMuchGasEnableEpoch: 0,
		EpochNotifier:                  &mock.EpochNotifierStub{},
		BuiltInFunctionsCostHandler:    &mock.BuiltInCostHandlerStub{},
	}
	economicsData, _ := economicsHandler.NewEconomicsData(argsNewEconomicsData)
	return economicsData
}

func TestSystemSCProcessor_ProcessSystemSmartContractInitDelegationMgr(t *testing.T) {
	t.Parallel()

	args, _ := createFullArgumentsForSystemSCProcessing(1000, createMemUnit())
	s, _ := NewSystemSCProcessor(args)

	s.flagDelegationEnabled.Set()
	validatorInfos := make(map[uint32][]*state.ValidatorInfo)
	err := s.ProcessSystemSmartContract(validatorInfos, 0, 0)
	assert.Nil(t, err)

	acc, err := s.userAccountsDB.GetExistingAccount(vm.DelegationManagerSCAddress)
	assert.Nil(t, err)

	userAcc, _ := acc.(state.UserAccountHandler)
	assert.Equal(t, userAcc.GetOwnerAddress(), vm.DelegationManagerSCAddress)
	assert.NotNil(t, userAcc.GetCodeMetadata())
}

func TestSystemSCProcessor_ProcessDelegationRewardsNothingToExecute(t *testing.T) {
	t.Parallel()

	args, _ := createFullArgumentsForSystemSCProcessing(1000, createMemUnit())
	s, _ := NewSystemSCProcessor(args)

	localCache, _ := dataPool.NewCurrentBlockPool()
	miniBlocks := []*block.MiniBlock{
		{
			SenderShardID:   0,
			ReceiverShardID: 0,
			TxHashes:        [][]byte{[]byte("txHash")},
		},
	}

	err := s.ProcessDelegationRewards(miniBlocks, localCache)
	assert.Nil(t, err)
}

func TestSystemSCProcessor_ProcessDelegationRewardsErrors(t *testing.T) {
	t.Parallel()

	args, _ := createFullArgumentsForSystemSCProcessing(1000, createMemUnit())
	s, _ := NewSystemSCProcessor(args)

	localCache, _ := dataPool.NewCurrentBlockPool()
	miniBlocks := []*block.MiniBlock{
		{
			SenderShardID:   core.MetachainShardId,
			ReceiverShardID: core.MetachainShardId,
			TxHashes:        [][]byte{[]byte("txHash")},
			Type:            block.RewardsBlock,
		},
	}

	err := s.ProcessDelegationRewards(nil, localCache)
	assert.Nil(t, err)

	err = s.ProcessDelegationRewards(miniBlocks, nil)
	assert.Equal(t, err, epochStart.ErrNilLocalTxCache)

	err = s.ProcessDelegationRewards(miniBlocks, localCache)
	assert.Equal(t, err, dataRetriever.ErrTxNotFoundInBlockPool)

	rwdTx := &rewardTx.RewardTx{
		Round:   0,
		Value:   big.NewInt(100),
		RcvAddr: make([]byte, len(vm.StakingSCAddress)),
		Epoch:   0,
	}
	localCache.AddTx([]byte("txHash"), rwdTx)
	copy(rwdTx.RcvAddr, vm.StakingSCAddress)
	err = s.ProcessDelegationRewards(miniBlocks, localCache)
	assert.Equal(t, err, epochStart.ErrSystemDelegationCall)

	rwdTx.RcvAddr[25] = 255
	err = s.ProcessDelegationRewards(miniBlocks, localCache)
	assert.Equal(t, err, vm.ErrUnknownSystemSmartContract)

	rwdTx.RcvAddr = vm.FirstDelegationSCAddress
	err = s.ProcessDelegationRewards(miniBlocks, localCache)
	assert.Equal(t, err, epochStart.ErrSystemDelegationCall)
}

func TestSystemSCProcessor_ProcessDelegationRewards(t *testing.T) {
	t.Parallel()

	args, scContainer := createFullArgumentsForSystemSCProcessing(1000, createMemUnit())
	s, _ := NewSystemSCProcessor(args)

	localCache, _ := dataPool.NewCurrentBlockPool()
	miniBlocks := []*block.MiniBlock{
		{
			SenderShardID:   core.MetachainShardId,
			ReceiverShardID: core.MetachainShardId,
			TxHashes:        [][]byte{[]byte("txHash")},
			Type:            block.RewardsBlock,
		},
	}

	rwdTx := &rewardTx.RewardTx{
		Round:   0,
		Value:   big.NewInt(100),
		RcvAddr: make([]byte, len(vm.FirstDelegationSCAddress)),
		Epoch:   0,
	}
	copy(rwdTx.RcvAddr, vm.FirstDelegationSCAddress)
	rwdTx.RcvAddr[28] = 2
	localCache.AddTx([]byte("txHash"), rwdTx)

	contract, _ := scContainer.Get(vm.FirstDelegationSCAddress)
	_ = scContainer.Add(rwdTx.RcvAddr, contract)

	err := s.ProcessDelegationRewards(miniBlocks, localCache)
	assert.Nil(t, err)

	vmInput := &vmcommon.ContractCallInput{
		VMInput: vmcommon.VMInput{
			CallerAddr:  vm.EndOfEpochAddress,
			Arguments:   [][]byte{big.NewInt(int64(rwdTx.Epoch)).Bytes()},
			CallValue:   big.NewInt(0),
			GasProvided: 1000000,
		},
		RecipientAddr: rwdTx.RcvAddr,
		Function:      "getRewardData",
	}

	vmOutput, err := args.SystemVM.RunSmartContractCall(vmInput)
	assert.Nil(t, err)
	assert.NotNil(t, vmOutput)

	assert.Equal(t, len(vmOutput.ReturnData), 3)
	assert.True(t, bytes.Equal(vmOutput.ReturnData[0], rwdTx.Value.Bytes()))
}

func TestSystemSCProcessor_ProcessSystemSmartContractMaxNodesStakedFromQueue(t *testing.T) {
	t.Parallel()

	args, _ := createFullArgumentsForSystemSCProcessing(0, createMemUnit())
	args.MaxNodesEnableConfig = []config.MaxNodesChangeConfig{{EpochEnable: 0, MaxNumNodes: 10}}
	s, _ := NewSystemSCProcessor(args)

	prepareStakingContractWithData(
		args.UserAccountsDB,
		[]byte("stakedPubKey0"),
		[]byte("waitingPubKey"),
		args.Marshalizer,
		[]byte("rewardAddress"),
		[]byte("rewardAddress"),
	)

	validatorInfos := make(map[uint32][]*state.ValidatorInfo)
	err := s.ProcessSystemSmartContract(validatorInfos, 0, 0)
	assert.Nil(t, err)

	peerAcc, err := s.getPeerAccount([]byte("waitingPubKey"))
	assert.Nil(t, err)
	assert.True(t, bytes.Equal(peerAcc.GetBLSPublicKey(), []byte("waitingPubKey")))
	assert.Equal(t, peerAcc.GetList(), string(core.NewList))
	numRegistered := getTotalNumberOfRegisteredNodes(t, s)
	assert.Equal(t, 1, numRegistered)
}

func getTotalNumberOfRegisteredNodes(t *testing.T, s *systemSCProcessor) int {
	vmInput := &vmcommon.ContractCallInput{
		VMInput: vmcommon.VMInput{
			CallerAddr: vm.EndOfEpochAddress,
			CallValue:  big.NewInt(0),
			Arguments:  make([][]byte, 0),
		},
		RecipientAddr: vm.StakingSCAddress,
		Function:      "getTotalNumberOfRegisteredNodes",
	}
	vmOutput, errRun := s.systemVM.RunSmartContractCall(vmInput)
	require.Nil(t, errRun)
	require.Equal(t, vmcommon.Ok, vmOutput.ReturnCode)
	require.Equal(t, 1, len(vmOutput.ReturnData))

	value := big.NewInt(0).SetBytes(vmOutput.ReturnData[0])

	return int(value.Int64())
}

func TestSystemSCProcessor_ProcessSystemSmartContractMaxNodesStakedFromQueueOwnerNotSet(t *testing.T) {
	t.Parallel()

	args, _ := createFullArgumentsForSystemSCProcessing(10, createMemUnit())
	args.MaxNodesEnableConfig = []config.MaxNodesChangeConfig{{EpochEnable: 10, MaxNumNodes: 10}}
	args.EpochConfig.EnableEpochs.StakingV2EnableEpoch = 10
	s, _ := NewSystemSCProcessor(args)

	prepareStakingContractWithData(
		args.UserAccountsDB,
		[]byte("stakedPubKey0"),
		[]byte("waitingPubKey"),
		args.Marshalizer,
		[]byte("rewardAddress"),
		make([]byte, 0),
	)

	args.EpochNotifier.CheckEpoch(&testscommon.HeaderHandlerStub{
		EpochField: 10,
	})
	validatorInfos := make(map[uint32][]*state.ValidatorInfo)
	err := s.ProcessSystemSmartContract(validatorInfos, 0, 10)
	assert.Nil(t, err)

	peerAcc, err := s.getPeerAccount([]byte("waitingPubKey"))
	assert.Nil(t, err)
	assert.True(t, bytes.Equal(peerAcc.GetBLSPublicKey(), []byte("waitingPubKey")))
	assert.Equal(t, peerAcc.GetList(), string(core.NewList))
}

func TestSystemSCProcessor_ESDTInitShouldWork(t *testing.T) {
	t.Parallel()

	args, _ := createFullArgumentsForSystemSCProcessing(0, createMemUnit())
	args.EpochConfig.EnableEpochs.ESDTEnableEpoch = 1
	args.EpochConfig.EnableEpochs.SwitchJailWaitingEnableEpoch = 1000000
	hdr := &block.MetaBlock{
		Epoch: 1,
	}
	args.EpochNotifier.CheckEpoch(hdr)
	s, _ := NewSystemSCProcessor(args)

	initialContractConfig, err := s.extractConfigFromESDTContract()
	require.Nil(t, err)
	require.Equal(t, 4, len(initialContractConfig))
	require.Equal(t, []byte("aaaaaa"), initialContractConfig[0])

	err = s.ProcessSystemSmartContract(nil, 1, 1)

	require.Nil(t, err)

	updatedContractConfig, err := s.extractConfigFromESDTContract()
	require.Nil(t, err)
	require.Equal(t, 4, len(updatedContractConfig))
	require.Equal(t, args.ESDTOwnerAddressBytes, updatedContractConfig[0])
	//the other config values should be unchanged
	for i := 1; i < len(initialContractConfig); i++ {
		assert.Equal(t, initialContractConfig[i], updatedContractConfig[i])
	}
}

func TestSystemSCProcessor_ProcessSystemSmartContractUnStakeOneNodeStakeOthers(t *testing.T) {
	t.Parallel()

	args, _ := createFullArgumentsForSystemSCProcessing(0, createMemUnit())
	args.EpochConfig.EnableEpochs.StakingV2EnableEpoch = 0
	s, _ := NewSystemSCProcessor(args)

	prepareStakingContractWithData(
		args.UserAccountsDB,
		[]byte("stakedPubKey0"),
		[]byte("waitingPubKey"),
		args.Marshalizer,
		[]byte("rewardAddress"),
		[]byte("rewardAddress"),
	)

	addStakedData(args.UserAccountsDB, []byte("stakedPubKey1"), []byte("ownerKey"), args.Marshalizer)
	addStakedData(args.UserAccountsDB, []byte("stakedPubKey2"), []byte("ownerKey"), args.Marshalizer)
	addStakedData(args.UserAccountsDB, []byte("stakedPubKey3"), []byte("ownerKey"), args.Marshalizer)
	addValidatorData(args.UserAccountsDB, []byte("ownerKey"), [][]byte{[]byte("stakedPubKey1"), []byte("stakedPubKey2"), []byte("stakedPubKey3")}, big.NewInt(2000), args.Marshalizer)
	_, _ = args.UserAccountsDB.Commit()

	validatorInfos := make(map[uint32][]*state.ValidatorInfo)
	validatorInfos[0] = append(validatorInfos[0], &state.ValidatorInfo{
		PublicKey:       []byte("stakedPubKey0"),
		List:            string(core.EligibleList),
		RewardAddress:   []byte("rewardAddress"),
		AccumulatedFees: big.NewInt(0),
	})
	validatorInfos[0] = append(validatorInfos[0], &state.ValidatorInfo{
		PublicKey:       []byte("stakedPubKey1"),
		List:            string(core.EligibleList),
		RewardAddress:   []byte("rewardAddress"),
		AccumulatedFees: big.NewInt(0),
	})
	validatorInfos[0] = append(validatorInfos[0], &state.ValidatorInfo{
		PublicKey:       []byte("stakedPubKey2"),
		List:            string(core.EligibleList),
		RewardAddress:   []byte("rewardAddress"),
		AccumulatedFees: big.NewInt(0),
	})
	validatorInfos[0] = append(validatorInfos[0], &state.ValidatorInfo{
		PublicKey:       []byte("stakedPubKey3"),
		List:            string(core.EligibleList),
		RewardAddress:   []byte("rewardAddress"),
		AccumulatedFees: big.NewInt(0),
	})
	for _, vInfo := range validatorInfos[0] {
		jailedAcc, _ := args.PeerAccountsDB.LoadAccount(vInfo.PublicKey)
		_ = args.PeerAccountsDB.SaveAccount(jailedAcc)
	}

	s.flagSetOwnerEnabled.Unset()
	err := s.ProcessSystemSmartContract(validatorInfos, 0, 0)
	assert.Nil(t, err)

	peerAcc, err := s.getPeerAccount([]byte("waitingPubKey"))
	assert.Nil(t, err)
	assert.True(t, bytes.Equal(peerAcc.GetBLSPublicKey(), []byte("waitingPubKey")))
	assert.Equal(t, peerAcc.GetList(), string(core.NewList))

	peerAcc, _ = s.getPeerAccount([]byte("stakedPubKey1"))
	assert.Equal(t, peerAcc.GetList(), string(core.LeavingList))

	assert.Equal(t, string(core.LeavingList), validatorInfos[0][1].List)

	assert.Equal(t, 5, len(validatorInfos[0]))
	assert.Equal(t, string(core.NewList), validatorInfos[0][4].List)
}

func TestSystemSCProcessor_ProcessSystemSmartContractUnStakeTheOnlyNodeShouldWork(t *testing.T) {
	t.Parallel()

	args, _ := createFullArgumentsForSystemSCProcessing(0, createMemUnit())
	args.EpochConfig.EnableEpochs.StakingV2EnableEpoch = 0
	s, _ := NewSystemSCProcessor(args)

	prepareStakingContractWithData(
		args.UserAccountsDB,
		[]byte("stakedPubKey0"),
		[]byte("waitingPubKey"),
		args.Marshalizer,
		[]byte("rewardAddress"),
		[]byte("rewardAddress"),
	)

	addStakedData(args.UserAccountsDB, []byte("stakedPubKey1"), []byte("ownerKey"), args.Marshalizer)
	addValidatorDataWithUnStakedKey(args.UserAccountsDB, []byte("ownerKey"), [][]byte{[]byte("stakedPubKey1")}, big.NewInt(1000), args.Marshalizer)
	_, _ = args.UserAccountsDB.Commit()

	validatorInfos := make(map[uint32][]*state.ValidatorInfo)
	validatorInfos[0] = append(validatorInfos[0], &state.ValidatorInfo{
		PublicKey:       []byte("stakedPubKey0"),
		List:            string(core.EligibleList),
		RewardAddress:   []byte("rewardAddress"),
		AccumulatedFees: big.NewInt(0),
	})
	validatorInfos[0] = append(validatorInfos[0], &state.ValidatorInfo{
		PublicKey:       []byte("stakedPubKey1"),
		List:            string(core.EligibleList),
		RewardAddress:   []byte("rewardAddress"),
		AccumulatedFees: big.NewInt(0),
	})

	s.flagSetOwnerEnabled.Unset()

	err := s.ProcessSystemSmartContract(validatorInfos, 0, 0)
	assert.Nil(t, err)
}

func addDelegationData(
	accountsDB state.AccountsAdapter,
	delegation []byte,
	stakedKeys [][]byte,
	marshalizer marshal.Marshalizer,
) {
	delegatorSC := loadSCAccount(accountsDB, delegation)
	dStatus := &systemSmartContracts.DelegationContractStatus{
		StakedKeys:    make([]*systemSmartContracts.NodesData, 0),
		NotStakedKeys: make([]*systemSmartContracts.NodesData, 0),
		UnStakedKeys:  make([]*systemSmartContracts.NodesData, 0),
		NumUsers:      0,
	}

	for _, stakedKey := range stakedKeys {
		dStatus.StakedKeys = append(dStatus.StakedKeys, &systemSmartContracts.NodesData{BLSKey: stakedKey, SignedMsg: stakedKey})
	}

	marshaledData, _ := marshalizer.Marshal(dStatus)
	_ = delegatorSC.DataTrieTracker().SaveKeyValue([]byte("delegationStatus"), marshaledData)
	_ = accountsDB.SaveAccount(delegatorSC)
}

func TestSystemSCProcessor_ProcessSystemSmartContractUnStakeFromDelegationContract(t *testing.T) {
	t.Parallel()

	args, scContainer := createFullArgumentsForSystemSCProcessing(0, createMemUnit())
	args.EpochConfig.EnableEpochs.StakingV2EnableEpoch = 0
	s, _ := NewSystemSCProcessor(args)

	delegationAddr := make([]byte, len(vm.FirstDelegationSCAddress))
	copy(delegationAddr, vm.FirstDelegationSCAddress)
	delegationAddr[28] = 2

	contract, _ := scContainer.Get(vm.FirstDelegationSCAddress)
	_ = scContainer.Add(delegationAddr, contract)

	prepareStakingContractWithData(
		args.UserAccountsDB,
		[]byte("stakedPubKey0"),
		[]byte("waitingPubKey"),
		args.Marshalizer,
		delegationAddr,
		delegationAddr,
	)

	addStakedData(args.UserAccountsDB, []byte("stakedPubKey1"), delegationAddr, args.Marshalizer)
	addStakedData(args.UserAccountsDB, []byte("stakedPubKey2"), delegationAddr, args.Marshalizer)
	addStakedData(args.UserAccountsDB, []byte("stakedPubKey3"), delegationAddr, args.Marshalizer)
	allKeys := [][]byte{[]byte("stakedPubKey0"), []byte("waitingPubKey"), []byte("stakedPubKey1"), []byte("stakedPubKey2"), []byte("stakedPubKey3")}
	addValidatorData(args.UserAccountsDB, delegationAddr, allKeys, big.NewInt(3000), args.Marshalizer)
	addDelegationData(args.UserAccountsDB, delegationAddr, allKeys, args.Marshalizer)
	_, _ = args.UserAccountsDB.Commit()

	validatorInfos := make(map[uint32][]*state.ValidatorInfo)
	validatorInfos[0] = append(validatorInfos[0], &state.ValidatorInfo{
		PublicKey:       []byte("stakedPubKey0"),
		List:            string(core.EligibleList),
		RewardAddress:   delegationAddr,
		AccumulatedFees: big.NewInt(0),
	})
	validatorInfos[0] = append(validatorInfos[0], &state.ValidatorInfo{
		PublicKey:       []byte("stakedPubKey1"),
		List:            string(core.EligibleList),
		RewardAddress:   delegationAddr,
		AccumulatedFees: big.NewInt(0),
	})
	validatorInfos[0] = append(validatorInfos[0], &state.ValidatorInfo{
		PublicKey:       []byte("stakedPubKey2"),
		List:            string(core.WaitingList),
		RewardAddress:   delegationAddr,
		AccumulatedFees: big.NewInt(0),
	})
	validatorInfos[0] = append(validatorInfos[0], &state.ValidatorInfo{
		PublicKey:       []byte("stakedPubKey3"),
		List:            string(core.WaitingList),
		RewardAddress:   delegationAddr,
		AccumulatedFees: big.NewInt(0),
	})
	for _, vInfo := range validatorInfos[0] {
		jailedAcc, _ := args.PeerAccountsDB.LoadAccount(vInfo.PublicKey)
		_ = args.PeerAccountsDB.SaveAccount(jailedAcc)
	}

	s.flagSetOwnerEnabled.Unset()
	err := s.ProcessSystemSmartContract(validatorInfos, 0, 0)
	assert.Nil(t, err)

	for _, vInfo := range validatorInfos[0] {
		assert.NotEqual(t, string(core.NewList), vInfo.List)
	}

	peerAcc, _ := s.getPeerAccount([]byte("stakedPubKey2"))
	assert.Equal(t, peerAcc.GetList(), string(core.LeavingList))
	assert.Equal(t, 4, len(validatorInfos[0]))

	delegationSC := loadSCAccount(args.UserAccountsDB, delegationAddr)
	marshalledData, err := delegationSC.DataTrie().Get([]byte("delegationStatus"))
	assert.Nil(t, err)
	dStatus := &systemSmartContracts.DelegationContractStatus{
		StakedKeys:    make([]*systemSmartContracts.NodesData, 0),
		NotStakedKeys: make([]*systemSmartContracts.NodesData, 0),
		UnStakedKeys:  make([]*systemSmartContracts.NodesData, 0),
		NumUsers:      0,
	}
	_ = args.Marshalizer.Unmarshal(dStatus, marshalledData)

	assert.Equal(t, 2, len(dStatus.UnStakedKeys))
	assert.Equal(t, 3, len(dStatus.StakedKeys))
	assert.Equal(t, []byte("stakedPubKey2"), dStatus.UnStakedKeys[1].BLSKey)
}

func TestSystemSCProcessor_ProcessSystemSmartContractShouldUnStakeFromAdditionalQueueOnly(t *testing.T) {
	t.Parallel()

	args, scContainer := createFullArgumentsForSystemSCProcessing(0, createMemUnit())
	args.EpochConfig.EnableEpochs.StakingV2EnableEpoch = 0
	s, _ := NewSystemSCProcessor(args)

	delegationAddr := make([]byte, len(vm.FirstDelegationSCAddress))
	copy(delegationAddr, vm.FirstDelegationSCAddress)
	delegationAddr[28] = 2

	contract, _ := scContainer.Get(vm.FirstDelegationSCAddress)
	_ = scContainer.Add(delegationAddr, contract)

	prepareStakingContractWithData(
		args.UserAccountsDB,
		[]byte("stakedPubKey0"),
		[]byte("waitingPubKey"),
		args.Marshalizer,
		delegationAddr,
		delegationAddr,
	)

	addStakedData(args.UserAccountsDB, []byte("stakedPubKey1"), delegationAddr, args.Marshalizer)
	addStakedData(args.UserAccountsDB, []byte("stakedPubKey2"), delegationAddr, args.Marshalizer)
	addStakedData(args.UserAccountsDB, []byte("stakedPubKey3"), delegationAddr, args.Marshalizer)

	listOfKeysInWaiting := [][]byte{[]byte("waitingPubKe1"), []byte("waitingPubKe2"), []byte("waitingPubKe3"), []byte("waitingPubKe4")}
	allStakedKeys := append(listOfKeysInWaiting, []byte("waitingPubKey"), []byte("stakedPubKey0"), []byte("stakedPubKey1"), []byte("stakedPubKey2"), []byte("stakedPubKey3"))
	addKeysToWaitingList(args.UserAccountsDB, listOfKeysInWaiting, args.Marshalizer, delegationAddr, delegationAddr)
	addValidatorData(args.UserAccountsDB, delegationAddr, allStakedKeys, big.NewInt(4000), args.Marshalizer)
	addDelegationData(args.UserAccountsDB, delegationAddr, allStakedKeys, args.Marshalizer)
	_, _ = args.UserAccountsDB.Commit()

	validatorInfos := make(map[uint32][]*state.ValidatorInfo)
	validatorInfos[0] = append(validatorInfos[0], &state.ValidatorInfo{
		PublicKey:       []byte("stakedPubKey0"),
		List:            string(core.EligibleList),
		RewardAddress:   delegationAddr,
		AccumulatedFees: big.NewInt(0),
	})
	validatorInfos[0] = append(validatorInfos[0], &state.ValidatorInfo{
		PublicKey:       []byte("stakedPubKey1"),
		List:            string(core.EligibleList),
		RewardAddress:   delegationAddr,
		AccumulatedFees: big.NewInt(0),
	})
	validatorInfos[0] = append(validatorInfos[0], &state.ValidatorInfo{
		PublicKey:       []byte("stakedPubKey2"),
		List:            string(core.EligibleList),
		RewardAddress:   delegationAddr,
		AccumulatedFees: big.NewInt(0),
	})
	validatorInfos[0] = append(validatorInfos[0], &state.ValidatorInfo{
		PublicKey:       []byte("stakedPubKey3"),
		List:            string(core.EligibleList),
		RewardAddress:   delegationAddr,
		AccumulatedFees: big.NewInt(0),
	})
	for _, vInfo := range validatorInfos[0] {
		jailedAcc, _ := args.PeerAccountsDB.LoadAccount(vInfo.PublicKey)
		_ = args.PeerAccountsDB.SaveAccount(jailedAcc)
	}

	s.flagSetOwnerEnabled.Unset()
	err := s.ProcessSystemSmartContract(validatorInfos, 0, 0)
	assert.Nil(t, err)

	for _, vInfo := range validatorInfos[0] {
		assert.Equal(t, string(core.EligibleList), vInfo.List)
	}

	delegationSC := loadSCAccount(args.UserAccountsDB, delegationAddr)
	marshalledData, err := delegationSC.DataTrie().Get([]byte("delegationStatus"))
	assert.Nil(t, err)
	dStatus := &systemSmartContracts.DelegationContractStatus{
		StakedKeys:    make([]*systemSmartContracts.NodesData, 0),
		NotStakedKeys: make([]*systemSmartContracts.NodesData, 0),
		UnStakedKeys:  make([]*systemSmartContracts.NodesData, 0),
		NumUsers:      0,
	}
	_ = args.Marshalizer.Unmarshal(dStatus, marshalledData)

	assert.Equal(t, 5, len(dStatus.UnStakedKeys))
	assert.Equal(t, 4, len(dStatus.StakedKeys))
}

func TestSystemSCProcessor_ProcessSystemSmartContractUnStakeFromAdditionalQueue(t *testing.T) {
	t.Parallel()

	args, scContainer := createFullArgumentsForSystemSCProcessing(0, createMemUnit())
	args.EpochConfig.EnableEpochs.StakingV2EnableEpoch = 0
	s, _ := NewSystemSCProcessor(args)

	delegationAddr := make([]byte, len(vm.FirstDelegationSCAddress))
	copy(delegationAddr, vm.FirstDelegationSCAddress)
	delegationAddr[28] = 2

	contract, _ := scContainer.Get(vm.FirstDelegationSCAddress)
	_ = scContainer.Add(delegationAddr, contract)

	prepareStakingContractWithData(
		args.UserAccountsDB,
		[]byte("stakedPubKey0"),
		[]byte("waitingPubKey"),
		args.Marshalizer,
		delegationAddr,
		delegationAddr,
	)

	addStakedData(args.UserAccountsDB, []byte("stakedPubKey1"), delegationAddr, args.Marshalizer)
	addStakedData(args.UserAccountsDB, []byte("stakedPubKey2"), delegationAddr, args.Marshalizer)
	addStakedData(args.UserAccountsDB, []byte("stakedPubKey3"), delegationAddr, args.Marshalizer)
	addValidatorData(args.UserAccountsDB, delegationAddr, [][]byte{[]byte("stakedPubKey1"), []byte("stakedPubKey2"), []byte("stakedPubKey3"), []byte("waitingPubKey")}, big.NewInt(10000), args.Marshalizer)
	addDelegationData(args.UserAccountsDB, delegationAddr, [][]byte{[]byte("stakedPubKey1"), []byte("stakedPubKey2"), []byte("stakedPubKey3"), []byte("waitingPubKey")}, args.Marshalizer)
	_, _ = args.UserAccountsDB.Commit()

	delegationAddr2 := make([]byte, len(vm.FirstDelegationSCAddress))
	copy(delegationAddr2, vm.FirstDelegationSCAddress)
	delegationAddr2[28] = 5
	_ = scContainer.Add(delegationAddr2, contract)

	listOfKeysInWaiting := [][]byte{[]byte("waitingPubKe1"), []byte("waitingPubKe2"), []byte("waitingPubKe3"), []byte("waitingPubKe4")}
	addKeysToWaitingList(args.UserAccountsDB, listOfKeysInWaiting, args.Marshalizer, delegationAddr2, delegationAddr2)
	addValidatorData(args.UserAccountsDB, delegationAddr2, listOfKeysInWaiting, big.NewInt(2000), args.Marshalizer)
	addDelegationData(args.UserAccountsDB, delegationAddr2, listOfKeysInWaiting, args.Marshalizer)
	_, _ = args.UserAccountsDB.Commit()

	validatorInfos := make(map[uint32][]*state.ValidatorInfo)
	validatorInfos[0] = append(validatorInfos[0], &state.ValidatorInfo{
		PublicKey:       []byte("stakedPubKey0"),
		List:            string(core.EligibleList),
		RewardAddress:   delegationAddr,
		AccumulatedFees: big.NewInt(0),
	})
	validatorInfos[0] = append(validatorInfos[0], &state.ValidatorInfo{
		PublicKey:       []byte("stakedPubKey1"),
		List:            string(core.EligibleList),
		RewardAddress:   delegationAddr,
		AccumulatedFees: big.NewInt(0),
	})
	validatorInfos[0] = append(validatorInfos[0], &state.ValidatorInfo{
		PublicKey:       []byte("stakedPubKey2"),
		List:            string(core.EligibleList),
		RewardAddress:   delegationAddr,
		AccumulatedFees: big.NewInt(0),
	})
	validatorInfos[0] = append(validatorInfos[0], &state.ValidatorInfo{
		PublicKey:       []byte("stakedPubKey3"),
		List:            string(core.EligibleList),
		RewardAddress:   delegationAddr,
		AccumulatedFees: big.NewInt(0),
	})
	for _, vInfo := range validatorInfos[0] {
		peerAcc, _ := args.PeerAccountsDB.LoadAccount(vInfo.PublicKey)
		_ = args.PeerAccountsDB.SaveAccount(peerAcc)
	}
	s.flagSetOwnerEnabled.Unset()
	err := s.ProcessSystemSmartContract(validatorInfos, 0, 0)
	assert.Nil(t, err)

	delegationSC := loadSCAccount(args.UserAccountsDB, delegationAddr2)
	marshalledData, err := delegationSC.DataTrie().Get([]byte("delegationStatus"))
	assert.Nil(t, err)
	dStatus := &systemSmartContracts.DelegationContractStatus{
		StakedKeys:    make([]*systemSmartContracts.NodesData, 0),
		NotStakedKeys: make([]*systemSmartContracts.NodesData, 0),
		UnStakedKeys:  make([]*systemSmartContracts.NodesData, 0),
		NumUsers:      0,
	}
	_ = args.Marshalizer.Unmarshal(dStatus, marshalledData)

	assert.Equal(t, 2, len(dStatus.UnStakedKeys))
	assert.Equal(t, 2, len(dStatus.StakedKeys))
	assert.Equal(t, []byte("waitingPubKe4"), dStatus.UnStakedKeys[0].BLSKey)
	assert.Equal(t, []byte("waitingPubKe3"), dStatus.UnStakedKeys[1].BLSKey)

	stakingSCAcc := loadSCAccount(args.UserAccountsDB, vm.StakingSCAddress)
	marshaledData, _ := stakingSCAcc.DataTrieTracker().RetrieveValue([]byte("waitingList"))
	waitingListHead := &systemSmartContracts.WaitingList{}
	_ = args.Marshalizer.Unmarshal(waitingListHead, marshaledData)
	assert.Equal(t, uint32(3), waitingListHead.Length)
}

func TestSystemSCProcessor_ProcessSystemSmartContractWrongValidatorInfoShouldBeCleaned(t *testing.T) {
	t.Parallel()

	args, _ := createFullArgumentsForSystemSCProcessing(0, createMemUnit())
	args.EpochConfig.EnableEpochs.StakingV2EnableEpoch = 0
	s, _ := NewSystemSCProcessor(args)

	prepareStakingContractWithData(
		args.UserAccountsDB,
		[]byte("oneAddress1"),
		[]byte("oneAddress2"),
		args.Marshalizer,
		[]byte("oneAddress1"),
		[]byte("oneAddress1"),
	)

	validatorInfos := make(map[uint32][]*state.ValidatorInfo)
	validatorInfos[0] = append(validatorInfos[0], &state.ValidatorInfo{
		PublicKey:       []byte("stakedPubKey0"),
		List:            "",
		RewardAddress:   []byte("stakedPubKey0"),
		AccumulatedFees: big.NewInt(0),
	})
	validatorInfos[0] = append(validatorInfos[0], &state.ValidatorInfo{
		PublicKey:       []byte("stakedPubKey1"),
		List:            "",
		RewardAddress:   []byte("stakedPubKey0"),
		AccumulatedFees: big.NewInt(0),
	})
	validatorInfos[0] = append(validatorInfos[0], &state.ValidatorInfo{
		PublicKey:       []byte("stakedPubKey2"),
		List:            "",
		RewardAddress:   []byte("stakedPubKey0"),
		AccumulatedFees: big.NewInt(0),
	})
	validatorInfos[0] = append(validatorInfos[0], &state.ValidatorInfo{
		PublicKey:       []byte("stakedPubKey3"),
		List:            "",
		RewardAddress:   []byte("stakedPubKey0"),
		AccumulatedFees: big.NewInt(0),
	})
	validatorInfos[0] = append(validatorInfos[0], &state.ValidatorInfo{
		PublicKey:       []byte("oneAddress1"),
		List:            string(core.EligibleList),
		RewardAddress:   []byte("oneAddress1"),
		AccumulatedFees: big.NewInt(0),
	})

	err := s.ProcessSystemSmartContract(validatorInfos, 0, 0)
	assert.Nil(t, err)

	assert.Equal(t, len(validatorInfos[0]), 1)
}

func TestSystemSCProcessor_TogglePauseUnPause(t *testing.T) {
	t.Parallel()

	args, _ := createFullArgumentsForSystemSCProcessing(0, createMemUnit())
	args.EpochConfig.EnableEpochs.StakingV2EnableEpoch = 0
	s, _ := NewSystemSCProcessor(args)

	err := s.ToggleUnStakeUnBond(true)
	assert.Nil(t, err)

	validatorSC := loadSCAccount(s.userAccountsDB, vm.ValidatorSCAddress)
	value, _ := validatorSC.DataTrie().Get([]byte("unStakeUnBondPause"))
	assert.True(t, value[0] == 1)

	err = s.ToggleUnStakeUnBond(false)
	assert.Nil(t, err)

	validatorSC = loadSCAccount(s.userAccountsDB, vm.ValidatorSCAddress)
	value, _ = validatorSC.DataTrie().Get([]byte("unStakeUnBondPause"))
	assert.True(t, value[0] == 0)
}

func TestSystemSCProcessor_ResetUnJailListErrors(t *testing.T) {
	t.Parallel()

	localErr := errors.New("local error")
	args, _ := createFullArgumentsForSystemSCProcessing(0, createMemUnit())
	s, _ := NewSystemSCProcessor(args)
	s.systemVM = &mock.VMExecutionHandlerStub{RunSmartContractCallCalled: func(input *vmcommon.ContractCallInput) (*vmcommon.VMOutput, error) {
		return nil, localErr
	}}

	err := s.resetLastUnJailed()
	assert.Equal(t, localErr, err)

	s.systemVM = &mock.VMExecutionHandlerStub{RunSmartContractCallCalled: func(input *vmcommon.ContractCallInput) (*vmcommon.VMOutput, error) {
		return &vmcommon.VMOutput{ReturnCode: vmcommon.UserError}, nil
	}}

	err = s.resetLastUnJailed()
	assert.Equal(t, epochStart.ErrResetLastUnJailedFromQueue, err)
}

func TestSystemSCProcessor_ProcessSystemSmartContractJailAndUnStake(t *testing.T) {
	t.Parallel()

	args, _ := createFullArgumentsForSystemSCProcessing(0, createMemUnit())
	args.EpochConfig.EnableEpochs.StakingV2EnableEpoch = 0
	s, _ := NewSystemSCProcessor(args)

	addStakedData(args.UserAccountsDB, []byte("stakedPubKey0"), []byte("ownerKey"), args.Marshalizer)
	addStakedData(args.UserAccountsDB, []byte("stakedPubKey1"), []byte("ownerKey"), args.Marshalizer)
	addStakedData(args.UserAccountsDB, []byte("stakedPubKey2"), []byte("ownerKey"), args.Marshalizer)
	addStakedData(args.UserAccountsDB, []byte("stakedPubKey3"), []byte("ownerKey"), args.Marshalizer)
	saveOneKeyToWaitingList(args.UserAccountsDB, []byte("waitingPubKey"), args.Marshalizer, []byte("ownerKey"), []byte("ownerKey"))
	addValidatorData(args.UserAccountsDB, []byte("ownerKey"), [][]byte{[]byte("stakedPubKey0"), []byte("stakedPubKey1"), []byte("stakedPubKey2"), []byte("stakedPubKey3"), []byte("waitingPubKey")}, big.NewInt(0), args.Marshalizer)
	_, _ = args.UserAccountsDB.Commit()

	validatorInfos := make(map[uint32][]*state.ValidatorInfo)
	validatorInfos[0] = append(validatorInfos[0], &state.ValidatorInfo{
		PublicKey:       []byte("stakedPubKey0"),
		List:            string(core.EligibleList),
		RewardAddress:   []byte("ownerKey"),
		AccumulatedFees: big.NewInt(0),
	})
	validatorInfos[0] = append(validatorInfos[0], &state.ValidatorInfo{
		PublicKey:       []byte("stakedPubKey1"),
		List:            string(core.EligibleList),
		RewardAddress:   []byte("ownerKey"),
		AccumulatedFees: big.NewInt(0),
	})
	validatorInfos[0] = append(validatorInfos[0], &state.ValidatorInfo{
		PublicKey:       []byte("stakedPubKey2"),
		List:            string(core.EligibleList),
		RewardAddress:   []byte("ownerKey"),
		AccumulatedFees: big.NewInt(0),
	})
	validatorInfos[0] = append(validatorInfos[0], &state.ValidatorInfo{
		PublicKey:       []byte("stakedPubKey3"),
		List:            string(core.EligibleList),
		RewardAddress:   []byte("ownerKey"),
		AccumulatedFees: big.NewInt(0),
	})

	for _, vInfo := range validatorInfos[0] {
		jailedAcc, _ := args.PeerAccountsDB.LoadAccount(vInfo.PublicKey)
		_ = args.PeerAccountsDB.SaveAccount(jailedAcc)
	}

	s.flagSetOwnerEnabled.Unset()
	err := s.ProcessSystemSmartContract(validatorInfos, 0, 0)
	assert.Nil(t, err)

	_, err = s.peerAccountsDB.GetExistingAccount([]byte("waitingPubKey"))
	assert.NotNil(t, err)

	assert.Equal(t, 4, len(validatorInfos[0]))
	for _, vInfo := range validatorInfos[0] {
		assert.Equal(t, vInfo.List, string(core.LeavingList))
		peerAcc, _ := s.getPeerAccount(vInfo.PublicKey)
		assert.Equal(t, peerAcc.GetList(), string(core.LeavingList))
	}
}<|MERGE_RESOLUTION|>--- conflicted
+++ resolved
@@ -960,7 +960,6 @@
 		ValidatorAccountsDB: peerAccountsDB,
 		ChanceComputer:      &mock.ChanceComputerStub{},
 		EpochNotifier:       epochNotifier,
-<<<<<<< HEAD
 		EpochConfig: &config.EpochConfig{
 			EnableEpochs: config.EnableEpochs{
 				StakingV2EnableEpoch:               stakingV2EnableEpoch,
@@ -969,9 +968,7 @@
 				DelegationSmartContractEnableEpoch: 0,
 			},
 		},
-=======
 		ShardCoordinator:    &mock.ShardCoordinatorStub{},
->>>>>>> d4aa42ef
 	}
 	metaVmFactory, _ := metaProcess.NewVMContainerFactory(argsNewVMContainerFactory)
 
