--- conflicted
+++ resolved
@@ -2,10 +2,7 @@
 
 import (
 	"bytes"
-<<<<<<< HEAD
 	"encoding/hex"
-=======
->>>>>>> 6bb24421
 	"fmt"
 	"math"
 	"math/big"
