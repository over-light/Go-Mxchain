--- conflicted
+++ resolved
@@ -21,46 +21,26 @@
 const numberOfSecondsInDay = 86400
 
 type economics struct {
-<<<<<<< HEAD
-	marshalizer         marshal.Marshalizer
-	hasher              hashing.Hasher
-	store               dataRetriever.StorageService
-	shardCoordinator    sharding.Coordinator
-	nodesConfigProvider epochStart.NodesConfigProvider
-	rewardsHandler      process.RewardsHandler
-	roundTime           process.RoundTimeDurationHandler
-	genesisEpoch        uint32
-	genesisNonce        uint64
-=======
 	marshalizer      marshal.Marshalizer
 	hasher           hashing.Hasher
 	store            dataRetriever.StorageService
 	shardCoordinator sharding.Coordinator
 	rewardsHandler   process.RewardsHandler
 	roundTime        process.RoundTimeDurationHandler
->>>>>>> 360158ca
+	genesisEpoch     uint32
+	genesisNonce     uint64
 }
 
 // ArgsNewEpochEconomics is the argument for the economics constructor
 type ArgsNewEpochEconomics struct {
-<<<<<<< HEAD
-	Marshalizer         marshal.Marshalizer
-	Hasher              hashing.Hasher
-	Store               dataRetriever.StorageService
-	ShardCoordinator    sharding.Coordinator
-	NodesConfigProvider epochStart.NodesConfigProvider
-	RewardsHandler      process.RewardsHandler
-	RoundTime           process.RoundTimeDurationHandler
-	GenesisEpoch        uint32
-	GenesisNonce        uint64
-=======
 	Marshalizer      marshal.Marshalizer
 	Hasher           hashing.Hasher
 	Store            dataRetriever.StorageService
 	ShardCoordinator sharding.Coordinator
 	RewardsHandler   process.RewardsHandler
 	RoundTime        process.RoundTimeDurationHandler
->>>>>>> 360158ca
+	GenesisEpoch     uint32
+	GenesisNonce     uint64
 }
 
 // NewEndOfEpochEconomicsDataCreator creates a new end of epoch economics data creator object
@@ -85,24 +65,14 @@
 	}
 
 	e := &economics{
-<<<<<<< HEAD
-		marshalizer:         args.Marshalizer,
-		hasher:              args.Hasher,
-		store:               args.Store,
-		shardCoordinator:    args.ShardCoordinator,
-		nodesConfigProvider: args.NodesConfigProvider,
-		rewardsHandler:      args.RewardsHandler,
-		roundTime:           args.RoundTime,
-		genesisEpoch:        args.GenesisEpoch,
-		genesisNonce:        args.GenesisNonce,
-=======
 		marshalizer:      args.Marshalizer,
 		hasher:           args.Hasher,
 		store:            args.Store,
 		shardCoordinator: args.ShardCoordinator,
 		rewardsHandler:   args.RewardsHandler,
 		roundTime:        args.RoundTime,
->>>>>>> 360158ca
+		genesisEpoch:     args.GenesisEpoch,
+		genesisNonce:     args.GenesisNonce,
 	}
 	return e, nil
 }
