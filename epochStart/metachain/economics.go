--- conflicted
+++ resolved
@@ -28,11 +28,7 @@
 	roundTime        process.RoundTimeDurationHandler
 }
 
-<<<<<<< HEAD
-// ArgsNewEpochEconomics holds the arguments needed when creating a new end of epoch economics data creator
-=======
 // ArgsNewEpochEconomics is the argument for the economics constructor
->>>>>>> d76715d1
 type ArgsNewEpochEconomics struct {
 	Marshalizer      marshal.Marshalizer
 	Hasher           hashing.Hasher
@@ -134,13 +130,9 @@
 		TotalNewlyMinted:       big.NewInt(0).Set(newTokens),
 		RewardsPerBlockPerNode: e.computeRewardsPerValidatorPerBlock(rwdPerBlock),
 		// TODO: get actual nodePrice from auction smart contract (currently on another feature branch, and not all features enabled)
-<<<<<<< HEAD
-		NodePrice:          big.NewInt(0).Set(prevEpochEconomics.NodePrice),
-		PrevEpochStartHash: prevEpochStartHash,
-=======
 		NodePrice:           big.NewInt(0).Set(prevEpochEconomics.NodePrice),
 		PrevEpochStartRound: prevEpochStart.GetRound(),
->>>>>>> d76715d1
+		PrevEpochStartHash:  prevEpochStartHash,
 	}
 
 	return &computedEconomics, nil
