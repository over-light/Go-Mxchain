--- conflicted
+++ resolved
@@ -1,14 +1,7 @@
 package metachain
 
 import (
-<<<<<<< HEAD
 	"errors"
-=======
-	"github.com/ElrondNetwork/elrond-go/data/state/factory"
-	"github.com/ElrondNetwork/elrond-go/data/trie"
-	"github.com/ElrondNetwork/elrond-go/hashing/sha256"
-	"github.com/ElrondNetwork/elrond-go/vm"
->>>>>>> 6bb24421
 	"math/big"
 	"testing"
 
@@ -24,6 +17,10 @@
 	"github.com/ElrondNetwork/elrond-go/testscommon"
 	"github.com/ElrondNetwork/elrond-go/vm"
 	"github.com/stretchr/testify/assert"
+	"github.com/ElrondNetwork/elrond-go/data/state/factory"
+	"github.com/ElrondNetwork/elrond-go/data/trie"
+	"github.com/ElrondNetwork/elrond-go/hashing/sha256"
+	"github.com/ElrondNetwork/elrond-go/vm"
 )
 
 func TestNewEpochStartRewardsCreator_NilShardCoordinator(t *testing.T) {
@@ -781,10 +778,7 @@
 		DataPool:                      testscommon.NewPoolsHolderStub(),
 		ProtocolSustainabilityAddress: "11", // string hex => 17 decimal
 		NodesConfigProvider:           &mock.NodesCoordinatorStub{},
-<<<<<<< HEAD
+		UserAccountsDB:                userAccountsDB,
 		RewardsStakingProvider:        &mock.RewardsStakingProviderStub{},
-=======
-		UserAccountsDB:                userAccountsDB,
->>>>>>> 6bb24421
 	}
 }