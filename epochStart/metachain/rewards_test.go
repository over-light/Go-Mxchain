package metachain

import (
	"math/big"
	"testing"

	"github.com/ElrondNetwork/elrond-go/core"
	"github.com/ElrondNetwork/elrond-go/core/check"
	"github.com/ElrondNetwork/elrond-go/data/block"
	"github.com/ElrondNetwork/elrond-go/data/rewardTx"
	"github.com/ElrondNetwork/elrond-go/data/state"
	"github.com/ElrondNetwork/elrond-go/epochStart"
	"github.com/ElrondNetwork/elrond-go/epochStart/mock"
	"github.com/ElrondNetwork/elrond-go/marshal"
	"github.com/ElrondNetwork/elrond-go/testscommon"
	"github.com/stretchr/testify/assert"
)

func TestNewEpochStartRewardsCreator_NilShardCoordinator(t *testing.T) {
	t.Parallel()

	args := getRewardsArguments()
	args.ShardCoordinator = nil

	rwd, err := NewEpochStartRewardsCreator(args)

	assert.True(t, check.IfNil(rwd))
	assert.Equal(t, epochStart.ErrNilShardCoordinator, err)
}

func TestNewEpochStartRewardsCreator_NilPubkeyConverter(t *testing.T) {
	t.Parallel()

	args := getRewardsArguments()
	args.PubkeyConverter = nil

	rwd, err := NewEpochStartRewardsCreator(args)

	assert.True(t, check.IfNil(rwd))
	assert.Equal(t, epochStart.ErrNilPubkeyConverter, err)
}

func TestNewEpochStartRewardsCreator_NilRewardsStorage(t *testing.T) {
	t.Parallel()

	args := getRewardsArguments()
	args.RewardsStorage = nil

	rwd, err := NewEpochStartRewardsCreator(args)

	assert.True(t, check.IfNil(rwd))
	assert.Equal(t, epochStart.ErrNilStorage, err)
}

func TestNewEpochStartRewardsCreator_NilMiniBlockStorage(t *testing.T) {
	t.Parallel()

	args := getRewardsArguments()
	args.MiniBlockStorage = nil

	rwd, err := NewEpochStartRewardsCreator(args)

	assert.True(t, check.IfNil(rwd))
	assert.Equal(t, epochStart.ErrNilStorage, err)
}

func TestNewEpochStartRewardsCreator_NilHasher(t *testing.T) {
	t.Parallel()

	args := getRewardsArguments()
	args.Hasher = nil

	rwd, err := NewEpochStartRewardsCreator(args)

	assert.True(t, check.IfNil(rwd))
	assert.Equal(t, epochStart.ErrNilHasher, err)
}

func TestNewEpochStartRewardsCreator_NilMarshalizer(t *testing.T) {
	t.Parallel()

	args := getRewardsArguments()
	args.Marshalizer = nil

	rwd, err := NewEpochStartRewardsCreator(args)

	assert.True(t, check.IfNil(rwd))
	assert.Equal(t, epochStart.ErrNilMarshalizer, err)
}

func TestNewEpochStartRewardsCreator_EmptyCommunityAddress(t *testing.T) {
	t.Parallel()

	args := getRewardsArguments()
	args.CommunityAddress = ""

	rwd, err := NewEpochStartRewardsCreator(args)
	assert.True(t, check.IfNil(rwd))
	assert.Equal(t, epochStart.ErrNilCommunityAddress, err)
}

func TestNewEpochStartRewardsCreator_InvalidCommunityAddress(t *testing.T) {
	t.Parallel()

	args := getRewardsArguments()
	args.CommunityAddress = "xyz" // not a hex string

	rwd, err := NewEpochStartRewardsCreator(args)
	assert.True(t, check.IfNil(rwd))
	assert.NotNil(t, err)
}

func TestNewEpochStartRewardsCreator_OkValsShouldWork(t *testing.T) {
	t.Parallel()

	args := getRewardsArguments()
	rwd, err := NewEpochStartRewardsCreator(args)

	assert.False(t, check.IfNil(rwd))
	assert.Nil(t, err)
}

func TestRewardsCreator_CreateRewardsMiniBlocks(t *testing.T) {
	t.Parallel()

	args := getRewardsArguments()
	rwd, _ := NewEpochStartRewardsCreator(args)

	mb := &block.MetaBlock{
		EpochStart: getDefaultEpochStart(),
	}
	valInfo := make(map[uint32][]*state.ValidatorInfo)
	valInfo[0] = []*state.ValidatorInfo{
		{
			PublicKey:       []byte("pubkey"),
			ShardId:         0,
			AccumulatedFees: big.NewInt(100),
		},
	}
	bdy, err := rwd.CreateRewardsMiniBlocks(mb, valInfo)
	assert.Nil(t, err)
	assert.NotNil(t, bdy)
}

func TestRewardsCreator_VerifyRewardsMiniBlocksHashDoesNotMatch(t *testing.T) {
	t.Parallel()

	args := getRewardsArguments()
	rwd, _ := NewEpochStartRewardsCreator(args)

	bdy := block.MiniBlock{
		TxHashes:        [][]byte{},
		ReceiverShardID: 0,
		SenderShardID:   core.MetachainShardId,
		Type:            block.RewardsBlock,
	}
	mbh := block.MiniBlockHeader{
		Hash:            nil,
		SenderShardID:   core.MetachainShardId,
		ReceiverShardID: 0,
		TxCount:         1,
		Type:            block.RewardsBlock,
	}
	mbHash, _ := core.CalculateHash(&marshal.JsonMarshalizer{}, &mock.HasherMock{}, bdy)
	mbh.Hash = mbHash

	mb := &block.MetaBlock{
		EpochStart: getDefaultEpochStart(),
		MiniBlockHeaders: []block.MiniBlockHeader{
			mbh,
		},
	}
	valInfo := make(map[uint32][]*state.ValidatorInfo)
	valInfo[0] = []*state.ValidatorInfo{
		{
			PublicKey:       []byte("pubkey"),
			ShardId:         0,
			AccumulatedFees: big.NewInt(100),
		},
	}

	err := rwd.VerifyRewardsMiniBlocks(mb, valInfo)
	assert.Equal(t, epochStart.ErrRewardMiniBlockHashDoesNotMatch, err)
}

func TestRewardsCreator_VerifyRewardsMiniBlocksRewardsMbNumDoesNotMatch(t *testing.T) {
	t.Parallel()

	args := getRewardsArguments()
	rwd, _ := NewEpochStartRewardsCreator(args)
	rwdTx := rewardTx.RewardTx{
		Round:   0,
		Value:   big.NewInt(100),
		RcvAddr: []byte{},
		Epoch:   0,
	}
	rwdTxHash, _ := core.CalculateHash(&marshal.JsonMarshalizer{}, &mock.HasherMock{}, rwdTx)

	communityRewardTx := rewardTx.RewardTx{
		Round:   0,
		Value:   big.NewInt(50),
		RcvAddr: []byte{17},
		Epoch:   0,
	}
	commRwdTxHash, _ := core.CalculateHash(&marshal.JsonMarshalizer{}, &mock.HasherMock{}, communityRewardTx)

	bdy := block.MiniBlock{
		TxHashes:        [][]byte{commRwdTxHash, rwdTxHash},
		ReceiverShardID: 0,
		SenderShardID:   core.MetachainShardId,
		Type:            block.RewardsBlock,
	}

	mbh := block.MiniBlockHeader{
		Hash:            nil,
		SenderShardID:   core.MetachainShardId,
		ReceiverShardID: 0,
		TxCount:         2,
		Type:            block.RewardsBlock,
	}
	mbHash, _ := core.CalculateHash(&marshal.JsonMarshalizer{}, &mock.HasherMock{}, bdy)
	mbh.Hash = mbHash

	mb := &block.MetaBlock{
		EpochStart: getDefaultEpochStart(),
		MiniBlockHeaders: []block.MiniBlockHeader{
			mbh,
			mbh,
		},
	}
	valInfo := make(map[uint32][]*state.ValidatorInfo)
	valInfo[0] = []*state.ValidatorInfo{
		{
			PublicKey:       []byte("pubkey"),
			ShardId:         0,
			AccumulatedFees: big.NewInt(100),
		},
	}

	err := rwd.VerifyRewardsMiniBlocks(mb, valInfo)
	assert.Equal(t, epochStart.ErrRewardMiniBlocksNumDoesNotMatch, err)
}

func TestRewardsCreator_VerifyRewardsMiniBlocksShouldWork(t *testing.T) {
	t.Parallel()

	args := getRewardsArguments()
	rwd, _ := NewEpochStartRewardsCreator(args)
	rwdTx := rewardTx.RewardTx{
		Round:   0,
		Value:   big.NewInt(100),
		RcvAddr: []byte{},
		Epoch:   0,
	}
	rwdTxHash, _ := core.CalculateHash(&marshal.JsonMarshalizer{}, &mock.HasherMock{}, rwdTx)

	communityRewardTx := rewardTx.RewardTx{
		Round:   0,
		Value:   big.NewInt(50),
		RcvAddr: []byte{17},
		Epoch:   0,
	}
	commRwdTxHash, _ := core.CalculateHash(&marshal.JsonMarshalizer{}, &mock.HasherMock{}, communityRewardTx)

	bdy := block.MiniBlock{
		TxHashes:        [][]byte{commRwdTxHash, rwdTxHash},
		ReceiverShardID: 0,
		SenderShardID:   core.MetachainShardId,
		Type:            block.RewardsBlock,
	}
	mbh := block.MiniBlockHeader{
		Hash:            nil,
		SenderShardID:   core.MetachainShardId,
		ReceiverShardID: 0,
		TxCount:         2,
		Type:            block.RewardsBlock,
	}
	mbHash, _ := core.CalculateHash(&marshal.JsonMarshalizer{}, &mock.HasherMock{}, bdy)
	mbh.Hash = mbHash

	mb := &block.MetaBlock{
		EpochStart: getDefaultEpochStart(),
		MiniBlockHeaders: []block.MiniBlockHeader{
			mbh,
		},
	}
	valInfo := make(map[uint32][]*state.ValidatorInfo)
	valInfo[0] = []*state.ValidatorInfo{
		{
			PublicKey:       []byte("pubkey"),
			ShardId:         0,
			AccumulatedFees: big.NewInt(100),
		},
	}

	err := rwd.VerifyRewardsMiniBlocks(mb, valInfo)
	assert.Nil(t, err)
}

func TestRewardsCreator_VerifyRewardsMiniBlocksShouldWorkEvenIfNotAllShardsHaveRewards(t *testing.T) {
	t.Parallel()

	receivedShardID := uint32(5)
	shardCoordinator := &mock.ShardCoordinatorStub{
		ComputeIdCalled: func(address []byte) uint32 {
			return receivedShardID
		},
		NumberOfShardsCalled: func() uint32 {
			return receivedShardID + 1
		}}
	args := getRewardsArguments()
	args.ShardCoordinator = shardCoordinator
	rwd, _ := NewEpochStartRewardsCreator(args)
	rwdTx := rewardTx.RewardTx{
		Round:   0,
		Value:   big.NewInt(100),
		RcvAddr: []byte{},
		Epoch:   0,
	}
	rwdTxHash, _ := core.CalculateHash(&marshal.JsonMarshalizer{}, &mock.HasherMock{}, rwdTx)

	communityRewardTx := rewardTx.RewardTx{
		Round:   0,
		Value:   big.NewInt(50),
		RcvAddr: []byte{17},
		Epoch:   0,
	}
	commRwdTxHash, _ := core.CalculateHash(&marshal.JsonMarshalizer{}, &mock.HasherMock{}, communityRewardTx)

	bdy := block.MiniBlock{
		TxHashes:        [][]byte{commRwdTxHash, rwdTxHash},
		ReceiverShardID: receivedShardID,
		SenderShardID:   core.MetachainShardId,
		Type:            block.RewardsBlock,
	}
	mbh := block.MiniBlockHeader{
		Hash:            nil,
		SenderShardID:   core.MetachainShardId,
		ReceiverShardID: receivedShardID,
		TxCount:         2,
		Type:            block.RewardsBlock,
	}
	mbHash, _ := core.CalculateHash(&marshal.JsonMarshalizer{}, &mock.HasherMock{}, bdy)
	mbh.Hash = mbHash

	mb := &block.MetaBlock{
		EpochStart: getDefaultEpochStart(),
		MiniBlockHeaders: []block.MiniBlockHeader{
			mbh,
		},
	}
	valInfo := make(map[uint32][]*state.ValidatorInfo)
	valInfo[0] = []*state.ValidatorInfo{
		{
			PublicKey:       []byte("pubkey"),
			ShardId:         receivedShardID,
			AccumulatedFees: big.NewInt(100),
		},
	}

	err := rwd.VerifyRewardsMiniBlocks(mb, valInfo)
	assert.Nil(t, err)
}

func TestRewardsCreator_CreateMarshalizedData(t *testing.T) {
	t.Parallel()

	args := getRewardsArguments()
	rwd, _ := NewEpochStartRewardsCreator(args)

	mb := &block.MetaBlock{
		EpochStart: getDefaultEpochStart(),
	}
	valInfo := make(map[uint32][]*state.ValidatorInfo)
	valInfo[0] = []*state.ValidatorInfo{
		{
			PublicKey:       []byte("pubkey"),
			ShardId:         0,
			AccumulatedFees: big.NewInt(100),
		},
	}
	_, _ = rwd.CreateRewardsMiniBlocks(mb, valInfo)

	rwdTx := rewardTx.RewardTx{
		Round:   0,
		Value:   big.NewInt(100),
		RcvAddr: []byte{},
		Epoch:   0,
	}
	rwdTxHash, _ := core.CalculateHash(&marshal.JsonMarshalizer{}, &mock.HasherMock{}, rwdTx)

	bdy := block.Body{
		MiniBlocks: []*block.MiniBlock{
			{
				ReceiverShardID: 0,
				Type:            block.RewardsBlock,
				TxHashes:        [][]byte{rwdTxHash},
			},
		},
	}
	res := rwd.CreateMarshalizedData(&bdy)

	assert.NotNil(t, res)
}

func TestRewardsCreator_SaveTxBlockToStorage(t *testing.T) {
	t.Parallel()

	putRwdTxWasCalled := false
	putMbWasCalled := false

	args := getRewardsArguments()
	args.RewardsStorage = &mock.StorerStub{
		PutCalled: func(_, _ []byte) error {
			putRwdTxWasCalled = true
			return nil
		},
	}
	args.MiniBlockStorage = &mock.StorerStub{
		PutCalled: func(_, _ []byte) error {
			putMbWasCalled = true
			return nil
		},
	}
	rwd, _ := NewEpochStartRewardsCreator(args)

	mb := &block.MetaBlock{
		EpochStart: getDefaultEpochStart(),
	}
	valInfo := make(map[uint32][]*state.ValidatorInfo)
	valInfo[0] = []*state.ValidatorInfo{
		{
			PublicKey:       []byte("pubkey"),
			ShardId:         0,
			AccumulatedFees: big.NewInt(100),
		},
	}
	_, _ = rwd.CreateRewardsMiniBlocks(mb, valInfo)

	mb2 := block.MetaBlock{
		MiniBlockHeaders: []block.MiniBlockHeader{
			{
				Type: block.RewardsBlock,
			},
		},
	}
	rwdTx := rewardTx.RewardTx{
		Round:   0,
		Value:   big.NewInt(100),
		RcvAddr: []byte{},
		Epoch:   0,
	}
	rwdTxHash, _ := core.CalculateHash(&marshal.JsonMarshalizer{}, &mock.HasherMock{}, rwdTx)
	bdy := block.Body{
		MiniBlocks: []*block.MiniBlock{
			{
				ReceiverShardID: 0,
				SenderShardID:   core.MetachainShardId,
				Type:            block.RewardsBlock,
				TxHashes:        [][]byte{rwdTxHash},
			},
		},
	}
	rwd.SaveTxBlockToStorage(&mb2, &bdy)

	assert.True(t, putRwdTxWasCalled)
	assert.True(t, putMbWasCalled)
}

func TestRewardsCreator_addValidatorRewardsToMiniBlocksZeroValueShouldNotAdd(t *testing.T) {
	t.Parallel()

	args := getRewardsArguments()
	rwdc, _ := NewEpochStartRewardsCreator(args)

	epochStartEconomics := getDefaultEpochStart()
	epochStartEconomics.Economics.RewardsForCommunity = big.NewInt(0)
	epochStartEconomics.Economics.RewardsPerBlock = big.NewInt(0)

	mb := &block.MetaBlock{
		EpochStart: epochStartEconomics,
	}

	miniBlocks := make(block.MiniBlockSlice, rwdc.shardCoordinator.NumberOfShards())
	miniBlocks[0] = &block.MiniBlock{}
	miniBlocks[0].SenderShardID = core.MetachainShardId
	miniBlocks[0].ReceiverShardID = 0
	miniBlocks[0].Type = block.RewardsBlock
	miniBlocks[0].TxHashes = make([][]byte, 0)

	valInfo := make(map[uint32][]*state.ValidatorInfo)
	valInfo[0] = []*state.ValidatorInfo{
		{
			PublicKey:       []byte("pubkey"),
			ShardId:         0,
			AccumulatedFees: big.NewInt(0),
		},
	}

	rwdc.fillRewardsPerBlockPerNode(&mb.EpochStart.Economics)
	err := rwdc.addValidatorRewardsToMiniBlocks(valInfo, mb, miniBlocks)
	assert.Nil(t, err)
	assert.Equal(t, 0, len(miniBlocks[0].TxHashes))
}

func TestRewardsCreator_addValidatorRewardsToMiniBlocks(t *testing.T) {
	t.Parallel()

	args := getRewardsArguments()
	rwdc, _ := NewEpochStartRewardsCreator(args)

	mb := &block.MetaBlock{
		EpochStart: getDefaultEpochStart(),
	}

	miniBlocks := make(block.MiniBlockSlice, rwdc.shardCoordinator.NumberOfShards())
	miniBlocks[0] = &block.MiniBlock{}
	miniBlocks[0].SenderShardID = core.MetachainShardId
	miniBlocks[0].ReceiverShardID = 0
	miniBlocks[0].Type = block.RewardsBlock
	miniBlocks[0].TxHashes = make([][]byte, 0)

	cloneMb := &(*miniBlocks[0])
	cloneMb.TxHashes = make([][]byte, 0)
	expectedRwdTx := &rewardTx.RewardTx{
		Round:   0,
		Value:   big.NewInt(100),
		RcvAddr: []byte("pubkey"),
		Epoch:   0,
	}
	expectedRwdTxHash, _ := core.CalculateHash(&marshal.JsonMarshalizer{}, &mock.HasherMock{}, expectedRwdTx)
	cloneMb.TxHashes = append(cloneMb.TxHashes, expectedRwdTxHash)

	valInfo := make(map[uint32][]*state.ValidatorInfo)
	valInfo[0] = []*state.ValidatorInfo{
		{
			PublicKey:       []byte("pubkey"),
			ShardId:         0,
			AccumulatedFees: big.NewInt(100),
		},
	}

	rwdc.fillRewardsPerBlockPerNode(&mb.EpochStart.Economics)
	err := rwdc.addValidatorRewardsToMiniBlocks(valInfo, mb, miniBlocks)
	assert.Nil(t, err)
	assert.Equal(t, cloneMb, miniBlocks[0])
}

func TestRewardsCreator_CreateCommunityRewardTransaction(t *testing.T) {
	t.Parallel()

	args := getRewardsArguments()
	rwdc, _ := NewEpochStartRewardsCreator(args)
	mb := &block.MetaBlock{
		EpochStart: getDefaultEpochStart(),
	}
	expectedRewardTx := &rewardTx.RewardTx{
		Round:   0,
		Value:   big.NewInt(50),
		RcvAddr: []byte{17},
		Epoch:   0,
	}
	expectedRwdTxHash, _ := core.CalculateHash(&marshal.JsonMarshalizer{}, &mock.HasherMock{}, expectedRewardTx)
	rwdTx, txHash, _, err := rwdc.createCommunityRewardTransaction(mb)
	assert.Equal(t, expectedRewardTx, rwdTx)
	assert.Equal(t, expectedRwdTxHash, txHash)
	assert.Nil(t, err)
}

func TestRewardsCreator_AddCommunityRewardToMiniBlocks(t *testing.T) {
	t.Parallel()

	args := getRewardsArguments()
	rwdc, _ := NewEpochStartRewardsCreator(args)
	metaBlk := &block.MetaBlock{
		EpochStart: getDefaultEpochStart(),
	}

	miniBlocks := make(block.MiniBlockSlice, rwdc.shardCoordinator.NumberOfShards())
	miniBlocks[0] = &block.MiniBlock{}
	miniBlocks[0].SenderShardID = core.MetachainShardId
	miniBlocks[0].ReceiverShardID = 0
	miniBlocks[0].Type = block.RewardsBlock
	miniBlocks[0].TxHashes = make([][]byte, 0)

	cloneMb := &(*miniBlocks[0])
	cloneMb.TxHashes = make([][]byte, 0)
	expectedRewardTx := &rewardTx.RewardTx{
		Round:   0,
		Value:   big.NewInt(50),
		RcvAddr: []byte{17},
		Epoch:   0,
	}
	expectedRwdTxHash, _ := core.CalculateHash(&marshal.JsonMarshalizer{}, &mock.HasherMock{}, expectedRewardTx)
	cloneMb.TxHashes = append(cloneMb.TxHashes, expectedRwdTxHash)

	err := rwdc.addCommunityRewardToMiniBlocks(miniBlocks, metaBlk)
	assert.Nil(t, err)
	assert.Equal(t, cloneMb, miniBlocks[0])
}

func TestRewardsCreator_AddCommunityRewardZeroValueShouldNotAdd(t *testing.T) {
	t.Parallel()

	args := getRewardsArguments()
	rwdc, _ := NewEpochStartRewardsCreator(args)

	epochStartEconomics := getDefaultEpochStart()
	epochStartEconomics.Economics.RewardsForCommunity = big.NewInt(0)

	mb := &block.MetaBlock{
		EpochStart: epochStartEconomics,
	}

	miniBlocks := make(block.MiniBlockSlice, rwdc.shardCoordinator.NumberOfShards())
	miniBlocks[0] = &block.MiniBlock{}
	miniBlocks[0].SenderShardID = core.MetachainShardId
	miniBlocks[0].ReceiverShardID = 0
	miniBlocks[0].Type = block.RewardsBlock
	miniBlocks[0].TxHashes = make([][]byte, 0)

	err := rwdc.addCommunityRewardToMiniBlocks(miniBlocks, mb)
	assert.Nil(t, err)
	assert.Equal(t, 0, len(miniBlocks[0].TxHashes))
}

func getDefaultEpochStart() block.EpochStart {
	return block.EpochStart{
		Economics: block.Economics{
			TotalSupply:         big.NewInt(10000),
			TotalToDistribute:   big.NewInt(10000),
			TotalNewlyMinted:    big.NewInt(10000),
			RewardsPerBlock:     big.NewInt(10000),
			NodePrice:           big.NewInt(10000),
			RewardsForCommunity: big.NewInt(50),
		},
	}
}

func getRewardsArguments() ArgsNewRewardsCreator {
	return ArgsNewRewardsCreator{
<<<<<<< HEAD
		ShardCoordinator: mock.NewMultiShardsCoordinatorMock(2),
		PubkeyConverter:  mock.NewPubkeyConverterMock(32),
		RewardsStorage:   &mock.StorerStub{},
		MiniBlockStorage: &mock.StorerStub{},
		Hasher:           &mock.HasherMock{},
		Marshalizer:      &mock.MarshalizerMock{},
		DataPool:         testscommon.NewPoolsHolderStub(),
		CommunityAddress: "11", // string hex => 17 decimal
=======
		ShardCoordinator:    mock.NewMultiShardsCoordinatorMock(2),
		PubkeyConverter:     mock.NewPubkeyConverterMock(32),
		RewardsStorage:      &mock.StorerStub{},
		MiniBlockStorage:    &mock.StorerStub{},
		Hasher:              &mock.HasherMock{},
		Marshalizer:         &mock.MarshalizerMock{},
		DataPool:            &mock.PoolsHolderStub{},
		CommunityAddress:    "11", // string hex => 17 decimal
		NodesConfigProvider: &mock.NodesCoordinatorStub{},
>>>>>>> 138648f1
	}
}<|MERGE_RESOLUTION|>--- conflicted
+++ resolved
@@ -639,25 +639,14 @@
 
 func getRewardsArguments() ArgsNewRewardsCreator {
 	return ArgsNewRewardsCreator{
-<<<<<<< HEAD
-		ShardCoordinator: mock.NewMultiShardsCoordinatorMock(2),
-		PubkeyConverter:  mock.NewPubkeyConverterMock(32),
-		RewardsStorage:   &mock.StorerStub{},
-		MiniBlockStorage: &mock.StorerStub{},
-		Hasher:           &mock.HasherMock{},
-		Marshalizer:      &mock.MarshalizerMock{},
-		DataPool:         testscommon.NewPoolsHolderStub(),
-		CommunityAddress: "11", // string hex => 17 decimal
-=======
 		ShardCoordinator:    mock.NewMultiShardsCoordinatorMock(2),
 		PubkeyConverter:     mock.NewPubkeyConverterMock(32),
 		RewardsStorage:      &mock.StorerStub{},
 		MiniBlockStorage:    &mock.StorerStub{},
 		Hasher:              &mock.HasherMock{},
 		Marshalizer:         &mock.MarshalizerMock{},
-		DataPool:            &mock.PoolsHolderStub{},
+		DataPool:            testscommon.NewPoolsHolderStub(),
 		CommunityAddress:    "11", // string hex => 17 decimal
 		NodesConfigProvider: &mock.NodesCoordinatorStub{},
->>>>>>> 138648f1
 	}
 }