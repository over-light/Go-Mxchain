--- conflicted
+++ resolved
@@ -157,13 +157,8 @@
 
 	trigggerStateKey := core.TriggerRegistryInitialKeyPrefix + fmt.Sprintf("%d", args.Epoch)
 
-<<<<<<< HEAD
-	newTrigger := &trigger{
+	t := &trigger{
 		triggerStateKey:             []byte(trigggerStateKey),
-=======
-	t := &trigger{
-		triggerStateKey:             []byte(trigStateKey),
->>>>>>> 8b33a673
 		epoch:                       args.Epoch,
 		currentRoundIndex:           0,
 		epochStartRound:             0,
