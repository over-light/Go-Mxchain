package shardchain

import (
	"bytes"
	"sync"

	"github.com/ElrondNetwork/elrond-go/core"
	"github.com/ElrondNetwork/elrond-go/core/check"
	"github.com/ElrondNetwork/elrond-go/data"
	"github.com/ElrondNetwork/elrond-go/data/block"
	"github.com/ElrondNetwork/elrond-go/data/typeConverters"
	"github.com/ElrondNetwork/elrond-go/dataRetriever"
	"github.com/ElrondNetwork/elrond-go/epochStart"
	"github.com/ElrondNetwork/elrond-go/hashing"
	"github.com/ElrondNetwork/elrond-go/logger"
	"github.com/ElrondNetwork/elrond-go/marshal"
	"github.com/ElrondNetwork/elrond-go/storage"
)

var log = logger.GetOrCreate("epochStart/shardchain")

// ArgsShardEpochStartTrigger struct { defines the arguments needed for new start of epoch trigger
type ArgsShardEpochStartTrigger struct {
	Marshalizer marshal.Marshalizer
	Hasher      hashing.Hasher

	HeaderValidator epochStart.HeaderValidator
	Uint64Converter typeConverters.Uint64ByteSliceConverter

	DataPool           dataRetriever.PoolsHolder
	Storage            dataRetriever.StorageService
	RequestHandler     epochStart.RequestHandler
	EpochStartNotifier epochStart.EpochStartNotifier

	Epoch    uint32
	Validity uint64
	Finality uint64
}

type trigger struct {
	epochMetaBlockHash          []byte
	currentRoundIndex           int64
	epochStartRound             uint64
	finality                    uint64
	validity                    uint64
	epochFinalityAttestingRound uint64

	mutTrigger        sync.RWMutex
	mapHashHdr        map[string]*block.MetaBlock
	mapNonceHashes    map[uint64][]string
	mapEpochStartHdrs map[string]*block.MetaBlock

	headersPool         dataRetriever.HeadersPool
	metaHdrStorage      storage.Storer
	metaNonceHdrStorage storage.Storer
	uint64Converter     typeConverters.Uint64ByteSliceConverter

	marshalizer     marshal.Marshalizer
	hasher          hashing.Hasher
	headerValidator epochStart.HeaderValidator

	requestHandler     epochStart.RequestHandler
<<<<<<< HEAD
	epochStartNotifier epochStart.EpochStartNotifier
=======
	epochStartNotifier epochStart.StartOfEpochNotifier

	epoch uint32

	newEpochHdrReceived bool
	isEpochStart        bool
>>>>>>> 5f88b1bd
}

// NewEpochStartTrigger creates a trigger to signal start of epoch
func NewEpochStartTrigger(args *ArgsShardEpochStartTrigger) (*trigger, error) {
	if args == nil {
		return nil, epochStart.ErrNilArgsNewShardEpochStartTrigger
	}
	if check.IfNil(args.Hasher) {
		return nil, epochStart.ErrNilHasher
	}
	if check.IfNil(args.Marshalizer) {
		return nil, epochStart.ErrNilMarshalizer
	}
	if check.IfNil(args.HeaderValidator) {
		return nil, epochStart.ErrNilHeaderValidator
	}
	if check.IfNil(args.DataPool) {
		return nil, epochStart.ErrNilDataPoolsHolder
	}
	if check.IfNil(args.Storage) {
		return nil, epochStart.ErrNilStorageService
	}
	if check.IfNil(args.RequestHandler) {
		return nil, epochStart.ErrNilRequestHandler
	}
	if check.IfNil(args.DataPool.Headers()) {
		return nil, epochStart.ErrNilMetaBlocksPool
	}
	if check.IfNil(args.Uint64Converter) {
		return nil, epochStart.ErrNilUint64Converter
	}
	if check.IfNil(args.EpochStartNotifier) {
		return nil, epochStart.ErrNilEpochStartNotifier
	}

	metaHdrStorage := args.Storage.GetStorer(dataRetriever.MetaBlockUnit)
	if check.IfNil(metaHdrStorage) {
		return nil, epochStart.ErrNilMetaHdrStorage
	}

	metaHdrNoncesStorage := args.Storage.GetStorer(dataRetriever.MetaHdrNonceHashDataUnit)
	if check.IfNil(metaHdrNoncesStorage) {
		return nil, epochStart.ErrNilMetaNonceHashStorage
	}

	newTrigger := &trigger{
		epoch:                       args.Epoch,
		currentRoundIndex:           0,
		epochStartRound:             0,
		epochFinalityAttestingRound: 0,
		isEpochStart:                false,
		validity:                    args.Validity,
		finality:                    args.Finality,
		newEpochHdrReceived:         false,
		mutTrigger:                  sync.RWMutex{},
		mapHashHdr:                  make(map[string]*block.MetaBlock),
		mapNonceHashes:              make(map[uint64][]string),
		mapEpochStartHdrs:           make(map[string]*block.MetaBlock),
		headersPool:                 args.DataPool.Headers(),
		metaHdrStorage:              metaHdrStorage,
		metaNonceHdrStorage:         metaHdrNoncesStorage,
		uint64Converter:             args.Uint64Converter,
		marshalizer:                 args.Marshalizer,
		hasher:                      args.Hasher,
		headerValidator:             args.HeaderValidator,
		requestHandler:              args.RequestHandler,
		epochMetaBlockHash:          nil,
		epochStartNotifier:          args.EpochStartNotifier,
	}
	return newTrigger, nil
}

// IsEpochStart returns true if conditions are fulfilled for start of epoch
func (t *trigger) IsEpochStart() bool {
	t.mutTrigger.RLock()
	defer t.mutTrigger.RUnlock()

	return t.isEpochStart
}

// Epoch returns the current epoch number
func (t *trigger) Epoch() uint32 {
	t.mutTrigger.RLock()
	defer t.mutTrigger.RUnlock()

	return t.epoch
}

// EpochStartRound returns the start round of the current epoch
func (t *trigger) EpochStartRound() uint64 {
	t.mutTrigger.RLock()
	defer t.mutTrigger.RUnlock()

	return t.epochStartRound
}

// EpochFinalityAttestingRound returns the round when epoch start block was finalized
func (t *trigger) EpochFinalityAttestingRound() uint64 {
	t.mutTrigger.Lock()
	defer t.mutTrigger.Unlock()

	return t.epochFinalityAttestingRound
}

// ForceEpochStart sets the conditions for start of epoch to true in case of edge cases
func (t *trigger) ForceEpochStart(_ uint64) error {
	t.mutTrigger.Lock()
	defer t.mutTrigger.Unlock()

	return nil
}

// ReceivedHeader saves the header into pool to verify if end-of-epoch conditions are fulfilled
func (t *trigger) ReceivedHeader(header data.HeaderHandler) {
	t.mutTrigger.Lock()
	defer t.mutTrigger.Unlock()

	if t.isEpochStart && header.GetEpoch() == t.epoch {
		return
	}

	metaHdr, ok := header.(*block.MetaBlock)
	if !ok {
		return
	}

	if !t.newEpochHdrReceived && !metaHdr.IsStartOfEpochBlock() {
		return
	}

	isMetaStartOfEpochForCurrentEpoch := metaHdr.Epoch == t.epoch && metaHdr.IsStartOfEpochBlock()
	if isMetaStartOfEpochForCurrentEpoch {
		return
	}

	hdrHash, err := core.CalculateHash(t.marshalizer, t.hasher, metaHdr)
	if err != nil {
		return
	}

	if _, ok = t.mapHashHdr[string(hdrHash)]; ok {
		return
	}
	if _, ok = t.mapEpochStartHdrs[string(hdrHash)]; ok {
		return
	}

	t.updateTriggerFromMeta(metaHdr, hdrHash)
}

// call only if mutex is locked before
func (t *trigger) updateTriggerFromMeta(metaHdr *block.MetaBlock, hdrHash []byte) {
	if metaHdr.IsStartOfEpochBlock() {
		t.newEpochHdrReceived = true
		t.mapEpochStartHdrs[string(hdrHash)] = metaHdr

		t.epochStartNotifier.NotifyAllPrepare(metaHdr)
	} else {
		t.mapHashHdr[string(hdrHash)] = metaHdr
		t.mapNonceHashes[metaHdr.Nonce] = append(t.mapNonceHashes[metaHdr.Nonce], string(hdrHash))
	}

	for hash, meta := range t.mapEpochStartHdrs {
		canActivateEpochStart, finalityAttestingRound := t.checkIfTriggerCanBeActivated(hash, meta)
		if canActivateEpochStart && t.epoch < meta.Epoch {
			t.epoch = meta.Epoch
			t.isEpochStart = true
			t.epochStartRound = meta.Round
			t.epochFinalityAttestingRound = finalityAttestingRound
			t.epochMetaBlockHash = []byte(hash)

			metaBuff, err := t.marshalizer.Marshal(meta)
			if err != nil {
				log.Debug("updateTriggerFromMeta marshal", "error", err.Error())
				continue
			}

			epochStartIdentifier := core.EpochStartIdentifier(meta.Epoch)
			err = t.metaHdrStorage.Put([]byte(epochStartIdentifier), metaBuff)
			if err != nil {
				log.Debug("updateTriggerMeta put into metaHdrStorage", "error", err.Error())
				continue
			}
		}
	}
}

// call only if mutex is locked before
func (t *trigger) isMetaBlockValid(_ string, metaHdr *block.MetaBlock) bool {
	currHdr := metaHdr
	for i := metaHdr.Nonce - 1; i >= metaHdr.Nonce-t.validity; i-- {
		neededHdr, err := t.getHeaderWithNonceAndHash(i, currHdr.PrevHash)
		if err != nil {
			return false
		}

		err = t.headerValidator.IsHeaderConstructionValid(currHdr, neededHdr)
		if err != nil {
			return false
		}
	}

	return true
}

func (t *trigger) isMetaBlockFinal(_ string, metaHdr *block.MetaBlock) (bool, uint64) {
	nextBlocksVerified := uint64(0)
	finalityAttestingRound := metaHdr.Round
	currHdr := metaHdr
	for nonce := metaHdr.Nonce + 1; nonce <= metaHdr.Nonce+t.finality; nonce++ {
		currHash, err := core.CalculateHash(t.marshalizer, t.hasher, currHdr)
		if err != nil {
			continue
		}

		neededHdr, err := t.getHeaderWithNonceAndPrevHash(nonce, currHash)
		if err != nil {
			continue
		}

		err = t.headerValidator.IsHeaderConstructionValid(neededHdr, currHdr)
		if err != nil {
			continue
		}

		currHdr = neededHdr

		finalityAttestingRound = currHdr.GetRound()
		nextBlocksVerified += 1
	}

	if nextBlocksVerified < t.finality {
		for nonce := currHdr.Nonce + 1; nonce <= currHdr.Nonce+t.finality; nonce++ {
			go t.requestHandler.RequestMetaHeaderByNonce(nonce)
		}
		return false, 0
	}

	return true, finalityAttestingRound
}

// call only if mutex is locked before
func (t *trigger) checkIfTriggerCanBeActivated(hash string, metaHdr *block.MetaBlock) (bool, uint64) {
	isMetaHdrValid := t.isMetaBlockValid(hash, metaHdr)
	if !isMetaHdrValid {
		return false, 0
	}

	isMetaHdrFinal, finalityAttestingRound := t.isMetaBlockFinal(hash, metaHdr)
	return isMetaHdrFinal, finalityAttestingRound
}

// call only if mutex is locked before
func (t *trigger) getHeaderWithNonceAndHashFromMaps(nonce uint64, neededHash []byte) *block.MetaBlock {
	metaHdrHashesWithNonce := t.mapNonceHashes[nonce]
	for _, hash := range metaHdrHashesWithNonce {
		if !bytes.Equal(neededHash, []byte(hash)) {
			continue
		}

		neededHdr := t.mapHashHdr[hash]
		if neededHdr != nil {
			return neededHdr
		}
	}

	return nil
}

// call only if mutex is locked before
func (t *trigger) getHeaderWithHashFromPool(neededHash []byte) *block.MetaBlock {
	peekedData, _ := t.headersPool.GetHeaderByHash(neededHash)
	neededHdr, ok := peekedData.(*block.MetaBlock)
	if ok {
		t.mapHashHdr[string(neededHash)] = neededHdr
		t.mapNonceHashes[neededHdr.Nonce] = append(t.mapNonceHashes[neededHdr.Nonce], string(neededHash))
		return neededHdr
	}

	return nil
}

// call only if mutex is locked before
func (t *trigger) getHeaderWithHashFromStorage(neededHash []byte) *block.MetaBlock {
	storageData, err := t.metaHdrStorage.Get(neededHash)
	if err == nil {
		var neededHdr block.MetaBlock
		err = t.marshalizer.Unmarshal(&neededHdr, storageData)
		if err == nil {
			t.mapHashHdr[string(neededHash)] = &neededHdr
			t.mapNonceHashes[neededHdr.Nonce] = append(t.mapNonceHashes[neededHdr.Nonce], string(neededHash))
			return &neededHdr
		}
	}

	return nil
}

// call only if mutex is locked before
func (t *trigger) getHeaderWithNonceAndHash(nonce uint64, neededHash []byte) (*block.MetaBlock, error) {
	metaHdr := t.getHeaderWithNonceAndHashFromMaps(nonce, neededHash)
	if metaHdr != nil {
		return metaHdr, nil
	}

	metaHdr = t.getHeaderWithHashFromPool(neededHash)
	if metaHdr != nil {
		return metaHdr, nil
	}

	metaHdr = t.getHeaderWithHashFromStorage(neededHash)
	if metaHdr != nil {
		return metaHdr, nil
	}

	go t.requestHandler.RequestMetaHeader(neededHash)

	return nil, epochStart.ErrMetaHdrNotFound
}

// call only if mutex is locked before
func (t *trigger) getHeaderWithNonceAndPrevHashFromMaps(nonce uint64, prevHash []byte) *block.MetaBlock {
	metaHdrHashesWithNonce := t.mapNonceHashes[nonce]
	for _, hash := range metaHdrHashesWithNonce {
		hdrWithNonce := t.mapHashHdr[hash]
		if hdrWithNonce != nil && bytes.Equal(hdrWithNonce.PrevHash, prevHash) {
			return hdrWithNonce
		}
	}
	return nil
}

// call only if mutex is locked before
func (t *trigger) getHeaderWithNonceAndPrevHashFromCache(nonce uint64, prevHash []byte) *block.MetaBlock {
	headers, hashes, err := t.headersPool.GetHeadersByNonceAndShardId(nonce, core.MetachainShardId)
	if err != nil {
		return nil
	}

	for i, header := range headers {
		if !bytes.Equal(header.GetPrevHash(), prevHash) {
			continue
		}

		hdrWithNonce, ok := header.(*block.MetaBlock)
		if !ok {
			continue
		}

		t.mapHashHdr[string(hashes[i])] = hdrWithNonce
		t.mapNonceHashes[hdrWithNonce.Nonce] = append(t.mapNonceHashes[hdrWithNonce.Nonce], string(hashes[i]))
		return hdrWithNonce
	}

	return nil
}

// call only if mutex is locked before
func (t *trigger) getHeaderWithNonceAndPrevHash(nonce uint64, prevHash []byte) (*block.MetaBlock, error) {
	metaHdr := t.getHeaderWithNonceAndPrevHashFromMaps(nonce, prevHash)
	if metaHdr != nil {
		return metaHdr, nil
	}

	metaHdr = t.getHeaderWithNonceAndPrevHashFromCache(nonce, prevHash)
	if metaHdr != nil {
		return metaHdr, nil
	}

	nonceToByteSlice := t.uint64Converter.ToByteSlice(nonce)
	dataHdr, err := t.metaNonceHdrStorage.Get(nonceToByteSlice)
	if err != nil || len(dataHdr) == 0 {
		go t.requestHandler.RequestMetaHeaderByNonce(nonce)
		return nil, err
	}

	var neededHash []byte
	err = t.marshalizer.Unmarshal(neededHash, dataHdr)
	if err != nil {
		return nil, err
	}

	return t.getHeaderWithNonceAndHash(nonce, neededHash)
}

// SetProcessed sets start of epoch to false and cleans underlying structure
func (t *trigger) SetProcessed(header data.HeaderHandler) {
	t.mutTrigger.Lock()
	defer t.mutTrigger.Unlock()

	shardHdr, ok := header.(*block.Header)
	if !ok {
		return
	}

	if !shardHdr.IsStartOfEpochBlock() {
		return
	}

	t.epoch = shardHdr.Epoch
	t.isEpochStart = false
	t.newEpochHdrReceived = false
	t.epochMetaBlockHash = shardHdr.EpochStartMetaHash

	t.epochStartNotifier.NotifyAll(shardHdr)

	t.mapHashHdr = make(map[string]*block.MetaBlock)
	t.mapNonceHashes = make(map[uint64][]string)
	t.mapEpochStartHdrs = make(map[string]*block.MetaBlock)
}

// Revert sets the start of epoch back to true
func (t *trigger) Revert(_ uint64) {
	t.mutTrigger.Lock()
	defer t.mutTrigger.Unlock()

	t.isEpochStart = true
	t.newEpochHdrReceived = true
}

// EpochStartMetaHdrHash returns the announcing meta header hash which created the new epoch
func (t *trigger) EpochStartMetaHdrHash() []byte {
	t.mutTrigger.RLock()
	defer t.mutTrigger.RUnlock()

	return t.epochMetaBlockHash
}

// Update updates the end-of-epoch trigger
func (t *trigger) Update(_ uint64) {
}

// SetFinalityAttestingRound sets the round which finalized the start of epoch block
func (t *trigger) SetFinalityAttestingRound(_ uint64) {
}

// SetCurrentEpochStartRound sets the round when the current epoch started
func (t *trigger) SetCurrentEpochStartRound(_ uint64) {
}

// IsInterfaceNil returns true if underlying object is nil
func (t *trigger) IsInterfaceNil() bool {
	return t == nil
}<|MERGE_RESOLUTION|>--- conflicted
+++ resolved
@@ -60,16 +60,12 @@
 	headerValidator epochStart.HeaderValidator
 
 	requestHandler     epochStart.RequestHandler
-<<<<<<< HEAD
 	epochStartNotifier epochStart.EpochStartNotifier
-=======
-	epochStartNotifier epochStart.StartOfEpochNotifier
 
 	epoch uint32
 
 	newEpochHdrReceived bool
 	isEpochStart        bool
->>>>>>> 5f88b1bd
 }
 
 // NewEpochStartTrigger creates a trigger to signal start of epoch
