--- conflicted
+++ resolved
@@ -317,10 +317,8 @@
 // ErrNilScheduledDataSyncerFactory signals that a nil scheduled data syncer factory was provided
 var ErrNilScheduledDataSyncerFactory = errors.New("nil scheduled data syncer factory")
 
-<<<<<<< HEAD
-// ErrNilValidatorInfoStorage signals that nil validator info storage has been provided
-var ErrNilValidatorInfoStorage = errors.New("nil validator info storage")
-=======
 // ErrNilEnableEpochsHandler signals that a nil enable epochs handler has been provided
 var ErrNilEnableEpochsHandler = errors.New("nil enable epochs handler")
->>>>>>> 943ea618
+
+// ErrNilValidatorInfoStorage signals that nil validator info storage has been provided
+var ErrNilValidatorInfoStorage = errors.New("nil validator info storage")