--- conflicted
+++ resolved
@@ -233,10 +233,9 @@
 // ErrNilEpochNotifier signals that the provided EpochNotifier is nil
 var ErrNilEpochNotifier = errors.New("nil EpochNotifier")
 
-<<<<<<< HEAD
 // ErrNilMetablockProcessor signals that a nil metablock processor was provided
 var ErrNilMetablockProcessor = errors.New("nil metablock processor")
-=======
+
 // ErrCouldNotInitDelegationSystemSC signals that delegation system sc init failed
 var ErrCouldNotInitDelegationSystemSC = errors.New("could not init delegation system sc")
 
@@ -286,5 +285,4 @@
 var ErrSystemValidatorSCCall = errors.New("system validator sc call failed")
 
 // ErrOwnerDoesntHaveEligibleNodesInEpoch signals that the owner doesn't have any eligible nodes in epoch
-var ErrOwnerDoesntHaveEligibleNodesInEpoch = errors.New("owner has no eligible nodes in epoch")
->>>>>>> f5ba898d
+var ErrOwnerDoesntHaveEligibleNodesInEpoch = errors.New("owner has no eligible nodes in epoch")