--- conflicted
+++ resolved
@@ -1,17 +1,12 @@
 package timecache
 
 import (
-<<<<<<< HEAD
-	"bytes"
-=======
 	"fmt"
->>>>>>> d1ed32b9
 	"testing"
 	"time"
 
 	"github.com/ElrondNetwork/elrond-go-core/core/check"
 	"github.com/ElrondNetwork/elrond-go/storage"
-	"github.com/ElrondNetwork/elrond-go/storage/mock"
 	"github.com/stretchr/testify/assert"
 	"github.com/stretchr/testify/require"
 )
@@ -221,44 +216,6 @@
 	assert.Equal(t, highSpan, recovered.span)
 }
 
-<<<<<<< HEAD
-//------- RegisterHandler
-
-func TestTimeCache_RegisterNilHandler(t *testing.T) {
-	t.Parallel()
-
-	tc := NewTimeCache(time.Second)
-	tc.RegisterEvictionHandler(nil)
-	assert.Equal(t, 0, len(tc.evictionHandlers))
-}
-
-func TestTimeCache_RegisterHandlerShouldWork(t *testing.T) {
-	t.Parallel()
-
-	providedKey := "key1"
-	wasCalled := false
-	eh := &mock.EvictionHandlerStub{
-		EvictedCalled: func(key []byte) {
-			assert.True(t, bytes.Equal([]byte(providedKey), key))
-			wasCalled = true
-		},
-	}
-	tc := NewTimeCache(time.Second)
-	tc.RegisterEvictionHandler(eh)
-	assert.Equal(t, 1, len(tc.evictionHandlers))
-	_ = tc.Add(providedKey)
-	time.Sleep(time.Second)
-	tc.Sweep()
-
-	exists := tc.Has(providedKey)
-
-	assert.False(t, exists)
-	assert.Equal(t, 0, len(tc.Keys()))
-	assert.True(t, wasCalled)
-}
-
-//------- IsInterfaceNil
-=======
 func TestTimeCache_Len(t *testing.T) {
 	t.Parallel()
 
@@ -272,7 +229,6 @@
 }
 
 // ------- IsInterfaceNil
->>>>>>> d1ed32b9
 
 func TestTimeCache_IsInterfaceNilNotNil(t *testing.T) {
 	t.Parallel()
