package storage

import (
	"errors"
)

// ErrNilPersister is raised when a nil persister is provided
var ErrNilPersister = errors.New("expected not nil persister")

// ErrNilCacher is raised when a nil cacher is provided
var ErrNilCacher = errors.New("expected not nil cacher")

// ErrNilBloomFilter is raised when a nil bloom filter is provided
var ErrNilBloomFilter = errors.New("expected not nil bloom filter")

// ErrNotSupportedCacheType is raised when an unsupported cache type is provided
var ErrNotSupportedCacheType = errors.New("not supported cache type")

// ErrNotSupportedDBType is raised when an unsupported database type is provided
var ErrNotSupportedDBType = errors.New("not supported db type")

// ErrNotSupportedHashType is raised when an unsupported hasher is provided
var ErrNotSupportedHashType = errors.New("hash type not supported")

// ErrKeyNotFound is raised when a key is not found
var ErrKeyNotFound = errors.New("key not found")

// ErrSerialDBIsClosed is raised when the serialDB is closed
var ErrSerialDBIsClosed = errors.New("serialDB is closed")

// ErrInvalidBatch is raised when the used batch is invalid
var ErrInvalidBatch = errors.New("batch is invalid")

// ErrInvalidNumOpenFiles is raised when the max num of open files is less than 1
var ErrInvalidNumOpenFiles = errors.New("maxOpenFiles is invalid")

// ErrDuplicateKeyToAdd signals that a key can not be added as it already exists
var ErrDuplicateKeyToAdd = errors.New("the key can not be added as it already exists")

// ErrEmptyKey is raised when a key is empty
var ErrEmptyKey = errors.New("key is empty")

// ErrInvalidNumberOfPersisters signals that an invalid number of persisters has been provided
var ErrInvalidNumberOfPersisters = errors.New("invalid number of active persisters")

// ErrNilEpochStartNotifier signals that a nil epoch start notifier has been provided
var ErrNilEpochStartNotifier = errors.New("nil epoch start notifier")

// ErrNilPersisterFactory signals that a nil persister factory has been provided
var ErrNilPersisterFactory = errors.New("nil persister factory")

// ErrDestroyingUnit signals that the destroy unit method did not manage to destroy all the persisters in a pruning storer
var ErrDestroyingUnit = errors.New("destroy unit didn't remove all the persisters")

// ErrNilConfig signals that a nil configuration has been received
var ErrNilConfig = errors.New("nil config")

// ErrInvalidConfig signals an invalid config
var ErrInvalidConfig = errors.New("invalid config")

// ErrNilShardCoordinator signals that a nil shard coordinator has been provided
var ErrNilShardCoordinator = errors.New("nil shard coordinator")

// ErrNilPathManager signals that a nil path manager has been provided
var ErrNilPathManager = errors.New("nil path manager")

// ErrEmptyPruningPathTemplate signals that an empty path template for pruning storers has been provided
var ErrEmptyPruningPathTemplate = errors.New("empty path template for pruning storers")

// ErrEmptyStaticPathTemplate signals that an empty path template for static storers has been provided
var ErrEmptyStaticPathTemplate = errors.New("empty path template for static storers")

// ErrInvalidPruningPathTemplate signals that an invalid path template for pruning storers has been provided
var ErrInvalidPruningPathTemplate = errors.New("invalid path template for pruning storers")

// ErrInvalidStaticPathTemplate signals that an invalid path template for static storers has been provided
var ErrInvalidStaticPathTemplate = errors.New("invalid path template for static storers")

// ErrInvalidNumberOfEpochsToSave signals that an invalid number of epochs to save has been provided
var ErrInvalidNumberOfEpochsToSave = errors.New("invalid number of epochs to save")

// ErrInvalidNumberOfActivePersisters signals that an invalid number of active persisters has been provided
var ErrInvalidNumberOfActivePersisters = errors.New("invalid number of active persisters")

// ErrClosingPersisters signals that not all persisters were closed
var ErrClosingPersisters = errors.New("cannot close all the persisters")

// ErrCacheSizeIsLowerThanBatchSize signals that size of cache is lower than size of batch
var ErrCacheSizeIsLowerThanBatchSize = errors.New("cache size is lower than batch size")

// ErrBootstrapDataNotFoundInStorage signals that no BootstrapData was find in the storage
var ErrBootstrapDataNotFoundInStorage = errors.New("didn't find any bootstrap data in storage")

// ErrNilMarshalizer signals that a nil marshalizer has been provided
var ErrNilMarshalizer = errors.New("nil marshalizer")

// ErrWrongTypeAssertion is thrown when a wrong type assertion is spotted
var ErrWrongTypeAssertion = errors.New("wrong type assertion")

<<<<<<< HEAD
// ErrCacheSizeInvalid signals that size of cache is less than 1
var ErrCacheSizeInvalid = errors.New("cache size is less than 1")

// ErrCacheCapacityInvalid signals that capacity of cache is less than 1
var ErrCacheCapacityInvalid = errors.New("cache capacity is less than 1")

// ErrLRUCacheWithProvidedSize signals that a simple LRU cache is wanted but the user provided a positive size in bytes value
var ErrLRUCacheWithProvidedSize = errors.New("LRU cache does not support size in bytes")

// ErrLRUCacheInvalidSize signals that the provided size in bytes value for LRU cache is invalid
var ErrLRUCacheInvalidSize = errors.New("wrong size in bytes value for LRU cache")
=======
// ErrFailedCacheEviction signals a failed eviction within a cache
var ErrFailedCacheEviction = errors.New("failed eviction within cache")

// ErrItemAlreadyInCache signals that an item is already in cache
var ErrItemAlreadyInCache = errors.New("item already in cache")
>>>>>>> f6e600c7
<|MERGE_RESOLUTION|>--- conflicted
+++ resolved
@@ -97,7 +97,12 @@
 // ErrWrongTypeAssertion is thrown when a wrong type assertion is spotted
 var ErrWrongTypeAssertion = errors.New("wrong type assertion")
 
-<<<<<<< HEAD
+// ErrFailedCacheEviction signals a failed eviction within a cache
+var ErrFailedCacheEviction = errors.New("failed eviction within cache")
+
+// ErrItemAlreadyInCache signals that an item is already in cache
+var ErrItemAlreadyInCache = errors.New("item already in cache")
+
 // ErrCacheSizeInvalid signals that size of cache is less than 1
 var ErrCacheSizeInvalid = errors.New("cache size is less than 1")
 
@@ -108,11 +113,4 @@
 var ErrLRUCacheWithProvidedSize = errors.New("LRU cache does not support size in bytes")
 
 // ErrLRUCacheInvalidSize signals that the provided size in bytes value for LRU cache is invalid
-var ErrLRUCacheInvalidSize = errors.New("wrong size in bytes value for LRU cache")
-=======
-// ErrFailedCacheEviction signals a failed eviction within a cache
-var ErrFailedCacheEviction = errors.New("failed eviction within cache")
-
-// ErrItemAlreadyInCache signals that an item is already in cache
-var ErrItemAlreadyInCache = errors.New("item already in cache")
->>>>>>> f6e600c7
+var ErrLRUCacheInvalidSize = errors.New("wrong size in bytes value for LRU cache")