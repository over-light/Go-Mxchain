--- conflicted
+++ resolved
@@ -11,12 +11,8 @@
 	return ps.changeEpoch(hdr)
 }
 
-<<<<<<< HEAD
+// PrepareChangeEpoch -
 func (ps *PruningStorer) PrepareChangeEpoch(metaBlock data.HeaderHandler) error {
-=======
-// PrepareChangeEpoch -
-func (ps *PruningStorer) PrepareChangeEpoch(metaBlock *block.MetaBlock) error {
->>>>>>> 514432ba
 	return ps.saveHeaderForEpochStartPrepare(metaBlock)
 }
 
