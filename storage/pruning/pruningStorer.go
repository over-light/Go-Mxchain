--- conflicted
+++ resolved
@@ -1,11 +1,8 @@
 package pruning
 
 import (
-<<<<<<< HEAD
-=======
 	"encoding/hex"
 	"errors"
->>>>>>> 27306749
 	"fmt"
 	"sync"
 
