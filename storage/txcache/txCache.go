package txcache

import (
	"sync"

	"github.com/ElrondNetwork/elrond-go/core/atomic"
	"github.com/ElrondNetwork/elrond-go/core/check"
	"github.com/ElrondNetwork/elrond-go/storage"
)

var _ storage.Cacher = (*TxCache)(nil)
var _ txCache = (*TxCache)(nil)

// TxCache represents a cache-like structure (it has a fixed capacity and implements an eviction mechanism) for holding transactions
type TxCache struct {
<<<<<<< HEAD
	name                          string
	txListBySender                txListBySenderMap
	txByHash                      txByHashMap
	config                        CacheConfig
	evictionMutex                 sync.Mutex
	evictionJournal               evictionJournal
	evictionSnapshotOfSenders     []*txListForSender
	isEvictionInProgress          atomic.Flag
	numTxAddedBetweenSelections   atomic.Counter
	numTxAddedDuringEviction      atomic.Counter
	numTxRemovedBetweenSelections atomic.Counter
	numTxRemovedDuringEviction    atomic.Counter
	numSendersSelected            atomic.Counter
	numSendersWithInitialGap      atomic.Counter
	numSendersWithMiddleGap       atomic.Counter
	numSendersInGracePeriod       atomic.Counter
	sweepingMutex                 sync.Mutex
	sweepingListOfSenders         []*txListForSender
=======
	name                      string
	txListBySender            *txListBySenderMap
	txByHash                  *txByHashMap
	config                    CacheConfig
	evictionMutex             sync.Mutex
	evictionJournal           evictionJournal
	evictionSnapshotOfSenders []*txListForSender
	isEvictionInProgress      atomic.Flag
	sweepingMutex             sync.Mutex
	sweepingListOfSenders     []*txListForSender
>>>>>>> 66b5c77f
}

// NewTxCache creates a new transaction cache
func NewTxCache(config CacheConfig) (*TxCache, error) {
	log.Debug("NewTxCache", "config", config)

	err := config.verify()
	if err != nil {
		return nil, err
	}

	// Note: for simplicity, we use the same "numChunksHint" for both internal concurrent maps
	numChunksHint := config.NumChunksHint
	senderConstraints := config.getSenderConstraints()
	scoreComputer := newDefaultScoreComputer(config.MinGasPriceNanoErd)

	txCache := &TxCache{
		name:            config.Name,
		txListBySender:  newTxListBySenderMap(numChunksHint, senderConstraints, scoreComputer),
		txByHash:        newTxByHashMap(numChunksHint),
		config:          config,
		evictionJournal: evictionJournal{},
	}

	txCache.initSweepable()
	return txCache, nil
}

// AddTx adds a transaction in the cache
// Eviction happens if maximum capacity is reached
func (cache *TxCache) AddTx(tx *WrappedTransaction) (ok bool, added bool) {
	if tx == nil || check.IfNil(tx.Tx) {
		return false, false
	}

	if cache.config.EvictionEnabled {
		cache.doEviction()
	}

	addedInByHash := cache.txByHash.addTx(tx)
	addedInBySender, evicted := cache.txListBySender.addTx(tx)
	if addedInByHash != addedInBySender {
		// This can happen  when two go-routines concur to add the same transaction:
		// - A adds to "txByHash"
		// - B won't add to "txByHash" (duplicate)
		// - B adds to "txListBySender"
		// - A won't add to "txListBySender" (duplicate)
		log.Trace("TxCache.AddTx(): slight inconsistency detected:", "name", cache.name, "tx", tx.TxHash, "sender", tx.Tx.GetSndAddr(), "addedInByHash", addedInByHash, "addedInBySender", addedInBySender)
	}

	if len(evicted) > 0 {
		cache.monitorEvictionWrtSenderLimit(tx.Tx.GetSndAddr(), evicted)
		cache.txByHash.RemoveTxsBulk(evicted)
	}

	// The return value "added" is true even if transaction added, but then removed due to limits be sender.
	// This it to ensure that onAdded() notification is triggered.
	return true, addedInByHash || addedInBySender
}

// GetByTxHash gets the transaction by hash
func (cache *TxCache) GetByTxHash(txHash []byte) (*WrappedTransaction, bool) {
	tx, ok := cache.txByHash.getTx(string(txHash))
	return tx, ok
}

// SelectTransactions selects a reasonably fair list of transactions to be included in the next miniblock
// It returns at most "numRequested" transactions
// Each sender gets the chance to give at least "batchSizePerSender" transactions, unless "numRequested" limit is reached before iterating over all senders
func (cache *TxCache) SelectTransactions(numRequested int, batchSizePerSender int) []*WrappedTransaction {
	result := cache.doSelectTransactions(numRequested, batchSizePerSender)
	go cache.doAfterSelection()
	return result
}

func (cache *TxCache) doSelectTransactions(numRequested int, batchSizePerSender int) []*WrappedTransaction {
	stopWatch := cache.monitorSelectionStart()

	result := make([]*WrappedTransaction, numRequested)
	resultFillIndex := 0
	resultIsFull := false

	snapshotOfSenders := cache.getSendersEligibleForSelection()

	for pass := 0; !resultIsFull; pass++ {
		copiedInThisPass := 0

		for _, txList := range snapshotOfSenders {
			batchSizeWithScoreCoefficient := batchSizePerSender * int(txList.getLastComputedScore()+1)
			// Reset happens on first pass only
			isFirstBatch := pass == 0
			journal := txList.selectBatchTo(isFirstBatch, result[resultFillIndex:], batchSizeWithScoreCoefficient)
			cache.monitorBatchSelectionEnd(journal)

			if isFirstBatch {
				cache.collectSweepable(txList)
			}

			resultFillIndex += journal.copied
			copiedInThisPass += journal.copied
			resultIsFull = resultFillIndex == numRequested
			if resultIsFull {
				break
			}
		}

		nothingCopiedThisPass := copiedInThisPass == 0

		// No more passes needed
		if nothingCopiedThisPass {
			break
		}
	}

	result = result[:resultFillIndex]
	cache.monitorSelectionEnd(result, stopWatch)
	return result
}

func (cache *TxCache) getSendersEligibleForSelection() []*txListForSender {
	return cache.txListBySender.getSnapshotDescending()
}

func (cache *TxCache) doAfterSelection() {
	cache.sweepSweepable()
	cache.diagnose()
}

// RemoveTxByHash removes tx by hash
func (cache *TxCache) RemoveTxByHash(txHash []byte) error {
	tx, foundInByHash := cache.txByHash.removeTx(string(txHash))
	if !foundInByHash {
		return errTxNotFound
	}

	foundInBySender := cache.txListBySender.removeTx(tx)
	if !foundInBySender {
		// This condition can arise often at high load & eviction, when two go-routines concur to remove the same transaction:
		// - A = remove transactions upon commit / final
		// - B = remove transactions due to high load (eviction)
		//
		// - A reaches "RemoveTxByHash()", then "cache.txByHash.removeTx()".
		// - B reaches "cache.txByHash.RemoveTxsBulk()"
		// - B reaches "cache.txListBySender.RemoveSendersBulk()"
		// - A reaches "cache.txListBySender.removeTx()", but sender does not exist anymore
		log.Trace("TxCache.RemoveTxByHash(): slight inconsistency detected: !foundInBySender", "name", cache.name, "tx", txHash)
	}

	return nil
}

// NumBytes gets the approximate number of bytes stored in the cache
func (cache *TxCache) NumBytes() uint64 {
	return cache.txByHash.numBytes.GetUint64()
}

// CountTx gets the number of transactions in the cache
func (cache *TxCache) CountTx() uint64 {
	return cache.txByHash.counter.GetUint64()
}

// Len is an alias for CountTx
func (cache *TxCache) Len() int {
	return int(cache.CountTx())
}

// CountSenders gets the number of senders in the cache
func (cache *TxCache) CountSenders() uint64 {
	return cache.txListBySender.counter.GetUint64()
}

// ForEachTransaction iterates over the transactions in the cache
func (cache *TxCache) ForEachTransaction(function ForEachTransaction) {
	cache.txByHash.forEach(function)
}

// Clear clears the cache
func (cache *TxCache) Clear() {
	cache.txListBySender.clear()
	cache.txByHash.clear()
}

// Put is not implemented
func (cache *TxCache) Put(key []byte, value interface{}) (evicted bool) {
	log.Error("TxCache.Put is not implemented")
	return false
}

// Get gets a transaction by hash
func (cache *TxCache) Get(key []byte) (value interface{}, ok bool) {
	tx, ok := cache.GetByTxHash(key)
	if ok {
		return tx.Tx, true
	}
	return nil, false
}

// Has checks is a transaction exists
func (cache *TxCache) Has(key []byte) bool {
	_, ok := cache.GetByTxHash(key)
	return ok
}

// Peek gets a transaction by hash
func (cache *TxCache) Peek(key []byte) (value interface{}, ok bool) {
	tx, ok := cache.GetByTxHash(key)
	if ok {
		return tx.Tx, true
	}
	return nil, false
}

// HasOrAdd is not implemented
func (cache *TxCache) HasOrAdd(key []byte, value interface{}) (ok, evicted bool) {
	log.Error("TxCache.HasOrAdd is not implemented")
	return false, false
}

// Remove removes tx by hash
func (cache *TxCache) Remove(key []byte) {
	_ = cache.RemoveTxByHash(key)
}

// RemoveOldest is not implemented
func (cache *TxCache) RemoveOldest() {
	log.Error("TxCache.RemoveOldest is not implemented")
}

// Keys returns the tx hashes in the cache
func (cache *TxCache) Keys() [][]byte {
	return cache.txByHash.keys()
}

// MaxSize is not implemented
func (cache *TxCache) MaxSize() int {
	//TODO: Should be analyzed if the returned value represents the max size of one cache in sharded cache configuration
	return int(cache.config.CountThreshold)
}

// RegisterHandler is not implemented
func (cache *TxCache) RegisterHandler(func(key []byte, value interface{})) {
	log.Error("TxCache.RegisterHandler is not implemented")
}

// NotifyAccountNonce should be called by external components (such as interceptors and transactions processor)
// in order to inform the cache about initial nonce gap phenomena
func (cache *TxCache) NotifyAccountNonce(accountKey []byte, nonce uint64) {
	cache.txListBySender.notifyAccountNonce(accountKey, nonce)
}

// IsInterfaceNil returns true if there is no value under the interface
func (cache *TxCache) IsInterfaceNil() bool {
	return cache == nil
}<|MERGE_RESOLUTION|>--- conflicted
+++ resolved
@@ -13,37 +13,20 @@
 
 // TxCache represents a cache-like structure (it has a fixed capacity and implements an eviction mechanism) for holding transactions
 type TxCache struct {
-<<<<<<< HEAD
-	name                          string
-	txListBySender                txListBySenderMap
-	txByHash                      txByHashMap
-	config                        CacheConfig
-	evictionMutex                 sync.Mutex
-	evictionJournal               evictionJournal
-	evictionSnapshotOfSenders     []*txListForSender
-	isEvictionInProgress          atomic.Flag
-	numTxAddedBetweenSelections   atomic.Counter
-	numTxAddedDuringEviction      atomic.Counter
-	numTxRemovedBetweenSelections atomic.Counter
-	numTxRemovedDuringEviction    atomic.Counter
-	numSendersSelected            atomic.Counter
-	numSendersWithInitialGap      atomic.Counter
-	numSendersWithMiddleGap       atomic.Counter
-	numSendersInGracePeriod       atomic.Counter
-	sweepingMutex                 sync.Mutex
-	sweepingListOfSenders         []*txListForSender
-=======
 	name                      string
-	txListBySender            *txListBySenderMap
-	txByHash                  *txByHashMap
+	txListBySender            txListBySenderMap
+	txByHash                  txByHashMap
 	config                    CacheConfig
 	evictionMutex             sync.Mutex
 	evictionJournal           evictionJournal
 	evictionSnapshotOfSenders []*txListForSender
 	isEvictionInProgress      atomic.Flag
+	numSendersSelected        atomic.Counter
+	numSendersWithInitialGap  atomic.Counter
+	numSendersWithMiddleGap   atomic.Counter
+	numSendersInGracePeriod   atomic.Counter
 	sweepingMutex             sync.Mutex
 	sweepingListOfSenders     []*txListForSender
->>>>>>> 66b5c77f
 }
 
 // NewTxCache creates a new transaction cache
