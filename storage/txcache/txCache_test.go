--- conflicted
+++ resolved
@@ -394,14 +394,7 @@
 	evicted := cache.Put(nil, nil, 0)
 	require.False(t, evicted)
 
-<<<<<<< HEAD
-	has := cache.Has(nil)
-	require.False(t, has)
-
 	ok, evicted := cache.HasOrAdd(nil, nil, 0)
-=======
-	ok, evicted := cache.HasOrAdd(nil, nil)
->>>>>>> 34b4657c
 	require.False(t, ok)
 	require.False(t, evicted)
 
