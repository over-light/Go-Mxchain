package txcache

// evictionJournal keeps a short journal about the eviction process
// This is useful for debugging and reasoning about the eviction
type evictionJournal struct {
<<<<<<< HEAD
	passZeroNumTxs      uint32
	passZeroNumSenders  uint32
	passZeroNumSteps    uint32
=======
	evictionPerformed   bool
>>>>>>> 66cc8253
	passOneNumTxs       uint32
	passOneNumSenders   uint32
	passTwoNumTxs       uint32
	passTwoNumSenders   uint32
	passThreeNumTxs     uint32
	passThreeNumSenders uint32
	passThreeNumSteps   uint32
}

func (journal *evictionJournal) display() {
	// log.Info("Eviction journal:")
	// log.Info("Pass 0:", "txs", journal.passOneNumTxs, "senders", journal.passOneNumSenders)
	// log.Info("Pass 1:", "txs", journal.passOneNumTxs, "senders", journal.passOneNumSenders)
	// log.Info("Pass 2:", "txs", journal.passTwoNumTxs, "senders", journal.passTwoNumSenders)
	// log.Info("Pass 3:", "steps", journal.passThreeNumSteps, "txs", journal.passThreeNumTxs, "senders", journal.passThreeNumSenders)
}<|MERGE_RESOLUTION|>--- conflicted
+++ resolved
@@ -3,13 +3,10 @@
 // evictionJournal keeps a short journal about the eviction process
 // This is useful for debugging and reasoning about the eviction
 type evictionJournal struct {
-<<<<<<< HEAD
+	evictionPerformed   bool
 	passZeroNumTxs      uint32
 	passZeroNumSenders  uint32
 	passZeroNumSteps    uint32
-=======
-	evictionPerformed   bool
->>>>>>> 66cc8253
 	passOneNumTxs       uint32
 	passOneNumSenders   uint32
 	passTwoNumTxs       uint32
