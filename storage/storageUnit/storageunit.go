--- conflicted
+++ resolved
@@ -64,16 +64,10 @@
 
 // CacheConfig holds the configurable elements of a cache
 type CacheConfig struct {
-<<<<<<< HEAD
+	Type        CacheType
 	SizeInBytes uint32
 	Size        uint32
-	Type        CacheType
 	Shards      uint32
-=======
-	Type   CacheType
-	Size   uint32
-	Shards uint32
->>>>>>> f98bf404
 }
 
 // DBConfig holds the configurable elements of a database
