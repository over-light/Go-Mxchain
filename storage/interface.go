package storage

import (
	"github.com/ElrondNetwork/elrond-go/data"
	"github.com/ElrondNetwork/elrond-go/data/state"
	"github.com/ElrondNetwork/elrond-go/epochStart"
)

// Persister provides storage of data services in a database like construct
type Persister interface {
	// Put add the value to the (key, val) persistence medium
	Put(key, val []byte) error
	// Get gets the value associated to the key
	Get(key []byte) ([]byte, error)
	// Has returns true if the given key is present in the persistence medium
	Has(key []byte) error
	// Init initializes the persistence medium and prepares it for usage
	Init() error
	// Close closes the files/resources associated to the persistence medium
	Close() error
	// Remove removes the data associated to the given key
	Remove(key []byte) error
	// Destroy removes the persistence medium stored data
	Destroy() error
	// DestroyClosed removes the already closed persistence medium stored data
	DestroyClosed() error
	// IsInterfaceNil returns true if there is no value under the interface
	IsInterfaceNil() bool
}

// Batcher allows to batch the data first then write the batch to the persister in one go
type Batcher interface {
	// Put inserts one entry - key, value pair - into the batch
	Put(key []byte, val []byte) error
	// Delete deletes the batch
	Delete(key []byte) error
	// Reset clears the contents of the batch
	Reset()
	// IsInterfaceNil returns true if there is no value under the interface
	IsInterfaceNil() bool
}

// Cacher provides caching services
type Cacher interface {
	// Clear is used to completely clear the cache.
	Clear()
	// Put adds a value to the cache.  Returns true if an eviction occurred.
	Put(key []byte, value interface{}) (evicted bool)
	// Get looks up a key's value from the cache.
	Get(key []byte) (value interface{}, ok bool)
	// Has checks if a key is in the cache, without updating the
	// recent-ness or deleting it for being stale.
	Has(key []byte) bool
	// Peek returns the key value (or undefined if not found) without updating
	// the "recently used"-ness of the key.
	Peek(key []byte) (value interface{}, ok bool)
	// HasOrAdd checks if a key is in the cache  without updating the
	// recent-ness or deleting it for being stale,  and if not adds the value.
	// Returns whether found and whether an eviction occurred.
	HasOrAdd(key []byte, value interface{}) (ok, evicted bool)
	// Remove removes the provided key from the cache.
	Remove(key []byte)
	// RemoveOldest removes the oldest item from the cache.
	RemoveOldest()
	// Keys returns a slice of the keys in the cache, from oldest to newest.
	Keys() [][]byte
	// Len returns the number of items in the cache.
	Len() int
	// MaxSize returns the maximum number of items which can be stored in the cache.
	MaxSize() int
	// RegisterHandler registers a new handler to be called when a new data is added
	RegisterHandler(func(key []byte, value interface{}))
	// IsInterfaceNil returns true if there is no value under the interface
	IsInterfaceNil() bool
}

// BloomFilter provides services for filtering database requests
type BloomFilter interface {
	//Add adds the value to the bloom filter
	Add([]byte)
	// MayContain checks if the value is in in the set. If it returns 'false',
	//the item is definitely not in the DB
	MayContain([]byte) bool
	//Clear sets all the bits from the filter to 0
	Clear()
	// IsInterfaceNil returns true if there is no value under the interface
	IsInterfaceNil() bool
}

// Storer provides storage services in a two layered storage construct, where the first layer is
// represented by a cache and second layer by a persitent storage (DB-like)
type Storer interface {
	Put(key, data []byte) error
	Get(key []byte) ([]byte, error)
	Has(key []byte) error
	SearchFirst(key []byte) ([]byte, error)
	Remove(key []byte) error
	ClearCache()
	DestroyUnit() error
	GetFromEpoch(key []byte, epoch uint32) ([]byte, error)
	HasInEpoch(key []byte, epoch uint32) error
	IsInterfaceNil() bool
	Close() error
}

// EpochStartNotifier defines which actions should be done for handling new epoch's events
type EpochStartNotifier interface {
	RegisterHandler(handler epochStart.ActionHandler)
	UnregisterHandler(handler epochStart.ActionHandler)
	NotifyAll(hdr data.HeaderHandler)
	IsInterfaceNil() bool
}

// PathManagerHandler defines which actions should be done for generating paths for databases directories
type PathManagerHandler interface {
	PathForEpoch(shardId string, epoch uint32, identifier string) string
	PathForStatic(shardId string, identifier string) string
	IsInterfaceNil() bool
}

<<<<<<< HEAD
type PersisterFactory interface {
	Create(path string) (Persister, error)
	IsInterfaceNil() bool
}

// UnitOpenerHandler defines which actions should be done for opening storage units
type UnitOpenerHandler interface {
	GetMostRecentBootstrapStorageUnit() (Storer, error)
	IsInterfaceNil() bool
}

// DirectoryReaderHandler defines which actions should be done by a directory reader
type DirectoryReaderHandler interface {
	ListFilesAsString(directoryPath string) ([]string, error)
	ListDirectoriesAsString(directoryPath string) ([]string, error)
	ListAllAsString(directoryPath string) ([]string, error)
	IsInterfaceNil() bool
}

// LatestStorageDataProviderHandler defines which actions be done by a component who fetches latest data from storage
type LatestStorageDataProviderHandler interface {
	GetParentDirAndLastEpoch() (string, uint32, error)
	Get() (LatestDataFromStorage, error)
	GetShardsFromDirectory(path string) ([]string, error)
	IsInterfaceNil() bool
}

// LatestDataFromStorage represents the DTO structure to return from storage
type LatestDataFromStorage struct {
	Epoch           uint32
	ShardID         uint32
	LastRound       int64
	EpochStartRound uint64
=======
// ShardCoordinator defines what a shard state coordinator should hold
type ShardCoordinator interface {
	NumberOfShards() uint32
	ComputeId(address state.AddressContainer) uint32
	SelfId() uint32
	SameShard(firstAddress, secondAddress state.AddressContainer) bool
	CommunicationIdentifier(destShardID uint32) string
	IsInterfaceNil() bool
>>>>>>> 78f4e118
}<|MERGE_RESOLUTION|>--- conflicted
+++ resolved
@@ -118,7 +118,6 @@
 	IsInterfaceNil() bool
 }
 
-<<<<<<< HEAD
 type PersisterFactory interface {
 	Create(path string) (Persister, error)
 	IsInterfaceNil() bool
@@ -152,7 +151,9 @@
 	ShardID         uint32
 	LastRound       int64
 	EpochStartRound uint64
-=======
+}
+
+
 // ShardCoordinator defines what a shard state coordinator should hold
 type ShardCoordinator interface {
 	NumberOfShards() uint32
@@ -161,5 +162,4 @@
 	SameShard(firstAddress, secondAddress state.AddressContainer) bool
 	CommunicationIdentifier(destShardID uint32) string
 	IsInterfaceNil() bool
->>>>>>> 78f4e118
-}+}
