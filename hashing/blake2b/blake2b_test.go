--- conflicted
+++ resolved
@@ -40,15 +40,6 @@
 	require.NoError(t, err)
 
 	var nilStr string
-<<<<<<< HEAD
-	nilRes := hasher.Compute(nilStr)
-	assert.Equal(t, 64, len(nilRes))
-
-	emptyRes := hasher.Compute("")
-	assert.Equal(t, 64, len(emptyRes))
-
-	assert.Equal(t, emptyRes, nilRes)
-=======
 	resNil := hasher.Compute(nilStr)
 	assert.Equal(t, 64, len(resNil))
 
@@ -56,21 +47,22 @@
 	assert.Equal(t, 64, len(resEmpty))
 
 	assert.Equal(t, resEmpty, resNil)
->>>>>>> f5ba898d
 
 	// force recompute
 	hasher, _ = blake2b.NewBlake2bWithSize(64)
 
-	emptyRes = hasher.Compute("")
-	assert.Equal(t, 64, len(emptyRes))
+	resEmpty = hasher.Compute("")
+	assert.Equal(t, 64, len(resEmpty))
 
-	assert.Equal(t, emptyRes, nilRes)
+	resEmpty = hasher.Compute("")
+	assert.Equal(t, 64, len(resEmpty))
+
+	assert.Equal(t, resEmpty, resNil)
 }
 
 func TestBlake2b_Size(t *testing.T) {
 	t.Parallel()
 
-<<<<<<< HEAD
 	h1 := blake2b.NewBlake2b()
 	require.Equal(t, blake2bLib.Size256, h1.Size())
 
@@ -78,10 +70,4 @@
 	h2, err := blake2b.NewBlake2bWithSize(customSize)
 	require.NoError(t, err)
 	require.Equal(t, customSize, h2.Size())
-=======
-	resEmpty = hasher.Compute("")
-	assert.Equal(t, 64, len(resEmpty))
-
-	assert.Equal(t, resEmpty, resNil)
->>>>>>> f5ba898d
 }