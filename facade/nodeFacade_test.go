package facade

import (
	"context"
	"encoding/hex"
	"errors"
	"fmt"
	"math/big"
	"sync/atomic"
	"testing"
	"time"

	"github.com/ElrondNetwork/elrond-go-core/core"
	atomicCore "github.com/ElrondNetwork/elrond-go-core/core/atomic"
	"github.com/ElrondNetwork/elrond-go-core/core/check"
	nodeData "github.com/ElrondNetwork/elrond-go-core/data"
	"github.com/ElrondNetwork/elrond-go-core/data/api"
	"github.com/ElrondNetwork/elrond-go-core/data/block"
	"github.com/ElrondNetwork/elrond-go-core/data/esdt"
	"github.com/ElrondNetwork/elrond-go-core/data/transaction"
	"github.com/ElrondNetwork/elrond-go-core/data/vm"
	"github.com/ElrondNetwork/elrond-go/common"
	"github.com/ElrondNetwork/elrond-go/config"
	"github.com/ElrondNetwork/elrond-go/debug"
	"github.com/ElrondNetwork/elrond-go/facade/mock"
	"github.com/ElrondNetwork/elrond-go/heartbeat/data"
	"github.com/ElrondNetwork/elrond-go/node/external"
	"github.com/ElrondNetwork/elrond-go/process"
	"github.com/ElrondNetwork/elrond-go/state"
	"github.com/ElrondNetwork/elrond-go/testscommon"
	stateMock "github.com/ElrondNetwork/elrond-go/testscommon/state"
	vmcommon "github.com/ElrondNetwork/elrond-vm-common"
	"github.com/stretchr/testify/assert"
	"github.com/stretchr/testify/require"
)

// TODO increase code coverage

func createMockArguments() ArgNodeFacade {
	return ArgNodeFacade{
		Node:                   &mock.NodeStub{},
		ApiResolver:            &mock.ApiResolverStub{},
		RestAPIServerDebugMode: false,
		TxSimulatorProcessor:   &mock.TxExecutionSimulatorStub{},
		WsAntifloodConfig: config.WebServerAntifloodConfig{
			SimultaneousRequests:               1,
			SameSourceRequests:                 1,
			SameSourceResetIntervalInSec:       1,
			TrieOperationsDeadlineMilliseconds: 1,
		},
		FacadeConfig: config.FacadeConfig{
			RestApiInterface: "127.0.0.1:8080",
			PprofEnabled:     false,
		},
		ApiRoutesConfig: config.ApiRoutesConfig{APIPackages: map[string]config.APIPackageConfig{
			"node": {
				Routes: []config.RouteConfig{
					{Name: "status"},
				},
			},
		}},
		AccountsState: &stateMock.AccountsStub{},
		PeerState:     &stateMock.AccountsStub{},
		Blockchain: &testscommon.ChainHandlerStub{
			GetCurrentBlockHeaderCalled: func() nodeData.HeaderHandler {
				return &block.Header{}
			},
			GetCurrentBlockRootHashCalled: func() []byte {
				return []byte("root hash")
			},
		},
	}
}

// ------- NewNodeFacade

func TestNewNodeFacade_WithNilNodeShouldErr(t *testing.T) {
	t.Parallel()

	arg := createMockArguments()
	arg.Node = nil
	nf, err := NewNodeFacade(arg)

	assert.True(t, check.IfNil(nf))
	assert.Equal(t, ErrNilNode, err)
}

func TestNewNodeFacade_WithNilApiResolverShouldErr(t *testing.T) {
	t.Parallel()

	arg := createMockArguments()
	arg.ApiResolver = nil
	nf, err := NewNodeFacade(arg)

	assert.True(t, check.IfNil(nf))
	assert.Equal(t, ErrNilApiResolver, err)
}

func TestNewNodeFacade_WithInvalidSimultaneousRequestsShouldErr(t *testing.T) {
	t.Parallel()

	arg := createMockArguments()
	arg.WsAntifloodConfig.SimultaneousRequests = 0
	nf, err := NewNodeFacade(arg)

	assert.True(t, check.IfNil(nf))
	assert.True(t, errors.Is(err, ErrInvalidValue))
}

func TestNewNodeFacade_WithInvalidSameSourceResetIntervalInSecShouldErr(t *testing.T) {
	t.Parallel()

	arg := createMockArguments()
	arg.WsAntifloodConfig.SameSourceResetIntervalInSec = 0
	nf, err := NewNodeFacade(arg)

	assert.True(t, check.IfNil(nf))
	assert.True(t, errors.Is(err, ErrInvalidValue))
}

func TestNewNodeFacade_WithInvalidSameSourceRequestsShouldErr(t *testing.T) {
	t.Parallel()

	arg := createMockArguments()
	arg.WsAntifloodConfig.SameSourceRequests = 0
	nf, err := NewNodeFacade(arg)

	assert.True(t, check.IfNil(nf))
	assert.True(t, errors.Is(err, ErrInvalidValue))
}

func TestNewNodeFacade_WithInvalidApiRoutesConfigShouldErr(t *testing.T) {
	t.Parallel()

	arg := createMockArguments()
	arg.ApiRoutesConfig = config.ApiRoutesConfig{}
	nf, err := NewNodeFacade(arg)

	assert.True(t, check.IfNil(nf))
	assert.True(t, errors.Is(err, ErrNoApiRoutesConfig))
}

func TestNewNodeFacade_WithValidNodeShouldReturnNotNil(t *testing.T) {
	t.Parallel()

	arg := createMockArguments()
	nf, err := NewNodeFacade(arg)

	assert.False(t, check.IfNil(nf))
	assert.Nil(t, err)
}

// ------- Methods

func TestNodeFacade_GetBalanceWithValidAddressShouldReturnBalance(t *testing.T) {
	t.Parallel()

	balance := big.NewInt(10)
	addr := "testAddress"
	node := &mock.NodeStub{
		GetBalanceCalled: func(address string, _ api.AccountQueryOptions) (*big.Int, api.BlockInfo, error) {
			if addr == address {
				return balance, api.BlockInfo{}, nil
			}
			return big.NewInt(0), api.BlockInfo{}, nil
		},
	}

	arg := createMockArguments()
	arg.Node = node
	nf, _ := NewNodeFacade(arg)

	amount, _, err := nf.GetBalance(addr, api.AccountQueryOptions{})

	assert.Nil(t, err)
	assert.Equal(t, balance, amount)
}

func TestNodeFacade_GetBalanceWithUnknownAddressShouldReturnZeroBalance(t *testing.T) {
	t.Parallel()

	balance := big.NewInt(10)
	addr := "testAddress"
	unknownAddr := "unknownAddr"
	zeroBalance := big.NewInt(0)

	node := &mock.NodeStub{
		GetBalanceCalled: func(address string, _ api.AccountQueryOptions) (*big.Int, api.BlockInfo, error) {
			if addr == address {
				return balance, api.BlockInfo{}, nil
			}
			return big.NewInt(0), api.BlockInfo{}, nil
		},
	}

	arg := createMockArguments()
	arg.Node = node
	nf, _ := NewNodeFacade(arg)

	amount, _, err := nf.GetBalance(unknownAddr, api.AccountQueryOptions{})
	assert.Nil(t, err)
	assert.Equal(t, zeroBalance, amount)
}

func TestNodeFacade_GetBalanceWithErrorOnNodeShouldReturnZeroBalanceAndError(t *testing.T) {
	t.Parallel()

	addr := "testAddress"
	zeroBalance := big.NewInt(0)

	node := &mock.NodeStub{
		GetBalanceCalled: func(address string, _ api.AccountQueryOptions) (*big.Int, api.BlockInfo, error) {
			return big.NewInt(0), api.BlockInfo{}, errors.New("error on getBalance on node")
		},
	}

	arg := createMockArguments()
	arg.Node = node
	nf, _ := NewNodeFacade(arg)

	amount, _, err := nf.GetBalance(addr, api.AccountQueryOptions{})
	assert.NotNil(t, err)
	assert.Equal(t, zeroBalance, amount)
}

func TestNodeFacade_GetTransactionWithValidInputsShouldNotReturnError(t *testing.T) {
	t.Parallel()

	testHash := "testHash"
	testTx := &transaction.ApiTransactionResult{}
	node := &mock.NodeStub{}

	arg := createMockArguments()
	arg.ApiResolver = &mock.ApiResolverStub{
		GetTransactionHandler: func(hash string, withEvents bool) (*transaction.ApiTransactionResult, error) {
			if hash == testHash {
				return testTx, nil
			}
			return nil, nil
		},
	}
	arg.Node = node
	nf, _ := NewNodeFacade(arg)

	tx, err := nf.GetTransaction(testHash, false)
	assert.Nil(t, err)
	assert.Equal(t, testTx, tx)
}

func TestNodeFacade_GetTransactionWithUnknowHashShouldReturnNilAndNoError(t *testing.T) {
	t.Parallel()

	testHash := "testHash"
	testTx := &transaction.ApiTransactionResult{}
	arg := createMockArguments()
	arg.ApiResolver = &mock.ApiResolverStub{
		GetTransactionHandler: func(hash string, withEvents bool) (*transaction.ApiTransactionResult, error) {
			if hash == testHash {
				return testTx, nil
			}
			return nil, nil
		},
	}
	nf, _ := NewNodeFacade(arg)

	tx, err := nf.GetTransaction("unknownHash", false)
	assert.Nil(t, err)
	assert.Nil(t, tx)
}

func TestNodeFacade_SetSyncer(t *testing.T) {
	t.Parallel()

	arg := createMockArguments()
	nf, _ := NewNodeFacade(arg)

	sync := &mock.SyncTimerMock{}
	nf.SetSyncer(sync)
	assert.Equal(t, sync, nf.GetSyncer())
}

func TestNodeFacade_GetAccount(t *testing.T) {
	t.Parallel()

	getAccountCalled := false
	node := &mock.NodeStub{}
	node.GetAccountCalled = func(address string, _ api.AccountQueryOptions) (api.AccountResponse, api.BlockInfo, error) {
		getAccountCalled = true
		return api.AccountResponse{}, api.BlockInfo{}, nil
	}

	arg := createMockArguments()
	arg.Node = node
	nf, _ := NewNodeFacade(arg)

	_, _, _ = nf.GetAccount("test", api.AccountQueryOptions{})
	assert.True(t, getAccountCalled)
}

func TestNodeFacade_GetUsername(t *testing.T) {
	t.Parallel()

	expectedUsername := "username"
	node := &mock.NodeStub{}
	node.GetUsernameCalled = func(address string, _ api.AccountQueryOptions) (string, api.BlockInfo, error) {
		return expectedUsername, api.BlockInfo{}, nil
	}

	arg := createMockArguments()
	arg.Node = node
	nf, _ := NewNodeFacade(arg)

	username, _, err := nf.GetUsername("test", api.AccountQueryOptions{})
	assert.NoError(t, err)
	assert.Equal(t, expectedUsername, username)
}

func TestNodeFacade_GetHeartbeatsReturnsNilShouldErr(t *testing.T) {
	t.Parallel()

	node := &mock.NodeStub{
		GetHeartbeatsHandler: func() []data.PubKeyHeartbeat {
			return nil
		},
	}
	arg := createMockArguments()
	arg.Node = node
	nf, _ := NewNodeFacade(arg)

	result, err := nf.GetHeartbeats()

	assert.Nil(t, result)
	assert.Equal(t, ErrHeartbeatsNotActive, err)
}

func TestNodeFacade_GetHeartbeats(t *testing.T) {
	t.Parallel()

	node := &mock.NodeStub{
		GetHeartbeatsHandler: func() []data.PubKeyHeartbeat {
			return []data.PubKeyHeartbeat{
				{
					PublicKey:       "pk1",
					TimeStamp:       time.Now(),
					IsActive:        true,
					ReceivedShardID: uint32(0),
				},
				{
					PublicKey:       "pk2",
					TimeStamp:       time.Now(),
					IsActive:        true,
					ReceivedShardID: uint32(0),
				},
			}
		},
	}
	arg := createMockArguments()
	arg.Node = node
	nf, _ := NewNodeFacade(arg)

	result, err := nf.GetHeartbeats()

	assert.Nil(t, err)
	fmt.Println(result)
}

func TestNodeFacade_GetDataValue(t *testing.T) {
	t.Parallel()

	wasCalled := false
	arg := createMockArguments()
	arg.ApiResolver = &mock.ApiResolverStub{
		ExecuteSCQueryHandler: func(query *process.SCQuery) (*vmcommon.VMOutput, error) {
			wasCalled = true
			return &vmcommon.VMOutput{}, nil
		},
	}
	nf, err := NewNodeFacade(arg)
	require.NoError(t, err)

	_, _ = nf.ExecuteSCQuery(nil)
	assert.True(t, wasCalled)
}

func TestNodeFacade_EmptyRestInterface(t *testing.T) {
	t.Parallel()

	arg := createMockArguments()
	arg.FacadeConfig.RestApiInterface = ""
	nf, _ := NewNodeFacade(arg)

	assert.Equal(t, DefaultRestInterface, nf.RestApiInterface())
}

func TestNodeFacade_RestInterface(t *testing.T) {
	t.Parallel()

	intf := "localhost:1111"
	arg := createMockArguments()
	arg.FacadeConfig.RestApiInterface = intf
	nf, _ := NewNodeFacade(arg)

	assert.Equal(t, intf, nf.RestApiInterface())
}

func TestNodeFacade_ValidatorStatisticsApi(t *testing.T) {
	t.Parallel()

	mapToRet := make(map[string]*state.ValidatorApiResponse)
	mapToRet["test"] = &state.ValidatorApiResponse{NumLeaderFailure: 5}
	node := &mock.NodeStub{
		ValidatorStatisticsApiCalled: func() (map[string]*state.ValidatorApiResponse, error) {
			return mapToRet, nil
		},
	}
	arg := createMockArguments()
	arg.Node = node
	nf, _ := NewNodeFacade(arg)

	res, err := nf.ValidatorStatisticsApi()
	assert.Nil(t, err)
	assert.Equal(t, mapToRet, res)
}

func TestNodeFacade_SendBulkTransactions(t *testing.T) {
	t.Parallel()

	expectedNumOfSuccessfulTxs := uint64(1)
	sendBulkTxsWasCalled := false
	node := &mock.NodeStub{
		SendBulkTransactionsHandler: func(txs []*transaction.Transaction) (uint64, error) {
			sendBulkTxsWasCalled = true
			return expectedNumOfSuccessfulTxs, nil
		},
	}

	arg := createMockArguments()
	arg.Node = node
	nf, _ := NewNodeFacade(arg)

	txs := make([]*transaction.Transaction, 0)
	txs = append(txs, &transaction.Transaction{Nonce: 1})

	res, err := nf.SendBulkTransactions(txs)
	assert.Nil(t, err)
	assert.Equal(t, expectedNumOfSuccessfulTxs, res)
	assert.True(t, sendBulkTxsWasCalled)
}

func TestNodeFacade_StatusMetrics(t *testing.T) {
	t.Parallel()

	apiResolverMetricsRequested := false
	apiResStub := &mock.ApiResolverStub{
		StatusMetricsHandler: func() external.StatusMetricsHandler {
			apiResolverMetricsRequested = true
			return nil
		},
	}

	arg := createMockArguments()
	arg.ApiResolver = apiResStub
	nf, _ := NewNodeFacade(arg)

	_ = nf.StatusMetrics()

	assert.True(t, apiResolverMetricsRequested)
}

func TestNodeFacade_PprofEnabled(t *testing.T) {
	t.Parallel()

	arg := createMockArguments()
	arg.FacadeConfig.PprofEnabled = true
	nf, _ := NewNodeFacade(arg)

	assert.True(t, nf.PprofEnabled())
}

func TestNodeFacade_RestAPIServerDebugMode(t *testing.T) {
	t.Parallel()

	arg := createMockArguments()
	arg.RestAPIServerDebugMode = true
	nf, _ := NewNodeFacade(arg)

	assert.True(t, nf.RestAPIServerDebugMode())
}

func TestNodeFacade_CreateTransaction(t *testing.T) {
	t.Parallel()

	nodeCreateTxWasCalled := false
	node := &mock.NodeStub{
		CreateTransactionHandler: func(_ uint64, _ string, _ string, _ []byte, _ string, _ []byte, _ uint64, _ uint64, _ []byte, _ string, _ string, _, _ uint32) (*transaction.Transaction, []byte, error) {
			nodeCreateTxWasCalled = true
			return nil, nil, nil
		},
	}
	arg := createMockArguments()
	arg.Node = node
	nf, _ := NewNodeFacade(arg)

	_, _, _ = nf.CreateTransaction(0, "0", "0", nil, "0", nil, 0, 0, []byte("0"), "0", "chainID", 1, 0)

	assert.True(t, nodeCreateTxWasCalled)
}

func TestNodeFacade_Trigger(t *testing.T) {
	t.Parallel()

	wasCalled := false
	expectedErr := errors.New("expected err")
	arg := createMockArguments()
	epoch := uint32(4638)
	recoveredEpoch := uint32(0)
	recoveredWithEarlyEndOfEpoch := atomicCore.Flag{}
	arg.Node = &mock.NodeStub{
		DirectTriggerCalled: func(epoch uint32, withEarlyEndOfEpoch bool) error {
			wasCalled = true
			atomic.StoreUint32(&recoveredEpoch, epoch)
			recoveredWithEarlyEndOfEpoch.SetValue(withEarlyEndOfEpoch)

			return expectedErr
		},
	}
	nf, _ := NewNodeFacade(arg)

	err := nf.Trigger(epoch, true)

	assert.True(t, wasCalled)
	assert.Equal(t, expectedErr, err)
	assert.Equal(t, epoch, atomic.LoadUint32(&recoveredEpoch))
	assert.True(t, recoveredWithEarlyEndOfEpoch.IsSet())
}

func TestNodeFacade_IsSelfTrigger(t *testing.T) {
	t.Parallel()

	wasCalled := false
	arg := createMockArguments()
	arg.Node = &mock.NodeStub{
		IsSelfTriggerCalled: func() bool {
			wasCalled = true
			return true
		},
	}
	nf, _ := NewNodeFacade(arg)

	isSelf := nf.IsSelfTrigger()

	assert.True(t, wasCalled)
	assert.True(t, isSelf)
}

func TestNodeFacade_EncodeDecodeAddressPubkey(t *testing.T) {
	t.Parallel()

	buff := []byte("abcdefg")
	arg := createMockArguments()
	nf, _ := NewNodeFacade(arg)
	encoded, err := nf.EncodeAddressPubkey(buff)
	assert.Nil(t, err)

	recoveredBytes, err := nf.DecodeAddressPubkey(encoded)

	assert.Nil(t, err)
	assert.Equal(t, buff, recoveredBytes)
}

func TestElrondNodeFacade_GetQueryHandler(t *testing.T) {
	t.Parallel()

	wasCalled := false
	arg := createMockArguments()
	arg.Node = &mock.NodeStub{
		GetQueryHandlerCalled: func(name string) (handler debug.QueryHandler, err error) {
			wasCalled = true

			return nil, nil
		},
	}
	nf, _ := NewNodeFacade(arg)

	qh, err := nf.GetQueryHandler("")

	assert.Nil(t, qh)
	assert.Nil(t, err)
	assert.True(t, wasCalled)
}

func TestNodeFacade_GetPeerInfo(t *testing.T) {
	t.Parallel()

	pinfo := core.QueryP2PPeerInfo{
		Pid: "pid",
	}
	arg := createMockArguments()
	arg.Node = &mock.NodeStub{
		GetPeerInfoCalled: func(pid string) ([]core.QueryP2PPeerInfo, error) {
			return []core.QueryP2PPeerInfo{pinfo}, nil
		},
	}
	nf, _ := NewNodeFacade(arg)

	val, err := nf.GetPeerInfo("")

	assert.Nil(t, err)
	assert.Equal(t, []core.QueryP2PPeerInfo{pinfo}, val)
}

func TestNodeFacade_GetThrottlerForEndpointNoConfigShouldReturnNilAndFalse(t *testing.T) {
	t.Parallel()

	arg := createMockArguments()
	arg.WsAntifloodConfig.EndpointsThrottlers = []config.EndpointsThrottlersConfig{} // ensure it is empty
	nf, _ := NewNodeFacade(arg)

	thr, ok := nf.GetThrottlerForEndpoint("any-endpoint")

	assert.Nil(t, thr)
	assert.False(t, ok)
}

func TestNodeFacade_GetThrottlerForEndpointNotFoundShouldReturnNilAndFalse(t *testing.T) {
	t.Parallel()

	arg := createMockArguments()
	arg.WsAntifloodConfig.EndpointsThrottlers = []config.EndpointsThrottlersConfig{
		{
			Endpoint:         "endpoint",
			MaxNumGoRoutines: 10,
		},
	}
	nf, _ := NewNodeFacade(arg)

	thr, ok := nf.GetThrottlerForEndpoint("different-endpoint")

	assert.Nil(t, thr)
	assert.False(t, ok)
}

func TestNodeFacade_GetThrottlerForEndpointShouldFindAndReturn(t *testing.T) {
	t.Parallel()

	arg := createMockArguments()
	arg.WsAntifloodConfig.EndpointsThrottlers = []config.EndpointsThrottlersConfig{
		{
			Endpoint:         "endpoint",
			MaxNumGoRoutines: 10,
		},
	}
	nf, _ := NewNodeFacade(arg)

	thr, ok := nf.GetThrottlerForEndpoint("endpoint")

	assert.NotNil(t, thr)
	assert.True(t, ok)
}

func TestNodeFacade_GetKeyValuePairs(t *testing.T) {
	t.Parallel()

	expectedPairs := map[string]string{"k": "v"}
	arg := createMockArguments()
	arg.Node = &mock.NodeStub{
		GetKeyValuePairsCalled: func(address string, _ api.AccountQueryOptions, _ context.Context) (map[string]string, api.BlockInfo, error) {
			return expectedPairs, api.BlockInfo{}, nil
		},
	}

	nf, _ := NewNodeFacade(arg)

	res, _, err := nf.GetKeyValuePairs("addr", api.AccountQueryOptions{})
	assert.NoError(t, err)
	assert.Equal(t, expectedPairs, res)
}

func TestNodeFacade_GetAllESDTTokens(t *testing.T) {
	t.Parallel()

	expectedTokens := map[string]*esdt.ESDigitalToken{
		"token0": {Value: big.NewInt(10)},
		"token1": {TokenMetaData: &esdt.MetaData{Name: []byte("name1")}},
	}
	arg := createMockArguments()
	arg.Node = &mock.NodeStub{
		GetAllESDTTokensCalled: func(_ string, _ api.AccountQueryOptions, _ context.Context) (map[string]*esdt.ESDigitalToken, api.BlockInfo, error) {
			return expectedTokens, api.BlockInfo{}, nil
		},
	}

	nf, _ := NewNodeFacade(arg)

	res, _, err := nf.GetAllESDTTokens("addr", api.AccountQueryOptions{})
	assert.NoError(t, err)
	assert.Equal(t, expectedTokens, res)
}

func TestNodeFacade_GetESDTData(t *testing.T) {
	t.Parallel()

	expectedData := &esdt.ESDigitalToken{
		TokenMetaData: &esdt.MetaData{Name: []byte("name1")},
	}
	arg := createMockArguments()
	arg.Node = &mock.NodeStub{
		GetESDTDataCalled: func(_ string, _ string, _ uint64, _ api.AccountQueryOptions) (*esdt.ESDigitalToken, api.BlockInfo, error) {
			return expectedData, api.BlockInfo{}, nil
		},
	}

	nf, _ := NewNodeFacade(arg)

	res, _, err := nf.GetESDTData("addr", "tkn", 0, api.AccountQueryOptions{})
	assert.NoError(t, err)
	assert.Equal(t, expectedData, res)
}

func TestNodeFacade_GetValueForKey(t *testing.T) {
	t.Parallel()

	expectedValue := "value"
	arg := createMockArguments()
	arg.Node = &mock.NodeStub{
		GetValueForKeyCalled: func(_ string, _ string, _ api.AccountQueryOptions) (string, api.BlockInfo, error) {
			return expectedValue, api.BlockInfo{}, nil
		},
	}

	nf, _ := NewNodeFacade(arg)

	res, _, err := nf.GetValueForKey("addr", "key", api.AccountQueryOptions{})
	assert.NoError(t, err)
	assert.Equal(t, expectedValue, res)
}

func TestNodeFacade_GetAllIssuedESDTs(t *testing.T) {
	t.Parallel()

	expectedValue := []string{"value"}
	arg := createMockArguments()
	arg.Node = &mock.NodeStub{
		GetAllIssuedESDTsCalled: func(_ string, _ context.Context) ([]string, error) {
			return expectedValue, nil
		},
	}

	nf, _ := NewNodeFacade(arg)

	res, err := nf.GetAllIssuedESDTs("")
	assert.NoError(t, err)
	assert.Equal(t, expectedValue, res)
}

func TestNodeFacade_GetESDTsWithRole(t *testing.T) {
	t.Parallel()

	expectedResponse := []string{"ABC-1q2w3e", "PPP-sc78gh"}
	args := createMockArguments()

	args.Node = &mock.NodeStub{
		GetESDTsWithRoleCalled: func(address string, role string, _ api.AccountQueryOptions, _ context.Context) ([]string, api.BlockInfo, error) {
			return expectedResponse, api.BlockInfo{}, nil
		},
	}

	nf, _ := NewNodeFacade(args)

	res, _, err := nf.GetESDTsWithRole("address", "role", api.AccountQueryOptions{})
	require.NoError(t, err)
	require.Equal(t, expectedResponse, res)
}

func TestNodeFacade_GetNFTTokenIDsRegisteredByAddress(t *testing.T) {
	t.Parallel()

	expectedResponse := []string{"ABC-1q2w3e", "PPP-sc78gh"}
	args := createMockArguments()

	args.Node = &mock.NodeStub{
		GetNFTTokenIDsRegisteredByAddressCalled: func(address string, _ api.AccountQueryOptions, _ context.Context) ([]string, api.BlockInfo, error) {
			return expectedResponse, api.BlockInfo{}, nil
		},
	}

	nf, _ := NewNodeFacade(args)

	res, _, err := nf.GetNFTTokenIDsRegisteredByAddress("address", api.AccountQueryOptions{})
	require.NoError(t, err)
	require.Equal(t, expectedResponse, res)
}

func TestNodeFacade_GetAllIssuedESDTsWithError(t *testing.T) {
	t.Parallel()

	localErr := errors.New("local")
	arg := createMockArguments()
	arg.Node = &mock.NodeStub{
		GetAllIssuedESDTsCalled: func(_ string, _ context.Context) ([]string, error) {
			return nil, localErr
		},
	}

	nf, _ := NewNodeFacade(arg)

	_, err := nf.GetAllIssuedESDTs("")
	assert.Equal(t, err, localErr)
}

func TestNodeFacade_ValidateTransactionForSimulation(t *testing.T) {
	t.Parallel()

	called := false
	arg := createMockArguments()
	arg.Node = &mock.NodeStub{
		ValidateTransactionForSimulationCalled: func(tx *transaction.Transaction, bypassSignature bool) error {
			called = true
			return nil
		},
	}
	nf, _ := NewNodeFacade(arg)

	err := nf.ValidateTransactionForSimulation(&transaction.Transaction{}, false)
	assert.Nil(t, err)
	assert.True(t, called)
}

func TestNodeFacade_GetTotalStakedValue(t *testing.T) {
	t.Parallel()

	called := false
	arg := createMockArguments()
	arg.ApiResolver = &mock.ApiResolverStub{
		GetTotalStakedValueHandler: func(ctx context.Context) (*api.StakeValues, error) {
			called = true
			return nil, nil
		},
	}
	nf, _ := NewNodeFacade(arg)
	_, err := nf.GetTotalStakedValue()

	assert.Nil(t, err)
	assert.True(t, called)
}

func TestNodeFacade_GetDelegatorsList(t *testing.T) {
	t.Parallel()

	called := false
	arg := createMockArguments()
	arg.ApiResolver = &mock.ApiResolverStub{
		GetDelegatorsListHandler: func(ctx context.Context) ([]*api.Delegator, error) {
			called = true
			return nil, nil
		},
	}
	nf, _ := NewNodeFacade(arg)
	_, err := nf.GetDelegatorsList()

	assert.Nil(t, err)
	assert.True(t, called)
}

func TestNodeFacade_GetDirectStakedList(t *testing.T) {
	t.Parallel()

	called := false
	arg := createMockArguments()
	arg.ApiResolver = &mock.ApiResolverStub{
		GetDirectStakedListHandler: func(ctx context.Context) ([]*api.DirectStakedValue, error) {
			called = true
			return nil, nil
		},
	}
	nf, _ := NewNodeFacade(arg)
	_, err := nf.GetDirectStakedList()

	assert.Nil(t, err)
	assert.True(t, called)
}

func TestNodeFacade_GetProofCurrentRootHashIsEmptyShouldErr(t *testing.T) {
	t.Parallel()

	arg := createMockArguments()
	arg.Blockchain = &testscommon.ChainHandlerStub{
		GetCurrentBlockRootHashCalled: func() []byte {
			return nil
		},
	}
	nf, _ := NewNodeFacade(arg)

	response, err := nf.GetProofCurrentRootHash("addr")
	assert.Nil(t, response)
	assert.Equal(t, ErrEmptyRootHash, err)
}

func TestNodeFacade_GetProof(t *testing.T) {
	t.Parallel()

	expectedResponse := &common.GetProofResponse{
		Proof:    [][]byte{[]byte("valid"), []byte("proof")},
		Value:    []byte("value"),
		RootHash: "rootHash",
	}
	arg := createMockArguments()
	arg.Node = &mock.NodeStub{
		GetProofCalled: func(_ string, _ string) (*common.GetProofResponse, error) {
			return expectedResponse, nil
		},
	}
	nf, _ := NewNodeFacade(arg)

	response, err := nf.GetProof("hash", "addr")
	assert.Nil(t, err)
	assert.Equal(t, expectedResponse, response)
}

func TestNodeFacade_GetProofCurrentRootHash(t *testing.T) {
	t.Parallel()

	expectedResponse := &common.GetProofResponse{
		Proof:    [][]byte{[]byte("valid"), []byte("proof")},
		Value:    []byte("value"),
		RootHash: "rootHash",
	}
	arg := createMockArguments()
	arg.Node = &mock.NodeStub{
		GetProofCalled: func(_ string, _ string) (*common.GetProofResponse, error) {
			return expectedResponse, nil
		},
	}
	nf, _ := NewNodeFacade(arg)

	response, err := nf.GetProofCurrentRootHash("addr")
	assert.Nil(t, err)
	assert.Equal(t, expectedResponse, response)
}

func TestNodeFacade_GetProofDataTrie(t *testing.T) {
	t.Parallel()

	expectedResponseMainTrie := &common.GetProofResponse{
		Proof:    [][]byte{[]byte("valid"), []byte("proof"), []byte("mainTrie")},
		Value:    []byte("accountBytes"),
		RootHash: "rootHash",
	}
	expectedResponseDataTrie := &common.GetProofResponse{
		Proof:    [][]byte{[]byte("valid"), []byte("proof"), []byte("dataTrie")},
		Value:    []byte("value"),
		RootHash: "dataTrieRootHash",
	}
	arg := createMockArguments()
	arg.Node = &mock.NodeStub{
		GetProofDataTrieCalled: func(_ string, _ string, _ string) (*common.GetProofResponse, *common.GetProofResponse, error) {
			return expectedResponseMainTrie, expectedResponseDataTrie, nil
		},
	}
	nf, _ := NewNodeFacade(arg)

	mainTrieResponse, dataTrieResponse, err := nf.GetProofDataTrie("hash", "addr", "key")
	assert.Nil(t, err)
	assert.Equal(t, expectedResponseMainTrie, mainTrieResponse)
	assert.Equal(t, expectedResponseDataTrie, dataTrieResponse)
}

func TestNodeFacade_VerifyProof(t *testing.T) {
	t.Parallel()

	arg := createMockArguments()
	arg.Node = &mock.NodeStub{
		VerifyProofCalled: func(_ string, _ string, _ [][]byte) (bool, error) {
			return true, nil
		},
	}
	nf, _ := NewNodeFacade(arg)

	response, err := nf.VerifyProof("hash", "addr", [][]byte{[]byte("proof")})
	assert.Nil(t, err)
	assert.True(t, response)
}

func TestNodeFacade_ExecuteSCQuery(t *testing.T) {
	t.Parallel()

	executeScQueryHandlerWasCalled := false
	arg := createMockArguments()

	expectedAddress := []byte("addr")
	expectedBalance := big.NewInt(37)
	expectedVmOutput := &vmcommon.VMOutput{
		ReturnData: [][]byte{[]byte("test return data")},
		ReturnCode: vmcommon.AccountCollision,
		OutputAccounts: map[string]*vmcommon.OutputAccount{
			"key0": {
				Address: expectedAddress,
				Balance: expectedBalance,
			},
		},
	}
	arg.ApiResolver = &mock.ApiResolverStub{
		ExecuteSCQueryHandler: func(_ *process.SCQuery) (*vmcommon.VMOutput, error) {
			executeScQueryHandlerWasCalled = true
			return expectedVmOutput, nil
		},
	}

	nf, _ := NewNodeFacade(arg)

	apiVmOutput, err := nf.ExecuteSCQuery(&process.SCQuery{})
	require.NoError(t, err)
	require.True(t, executeScQueryHandlerWasCalled)
	require.Equal(t, expectedVmOutput.ReturnData, apiVmOutput.ReturnData)
	require.Equal(t, expectedVmOutput.ReturnCode.String(), apiVmOutput.ReturnCode)
	require.Equal(t, 1, len(apiVmOutput.OutputAccounts))

	outputAccount := apiVmOutput.OutputAccounts[hex.EncodeToString([]byte("key0"))]
	require.Equal(t, expectedBalance, outputAccount.Balance)
	require.Equal(t, hex.EncodeToString(expectedAddress), outputAccount.Address)
}

func TestNodeFacade_GetBlockByRoundShouldWork(t *testing.T) {
	t.Parallel()

	arg := createMockArguments()
	blk := &api.Block{
		Round: 1,
		Nonce: 2,
	}

	arg.ApiResolver = &mock.ApiResolverStub{
		GetBlockByRoundCalled: func(_ uint64, _ api.BlockQueryOptions) (*api.Block, error) {
			return blk, nil
		},
	}

	nf, _ := NewNodeFacade(arg)
	ret, err := nf.GetBlockByRound(0, api.BlockQueryOptions{})

	assert.Nil(t, err)
	assert.Equal(t, ret, blk)
}

// ---- MetaBlock

func TestNodeFacade_GetInternalMetaBlockByNonceShouldWork(t *testing.T) {
	t.Parallel()

	arg := createMockArguments()
	blk := &block.MetaBlock{
		Round: 0,
		Nonce: 0,
	}

	arg.ApiResolver = &mock.ApiResolverStub{
		GetInternalMetaBlockByNonceCalled: func(_ common.ApiOutputFormat, _ uint64) (interface{}, error) {
			return blk, nil
		},
	}

	nf, _ := NewNodeFacade(arg)
	ret, err := nf.GetInternalMetaBlockByNonce(common.ApiOutputFormatProto, 0)

	assert.Nil(t, err)
	assert.Equal(t, ret, blk)
}

func TestNodeFacade_GetInternalMetaBlockByRoundShouldWork(t *testing.T) {
	t.Parallel()

	arg := createMockArguments()
	blk := &block.MetaBlock{
		Round: 0,
		Nonce: 0,
	}

	arg.ApiResolver = &mock.ApiResolverStub{
		GetInternalMetaBlockByRoundCalled: func(_ common.ApiOutputFormat, _ uint64) (interface{}, error) {
			return blk, nil
		},
	}

	nf, _ := NewNodeFacade(arg)
	ret, err := nf.GetInternalMetaBlockByRound(common.ApiOutputFormatProto, 0)

	assert.Nil(t, err)
	assert.Equal(t, ret, blk)
}

func TestNodeFacade_GetInternalMetaBlockByHashShouldWork(t *testing.T) {
	t.Parallel()

	arg := createMockArguments()
	blk := &block.MetaBlock{
		Round: 0,
		Nonce: 0,
	}

	arg.ApiResolver = &mock.ApiResolverStub{
		GetInternalMetaBlockByHashCalled: func(_ common.ApiOutputFormat, _ string) (interface{}, error) {
			return blk, nil
		},
	}

	nf, _ := NewNodeFacade(arg)
	ret, err := nf.GetInternalMetaBlockByHash(common.ApiOutputFormatProto, "dummyhash")

	assert.Nil(t, err)
	assert.Equal(t, ret, blk)
}

// ---- ShardBlock

func TestNodeFacade_GetInternalShardBlockByNonceShouldWork(t *testing.T) {
	t.Parallel()

	arg := createMockArguments()
	blk := &block.Header{
		Round: 0,
		Nonce: 0,
	}

	arg.ApiResolver = &mock.ApiResolverStub{
		GetInternalShardBlockByNonceCalled: func(_ common.ApiOutputFormat, _ uint64) (interface{}, error) {
			return blk, nil
		},
	}

	nf, _ := NewNodeFacade(arg)
	ret, err := nf.GetInternalShardBlockByNonce(common.ApiOutputFormatProto, 0)

	assert.Nil(t, err)
	assert.Equal(t, ret, blk)
}

func TestNodeFacade_GetInternalShardBlockByRoundShouldWork(t *testing.T) {
	t.Parallel()

	arg := createMockArguments()
	blk := &block.Header{
		Round: 0,
		Nonce: 0,
	}

	arg.ApiResolver = &mock.ApiResolverStub{
		GetInternalShardBlockByRoundCalled: func(_ common.ApiOutputFormat, _ uint64) (interface{}, error) {
			return blk, nil
		},
	}

	nf, _ := NewNodeFacade(arg)
	ret, err := nf.GetInternalShardBlockByRound(common.ApiOutputFormatProto, 0)

	assert.Nil(t, err)
	assert.Equal(t, ret, blk)
}

func TestNodeFacade_GetInternalShardBlockByHashShouldWork(t *testing.T) {
	t.Parallel()

	arg := createMockArguments()
	blk := &block.Header{
		Round: 0,
		Nonce: 0,
	}

	arg.ApiResolver = &mock.ApiResolverStub{
		GetInternalShardBlockByHashCalled: func(_ common.ApiOutputFormat, _ string) (interface{}, error) {
			return blk, nil
		},
	}

	nf, _ := NewNodeFacade(arg)
	ret, err := nf.GetInternalShardBlockByHash(common.ApiOutputFormatProto, "dummyhash")

	assert.Nil(t, err)
	assert.Equal(t, ret, blk)
}

func TestNodeFacade_GetInternalMiniBlockByHashShouldWork(t *testing.T) {
	t.Parallel()

	arg := createMockArguments()
	blk := &block.MiniBlock{
		ReceiverShardID: 0,
		SenderShardID:   0,
	}

	arg.ApiResolver = &mock.ApiResolverStub{
		GetInternalMiniBlockCalled: func(_ common.ApiOutputFormat, _ string, epoch uint32) (interface{}, error) {
			return blk, nil
		},
	}

	nf, _ := NewNodeFacade(arg)
	ret, err := nf.GetInternalMiniBlockByHash(common.ApiOutputFormatProto, "dummyhash", 1)

	assert.Nil(t, err)
	assert.Equal(t, ret, blk)
}

func TestFacade_convertVmOutputToApiResponse(t *testing.T) {
	arg := createMockArguments()
	nf, _ := NewNodeFacade(arg)

	convertAddressFunc := func(input []byte) string {
		// NodeStub uses hex.EncodeToString for the stubbed EncodeAddressPubkey() function
		return hex.EncodeToString(input)
	}

	retData := [][]byte{[]byte("ret_data_0")}
	outAcc, outAccStorageKey, outAccOffset := []byte("addr0"), []byte("out_acc_storage_key"), []byte("offset")
	outAccTransferSndrAddr := []byte("addr1")
	logId, logAddr, logTopics, logData := []byte("log_id"), []byte("log_addr"), [][]byte{[]byte("log_topic")}, []byte("log_data")
	vmInput := vmcommon.VMOutput{
		ReturnData: retData,
		OutputAccounts: map[string]*vmcommon.OutputAccount{
			string(outAcc): {
				Address: outAcc,
				StorageUpdates: map[string]*vmcommon.StorageUpdate{
					string(outAccStorageKey): {
						Offset: outAccOffset,
					},
				},
				OutputTransfers: []vmcommon.OutputTransfer{
					{
						SenderAddress: outAccTransferSndrAddr,
					},
				},
			},
		},
		Logs: []*vmcommon.LogEntry{
			{
				Identifier: logId,
				Address:    logAddr,
				Topics:     logTopics,
				Data:       logData,
			},
		},
	}

	expectedOutputAccounts := map[string]*vm.OutputAccountApi{
		convertAddressFunc(outAcc): {
			Address: convertAddressFunc(outAcc),
			StorageUpdates: map[string]*vm.StorageUpdateApi{
				hex.EncodeToString(outAccStorageKey): {
					Offset: outAccOffset,
				},
			},
			OutputTransfers: []vm.OutputTransferApi{
				{
					SenderAddress: convertAddressFunc(outAccTransferSndrAddr),
				},
			},
		},
	}

	expectedLogs := []*vm.LogEntryApi{
		{
			Identifier: logId,
			Address:    convertAddressFunc(logAddr),
			Topics:     logTopics,
			Data:       logData,
		},
	}

	res := nf.convertVmOutputToApiResponse(&vmInput)
	require.Equal(t, retData, res.ReturnData)
	require.Equal(t, expectedOutputAccounts, res.OutputAccounts)
	require.Equal(t, expectedLogs, res.Logs)
}

func TestNodeFacade_GetTransactionsPool(t *testing.T) {
	t.Parallel()

	t.Run("should error", func(t *testing.T) {
		t.Parallel()

		arg := createMockArguments()
		expectedErr := errors.New("expected error")
		arg.ApiResolver = &mock.ApiResolverStub{
			GetTransactionsPoolCalled: func(fields string) (*common.TransactionsPoolAPIResponse, error) {
				return nil, expectedErr
			},
		}

		nf, _ := NewNodeFacade(arg)
		res, err := nf.GetTransactionsPool("")
		require.Nil(t, res)
		require.Equal(t, expectedErr, err)
	})

	t.Run("should work", func(t *testing.T) {
		t.Parallel()

		arg := createMockArguments()
		expectedPool := &common.TransactionsPoolAPIResponse{
			RegularTransactions: []common.Transaction{
				{
					TxFields: map[string]interface{}{
						"hash": "tx0",
					},
				},
				{
					TxFields: map[string]interface{}{
						"hash": "tx1",
					},
				},
			},
			SmartContractResults: []common.Transaction{
				{
					TxFields: map[string]interface{}{
						"hash": "tx2",
					},
				},
				{
					TxFields: map[string]interface{}{
						"hash": "tx3",
					},
				},
			},
			Rewards: []common.Transaction{
				{
					TxFields: map[string]interface{}{
						"hash": "tx4",
					},
				},
			},
		}
		arg.ApiResolver = &mock.ApiResolverStub{
			GetTransactionsPoolCalled: func(fields string) (*common.TransactionsPoolAPIResponse, error) {
				return expectedPool, nil
			},
		}

		nf, _ := NewNodeFacade(arg)
		res, err := nf.GetTransactionsPool("")
		require.NoError(t, err)
		require.Equal(t, expectedPool, res)
	})
}

func TestNodeFacade_GetGenesisBalances(t *testing.T) {
	t.Parallel()

	t.Run("should return error", func(t *testing.T) {
		t.Parallel()

		arg := createMockArguments()
		expectedErr := errors.New("expected error")
		arg.ApiResolver = &mock.ApiResolverStub{
			GetGenesisBalancesCalled: func() ([]*common.InitialAccountAPI, error) {
				return nil, expectedErr
			},
		}

		nf, _ := NewNodeFacade(arg)
		res, err := nf.GetGenesisBalances()
		require.Nil(t, res)
		require.Equal(t, expectedErr, err)
	})
	t.Run("should work", func(t *testing.T) {
		t.Parallel()

		arg := createMockArguments()
		expectedBalances := []*common.InitialAccountAPI{
			{
				Address: "addr",
			},
		}
		arg.ApiResolver = &mock.ApiResolverStub{
			GetGenesisBalancesCalled: func() ([]*common.InitialAccountAPI, error) {
				return expectedBalances, nil
			},
		}

		nf, _ := NewNodeFacade(arg)
		res, err := nf.GetGenesisBalances()
		require.NoError(t, err)
		require.Equal(t, expectedBalances, res)
	})
}

<<<<<<< HEAD
func TestGetGasConfigs(t *testing.T) {
	t.Parallel()

	t.Run("empty gas configs map", func(t *testing.T) {
		t.Parallel()

		arg := createMockArguments()

		wasCalled := false
		arg.ApiResolver = &mock.ApiResolverStub{
			GetGasConfigsCalled: func() map[string]map[string]uint64 {
				wasCalled = true
				return make(map[string]map[string]uint64)
=======
func TestNodeFacade_GetTransactionsPoolForSender(t *testing.T) {
	t.Parallel()

	t.Run("should error", func(t *testing.T) {
		t.Parallel()

		arg := createMockArguments()
		expectedErr := errors.New("expected error")
		arg.ApiResolver = &mock.ApiResolverStub{
			GetTransactionsPoolForSenderCalled: func(sender, fields string) (*common.TransactionsPoolForSenderApiResponse, error) {
				return nil, expectedErr
			},
		}

		nf, _ := NewNodeFacade(arg)
		res, err := nf.GetTransactionsPoolForSender("", "")
		require.Nil(t, res)
		require.Equal(t, expectedErr, err)
	})

	t.Run("should work", func(t *testing.T) {
		t.Parallel()

		arg := createMockArguments()
		expectedSender := "alice"
		providedParameters := "sender,hash,receiver"
		expectedResponse := &common.TransactionsPoolForSenderApiResponse{
			Transactions: []common.Transaction{
				{
					TxFields: map[string]interface{}{
						"hash":     "txhash1",
						"sender":   expectedSender,
						"receiver": "receiver1",
					},
				},
				{
					TxFields: map[string]interface{}{
						"hash":     "txhash2",
						"sender":   expectedSender,
						"receiver": "receiver2",
					},
				},
			},
		}
		arg.ApiResolver = &mock.ApiResolverStub{
			GetTransactionsPoolForSenderCalled: func(sender, fields string) (*common.TransactionsPoolForSenderApiResponse, error) {
				require.Equal(t, expectedSender, sender)
				require.Equal(t, providedParameters, fields)
				return expectedResponse, nil
			},
		}

		nf, _ := NewNodeFacade(arg)
		res, err := nf.GetTransactionsPoolForSender(expectedSender, providedParameters)
		require.NoError(t, err)
		require.Equal(t, expectedResponse, res)
	})
}

func TestNodeFacade_GetLastPoolNonceForSender(t *testing.T) {
	t.Parallel()

	t.Run("should error", func(t *testing.T) {
		t.Parallel()

		arg := createMockArguments()
		expectedErr := errors.New("expected error")
		arg.ApiResolver = &mock.ApiResolverStub{
			GetLastPoolNonceForSenderCalled: func(sender string) (uint64, error) {
				return 0, expectedErr
>>>>>>> 84820c86
			},
		}

		nf, _ := NewNodeFacade(arg)
<<<<<<< HEAD
		_, err := nf.GetGasConfigs()
		require.Equal(t, ErrEmptyGasConfigs, err)
		require.True(t, wasCalled)
=======
		res, err := nf.GetLastPoolNonceForSender("")
		require.Equal(t, uint64(0), res)
		require.Equal(t, expectedErr, err)
>>>>>>> 84820c86
	})

	t.Run("should work", func(t *testing.T) {
		t.Parallel()

		arg := createMockArguments()
<<<<<<< HEAD

		providedMap := map[string]map[string]uint64{
			"map1": {
				"test1": 1,
			},
		}
		wasCalled := false
		arg.ApiResolver = &mock.ApiResolverStub{
			GetGasConfigsCalled: func() map[string]map[string]uint64 {
				wasCalled = true
				return providedMap
=======
		expectedSender := "alice"
		expectedNonce := uint64(33)
		arg.ApiResolver = &mock.ApiResolverStub{
			GetLastPoolNonceForSenderCalled: func(sender string) (uint64, error) {
				return expectedNonce, nil
			},
		}

		nf, _ := NewNodeFacade(arg)
		res, err := nf.GetLastPoolNonceForSender(expectedSender)
		require.NoError(t, err)
		require.Equal(t, expectedNonce, res)
	})
}

func TestNodeFacade_GetTransactionsPoolNonceGapsForSender(t *testing.T) {
	t.Parallel()

	t.Run("should error", func(t *testing.T) {
		t.Parallel()

		arg := createMockArguments()
		expectedErr := errors.New("expected error")
		arg.ApiResolver = &mock.ApiResolverStub{
			GetTransactionsPoolNonceGapsForSenderCalled: func(sender string) (*common.TransactionsPoolNonceGapsForSenderApiResponse, error) {
				return nil, expectedErr
			},
		}

		nf, _ := NewNodeFacade(arg)
		res, err := nf.GetTransactionsPoolNonceGapsForSender("")
		require.Nil(t, res)
		require.Equal(t, expectedErr, err)
	})

	t.Run("should work", func(t *testing.T) {
		t.Parallel()

		arg := createMockArguments()
		expectedSender := "alice"
		expectedNonceGaps := &common.TransactionsPoolNonceGapsForSenderApiResponse{
			Sender: expectedSender,
			Gaps: []common.NonceGapApiResponse{
				{
					From: 33,
					To:   60,
				},
			},
		}
		arg.ApiResolver = &mock.ApiResolverStub{
			GetTransactionsPoolNonceGapsForSenderCalled: func(sender string) (*common.TransactionsPoolNonceGapsForSenderApiResponse, error) {
				return expectedNonceGaps, nil
>>>>>>> 84820c86
			},
		}

		nf, _ := NewNodeFacade(arg)
<<<<<<< HEAD
		gasConfigMap, err := nf.GetGasConfigs()
		require.NoError(t, err)
		require.Equal(t, providedMap, gasConfigMap)
		require.True(t, wasCalled)
=======
		res, err := nf.GetTransactionsPoolNonceGapsForSender(expectedSender)
		require.NoError(t, err)
		require.Equal(t, expectedNonceGaps, res)
>>>>>>> 84820c86
	})
}<|MERGE_RESOLUTION|>--- conflicted
+++ resolved
@@ -1382,7 +1382,6 @@
 	})
 }
 
-<<<<<<< HEAD
 func TestGetGasConfigs(t *testing.T) {
 	t.Parallel()
 
@@ -1396,7 +1395,41 @@
 			GetGasConfigsCalled: func() map[string]map[string]uint64 {
 				wasCalled = true
 				return make(map[string]map[string]uint64)
-=======
+			},
+		}
+
+		nf, _ := NewNodeFacade(arg)
+		_, err := nf.GetGasConfigs()
+		require.Equal(t, ErrEmptyGasConfigs, err)
+		require.True(t, wasCalled)
+	})
+
+	t.Run("should work", func(t *testing.T) {
+		t.Parallel()
+
+		arg := createMockArguments()
+
+		providedMap := map[string]map[string]uint64{
+			"map1": {
+				"test1": 1,
+			},
+		}
+		wasCalled := false
+		arg.ApiResolver = &mock.ApiResolverStub{
+			GetGasConfigsCalled: func() map[string]map[string]uint64 {
+				wasCalled = true
+				return providedMap
+			},
+		}
+
+		nf, _ := NewNodeFacade(arg)
+		gasConfigMap, err := nf.GetGasConfigs()
+		require.NoError(t, err)
+		require.Equal(t, providedMap, gasConfigMap)
+		require.True(t, wasCalled)
+	})
+}
+
 func TestNodeFacade_GetTransactionsPoolForSender(t *testing.T) {
 	t.Parallel()
 
@@ -1467,39 +1500,19 @@
 		arg.ApiResolver = &mock.ApiResolverStub{
 			GetLastPoolNonceForSenderCalled: func(sender string) (uint64, error) {
 				return 0, expectedErr
->>>>>>> 84820c86
 			},
 		}
 
 		nf, _ := NewNodeFacade(arg)
-<<<<<<< HEAD
-		_, err := nf.GetGasConfigs()
-		require.Equal(t, ErrEmptyGasConfigs, err)
-		require.True(t, wasCalled)
-=======
 		res, err := nf.GetLastPoolNonceForSender("")
 		require.Equal(t, uint64(0), res)
 		require.Equal(t, expectedErr, err)
->>>>>>> 84820c86
 	})
 
 	t.Run("should work", func(t *testing.T) {
 		t.Parallel()
 
 		arg := createMockArguments()
-<<<<<<< HEAD
-
-		providedMap := map[string]map[string]uint64{
-			"map1": {
-				"test1": 1,
-			},
-		}
-		wasCalled := false
-		arg.ApiResolver = &mock.ApiResolverStub{
-			GetGasConfigsCalled: func() map[string]map[string]uint64 {
-				wasCalled = true
-				return providedMap
-=======
 		expectedSender := "alice"
 		expectedNonce := uint64(33)
 		arg.ApiResolver = &mock.ApiResolverStub{
@@ -1552,20 +1565,12 @@
 		arg.ApiResolver = &mock.ApiResolverStub{
 			GetTransactionsPoolNonceGapsForSenderCalled: func(sender string) (*common.TransactionsPoolNonceGapsForSenderApiResponse, error) {
 				return expectedNonceGaps, nil
->>>>>>> 84820c86
 			},
 		}
 
 		nf, _ := NewNodeFacade(arg)
-<<<<<<< HEAD
-		gasConfigMap, err := nf.GetGasConfigs()
-		require.NoError(t, err)
-		require.Equal(t, providedMap, gasConfigMap)
-		require.True(t, wasCalled)
-=======
 		res, err := nf.GetTransactionsPoolNonceGapsForSender(expectedSender)
 		require.NoError(t, err)
 		require.Equal(t, expectedNonceGaps, res)
->>>>>>> 84820c86
 	})
 }