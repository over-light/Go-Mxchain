package mock

import (
	"math/big"

	"github.com/ElrondNetwork/elrond-go/data/state"
	"github.com/ElrondNetwork/elrond-go/data/transaction"
	"github.com/ElrondNetwork/elrond-go/node/heartbeat"
)

// NodeMock -
type NodeMock struct {
	AddressHandler             func() (string, error)
	StartHandler               func() error
	StopHandler                func() error
	P2PBootstrapHandler        func() error
	IsRunningHandler           func() bool
	ConnectToAddressesHandler  func([]string) error
	StartConsensusHandler      func() error
	GetBalanceHandler          func(address string) (*big.Int, error)
	GenerateTransactionHandler func(sender string, receiver string, amount string, code string) (*transaction.Transaction, error)
	CreateTransactionHandler   func(nonce uint64, value string, receiverHex string, senderHex string, gasPrice uint64,
		gasLimit uint64, data []byte, signatureHex string) (*transaction.Transaction, []byte, error)
	GetTransactionHandler                          func(hash string) (*transaction.Transaction, error)
	SendBulkTransactionsHandler                    func(txs []*transaction.Transaction) (uint64, error)
	GetAccountHandler                              func(address string) (*state.Account, error)
	GetCurrentPublicKeyHandler                     func() string
	GenerateAndSendBulkTransactionsHandler         func(destination string, value *big.Int, nrTransactions uint64) error
	GenerateAndSendBulkTransactionsOneByOneHandler func(destination string, value *big.Int, nrTransactions uint64) error
	GetHeartbeatsHandler                           func() []heartbeat.PubKeyHeartbeat
	ValidatorStatisticsApiCalled                   func() (map[string]*state.ValidatorApiResponse, error)
}

// Address -
func (nm *NodeMock) Address() (string, error) {
	return nm.AddressHandler()
}

// Start -
func (nm *NodeMock) Start() error {
	return nm.StartHandler()
}

// P2PBootstrap -
func (nm *NodeMock) P2PBootstrap() error {
	return nm.P2PBootstrapHandler()
}

// IsRunning -
func (nm *NodeMock) IsRunning() bool {
	return nm.IsRunningHandler()
}

// ConnectToAddresses -
func (nm *NodeMock) ConnectToAddresses(addresses []string) error {
	return nm.ConnectToAddressesHandler(addresses)
}

// StartConsensus -
func (nm *NodeMock) StartConsensus() error {
	return nm.StartConsensusHandler()
}

// GetBalance -
func (nm *NodeMock) GetBalance(address string) (*big.Int, error) {
	return nm.GetBalanceHandler(address)
}

// GenerateTransaction -
func (nm *NodeMock) GenerateTransaction(sender string, receiver string, amount string, code string) (*transaction.Transaction, error) {
	return nm.GenerateTransactionHandler(sender, receiver, amount, code)
}

// CreateTransaction -
func (nm *NodeMock) CreateTransaction(nonce uint64, value string, receiverHex string, senderHex string, gasPrice uint64,
	gasLimit uint64, data []byte, signatureHex string) (*transaction.Transaction, []byte, error) {

	return nm.CreateTransactionHandler(nonce, value, receiverHex, senderHex, gasPrice, gasLimit, data, signatureHex)
}

// GetTransaction -
func (nm *NodeMock) GetTransaction(hash string) (*transaction.Transaction, error) {
	return nm.GetTransactionHandler(hash)
}

<<<<<<< HEAD
=======
// SendTransaction -
func (nm *NodeMock) SendTransaction(nonce uint64, sender string, receiver string, value string, _ uint64, _ uint64, transactionData []byte, signature []byte) (string, error) {
	return nm.SendTransactionHandler(nonce, sender, receiver, value, transactionData, signature)
}

>>>>>>> e7f085e0
// SendBulkTransactions -
func (nm *NodeMock) SendBulkTransactions(txs []*transaction.Transaction) (uint64, error) {
	return nm.SendBulkTransactionsHandler(txs)
}

// GetCurrentPublicKey -
func (nm *NodeMock) GetCurrentPublicKey() string {
	return nm.GetCurrentPublicKeyHandler()
}

// GenerateAndSendBulkTransactions -
func (nm *NodeMock) GenerateAndSendBulkTransactions(receiverHex string, value *big.Int, noOfTx uint64) error {
	return nm.GenerateAndSendBulkTransactionsHandler(receiverHex, value, noOfTx)
}

// GenerateAndSendBulkTransactionsOneByOne -
func (nm *NodeMock) GenerateAndSendBulkTransactionsOneByOne(receiverHex string, value *big.Int, noOfTx uint64) error {
	return nm.GenerateAndSendBulkTransactionsOneByOneHandler(receiverHex, value, noOfTx)
}

// GetAccount -
func (nm *NodeMock) GetAccount(address string) (*state.Account, error) {
	return nm.GetAccountHandler(address)
}

// GetHeartbeats -
func (nm *NodeMock) GetHeartbeats() []heartbeat.PubKeyHeartbeat {
	return nm.GetHeartbeatsHandler()
}

// ValidatorStatisticsApi -
func (nm *NodeMock) ValidatorStatisticsApi() (map[string]*state.ValidatorApiResponse, error) {
	return nm.ValidatorStatisticsApiCalled()
}

// IsInterfaceNil returns true if there is no value under the interface
func (nm *NodeMock) IsInterfaceNil() bool {
	return nm == nil
}<|MERGE_RESOLUTION|>--- conflicted
+++ resolved
@@ -83,14 +83,6 @@
 	return nm.GetTransactionHandler(hash)
 }
 
-<<<<<<< HEAD
-=======
-// SendTransaction -
-func (nm *NodeMock) SendTransaction(nonce uint64, sender string, receiver string, value string, _ uint64, _ uint64, transactionData []byte, signature []byte) (string, error) {
-	return nm.SendTransactionHandler(nonce, sender, receiver, value, transactionData, signature)
-}
-
->>>>>>> e7f085e0
 // SendBulkTransactions -
 func (nm *NodeMock) SendBulkTransactions(txs []*transaction.Transaction) (uint64, error) {
 	return nm.SendBulkTransactionsHandler(txs)
