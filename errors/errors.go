package errors

import "errors"

// ErrAccountsAdapterCreation signals that the accounts adapter cannot be created based on provided data
var ErrAccountsAdapterCreation = errors.New("error creating accounts adapter")

// ErrBlockchainCreation signals that the blockchain cannot be created
var ErrBlockchainCreation = errors.New("can not create blockchain")

// ErrDataPoolCreation signals that the data pool cannot be created
var ErrDataPoolCreation = errors.New("can not create data pool")

// ErrDataStoreCreation signals that the data store cannot be created
var ErrDataStoreCreation = errors.New("can not create data store")

// ErrGenesisBlockNotInitialized signals that genesis block is not initialized
var ErrGenesisBlockNotInitialized = errors.New("genesis block is not initialized")

// ErrHasherCreation signals that the hasher cannot be created based on provided data
var ErrHasherCreation = errors.New("error creating hasher")

// ErrInvalidChainID signals that an invalid chain ID has been provided
var ErrInvalidChainID = errors.New("invalid chain ID in consensus")

// ErrInvalidConsensusConfig signals that an invalid consensus type is specified in the configuration file
var ErrInvalidConsensusConfig = errors.New("invalid consensus type provided in config file")

// ErrInvalidRoundDuration signals that an invalid round duration has been provided
var ErrInvalidRoundDuration = errors.New("invalid round duration provided")

// ErrInvalidTransactionVersion signals  that an invalid transaction version has been provided
var ErrInvalidTransactionVersion = errors.New("invalid transaction version")

// ErrInvalidWorkingDir signals that an invalid working directory has been provided
var ErrInvalidWorkingDir = errors.New("invalid working directory")

// ErrMarshalizerCreation signals that the marshalizer cannot be created based on provided data
var ErrMarshalizerCreation = errors.New("error creating marshalizer")

// ErrMissingMultiHasherConfig signals that the multihasher type isn't specified in the configuration file
var ErrMissingMultiHasherConfig = errors.New("no multisig hasher provided in config file")

// ErrMultiSigHasherMissmatch signals that an invalid multisig hasher was provided
var ErrMultiSigHasherMissmatch = errors.New("wrong multisig hasher provided for bls consensus type")

// ErrNilAccountsAdapter signals that a nil accounts adapter has been provided
var ErrNilAccountsAdapter = errors.New("nil accounts adapter")

// ErrNilAccountsParser signals that a nil accounts parser has been provided
var ErrNilAccountsParser = errors.New("nil accounts parser")

// ErrNilAddressPublicKeyConverter signals that an operation has been attempted to or with a nil public key converter implementation
var ErrNilAddressPublicKeyConverter = errors.New("nil address pubkey converter")

// ErrNilAlarmScheduler is raised when a valid alarm scheduler is expected but nil is used
var ErrNilAlarmScheduler = errors.New("nil alarm scheduler")

// ErrNilBlackListHandler signals that a nil black list handler was provided
var ErrNilBlackListHandler = errors.New("nil black list handler")

// ErrNilBlockChainHandler is raised when a valid blockchain handler is expected but nil used
var ErrNilBlockChainHandler = errors.New("blockchain handler is nil")

// ErrNilBlockProcessor is raised when a valid block processor is expected but nil used
var ErrNilBlockProcessor = errors.New("block processor is nil")

// ErrNilBlockSigner signals the nil block signer was provided
var ErrNilBlockSigner = errors.New("nil block signer")

// ErrNilBlockSignKeyGen is raised when a valid block sign key generator is expected but nil used
var ErrNilBlockSignKeyGen = errors.New("block sign key generator is nil")

// ErrNilBlockTracker signals that a nil block tracker has been provided
var ErrNilBlockTracker = errors.New("trying to set nil block tracker")

// ErrNilBootStorer signals that the provided boot storer is nil
var ErrNilBootStorer = errors.New("nil boot storer")

// ErrNilBootstrapComponentsHolder signals that the provided bootstrap components holder is nil
var ErrNilBootstrapComponentsHolder = errors.New("nil bootstrap components holder")

// ErrNilBootstrapComponentsFactory signals that the provided bootstrap components factory is nil
var ErrNilBootstrapComponentsFactory = errors.New("nil bootstrap components factory")

// ErrNilConsensusComponentsFactory signals that the provided consensus components factory is nil
var ErrNilConsensusComponentsFactory = errors.New("nil consensus components factory")

// ErrNilCryptoComponentsFactory signals that the provided crypto components factory is nil
var ErrNilCryptoComponentsFactory = errors.New("nil crypto components factory")

// ErrNilCoreComponentsFactory signals that the provided core components factory is nil
var ErrNilCoreComponentsFactory = errors.New("nil core components factory")

// ErrNilDataComponentsFactory signals that the provided data components factory is nil
var ErrNilDataComponentsFactory = errors.New("nil data components factory")

// ErrNilHeartbeatComponentsFactory signals that the provided heartbeat components factory is nil
var ErrNilHeartbeatComponentsFactory = errors.New("nil heartbeat components factory")

// ErrNilNetworkComponentsFactory signals that the provided network components factory is nil
var ErrNilNetworkComponentsFactory = errors.New("nil network components factory")

// ErrNilProcessComponentsFactory signals that the provided process components factory is nil
var ErrNilProcessComponentsFactory = errors.New("nil process components factory")

// ErrNilStateComponentsFactory signals that the provided state components factory is nil
var ErrNilStateComponentsFactory = errors.New("nil state components factory")

// ErrNilStatusComponentsFactory signals that the provided status components factory is nil
var ErrNilStatusComponentsFactory = errors.New("nil status components factory")

// ErrNilBootstrapParamsHandler signals that the provided bootstrap parameters handler is nil
var ErrNilBootstrapParamsHandler = errors.New("nil bootstrap parameters handler")

// ErrNilBroadcastMessenger is raised when a valid broadcast messenger is expected but nil used
var ErrNilBroadcastMessenger = errors.New("broadcast messenger is nil")

// ErrNilChronologyHandler is raised when a valid chronology handler is expected but nil used
var ErrNilChronologyHandler = errors.New("chronology handler is nil")

// ErrNilConsensusComponentsHolder signals that a nil consensus components holder was provided
var ErrNilConsensusComponentsHolder = errors.New("nil consensus components holder")

// ErrNilConsensusWorker signals that a nil consensus worker was provided
var ErrNilConsensusWorker = errors.New("nil consensus worker")

// ErrNilCoreComponents signals that an operation has been attempted with nil core components
var ErrNilCoreComponents = errors.New("nil core components provided")

// ErrNilCoreComponentsHolder signals that a nil core components holder was provided
var ErrNilCoreComponentsHolder = errors.New("nil core components holder")

// ErrNilCryptoComponents signals that a nil crypto components has been provided
var ErrNilCryptoComponents = errors.New("nil crypto components provided")

// ErrNilCryptoComponentsHolder signals that a nil crypto components holder was provided
var ErrNilCryptoComponentsHolder = errors.New("nil crypto components holder")

// ErrNilDataComponents signals that a nil data components instance was provided
var ErrNilDataComponents = errors.New("nil data components provided")

// ErrNilDataComponentsHolder signals that a nil data components holder has been provided
var ErrNilDataComponentsHolder = errors.New("nil data components holder")

// ErrNilEconomicsData signals that a nil economics data handler has been provided
var ErrNilEconomicsData = errors.New("nil economics data provided")

// ErrNilEconomicsHandler signals that a nil economics handler has been provided
var ErrNilEconomicsHandler = errors.New("nil economics handler")

// ErrNilOutportHandler signals that a nil outport handler has been provided
var ErrNilOutportHandler = errors.New("nil outport handler")

// ErrNilEpochNotifier signals that a nil epoch notifier has been provided
var ErrNilEpochNotifier = errors.New("nil epoch notifier")

// ErrNilEpochStartBootstrapper signals that a nil epoch start bootstrapper was provided
var ErrNilEpochStartBootstrapper = errors.New("nil epoch start bootstrapper")

// ErrNilEpochStartNotifier signals that a nil epoch start notifier was provided
var ErrNilEpochStartNotifier = errors.New("nil epoch start notifier provided")

// ErrNilEpochStartTrigger signals that a nil start of epoch trigger has been provided
var ErrNilEpochStartTrigger = errors.New("nil start of epoch trigger")

// ErrNilFallbackHeaderValidator signals that a nil fallback header validator has been provided
var ErrNilFallbackHeaderValidator = errors.New("nil fallback header validator")

// ErrNilForkDetector is raised when a valid fork detector is expected but nil used
var ErrNilForkDetector = errors.New("fork detector is nil")

// ErrNilGasSchedule signals that an operation has been attempted with a nil gas schedule
var ErrNilGasSchedule = errors.New("nil gas schedule")

// ErrNilHasher is raised when a valid hasher is expected but nil used
var ErrNilHasher = errors.New("nil hasher provided")

// ErrNilTxSignHasher is raised when a nil tx sign hasher is provided
var ErrNilTxSignHasher = errors.New("nil tx signing hasher")

// ErrNilHeaderConstructionValidator signals that a nil header construction validator was provided
var ErrNilHeaderConstructionValidator = errors.New("nil header construction validator")

// ErrNilHeaderIntegrityVerifier signals that a nil header integrity verifier has been provided
var ErrNilHeaderIntegrityVerifier = errors.New("nil header integrity verifier")

// ErrNilHeaderSigVerifier signals that a nil header sig verifier has been provided
var ErrNilHeaderSigVerifier = errors.New("")

// ErrNilHeartbeatComponents signals that a nil heartbeat components instance was provided
var ErrNilHeartbeatComponents = errors.New("nil heartbeat component")

// ErrNilHeartbeatMessageHandler signals that a nil heartbeat message handler was provided
var ErrNilHeartbeatMessageHandler = errors.New("nil heartbeat message handler")

// ErrNilHeartbeatMonitor signals that a nil heartbeat monitor was provided
var ErrNilHeartbeatMonitor = errors.New("nil heartbeat monitor")

// ErrNilHeartbeatSender signals that a nil heartbeat sender was provided
var ErrNilHeartbeatSender = errors.New("nil heartbeat sender")

// ErrNilHeartbeatStorer signals that a nil heartbeat storer was provided
var ErrNilHeartbeatStorer = errors.New("nil heartbeat storer")

// ErrNilInputAntiFloodHandler signals that a nil input antiflood handler was provided
var ErrNilInputAntiFloodHandler = errors.New("nil input antiflood handler")

// ErrNilInterceptorsContainer signals that a nil interceptors container was provided
var ErrNilInterceptorsContainer = errors.New("nil interceptors container")

// ErrNilInternalMarshalizer signals that a nil internal marshalizer was provided
var ErrNilInternalMarshalizer = errors.New("nil internal marshalizer")

// ErrNilKeyLoader signals that a nil key loader was provided
var ErrNilKeyLoader = errors.New("nil key loader")

// ErrNilMarshalizer signals that a nil marshalizer was provided
var ErrNilMarshalizer = errors.New("nil marshalizer provided")

// ErrNilMessageSignVerifier signals that a nil message signiature verifier was provided
var ErrNilMessageSignVerifier = errors.New("nil message sign verifier")

// ErrNilMessenger signals that a nil messenger was provided
var ErrNilMessenger = errors.New("nil messenger")

// ErrNilMiniBlocksProvider signals a nil miniBlocks provider
var ErrNilMiniBlocksProvider = errors.New("nil miniBlocks provider")

// ErrNilMultiSigner signals that a nil multi-signer was provided
var ErrNilMultiSigner = errors.New("nil multi signer")

// ErrNilNetworkComponents signals that a nil network components instance was provided
var ErrNilNetworkComponents = errors.New("nil network components")

// ErrNilNetworkComponentsHolder signals that a nil network components holder was provided
var ErrNilNetworkComponentsHolder = errors.New("nil network components holder")

// ErrNilNodesConfig signals that a nil nodes configuration was provided
var ErrNilNodesConfig = errors.New("nil nodes config")

// ErrNilNodesCoordinator signals that a nil nodes coordinator was provided
var ErrNilNodesCoordinator = errors.New("nil nodes coordinator")

// ErrNilOutputAntiFloodHandler signals that a nil output antiflood handler was provided
var ErrNilOutputAntiFloodHandler = errors.New("nil output antiflood handler")

// ErrNilPath signals that a nil path was provided
var ErrNilPath = errors.New("nil path provided")

// ErrNilPathHandler signals that a nil path handler was provided
var ErrNilPathHandler = errors.New("nil path handler")

// ErrNilPeerAccounts signals that a nil peer accounts instance was provided
var ErrNilPeerAccounts = errors.New("nil peer accounts")

// ErrNilPeerBlackListHandler signals that a nil peer black list handler was provided
var ErrNilPeerBlackListHandler = errors.New("nil peer black list handler")

// ErrNilPeerHonestyHandler signals that a nil peer honesty handler was provided
var ErrNilPeerHonestyHandler = errors.New("nil peer honesty handler")

// ErrNilPeerShardMapper signals that a nil peer shard mapper was provided
var ErrNilPeerShardMapper = errors.New("nil peer shard mapper")

// ErrNilPeerSignHandler signals that a nil peer sign handler was provided
var ErrNilPeerSignHandler = errors.New("nil peer signature handler")

// ErrNilPendingMiniBlocksHandler signals that a nil pending miniBlocks handler
var ErrNilPendingMiniBlocksHandler = errors.New("nil pending miniBlocks handler")

// ErrNilPoolsHolder signals that a nil pools holder was provided
var ErrNilPoolsHolder = errors.New("nil pools holder")

// ErrNilPrivateKey signals that a nil provate key was provided
var ErrNilPrivateKey = errors.New("nil private key")

// ErrNilProcessComponents signals that a nil process components instance was provided
var ErrNilProcessComponents = errors.New("nil process components")

// ErrNilProcessComponentsHolder signals that a nil procss components holder was provided
var ErrNilProcessComponentsHolder = errors.New("nil process components holder")

// ErrNilPubKeyConverter signals that a nil public key converter was provided
var ErrNilPubKeyConverter = errors.New("nil public key converter")

// ErrNilPublicKey signals that a nil public key was provided
var ErrNilPublicKey = errors.New("nil public key")

// ErrNilRater signals that a nil rater was provided
var ErrNilRater = errors.New("nil rater")

// ErrNilRatingData signals that nil rating data were provided
var ErrNilRatingData = errors.New("nil rating data")

// ErrNilRatingsInfoHandler signals that nil ratings data information was provided
var ErrNilRatingsInfoHandler = errors.New("nil ratings info handler")

// ErrNilRequestedItemHandler signals that a nil requested items handler was provided
var ErrNilRequestedItemHandler = errors.New("nil requested item handler")

// ErrNilRequestHandler signals that a nil request handler was provided
var ErrNilRequestHandler = errors.New("nil request handler")

// ErrNilResolversFinder signals that a nil resolver finder was provided
var ErrNilResolversFinder = errors.New("nil resolvers finder")

// ErrNilRoundHandler signals that a nil roundHandler was provided
var ErrNilRoundHandler = errors.New("nil roundHandler")

// ErrNilShardCoordinator signals that a nil shard coordinator was provided
var ErrNilShardCoordinator = errors.New("nil shard coordinator provided")

// ErrNilSmartContractParser signals that a nil smart contract parser was provided
var ErrNilSmartContractParser = errors.New("nil smart contract parser")

// ErrNilSoftwareVersion signals that a nil software version was provided
var ErrNilSoftwareVersion = errors.New("nil software version")

// ErrNilStateComponents signals that a nil state components was provided
var ErrNilStateComponents = errors.New("nil state components")

// ErrNilStateComponentsHolder signals that a nil state components holder was provided
var ErrNilStateComponentsHolder = errors.New("nil state components holder")

// ErrNilStatusComponents signals that a nil status components instance was provided
var ErrNilStatusComponents = errors.New("nil status components")

// ErrNilStatusComponentsHolder signals that a nil status components holder was provided
var ErrNilStatusComponentsHolder = errors.New("nil status components holder")

// ErrNilStatusHandler signals that a nil status handler was provided
var ErrNilStatusHandler = errors.New("nil status handler provided")

// ErrNilHardforkTrigger signals that a nil hardfork trigger was provided
var ErrNilHardforkTrigger = errors.New("nil hardfork trigger")

// ErrNilStorageManagers signals that a nil storage managers instance was provided
var ErrNilStorageManagers = errors.New("nil storage managers")

// ErrNilStorageService signals that a nil storage service was provided
var ErrNilStorageService = errors.New("nil storage service")

// ErrNilSyncTimer signals that a nil ntp synchronized timer was provided
var ErrNilSyncTimer = errors.New("nil sync timer provided")

// ErrNilSystemSCConfig signals that a nil system smart contracts cofiguration was provided
var ErrNilSystemSCConfig = errors.New("nil system smart contract configuration")

// ErrNilTriesContainer signals that a nil tries container was provided
var ErrNilTriesContainer = errors.New("nil tries container provided")

// ErrNilTriesStorageManagers signals that nil tries storage managers were provided
var ErrNilTriesStorageManagers = errors.New("nil tries storage managers provided")

// ErrNilTrieStorageManager signals that a nil trie storage manager was provided
var ErrNilTrieStorageManager = errors.New("nil trie storage manager")

// ErrNilTxLogsProcessor signals that a nil transaction logs processor was provided
var ErrNilTxLogsProcessor = errors.New("nil transaction logs processor")

// ErrNilTxSigner signals that a nil transaction signer was provided
var ErrNilTxSigner = errors.New("nil transaction signer")

// ErrNilTxSignKeyGen signals that a nil transaction signer key generator was provided
var ErrNilTxSignKeyGen = errors.New("nil transaction signing key generator")

// ErrNilTxSignMarshalizer signals that a nil transaction sign marshalizer was provided
var ErrNilTxSignMarshalizer = errors.New("nil transaction marshalizer")

// ErrNilUint64ByteSliceConverter signals that a nil byte slice converter was provided
var ErrNilUint64ByteSliceConverter = errors.New("nil byte slice converter")

// ErrNilValidatorPublicKeyConverter signals that a nil validator public key converter was provided
var ErrNilValidatorPublicKeyConverter = errors.New("validator public key converter")

// ErrNilValidatorsProvider signals a nil validators provider
var ErrNilValidatorsProvider = errors.New("nil validator provider")

// ErrNilValidatorsStatistics signals a that nil validators statistics was handler was provided
var ErrNilValidatorsStatistics = errors.New("nil validator statistics")

// ErrNilVmMarshalizer signals that a nil vm marshalizer was provided
var ErrNilVmMarshalizer = errors.New("nil vm marshalizer")

// ErrNilWatchdog signals that a nil watchdog was provided
var ErrNilWatchdog = errors.New("nil watchdog")

// ErrNilWhiteListHandler signals that a nil whitelist handler was provided
var ErrNilWhiteListHandler = errors.New("nil white list handler")

// ErrNilWhiteListVerifiedTxs signals that a nil whitelist for verified transactions was prvovided
var ErrNilWhiteListVerifiedTxs = errors.New("nil white list verified txs")

// ErrPollingFunctionRegistration signals an error while registering the polling function registration
var ErrPollingFunctionRegistration = errors.New("cannot register handler func for num of connected peers")

// ErrPublicKeyMismatch signals a mismatch between two public keys that should have matched
var ErrPublicKeyMismatch = errors.New("public key mismatch between the computed and the one read from the file")

// ErrStatusPollingInit signals an error while initializing the application status polling
var ErrStatusPollingInit = errors.New("cannot init AppStatusPolling")

// ErrWrongTypeAssertion signals a wrong type assertion
var ErrWrongTypeAssertion = errors.New("wrong type assertion")

// ErrNewBootstrapDataProvider signals a new bootstrapDataProvider creation has failed
var ErrNewBootstrapDataProvider = errors.New("bootstrapDataProvider creation has failed")

// ErrBootstrapDataComponentsFactoryCreate signals that an error occured on bootstrapDataComponentsFactory create
var ErrBootstrapDataComponentsFactoryCreate = errors.New("bootstrapDataComponentsFactory create() failed")

// ErrConsensusComponentsFactoryCreate signals that an error occured on consensusComponentsFactory create
var ErrConsensusComponentsFactoryCreate = errors.New("consensusComponentsFactory create failed")

// ErrCoreComponentsFactoryCreate signals that an error occured on coreComponentsFactory create
var ErrCoreComponentsFactoryCreate = errors.New("coreComponentsFactory create failed")

// ErrCryptoComponentsFactoryCreate signals that an error occured on cryptoComponentsFactory create
var ErrCryptoComponentsFactoryCreate = errors.New("cryptoComponentsFactory create failed")

// ErrDataComponentsFactoryCreate signals that an error occured on dataComponentsFactory create
var ErrDataComponentsFactoryCreate = errors.New("dataComponentsFactory create failed")

// ErrHeartbeatComponentsFactoryCreate signals that an error occured on heartbeatComponentsFactory create
var ErrHeartbeatComponentsFactoryCreate = errors.New("heartbeatComponentsFactory create failed")

// ErrNetworkComponentsFactoryCreate signals that an error occured on networkComponentsFactory create
var ErrNetworkComponentsFactoryCreate = errors.New("networkComponentsFactory create failed")

// ErrStateComponentsFactoryCreate signals that an error occured on stateComponentsFactory create
var ErrStateComponentsFactoryCreate = errors.New("stateComponentsFactory create failed")

// ErrStatusComponentsFactoryCreate signals that an error occured on statusComponentsFactory create
var ErrStatusComponentsFactoryCreate = errors.New("statusComponentsFactory create failed")

// ErrNewEpochStartBootstrap signals a new epochStartBootstrap creation has failed
var ErrNewEpochStartBootstrap = errors.New("epochStartBootstrap creation has failed")

// ErrNewStorageEpochStartBootstrap signals that a new storageEpochStartBootstrap creation has failed
var ErrNewStorageEpochStartBootstrap = errors.New("storageEpochStartBootstrap creation has failed")

// ErrBootstrap signals the bootstrapping process has failed
var ErrBootstrap = errors.New("bootstrap process has failed")

// ErrNilDataPoolsHolder signals that a nil data pools holder was provided
var ErrNilDataPoolsHolder = errors.New("nil data pools holder")

// ErrNilNodeRedundancyHandler signals that a nil node redundancy handler was provided
var ErrNilNodeRedundancyHandler = errors.New("nil node redundancy handler")

// ErrNilCurrentEpochProvider signals that a nil current epoch provider was provided
var ErrNilCurrentEpochProvider = errors.New("nil current epoch provider")

// ErrNilScheduledTxsExecutionHandler signals that a nil scheduled transactions execution handler was provided
var ErrNilScheduledTxsExecutionHandler = errors.New("nil scheduled transactions execution handler")

// ErrNilScheduledProcessor signals that a nil scheduled processor was provided
var ErrNilScheduledProcessor = errors.New("nil scheduled processor")

// ErrContextClosing signals that the parent context requested the closing of its children
var ErrContextClosing = errors.New("context closing")

// ErrNilTxsSender signals that a nil transactions sender has been provided
var ErrNilTxsSender = errors.New("nil transactions sender has been provided")

<<<<<<< HEAD
// ErrNilESDTDataStorage signals that a nil esdt data storage has been provided
var ErrNilESDTDataStorage = errors.New("nil esdt data storage")
=======
// ErrNilProcessStatusHandler signals that a nil process status handler was provided
var ErrNilProcessStatusHandler = errors.New("nil process status handler")
>>>>>>> cf336331
<|MERGE_RESOLUTION|>--- conflicted
+++ resolved
@@ -464,10 +464,8 @@
 // ErrNilTxsSender signals that a nil transactions sender has been provided
 var ErrNilTxsSender = errors.New("nil transactions sender has been provided")
 
-<<<<<<< HEAD
-// ErrNilESDTDataStorage signals that a nil esdt data storage has been provided
-var ErrNilESDTDataStorage = errors.New("nil esdt data storage")
-=======
 // ErrNilProcessStatusHandler signals that a nil process status handler was provided
 var ErrNilProcessStatusHandler = errors.New("nil process status handler")
->>>>>>> cf336331
+
+// ErrNilESDTDataStorage signals that a nil esdt data storage has been provided
+var ErrNilESDTDataStorage = errors.New("nil esdt data storage")