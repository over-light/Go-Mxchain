package integrationTests

import (
	"context"
	"crypto/ecdsa"
	"crypto/rand"
	"encoding/base64"
	"encoding/binary"
	"encoding/hex"
	"fmt"
	"math/big"
	"strings"
	"sync"
	"sync/atomic"
	"testing"
	"time"

	"github.com/ElrondNetwork/elrond-go/core"
	"github.com/ElrondNetwork/elrond-go/crypto"
	"github.com/ElrondNetwork/elrond-go/crypto/signing"
	"github.com/ElrondNetwork/elrond-go/crypto/signing/kyber"
	"github.com/ElrondNetwork/elrond-go/crypto/signing/kyber/singlesig"
	"github.com/ElrondNetwork/elrond-go/data"
	dataBlock "github.com/ElrondNetwork/elrond-go/data/block"
	"github.com/ElrondNetwork/elrond-go/data/blockchain"
	"github.com/ElrondNetwork/elrond-go/data/state"
	"github.com/ElrondNetwork/elrond-go/data/state/factory"
	"github.com/ElrondNetwork/elrond-go/data/transaction"
	"github.com/ElrondNetwork/elrond-go/data/trie"
	"github.com/ElrondNetwork/elrond-go/data/typeConverters"
	"github.com/ElrondNetwork/elrond-go/data/typeConverters/uint64ByteSlice"
	"github.com/ElrondNetwork/elrond-go/dataRetriever"
	"github.com/ElrondNetwork/elrond-go/dataRetriever/dataPool"
	"github.com/ElrondNetwork/elrond-go/dataRetriever/shardedData"
	"github.com/ElrondNetwork/elrond-go/dataRetriever/txpool"
	"github.com/ElrondNetwork/elrond-go/display"
	"github.com/ElrondNetwork/elrond-go/epochStart/genesis"
	"github.com/ElrondNetwork/elrond-go/hashing"
	"github.com/ElrondNetwork/elrond-go/hashing/sha256"
	"github.com/ElrondNetwork/elrond-go/integrationTests/mock"
	"github.com/ElrondNetwork/elrond-go/marshal"
	"github.com/ElrondNetwork/elrond-go/node"
	"github.com/ElrondNetwork/elrond-go/p2p"
	"github.com/ElrondNetwork/elrond-go/p2p/libp2p"
	"github.com/ElrondNetwork/elrond-go/p2p/libp2p/discovery"
	"github.com/ElrondNetwork/elrond-go/p2p/loadBalancer"
	"github.com/ElrondNetwork/elrond-go/process"
	"github.com/ElrondNetwork/elrond-go/process/economics"
	procFactory "github.com/ElrondNetwork/elrond-go/process/factory"
	txProc "github.com/ElrondNetwork/elrond-go/process/transaction"
	"github.com/ElrondNetwork/elrond-go/sharding"
	"github.com/ElrondNetwork/elrond-go/storage"
	"github.com/ElrondNetwork/elrond-go/storage/memorydb"
	"github.com/ElrondNetwork/elrond-go/storage/storageUnit"
	"github.com/btcsuite/btcd/btcec"
	libp2pCrypto "github.com/libp2p/go-libp2p-core/crypto"
	"github.com/pkg/errors"
	"github.com/stretchr/testify/assert"
)

var stepDelay = time.Second
var p2pBootstrapStepDelay = 5 * time.Second

// GetConnectableAddress returns a non circuit, non windows default connectable address for provided messenger
func GetConnectableAddress(mes p2p.Messenger) string {
	for _, addr := range mes.Addresses() {
		if strings.Contains(addr, "circuit") || strings.Contains(addr, "169.254") {
			continue
		}
		return addr
	}
	return ""
}

// CreateMessengerWithKadDht creates a new libp2p messenger with kad-dht peer discovery
func CreateMessengerWithKadDht(ctx context.Context, initialAddr string) p2p.Messenger {
	prvKey, _ := ecdsa.GenerateKey(btcec.S256(), rand.Reader)
	sk := (*libp2pCrypto.Secp256k1PrivateKey)(prvKey)

	libP2PMes, err := libp2p.NewNetworkMessengerOnFreePort(
		ctx,
		sk,
		nil,
		loadBalancer.NewOutgoingChannelLoadBalancer(),
		discovery.NewKadDhtPeerDiscoverer(stepDelay, "test", []string{initialAddr}),
	)
	if err != nil {
		fmt.Println(err.Error())
	}

	return libP2PMes
}

// CreateTestShardDataPool creates a test data pool for shard nodes
func CreateTestShardDataPool(txPool dataRetriever.ShardedDataCacherNotifier) dataRetriever.PoolsHolder {
	if txPool == nil {
		txPool, _ = txpool.NewShardedTxPool(storageUnit.CacheConfig{Size: 100000, Shards: 1})
	}

	uTxPool, _ := shardedData.NewShardedData(storageUnit.CacheConfig{Size: 100000, Type: storageUnit.LRUCache, Shards: 1})
	rewardsTxPool, _ := shardedData.NewShardedData(storageUnit.CacheConfig{Size: 300, Type: storageUnit.LRUCache, Shards: 1})
	cacherCfg := storageUnit.CacheConfig{Size: 100, Type: storageUnit.LRUCache, Shards: 1}
	hdrPool, _ := storageUnit.NewCache(cacherCfg.Type, cacherCfg.Size, cacherCfg.Shards)

	cacherCfg = storageUnit.CacheConfig{Size: 100000, Type: storageUnit.LRUCache, Shards: 1}
	hdrNoncesCacher, _ := storageUnit.NewCache(cacherCfg.Type, cacherCfg.Size, cacherCfg.Shards)
	hdrNonces, _ := dataPool.NewNonceSyncMapCacher(hdrNoncesCacher, uint64ByteSlice.NewBigEndianConverter())

	cacherCfg = storageUnit.CacheConfig{Size: 100000, Type: storageUnit.LRUCache, Shards: 1}
	txBlockBody, _ := storageUnit.NewCache(cacherCfg.Type, cacherCfg.Size, cacherCfg.Shards)

	cacherCfg = storageUnit.CacheConfig{Size: 100000, Type: storageUnit.LRUCache, Shards: 1}
	peerChangeBlockBody, _ := storageUnit.NewCache(cacherCfg.Type, cacherCfg.Size, cacherCfg.Shards)

	cacherCfg = storageUnit.CacheConfig{Size: 100000, Type: storageUnit.LRUCache, Shards: 1}
	metaBlocks, _ := storageUnit.NewCache(cacherCfg.Type, cacherCfg.Size, cacherCfg.Shards)

	currTxs, _ := dataPool.NewCurrentBlockPool()

	dPool, _ := dataPool.NewShardedDataPool(
		txPool,
		uTxPool,
		rewardsTxPool,
		hdrPool,
		hdrNonces,
		txBlockBody,
		peerChangeBlockBody,
		metaBlocks,
		currTxs,
	)

	return dPool
}

// CreateTestMetaDataPool creates a test data pool for meta nodes
func CreateTestMetaDataPool() dataRetriever.MetaPoolsHolder {
	cacherCfg := storageUnit.CacheConfig{Size: 100, Type: storageUnit.LRUCache}
	metaBlocks, _ := storageUnit.NewCache(cacherCfg.Type, cacherCfg.Size, cacherCfg.Shards)

	cacherCfg = storageUnit.CacheConfig{Size: 100000, Type: storageUnit.LRUCache, Shards: 1}
	txBlockBody, _ := storageUnit.NewCache(cacherCfg.Type, cacherCfg.Size, cacherCfg.Shards)

	cacherCfg = storageUnit.CacheConfig{Size: 100, Type: storageUnit.LRUCache}
	shardHeaders, _ := storageUnit.NewCache(cacherCfg.Type, cacherCfg.Size, cacherCfg.Shards)

	shardHeadersNoncesCacher, _ := storageUnit.NewCache(cacherCfg.Type, cacherCfg.Size, cacherCfg.Shards)
	shardHeadersNonces, _ := dataPool.NewNonceSyncMapCacher(shardHeadersNoncesCacher, uint64ByteSlice.NewBigEndianConverter())

	txPool, _ := txpool.NewShardedTxPool(storageUnit.CacheConfig{Size: 100000, Shards: 1})
	uTxPool, _ := shardedData.NewShardedData(storageUnit.CacheConfig{Size: 100000, Type: storageUnit.LRUCache, Shards: 1})

	currTxs, _ := dataPool.NewCurrentBlockPool()

	dPool, _ := dataPool.NewMetaDataPool(
		metaBlocks,
		txBlockBody,
		shardHeaders,
		shardHeadersNonces,
		txPool,
		uTxPool,
		currTxs,
	)

	return dPool
}

// CreateMemUnit returns an in-memory storer implementation (the vast majority of tests do not require effective
// disk I/O)
func CreateMemUnit() storage.Storer {
	cache, _ := storageUnit.NewCache(storageUnit.LRUCache, 10, 1)
	persist, _ := memorydb.NewlruDB(100000)
	unit, _ := storageUnit.NewStorageUnit(cache, persist)

	return unit
}

// CreateShardStore creates a storage service for shard nodes
func CreateShardStore(numOfShards uint32) dataRetriever.StorageService {
	store := dataRetriever.NewChainStorer()
	store.AddStorer(dataRetriever.TransactionUnit, CreateMemUnit())
	store.AddStorer(dataRetriever.MiniBlockUnit, CreateMemUnit())
	store.AddStorer(dataRetriever.MetaBlockUnit, CreateMemUnit())
	store.AddStorer(dataRetriever.PeerChangesUnit, CreateMemUnit())
	store.AddStorer(dataRetriever.BlockHeaderUnit, CreateMemUnit())
	store.AddStorer(dataRetriever.UnsignedTransactionUnit, CreateMemUnit())
	store.AddStorer(dataRetriever.RewardTransactionUnit, CreateMemUnit())
	store.AddStorer(dataRetriever.MetaHdrNonceHashDataUnit, CreateMemUnit())
	store.AddStorer(dataRetriever.BootstrapUnit, CreateMemUnit())
	store.AddStorer(dataRetriever.StatusMetricsUnit, CreateMemUnit())

	for i := uint32(0); i < numOfShards; i++ {
		hdrNonceHashDataUnit := dataRetriever.ShardHdrNonceHashDataUnit + dataRetriever.UnitType(i)
		store.AddStorer(hdrNonceHashDataUnit, CreateMemUnit())
	}

	return store
}

// CreateMetaStore creates a storage service for meta nodes
func CreateMetaStore(coordinator sharding.Coordinator) dataRetriever.StorageService {
	store := dataRetriever.NewChainStorer()
	store.AddStorer(dataRetriever.MetaBlockUnit, CreateMemUnit())
	store.AddStorer(dataRetriever.MetaHdrNonceHashDataUnit, CreateMemUnit())
	store.AddStorer(dataRetriever.BlockHeaderUnit, CreateMemUnit())
	store.AddStorer(dataRetriever.TransactionUnit, CreateMemUnit())
	store.AddStorer(dataRetriever.UnsignedTransactionUnit, CreateMemUnit())
	store.AddStorer(dataRetriever.MiniBlockUnit, CreateMemUnit())
	store.AddStorer(dataRetriever.BootstrapUnit, CreateMemUnit())
	store.AddStorer(dataRetriever.StatusMetricsUnit, CreateMemUnit())

	for i := uint32(0); i < coordinator.NumberOfShards(); i++ {
		store.AddStorer(dataRetriever.ShardHdrNonceHashDataUnit+dataRetriever.UnitType(i), CreateMemUnit())
	}

	return store
}

// CreateAccountsDB creates an account state with a valid trie implementation but with a memory storage
func CreateAccountsDB(accountType factory.Type) (*state.AccountsDB, data.Trie, storage.Storer) {
	hasher := sha256.Sha256{}
	store := CreateMemUnit()

	tr, _ := trie.NewTrie(store, TestMarshalizer, hasher)
	accountFactory, _ := factory.NewAccountFactoryCreator(accountType)
	adb, _ := state.NewAccountsDB(tr, sha256.Sha256{}, TestMarshalizer, accountFactory)

	return adb, tr, store
}

// CreateShardChain creates a blockchain implementation used by the shard nodes
func CreateShardChain() *blockchain.BlockChain {
	cfgCache := storageUnit.CacheConfig{Size: 100, Type: storageUnit.LRUCache}
	badBlockCache, _ := storageUnit.NewCache(cfgCache.Type, cfgCache.Size, cfgCache.Shards)
	blockChain, _ := blockchain.NewBlockChain(
		badBlockCache,
	)
	blockChain.GenesisHeader = &dataBlock.Header{}
	genesisHeaderM, _ := TestMarshalizer.Marshal(blockChain.GenesisHeader)

	blockChain.SetGenesisHeaderHash(TestHasher.Compute(string(genesisHeaderM)))

	return blockChain
}

// CreateMetaChain creates a blockchain implementation used by the meta nodes
func CreateMetaChain() data.ChainHandler {
	cfgCache := storageUnit.CacheConfig{Size: 100, Type: storageUnit.LRUCache}
	badBlockCache, _ := storageUnit.NewCache(cfgCache.Type, cfgCache.Size, cfgCache.Shards)
	metaChain, _ := blockchain.NewMetaChain(
		badBlockCache,
	)
	metaChain.GenesisBlock = &dataBlock.MetaBlock{}

	return metaChain
}

// CreateSimpleGenesisBlocks creates empty genesis blocks for all known shards, including metachain
func CreateSimpleGenesisBlocks(shardCoordinator sharding.Coordinator) map[uint32]data.HeaderHandler {
	genesisBlocks := make(map[uint32]data.HeaderHandler)
	for shardId := uint32(0); shardId < shardCoordinator.NumberOfShards(); shardId++ {
		genesisBlocks[shardId] = CreateSimpleGenesisBlock(shardId)
	}

	genesisBlocks[core.MetachainShardId] = CreateSimpleGenesisMetaBlock()

	return genesisBlocks
}

// CreateSimpleGenesisBlock creates a new mock shard genesis block
func CreateSimpleGenesisBlock(shardId uint32) *dataBlock.Header {
	rootHash := []byte("root hash")

	return &dataBlock.Header{
		Nonce:         0,
		Round:         0,
		Signature:     rootHash,
		RandSeed:      rootHash,
		PrevRandSeed:  rootHash,
		ShardId:       shardId,
		PubKeysBitmap: rootHash,
		RootHash:      rootHash,
		PrevHash:      rootHash,
	}
}

// CreateSimpleGenesisMetaBlock creates a new mock meta genesis block
func CreateSimpleGenesisMetaBlock() *dataBlock.MetaBlock {
	rootHash := []byte("root hash")

	return &dataBlock.MetaBlock{
		Nonce:                  0,
		Epoch:                  0,
		Round:                  0,
		TimeStamp:              0,
		ShardInfo:              nil,
		PeerInfo:               nil,
		Signature:              nil,
		PubKeysBitmap:          nil,
		PrevHash:               rootHash,
		PrevRandSeed:           rootHash,
		RandSeed:               rootHash,
		RootHash:               rootHash,
		ValidatorStatsRootHash: rootHash,
		TxCount:                0,
		MiniBlockHeaders:       nil,
	}
}

// CreateGenesisBlocks creates empty genesis blocks for all known shards, including metachain
func CreateGenesisBlocks(
	accounts state.AccountsAdapter,
	addrConv state.AddressConverter,
	nodesSetup *sharding.NodesSetup,
	shardCoordinator sharding.Coordinator,
	store dataRetriever.StorageService,
	blkc data.ChainHandler,
	marshalizer marshal.Marshalizer,
	hasher hashing.Hasher,
	uint64Converter typeConverters.Uint64ByteSliceConverter,
	metaDataPool dataRetriever.MetaPoolsHolder,
	economics *economics.EconomicsData,
	rootHash []byte,
) map[uint32]data.HeaderHandler {

	genesisBlocks := make(map[uint32]data.HeaderHandler)
	for shardId := uint32(0); shardId < shardCoordinator.NumberOfShards(); shardId++ {
		genesisBlocks[shardId] = CreateSimpleGenesisBlock(shardId)
	}

	genesisBlocks[core.MetachainShardId] = CreateGenesisMetaBlock(
		accounts,
		addrConv,
		nodesSetup,
		shardCoordinator,
		store,
		blkc,
		marshalizer,
		hasher,
		uint64Converter,
		metaDataPool,
		economics,
		rootHash,
	)

	return genesisBlocks
}

// CreateGenesisMetaBlock creates a new mock meta genesis block
func CreateGenesisMetaBlock(
	accounts state.AccountsAdapter,
	addrConv state.AddressConverter,
	nodesSetup *sharding.NodesSetup,
	shardCoordinator sharding.Coordinator,
	store dataRetriever.StorageService,
	blkc data.ChainHandler,
	marshalizer marshal.Marshalizer,
	hasher hashing.Hasher,
	uint64Converter typeConverters.Uint64ByteSliceConverter,
	metaDataPool dataRetriever.MetaPoolsHolder,
	economics *economics.EconomicsData,
	rootHash []byte,
) data.HeaderHandler {
	argsMetaGenesis := genesis.ArgsMetaGenesisBlockCreator{
		GenesisTime:              0,
		Accounts:                 accounts,
		AddrConv:                 addrConv,
		NodesSetup:               nodesSetup,
		ShardCoordinator:         shardCoordinator,
		Store:                    store,
		Blkc:                     blkc,
		Marshalizer:              marshalizer,
		Hasher:                   hasher,
		Uint64ByteSliceConverter: uint64Converter,
		MetaDatapool:             metaDataPool,
		Economics:                economics,
		ValidatorStatsRootHash:   rootHash,
	}

	if shardCoordinator.SelfId() != core.MetachainShardId {
		newShardCoordinator, _ := sharding.NewMultiShardCoordinator(
			shardCoordinator.NumberOfShards(),
			core.MetachainShardId,
		)

		newStore := CreateMetaStore(newShardCoordinator)
		newMetaDataPool := CreateTestMetaDataPool()

		cache, _ := storageUnit.NewCache(storageUnit.LRUCache, 10, 1)
		newBlkc, _ := blockchain.NewMetaChain(cache)
		newAccounts, _, _ := CreateAccountsDB(factory.UserAccount)

		argsMetaGenesis.ShardCoordinator = newShardCoordinator
		argsMetaGenesis.Accounts = newAccounts
		argsMetaGenesis.Store = newStore
		argsMetaGenesis.Blkc = newBlkc
		argsMetaGenesis.MetaDatapool = newMetaDataPool
	}

	metaHdr, _ := genesis.CreateMetaGenesisBlock(argsMetaGenesis)
	fmt.Printf("meta genesis root hash %s \n", hex.EncodeToString(metaHdr.GetRootHash()))
	fmt.Printf("meta genesis validatorStatistics %d %s \n", shardCoordinator.SelfId(), hex.EncodeToString(metaHdr.GetValidatorStatsRootHash()))

	return metaHdr
}

// CreateAddressFromAddrBytes creates an address container object from address bytes provided
func CreateAddressFromAddrBytes(addressBytes []byte) state.AddressContainer {
	addr, _ := TestAddressConverter.CreateAddressFromPublicKeyBytes(addressBytes)
	return addr
}

// CreateRandomAddress creates a random byte array with fixed size
func CreateRandomAddress() state.AddressContainer {
	addr, _ := TestAddressConverter.CreateAddressFromHex(CreateRandomHexString(64))
	return addr
}

// MintAddress will create an account (if it does not exists), update the balance with required value,
// save the account and commit the trie.
func MintAddress(accnts state.AccountsAdapter, addressBytes []byte, value *big.Int) {
	accnt, _ := accnts.GetAccountWithJournal(CreateAddressFromAddrBytes(addressBytes))
	_ = accnt.(*state.Account).SetBalanceWithJournal(value)
	_, _ = accnts.Commit()
}

// CreateAccount creates a new account and returns the address
func CreateAccount(accnts state.AccountsAdapter, nonce uint64, balance *big.Int) state.AddressContainer {
	address, _ := TestAddressConverter.CreateAddressFromHex(CreateRandomHexString(64))
	account, _ := accnts.GetAccountWithJournal(address)
	_ = account.(*state.Account).SetNonceWithJournal(nonce)
	_ = account.(*state.Account).SetBalanceWithJournal(balance)

	return address
}

// MakeDisplayTable will output a string containing counters for received transactions, headers, miniblocks and
// meta headers for all provided test nodes
func MakeDisplayTable(nodes []*TestProcessorNode) string {
	header := []string{"pk", "shard ID", "txs", "miniblocks", "headers", "metachain headers", "connections"}
	dataLines := make([]*display.LineData, len(nodes))

	for idx, n := range nodes {
		dataLines[idx] = display.NewLineData(
			false,
			[]string{
				hex.EncodeToString(n.OwnAccount.PkTxSignBytes),
				fmt.Sprintf("%d", n.ShardCoordinator.SelfId()),
				fmt.Sprintf("%d", atomic.LoadInt32(&n.CounterTxRecv)),
				fmt.Sprintf("%d", atomic.LoadInt32(&n.CounterMbRecv)),
				fmt.Sprintf("%d", atomic.LoadInt32(&n.CounterHdrRecv)),
				fmt.Sprintf("%d", atomic.LoadInt32(&n.CounterMetaRcv)),
				fmt.Sprintf("%d", len(n.Messenger.ConnectedPeers())),
			},
		)
	}
	table, _ := display.CreateTableString(header, dataLines)
	return table
}

// PrintShardAccount outputs on console a shard account data contained
func PrintShardAccount(accnt *state.Account, tag string) {
	str := fmt.Sprintf("%s Address: %s\n", tag, base64.StdEncoding.EncodeToString(accnt.AddressContainer().Bytes()))
	str += fmt.Sprintf("  Nonce: %d\n", accnt.Nonce)
	str += fmt.Sprintf("  Balance: %d\n", accnt.Balance.Uint64())
	str += fmt.Sprintf("  Code hash: %s\n", base64.StdEncoding.EncodeToString(accnt.CodeHash))
	str += fmt.Sprintf("  Root hash: %s\n", base64.StdEncoding.EncodeToString(accnt.RootHash))

	fmt.Println(str)
}

// CreateRandomHexString returns a string encoded in hex with the given size
func CreateRandomHexString(chars int) string {
	if chars < 1 {
		return ""
	}

	buff := make([]byte, chars/2)
	_, _ = rand.Reader.Read(buff)

	return hex.EncodeToString(buff)
}

// GenerateAddressJournalAccountAccountsDB returns an account, the accounts address, and the accounts database
func GenerateAddressJournalAccountAccountsDB() (state.AddressContainer, state.AccountHandler, *state.AccountsDB) {
	adr := CreateRandomAddress()
	adb, _, _ := CreateAccountsDB(factory.UserAccount)
	account, _ := state.NewAccount(adr, adb)

	return adr, account, adb
}

// AdbEmulateBalanceTxSafeExecution emulates a tx execution by altering the accounts
// balance and nonce, and printing any encountered error
func AdbEmulateBalanceTxSafeExecution(acntSrc, acntDest *state.Account, accounts state.AccountsAdapter, value *big.Int) {

	snapshot := accounts.JournalLen()
	err := AdbEmulateBalanceTxExecution(acntSrc, acntDest, value)

	if err != nil {
		fmt.Printf("Error executing tx (value: %v), reverting...\n", value)
		err = accounts.RevertToSnapshot(snapshot)

		if err != nil {
			panic(err)
		}
	}
}

// AdbEmulateBalanceTxExecution emulates a tx execution by altering the accounts
// balance and nonce, and printing any encountered error
func AdbEmulateBalanceTxExecution(acntSrc, acntDest *state.Account, value *big.Int) error {

	srcVal := acntSrc.Balance
	destVal := acntDest.Balance

	if srcVal.Cmp(value) < 0 {
		return errors.New("not enough funds")
	}

	err := acntSrc.SetBalanceWithJournal(srcVal.Sub(srcVal, value))
	if err != nil {
		return err
	}

	err = acntDest.SetBalanceWithJournal(destVal.Add(destVal, value))
	if err != nil {
		return err
	}

	err = acntSrc.SetNonceWithJournal(acntSrc.Nonce + 1)
	if err != nil {
		return err
	}

	return nil
}

// CreateSimpleTxProcessor returns a transaction processor
func CreateSimpleTxProcessor(accnts state.AccountsAdapter) process.TransactionProcessor {
	shardCoordinator := mock.NewMultiShardsCoordinatorMock(1)
	txProcessor, _ := txProc.NewTxProcessor(
		accnts,
		TestHasher,
		TestAddressConverter,
		TestMarshalizer,
		shardCoordinator,
		&mock.SCProcessorMock{},
		&mock.UnsignedTxHandlerMock{},
		&mock.TxTypeHandlerMock{},
		&mock.FeeHandlerStub{
			ComputeGasLimitCalled: func(tx process.TransactionWithFeeHandler) uint64 {
				return tx.GetGasLimit()
			},
			CheckValidityTxValuesCalled: func(tx process.TransactionWithFeeHandler) error {
				return nil
			},
			ComputeFeeCalled: func(tx process.TransactionWithFeeHandler) *big.Int {
				fee := big.NewInt(0).SetUint64(tx.GetGasLimit())
				fee.Mul(fee, big.NewInt(0).SetUint64(tx.GetGasPrice()))

				return fee
			},
		},
		&mock.IntermediateTransactionHandlerMock{},
		&mock.IntermediateTransactionHandlerMock{},
	)

	return txProcessor
}

// CreateNewDefaultTrie returns a new trie with test hasher and marsahalizer
func CreateNewDefaultTrie() data.Trie {
	tr, _ := trie.NewTrie(CreateMemUnit(), TestMarshalizer, TestHasher)
	return tr
}

// GenerateRandomSlice returns a random byte slice with the given size
func GenerateRandomSlice(size int) []byte {
	buff := make([]byte, size)
	_, _ = rand.Reader.Read(buff)

	return buff
}

// MintAllNodes will take each shard node (n) and will mint all nodes that have their pk managed by the iterating node n
func MintAllNodes(nodes []*TestProcessorNode, value *big.Int) {
	for idx, n := range nodes {
		if n.ShardCoordinator.SelfId() == core.MetachainShardId {
			continue
		}

		mintAddressesFromSameShard(nodes, idx, value)
	}
}

func mintAddressesFromSameShard(nodes []*TestProcessorNode, targetNodeIdx int, value *big.Int) {
	targetNode := nodes[targetNodeIdx]

	for _, n := range nodes {
		shardId := targetNode.ShardCoordinator.ComputeId(n.OwnAccount.Address)
		if shardId != targetNode.ShardCoordinator.SelfId() {
			continue
		}

		n.OwnAccount.Balance = big.NewInt(0).Set(value)
		MintAddress(targetNode.AccntState, n.OwnAccount.Address.Bytes(), value)
	}
}

// MintAllPlayers mints addresses for all players
func MintAllPlayers(nodes []*TestProcessorNode, players []*TestWalletAccount, value *big.Int) {
	shardCoordinator := nodes[0].ShardCoordinator

	for _, player := range players {
		pShardId := shardCoordinator.ComputeId(player.Address)

		for _, n := range nodes {
			if pShardId != n.ShardCoordinator.SelfId() {
				continue
			}

			MintAddress(n.AccntState, player.Address.Bytes(), value)
			player.Balance = big.NewInt(0).Set(value)
		}
	}
}

// IncrementAndPrintRound increments the given variable, and prints the message for the beginning of the round
func IncrementAndPrintRound(round uint64) uint64 {
	round++
	fmt.Printf("#################################### ROUND %d BEGINS ####################################\n\n", round)

	return round
}

// ProposeBlock proposes a block for every shard
func ProposeBlock(nodes []*TestProcessorNode, idxProposers []int, round uint64, nonce uint64) {
	fmt.Println("All shards propose blocks...")

	for idx, n := range nodes {
		if !IsIntInSlice(idx, idxProposers) {
			continue
		}

		body, header, _ := n.ProposeBlock(round, nonce)
		n.BroadcastBlock(body, header)
		n.CommitBlock(body, header)
	}

	fmt.Println("Delaying for disseminating headers and miniblocks...")
	time.Sleep(stepDelay)
	fmt.Println(MakeDisplayTable(nodes))
}

// SyncBlock synchronizes the proposed block in all the other shard nodes
func SyncBlock(
	t *testing.T,
	nodes []*TestProcessorNode,
	idxProposers []int,
	round uint64,
) {

	fmt.Println("All other shard nodes sync the proposed block...")
	for idx, n := range nodes {
		if IsIntInSlice(idx, idxProposers) {
			continue
		}

		err := n.SyncNode(round)
		if err != nil {
			assert.Fail(t, err.Error())
			return
		}
	}

	time.Sleep(stepDelay)
	fmt.Println(MakeDisplayTable(nodes))
}

// IsIntInSlice returns true if idx is found on any position in the provided slice
func IsIntInSlice(idx int, slice []int) bool {
	for _, value := range slice {
		if value == idx {
			return true
		}
	}

	return false
}

// Uint32InSlice checks if a uint32 value is in a slice
func Uint32InSlice(searched uint32, list []uint32) bool {
	for _, val := range list {
		if val == searched {
			return true
		}
	}
	return false
}

// CheckRootHashes checks the root hash of the proposer in every shard
func CheckRootHashes(t *testing.T, nodes []*TestProcessorNode, idxProposers []int) {
	for _, idx := range idxProposers {
		checkRootHashInShard(t, nodes, idx)
	}
}

func checkRootHashInShard(t *testing.T, nodes []*TestProcessorNode, idxProposer int) {
	proposerNode := nodes[idxProposer]
	proposerRootHash, _ := proposerNode.AccntState.RootHash()

	for i := 0; i < len(nodes); i++ {
		n := nodes[i]

		if n.ShardCoordinator.SelfId() != proposerNode.ShardCoordinator.SelfId() {
			continue
		}

		fmt.Printf("Testing roothash for node index %d, shard ID %d...\n", i, n.ShardCoordinator.SelfId())
		nodeRootHash, _ := n.AccntState.RootHash()
		assert.Equal(t, proposerRootHash, nodeRootHash)
	}
}

// CheckTxPresentAndRightNonce verifies that the nonce was updated correctly after the exec of bulk txs
func CheckTxPresentAndRightNonce(
	t *testing.T,
	startingNonce uint64,
	noOfTxs int,
	txHashes [][]byte,
	txs []data.TransactionHandler,
	cache dataRetriever.ShardedDataCacherNotifier,
	shardCoordinator sharding.Coordinator,
) {

	if noOfTxs != len(txHashes) {
		for i := startingNonce; i < startingNonce+uint64(noOfTxs); i++ {
			found := false

			for _, txHandler := range txs {
				nonce := extractUint64ValueFromTxHandler(txHandler)
				if nonce == i {
					found = true
					break
				}
			}

			if !found {
				fmt.Printf("unsigned tx with nonce %d is missing\n", i)
			}
		}
		assert.Fail(t, fmt.Sprintf("should have been %d, got %d", noOfTxs, len(txHashes)))

		return
	}

	bitmap := make([]bool, noOfTxs+int(startingNonce))
	//set for each nonce from found tx a true flag in bitmap
	for i := 0; i < noOfTxs; i++ {
		selfId := shardCoordinator.SelfId()
		shardDataStore := cache.ShardDataStore(process.ShardCacherIdentifier(selfId, selfId))
		val, _ := shardDataStore.Get(txHashes[i])
		if val == nil {
			continue
		}

		nonce := extractUint64ValueFromTxHandler(val.(data.TransactionHandler))
		bitmap[nonce] = true
	}

	//for the first startingNonce values, the bitmap should be false
	//for the rest, true
	for i := 0; i < noOfTxs+int(startingNonce); i++ {
		if i < int(startingNonce) {
			assert.False(t, bitmap[i])
			continue
		}

		assert.True(t, bitmap[i])
	}
}

func extractUint64ValueFromTxHandler(txHandler data.TransactionHandler) uint64 {
	tx, ok := txHandler.(*transaction.Transaction)
	if ok {
		return tx.Nonce
	}

	buff := txHandler.GetData()
	return binary.BigEndian.Uint64(buff)
}

// CreateNodes creates multiple nodes in different shards
func CreateNodes(
	numOfShards int,
	nodesPerShard int,
	numMetaChainNodes int,
	serviceID string,
) []*TestProcessorNode {
	nodes := make([]*TestProcessorNode, numOfShards*nodesPerShard+numMetaChainNodes)

	idx := 0
	for shardId := uint32(0); shardId < uint32(numOfShards); shardId++ {
		for j := 0; j < nodesPerShard; j++ {
			n := NewTestProcessorNode(uint32(numOfShards), shardId, shardId, serviceID)

			nodes[idx] = n
			idx++
		}
	}

	for i := 0; i < numMetaChainNodes; i++ {
		metaNode := NewTestProcessorNode(uint32(numOfShards), core.MetachainShardId, 0, serviceID)
<<<<<<< HEAD
		idx = i + numOfShards*nodesPerShard
		nodes[idx] = metaNode
	}

	return nodes
}

// CreateNodesWithMemP2P creates multiple nodes in different shards
func CreateNodesWithMemP2P(
	numOfShards int,
	nodesPerShard int,
	numMetaChainNodes int,
	network *memp2p.Network,
) []*TestProcessorNode {
	nodes := make([]*TestProcessorNode, numOfShards*nodesPerShard+numMetaChainNodes)

	idx := 0
	for shardId := uint32(0); shardId < uint32(numOfShards); shardId++ {
		for j := 0; j < nodesPerShard; j++ {
			n := NewTestProcessorNodeWithMemP2P(uint32(numOfShards), shardId, shardId, network)

			nodes[idx] = n
			idx++
		}
	}

	for i := 0; i < numMetaChainNodes; i++ {
		metaNode := NewTestProcessorNodeWithMemP2P(uint32(numOfShards), core.MetachainShardId, 0, network)
=======
>>>>>>> 01569716
		idx = i + numOfShards*nodesPerShard
		nodes[idx] = metaNode
	}

	return nodes
}

// DisplayAndStartNodes prints each nodes shard ID, sk and pk, and then starts the node
func DisplayAndStartNodes(nodes []*TestProcessorNode) {
	for _, n := range nodes {
		skBuff, _ := n.OwnAccount.SkTxSign.ToByteArray()
		pkBuff, _ := n.OwnAccount.PkTxSign.ToByteArray()

		fmt.Printf("Shard ID: %v, sk: %s, pk: %s\n",
			n.ShardCoordinator.SelfId(),
			hex.EncodeToString(skBuff),
			hex.EncodeToString(pkBuff),
		)
		_ = n.Node.Start()
		_ = n.Node.P2PBootstrap()
	}

	fmt.Println("Delaying for node bootstrap and topic announcement...")
	time.Sleep(p2pBootstrapStepDelay)
}

// SetEconomicsParameters will set maxGasLimitPerBlock, minGasPrice and minGasLimits to provided nodes
func SetEconomicsParameters(nodes []*TestProcessorNode, maxGasLimitPerBlock uint64, minGasPrice uint64, minGasLimit uint64) {
	for _, n := range nodes {
		n.EconomicsData.SetMaxGasLimitPerBlock(maxGasLimitPerBlock)
		n.EconomicsData.SetMinGasPrice(minGasPrice)
		n.EconomicsData.SetMinGasLimit(minGasLimit)
	}
}

// GenerateAndDisseminateTxs generates and sends multiple txs
func GenerateAndDisseminateTxs(
	n *TestProcessorNode,
	senders []crypto.PrivateKey,
	receiversPublicKeysMap map[uint32][]crypto.PublicKey,
	valToTransfer *big.Int,
	gasPrice uint64,
	gasLimit uint64,
) {

	for i := 0; i < len(senders); i++ {
		senderKey := senders[i]
		incrementalNonce := make([]uint64, len(senders))
		for _, shardReceiversPublicKeys := range receiversPublicKeysMap {
			receiverPubKey := shardReceiversPublicKeys[i]
			tx := generateTransferTx(incrementalNonce[i], senderKey, receiverPubKey, valToTransfer, gasPrice, gasLimit)
			_, _ = n.SendTransaction(tx)
			incrementalNonce[i]++
		}
	}
}

// CreateSendersWithInitialBalances creates a map of 1 sender per shard with an initial balance
func CreateSendersWithInitialBalances(
	nodesMap map[uint32][]*TestProcessorNode,
	mintValue *big.Int,
) map[uint32][]crypto.PrivateKey {

	sendersPrivateKeys := make(map[uint32][]crypto.PrivateKey)
	for shardId, nodes := range nodesMap {
		if shardId == core.MetachainShardId {
			continue
		}

		sendersPrivateKeys[shardId], _ = CreateSendersAndReceiversInShard(
			nodes[0],
			1,
		)

		fmt.Println("Minting sender addresses...")
		CreateMintingForSenders(
			nodes,
			shardId,
			sendersPrivateKeys[shardId],
			mintValue,
		)
	}

	return sendersPrivateKeys
}

func CreateAndSendTransaction(
	node *TestProcessorNode,
	txValue *big.Int,
	rcvAddress []byte,
	txData string,
) {
	tx := &transaction.Transaction{
		Nonce:    node.OwnAccount.Nonce,
		Value:    txValue,
		SndAddr:  node.OwnAccount.Address.Bytes(),
		RcvAddr:  rcvAddress,
		Data:     []byte(txData),
		GasPrice: MinTxGasPrice,
		GasLimit: MinTxGasLimit*100 + uint64(len(txData)),
	}

	txBuff, _ := TestMarshalizer.Marshal(tx)
	tx.Signature, _ = node.OwnAccount.SingleSigner.Sign(node.OwnAccount.SkTxSign, txBuff)

	_, _ = node.SendTransaction(tx)
	node.OwnAccount.Nonce++
}

func CreateAndSendTransactionWithGasLimit(
	node *TestProcessorNode,
	txValue *big.Int,
	gasLimit uint64,
	rcvAddress []byte,
	txData []byte,
) {
	tx := &transaction.Transaction{
		Nonce:    node.OwnAccount.Nonce,
		Value:    txValue,
		SndAddr:  node.OwnAccount.Address.Bytes(),
		RcvAddr:  rcvAddress,
		Data:     txData,
		GasPrice: MinTxGasPrice,
		GasLimit: gasLimit,
	}

	txBuff, _ := TestMarshalizer.Marshal(tx)
	tx.Signature, _ = node.OwnAccount.SingleSigner.Sign(node.OwnAccount.SkTxSign, txBuff)

	_, _ = node.SendTransaction(tx)
	node.OwnAccount.Nonce++
}

type txArgs struct {
	nonce    uint64
	value    *big.Int
	rcvAddr  []byte
	sndAddr  []byte
	data     string
	gasPrice uint64
	gasLimit uint64
}

func generateTransferTx(
	nonce uint64,
	senderPrivateKey crypto.PrivateKey,
	receiverPublicKey crypto.PublicKey,
	valToTransfer *big.Int,
	gasPrice uint64,
	gasLimit uint64,
) *transaction.Transaction {

	receiverPubKeyBytes, _ := receiverPublicKey.ToByteArray()
	tx := transaction.Transaction{
		Nonce:    nonce,
		Value:    valToTransfer,
		RcvAddr:  receiverPubKeyBytes,
		SndAddr:  skToPk(senderPrivateKey),
		Data:     []byte(""),
		GasLimit: gasLimit,
		GasPrice: gasPrice,
	}
	txBuff, _ := TestMarshalizer.Marshal(&tx)
	signer := &singlesig.SchnorrSigner{}
	tx.Signature, _ = signer.Sign(senderPrivateKey, txBuff)

	return &tx
}

func generateTx(
	skSign crypto.PrivateKey,
	signer crypto.SingleSigner,
	args *txArgs,
) *transaction.Transaction {
	tx := &transaction.Transaction{
		Nonce:    args.nonce,
		Value:    args.value,
		RcvAddr:  args.rcvAddr,
		SndAddr:  args.sndAddr,
		GasPrice: args.gasPrice,
		GasLimit: args.gasLimit,
		Data:     []byte(args.data),
	}
	txBuff, _ := TestMarshalizer.Marshal(tx)
	tx.Signature, _ = signer.Sign(skSign, txBuff)

	return tx
}

func skToPk(sk crypto.PrivateKey) []byte {
	pkBuff, _ := sk.GeneratePublic().ToByteArray()
	return pkBuff
}

// TestPublicKeyHasBalance checks if the account corresponding to the given public key has the expected balance
func TestPublicKeyHasBalance(t *testing.T, n *TestProcessorNode, pk crypto.PublicKey, expectedBalance *big.Int) {
	pkBuff, _ := pk.ToByteArray()
	addr, _ := TestAddressConverter.CreateAddressFromPublicKeyBytes(pkBuff)
	account, _ := n.AccntState.GetExistingAccount(addr)
	assert.Equal(t, expectedBalance, account.(*state.Account).Balance)
}

// TestPrivateKeyHasBalance checks if the private key has the expected balance
func TestPrivateKeyHasBalance(t *testing.T, n *TestProcessorNode, sk crypto.PrivateKey, expectedBalance *big.Int) {
	pkBuff, _ := sk.GeneratePublic().ToByteArray()
	addr, _ := TestAddressConverter.CreateAddressFromPublicKeyBytes(pkBuff)
	account, _ := n.AccntState.GetExistingAccount(addr)
	assert.Equal(t, expectedBalance, account.(*state.Account).Balance)
}

// GetMiniBlocksHashesFromShardIds returns miniblock hashes from body
func GetMiniBlocksHashesFromShardIds(body dataBlock.Body, shardIds ...uint32) [][]byte {
	hashes := make([][]byte, 0)

	for _, miniblock := range body {
		for _, shardId := range shardIds {
			if miniblock.ReceiverShardID == shardId {
				buff, _ := TestMarshalizer.Marshal(miniblock)
				hashes = append(hashes, TestHasher.Compute(string(buff)))
			}
		}
	}

	return hashes
}

// GenerateIntraShardTransactions generates intra shard transactions
func GenerateIntraShardTransactions(
	nodesMap map[uint32][]*TestProcessorNode,
	nbTxsPerShard uint32,
	mintValue *big.Int,
	valToTransfer *big.Int,
	gasPrice uint64,
	gasLimit uint64,
) {
	sendersPrivateKeys := make(map[uint32][]crypto.PrivateKey)
	receiversPublicKeys := make(map[uint32][]crypto.PublicKey)

	for shardId, nodes := range nodesMap {
		if shardId == core.MetachainShardId {
			continue
		}

		sendersPrivateKeys[shardId], receiversPublicKeys[shardId] = CreateSendersAndReceiversInShard(
			nodes[0],
			nbTxsPerShard,
		)

		fmt.Println("Minting sender addresses...")
		CreateMintingForSenders(
			nodes,
			shardId,
			sendersPrivateKeys[shardId],
			mintValue,
		)
	}

	CreateAndSendTransactions(
		nodesMap,
		sendersPrivateKeys,
		receiversPublicKeys,
		gasPrice,
		gasLimit,
		valToTransfer,
	)
}

// GenerateSkAndPkInShard generates and returns a private and a public key that reside in a given shard.
// It also returns the key generator
func GenerateSkAndPkInShard(
	coordinator sharding.Coordinator,
	shardId uint32,
) (crypto.PrivateKey, crypto.PublicKey, crypto.KeyGenerator) {
	suite := kyber.NewBlakeSHA256Ed25519()
	keyGen := signing.NewKeyGenerator(suite)
	sk, pk := keyGen.GeneratePair()

	if shardId == core.MetachainShardId {
		// for metachain generate in shard 0
		shardId = 0
	}

	for {
		pkBytes, _ := pk.ToByteArray()
		addr, _ := TestAddressConverter.CreateAddressFromPublicKeyBytes(pkBytes)
		if coordinator.ComputeId(addr) == shardId {
			break
		}
		sk, pk = keyGen.GeneratePair()
	}

	return sk, pk, keyGen
}

// CreateSendersAndReceiversInShard creates given number of sender private key and receiver public key pairs,
// with account in same shard as given node
func CreateSendersAndReceiversInShard(
	nodeInShard *TestProcessorNode,
	nbSenderReceiverPairs uint32,
) ([]crypto.PrivateKey, []crypto.PublicKey) {
	shardId := nodeInShard.ShardCoordinator.SelfId()
	receiversPublicKeys := make([]crypto.PublicKey, nbSenderReceiverPairs)
	sendersPrivateKeys := make([]crypto.PrivateKey, nbSenderReceiverPairs)

	for i := uint32(0); i < nbSenderReceiverPairs; i++ {
		sendersPrivateKeys[i], _, _ = GenerateSkAndPkInShard(nodeInShard.ShardCoordinator, shardId)
		_, receiversPublicKeys[i], _ = GenerateSkAndPkInShard(nodeInShard.ShardCoordinator, shardId)
	}

	return sendersPrivateKeys, receiversPublicKeys
}

// CreateAndSendTransactions creates and sends transactions between given senders and receivers.
func CreateAndSendTransactions(
	nodes map[uint32][]*TestProcessorNode,
	sendersPrivKeysMap map[uint32][]crypto.PrivateKey,
	receiversPubKeysMap map[uint32][]crypto.PublicKey,
	gasPricePerTx uint64,
	gasLimitPerTx uint64,
	valueToTransfer *big.Int,
) {
	for shardId := range nodes {
		if shardId == core.MetachainShardId {
			continue
		}

		nodeInShard := nodes[shardId][0]

		fmt.Println("Generating transactions...")
		GenerateAndDisseminateTxs(
			nodeInShard,
			sendersPrivKeysMap[shardId],
			receiversPubKeysMap,
			valueToTransfer,
			gasPricePerTx,
			gasLimitPerTx,
		)
	}

	fmt.Println("Delaying for disseminating transactions...")
	time.Sleep(time.Second * 5)
}

// CreateMintingForSenders creates account with balances for every node in a given shard
func CreateMintingForSenders(
	nodes []*TestProcessorNode,
	senderShard uint32,
	sendersPrivateKeys []crypto.PrivateKey,
	value *big.Int,
) {

	for _, n := range nodes {
		//only sender shard nodes will be minted
		if n.ShardCoordinator.SelfId() != senderShard {
			continue
		}

		for _, sk := range sendersPrivateKeys {
			pkBuff, _ := sk.GeneratePublic().ToByteArray()
			adr, _ := TestAddressConverter.CreateAddressFromPublicKeyBytes(pkBuff)
			account, _ := n.AccntState.GetAccountWithJournal(adr)
			_ = account.(*state.Account).SetBalanceWithJournal(value)
		}

		_, _ = n.AccntState.Commit()
	}
}

// CreateMintingFromAddresses creates account with balances for given address
func CreateMintingFromAddresses(
	nodes []*TestProcessorNode,
	addresses [][]byte,
	value *big.Int,
) {
	for _, n := range nodes {
		for _, address := range addresses {
			MintAddress(n.AccntState, address, value)
		}
	}
}

// ProposeBlockSignalsEmptyBlock proposes and broadcasts a block
func ProposeBlockSignalsEmptyBlock(
	node *TestProcessorNode,
	round uint64,
	nonce uint64,
) (data.HeaderHandler, data.BodyHandler, bool) {

	fmt.Println("Proposing block without commit...")

	body, header, txHashes := node.ProposeBlock(round, nonce)
	node.BroadcastBlock(body, header)
	isEmptyBlock := len(txHashes) == 0

	fmt.Println("Delaying for disseminating headers and miniblocks...")
	time.Sleep(stepDelay)

	return header, body, isEmptyBlock
}

// CreateAccountForNodes creates accounts for each node and commits the accounts state
func CreateAccountForNodes(nodes []*TestProcessorNode) {
	for i := 0; i < len(nodes); i++ {
		CreateAccountForNode(nodes[i])
	}
}

// CreateAccountForNode creates an account for the given node
func CreateAccountForNode(node *TestProcessorNode) {
	addr, _ := TestAddressConverter.CreateAddressFromPublicKeyBytes(node.OwnAccount.PkTxSignBytes)
	_, _ = node.AccntState.GetAccountWithJournal(addr)
	_, _ = node.AccntState.Commit()
}

// ComputeAndRequestMissingTransactions computes missing transactions for each node, and requests them
func ComputeAndRequestMissingTransactions(
	nodes []*TestProcessorNode,
	generatedTxHashes [][]byte,
	shardResolver uint32,
	shardRequesters ...uint32,
) {
	for _, n := range nodes {
		if !Uint32InSlice(n.ShardCoordinator.SelfId(), shardRequesters) {
			continue
		}

		neededTxs := getMissingTxsForNode(n, generatedTxHashes)
		requestMissingTransactions(n, shardResolver, neededTxs)
	}
}

func getMissingTxsForNode(n *TestProcessorNode, generatedTxHashes [][]byte) [][]byte {
	neededTxs := make([][]byte, 0)

	for i := 0; i < len(generatedTxHashes); i++ {
		_, ok := n.ShardDataPool.Transactions().SearchFirstData(generatedTxHashes[i])
		if !ok {
			neededTxs = append(neededTxs, generatedTxHashes[i])
		}
	}

	return neededTxs
}

func requestMissingTransactions(n *TestProcessorNode, shardResolver uint32, neededTxs [][]byte) {
	txResolver, _ := n.ResolverFinder.CrossShardResolver(procFactory.TransactionTopic, shardResolver)

	for i := 0; i < len(neededTxs); i++ {
		_ = txResolver.RequestDataFromHash(neededTxs[i])
	}
}

// CreateRequesterDataPool creates a datapool with a mock txPool
func CreateRequesterDataPool(t *testing.T, recvTxs map[int]map[string]struct{}, mutRecvTxs *sync.Mutex, nodeIndex int) dataRetriever.PoolsHolder {

	//not allowed to request data from the same shard
	return CreateTestShardDataPool(&mock.ShardedDataStub{
		SearchFirstDataCalled: func(key []byte) (value interface{}, ok bool) {
			assert.Fail(t, "same-shard requesters should not be queried")
			return nil, false
		},
		ShardDataStoreCalled: func(cacheId string) (c storage.Cacher) {
			assert.Fail(t, "same-shard requesters should not be queried")
			return nil
		},
		AddDataCalled: func(key []byte, data interface{}, cacheId string) {
			mutRecvTxs.Lock()
			defer mutRecvTxs.Unlock()

			txMap := recvTxs[nodeIndex]
			if txMap == nil {
				txMap = make(map[string]struct{})
				recvTxs[nodeIndex] = txMap
			}

			txMap[string(key)] = struct{}{}
		},
		RegisterHandlerCalled: func(i func(key []byte)) {
		},
	})
}

// CreateResolversDataPool creates a datapool containing a given number of transactions
func CreateResolversDataPool(
	t *testing.T,
	maxTxs int,
	senderShardID uint32,
	recvShardId uint32,
	shardCoordinator sharding.Coordinator,
) (dataRetriever.PoolsHolder, [][]byte, [][]byte) {

	txHashes := make([][]byte, maxTxs)
	txsSndAddr := make([][]byte, 0)
	txPool, _ := txpool.NewShardedTxPool(storageUnit.CacheConfig{Size: 100, Shards: 1})

	for i := 0; i < maxTxs; i++ {
		tx, txHash := generateValidTx(t, shardCoordinator, senderShardID, recvShardId)
		cacherIdentifier := process.ShardCacherIdentifier(1, 0)
		txPool.AddData(txHash, tx, cacherIdentifier)
		txHashes[i] = txHash
		txsSndAddr = append(txsSndAddr, tx.SndAddr)
	}

	return CreateTestShardDataPool(txPool), txHashes, txsSndAddr
}

func generateValidTx(
	t *testing.T,
	shardCoordinator sharding.Coordinator,
	senderShardId uint32,
	receiverShardId uint32,
) (*transaction.Transaction, []byte) {

	skSender, pkSender, _ := GenerateSkAndPkInShard(shardCoordinator, senderShardId)
	pkSenderBuff, _ := pkSender.ToByteArray()

	_, pkRecv, _ := GenerateSkAndPkInShard(shardCoordinator, receiverShardId)
	pkRecvBuff, _ := pkRecv.ToByteArray()

	accnts, _, _ := CreateAccountsDB(factory.UserAccount)
	addrSender, _ := TestAddressConverter.CreateAddressFromPublicKeyBytes(pkSenderBuff)
	_, _ = accnts.GetAccountWithJournal(addrSender)
	_, _ = accnts.Commit()

	mockNode, _ := node.NewNode(
		node.WithMarshalizer(TestMarshalizer, 100),
		node.WithHasher(TestHasher),
		node.WithAddressConverter(TestAddressConverter),
		node.WithKeyGen(signing.NewKeyGenerator(kyber.NewBlakeSHA256Ed25519())),
		node.WithTxSingleSigner(&singlesig.SchnorrSigner{}),
		node.WithTxSignPrivKey(skSender),
		node.WithTxSignPubKey(pkSender),
		node.WithAccountsAdapter(accnts),
	)

	tx, err := mockNode.GenerateTransaction(
		hex.EncodeToString(pkSenderBuff),
		hex.EncodeToString(pkRecvBuff),
		big.NewInt(1),
		"",
	)
	assert.Nil(t, err)

	txBuff, _ := TestMarshalizer.Marshal(tx)
	txHash := TestHasher.Compute(string(txBuff))

	return tx, txHash
}

// GetNumTxsWithDst returns the total number of transactions that have a certain destination shard
func GetNumTxsWithDst(dstShardId uint32, dataPool dataRetriever.PoolsHolder, nrShards uint32) int {
	txPool := dataPool.Transactions()
	if txPool == nil {
		return 0
	}

	sumTxs := 0

	for i := uint32(0); i < nrShards; i++ {
		strCache := process.ShardCacherIdentifier(i, dstShardId)
		txStore := txPool.ShardDataStore(strCache)
		if txStore == nil {
			continue
		}
		sumTxs += txStore.Len()
	}

	return sumTxs
}

// ProposeAndSyncBlocks proposes and syncs blocks until all transaction pools are empty
func ProposeAndSyncBlocks(
	t *testing.T,
	nodes []*TestProcessorNode,
	idxProposers []int,
	round uint64,
	nonce uint64,
) (uint64, uint64) {

	// if there are many transactions, they might not fit into the block body in only one round
	for {
		numTxsInPool := 0
		round, nonce = ProposeAndSyncOneBlock(t, nodes, idxProposers, round, nonce)

		for _, idProposer := range idxProposers {
			proposerNode := nodes[idProposer]
			numTxsInPool = GetNumTxsWithDst(
				proposerNode.ShardCoordinator.SelfId(),
				proposerNode.ShardDataPool,
				proposerNode.ShardCoordinator.NumberOfShards(),
			)

			if numTxsInPool > 0 {
				break
			}
		}

		if numTxsInPool == 0 {
			break
		}
	}

	if nodes[0].ShardCoordinator.NumberOfShards() == 1 {
		return round, nonce
	}

	// cross shard smart contract call is first processed at sender shard, notarized by metachain, processed at
	// shard with smart contract, smart contract result is notarized by metachain, then finally processed at the
	// sender shard
	numberToPropagateToEveryShard := 5
	for i := 0; i < numberToPropagateToEveryShard; i++ {
		round, nonce = ProposeAndSyncOneBlock(t, nodes, idxProposers, round, nonce)
	}

	return round, nonce
}

// ProposeAndSyncOneBlock proposes a block, syncs the block and then increments the round
func ProposeAndSyncOneBlock(
	t *testing.T,
	nodes []*TestProcessorNode,
	idxProposers []int,
	round uint64,
	nonce uint64,
) (uint64, uint64) {
	ProposeBlock(nodes, idxProposers, round, nonce)
	SyncBlock(t, nodes, idxProposers, round)
	round = IncrementAndPrintRound(round)
	nonce++

	return round, nonce
}

// WaitForBootstrapAndShowConnected will delay a given duration in order to wait for bootstraping  and print the
// number of peers that each node is connected to
func WaitForBootstrapAndShowConnected(peers []p2p.Messenger, durationBootstrapingTime time.Duration) {
	fmt.Printf("Waiting %v for peer discovery...\n", durationBootstrapingTime)
	time.Sleep(durationBootstrapingTime)

	fmt.Println("Connected peers:")
	for _, peer := range peers {
		fmt.Printf("Peer %s is connected to %d peers\n", peer.ID().Pretty(), len(peer.ConnectedPeers()))
	}
}

// PubKeysMapFromKeysMap returns a map of public keys per shard from the key pairs per shard map.
func PubKeysMapFromKeysMap(keyPairMap map[uint32][]*TestKeyPair) map[uint32][]string {
	keysMap := make(map[uint32][]string, 0)

	for shardId, pairList := range keyPairMap {
		shardKeys := make([]string, len(pairList))
		for i, pair := range pairList {
			b, _ := pair.Pk.ToByteArray()
			shardKeys[i] = string(b)
		}
		keysMap[shardId] = shardKeys
	}

	return keysMap
}

// GenValidatorsFromPubKeys generates a map of validators per shard out of public keys map
func GenValidatorsFromPubKeys(pubKeysMap map[uint32][]string, nbShards uint32) map[uint32][]sharding.Validator {
	validatorsMap := make(map[uint32][]sharding.Validator)

	for shardId, shardNodesPks := range pubKeysMap {
		shardValidators := make([]sharding.Validator, 0)
		shardCoordinator, _ := sharding.NewMultiShardCoordinator(nbShards, shardId)
		for i := 0; i < len(shardNodesPks); i++ {
			_, pk, _ := GenerateSkAndPkInShard(shardCoordinator, shardId)
			address, err := pk.ToByteArray()
			if err != nil {
				return nil
			}
			v, _ := sharding.NewValidator([]byte(shardNodesPks[i]), address)
			shardValidators = append(shardValidators, v)
		}
		validatorsMap[shardId] = shardValidators
	}

	return validatorsMap
}

// CreateCryptoParams generates the crypto parameters (key pairs, key generator and suite) for multiple nodes
func CreateCryptoParams(nodesPerShard int, nbMetaNodes int, nbShards uint32) *CryptoParams {
	suite := kyber.NewSuitePairingBn256()
	singleSigner := &singlesig.SchnorrSigner{}
	keyGen := signing.NewKeyGenerator(suite)

	keysMap := make(map[uint32][]*TestKeyPair)
	for shardId := uint32(0); shardId < nbShards; shardId++ {
		keyPairs := make([]*TestKeyPair, nodesPerShard)
		for n := 0; n < nodesPerShard; n++ {
			kp := &TestKeyPair{}
			kp.Sk, kp.Pk = keyGen.GeneratePair()
			keyPairs[n] = kp
		}
		keysMap[shardId] = keyPairs
	}

	keyPairs := make([]*TestKeyPair, nbMetaNodes)
	for n := 0; n < nbMetaNodes; n++ {
		kp := &TestKeyPair{}
		kp.Sk, kp.Pk = keyGen.GeneratePair()
		keyPairs[n] = kp
	}
	keysMap[core.MetachainShardId] = keyPairs

	params := &CryptoParams{
		Keys:         keysMap,
		KeyGen:       keyGen,
		SingleSigner: singleSigner,
	}

	return params
}

// CloseProcessorNodes closes the used TestProcessorNodes and advertiser
func CloseProcessorNodes(nodes []*TestProcessorNode, advertiser p2p.Messenger) {
	_ = advertiser.Close()
	for _, n := range nodes {
		_ = n.Messenger.Close()
	}
}

// StartP2pBootstrapOnProcessorNodes will start the p2p discovery on processor nodes and wait a predefined time
func StartP2pBootstrapOnProcessorNodes(nodes []*TestProcessorNode) {
	for _, n := range nodes {
		_ = n.Messenger.Bootstrap()
	}

	fmt.Println("Delaying for nodes p2p bootstrap...")
	time.Sleep(p2pBootstrapStepDelay)
}<|MERGE_RESOLUTION|>--- conflicted
+++ resolved
@@ -811,37 +811,6 @@
 
 	for i := 0; i < numMetaChainNodes; i++ {
 		metaNode := NewTestProcessorNode(uint32(numOfShards), core.MetachainShardId, 0, serviceID)
-<<<<<<< HEAD
-		idx = i + numOfShards*nodesPerShard
-		nodes[idx] = metaNode
-	}
-
-	return nodes
-}
-
-// CreateNodesWithMemP2P creates multiple nodes in different shards
-func CreateNodesWithMemP2P(
-	numOfShards int,
-	nodesPerShard int,
-	numMetaChainNodes int,
-	network *memp2p.Network,
-) []*TestProcessorNode {
-	nodes := make([]*TestProcessorNode, numOfShards*nodesPerShard+numMetaChainNodes)
-
-	idx := 0
-	for shardId := uint32(0); shardId < uint32(numOfShards); shardId++ {
-		for j := 0; j < nodesPerShard; j++ {
-			n := NewTestProcessorNodeWithMemP2P(uint32(numOfShards), shardId, shardId, network)
-
-			nodes[idx] = n
-			idx++
-		}
-	}
-
-	for i := 0; i < numMetaChainNodes; i++ {
-		metaNode := NewTestProcessorNodeWithMemP2P(uint32(numOfShards), core.MetachainShardId, 0, network)
-=======
->>>>>>> 01569716
 		idx = i + numOfShards*nodesPerShard
 		nodes[idx] = metaNode
 	}
