package integrationTests

import (
	"context"
	"crypto/ecdsa"
	"crypto/rand"
	"encoding/base64"
	"encoding/binary"
	"encoding/hex"
	"fmt"
	"io/ioutil"
	"math/big"
	"strings"
	"sync"
	"sync/atomic"
	"testing"
	"time"

	"github.com/ElrondNetwork/elrond-go/config"
	"github.com/ElrondNetwork/elrond-go/crypto"
	"github.com/ElrondNetwork/elrond-go/crypto/signing"
	"github.com/ElrondNetwork/elrond-go/crypto/signing/kyber"
	"github.com/ElrondNetwork/elrond-go/crypto/signing/kyber/singlesig"
	"github.com/ElrondNetwork/elrond-go/data"
	dataBlock "github.com/ElrondNetwork/elrond-go/data/block"
	"github.com/ElrondNetwork/elrond-go/data/blockchain"
	"github.com/ElrondNetwork/elrond-go/data/state"
	"github.com/ElrondNetwork/elrond-go/data/state/factory"
	"github.com/ElrondNetwork/elrond-go/data/transaction"
	"github.com/ElrondNetwork/elrond-go/data/trie"
	"github.com/ElrondNetwork/elrond-go/data/trie/evictionWaitingList"
	"github.com/ElrondNetwork/elrond-go/data/typeConverters"
	"github.com/ElrondNetwork/elrond-go/data/typeConverters/uint64ByteSlice"
	"github.com/ElrondNetwork/elrond-go/dataRetriever"
	"github.com/ElrondNetwork/elrond-go/dataRetriever/dataPool"
	"github.com/ElrondNetwork/elrond-go/dataRetriever/shardedData"
	"github.com/ElrondNetwork/elrond-go/dataRetriever/txpool"
	"github.com/ElrondNetwork/elrond-go/display"
	"github.com/ElrondNetwork/elrond-go/epochStart/genesis"
	"github.com/ElrondNetwork/elrond-go/hashing"
	"github.com/ElrondNetwork/elrond-go/hashing/sha256"
	"github.com/ElrondNetwork/elrond-go/integrationTests/mock"
	"github.com/ElrondNetwork/elrond-go/logger"
	"github.com/ElrondNetwork/elrond-go/marshal"
	"github.com/ElrondNetwork/elrond-go/node"
	"github.com/ElrondNetwork/elrond-go/p2p"
	"github.com/ElrondNetwork/elrond-go/p2p/libp2p"
	"github.com/ElrondNetwork/elrond-go/p2p/libp2p/discovery"
	"github.com/ElrondNetwork/elrond-go/p2p/loadBalancer"
	"github.com/ElrondNetwork/elrond-go/process"
	"github.com/ElrondNetwork/elrond-go/process/economics"
	procFactory "github.com/ElrondNetwork/elrond-go/process/factory"
	txProc "github.com/ElrondNetwork/elrond-go/process/transaction"
	"github.com/ElrondNetwork/elrond-go/sharding"
	"github.com/ElrondNetwork/elrond-go/storage"
	"github.com/ElrondNetwork/elrond-go/storage/memorydb"
	"github.com/ElrondNetwork/elrond-go/storage/storageUnit"
	"github.com/btcsuite/btcd/btcec"
	libp2pCrypto "github.com/libp2p/go-libp2p-core/crypto"
	"github.com/pkg/errors"
	"github.com/stretchr/testify/assert"
)

<<<<<<< HEAD
var stepDelay = time.Second
var p2pBootstrapStepDelay = 5 * time.Second
var log = logger.GetOrCreate("integrationtests")
=======
// StepDelay is used so that transactions can disseminate properly
var StepDelay = time.Second

// SyncDelay is used so that nodes have enough time to sync
var SyncDelay = time.Second * 2

// P2pBootstrapDelay is used so that nodes have enough time to bootstrap
var P2pBootstrapDelay = 5 * time.Second
>>>>>>> 2bbaba84

// GetConnectableAddress returns a non circuit, non windows default connectable address for provided messenger
func GetConnectableAddress(mes p2p.Messenger) string {
	for _, addr := range mes.Addresses() {
		if strings.Contains(addr, "circuit") || strings.Contains(addr, "169.254") {
			continue
		}
		return addr
	}
	return ""
}

// CreateMessengerWithKadDht creates a new libp2p messenger with kad-dht peer discovery
func CreateMessengerWithKadDht(ctx context.Context, initialAddr string) p2p.Messenger {
	prvKey, _ := ecdsa.GenerateKey(btcec.S256(), rand.Reader)
	sk := (*libp2pCrypto.Secp256k1PrivateKey)(prvKey)

	libP2PMes, err := libp2p.NewNetworkMessengerOnFreePort(
		ctx,
		sk,
		nil,
		loadBalancer.NewOutgoingChannelLoadBalancer(),
		discovery.NewKadDhtPeerDiscoverer(StepDelay, "test", []string{initialAddr}),
	)
	if err != nil {
		fmt.Println(err.Error())
	}

	return libP2PMes
}

// CreateTestShardDataPool creates a test data pool for shard nodes
func CreateTestShardDataPool(txPool dataRetriever.ShardedDataCacherNotifier) dataRetriever.PoolsHolder {
	if txPool == nil {
		txPool, _ = txpool.NewShardedTxPool(storageUnit.CacheConfig{Size: 100000, Shards: 1})
	}

	uTxPool, _ := shardedData.NewShardedData(storageUnit.CacheConfig{Size: 100000, Type: storageUnit.LRUCache, Shards: 1})
	rewardsTxPool, _ := shardedData.NewShardedData(storageUnit.CacheConfig{Size: 300, Type: storageUnit.LRUCache, Shards: 1})
	cacherCfg := storageUnit.CacheConfig{Size: 100, Type: storageUnit.LRUCache, Shards: 1}
	hdrPool, _ := storageUnit.NewCache(cacherCfg.Type, cacherCfg.Size, cacherCfg.Shards)

	cacherCfg = storageUnit.CacheConfig{Size: 100000, Type: storageUnit.LRUCache, Shards: 1}
	hdrNoncesCacher, _ := storageUnit.NewCache(cacherCfg.Type, cacherCfg.Size, cacherCfg.Shards)
	hdrNonces, _ := dataPool.NewNonceSyncMapCacher(hdrNoncesCacher, uint64ByteSlice.NewBigEndianConverter())

	cacherCfg = storageUnit.CacheConfig{Size: 100000, Type: storageUnit.LRUCache, Shards: 1}
	txBlockBody, _ := storageUnit.NewCache(cacherCfg.Type, cacherCfg.Size, cacherCfg.Shards)

	cacherCfg = storageUnit.CacheConfig{Size: 100000, Type: storageUnit.LRUCache, Shards: 1}
	peerChangeBlockBody, _ := storageUnit.NewCache(cacherCfg.Type, cacherCfg.Size, cacherCfg.Shards)

	cacherCfg = storageUnit.CacheConfig{Size: 100000, Type: storageUnit.LRUCache, Shards: 1}
	metaBlocks, _ := storageUnit.NewCache(cacherCfg.Type, cacherCfg.Size, cacherCfg.Shards)

	cacherCfg = storageUnit.CacheConfig{Size: 50000, Type: storageUnit.LRUCache}
	trieNodes, _ := storageUnit.NewCache(cacherCfg.Type, cacherCfg.Size, cacherCfg.Shards)

	currTxs, _ := dataPool.NewCurrentBlockPool()

	dPool, _ := dataPool.NewShardedDataPool(
		txPool,
		uTxPool,
		rewardsTxPool,
		hdrPool,
		hdrNonces,
		txBlockBody,
		peerChangeBlockBody,
		metaBlocks,
		trieNodes,
		currTxs,
	)

	return dPool
}

// CreateTestMetaDataPool creates a test data pool for meta nodes
func CreateTestMetaDataPool() dataRetriever.MetaPoolsHolder {
	cacherCfg := storageUnit.CacheConfig{Size: 100, Type: storageUnit.LRUCache}
	metaBlocks, _ := storageUnit.NewCache(cacherCfg.Type, cacherCfg.Size, cacherCfg.Shards)

	cacherCfg = storageUnit.CacheConfig{Size: 100000, Type: storageUnit.LRUCache, Shards: 1}
	txBlockBody, _ := storageUnit.NewCache(cacherCfg.Type, cacherCfg.Size, cacherCfg.Shards)

	cacherCfg = storageUnit.CacheConfig{Size: 100, Type: storageUnit.LRUCache}
	shardHeaders, _ := storageUnit.NewCache(cacherCfg.Type, cacherCfg.Size, cacherCfg.Shards)

	cacherCfg = storageUnit.CacheConfig{Size: 50000, Type: storageUnit.LRUCache}
	trieNodes, _ := storageUnit.NewCache(cacherCfg.Type, cacherCfg.Size, cacherCfg.Shards)

	shardHeadersNoncesCacher, _ := storageUnit.NewCache(cacherCfg.Type, cacherCfg.Size, cacherCfg.Shards)
	shardHeadersNonces, _ := dataPool.NewNonceSyncMapCacher(shardHeadersNoncesCacher, uint64ByteSlice.NewBigEndianConverter())

	txPool, _ := txpool.NewShardedTxPool(storageUnit.CacheConfig{Size: 100000, Shards: 1})
	uTxPool, _ := shardedData.NewShardedData(storageUnit.CacheConfig{Size: 100000, Type: storageUnit.LRUCache, Shards: 1})

	currTxs, _ := dataPool.NewCurrentBlockPool()

	dPool, _ := dataPool.NewMetaDataPool(
		metaBlocks,
		txBlockBody,
		shardHeaders,
		trieNodes,
		shardHeadersNonces,
		txPool,
		uTxPool,
		currTxs,
	)

	return dPool
}

// CreateMemUnit returns an in-memory storer implementation (the vast majority of tests do not require effective
// disk I/O)
func CreateMemUnit() storage.Storer {
	cache, _ := storageUnit.NewCache(storageUnit.LRUCache, 10, 1)
	persist, _ := memorydb.NewlruDB(100000)
	unit, _ := storageUnit.NewStorageUnit(cache, persist)

	return unit
}

// CreateShardStore creates a storage service for shard nodes
func CreateShardStore(numOfShards uint32) dataRetriever.StorageService {
	store := dataRetriever.NewChainStorer()
	store.AddStorer(dataRetriever.TransactionUnit, CreateMemUnit())
	store.AddStorer(dataRetriever.MiniBlockUnit, CreateMemUnit())
	store.AddStorer(dataRetriever.MetaBlockUnit, CreateMemUnit())
	store.AddStorer(dataRetriever.PeerChangesUnit, CreateMemUnit())
	store.AddStorer(dataRetriever.BlockHeaderUnit, CreateMemUnit())
	store.AddStorer(dataRetriever.UnsignedTransactionUnit, CreateMemUnit())
	store.AddStorer(dataRetriever.RewardTransactionUnit, CreateMemUnit())
	store.AddStorer(dataRetriever.MetaHdrNonceHashDataUnit, CreateMemUnit())
	store.AddStorer(dataRetriever.BootstrapUnit, CreateMemUnit())
	store.AddStorer(dataRetriever.StatusMetricsUnit, CreateMemUnit())

	for i := uint32(0); i < numOfShards; i++ {
		hdrNonceHashDataUnit := dataRetriever.ShardHdrNonceHashDataUnit + dataRetriever.UnitType(i)
		store.AddStorer(hdrNonceHashDataUnit, CreateMemUnit())
	}

	return store
}

// CreateMetaStore creates a storage service for meta nodes
func CreateMetaStore(coordinator sharding.Coordinator) dataRetriever.StorageService {
	store := dataRetriever.NewChainStorer()
	store.AddStorer(dataRetriever.MetaBlockUnit, CreateMemUnit())
	store.AddStorer(dataRetriever.MetaHdrNonceHashDataUnit, CreateMemUnit())
	store.AddStorer(dataRetriever.BlockHeaderUnit, CreateMemUnit())
	store.AddStorer(dataRetriever.TransactionUnit, CreateMemUnit())
	store.AddStorer(dataRetriever.UnsignedTransactionUnit, CreateMemUnit())
	store.AddStorer(dataRetriever.MiniBlockUnit, CreateMemUnit())
	store.AddStorer(dataRetriever.BootstrapUnit, CreateMemUnit())
	store.AddStorer(dataRetriever.StatusMetricsUnit, CreateMemUnit())

	for i := uint32(0); i < coordinator.NumberOfShards(); i++ {
		store.AddStorer(dataRetriever.ShardHdrNonceHashDataUnit+dataRetriever.UnitType(i), CreateMemUnit())
	}

	return store
}

// CreateAccountsDB creates an account state with a valid trie implementation but with a memory storage
func CreateAccountsDB(accountType factory.Type) (*state.AccountsDB, data.Trie, storage.Storer) {
	store := CreateMemUnit()
	ewl, _ := evictionWaitingList.NewEvictionWaitingList(100, memorydb.New(), TestMarshalizer)

	// TODO change this implementation with a factory
	tempDir, _ := ioutil.TempDir("", "integrationTests")
	cfg := &config.DBConfig{
		FilePath:          tempDir,
		Type:              string(storageUnit.LvlDbSerial),
		BatchDelaySeconds: 4,
		MaxBatchSize:      10000,
		MaxOpenFiles:      10,
	}
	trieStorage, _ := trie.NewTrieStorageManager(store, cfg, ewl)

	tr, _ := trie.NewTrie(trieStorage, TestMarshalizer, TestHasher)
	accountFactory, _ := factory.NewAccountFactoryCreator(accountType)
	adb, _ := state.NewAccountsDB(tr, sha256.Sha256{}, TestMarshalizer, accountFactory)

	return adb, tr, store
}

// CreateShardChain creates a blockchain implementation used by the shard nodes
func CreateShardChain() *blockchain.BlockChain {
	cfgCache := storageUnit.CacheConfig{Size: 100, Type: storageUnit.LRUCache}
	badBlockCache, _ := storageUnit.NewCache(cfgCache.Type, cfgCache.Size, cfgCache.Shards)
	blockChain, _ := blockchain.NewBlockChain(
		badBlockCache,
	)
	blockChain.GenesisHeader = &dataBlock.Header{}
	genesisHeaderM, _ := TestMarshalizer.Marshal(blockChain.GenesisHeader)

	blockChain.SetGenesisHeaderHash(TestHasher.Compute(string(genesisHeaderM)))

	return blockChain
}

// CreateMetaChain creates a blockchain implementation used by the meta nodes
func CreateMetaChain() data.ChainHandler {
	cfgCache := storageUnit.CacheConfig{Size: 100, Type: storageUnit.LRUCache}
	badBlockCache, _ := storageUnit.NewCache(cfgCache.Type, cfgCache.Size, cfgCache.Shards)
	metaChain, _ := blockchain.NewMetaChain(
		badBlockCache,
	)
	metaChain.GenesisBlock = &dataBlock.MetaBlock{}

	return metaChain
}

// CreateSimpleGenesisBlocks creates empty genesis blocks for all known shards, including metachain
func CreateSimpleGenesisBlocks(shardCoordinator sharding.Coordinator) map[uint32]data.HeaderHandler {
	genesisBlocks := make(map[uint32]data.HeaderHandler)
	for shardId := uint32(0); shardId < shardCoordinator.NumberOfShards(); shardId++ {
		genesisBlocks[shardId] = CreateSimpleGenesisBlock(shardId)
	}

	genesisBlocks[sharding.MetachainShardId] = CreateSimpleGenesisMetaBlock()

	return genesisBlocks
}

// CreateSimpleGenesisBlock creates a new mock shard genesis block
func CreateSimpleGenesisBlock(shardId uint32) *dataBlock.Header {
	rootHash := []byte("root hash")

	return &dataBlock.Header{
		Nonce:         0,
		Round:         0,
		Signature:     rootHash,
		RandSeed:      rootHash,
		PrevRandSeed:  rootHash,
		ShardId:       shardId,
		PubKeysBitmap: rootHash,
		RootHash:      rootHash,
		PrevHash:      rootHash,
	}
}

// CreateSimpleGenesisMetaBlock creates a new mock meta genesis block
func CreateSimpleGenesisMetaBlock() *dataBlock.MetaBlock {
	rootHash := []byte("root hash")

	return &dataBlock.MetaBlock{
		Nonce:                  0,
		Epoch:                  0,
		Round:                  0,
		TimeStamp:              0,
		ShardInfo:              nil,
		PeerInfo:               nil,
		Signature:              nil,
		PubKeysBitmap:          nil,
		PrevHash:               rootHash,
		PrevRandSeed:           rootHash,
		RandSeed:               rootHash,
		RootHash:               rootHash,
		ValidatorStatsRootHash: rootHash,
		TxCount:                0,
		MiniBlockHeaders:       nil,
	}
}

// CreateGenesisBlocks creates empty genesis blocks for all known shards, including metachain
func CreateGenesisBlocks(
	accounts state.AccountsAdapter,
	addrConv state.AddressConverter,
	nodesSetup *sharding.NodesSetup,
	shardCoordinator sharding.Coordinator,
	store dataRetriever.StorageService,
	blkc data.ChainHandler,
	marshalizer marshal.Marshalizer,
	hasher hashing.Hasher,
	uint64Converter typeConverters.Uint64ByteSliceConverter,
	metaDataPool dataRetriever.MetaPoolsHolder,
	economics *economics.EconomicsData,
	rootHash []byte,
) map[uint32]data.HeaderHandler {

	genesisBlocks := make(map[uint32]data.HeaderHandler)
	for shardId := uint32(0); shardId < shardCoordinator.NumberOfShards(); shardId++ {
		genesisBlock := CreateSimpleGenesisBlock(shardId)
		genesisBlocks[shardId] = genesisBlock
	}

	genesisBlocks[sharding.MetachainShardId] = CreateGenesisMetaBlock(
		accounts,
		addrConv,
		nodesSetup,
		shardCoordinator,
		store,
		blkc,
		marshalizer,
		hasher,
		uint64Converter,
		metaDataPool,
		economics,
		rootHash,
	)

	return genesisBlocks
}

// CreateGenesisMetaBlock creates a new mock meta genesis block
func CreateGenesisMetaBlock(
	accounts state.AccountsAdapter,
	addrConv state.AddressConverter,
	nodesSetup *sharding.NodesSetup,
	shardCoordinator sharding.Coordinator,
	store dataRetriever.StorageService,
	blkc data.ChainHandler,
	marshalizer marshal.Marshalizer,
	hasher hashing.Hasher,
	uint64Converter typeConverters.Uint64ByteSliceConverter,
	metaDataPool dataRetriever.MetaPoolsHolder,
	economics *economics.EconomicsData,
	rootHash []byte,
) data.HeaderHandler {
	argsMetaGenesis := genesis.ArgsMetaGenesisBlockCreator{
		GenesisTime:              0,
		Accounts:                 accounts,
		AddrConv:                 addrConv,
		NodesSetup:               nodesSetup,
		ShardCoordinator:         shardCoordinator,
		Store:                    store,
		Blkc:                     blkc,
		Marshalizer:              marshalizer,
		Hasher:                   hasher,
		Uint64ByteSliceConverter: uint64Converter,
		MetaDatapool:             metaDataPool,
		Economics:                economics,
		ValidatorStatsRootHash:   rootHash,
	}

	if shardCoordinator.SelfId() != sharding.MetachainShardId {
		newShardCoordinator, _ := sharding.NewMultiShardCoordinator(
			shardCoordinator.NumberOfShards(),
			sharding.MetachainShardId,
		)

		newStore := CreateMetaStore(newShardCoordinator)
		newMetaDataPool := CreateTestMetaDataPool()

		cache, _ := storageUnit.NewCache(storageUnit.LRUCache, 10, 1)
		newBlkc, _ := blockchain.NewMetaChain(cache)
		newAccounts, _, _ := CreateAccountsDB(factory.UserAccount)

		argsMetaGenesis.ShardCoordinator = newShardCoordinator
		argsMetaGenesis.Accounts = newAccounts
		argsMetaGenesis.Store = newStore
		argsMetaGenesis.Blkc = newBlkc
		argsMetaGenesis.MetaDatapool = newMetaDataPool
	}

	metaHdr, err := genesis.CreateMetaGenesisBlock(argsMetaGenesis)
	log.LogIfError(err)

	fmt.Printf("meta genesis root hash %s \n", hex.EncodeToString(metaHdr.GetRootHash()))
	fmt.Printf("meta genesis validatorStatistics %d %s \n", shardCoordinator.SelfId(), hex.EncodeToString(metaHdr.GetValidatorStatsRootHash()))

	return metaHdr
}

// CreateAddressFromAddrBytes creates an address container object from address bytes provided
func CreateAddressFromAddrBytes(addressBytes []byte) state.AddressContainer {
	addr, _ := TestAddressConverter.CreateAddressFromPublicKeyBytes(addressBytes)
	return addr
}

// CreateRandomAddress creates a random byte array with fixed size
func CreateRandomAddress() state.AddressContainer {
	addr, _ := TestAddressConverter.CreateAddressFromHex(CreateRandomHexString(64))
	return addr
}

// MintAddress will create an account (if it does not exists), update the balance with required value,
// save the account and commit the trie.
func MintAddress(accnts state.AccountsAdapter, addressBytes []byte, value *big.Int) {
	accnt, _ := accnts.GetAccountWithJournal(CreateAddressFromAddrBytes(addressBytes))
	_ = accnt.(*state.Account).SetBalanceWithJournal(value)
	_, _ = accnts.Commit()
}

// CreateAccount creates a new account and returns the address
func CreateAccount(accnts state.AccountsAdapter, nonce uint64, balance *big.Int) state.AddressContainer {
	address, _ := TestAddressConverter.CreateAddressFromHex(CreateRandomHexString(64))
	account, _ := accnts.GetAccountWithJournal(address)
	_ = account.(*state.Account).SetNonceWithJournal(nonce)
	_ = account.(*state.Account).SetBalanceWithJournal(balance)

	return address
}

// MakeDisplayTable will output a string containing counters for received transactions, headers, miniblocks and
// meta headers for all provided test nodes
func MakeDisplayTable(nodes []*TestProcessorNode) string {
	header := []string{"pk", "shard ID", "txs", "miniblocks", "headers", "metachain headers", "connections"}
	dataLines := make([]*display.LineData, len(nodes))

	for idx, n := range nodes {
		dataLines[idx] = display.NewLineData(
			false,
			[]string{
				hex.EncodeToString(n.OwnAccount.PkTxSignBytes),
				fmt.Sprintf("%d", n.ShardCoordinator.SelfId()),
				fmt.Sprintf("%d", atomic.LoadInt32(&n.CounterTxRecv)),
				fmt.Sprintf("%d", atomic.LoadInt32(&n.CounterMbRecv)),
				fmt.Sprintf("%d", atomic.LoadInt32(&n.CounterHdrRecv)),
				fmt.Sprintf("%d", atomic.LoadInt32(&n.CounterMetaRcv)),
				fmt.Sprintf("%d", len(n.Messenger.ConnectedPeers())),
			},
		)
	}
	table, _ := display.CreateTableString(header, dataLines)
	return table
}

// PrintShardAccount outputs on console a shard account data contained
func PrintShardAccount(accnt *state.Account, tag string) {
	str := fmt.Sprintf("%s Address: %s\n", tag, base64.StdEncoding.EncodeToString(accnt.AddressContainer().Bytes()))
	str += fmt.Sprintf("  Nonce: %d\n", accnt.Nonce)
	str += fmt.Sprintf("  Balance: %d\n", accnt.Balance.Uint64())
	str += fmt.Sprintf("  Code hash: %s\n", base64.StdEncoding.EncodeToString(accnt.CodeHash))
	str += fmt.Sprintf("  Root hash: %s\n", base64.StdEncoding.EncodeToString(accnt.RootHash))

	fmt.Println(str)
}

// CreateRandomHexString returns a string encoded in hex with the given size
func CreateRandomHexString(chars int) string {
	if chars < 1 {
		return ""
	}

	buff := make([]byte, chars/2)
	_, _ = rand.Reader.Read(buff)

	return hex.EncodeToString(buff)
}

// GenerateAddressJournalAccountAccountsDB returns an account, the accounts address, and the accounts database
func GenerateAddressJournalAccountAccountsDB() (state.AddressContainer, state.AccountHandler, *state.AccountsDB) {
	adr := CreateRandomAddress()
	adb, _, _ := CreateAccountsDB(factory.UserAccount)
	account, _ := state.NewAccount(adr, adb)

	return adr, account, adb
}

// AdbEmulateBalanceTxSafeExecution emulates a tx execution by altering the accounts
// balance and nonce, and printing any encountered error
func AdbEmulateBalanceTxSafeExecution(acntSrc, acntDest *state.Account, accounts state.AccountsAdapter, value *big.Int) {

	snapshot := accounts.JournalLen()
	err := AdbEmulateBalanceTxExecution(acntSrc, acntDest, value)

	if err != nil {
		fmt.Printf("Error executing tx (value: %v), reverting...\n", value)
		err = accounts.RevertToSnapshot(snapshot)

		if err != nil {
			panic(err)
		}
	}
}

// AdbEmulateBalanceTxExecution emulates a tx execution by altering the accounts
// balance and nonce, and printing any encountered error
func AdbEmulateBalanceTxExecution(acntSrc, acntDest *state.Account, value *big.Int) error {

	srcVal := acntSrc.Balance
	destVal := acntDest.Balance

	if srcVal.Cmp(value) < 0 {
		return errors.New("not enough funds")
	}

	err := acntSrc.SetBalanceWithJournal(srcVal.Sub(srcVal, value))
	if err != nil {
		return err
	}

	err = acntDest.SetBalanceWithJournal(destVal.Add(destVal, value))
	if err != nil {
		return err
	}

	err = acntSrc.SetNonceWithJournal(acntSrc.Nonce + 1)
	if err != nil {
		return err
	}

	return nil
}

// CreateSimpleTxProcessor returns a transaction processor
func CreateSimpleTxProcessor(accnts state.AccountsAdapter) process.TransactionProcessor {
	shardCoordinator := mock.NewMultiShardsCoordinatorMock(1)
	txProcessor, _ := txProc.NewTxProcessor(
		accnts,
		TestHasher,
		TestAddressConverter,
		TestMarshalizer,
		shardCoordinator,
		&mock.SCProcessorMock{},
		&mock.UnsignedTxHandlerMock{},
		&mock.TxTypeHandlerMock{},
		&mock.FeeHandlerStub{
			ComputeGasLimitCalled: func(tx process.TransactionWithFeeHandler) uint64 {
				return tx.GetGasLimit()
			},
			CheckValidityTxValuesCalled: func(tx process.TransactionWithFeeHandler) error {
				return nil
			},
			ComputeFeeCalled: func(tx process.TransactionWithFeeHandler) *big.Int {
				fee := big.NewInt(0).SetUint64(tx.GetGasLimit())
				fee.Mul(fee, big.NewInt(0).SetUint64(tx.GetGasPrice()))

				return fee
			},
		},
		&mock.IntermediateTransactionHandlerMock{},
		&mock.IntermediateTransactionHandlerMock{},
	)

	return txProcessor
}

// CreateNewDefaultTrie returns a new trie with test hasher and marsahalizer
func CreateNewDefaultTrie() data.Trie {
	ewl, _ := evictionWaitingList.NewEvictionWaitingList(100, memorydb.New(), TestMarshalizer)
	trieStorage, _ := trie.NewTrieStorageManager(CreateMemUnit(), &config.DBConfig{}, ewl)
	tr, _ := trie.NewTrie(trieStorage, TestMarshalizer, TestHasher)
	return tr
}

// GenerateRandomSlice returns a random byte slice with the given size
func GenerateRandomSlice(size int) []byte {
	buff := make([]byte, size)
	_, _ = rand.Reader.Read(buff)

	return buff
}

// MintAllNodes will take each shard node (n) and will mint all nodes that have their pk managed by the iterating node n
func MintAllNodes(nodes []*TestProcessorNode, value *big.Int) {
	for idx, n := range nodes {
		if n.ShardCoordinator.SelfId() == sharding.MetachainShardId {
			continue
		}

		mintAddressesFromSameShard(nodes, idx, value)
	}
}

func mintAddressesFromSameShard(nodes []*TestProcessorNode, targetNodeIdx int, value *big.Int) {
	targetNode := nodes[targetNodeIdx]

	for _, n := range nodes {
		shardId := targetNode.ShardCoordinator.ComputeId(n.OwnAccount.Address)
		if shardId != targetNode.ShardCoordinator.SelfId() {
			continue
		}

		n.OwnAccount.Balance = big.NewInt(0).Set(value)
		MintAddress(targetNode.AccntState, n.OwnAccount.Address.Bytes(), value)
	}
}

// MintAllPlayers mints addresses for all players
func MintAllPlayers(nodes []*TestProcessorNode, players []*TestWalletAccount, value *big.Int) {
	shardCoordinator := nodes[0].ShardCoordinator

	for _, player := range players {
		pShardId := shardCoordinator.ComputeId(player.Address)

		for _, n := range nodes {
			if pShardId != n.ShardCoordinator.SelfId() {
				continue
			}

			MintAddress(n.AccntState, player.Address.Bytes(), value)
			player.Balance = big.NewInt(0).Set(value)
		}
	}
}

// IncrementAndPrintRound increments the given variable, and prints the message for the beginning of the round
func IncrementAndPrintRound(round uint64) uint64 {
	round++
	fmt.Printf("#################################### ROUND %d BEGINS ####################################\n\n", round)

	return round
}

// ProposeBlock proposes a block for every shard
func ProposeBlock(nodes []*TestProcessorNode, idxProposers []int, round uint64, nonce uint64) {
	fmt.Println("All shards propose blocks...")

	for idx, n := range nodes {
		if !IsIntInSlice(idx, idxProposers) {
			continue
		}

		body, header, _ := n.ProposeBlock(round, nonce)
		n.BroadcastBlock(body, header)
		n.CommitBlock(body, header)
	}

	fmt.Println("Delaying for disseminating headers and miniblocks...")
	time.Sleep(StepDelay)
	fmt.Println(MakeDisplayTable(nodes))
}

// SyncBlock synchronizes the proposed block in all the other shard nodes
func SyncBlock(
	t *testing.T,
	nodes []*TestProcessorNode,
	idxProposers []int,
	round uint64,
) {

	fmt.Println("All other shard nodes sync the proposed block...")
	for idx, n := range nodes {
		if IsIntInSlice(idx, idxProposers) {
			continue
		}

		err := n.SyncNode(round)
		if err != nil {
			assert.Fail(t, err.Error())
			return
		}
	}

	time.Sleep(StepDelay)
	fmt.Println(MakeDisplayTable(nodes))
}

// IsIntInSlice returns true if idx is found on any position in the provided slice
func IsIntInSlice(idx int, slice []int) bool {
	for _, value := range slice {
		if value == idx {
			return true
		}
	}

	return false
}

// Uint32InSlice checks if a uint32 value is in a slice
func Uint32InSlice(searched uint32, list []uint32) bool {
	for _, val := range list {
		if val == searched {
			return true
		}
	}
	return false
}

// CheckRootHashes checks the root hash of the proposer in every shard
func CheckRootHashes(t *testing.T, nodes []*TestProcessorNode, idxProposers []int) {
	for _, idx := range idxProposers {
		checkRootHashInShard(t, nodes, idx)
	}
}

func checkRootHashInShard(t *testing.T, nodes []*TestProcessorNode, idxProposer int) {
	proposerNode := nodes[idxProposer]
	proposerRootHash, _ := proposerNode.AccntState.RootHash()

	for i := 0; i < len(nodes); i++ {
		n := nodes[i]

		if n.ShardCoordinator.SelfId() != proposerNode.ShardCoordinator.SelfId() {
			continue
		}

		fmt.Printf("Testing roothash for node index %d, shard ID %d...\n", i, n.ShardCoordinator.SelfId())
		nodeRootHash, _ := n.AccntState.RootHash()
		assert.Equal(t, proposerRootHash, nodeRootHash)
	}
}

// CheckTxPresentAndRightNonce verifies that the nonce was updated correctly after the exec of bulk txs
func CheckTxPresentAndRightNonce(
	t *testing.T,
	startingNonce uint64,
	noOfTxs int,
	txHashes [][]byte,
	txs []data.TransactionHandler,
	cache dataRetriever.ShardedDataCacherNotifier,
	shardCoordinator sharding.Coordinator,
) {

	if noOfTxs != len(txHashes) {
		for i := startingNonce; i < startingNonce+uint64(noOfTxs); i++ {
			found := false

			for _, txHandler := range txs {
				nonce := extractUint64ValueFromTxHandler(txHandler)
				if nonce == i {
					found = true
					break
				}
			}

			if !found {
				fmt.Printf("unsigned tx with nonce %d is missing\n", i)
			}
		}
		assert.Fail(t, fmt.Sprintf("should have been %d, got %d", noOfTxs, len(txHashes)))

		return
	}

	bitmap := make([]bool, noOfTxs+int(startingNonce))
	//set for each nonce from found tx a true flag in bitmap
	for i := 0; i < noOfTxs; i++ {
		selfId := shardCoordinator.SelfId()
		shardDataStore := cache.ShardDataStore(process.ShardCacherIdentifier(selfId, selfId))
		val, _ := shardDataStore.Get(txHashes[i])
		if val == nil {
			continue
		}

		nonce := extractUint64ValueFromTxHandler(val.(data.TransactionHandler))
		bitmap[nonce] = true
	}

	//for the first startingNonce values, the bitmap should be false
	//for the rest, true
	for i := 0; i < noOfTxs+int(startingNonce); i++ {
		if i < int(startingNonce) {
			assert.False(t, bitmap[i])
			continue
		}

		assert.True(t, bitmap[i])
	}
}

func extractUint64ValueFromTxHandler(txHandler data.TransactionHandler) uint64 {
	tx, ok := txHandler.(*transaction.Transaction)
	if ok {
		return tx.Nonce
	}

	buff := txHandler.GetData()
	return binary.BigEndian.Uint64(buff)
}

// CreateNodes creates multiple nodes in different shards
func CreateNodes(
	numOfShards int,
	nodesPerShard int,
	numMetaChainNodes int,
	serviceID string,
) []*TestProcessorNode {
	nodes := make([]*TestProcessorNode, numOfShards*nodesPerShard+numMetaChainNodes)

	idx := 0
	for shardId := uint32(0); shardId < uint32(numOfShards); shardId++ {
		for j := 0; j < nodesPerShard; j++ {
			n := NewTestProcessorNode(uint32(numOfShards), shardId, shardId, serviceID)

			nodes[idx] = n
			idx++
		}
	}

	for i := 0; i < numMetaChainNodes; i++ {
		metaNode := NewTestProcessorNode(uint32(numOfShards), sharding.MetachainShardId, 0, serviceID)
		idx = i + numOfShards*nodesPerShard
		nodes[idx] = metaNode
	}

	return nodes
}

// CreateNodesWithCustomStateCheckpointModulus creates multiple nodes in different shards with custom stateCheckpointModulus
func CreateNodesWithCustomStateCheckpointModulus(
	numOfShards int,
	nodesPerShard int,
	numMetaChainNodes int,
	serviceID string,
	stateCheckpointModulus uint,
) []*TestProcessorNode {
	nodes := make([]*TestProcessorNode, numOfShards*nodesPerShard+numMetaChainNodes)

	idx := 0
	for shardId := uint32(0); shardId < uint32(numOfShards); shardId++ {
		for j := 0; j < nodesPerShard; j++ {
			n := NewTestProcessorNodeWithStateCheckpointModulus(uint32(numOfShards), shardId, shardId, serviceID, stateCheckpointModulus)

			nodes[idx] = n
			idx++
		}
	}

	for i := 0; i < numMetaChainNodes; i++ {
		metaNode := NewTestProcessorNodeWithStateCheckpointModulus(uint32(numOfShards), sharding.MetachainShardId, 0, serviceID, stateCheckpointModulus)
		idx = i + numOfShards*nodesPerShard
		nodes[idx] = metaNode
	}

	return nodes
}

// DisplayAndStartNodes prints each nodes shard ID, sk and pk, and then starts the node
func DisplayAndStartNodes(nodes []*TestProcessorNode) {
	for _, n := range nodes {
		skBuff, _ := n.OwnAccount.SkTxSign.ToByteArray()
		pkBuff, _ := n.OwnAccount.PkTxSign.ToByteArray()

		fmt.Printf("Shard ID: %v, sk: %s, pk: %s\n",
			n.ShardCoordinator.SelfId(),
			hex.EncodeToString(skBuff),
			hex.EncodeToString(pkBuff),
		)
		_ = n.Node.Start()
		_ = n.Node.P2PBootstrap()
	}

	fmt.Println("Delaying for node bootstrap and topic announcement...")
	time.Sleep(P2pBootstrapDelay)
}

// SetEconomicsParameters will set maxGasLimitPerBlock, minGasPrice and minGasLimits to provided nodes
func SetEconomicsParameters(nodes []*TestProcessorNode, maxGasLimitPerBlock uint64, minGasPrice uint64, minGasLimit uint64) {
	for _, n := range nodes {
		n.EconomicsData.SetMaxGasLimitPerBlock(maxGasLimitPerBlock)
		n.EconomicsData.SetMinGasPrice(minGasPrice)
		n.EconomicsData.SetMinGasLimit(minGasLimit)
	}
}

// GenerateAndDisseminateTxs generates and sends multiple txs
func GenerateAndDisseminateTxs(
	n *TestProcessorNode,
	senders []crypto.PrivateKey,
	receiversPublicKeysMap map[uint32][]crypto.PublicKey,
	valToTransfer *big.Int,
	gasPrice uint64,
	gasLimit uint64,
) {

	for i := 0; i < len(senders); i++ {
		senderKey := senders[i]
		incrementalNonce := make([]uint64, len(senders))
		for _, shardReceiversPublicKeys := range receiversPublicKeysMap {
			receiverPubKey := shardReceiversPublicKeys[i]
			tx := GenerateTransferTx(incrementalNonce[i], senderKey, receiverPubKey, valToTransfer, gasPrice, gasLimit)
			_, _ = n.SendTransaction(tx)
			incrementalNonce[i]++
		}
	}
}

// CreateSendersWithInitialBalances creates a map of 1 sender per shard with an initial balance
func CreateSendersWithInitialBalances(
	nodesMap map[uint32][]*TestProcessorNode,
	mintValue *big.Int,
) map[uint32][]crypto.PrivateKey {

	sendersPrivateKeys := make(map[uint32][]crypto.PrivateKey)
	for shardId, nodes := range nodesMap {
		if shardId == sharding.MetachainShardId {
			continue
		}

		sendersPrivateKeys[shardId], _ = CreateSendersAndReceiversInShard(
			nodes[0],
			1,
		)

		fmt.Println("Minting sender addresses...")
		CreateMintingForSenders(
			nodes,
			shardId,
			sendersPrivateKeys[shardId],
			mintValue,
		)
	}

	return sendersPrivateKeys
}

func CreateAndSendTransaction(
	node *TestProcessorNode,
	txValue *big.Int,
	rcvAddress []byte,
	txData string,
) {
	tx := &transaction.Transaction{
		Nonce:    node.OwnAccount.Nonce,
		Value:    txValue,
		SndAddr:  node.OwnAccount.Address.Bytes(),
		RcvAddr:  rcvAddress,
		Data:     []byte(txData),
		GasPrice: MinTxGasPrice,
		GasLimit: MinTxGasLimit*100 + uint64(len(txData)),
	}

	txBuff, _ := TestMarshalizer.Marshal(tx)
	tx.Signature, _ = node.OwnAccount.SingleSigner.Sign(node.OwnAccount.SkTxSign, txBuff)

	_, _ = node.SendTransaction(tx)
	node.OwnAccount.Nonce++
}

func CreateAndSendTransactionWithGasLimit(
	node *TestProcessorNode,
	txValue *big.Int,
	gasLimit uint64,
	rcvAddress []byte,
	txData []byte,
) {
	tx := &transaction.Transaction{
		Nonce:    node.OwnAccount.Nonce,
		Value:    txValue,
		SndAddr:  node.OwnAccount.Address.Bytes(),
		RcvAddr:  rcvAddress,
		Data:     txData,
		GasPrice: MinTxGasPrice,
		GasLimit: gasLimit,
	}

	txBuff, _ := TestMarshalizer.Marshal(tx)
	tx.Signature, _ = node.OwnAccount.SingleSigner.Sign(node.OwnAccount.SkTxSign, txBuff)

	_, _ = node.SendTransaction(tx)
	node.OwnAccount.Nonce++
}

type txArgs struct {
	nonce    uint64
	value    *big.Int
	rcvAddr  []byte
	sndAddr  []byte
	data     string
	gasPrice uint64
	gasLimit uint64
}

// GenerateTransferTx will generate a move balance transaction
func GenerateTransferTx(
	nonce uint64,
	senderPrivateKey crypto.PrivateKey,
	receiverPublicKey crypto.PublicKey,
	valToTransfer *big.Int,
	gasPrice uint64,
	gasLimit uint64,
) *transaction.Transaction {

	receiverPubKeyBytes, _ := receiverPublicKey.ToByteArray()
	tx := transaction.Transaction{
		Nonce:    nonce,
		Value:    valToTransfer,
		RcvAddr:  receiverPubKeyBytes,
		SndAddr:  skToPk(senderPrivateKey),
		Data:     []byte(""),
		GasLimit: gasLimit,
		GasPrice: gasPrice,
	}
	txBuff, _ := TestMarshalizer.Marshal(&tx)
	signer := &singlesig.SchnorrSigner{}
	tx.Signature, _ = signer.Sign(senderPrivateKey, txBuff)

	return &tx
}

func generateTx(
	skSign crypto.PrivateKey,
	signer crypto.SingleSigner,
	args *txArgs,
) *transaction.Transaction {
	tx := &transaction.Transaction{
		Nonce:    args.nonce,
		Value:    args.value,
		RcvAddr:  args.rcvAddr,
		SndAddr:  args.sndAddr,
		GasPrice: args.gasPrice,
		GasLimit: args.gasLimit,
		Data:     []byte(args.data),
	}
	txBuff, _ := TestMarshalizer.Marshal(tx)
	tx.Signature, _ = signer.Sign(skSign, txBuff)

	return tx
}

func skToPk(sk crypto.PrivateKey) []byte {
	pkBuff, _ := sk.GeneratePublic().ToByteArray()
	return pkBuff
}

// TestPublicKeyHasBalance checks if the account corresponding to the given public key has the expected balance
func TestPublicKeyHasBalance(t *testing.T, n *TestProcessorNode, pk crypto.PublicKey, expectedBalance *big.Int) {
	pkBuff, _ := pk.ToByteArray()
	addr, _ := TestAddressConverter.CreateAddressFromPublicKeyBytes(pkBuff)
	account, _ := n.AccntState.GetExistingAccount(addr)
	assert.Equal(t, expectedBalance, account.(*state.Account).Balance)
}

// TestPrivateKeyHasBalance checks if the private key has the expected balance
func TestPrivateKeyHasBalance(t *testing.T, n *TestProcessorNode, sk crypto.PrivateKey, expectedBalance *big.Int) {
	pkBuff, _ := sk.GeneratePublic().ToByteArray()
	addr, _ := TestAddressConverter.CreateAddressFromPublicKeyBytes(pkBuff)
	account, _ := n.AccntState.GetExistingAccount(addr)
	assert.Equal(t, expectedBalance, account.(*state.Account).Balance)
}

// GetMiniBlocksHashesFromShardIds returns miniblock hashes from body
func GetMiniBlocksHashesFromShardIds(body dataBlock.Body, shardIds ...uint32) [][]byte {
	hashes := make([][]byte, 0)

	for _, miniblock := range body {
		for _, shardId := range shardIds {
			if miniblock.ReceiverShardID == shardId {
				buff, _ := TestMarshalizer.Marshal(miniblock)
				hashes = append(hashes, TestHasher.Compute(string(buff)))
			}
		}
	}

	return hashes
}

// GenerateSkAndPkInShard generates and returns a private and a public key that reside in a given shard.
// It also returns the key generator
func GenerateSkAndPkInShard(
	coordinator sharding.Coordinator,
	shardId uint32,
) (crypto.PrivateKey, crypto.PublicKey, crypto.KeyGenerator) {
	suite := kyber.NewBlakeSHA256Ed25519()
	keyGen := signing.NewKeyGenerator(suite)
	sk, pk := keyGen.GeneratePair()

	if shardId == sharding.MetachainShardId {
		// for metachain generate in shard 0
		shardId = 0
	}

	for {
		pkBytes, _ := pk.ToByteArray()
		addr, _ := TestAddressConverter.CreateAddressFromPublicKeyBytes(pkBytes)
		if coordinator.ComputeId(addr) == shardId {
			break
		}
		sk, pk = keyGen.GeneratePair()
	}

	return sk, pk, keyGen
}

// CreateSendersAndReceiversInShard creates given number of sender private key and receiver public key pairs,
// with account in same shard as given node
func CreateSendersAndReceiversInShard(
	nodeInShard *TestProcessorNode,
	nbSenderReceiverPairs uint32,
) ([]crypto.PrivateKey, []crypto.PublicKey) {
	shardId := nodeInShard.ShardCoordinator.SelfId()
	receiversPublicKeys := make([]crypto.PublicKey, nbSenderReceiverPairs)
	sendersPrivateKeys := make([]crypto.PrivateKey, nbSenderReceiverPairs)

	for i := uint32(0); i < nbSenderReceiverPairs; i++ {
		sendersPrivateKeys[i], _, _ = GenerateSkAndPkInShard(nodeInShard.ShardCoordinator, shardId)
		_, receiversPublicKeys[i], _ = GenerateSkAndPkInShard(nodeInShard.ShardCoordinator, shardId)
	}

	return sendersPrivateKeys, receiversPublicKeys
}

// CreateAndSendTransactions creates and sends transactions between given senders and receivers.
func CreateAndSendTransactions(
	nodes map[uint32][]*TestProcessorNode,
	sendersPrivKeysMap map[uint32][]crypto.PrivateKey,
	receiversPubKeysMap map[uint32][]crypto.PublicKey,
	gasPricePerTx uint64,
	gasLimitPerTx uint64,
	valueToTransfer *big.Int,
) {
	for shardId := range nodes {
		if shardId == sharding.MetachainShardId {
			continue
		}

		nodeInShard := nodes[shardId][0]

		fmt.Println("Generating transactions...")
		GenerateAndDisseminateTxs(
			nodeInShard,
			sendersPrivKeysMap[shardId],
			receiversPubKeysMap,
			valueToTransfer,
			gasPricePerTx,
			gasLimitPerTx,
		)
	}

	fmt.Println("Delaying for disseminating transactions...")
	time.Sleep(time.Second * 5)
}

// CreateMintingForSenders creates account with balances for every node in a given shard
func CreateMintingForSenders(
	nodes []*TestProcessorNode,
	senderShard uint32,
	sendersPrivateKeys []crypto.PrivateKey,
	value *big.Int,
) {

	for _, n := range nodes {
		//only sender shard nodes will be minted
		if n.ShardCoordinator.SelfId() != senderShard {
			continue
		}

		for _, sk := range sendersPrivateKeys {
			pkBuff, _ := sk.GeneratePublic().ToByteArray()
			adr, _ := TestAddressConverter.CreateAddressFromPublicKeyBytes(pkBuff)
			account, _ := n.AccntState.GetAccountWithJournal(adr)
			_ = account.(*state.Account).SetBalanceWithJournal(value)
		}

		_, _ = n.AccntState.Commit()
	}
}

// CreateMintingFromAddresses creates account with balances for given address
func CreateMintingFromAddresses(
	nodes []*TestProcessorNode,
	addresses [][]byte,
	value *big.Int,
) {
	for _, n := range nodes {
		for _, address := range addresses {
			MintAddress(n.AccntState, address, value)
		}
	}
}

// ProposeBlockSignalsEmptyBlock proposes and broadcasts a block
func ProposeBlockSignalsEmptyBlock(
	node *TestProcessorNode,
	round uint64,
	nonce uint64,
) (data.HeaderHandler, data.BodyHandler, bool) {

	fmt.Println("Proposing block without commit...")

	body, header, txHashes := node.ProposeBlock(round, nonce)
	node.BroadcastBlock(body, header)
	isEmptyBlock := len(txHashes) == 0

	fmt.Println("Delaying for disseminating headers and miniblocks...")
	time.Sleep(StepDelay)

	return header, body, isEmptyBlock
}

// CreateAccountForNodes creates accounts for each node and commits the accounts state
func CreateAccountForNodes(nodes []*TestProcessorNode) {
	for i := 0; i < len(nodes); i++ {
		CreateAccountForNode(nodes[i])
	}
}

// CreateAccountForNode creates an account for the given node
func CreateAccountForNode(node *TestProcessorNode) {
	addr, _ := TestAddressConverter.CreateAddressFromPublicKeyBytes(node.OwnAccount.PkTxSignBytes)
	_, _ = node.AccntState.GetAccountWithJournal(addr)
	_, _ = node.AccntState.Commit()
}

// ComputeAndRequestMissingTransactions computes missing transactions for each node, and requests them
func ComputeAndRequestMissingTransactions(
	nodes []*TestProcessorNode,
	generatedTxHashes [][]byte,
	shardResolver uint32,
	shardRequesters ...uint32,
) {
	for _, n := range nodes {
		if !Uint32InSlice(n.ShardCoordinator.SelfId(), shardRequesters) {
			continue
		}

		neededTxs := getMissingTxsForNode(n, generatedTxHashes)
		requestMissingTransactions(n, shardResolver, neededTxs)
	}
}

func getMissingTxsForNode(n *TestProcessorNode, generatedTxHashes [][]byte) [][]byte {
	neededTxs := make([][]byte, 0)

	for i := 0; i < len(generatedTxHashes); i++ {
		_, ok := n.ShardDataPool.Transactions().SearchFirstData(generatedTxHashes[i])
		if !ok {
			neededTxs = append(neededTxs, generatedTxHashes[i])
		}
	}

	return neededTxs
}

func requestMissingTransactions(n *TestProcessorNode, shardResolver uint32, neededTxs [][]byte) {
	txResolver, _ := n.ResolverFinder.CrossShardResolver(procFactory.TransactionTopic, shardResolver)

	for i := 0; i < len(neededTxs); i++ {
		_ = txResolver.RequestDataFromHash(neededTxs[i])
	}
}

// CreateRequesterDataPool creates a datapool with a mock txPool
func CreateRequesterDataPool(t *testing.T, recvTxs map[int]map[string]struct{}, mutRecvTxs *sync.Mutex, nodeIndex int) dataRetriever.PoolsHolder {

	//not allowed to request data from the same shard
	return CreateTestShardDataPool(&mock.ShardedDataStub{
		SearchFirstDataCalled: func(key []byte) (value interface{}, ok bool) {
			assert.Fail(t, "same-shard requesters should not be queried")
			return nil, false
		},
		ShardDataStoreCalled: func(cacheId string) (c storage.Cacher) {
			assert.Fail(t, "same-shard requesters should not be queried")
			return nil
		},
		AddDataCalled: func(key []byte, data interface{}, cacheId string) {
			mutRecvTxs.Lock()
			defer mutRecvTxs.Unlock()

			txMap := recvTxs[nodeIndex]
			if txMap == nil {
				txMap = make(map[string]struct{})
				recvTxs[nodeIndex] = txMap
			}

			txMap[string(key)] = struct{}{}
		},
		RegisterHandlerCalled: func(i func(key []byte)) {
		},
	})
}

// CreateResolversDataPool creates a datapool containing a given number of transactions
func CreateResolversDataPool(
	t *testing.T,
	maxTxs int,
	senderShardID uint32,
	recvShardId uint32,
	shardCoordinator sharding.Coordinator,
) (dataRetriever.PoolsHolder, [][]byte, [][]byte) {

	txHashes := make([][]byte, maxTxs)
	txsSndAddr := make([][]byte, 0)
	txPool, _ := txpool.NewShardedTxPool(storageUnit.CacheConfig{Size: 100, Shards: 1})

	for i := 0; i < maxTxs; i++ {
		tx, txHash := generateValidTx(t, shardCoordinator, senderShardID, recvShardId)
		cacherIdentifier := process.ShardCacherIdentifier(1, 0)
		txPool.AddData(txHash, tx, cacherIdentifier)
		txHashes[i] = txHash
		txsSndAddr = append(txsSndAddr, tx.SndAddr)
	}

	return CreateTestShardDataPool(txPool), txHashes, txsSndAddr
}

func generateValidTx(
	t *testing.T,
	shardCoordinator sharding.Coordinator,
	senderShardId uint32,
	receiverShardId uint32,
) (*transaction.Transaction, []byte) {

	skSender, pkSender, _ := GenerateSkAndPkInShard(shardCoordinator, senderShardId)
	pkSenderBuff, _ := pkSender.ToByteArray()

	_, pkRecv, _ := GenerateSkAndPkInShard(shardCoordinator, receiverShardId)
	pkRecvBuff, _ := pkRecv.ToByteArray()

	accnts, _, _ := CreateAccountsDB(factory.UserAccount)
	addrSender, _ := TestAddressConverter.CreateAddressFromPublicKeyBytes(pkSenderBuff)
	_, _ = accnts.GetAccountWithJournal(addrSender)
	_, _ = accnts.Commit()

	mockNode, _ := node.NewNode(
		node.WithMarshalizer(TestMarshalizer, 100),
		node.WithHasher(TestHasher),
		node.WithAddressConverter(TestAddressConverter),
		node.WithKeyGen(signing.NewKeyGenerator(kyber.NewBlakeSHA256Ed25519())),
		node.WithTxSingleSigner(&singlesig.SchnorrSigner{}),
		node.WithTxSignPrivKey(skSender),
		node.WithTxSignPubKey(pkSender),
		node.WithAccountsAdapter(accnts),
	)

	tx, err := mockNode.GenerateTransaction(
		hex.EncodeToString(pkSenderBuff),
		hex.EncodeToString(pkRecvBuff),
		big.NewInt(1),
		"",
	)
	assert.Nil(t, err)

	txBuff, _ := TestMarshalizer.Marshal(tx)
	txHash := TestHasher.Compute(string(txBuff))

	return tx, txHash
}

// GetNumTxsWithDst returns the total number of transactions that have a certain destination shard
func GetNumTxsWithDst(dstShardId uint32, dataPool dataRetriever.PoolsHolder, nrShards uint32) int {
	txPool := dataPool.Transactions()
	if txPool == nil {
		return 0
	}

	sumTxs := 0

	for i := uint32(0); i < nrShards; i++ {
		strCache := process.ShardCacherIdentifier(i, dstShardId)
		txStore := txPool.ShardDataStore(strCache)
		if txStore == nil {
			continue
		}
		sumTxs += txStore.Len()
	}

	return sumTxs
}

// ProposeAndSyncBlocks proposes and syncs blocks until all transaction pools are empty
func ProposeAndSyncBlocks(
	t *testing.T,
	nodes []*TestProcessorNode,
	idxProposers []int,
	round uint64,
	nonce uint64,
) (uint64, uint64) {

	// if there are many transactions, they might not fit into the block body in only one round
	for {
		numTxsInPool := 0
		round, nonce = ProposeAndSyncOneBlock(t, nodes, idxProposers, round, nonce)

		for _, idProposer := range idxProposers {
			proposerNode := nodes[idProposer]
			numTxsInPool = GetNumTxsWithDst(
				proposerNode.ShardCoordinator.SelfId(),
				proposerNode.ShardDataPool,
				proposerNode.ShardCoordinator.NumberOfShards(),
			)

			if numTxsInPool > 0 {
				break
			}
		}

		if numTxsInPool == 0 {
			break
		}
	}

	if nodes[0].ShardCoordinator.NumberOfShards() == 1 {
		return round, nonce
	}

	// cross shard smart contract call is first processed at sender shard, notarized by metachain, processed at
	// shard with smart contract, smart contract result is notarized by metachain, then finally processed at the
	// sender shard
	numberToPropagateToEveryShard := 5
	for i := 0; i < numberToPropagateToEveryShard; i++ {
		round, nonce = ProposeAndSyncOneBlock(t, nodes, idxProposers, round, nonce)
	}

	return round, nonce
}

// ProposeAndSyncOneBlock proposes a block, syncs the block and then increments the round
func ProposeAndSyncOneBlock(
	t *testing.T,
	nodes []*TestProcessorNode,
	idxProposers []int,
	round uint64,
	nonce uint64,
) (uint64, uint64) {

	ProposeBlock(nodes, idxProposers, round, nonce)
	SyncBlock(t, nodes, idxProposers, round)
	round = IncrementAndPrintRound(round)
	nonce++

	return round, nonce
}

// WaitForBootstrapAndShowConnected will delay a given duration in order to wait for bootstraping  and print the
// number of peers that each node is connected to
func WaitForBootstrapAndShowConnected(peers []p2p.Messenger, durationBootstrapingTime time.Duration) {
	fmt.Printf("Waiting %v for peer discovery...\n", durationBootstrapingTime)
	time.Sleep(durationBootstrapingTime)

	fmt.Println("Connected peers:")
	for _, peer := range peers {
		fmt.Printf("Peer %s is connected to %d peers\n", peer.ID().Pretty(), len(peer.ConnectedPeers()))
	}
}

// PubKeysMapFromKeysMap returns a map of public keys per shard from the key pairs per shard map.
func PubKeysMapFromKeysMap(keyPairMap map[uint32][]*TestKeyPair) map[uint32][]string {
	keysMap := make(map[uint32][]string, 0)

	for shardId, pairList := range keyPairMap {
		shardKeys := make([]string, len(pairList))
		for i, pair := range pairList {
			b, _ := pair.Pk.ToByteArray()
			shardKeys[i] = string(b)
		}
		keysMap[shardId] = shardKeys
	}

	return keysMap
}

// GenValidatorsFromPubKeys generates a map of validators per shard out of public keys map
func GenValidatorsFromPubKeys(pubKeysMap map[uint32][]string, nbShards uint32) map[uint32][]sharding.Validator {
	validatorsMap := make(map[uint32][]sharding.Validator)

	for shardId, shardNodesPks := range pubKeysMap {
		shardValidators := make([]sharding.Validator, 0)
		shardCoordinator, _ := sharding.NewMultiShardCoordinator(nbShards, shardId)
		for i := 0; i < len(shardNodesPks); i++ {
			_, pk, _ := GenerateSkAndPkInShard(shardCoordinator, shardId)
			address, err := pk.ToByteArray()
			if err != nil {
				return nil
			}
			v, _ := sharding.NewValidator(big.NewInt(0), 1, []byte(shardNodesPks[i]), address)
			shardValidators = append(shardValidators, v)
		}
		validatorsMap[shardId] = shardValidators
	}

	return validatorsMap
}

// CreateCryptoParams generates the crypto parameters (key pairs, key generator and suite) for multiple nodes
func CreateCryptoParams(nodesPerShard int, nbMetaNodes int, nbShards uint32) *CryptoParams {
	suite := kyber.NewSuitePairingBn256()
	singleSigner := &singlesig.SchnorrSigner{}
	keyGen := signing.NewKeyGenerator(suite)

	keysMap := make(map[uint32][]*TestKeyPair)
	for shardId := uint32(0); shardId < nbShards; shardId++ {
		keyPairs := make([]*TestKeyPair, nodesPerShard)
		for n := 0; n < nodesPerShard; n++ {
			kp := &TestKeyPair{}
			kp.Sk, kp.Pk = keyGen.GeneratePair()
			keyPairs[n] = kp
		}
		keysMap[shardId] = keyPairs
	}

	keyPairs := make([]*TestKeyPair, nbMetaNodes)
	for n := 0; n < nbMetaNodes; n++ {
		kp := &TestKeyPair{}
		kp.Sk, kp.Pk = keyGen.GeneratePair()
		keyPairs[n] = kp
	}
	keysMap[sharding.MetachainShardId] = keyPairs

	params := &CryptoParams{
		Keys:         keysMap,
		KeyGen:       keyGen,
		SingleSigner: singleSigner,
	}

	return params
}

// CloseProcessorNodes closes the used TestProcessorNodes and advertiser
func CloseProcessorNodes(nodes []*TestProcessorNode, advertiser p2p.Messenger) {
	_ = advertiser.Close()
	for _, n := range nodes {
		_ = n.Messenger.Close()
	}
}

// StartP2pBootstrapOnProcessorNodes will start the p2p discovery on processor nodes and wait a predefined time
func StartP2pBootstrapOnProcessorNodes(nodes []*TestProcessorNode) {
	for _, n := range nodes {
		_ = n.Messenger.Bootstrap()
	}

	fmt.Println("Delaying for nodes p2p bootstrap...")
	time.Sleep(P2pBootstrapDelay)
}

// SetupSyncNodesOneShardAndMeta creates nodes with sync capabilities divided into one shard and a metachain
func SetupSyncNodesOneShardAndMeta(
	numNodesPerShard int,
	numNodesMeta int,
) ([]*TestProcessorNode, p2p.Messenger, []int) {

	maxShards := uint32(1)
	shardId := uint32(0)

	advertiser := CreateMessengerWithKadDht(context.Background(), "")
	_ = advertiser.Bootstrap()
	advertiserAddr := GetConnectableAddress(advertiser)

	nodes := make([]*TestProcessorNode, 0)
	for i := 0; i < numNodesPerShard; i++ {
		shardNode := NewTestSyncNode(
			maxShards,
			shardId,
			shardId,
			advertiserAddr,
		)
		nodes = append(nodes, shardNode)
	}
	idxProposerShard0 := 0

	for i := 0; i < numNodesMeta; i++ {
		metaNode := NewTestSyncNode(
			maxShards,
			sharding.MetachainShardId,
			shardId,
			advertiserAddr,
		)
		nodes = append(nodes, metaNode)
	}
	idxProposerMeta := len(nodes) - 1

	idxProposers := []int{idxProposerShard0, idxProposerMeta}

	return nodes, advertiser, idxProposers
}

// StartSyncingBlocks starts the syncing process of all the nodes
func StartSyncingBlocks(nodes []*TestProcessorNode) {
	for _, n := range nodes {
		_ = n.StartSync()
	}

	fmt.Println("Delaying for nodes to start syncing blocks...")
	time.Sleep(StepDelay)
}

// ForkChoiceOneBlock rollbacks a block from the given shard
func ForkChoiceOneBlock(nodes []*TestProcessorNode, shardId uint32) {
	for idx, n := range nodes {
		if n.ShardCoordinator.SelfId() != shardId {
			continue
		}
		err := n.Bootstrapper.RollBack(false)
		if err != nil {
			fmt.Println(err)
		}

		newNonce := n.BlockChain.GetCurrentBlockHeader().GetNonce()
		fmt.Printf("Node's id %d is at block height %d\n", idx, newNonce)
	}
}

// ResetHighestProbableNonce resets the highest probable nonce
func ResetHighestProbableNonce(nodes []*TestProcessorNode, shardId uint32, targetNonce uint64) {
	for _, n := range nodes {
		if n.ShardCoordinator.SelfId() != shardId {
			continue
		}
		if n.BlockChain.GetCurrentBlockHeader().GetNonce() != targetNonce {
			continue
		}

		n.Bootstrapper.SetProbableHighestNonce(targetNonce)
	}
}

// EmptyDataPools clears all the data pools
func EmptyDataPools(nodes []*TestProcessorNode, shardId uint32) {
	for _, n := range nodes {
		if n.ShardCoordinator.SelfId() != shardId {
			continue
		}

		emptyNodeDataPool(n)
	}
}

func emptyNodeDataPool(node *TestProcessorNode) {
	if node.ShardDataPool != nil {
		emptyShardDataPool(node.ShardDataPool)
	}
	if node.MetaDataPool != nil {
		emptyMetaDataPool(node.MetaDataPool)
	}
}

func emptyShardDataPool(sdp dataRetriever.PoolsHolder) {
	sdp.HeadersNonces().Clear()
	sdp.Headers().Clear()
	sdp.UnsignedTransactions().Clear()
	sdp.Transactions().Clear()
	sdp.MetaBlocks().Clear()
	sdp.MiniBlocks().Clear()
	sdp.PeerChangesBlocks().Clear()
}

func emptyMetaDataPool(holder dataRetriever.MetaPoolsHolder) {
	holder.HeadersNonces().Clear()
	holder.MetaBlocks().Clear()
	holder.MiniBlocks().Clear()
	holder.ShardHeaders().Clear()
}

// UpdateRound updates the round for every node
func UpdateRound(nodes []*TestProcessorNode, round uint64) {
	for _, n := range nodes {
		n.Rounder.IndexField = int64(round)
	}
}

// ProposeBlocks proposes blocks for a given number of rounds
func ProposeBlocks(
	nodes []*TestProcessorNode,
	round *uint64,
	idxProposers []int,
	nonces []*uint64,
	numOfRounds int,
) {

	for i := 0; i < numOfRounds; i++ {
		crtRound := atomic.LoadUint64(round)
		proposeBlocks(nodes, idxProposers, nonces, crtRound)

		time.Sleep(SyncDelay)

		crtRound = IncrementAndPrintRound(crtRound)
		atomic.StoreUint64(round, crtRound)
		UpdateRound(nodes, crtRound)
		IncrementNonces(nonces)
	}
	time.Sleep(SyncDelay)
}

// IncrementNonces increments all the nonces
func IncrementNonces(nonces []*uint64) {
	for i := 0; i < len(nonces); i++ {
		atomic.AddUint64(nonces[i], 1)
	}
}

func proposeBlocks(
	nodes []*TestProcessorNode,
	idxProposers []int,
	nonces []*uint64,
	crtRound uint64,
) {
	for idx, proposer := range idxProposers {
		crtNonce := atomic.LoadUint64(nonces[idx])
		ProposeBlock(nodes, []int{proposer}, crtRound, crtNonce)
	}
}<|MERGE_RESOLUTION|>--- conflicted
+++ resolved
@@ -61,11 +61,6 @@
 	"github.com/stretchr/testify/assert"
 )
 
-<<<<<<< HEAD
-var stepDelay = time.Second
-var p2pBootstrapStepDelay = 5 * time.Second
-var log = logger.GetOrCreate("integrationtests")
-=======
 // StepDelay is used so that transactions can disseminate properly
 var StepDelay = time.Second
 
@@ -74,7 +69,8 @@
 
 // P2pBootstrapDelay is used so that nodes have enough time to bootstrap
 var P2pBootstrapDelay = 5 * time.Second
->>>>>>> 2bbaba84
+
+var log = logger.GetOrCreate("integrationtests")
 
 // GetConnectableAddress returns a non circuit, non windows default connectable address for provided messenger
 func GetConnectableAddress(mes p2p.Messenger) string {
