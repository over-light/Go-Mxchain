package factory

const (
	ConfigPath            = "../../../cmd/node/config/config.toml"
	RatingsPath           = "../../../cmd/node/config/ratings.toml"
	EconomicsPath         = "../../../cmd/node/config/economics.toml"
	PrefsPath             = "../../../cmd/node/config/prefs.toml"
	ExternalPath          = "../../../cmd/node/config/external.toml"
	P2pPath               = "../../../cmd/node/config/p2p.toml"
	NodesSetupPath        = "../nodesSetup.json"
	SystemSCConfigPath    = "../../../cmd/node/config/systemSmartContractsConfig.toml"
<<<<<<< HEAD
	GenesisPath           = "../genesis.json"
	GenesisSmartContracts = "../genesisSmartContracts.json"
=======
	GenesisPath           = "../../../cmd/node/config/genesis.json"
	GenesisSmartContracts = "../testdata/genesisSmartContracts.json"
>>>>>>> 0f1fc42a
	GasSchedule           = "../../../cmd/node/config/gasSchedule.toml"
	ValidatorKeyPemPath   = "../validatorKey.pem"
	Version               = "v1.1.6.1-0-gbae61225f/go1.14.2/linux-amd64/a72b5f2eff"
	WorkingDir            = "workingDir"
)<|MERGE_RESOLUTION|>--- conflicted
+++ resolved
@@ -7,15 +7,10 @@
 	PrefsPath             = "../../../cmd/node/config/prefs.toml"
 	ExternalPath          = "../../../cmd/node/config/external.toml"
 	P2pPath               = "../../../cmd/node/config/p2p.toml"
-	NodesSetupPath        = "../nodesSetup.json"
+	NodesSetupPath        = "../testdata/nodesSetup.json"
 	SystemSCConfigPath    = "../../../cmd/node/config/systemSmartContractsConfig.toml"
-<<<<<<< HEAD
-	GenesisPath           = "../genesis.json"
-	GenesisSmartContracts = "../genesisSmartContracts.json"
-=======
-	GenesisPath           = "../../../cmd/node/config/genesis.json"
+	GenesisPath           = "../testdata/genesis.json"
 	GenesisSmartContracts = "../testdata/genesisSmartContracts.json"
->>>>>>> 0f1fc42a
 	GasSchedule           = "../../../cmd/node/config/gasSchedule.toml"
 	ValidatorKeyPemPath   = "../validatorKey.pem"
 	Version               = "v1.1.6.1-0-gbae61225f/go1.14.2/linux-amd64/a72b5f2eff"
