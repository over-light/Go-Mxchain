package consensus

import (
	"context"
	"crypto/ecdsa"
	"encoding/hex"
	"fmt"
	"math/big"
	"math/rand"
	"strconv"
	"strings"
	"sync"
	"time"

	"github.com/ElrondNetwork/elrond-go/config"
	"github.com/ElrondNetwork/elrond-go/consensus/round"
	"github.com/ElrondNetwork/elrond-go/crypto"
	"github.com/ElrondNetwork/elrond-go/crypto/signing"
	"github.com/ElrondNetwork/elrond-go/crypto/signing/kyber"
	"github.com/ElrondNetwork/elrond-go/crypto/signing/kyber/singlesig"
	"github.com/ElrondNetwork/elrond-go/data"
	dataBlock "github.com/ElrondNetwork/elrond-go/data/block"
	"github.com/ElrondNetwork/elrond-go/data/blockchain"
	"github.com/ElrondNetwork/elrond-go/data/state"
	"github.com/ElrondNetwork/elrond-go/data/state/addressConverters"
	"github.com/ElrondNetwork/elrond-go/data/trie"
	"github.com/ElrondNetwork/elrond-go/data/typeConverters/uint64ByteSlice"
	"github.com/ElrondNetwork/elrond-go/dataRetriever"
	"github.com/ElrondNetwork/elrond-go/dataRetriever/dataPool"
	"github.com/ElrondNetwork/elrond-go/dataRetriever/shardedData"
	"github.com/ElrondNetwork/elrond-go/hashing"
	"github.com/ElrondNetwork/elrond-go/hashing/blake2b"
	"github.com/ElrondNetwork/elrond-go/hashing/sha256"
	"github.com/ElrondNetwork/elrond-go/integrationTests/mock"
	"github.com/ElrondNetwork/elrond-go/marshal"
	"github.com/ElrondNetwork/elrond-go/node"
	"github.com/ElrondNetwork/elrond-go/ntp"
	"github.com/ElrondNetwork/elrond-go/p2p"
	"github.com/ElrondNetwork/elrond-go/p2p/libp2p"
	"github.com/ElrondNetwork/elrond-go/p2p/libp2p/discovery"
	"github.com/ElrondNetwork/elrond-go/p2p/loadBalancer"
	"github.com/ElrondNetwork/elrond-go/process/factory"
	syncFork "github.com/ElrondNetwork/elrond-go/process/sync"
	"github.com/ElrondNetwork/elrond-go/sharding"
	"github.com/ElrondNetwork/elrond-go/storage"
	"github.com/ElrondNetwork/elrond-go/storage/memorydb"
	"github.com/ElrondNetwork/elrond-go/storage/storageUnit"
	"github.com/ElrondNetwork/elrond-go/storage/timecache"
	"github.com/btcsuite/btcd/btcec"
	libp2pCrypto "github.com/libp2p/go-libp2p-core/crypto"
)

const blsConsensusType = "bls"
const bnConsensusType = "bn"

var r *rand.Rand

func init() {
	r = rand.New(rand.NewSource(time.Now().UnixNano()))
}

type testNode struct {
	node             *node.Node
	mesenger         p2p.Messenger
	shardId          uint32
	accntState       state.AccountsAdapter
	blkc             data.ChainHandler
	blkProcessor     *mock.BlockProcessorMock
	sk               crypto.PrivateKey
	pk               crypto.PublicKey
	dPool            dataRetriever.PoolsHolder
	dMetaPool        dataRetriever.MetaPoolsHolder
	headersRecv      int32
	mutHeaders       sync.Mutex
	headersHashes    [][]byte
	headers          []data.HeaderHandler
	metachainHdrRecv int32
}

type keyPair struct {
	sk crypto.PrivateKey
	pk crypto.PublicKey
}

type cryptoParams struct {
	keyGen       crypto.KeyGenerator
	keys         map[uint32][]*keyPair
	singleSigner crypto.SingleSigner
}

func genValidatorsFromPubKeys(pubKeysMap map[uint32][]string) map[uint32][]sharding.Validator {
	validatorsMap := make(map[uint32][]sharding.Validator)

	for shardId, shardNodesPks := range pubKeysMap {
		shardValidators := make([]sharding.Validator, 0)
		for i := 0; i < len(shardNodesPks); i++ {
			address := fmt.Sprintf("addr_%d_%d", shardId, i)
			v, _ := sharding.NewValidator(big.NewInt(0), 1, []byte(shardNodesPks[i]), []byte(address))
			shardValidators = append(shardValidators, v)
		}
		validatorsMap[shardId] = shardValidators
	}

	return validatorsMap
}

func pubKeysMapFromKeysMap(keyPairMap map[uint32][]*keyPair) map[uint32][]string {
	keysMap := make(map[uint32][]string, 0)

	for shardId, pairList := range keyPairMap {
		shardKeys := make([]string, len(pairList))
		for i, pair := range pairList {
			b, _ := pair.pk.ToByteArray()
			shardKeys[i] = string(b)
		}
		keysMap[shardId] = shardKeys
	}

	return keysMap
}

func createMessengerWithKadDht(ctx context.Context, initialAddr string) p2p.Messenger {
	prvKey, _ := ecdsa.GenerateKey(btcec.S256(), r)
	sk := (*libp2pCrypto.Secp256k1PrivateKey)(prvKey)

	libP2PMes, err := libp2p.NewNetworkMessengerOnFreePort(
		ctx,
		sk,
		nil,
		loadBalancer.NewOutgoingChannelLoadBalancer(),
		discovery.NewKadDhtPeerDiscoverer(time.Second, "test", []string{initialAddr}),
	)
	if err != nil {
		fmt.Println(err.Error())
	}

	return libP2PMes
}

func getConnectableAddress(mes p2p.Messenger) string {
	for _, addr := range mes.Addresses() {
		if strings.Contains(addr, "circuit") || strings.Contains(addr, "169.254") {
			continue
		}
		return addr
	}
	return ""
}

func displayAndStartNodes(nodes []*testNode) {
	for _, n := range nodes {
		skBuff, _ := n.sk.ToByteArray()
		pkBuff, _ := n.pk.ToByteArray()

		fmt.Printf("Shard ID: %v, sk: %s, pk: %s\n",
			n.shardId,
			hex.EncodeToString(skBuff),
			hex.EncodeToString(pkBuff),
		)
		_ = n.node.Start()
		_ = n.node.P2PBootstrap()
	}
}

func createTestBlockChain() data.ChainHandler {
	cfgCache := storageUnit.CacheConfig{Size: 100, Type: storageUnit.LRUCache}
	badBlockCache, _ := storageUnit.NewCache(cfgCache.Type, cfgCache.Size, cfgCache.Shards)
	blockChain, _ := blockchain.NewBlockChain(
		badBlockCache,
	)
	blockChain.GenesisHeader = &dataBlock.Header{}

	return blockChain
}

func createMemUnit() storage.Storer {
	cache, _ := storageUnit.NewCache(storageUnit.LRUCache, 10, 1)

	unit, _ := storageUnit.NewStorageUnit(cache, memorydb.New())
	return unit
}

func createTestStore() dataRetriever.StorageService {
	store := dataRetriever.NewChainStorer()
	store.AddStorer(dataRetriever.TransactionUnit, createMemUnit())
	store.AddStorer(dataRetriever.MiniBlockUnit, createMemUnit())
	store.AddStorer(dataRetriever.MetaBlockUnit, createMemUnit())
	store.AddStorer(dataRetriever.PeerChangesUnit, createMemUnit())
	store.AddStorer(dataRetriever.BlockHeaderUnit, createMemUnit())
	return store
}

func createTestShardDataPool() dataRetriever.PoolsHolder {
	txPool, _ := shardedData.NewShardedData(storageUnit.CacheConfig{Size: 100000, Type: storageUnit.LRUCache})
	uTxPool, _ := shardedData.NewShardedData(storageUnit.CacheConfig{Size: 100000, Type: storageUnit.LRUCache})
	rewardsTxPool, _ := shardedData.NewShardedData(storageUnit.CacheConfig{Size: 100, Type: storageUnit.LRUCache})
	cacherCfg := storageUnit.CacheConfig{Size: 100, Type: storageUnit.LRUCache}
	hdrPool, _ := storageUnit.NewCache(cacherCfg.Type, cacherCfg.Size, cacherCfg.Shards)

	cacherCfg = storageUnit.CacheConfig{Size: 100000, Type: storageUnit.LRUCache}
	hdrNoncesCacher, _ := storageUnit.NewCache(cacherCfg.Type, cacherCfg.Size, cacherCfg.Shards)
	hdrNonces, _ := dataPool.NewNonceSyncMapCacher(hdrNoncesCacher, uint64ByteSlice.NewBigEndianConverter())

	cacherCfg = storageUnit.CacheConfig{Size: 100000, Type: storageUnit.LRUCache}
	txBlockBody, _ := storageUnit.NewCache(cacherCfg.Type, cacherCfg.Size, cacherCfg.Shards)

	cacherCfg = storageUnit.CacheConfig{Size: 100000, Type: storageUnit.LRUCache}
	peerChangeBlockBody, _ := storageUnit.NewCache(cacherCfg.Type, cacherCfg.Size, cacherCfg.Shards)

	cacherCfg = storageUnit.CacheConfig{Size: 100000, Type: storageUnit.LRUCache}
	metaBlocks, _ := storageUnit.NewCache(cacherCfg.Type, cacherCfg.Size, cacherCfg.Shards)

<<<<<<< HEAD
	cacherCfg = storageUnit.CacheConfig{Size: 50000, Type: storageUnit.LRUCache}
	trieNodes, _ := storageUnit.NewCache(cacherCfg.Type, cacherCfg.Size, cacherCfg.Shards)
=======
	currTxs, _ := dataPool.NewCurrentBlockPool()
>>>>>>> 638df2b3

	dPool, _ := dataPool.NewShardedDataPool(
		txPool,
		uTxPool,
		rewardsTxPool,
		hdrPool,
		hdrNonces,
		txBlockBody,
		peerChangeBlockBody,
		metaBlocks,
<<<<<<< HEAD
		trieNodes,
=======
		currTxs,
>>>>>>> 638df2b3
	)

	return dPool
}

func createAccountsDB(marshalizer marshal.Marshalizer) state.AccountsAdapter {
	marsh := &marshal.JsonMarshalizer{}
	hasher := sha256.Sha256{}
	store := createMemUnit()
	evictionWaitListSize := 100

	tr, _ := trie.NewTrie(store, marsh, hasher, memorydb.New(), evictionWaitListSize, config.DBConfig{})
	adb, _ := state.NewAccountsDB(tr, sha256.Sha256{}, marshalizer, &mock.AccountsFactoryStub{
		CreateAccountCalled: func(address state.AddressContainer, tracker state.AccountTracker) (wrapper state.AccountHandler, e error) {
			return state.NewAccount(address, tracker)
		},
	})
	return adb
}

func createCryptoParams(nodesPerShard int, nbMetaNodes int, nbShards int) *cryptoParams {
	suite := kyber.NewSuitePairingBn256()
	singleSigner := &singlesig.SchnorrSigner{}
	keyGen := signing.NewKeyGenerator(suite)

	keysMap := make(map[uint32][]*keyPair)
	keyPairs := make([]*keyPair, nodesPerShard)
	for shardId := 0; shardId < nbShards; shardId++ {
		for n := 0; n < nodesPerShard; n++ {
			kp := &keyPair{}
			kp.sk, kp.pk = keyGen.GeneratePair()
			keyPairs[n] = kp
		}
		keysMap[uint32(shardId)] = keyPairs
	}

	keyPairs = make([]*keyPair, nbMetaNodes)
	for n := 0; n < nbMetaNodes; n++ {
		kp := &keyPair{}
		kp.sk, kp.pk = keyGen.GeneratePair()
		keyPairs[n] = kp
	}
	keysMap[sharding.MetachainShardId] = keyPairs

	params := &cryptoParams{
		keys:         keysMap,
		keyGen:       keyGen,
		singleSigner: singleSigner,
	}

	return params
}

func createHasher(consensusType string) hashing.Hasher {
	if consensusType == blsConsensusType {
		return blake2b.Blake2b{HashSize: 16}
	}
	return blake2b.Blake2b{}
}

func createConsensusOnlyNode(
	shardCoordinator sharding.Coordinator,
	nodesCoordinator sharding.NodesCoordinator,
	shardId uint32,
	selfId uint32,
	initialAddr string,
	consensusSize uint32,
	roundTime uint64,
	privKey crypto.PrivateKey,
	pubKeys []crypto.PublicKey,
	testKeyGen crypto.KeyGenerator,
	consensusType string,
) (
	*node.Node,
	p2p.Messenger,
	*mock.BlockProcessorMock,
	data.ChainHandler) {

	testHasher := createHasher(consensusType)
	testMarshalizer := &marshal.JsonMarshalizer{}
	testAddressConverter, _ := addressConverters.NewPlainAddressConverter(32, "0x")

	messenger := createMessengerWithKadDht(context.Background(), initialAddr)
	rootHash := []byte("roothash")

	blockProcessor := &mock.BlockProcessorMock{
		ProcessBlockCalled: func(blockChain data.ChainHandler, header data.HeaderHandler, body data.BodyHandler, haveTime func() time.Duration) error {
			_ = blockChain.SetCurrentBlockHeader(header)
			_ = blockChain.SetCurrentBlockBody(body)
			return nil
		},
		RevertAccountStateCalled: func() {
		},
		CreateBlockCalled: func(header data.HeaderHandler, haveTime func() bool) (handler data.BodyHandler, e error) {
			return &dataBlock.Body{}, nil
		},
		ApplyBodyToHeaderCalled: func(header data.HeaderHandler, body data.BodyHandler) error {
			return nil
		},
		MarshalizedDataToBroadcastCalled: func(header data.HeaderHandler, body data.BodyHandler) (map[uint32][]byte, map[string][][]byte, error) {
			mrsData := make(map[uint32][]byte)
			mrsTxs := make(map[string][][]byte)
			return mrsData, mrsTxs, nil
		},
		CreateNewHeaderCalled: func() data.HeaderHandler {
			return &dataBlock.Header{}
		},
	}

	blockProcessor.CommitBlockCalled = func(blockChain data.ChainHandler, header data.HeaderHandler, body data.BodyHandler) error {
		blockProcessor.NrCommitBlockCalled++
		_ = blockChain.SetCurrentBlockHeader(header)
		_ = blockChain.SetCurrentBlockBody(body)
		return nil
	}
	blockProcessor.Marshalizer = testMarshalizer
	blockChain := createTestBlockChain()

	header := &dataBlock.Header{
		Nonce:         0,
		ShardId:       shardId,
		BlockBodyType: dataBlock.StateBlock,
		Signature:     rootHash,
		RootHash:      rootHash,
		PrevRandSeed:  rootHash,
		RandSeed:      rootHash,
	}

	_ = blockChain.SetGenesisHeader(header)
	hdrMarshalized, _ := testMarshalizer.Marshal(header)
	blockChain.SetGenesisHeaderHash(testHasher.Compute(string(hdrMarshalized)))

	startTime := int64(0)

	singlesigner := &singlesig.SchnorrSigner{}
	singleBlsSigner := &singlesig.BlsSingleSigner{}

	syncer := ntp.NewSyncTime(ntp.NewNTPGoogleConfig(), time.Hour, nil)
	go syncer.StartSync()

	rounder, err := round.NewRound(
		time.Unix(startTime, 0),
		syncer.CurrentTime(),
		time.Millisecond*time.Duration(uint64(roundTime)),
		syncer)

	forkDetector, _ := syncFork.NewShardForkDetector(rounder, timecache.NewTimeCache(time.Second))

	hdrResolver := &mock.HeaderResolverMock{}
	mbResolver := &mock.MiniBlocksResolverMock{}
	resolverFinder := &mock.ResolversFinderStub{
		IntraShardResolverCalled: func(baseTopic string) (resolver dataRetriever.Resolver, e error) {
			if baseTopic == factory.HeadersTopic {
				return hdrResolver, nil
			}
			if baseTopic == factory.MiniBlocksTopic {
				return mbResolver, nil
			}
			return hdrResolver, nil
		},
	}

	inPubKeys := make(map[uint32][]string)
	for _, val := range pubKeys {
		sPubKey, _ := val.ToByteArray()
		inPubKeys[shardId] = append(inPubKeys[shardId], string(sPubKey))
	}

	testMultiSig := mock.NewMultiSigner(uint32(consensusSize))
	_ = testMultiSig.Reset(inPubKeys[shardId], uint16(selfId))

	accntAdapter := createAccountsDB(testMarshalizer)

	n, err := node.NewNode(
		node.WithInitialNodesPubKeys(inPubKeys),
		node.WithRoundDuration(uint64(roundTime)),
		node.WithConsensusGroupSize(int(consensusSize)),
		node.WithSyncer(syncer),
		node.WithGenesisTime(time.Unix(startTime, 0)),
		node.WithRounder(rounder),
		node.WithSingleSigner(singleBlsSigner),
		node.WithPrivKey(privKey),
		node.WithForkDetector(forkDetector),
		node.WithMessenger(messenger),
		node.WithMarshalizer(testMarshalizer),
		node.WithHasher(testHasher),
		node.WithAddressConverter(testAddressConverter),
		node.WithAccountsAdapter(accntAdapter),
		node.WithKeyGen(testKeyGen),
		node.WithShardCoordinator(shardCoordinator),
		node.WithNodesCoordinator(nodesCoordinator),
		node.WithBlockChain(blockChain),
		node.WithMultiSigner(testMultiSig),
		node.WithTxSingleSigner(singlesigner),
		node.WithTxSignPrivKey(privKey),
		node.WithPubKey(privKey.GeneratePublic()),
		node.WithBlockProcessor(blockProcessor),
		node.WithDataPool(createTestShardDataPool()),
		node.WithDataStore(createTestStore()),
		node.WithResolversFinder(resolverFinder),
		node.WithConsensusType(consensusType),
		node.WithBlackListHandler(&mock.BlackListHandlerStub{}),
	)

	if err != nil {
		fmt.Println(err.Error())
	}

	return n, messenger, blockProcessor, blockChain
}

func createNodes(
	nodesPerShard int,
	consensusSize int,
	roundTime uint64,
	serviceID string,
	consensusType string,
) map[uint32][]*testNode {

	nodes := make(map[uint32][]*testNode)
	cp := createCryptoParams(nodesPerShard, 1, 1)
	keysMap := pubKeysMapFromKeysMap(cp.keys)
	validatorsMap := genValidatorsFromPubKeys(keysMap)
	nodesList := make([]*testNode, nodesPerShard)

	pubKeys := make([]crypto.PublicKey, len(cp.keys[0]))
	for idx, keyPairShard := range cp.keys[0] {
		pubKeys[idx] = keyPairShard.pk
	}

	for i := 0; i < nodesPerShard; i++ {
		testNode := &testNode{
			shardId: uint32(0),
		}

		kp := cp.keys[0][i]
		shardCoordinator, _ := sharding.NewMultiShardCoordinator(uint32(1), uint32(0))

		argumentsNodesCoordinator := sharding.ArgNodesCoordinator{
			ShardConsensusGroupSize: consensusSize,
			MetaConsensusGroupSize:  1,
			Hasher:                  createHasher(consensusType),
			NbShards:                1,
			Nodes:                   validatorsMap,
			SelfPublicKey:           []byte(strconv.Itoa(i)),
		}
		nodesCoordinator, _ := sharding.NewIndexHashedNodesCoordinator(argumentsNodesCoordinator)

		n, mes, blkProcessor, blkc := createConsensusOnlyNode(
			shardCoordinator,
			nodesCoordinator,
			testNode.shardId,
			uint32(i),
			serviceID,
			uint32(consensusSize),
			roundTime,
			kp.sk,
			pubKeys,
			cp.keyGen,
			consensusType,
		)

		testNode.node = n
		testNode.node = n
		testNode.sk = kp.sk
		testNode.mesenger = mes
		testNode.pk = kp.pk
		testNode.blkProcessor = blkProcessor
		testNode.blkc = blkc

		nodesList[i] = testNode
	}
	nodes[0] = nodesList

	return nodes
}<|MERGE_RESOLUTION|>--- conflicted
+++ resolved
@@ -210,12 +210,10 @@
 	cacherCfg = storageUnit.CacheConfig{Size: 100000, Type: storageUnit.LRUCache}
 	metaBlocks, _ := storageUnit.NewCache(cacherCfg.Type, cacherCfg.Size, cacherCfg.Shards)
 
-<<<<<<< HEAD
 	cacherCfg = storageUnit.CacheConfig{Size: 50000, Type: storageUnit.LRUCache}
 	trieNodes, _ := storageUnit.NewCache(cacherCfg.Type, cacherCfg.Size, cacherCfg.Shards)
-=======
+
 	currTxs, _ := dataPool.NewCurrentBlockPool()
->>>>>>> 638df2b3
 
 	dPool, _ := dataPool.NewShardedDataPool(
 		txPool,
@@ -226,11 +224,8 @@
 		txBlockBody,
 		peerChangeBlockBody,
 		metaBlocks,
-<<<<<<< HEAD
 		trieNodes,
-=======
 		currTxs,
->>>>>>> 638df2b3
 	)
 
 	return dPool
