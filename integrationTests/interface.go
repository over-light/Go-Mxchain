--- conflicted
+++ resolved
@@ -23,7 +23,11 @@
 	SetRoundsPerEpoch(roundsPerEpoch uint64)
 }
 
-<<<<<<< HEAD
+// BlockProcessorInitializer offers initialization for block processor
+type BlockProcessorInitializer interface {
+	InitBlockProcessor()
+}
+
 // NetworkShardingUpdater defines the updating methods used by the network sharding component
 type NetworkShardingUpdater interface {
 	ByID(pid p2p.PeerID) (shardId uint32)
@@ -31,9 +35,4 @@
 	UpdatePublicKeyShardId(pk []byte, shardId uint32)
 	UpdatePeerIdShardId(pid p2p.PeerID, shardId uint32)
 	IsInterfaceNil() bool
-=======
-// BlockProcessorInitializer offers initialization for block processor
-type BlockProcessorInitializer interface {
-	InitBlockProcessor()
->>>>>>> a22b239e
 }