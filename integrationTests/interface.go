package integrationTests

import (
	"math/big"

	"github.com/ElrondNetwork/elrond-go-core/core"
	"github.com/ElrondNetwork/elrond-go-core/data/api"
	dataApi "github.com/ElrondNetwork/elrond-go-core/data/api"
	"github.com/ElrondNetwork/elrond-go-core/data/esdt"
	"github.com/ElrondNetwork/elrond-go-core/data/transaction"
	"github.com/ElrondNetwork/elrond-go-core/data/vm"
	"github.com/ElrondNetwork/elrond-go/common"
	"github.com/ElrondNetwork/elrond-go/debug"
	"github.com/ElrondNetwork/elrond-go/epochStart"
	"github.com/ElrondNetwork/elrond-go/heartbeat/data"
	"github.com/ElrondNetwork/elrond-go/node/external"
	"github.com/ElrondNetwork/elrond-go/process"
	txSimData "github.com/ElrondNetwork/elrond-go/process/txsimulator/data"
	"github.com/ElrondNetwork/elrond-go/sharding/nodesCoordinator"
	"github.com/ElrondNetwork/elrond-go/state"
)

// TestBootstrapper extends the Bootstrapper interface with some functions intended to be used only in tests
// as it simplifies the reproduction of edge cases
type TestBootstrapper interface {
	process.Bootstrapper
	RollBack(revertUsingForkNonce bool) error
	SetProbableHighestNonce(nonce uint64)
}

// TestEpochStartTrigger extends the epochStart trigger interface with some functions intended to by used only
// in tests as it simplifies the reproduction of test scenarios
type TestEpochStartTrigger interface {
	epochStart.TriggerHandler
	GetRoundsPerEpoch() uint64
	SetTrigger(triggerHandler epochStart.TriggerHandler)
	SetRoundsPerEpoch(roundsPerEpoch uint64)
	SetMinRoundsBetweenEpochs(minRoundsPerEpoch uint64)
	SetEpoch(epoch uint32)
}

// NodesCoordinatorFactory is used for creating a nodesCoordinator in the integration tests
type NodesCoordinatorFactory interface {
	CreateNodesCoordinator(arg ArgIndexHashedNodesCoordinatorFactory) nodesCoordinator.NodesCoordinator
}

// NetworkShardingUpdater defines the updating methods used by the network sharding component
type NetworkShardingUpdater interface {
<<<<<<< HEAD
	GetLastKnownPeerID(pk []byte) (*core.PeerID, bool)
=======
	GetLastKnownPeerID(pk []byte) (core.PeerID, bool)
>>>>>>> d1ed32b9
	GetPeerInfo(pid core.PeerID) core.P2PPeerInfo
	UpdatePeerIDPublicKeyPair(pid core.PeerID, pk []byte)
	PutPeerIdShardId(pid core.PeerID, shardID uint32)
	UpdatePeerIDInfo(pid core.PeerID, pk []byte, shardID uint32)
	PutPeerIdSubType(pid core.PeerID, peerSubType core.P2PPeerSubType)
	IsInterfaceNil() bool
}

// Facade is the node facade used to decouple the node implementation with the web server. Used in integration tests
type Facade interface {
	GetBalance(address string, options api.AccountQueryOptions) (*big.Int, api.BlockInfo, error)
	GetUsername(address string, options api.AccountQueryOptions) (string, api.BlockInfo, error)
	GetValueForKey(address string, key string, options api.AccountQueryOptions) (string, api.BlockInfo, error)
	GetAccount(address string, options api.AccountQueryOptions) (dataApi.AccountResponse, api.BlockInfo, error)
	GetESDTData(address string, key string, nonce uint64, options api.AccountQueryOptions) (*esdt.ESDigitalToken, api.BlockInfo, error)
	GetNFTTokenIDsRegisteredByAddress(address string, options api.AccountQueryOptions) ([]string, api.BlockInfo, error)
	GetESDTsWithRole(address string, role string, options api.AccountQueryOptions) ([]string, api.BlockInfo, error)
	GetAllESDTTokens(address string, options api.AccountQueryOptions) (map[string]*esdt.ESDigitalToken, api.BlockInfo, error)
	GetESDTsRoles(address string, options api.AccountQueryOptions) (map[string][]string, api.BlockInfo, error)
	GetKeyValuePairs(address string, options api.AccountQueryOptions) (map[string]string, api.BlockInfo, error)
	GetBlockByHash(hash string, options api.BlockQueryOptions) (*dataApi.Block, error)
	GetBlockByNonce(nonce uint64, options api.BlockQueryOptions) (*dataApi.Block, error)
	GetBlockByRound(round uint64, options api.BlockQueryOptions) (*dataApi.Block, error)
	Trigger(epoch uint32, withEarlyEndOfEpoch bool) error
	IsSelfTrigger() bool
	GetTotalStakedValue() (*dataApi.StakeValues, error)
	GetDirectStakedList() ([]*dataApi.DirectStakedValue, error)
	GetDelegatorsList() ([]*dataApi.Delegator, error)
	GetAllIssuedESDTs(tokenType string) ([]string, error)
	GetTokenSupply(token string) (*dataApi.ESDTSupply, error)
	GetHeartbeats() ([]data.PubKeyHeartbeat, error)
	StatusMetrics() external.StatusMetricsHandler
	GetQueryHandler(name string) (debug.QueryHandler, error)
	GetPeerInfo(pid string) ([]core.QueryP2PPeerInfo, error)
	CreateTransaction(nonce uint64, value string, receiver string, receiverUsername []byte, sender string, senderUsername []byte, gasPrice uint64,
		gasLimit uint64, data []byte, signatureHex string, chainID string, version uint32, options uint32) (*transaction.Transaction, []byte, error)
	ValidateTransaction(tx *transaction.Transaction) error
	ValidateTransactionForSimulation(tx *transaction.Transaction, bypassSignature bool) error
	SendBulkTransactions([]*transaction.Transaction) (uint64, error)
	SimulateTransactionExecution(tx *transaction.Transaction) (*txSimData.SimulationResults, error)
	GetTransaction(hash string, withResults bool) (*transaction.ApiTransactionResult, error)
	ComputeTransactionGasLimit(tx *transaction.Transaction) (*transaction.CostResponse, error)
	EncodeAddressPubkey(pk []byte) (string, error)
	GetThrottlerForEndpoint(endpoint string) (core.Throttler, bool)
	ValidatorStatisticsApi() (map[string]*state.ValidatorApiResponse, error)
	ExecuteSCQuery(*process.SCQuery) (*vm.VMOutputApi, error)
	DecodeAddressPubkey(pk string) ([]byte, error)
	GetProof(rootHash string, address string) (*common.GetProofResponse, error)
	GetProofDataTrie(rootHash string, address string, key string) (*common.GetProofResponse, *common.GetProofResponse, error)
	GetProofCurrentRootHash(address string) (*common.GetProofResponse, error)
	VerifyProof(rootHash string, address string, proof [][]byte) (bool, error)
	GetGenesisNodesPubKeys() (map[uint32][]string, map[uint32][]string, error)
	GetGenesisBalances() ([]*common.InitialAccountAPI, error)
	GetGasConfigs() (map[string]map[string]uint64, error)
	GetTransactionsPool(fields string) (*common.TransactionsPoolAPIResponse, error)
	GetTransactionsPoolForSender(sender, fields string) (*common.TransactionsPoolForSenderApiResponse, error)
	GetLastPoolNonceForSender(sender string) (uint64, error)
	GetTransactionsPoolNonceGapsForSender(sender string) (*common.TransactionsPoolNonceGapsForSenderApiResponse, error)
	IsInterfaceNil() bool
}<|MERGE_RESOLUTION|>--- conflicted
+++ resolved
@@ -46,11 +46,7 @@
 
 // NetworkShardingUpdater defines the updating methods used by the network sharding component
 type NetworkShardingUpdater interface {
-<<<<<<< HEAD
-	GetLastKnownPeerID(pk []byte) (*core.PeerID, bool)
-=======
 	GetLastKnownPeerID(pk []byte) (core.PeerID, bool)
->>>>>>> d1ed32b9
 	GetPeerInfo(pid core.PeerID) core.P2PPeerInfo
 	UpdatePeerIDPublicKeyPair(pid core.PeerID, pk []byte)
 	PutPeerIdShardId(pid core.PeerID, shardID uint32)
