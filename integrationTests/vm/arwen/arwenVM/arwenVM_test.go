package arwenVM

import (
	"encoding/hex"
	"fmt"
	"math/big"
	"testing"
	"time"

	logger "github.com/ElrondNetwork/elrond-go-logger"
	"github.com/ElrondNetwork/elrond-go/core"
	"github.com/ElrondNetwork/elrond-go/core/forking"
	"github.com/ElrondNetwork/elrond-go/core/parsers"
	"github.com/ElrondNetwork/elrond-go/core/pubkeyConverter"
	"github.com/ElrondNetwork/elrond-go/data"
	"github.com/ElrondNetwork/elrond-go/data/transaction"
	"github.com/ElrondNetwork/elrond-go/hashing/sha256"
	"github.com/ElrondNetwork/elrond-go/integrationTests/mock"
	"github.com/ElrondNetwork/elrond-go/integrationTests/vm"
	"github.com/ElrondNetwork/elrond-go/integrationTests/vm/arwen"
	"github.com/ElrondNetwork/elrond-go/marshal"
	"github.com/ElrondNetwork/elrond-go/process"
	"github.com/ElrondNetwork/elrond-go/process/coordinator"
	"github.com/ElrondNetwork/elrond-go/process/factory"
	"github.com/ElrondNetwork/elrond-go/process/smartContract"
	processTransaction "github.com/ElrondNetwork/elrond-go/process/transaction"
	"github.com/stretchr/testify/assert"
	"github.com/stretchr/testify/require"
)

var log = logger.GetOrCreate("arwenVMtest")

func TestVmDeployWithTransferAndGasShouldDeploySCCode(t *testing.T) {
	senderAddressBytes := []byte("12345678901234567890123456789012")
	senderNonce := uint64(0)
	senderBalance := big.NewInt(100000000)
	gasPrice := uint64(1)
	gasLimit := uint64(1000)
	transferOnCalls := big.NewInt(50)

	scCode := arwen.GetSCCode("../testdata/misc/fib_arwen/output/fib_arwen.wasm")

	tx := vm.CreateTx(
		senderAddressBytes,
		vm.CreateEmptyAddress(),
		senderNonce,
		transferOnCalls,
		gasPrice,
		gasLimit,
		arwen.CreateDeployTxData(scCode),
	)

	testContext, err := vm.CreatePreparedTxProcessorAndAccountsWithVMs(
		senderNonce,
		senderAddressBytes,
		senderBalance,
		vm.ArgEnableEpoch{},
	)
	require.Nil(t, err)
	defer testContext.Close()

	_, err = testContext.TxProcessor.ProcessTransaction(tx)
	require.Nil(t, err)
	require.Nil(t, testContext.GetLatestError())

	_, err = testContext.Accounts.Commit()
	require.Nil(t, err)

	expectedBalance := big.NewInt(99999101)

	vm.TestAccount(
		t,
		testContext.Accounts,
		senderAddressBytes,
		senderNonce+1,
		expectedBalance)
}

func TestSCMoveBalanceBeforeSCDeploy(t *testing.T) {
	ownerAddressBytes := []byte("12345678901234567890123456789012")
	ownerNonce := uint64(0)
	ownerBalance := big.NewInt(100000000)
	gasPrice := uint64(1)
	gasLimit := uint64(100000)
	transferOnCalls := big.NewInt(50)

	scCode := arwen.GetSCCode("../testdata/misc/fib_arwen/output/fib_arwen.wasm")

	testContext, err := vm.CreatePreparedTxProcessorAndAccountsWithVMs(
		ownerNonce,
		ownerAddressBytes,
		ownerBalance,
		vm.ArgEnableEpoch{
			PenalizedTooMuchGasEnableEpoch: 100,
		},
	)
	require.Nil(t, err)
	defer testContext.Close()

	scAddressBytes, _ := testContext.BlockchainHook.NewAddress(ownerAddressBytes, ownerNonce+1, factory.ArwenVirtualMachine)
	fmt.Println(hex.EncodeToString(scAddressBytes))

	tx := vm.CreateTx(
		ownerAddressBytes,
		scAddressBytes,
		ownerNonce,
		transferOnCalls,
		gasPrice,
		gasLimit,
		"")

	_, err = testContext.TxProcessor.ProcessTransaction(tx)

	require.Equal(t, process.ErrFailedTransaction, err)
	require.Equal(t, process.ErrAccountNotPayable, testContext.GetLatestError())
	vm.TestAccount(
		t,
		testContext.Accounts,
		ownerAddressBytes,
		ownerNonce+1,
		big.NewInt(0).Sub(ownerBalance, big.NewInt(1)))

	_, err = testContext.Accounts.Commit()
	require.Nil(t, err)

	tx = vm.CreateTx(
		ownerAddressBytes,
		vm.CreateEmptyAddress(),
		ownerNonce+1,
		transferOnCalls,
		gasPrice,
		gasLimit,
		arwen.CreateDeployTxData(scCode),
	)

	_, err = testContext.TxProcessor.ProcessTransaction(tx)
	require.Nil(t, err)
	require.Nil(t, testContext.GetLatestError())

	_, err = testContext.Accounts.Commit()
	require.Nil(t, err)

	vm.TestAccount(
		t,
		testContext.Accounts,
		ownerAddressBytes,
		ownerNonce+2,
		big.NewInt(99999100))

	vm.TestAccount(
		t,
		testContext.Accounts,
		scAddressBytes,
		0,
		transferOnCalls)
}

func TestWASMMetering(t *testing.T) {
	ownerAddressBytes := []byte("12345678901234567890123456789012")
	ownerNonce := uint64(11)
	ownerBalance := big.NewInt(0xfffffffffffffff)
	ownerBalance.Mul(ownerBalance, big.NewInt(0xffffffff))
	gasPrice := uint64(1)
	gasLimit := uint64(0xfffffffffffffff)
	transferOnCalls := big.NewInt(1)

	scCode := arwen.GetSCCode("../testdata/misc/cpucalculate_arwen/output/cpucalculate.wasm")

	tx := &transaction.Transaction{
		Nonce:     ownerNonce,
		Value:     new(big.Int).Set(transferOnCalls),
		RcvAddr:   vm.CreateEmptyAddress(),
		SndAddr:   ownerAddressBytes,
		GasPrice:  gasPrice,
		GasLimit:  gasLimit,
		Data:      []byte(arwen.CreateDeployTxData(scCode)),
		Signature: nil,
	}

	testContext, err := vm.CreatePreparedTxProcessorAndAccountsWithVMs(
		ownerNonce,
		ownerAddressBytes,
		ownerBalance,
		vm.ArgEnableEpoch{
			PenalizedTooMuchGasEnableEpoch: 100,
		},
	)
	require.Nil(t, err)
	defer testContext.Close()

	scAddress, _ := testContext.BlockchainHook.NewAddress(ownerAddressBytes, ownerNonce, factory.ArwenVirtualMachine)

	_, err = testContext.TxProcessor.ProcessTransaction(tx)
	require.Nil(t, err)
	require.Nil(t, testContext.GetLatestError())

	_, err = testContext.Accounts.Commit()
	require.Nil(t, err)

	alice := []byte("12345678901234567890123456789111")
	aliceNonce := uint64(0)
	aliceInitialBalance := uint64(3000000)
	_, _ = vm.CreateAccount(testContext.Accounts, alice, aliceNonce, big.NewInt(0).SetUint64(aliceInitialBalance))

	testingValue := uint64(15)

	gasLimit = uint64(500000)

	tx = &transaction.Transaction{
		Nonce:     aliceNonce,
		Value:     new(big.Int).Set(big.NewInt(0).SetUint64(testingValue)),
		RcvAddr:   scAddress,
		SndAddr:   alice,
		GasPrice:  gasPrice,
		GasLimit:  gasLimit,
		Data:      []byte("cpuCalculate"),
		Signature: nil,
	}

	_, err = testContext.TxProcessor.ProcessTransaction(tx)
	require.Nil(t, err)
	require.Nil(t, testContext.GetLatestError())

	expectedBalance := big.NewInt(2998080)
	expectedNonce := uint64(1)

	actualBalanceBigInt := vm.TestAccount(
		t,
		testContext.Accounts,
		alice,
		expectedNonce,
		expectedBalance)

	actualBalance := actualBalanceBigInt.Uint64()

	consumedGasValue := aliceInitialBalance - actualBalance - testingValue

	require.Equal(t, 1905, int(consumedGasValue))
}

func TestMultipleTimesERC20BigIntInBatches(t *testing.T) {
	if testing.Short() {
		t.Skip("this is not a short test")
	}

	gasSchedule, _ := core.LoadGasScheduleConfig("../../../../cmd/node/config/gasSchedules/gasScheduleV2.toml")
	durations, err := DeployAndExecuteERC20WithBigInt(3, 1000, gasSchedule, "../testdata/erc20-c-03/wrc20_arwen.wasm", "transferToken", false)
	require.Nil(t, err)
	displayBenchmarksResults(durations)

	durations, err = DeployAndExecuteERC20WithBigInt(3, 1000, nil, "../testdata/erc20-c-03/wrc20_arwen.wasm", "transferToken", true)
	require.Nil(t, err)
	displayBenchmarksResults(durations)
}

func TestMultipleTimesERC20RustBigIntInBatches(t *testing.T) {
	if testing.Short() {
		t.Skip("this is not a short test")
	}
	gasSchedule, _ := core.LoadGasScheduleConfig("../../../../cmd/node/config/gasSchedules/gasScheduleV2.toml")
	durations, err := DeployAndExecuteERC20WithBigInt(3, 1000, gasSchedule, "../testdata/erc20-c-03/rust-simple-erc20.wasm", "transfer", false)
	require.Nil(t, err)
	displayBenchmarksResults(durations)

	durations, err = DeployAndExecuteERC20WithBigInt(3, 1000, nil, "../testdata/erc20-c-03/rust-simple-erc20.wasm", "transfer", true)
	require.Nil(t, err)
	displayBenchmarksResults(durations)
}

func displayBenchmarksResults(durations []time.Duration) {
	if len(durations) == 0 {
		return
	}

	minTime := time.Hour
	maxTime := time.Duration(0)
	sumTime := time.Duration(0)
	for _, d := range durations {
		sumTime += d
		if minTime > d {
			minTime = d
		}
		if maxTime < d {
			maxTime = d
		}
	}

	log.Info("execution complete",
		"total time", sumTime,
		"average time", sumTime/time.Duration(len(durations)),
		"total erc20 batches", len(durations),
		"min time", minTime,
		"max time", maxTime,
	)
}

func TestDeployERC20WithNotEnoughGasShouldReturnOutOfGas(t *testing.T) {
	gasSchedule, _ := core.LoadGasScheduleConfig("../../../../cmd/node/config/gasSchedules/gasScheduleV2.toml")
	ownerAddressBytes := []byte("12345678901234567890123456789011")
	ownerNonce := uint64(11)
	ownerBalance := big.NewInt(1000000000000000)
	gasPrice := uint64(1)

	scCode := arwen.GetSCCode("../testdata/erc20-c-03/wrc20_arwen.wasm")

	testContext, err := vm.CreateTxProcessorArwenVMWithGasSchedule(
		ownerNonce,
		ownerAddressBytes,
		ownerBalance,
		gasSchedule,
		false,
		vm.ArgEnableEpoch{},
	)
	require.Nil(t, err)
	defer testContext.Close()

	initialSupply := "00" + hex.EncodeToString(big.NewInt(100000000000).Bytes())
	tx := vm.CreateDeployTx(
		ownerAddressBytes,
		ownerNonce,
		big.NewInt(0),
		gasPrice,
		2_800_000,
		arwen.CreateDeployTxData(scCode)+"@"+initialSupply,
	)

	_, err = testContext.TxProcessor.ProcessTransaction(tx)
	require.Nil(t, err)
	require.Equal(t, "out of gas", testContext.GetLatestError().Error())
}

<<<<<<< HEAD
=======
func deployAndExecuteERC20WithBigInt(
	t *testing.T,
	numRun int,
	numTransferInBatch int,
	gasSchedule map[string]map[string]uint64,
	fileName string,
	functionName string,
	outOfProcess bool,
) {
	ownerAddressBytes := []byte("12345678901234567890123456789011")
	ownerNonce := uint64(11)
	ownerBalance := big.NewInt(1000000000000000)
	gasPrice := uint64(1)
	transferOnCalls := big.NewInt(1)

	scCode := arwen.GetSCCode(fileName)

	testContext := vm.CreateTxProcessorArwenVMWithGasSchedule(
		t,
		ownerNonce,
		ownerAddressBytes,
		ownerBalance,
		gasSchedule,
		outOfProcess,
		vm.ArgEnableEpoch{},
	)
	defer testContext.Close()

	scAddress, _ := testContext.BlockchainHook.NewAddress(ownerAddressBytes, ownerNonce, factory.ArwenVirtualMachine)

	initialSupply := "00" + hex.EncodeToString(big.NewInt(100000000000).Bytes())
	tx := vm.CreateDeployTx(
		ownerAddressBytes,
		ownerNonce,
		big.NewInt(0),
		gasPrice,
		300_000_000,
		arwen.CreateDeployTxData(scCode)+"@"+initialSupply,
	)

	_, err := testContext.TxProcessor.ProcessTransaction(tx)
	require.Nil(t, err)
	require.Nil(t, testContext.GetLatestError())
	ownerNonce++

	alice := []byte("12345678901234567890123456789111")
	aliceNonce := uint64(0)
	_, _ = vm.CreateAccount(testContext.Accounts, alice, aliceNonce, big.NewInt(0).Mul(ownerBalance, ownerBalance))

	bob := []byte("12345678901234567890123456789222")
	_, _ = vm.CreateAccount(testContext.Accounts, bob, 0, big.NewInt(0).Mul(ownerBalance, ownerBalance))

	initAlice := big.NewInt(100000000)
	tx = vm.CreateTransferTokenTx(ownerNonce, functionName, initAlice, scAddress, ownerAddressBytes, alice)

	returnCode, err := testContext.TxProcessor.ProcessTransaction(tx)
	require.Nil(t, err)
	require.Equal(t, returnCode, vmcommon.Ok)

	for batch := 0; batch < numRun; batch++ {
		start := time.Now()

		for i := 0; i < numTransferInBatch; i++ {
			tx = vm.CreateTransferTokenTx(aliceNonce, functionName, transferOnCalls, scAddress, alice, bob)

			returnCode, err = testContext.TxProcessor.ProcessTransaction(tx)
			require.Nil(t, err)
			require.Equal(t, returnCode, vmcommon.Ok)
			aliceNonce++
		}

		elapsedTime := time.Since(start)
		fmt.Printf("time elapsed to process %d ERC20 transfers %s \n", numTransferInBatch, elapsedTime.String())

		_, err = testContext.Accounts.Commit()
		require.Nil(t, err)

		testContext.CreateBlockStarted()
	}

	finalAlice := big.NewInt(0).Sub(initAlice, big.NewInt(int64(numRun*numTransferInBatch)*transferOnCalls.Int64()))
	require.Equal(t, finalAlice.Uint64(), vm.GetIntValueFromSC(gasSchedule, testContext.Accounts, scAddress, "balanceOf", alice).Uint64())
	finalBob := big.NewInt(int64(numRun*numTransferInBatch) * transferOnCalls.Int64())
	require.Equal(t, finalBob.Uint64(), vm.GetIntValueFromSC(gasSchedule, testContext.Accounts, scAddress, "balanceOf", bob).Uint64())
}

func generateRandomByteArray(size int) []byte {
	r := make([]byte, size)
	_, _ = rand.Read(r)
	return r
}

func createTestAddresses(numAddresses uint64) [][]byte {
	testAccounts := make([][]byte, numAddresses)

	for i := uint64(0); i < numAddresses; i++ {
		acc := generateRandomByteArray(32)
		testAccounts[i] = append(testAccounts[i], acc...)
	}

	return testAccounts
}

>>>>>>> 64b70e29
func TestJournalizingAndTimeToProcessChange(t *testing.T) {
	// Only a test to benchmark jurnalizing and getting data from trie
	t.Skip()

	numRun := 1000
	ownerAddressBytes := []byte("12345678901234567890123456789011")
	ownerNonce := uint64(11)
	ownerBalance := big.NewInt(10000000000000)
	gasPrice := uint64(1)
	gasLimit := uint64(10000000000)
	transferOnCalls := big.NewInt(5)

	scCode := arwen.GetSCCode("../testdata/erc20-c-03/wrc20_arwen.wasm")

	testContext, err := vm.CreateTxProcessorArwenVMWithGasSchedule(
		ownerNonce,
		ownerAddressBytes,
		ownerBalance,
		nil,
		false,
		vm.ArgEnableEpoch{},
	)
	require.Nil(t, err)
	defer testContext.Close()

	scAddress, _ := testContext.BlockchainHook.NewAddress(ownerAddressBytes, ownerNonce, factory.ArwenVirtualMachine)

	tx := vm.CreateDeployTx(
		ownerAddressBytes,
		ownerNonce,
		big.NewInt(0),
		gasPrice,
		gasLimit,
		arwen.CreateDeployTxData(scCode)+"@00"+hex.EncodeToString(ownerBalance.Bytes()),
	)

	_, err = testContext.TxProcessor.ProcessTransaction(tx)
	require.Nil(t, err)
	require.Nil(t, testContext.GetLatestError())
	ownerNonce++

	alice := []byte("12345678901234567890123456789111")
	aliceNonce := uint64(0)
	_, _ = vm.CreateAccount(testContext.Accounts, alice, aliceNonce, big.NewInt(1000000))

	bob := []byte("12345678901234567890123456789222")
	_, _ = vm.CreateAccount(testContext.Accounts, bob, 0, big.NewInt(1000000))

	testAddresses := createTestAddresses(2000000)
	fmt.Println("done")

	initAlice := big.NewInt(100000)
	tx = vm.CreateTransferTokenTx(ownerNonce, "transferToken", initAlice, scAddress, ownerAddressBytes, alice)

	_, err = testContext.TxProcessor.ProcessTransaction(tx)
	require.Nil(t, err)
	require.Nil(t, testContext.GetLatestError())

	for j := 0; j < 2000; j++ {
		start := time.Now()

		for i := 0; i < 1000; i++ {
			tx = vm.CreateTransferTokenTx(aliceNonce, "transferToken", transferOnCalls, scAddress, alice, testAddresses[j*1000+i])

			_, err = testContext.TxProcessor.ProcessTransaction(tx)
			require.Nil(t, err)
			require.Nil(t, testContext.GetLatestError())
			aliceNonce++
		}

		elapsedTime := time.Since(start)
		fmt.Printf("time elapsed to process 1000 ERC20 transfers %s \n", elapsedTime.String())

		_, err = testContext.Accounts.Commit()
		require.Nil(t, err)
	}

	_, err = testContext.Accounts.Commit()
	require.Nil(t, err)

	start := time.Now()
	for i := 0; i < numRun; i++ {
		tx = vm.CreateTransferTokenTx(aliceNonce, "transferToken", transferOnCalls, scAddress, alice, testAddresses[i])

		_, err = testContext.TxProcessor.ProcessTransaction(tx)
		require.Nil(t, err)
		require.Nil(t, testContext.GetLatestError())

		aliceNonce++
	}

	elapsedTime := time.Since(start)
	fmt.Printf("time elapsed to process %d ERC20 transfers %s \n", numRun, elapsedTime.String())

	_, err = testContext.Accounts.Commit()
	require.Nil(t, err)
}

func TestExecuteTransactionAndTimeToProcessChange(t *testing.T) {
	// Only a test to benchmark transaction processing
	t.Skip()

	testMarshalizer := &marshal.JsonMarshalizer{}
	testHasher := sha256.Sha256{}
	shardCoordinator := mock.NewMultiShardsCoordinatorMock(2)
	pubkeyConv, _ := pubkeyConverter.NewHexPubkeyConverter(32)
	accnts := vm.CreateInMemoryShardAccountsDB()
	argsTxTypeHandler := coordinator.ArgNewTxTypeHandler{
		PubkeyConverter:  pubkeyConv,
		ShardCoordinator: shardCoordinator,
		BuiltInFuncNames: make(map[string]struct{}),
		ArgumentParser:   parsers.NewCallArgsParser(),
	}
	txTypeHandler, _ := coordinator.NewTxTypeHandler(argsTxTypeHandler)
	feeHandler := &mock.FeeHandlerStub{
		ComputeMoveBalanceFeeCalled: func(tx process.TransactionWithFeeHandler) *big.Int {
			return big.NewInt(10)
		},
	}
	numRun := 20000
	ownerAddressBytes := []byte("12345678901234567890123456789011")
	ownerNonce := uint64(11)
	ownerBalance := big.NewInt(10000000000000)
	transferOnCalls := big.NewInt(5)

	_, _ = vm.CreateAccount(accnts, ownerAddressBytes, ownerNonce, ownerBalance)
	argsNewTxProcessor := processTransaction.ArgsNewTxProcessor{
		Accounts:         accnts,
		Hasher:           testHasher,
		PubkeyConv:       pubkeyConv,
		Marshalizer:      testMarshalizer,
		SignMarshalizer:  testMarshalizer,
		ShardCoordinator: shardCoordinator,
		ScProcessor:      &mock.SCProcessorMock{},
		TxFeeHandler:     &mock.UnsignedTxHandlerMock{},
		TxTypeHandler:    txTypeHandler,
		EconomicsFee:     &mock.FeeHandlerStub{},
		ReceiptForwarder: &mock.IntermediateTransactionHandlerMock{},
		BadTxForwarder:   &mock.IntermediateTransactionHandlerMock{},
		ArgsParser:       smartContract.NewArgumentParser(),
		ScrForwarder:     &mock.IntermediateTransactionHandlerMock{},
		EpochNotifier:    forking.NewGenericEpochNotifier(),
	}
	txProc, _ := processTransaction.NewTxProcessor(argsNewTxProcessor)

	alice := []byte("12345678901234567890123456789111")
	aliceNonce := uint64(0)
	_, _ = vm.CreateAccount(accnts, alice, aliceNonce, big.NewInt(1000000))

	bob := []byte("12345678901234567890123456789222")
	_, _ = vm.CreateAccount(accnts, bob, 0, big.NewInt(1000000))

	testAddresses := createTestAddresses(uint64(numRun))
	fmt.Println("done")

	gasLimit := feeHandler.ComputeMoveBalanceFeeCalled(&transaction.Transaction{}).Uint64()
	initAlice := big.NewInt(100000)
	tx := vm.CreateTransaction(ownerNonce, initAlice, ownerAddressBytes, alice, 1, gasLimit, nil)

	_, err := txProc.ProcessTransaction(tx)
	assert.Nil(t, err)

	for j := 0; j < 20; j++ {
		start := time.Now()

		for i := 0; i < 1000; i++ {
			tx = vm.CreateTransaction(aliceNonce, transferOnCalls, alice, testAddresses[j*1000+i], 1, gasLimit, nil)

			_, err = txProc.ProcessTransaction(tx)
			if err != nil {
				assert.Nil(t, err)
			}
			assert.Nil(t, err)

			aliceNonce++
		}

		elapsedTime := time.Since(start)
		fmt.Printf("time elapsed to process 1000 move balances %s \n", elapsedTime.String())

		_, err = accnts.Commit()
		assert.Nil(t, err)
	}

	_, err = accnts.Commit()
	assert.Nil(t, err)

	start := time.Now()

	for i := 0; i < numRun; i++ {
		tx = vm.CreateTransaction(aliceNonce, transferOnCalls, alice, testAddresses[i], 1, gasLimit, nil)

		_, err = txProc.ProcessTransaction(tx)
		if err != nil {
			assert.Nil(t, err)
		}
		assert.Nil(t, err)

		aliceNonce++
	}

	elapsedTime := time.Since(start)
	fmt.Printf("time elapsed to process %d move balances %s \n", numRun, elapsedTime.String())

	_, err = accnts.Commit()
	assert.Nil(t, err)
}

func TestAndCatchTrieError(t *testing.T) {
	if testing.Short() {
		t.Skip("this is not a short test")
	}

	ownerAddressBytes := []byte("12345678901234567890123456789011")
	ownerNonce := uint64(11)
	ownerBalance := big.NewInt(10000000000000)
	gasPrice := uint64(1)
	gasLimit := uint64(10000000000)

	scCode := arwen.GetSCCode("../testdata/erc20-c-03/wrc20_arwen.wasm")

	testContext, err := vm.CreateTxProcessorArwenVMWithGasSchedule(
		ownerNonce,
		ownerAddressBytes,
		ownerBalance,
		nil,
		false,
		vm.ArgEnableEpoch{},
	)
	require.Nil(t, err)
	defer testContext.Close()

	scAddress, _ := testContext.BlockchainHook.NewAddress(ownerAddressBytes, ownerNonce, factory.ArwenVirtualMachine)

	initialSupply := "00" + hex.EncodeToString(big.NewInt(100000000000).Bytes())
	tx := vm.CreateDeployTx(
		ownerAddressBytes,
		ownerNonce,
		big.NewInt(0),
		gasPrice,
		gasLimit,
		arwen.CreateDeployTxData(scCode)+"@"+initialSupply,
	)

	_, err = testContext.TxProcessor.ProcessTransaction(tx)
	require.Nil(t, err)
	require.Nil(t, testContext.GetLatestError())
	ownerNonce++

	numAccounts := 100
	testAddresses := createTestAddresses(uint64(numAccounts))
	// ERD Minting
	for _, testAddress := range testAddresses {
		_, _ = vm.CreateAccount(testContext.Accounts, testAddress, 0, big.NewInt(1000000))
	}

	accumulateAddress := createTestAddresses(1)[0]

	// ERC20 Minting
	erc20value := big.NewInt(100)
	for _, testAddress := range testAddresses {
		tx = vm.CreateTransferTokenTx(ownerNonce, "transferToken", erc20value, scAddress, ownerAddressBytes, testAddress)
		ownerNonce++

		_, err = testContext.TxProcessor.ProcessTransaction(tx)
		require.Nil(t, err)
		require.Nil(t, testContext.GetLatestError())
	}

	_, err = testContext.Accounts.Commit()
	require.Nil(t, err)

	receiverAddresses := createTestAddresses(uint64(numAccounts))

	transferNonce := uint64(0)
	// Transfer among each person revert and retry
	for i := 0; i < 51; i++ {
		rootHash, _ := testContext.Accounts.RootHash()

		for index, testAddress := range testAddresses {
			tx = vm.CreateTransferTokenTx(transferNonce, "transferToken", erc20value, scAddress, testAddress, receiverAddresses[index])

			snapShot := testContext.Accounts.JournalLen()
			_, _ = testContext.TxProcessor.ProcessTransaction(tx)
			require.Nil(t, testContext.GetLatestError())

			if index%5 == 0 {
				errRevert := testContext.Accounts.RevertToSnapshot(snapShot)
				if errRevert != nil {
					log.Warn("revert to snapshot", "error", errRevert.Error())
				}
			}
		}

		tx = vm.CreateTransferTokenTx(ownerNonce, "transferToken", erc20value, scAddress, ownerAddressBytes, accumulateAddress)
		require.NotNil(t, tx)

		newRootHash, errNewRh := testContext.Accounts.Commit()
		require.Nil(t, errNewRh)

		for index, testAddress := range receiverAddresses {
			if index%5 == 0 {
				continue
			}

			tx = vm.CreateTransferTokenTx(transferNonce, "transferToken", erc20value, scAddress, testAddress, testAddresses[index])

			snapShot := testContext.Accounts.JournalLen()
			_, _ = testContext.TxProcessor.ProcessTransaction(tx)
			require.Nil(t, testContext.GetLatestError())

			if index%5 == 0 {
				errRevert := testContext.Accounts.RevertToSnapshot(snapShot)
				if errRevert != nil {
					log.Warn("revert to snapshot", "error", errRevert.Error())
				}
			}
		}

		extraNewRootHash, _ := testContext.Accounts.Commit()
		require.Nil(t, err)
		log.Info("finished a set - commit and recreate trie", "index", i)
		if i%10 == 5 {
			testContext.Accounts.PruneTrie(extraNewRootHash, data.NewRoot)
			_ = testContext.Accounts.RecreateTrie(rootHash)
			continue
		}

		ownerNonce++
		transferNonce++
		testContext.Accounts.PruneTrie(rootHash, data.OldRoot)
		testContext.Accounts.PruneTrie(newRootHash, data.OldRoot)
	}
}<|MERGE_RESOLUTION|>--- conflicted
+++ resolved
@@ -329,112 +329,6 @@
 	require.Equal(t, "out of gas", testContext.GetLatestError().Error())
 }
 
-<<<<<<< HEAD
-=======
-func deployAndExecuteERC20WithBigInt(
-	t *testing.T,
-	numRun int,
-	numTransferInBatch int,
-	gasSchedule map[string]map[string]uint64,
-	fileName string,
-	functionName string,
-	outOfProcess bool,
-) {
-	ownerAddressBytes := []byte("12345678901234567890123456789011")
-	ownerNonce := uint64(11)
-	ownerBalance := big.NewInt(1000000000000000)
-	gasPrice := uint64(1)
-	transferOnCalls := big.NewInt(1)
-
-	scCode := arwen.GetSCCode(fileName)
-
-	testContext := vm.CreateTxProcessorArwenVMWithGasSchedule(
-		t,
-		ownerNonce,
-		ownerAddressBytes,
-		ownerBalance,
-		gasSchedule,
-		outOfProcess,
-		vm.ArgEnableEpoch{},
-	)
-	defer testContext.Close()
-
-	scAddress, _ := testContext.BlockchainHook.NewAddress(ownerAddressBytes, ownerNonce, factory.ArwenVirtualMachine)
-
-	initialSupply := "00" + hex.EncodeToString(big.NewInt(100000000000).Bytes())
-	tx := vm.CreateDeployTx(
-		ownerAddressBytes,
-		ownerNonce,
-		big.NewInt(0),
-		gasPrice,
-		300_000_000,
-		arwen.CreateDeployTxData(scCode)+"@"+initialSupply,
-	)
-
-	_, err := testContext.TxProcessor.ProcessTransaction(tx)
-	require.Nil(t, err)
-	require.Nil(t, testContext.GetLatestError())
-	ownerNonce++
-
-	alice := []byte("12345678901234567890123456789111")
-	aliceNonce := uint64(0)
-	_, _ = vm.CreateAccount(testContext.Accounts, alice, aliceNonce, big.NewInt(0).Mul(ownerBalance, ownerBalance))
-
-	bob := []byte("12345678901234567890123456789222")
-	_, _ = vm.CreateAccount(testContext.Accounts, bob, 0, big.NewInt(0).Mul(ownerBalance, ownerBalance))
-
-	initAlice := big.NewInt(100000000)
-	tx = vm.CreateTransferTokenTx(ownerNonce, functionName, initAlice, scAddress, ownerAddressBytes, alice)
-
-	returnCode, err := testContext.TxProcessor.ProcessTransaction(tx)
-	require.Nil(t, err)
-	require.Equal(t, returnCode, vmcommon.Ok)
-
-	for batch := 0; batch < numRun; batch++ {
-		start := time.Now()
-
-		for i := 0; i < numTransferInBatch; i++ {
-			tx = vm.CreateTransferTokenTx(aliceNonce, functionName, transferOnCalls, scAddress, alice, bob)
-
-			returnCode, err = testContext.TxProcessor.ProcessTransaction(tx)
-			require.Nil(t, err)
-			require.Equal(t, returnCode, vmcommon.Ok)
-			aliceNonce++
-		}
-
-		elapsedTime := time.Since(start)
-		fmt.Printf("time elapsed to process %d ERC20 transfers %s \n", numTransferInBatch, elapsedTime.String())
-
-		_, err = testContext.Accounts.Commit()
-		require.Nil(t, err)
-
-		testContext.CreateBlockStarted()
-	}
-
-	finalAlice := big.NewInt(0).Sub(initAlice, big.NewInt(int64(numRun*numTransferInBatch)*transferOnCalls.Int64()))
-	require.Equal(t, finalAlice.Uint64(), vm.GetIntValueFromSC(gasSchedule, testContext.Accounts, scAddress, "balanceOf", alice).Uint64())
-	finalBob := big.NewInt(int64(numRun*numTransferInBatch) * transferOnCalls.Int64())
-	require.Equal(t, finalBob.Uint64(), vm.GetIntValueFromSC(gasSchedule, testContext.Accounts, scAddress, "balanceOf", bob).Uint64())
-}
-
-func generateRandomByteArray(size int) []byte {
-	r := make([]byte, size)
-	_, _ = rand.Read(r)
-	return r
-}
-
-func createTestAddresses(numAddresses uint64) [][]byte {
-	testAccounts := make([][]byte, numAddresses)
-
-	for i := uint64(0); i < numAddresses; i++ {
-		acc := generateRandomByteArray(32)
-		testAccounts[i] = append(testAccounts[i], acc...)
-	}
-
-	return testAccounts
-}
-
->>>>>>> 64b70e29
 func TestJournalizingAndTimeToProcessChange(t *testing.T) {
 	// Only a test to benchmark jurnalizing and getting data from trie
 	t.Skip()
