--- conflicted
+++ resolved
@@ -2,11 +2,8 @@
 
 import (
 	"context"
-<<<<<<< HEAD
 	"encoding/hex"
-=======
 	"errors"
->>>>>>> 2e6a9f0c
 	"fmt"
 	"math/big"
 	"strings"
