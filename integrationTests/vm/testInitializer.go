// +build cgo

package vm

import (
	"encoding/hex"
	"errors"
	"fmt"
	"math"
	"math/big"
	"strconv"
	"sync"
	"testing"

	arwenConfig "github.com/ElrondNetwork/arwen-wasm-vm/v1_4/config"
	"github.com/ElrondNetwork/elrond-go-core/core"
	"github.com/ElrondNetwork/elrond-go-core/core/check"
	"github.com/ElrondNetwork/elrond-go-core/core/pubkeyConverter"
	"github.com/ElrondNetwork/elrond-go-core/data"
	"github.com/ElrondNetwork/elrond-go-core/data/block"
	dataTransaction "github.com/ElrondNetwork/elrond-go-core/data/transaction"
	dataTx "github.com/ElrondNetwork/elrond-go-core/data/transaction"
	"github.com/ElrondNetwork/elrond-go-core/hashing/sha256"
	"github.com/ElrondNetwork/elrond-go-core/marshal"
	logger "github.com/ElrondNetwork/elrond-go-logger"
	"github.com/ElrondNetwork/elrond-go/common"
	"github.com/ElrondNetwork/elrond-go/common/forking"
	"github.com/ElrondNetwork/elrond-go/config"
	"github.com/ElrondNetwork/elrond-go/dataRetriever"
	"github.com/ElrondNetwork/elrond-go/epochStart/bootstrap/disabled"
	processDisabled "github.com/ElrondNetwork/elrond-go/genesis/process/disabled"
	"github.com/ElrondNetwork/elrond-go/integrationTests"
	"github.com/ElrondNetwork/elrond-go/integrationTests/mock"
	"github.com/ElrondNetwork/elrond-go/node/external"
	"github.com/ElrondNetwork/elrond-go/process"
	"github.com/ElrondNetwork/elrond-go/process/block/postprocess"
	"github.com/ElrondNetwork/elrond-go/process/block/preprocess"
	"github.com/ElrondNetwork/elrond-go/process/coordinator"
	"github.com/ElrondNetwork/elrond-go/process/economics"
	"github.com/ElrondNetwork/elrond-go/process/factory/metachain"
	"github.com/ElrondNetwork/elrond-go/process/factory/shard"
	"github.com/ElrondNetwork/elrond-go/process/smartContract"
	"github.com/ElrondNetwork/elrond-go/process/smartContract/builtInFunctions"
	"github.com/ElrondNetwork/elrond-go/process/smartContract/hooks"
	"github.com/ElrondNetwork/elrond-go/process/transaction"
	"github.com/ElrondNetwork/elrond-go/process/transactionLog"
	"github.com/ElrondNetwork/elrond-go/process/txsimulator"
	"github.com/ElrondNetwork/elrond-go/sharding"
	"github.com/ElrondNetwork/elrond-go/state"
	"github.com/ElrondNetwork/elrond-go/state/storagePruningManager"
	"github.com/ElrondNetwork/elrond-go/state/storagePruningManager/evictionWaitingList"
	"github.com/ElrondNetwork/elrond-go/storage"
	"github.com/ElrondNetwork/elrond-go/storage/memorydb"
	"github.com/ElrondNetwork/elrond-go/storage/storageUnit"
	"github.com/ElrondNetwork/elrond-go/storage/txcache"
	"github.com/ElrondNetwork/elrond-go/testscommon"
	dataRetrieverMock "github.com/ElrondNetwork/elrond-go/testscommon/dataRetriever"
	"github.com/ElrondNetwork/elrond-go/testscommon/txDataBuilder"
	"github.com/ElrondNetwork/elrond-go/trie"
	"github.com/ElrondNetwork/elrond-go/trie/hashesHolder"
	"github.com/ElrondNetwork/elrond-go/vm/systemSmartContracts/defaults"
	vmcommon "github.com/ElrondNetwork/elrond-vm-common"
	vmcommonBuiltInFunctions "github.com/ElrondNetwork/elrond-vm-common/builtInFunctions"
	"github.com/ElrondNetwork/elrond-vm-common/parsers"
	"github.com/stretchr/testify/assert"
	"github.com/stretchr/testify/require"
)

var dnsAddr = []byte{0, 0, 0, 0, 0, 0, 0, 0, 5, 0, 137, 17, 46, 56, 127, 47, 62, 172, 4, 126, 190, 242, 221, 230, 209, 243, 105, 104, 242, 66, 49, 49}

// TODO: Merge test utilities from this file with the ones from "arwen/utils.go"

var testMarshalizer = &marshal.GogoProtoMarshalizer{}
var testHasher = sha256.NewSha256()
var oneShardCoordinator = mock.NewMultiShardsCoordinatorMock(2)
var globalEpochNotifier = forking.NewGenericEpochNotifier()
var pubkeyConv, _ = pubkeyConverter.NewHexPubkeyConverter(32)

var log = logger.GetOrCreate("integrationtests")

const maxTrieLevelInMemory = uint(5)

// ArgEnableEpoch will specify the enable epoch values for certain flags
type ArgEnableEpoch struct {
	PenalizedTooMuchGasEnableEpoch      uint32
	BuiltinEnableEpoch                  uint32
	DeployEnableEpoch                   uint32
	MetaProtectionEnableEpoch           uint32
	RelayedTxEnableEpoch                uint32
	UnbondTokensV2EnableEpoch           uint32
	BackwardCompSaveKeyValueEnableEpoch uint32
}

// VMTestAccount -
type VMTestAccount struct {
	Balance      *big.Int
	Address      []byte
	Nonce        uint64
	TokenBalance *big.Int
}

// VMTestContext -
type VMTestContext struct {
	TxProcessor      process.TransactionProcessor
	ScProcessor      *smartContract.TestScProcessor
	Accounts         state.AccountsAdapter
	BlockchainHook   vmcommon.BlockchainHook
	VMContainer      process.VirtualMachinesContainer
	TxFeeHandler     process.TransactionFeeHandler
	ShardCoordinator sharding.Coordinator
	ScForwarder      process.IntermediateTransactionHandler
	EconomicsData    process.EconomicsDataHandler
	Marshalizer      marshal.Marshalizer
	GasSchedule      core.GasScheduleNotifier
	VMConfiguration  *config.VirtualMachineConfig
	EpochNotifier    process.EpochNotifier
	SCQueryService   *smartContract.SCQueryService

	Alice         VMTestAccount
	Bob           VMTestAccount
	ContractOwner VMTestAccount
	Contract      VMTestAccount

	TxCostHandler    external.TransactionCostHandler
	TxsLogsProcessor process.TransactionLogProcessor
}

// Close -
func (vmTestContext *VMTestContext) Close() {
	_ = vmTestContext.VMContainer.Close()
}

// GetLatestError -
func (vmTestContext *VMTestContext) GetLatestError() error {
	return vmTestContext.ScProcessor.GetLatestTestError()
}

// CreateBlockStarted -
func (vmTestContext *VMTestContext) CreateBlockStarted() {
	vmTestContext.TxFeeHandler.CreateBlockStarted()
	vmTestContext.ScForwarder.CreateBlockStarted()
	vmTestContext.ScProcessor.CleanGasRefunded()
}

// GetGasRemaining -
func (vmTestContext *VMTestContext) GetGasRemaining() uint64 {
	return vmTestContext.ScProcessor.GetGasRemaining()
}

// GetIntermediateTransactions -
func (vmTestContext *VMTestContext) GetIntermediateTransactions(t *testing.T) []data.TransactionHandler {
	scForwarder := vmTestContext.ScForwarder
	mockIntermediate, ok := scForwarder.(*mock.IntermediateTransactionHandlerMock)
	require.True(t, ok)

	return mockIntermediate.GetIntermediateTransactions()
}

// CreateTransaction -
func (vmTestContext *VMTestContext) CreateTransaction(
	sender *VMTestAccount,
	receiver *VMTestAccount,
	value *big.Int,
	gasprice uint64,
	gasLimit uint64,
	data []byte,
) *dataTransaction.Transaction {
	return &dataTransaction.Transaction{
		SndAddr:  sender.Address,
		RcvAddr:  receiver.Address,
		Nonce:    sender.Nonce,
		Value:    big.NewInt(0).Set(value),
		GasPrice: gasprice,
		GasLimit: gasLimit,
		Data:     data,
	}
}

// CreateTransferTokenTx -
func (vmTestContext *VMTestContext) CreateTransferTokenTx(
	sender *VMTestAccount,
	receiver *VMTestAccount,
	value *big.Int,
	functionName string,
) *dataTransaction.Transaction {
	txData := txDataBuilder.NewBuilder()
	txData.Func(functionName)
	txData.Bytes(receiver.Address)
	txData.BigInt(value)
	txData.SetLast("00" + txData.GetLast())

	return &dataTransaction.Transaction{
		Nonce:    sender.Nonce,
		Value:    big.NewInt(0),
		RcvAddr:  vmTestContext.Contract.Address,
		SndAddr:  sender.Address,
		GasPrice: 1,
		GasLimit: 7000000,
		Data:     txData.ToBytes(),
		ChainID:  integrationTests.ChainID,
	}
}

// CreateAccount -
func (vmTestContext *VMTestContext) CreateAccount(account *VMTestAccount) {
	_, _ = CreateAccount(
		vmTestContext.Accounts,
		account.Address,
		account.Nonce,
		account.Balance,
	)
}

// GetIntValueFromSCWithTransientVM -
func (vmTestContext *VMTestContext) GetIntValueFromSCWithTransientVM(funcName string, args ...[]byte) *big.Int {
	vmOutput := vmTestContext.GetVMOutputWithTransientVM(funcName, args...)

	return big.NewInt(0).SetBytes(vmOutput.ReturnData[0])
}

// GetVMOutputWithTransientVM -
func (vmTestContext *VMTestContext) GetVMOutputWithTransientVM(funcName string, args ...[]byte) *vmcommon.VMOutput {
	gasSchedule := vmTestContext.GasSchedule
	accnts := vmTestContext.Accounts
	scAddressBytes := vmTestContext.Contract.Address
	vmConfig := vmTestContext.VMConfiguration
	arwenChangeLocker := &sync.RWMutex{}
	vmContainer, blockChainHook, _ := CreateVMAndBlockchainHookAndDataPool(accnts, gasSchedule, vmConfig, oneShardCoordinator, arwenChangeLocker)
	defer func() {
		_ = vmContainer.Close()
	}()

	feeHandler := &mock.FeeHandlerStub{
		MaxGasLimitPerBlockCalled: func() uint64 {
			return uint64(math.MaxUint64)
		},
	}

	argsNewSCQueryService := smartContract.ArgsNewSCQueryService{
		VmContainer:       vmContainer,
		EconomicsFee:      feeHandler,
		BlockChainHook:    blockChainHook,
		BlockChain:        &mock.BlockChainMock{},
		ArwenChangeLocker: &sync.RWMutex{},
	}
	scQueryService, _ := smartContract.NewSCQueryService(argsNewSCQueryService)

	vmOutput, err := scQueryService.ExecuteQuery(&process.SCQuery{
		ScAddress: scAddressBytes,
		FuncName:  funcName,
		Arguments: args,
	})

	if err != nil {
		fmt.Println("ERROR at GetVmOutput()", err)
		return nil
	}

	return vmOutput
}

type accountFactory struct {
}

// CreateAccount -
func (af *accountFactory) CreateAccount(address []byte) (vmcommon.AccountHandler, error) {
	return state.NewUserAccount(address)
}

// IsInterfaceNil returns true if there is no value under the interface
func (af *accountFactory) IsInterfaceNil() bool {
	return af == nil
}

// CreateEmptyAddress -
func CreateEmptyAddress() []byte {
	buff := make([]byte, testHasher.Size())

	return buff
}

// CreateMemUnit -
func CreateMemUnit() storage.Storer {
	capacity := uint32(10)
	shards := uint32(1)
	sizeInBytes := uint64(0)
	cache, _ := storageUnit.NewCache(storageUnit.CacheConfig{Type: storageUnit.LRUCache, Capacity: capacity, Shards: shards, SizeInBytes: sizeInBytes})

	unit, _ := storageUnit.NewStorageUnit(cache, memorydb.New())
	return unit
}

// CreateInMemoryShardAccountsDB -
func CreateInMemoryShardAccountsDB() *state.AccountsDB {
	marsh := &marshal.GogoProtoMarshalizer{}
	store := CreateMemUnit()
	ewl, _ := evictionWaitingList.NewEvictionWaitingList(100, memorydb.New(), marsh)
	generalCfg := config.TrieStorageManagerConfig{
		PruningBufferLen:   1000,
		SnapshotsBufferLen: 10,
		MaxSnapshots:       2,
	}
	args := trie.NewTrieStorageManagerArgs{
		DB:          store,
		Marshalizer: marsh,
		Hasher:      testHasher,
		SnapshotDbConfig: config.DBConfig{
			FilePath:          "TrieStorage",
			Type:              "MemoryDB",
			BatchDelaySeconds: 30,
			MaxBatchSize:      6,
			MaxOpenFiles:      10,
		},
		GeneralConfig:          generalCfg,
		CheckpointHashesHolder: hashesHolder.NewCheckpointHashesHolder(10000000, uint64(testHasher.Size())),
	}
	trieStorage, _ := trie.NewTrieStorageManager(args)

	tr, _ := trie.NewTrie(trieStorage, marsh, testHasher, maxTrieLevelInMemory)
	spm, _ := storagePruningManager.NewStoragePruningManager(ewl, 10)
	adb, _ := state.NewAccountsDB(tr, testHasher, marsh, &accountFactory{}, spm)

	return adb
}

// CreateAccount -
func CreateAccount(accnts state.AccountsAdapter, pubKey []byte, nonce uint64, balance *big.Int) ([]byte, error) {
	account, err := accnts.LoadAccount(pubKey)
	if err != nil {
		return nil, err
	}

	account.(state.UserAccountHandler).IncreaseNonce(nonce)
	_ = account.(state.UserAccountHandler).AddToBalance(balance)

	err = accnts.SaveAccount(account)
	if err != nil {
		return nil, err
	}

	hashCreated, err := accnts.Commit()
	if err != nil {
		return nil, err
	}

	return hashCreated, nil
}

func createEconomicsData(penalizedTooMuchGasEnableEpoch uint32) (process.EconomicsDataHandler, error) {
	maxGasLimitPerBlock := strconv.FormatUint(math.MaxUint64, 10)
	minGasPrice := strconv.FormatUint(1, 10)
	minGasLimit := strconv.FormatUint(1, 10)
	testProtocolSustainabilityAddress := "erd1932eft30w753xyvme8d49qejgkjc09n5e49w4mwdjtm0neld797su0dlxp"

	builtInCost, _ := economics.NewBuiltInFunctionsCost(&economics.ArgsBuiltInFunctionCost{
		ArgsParser:  smartContract.NewArgumentParser(),
		GasSchedule: mock.NewGasScheduleNotifierMock(defaults.FillGasMapInternal(map[string]map[string]uint64{}, 1)),
	})

	argsNewEconomicsData := economics.ArgsNewEconomicsData{
		Economics: &config.EconomicsConfig{
			GlobalSettings: config.GlobalSettings{
				GenesisTotalSupply: "2000000000000000000000",
				MinimumInflation:   0,
				YearSettings: []*config.YearSetting{
					{
						Year:             0,
						MaximumInflation: 0.01,
					},
				},
			},
			RewardsSettings: config.RewardsSettings{
				RewardsConfigByEpoch: []config.EpochRewardSettings{
					{
						LeaderPercentage:                 0.1,
						ProtocolSustainabilityPercentage: 0.1,
						DeveloperPercentage:              0.1,
						ProtocolSustainabilityAddress:    testProtocolSustainabilityAddress,
						TopUpGradientPoint:               "100000",
					},
				},
			},
			FeeSettings: config.FeeSettings{
				GasLimitSettings: []config.GasLimitSetting{
					{
						MaxGasLimitPerBlock:         maxGasLimitPerBlock,
						MaxGasLimitPerMiniBlock:     maxGasLimitPerBlock,
						MaxGasLimitPerMetaBlock:     maxGasLimitPerBlock,
						MaxGasLimitPerMetaMiniBlock: maxGasLimitPerBlock,
						MinGasLimit:                 minGasLimit,
					},
				},
				MinGasPrice:      minGasPrice,
				GasPerDataByte:   "1",
				GasPriceModifier: 1.0,
			},
		},
		PenalizedTooMuchGasEnableEpoch: penalizedTooMuchGasEnableEpoch,
		EpochNotifier:                  &mock.EpochNotifierStub{},
		BuiltInFunctionsCostHandler:    builtInCost,
	}

	return economics.NewEconomicsData(argsNewEconomicsData)
}

// CreateTxProcessorWithOneSCExecutorMockVM -
func CreateTxProcessorWithOneSCExecutorMockVM(
	accnts state.AccountsAdapter,
	opGas uint64,
	argEnableEpoch ArgEnableEpoch,
	arwenChangeLocker common.Locker,
) (process.TransactionProcessor, error) {

	builtInFuncs := vmcommonBuiltInFunctions.NewBuiltInFunctionContainer()
	datapool := dataRetrieverMock.NewPoolsHolderMock()
	args := hooks.ArgBlockChainHook{
		Accounts:           accnts,
		PubkeyConv:         pubkeyConv,
		StorageService:     &mock.ChainStorerMock{},
		BlockChain:         &mock.BlockChainMock{},
		ShardCoordinator:   oneShardCoordinator,
		Marshalizer:        testMarshalizer,
		Uint64Converter:    &mock.Uint64ByteSliceConverterMock{},
		BuiltInFunctions:   builtInFuncs,
		DataPool:           datapool,
		CompiledSCPool:     datapool.SmartContracts(),
		NilCompiledSCStore: true,
		ConfigSCStorage:    *defaultStorageConfig(),
	}

	blockChainHook, _ := hooks.NewBlockChainHookImpl(args)
	vm, _ := mock.NewOneSCExecutorMockVM(blockChainHook, testHasher)
	vm.GasForOperation = opGas

	vmContainer := &mock.VMContainerMock{
		GetCalled: func(key []byte) (handler vmcommon.VMExecutionHandler, e error) {
			return vm, nil
		}}

	esdtTransferParser, _ := parsers.NewESDTTransferParser(testMarshalizer)
	argsTxTypeHandler := coordinator.ArgNewTxTypeHandler{
		PubkeyConverter:    pubkeyConv,
		ShardCoordinator:   oneShardCoordinator,
		BuiltInFunctions:   builtInFuncs,
		ArgumentParser:     parsers.NewCallArgsParser(),
		EpochNotifier:      forking.NewGenericEpochNotifier(),
		ESDTTransferParser: esdtTransferParser,
	}
	txTypeHandler, _ := coordinator.NewTxTypeHandler(argsTxTypeHandler)
	gasSchedule := make(map[string]map[string]uint64)
	defaults.FillGasMapInternal(gasSchedule, 1)

	economicsData, err := createEconomicsData(argEnableEpoch.PenalizedTooMuchGasEnableEpoch)
	if err != nil {
		return nil, err
	}

	enableEpochs := config.EnableEpochs{
		PenalizedTooMuchGasEnableEpoch: argEnableEpoch.PenalizedTooMuchGasEnableEpoch,
		BuiltInFunctionsEnableEpoch:    argEnableEpoch.BuiltinEnableEpoch,
		SCDeployEnableEpoch:            argEnableEpoch.DeployEnableEpoch,
	}
	argsNewSCProcessor := smartContract.ArgsNewSmartContractProcessor{
		VmContainer:      vmContainer,
		ArgsParser:       smartContract.NewArgumentParser(),
		Hasher:           testHasher,
		Marshalizer:      testMarshalizer,
		AccountsDB:       accnts,
		BlockChainHook:   blockChainHook,
		PubkeyConv:       pubkeyConv,
		ShardCoordinator: oneShardCoordinator,
		ScrForwarder:     &mock.IntermediateTransactionHandlerMock{},
		BadTxForwarder:   &mock.IntermediateTransactionHandlerMock{},
		TxFeeHandler:     &testscommon.UnsignedTxHandlerStub{},
		EconomicsFee:     economicsData,
		TxTypeHandler:    txTypeHandler,
		GasHandler: &mock.GasHandlerMock{
			SetGasRefundedCalled: func(gasRefunded uint64, hash []byte) {},
		},
		GasSchedule:       mock.NewGasScheduleNotifierMock(gasSchedule),
		TxLogsProcessor:   &mock.TxLogsProcessorStub{},
		EpochNotifier:     forking.NewGenericEpochNotifier(),
		EnableEpochs:      enableEpochs,
		VMOutputCacher:    txcache.NewDisabledCache(),
		ArwenChangeLocker: arwenChangeLocker,
	}
	scProcessor, _ := smartContract.NewSmartContractProcessor(argsNewSCProcessor)

	argsNewTxProcessor := transaction.ArgsNewTxProcessor{
		Accounts:                       accnts,
		Hasher:                         testHasher,
		PubkeyConv:                     pubkeyConv,
		Marshalizer:                    testMarshalizer,
		SignMarshalizer:                testMarshalizer,
		ShardCoordinator:               oneShardCoordinator,
		ScProcessor:                    scProcessor,
		TxFeeHandler:                   &testscommon.UnsignedTxHandlerStub{},
		TxTypeHandler:                  txTypeHandler,
		EconomicsFee:                   economicsData,
		ReceiptForwarder:               &mock.IntermediateTransactionHandlerMock{},
		BadTxForwarder:                 &mock.IntermediateTransactionHandlerMock{},
		ArgsParser:                     smartContract.NewArgumentParser(),
		ScrForwarder:                   &mock.IntermediateTransactionHandlerMock{},
		EpochNotifier:                  forking.NewGenericEpochNotifier(),
		PenalizedTooMuchGasEnableEpoch: argEnableEpoch.PenalizedTooMuchGasEnableEpoch,
		MetaProtectionEnableEpoch:      argEnableEpoch.MetaProtectionEnableEpoch,
		RelayedTxEnableEpoch:           argEnableEpoch.RelayedTxEnableEpoch,
	}

	return transaction.NewTxProcessor(argsNewTxProcessor)
}

// CreateOneSCExecutorMockVM -
func CreateOneSCExecutorMockVM(accnts state.AccountsAdapter) vmcommon.VMExecutionHandler {
	datapool := dataRetrieverMock.NewPoolsHolderMock()
	args := hooks.ArgBlockChainHook{
		Accounts:           accnts,
		PubkeyConv:         pubkeyConv,
		StorageService:     &mock.ChainStorerMock{},
		BlockChain:         &mock.BlockChainMock{},
		ShardCoordinator:   oneShardCoordinator,
		Marshalizer:        testMarshalizer,
		Uint64Converter:    &mock.Uint64ByteSliceConverterMock{},
		BuiltInFunctions:   vmcommonBuiltInFunctions.NewBuiltInFunctionContainer(),
		DataPool:           datapool,
		CompiledSCPool:     datapool.SmartContracts(),
		NilCompiledSCStore: true,
		ConfigSCStorage:    *defaultStorageConfig(),
	}
	blockChainHook, _ := hooks.NewBlockChainHookImpl(args)
	vm, _ := mock.NewOneSCExecutorMockVM(blockChainHook, testHasher)

	return vm
}

// CreateVMAndBlockchainHookAndDataPool -
func CreateVMAndBlockchainHookAndDataPool(
	accnts state.AccountsAdapter,
	gasSchedule core.GasScheduleNotifier,
	vmConfig *config.VirtualMachineConfig,
	shardCoordinator sharding.Coordinator,
	arwenChangeLocker common.Locker,
) (process.VirtualMachinesContainer, *hooks.BlockChainHookImpl, dataRetriever.PoolsHolder) {
	if check.IfNil(gasSchedule) || gasSchedule.LatestGasSchedule() == nil {
		testGasSchedule := arwenConfig.MakeGasMapForTests()
		defaults.FillGasMapInternal(testGasSchedule, 1)
		gasSchedule = mock.NewGasScheduleNotifierMock(testGasSchedule)
	}

	argsBuiltIn := builtInFunctions.ArgsCreateBuiltInFunctionContainer{
		GasSchedule: gasSchedule,
		MapDNSAddresses: map[string]struct{}{
			string(dnsAddr): {},
		},
		Marshalizer:      testMarshalizer,
		Accounts:         accnts,
		ShardCoordinator: shardCoordinator,
		EpochNotifier:    globalEpochNotifier,
	}
	builtInFuncs, _ := builtInFunctions.CreateBuiltInFunctionContainer(argsBuiltIn)

	datapool := dataRetrieverMock.NewPoolsHolderMock()
	args := hooks.ArgBlockChainHook{
		Accounts:           accnts,
		PubkeyConv:         pubkeyConv,
		StorageService:     &mock.ChainStorerMock{},
		BlockChain:         &mock.BlockChainMock{},
		ShardCoordinator:   shardCoordinator,
		Marshalizer:        testMarshalizer,
		Uint64Converter:    &mock.Uint64ByteSliceConverterMock{},
		BuiltInFunctions:   builtInFuncs,
		DataPool:           datapool,
		CompiledSCPool:     datapool.SmartContracts(),
		NilCompiledSCStore: true,
		ConfigSCStorage:    *defaultStorageConfig(),
	}

	esdtTransferParser, _ := parsers.NewESDTTransferParser(testMarshalizer)
	maxGasLimitPerBlock := uint64(0xFFFFFFFFFFFFFFFF)
	argsNewVMFactory := shard.ArgVMContainerFactory{
		Config:             *vmConfig,
		BlockGasLimit:      maxGasLimitPerBlock,
		GasSchedule:        gasSchedule,
		ArgBlockChainHook:  args,
		EpochNotifier:      globalEpochNotifier,
		EpochConfig:        config.EnableEpochs{},
		ArwenChangeLocker:  arwenChangeLocker,
		ESDTTransferParser: esdtTransferParser,
	}
	vmFactory, err := shard.NewVMContainerFactory(argsNewVMFactory)
	if err != nil {
		log.LogIfError(err)
	}

	vmContainer, err := vmFactory.Create()
	if err != nil {
		panic(err)
	}

	blockChainHook, _ := vmFactory.BlockChainHookImpl().(*hooks.BlockChainHookImpl)
	_ = vmcommonBuiltInFunctions.SetPayableHandler(builtInFuncs, blockChainHook)

	return vmContainer, blockChainHook, datapool
}

// CreateVMAndBlockchainHookMeta -
func CreateVMAndBlockchainHookMeta(
	accnts state.AccountsAdapter,
	gasSchedule core.GasScheduleNotifier,
	shardCoordinator sharding.Coordinator,
	arg ArgEnableEpoch,
) (process.VirtualMachinesContainer, *hooks.BlockChainHookImpl) {
	if check.IfNil(gasSchedule) || gasSchedule.LatestGasSchedule() == nil {
		testGasSchedule := arwenConfig.MakeGasMapForTests()
		defaults.FillGasMapInternal(testGasSchedule, 1)
		gasSchedule = mock.NewGasScheduleNotifierMock(testGasSchedule)
	}

	argsBuiltIn := builtInFunctions.ArgsCreateBuiltInFunctionContainer{
		GasSchedule: gasSchedule,
		MapDNSAddresses: map[string]struct{}{
			string(dnsAddr): {},
		},
		Marshalizer:      testMarshalizer,
		Accounts:         accnts,
		ShardCoordinator: shardCoordinator,
		EpochNotifier:    globalEpochNotifier,
	}
	builtInFuncs, _ := builtInFunctions.CreateBuiltInFunctionContainer(argsBuiltIn)

	datapool := dataRetrieverMock.NewPoolsHolderMock()
	args := hooks.ArgBlockChainHook{
		Accounts:           accnts,
		PubkeyConv:         pubkeyConv,
		StorageService:     &mock.ChainStorerMock{},
		BlockChain:         &mock.BlockChainMock{},
		ShardCoordinator:   shardCoordinator,
		Marshalizer:        testMarshalizer,
		Uint64Converter:    &mock.Uint64ByteSliceConverterMock{},
		BuiltInFunctions:   builtInFuncs,
		DataPool:           datapool,
		CompiledSCPool:     datapool.SmartContracts(),
		NilCompiledSCStore: true,
	}

	economicsData, err := createEconomicsData(0)
	if err != nil {
		log.LogIfError(err)
	}

	argVMContainer := metachain.ArgsNewVMContainerFactory{
		ArgBlockChainHook:   args,
		Economics:           economicsData,
		MessageSignVerifier: &mock.MessageSignVerifierMock{},
		GasSchedule:         gasSchedule,
		NodesConfigProvider: &mock.NodesSetupStub{},
		Hasher:              testHasher,
		Marshalizer:         testMarshalizer,
		SystemSCConfig:      createSystemSCConfig(),
		ValidatorAccountsDB: accnts,
		ChanceComputer:      &mock.NodesCoordinatorMock{},
		EpochNotifier:       &mock.EpochNotifierStub{},
		EpochConfig:         createEpochConfig(),
		ShardCoordinator:    mock.NewMultiShardsCoordinatorMock(1),
	}
	argVMContainer.EpochConfig.EnableEpochs.UnbondTokensV2EnableEpoch = arg.UnbondTokensV2EnableEpoch
	vmFactory, err := metachain.NewVMContainerFactory(argVMContainer)
	if err != nil {
		log.LogIfError(err)
	}

	vmContainer, err := vmFactory.Create()
	if err != nil {
		panic(err)
	}

	blockChainHook, _ := vmFactory.BlockChainHookImpl().(*hooks.BlockChainHookImpl)
	_ = vmcommonBuiltInFunctions.SetPayableHandler(builtInFuncs, blockChainHook)

	return vmContainer, blockChainHook
}

func createEpochConfig() *config.EpochConfig {
	return &config.EpochConfig{
		EnableEpochs: config.EnableEpochs{
			StakingV2EnableEpoch:               0,
			StakeEnableEpoch:                   0,
			DoubleKeyProtectionEnableEpoch:     0,
			ESDTEnableEpoch:                    0,
			GovernanceEnableEpoch:              0,
			DelegationManagerEnableEpoch:       0,
			DelegationSmartContractEnableEpoch: 0,
		},
	}
}

func createSystemSCConfig() *config.SystemSmartContractsConfig {
	return &config.SystemSmartContractsConfig{
		ESDTSystemSCConfig: config.ESDTSystemSCConfig{
			BaseIssuingCost: "5000000000000000000",
			OwnerAddress:    "3132333435363738393031323334353637383930313233343536373839303233",
		},
		GovernanceSystemSCConfig: config.GovernanceSystemSCConfig{
			V1: config.GovernanceSystemSCConfigV1{
				ProposalCost:     "500",
				NumNodes:         100,
				MinQuorum:        50,
				MinPassThreshold: 50,
				MinVetoThreshold: 50,
			},
			Active: config.GovernanceSystemSCConfigActive{
				ProposalCost:     "500",
				MinQuorum:        "50",
				MinPassThreshold: "50",
				MinVetoThreshold: "50",
			},
			FirstWhitelistedAddress: "3132333435363738393031323334353637383930313233343536373839303234",
		},
		StakingSystemSCConfig: config.StakingSystemSCConfig{
			GenesisNodePrice:                     "2500000000000000000000",
			MinStakeValue:                        "100000000000000000000",
			MinUnstakeTokensValue:                "10000000000000000000",
			UnJailValue:                          "2500000000000000000",
			MinStepValue:                         "100000000000000000000",
			UnBondPeriod:                         250,
			UnBondPeriodInEpochs:                 1,
			NumRoundsWithoutBleed:                100,
			MaximumPercentageToBleed:             0.5,
			BleedPercentagePerRound:              0.00001,
			MaxNumberOfNodesForStake:             36,
			ActivateBLSPubKeyMessageVerification: false,
		},
		DelegationManagerSystemSCConfig: config.DelegationManagerSystemSCConfig{
			MinCreationDeposit:  "1250000000000000000000",
			MinStakeAmount:      "10000000000000000000",
			ConfigChangeAddress: "3132333435363738393031323334353637383930313233343536373839303234",
		},
		DelegationSystemSCConfig: config.DelegationSystemSCConfig{
			MinServiceFee: 1,
			MaxServiceFee: 20,
		},
	}
}

func createDefaultVMConfig() *config.VirtualMachineConfig {
	return &config.VirtualMachineConfig{
		ArwenVersions: []config.ArwenVersionByEpoch{
			{StartEpoch: 0, Version: "*"},
		},
	}
}

type ResultsCreateTxProcessor struct {
	TxProc             process.TransactionProcessor
	SCProc             *smartContract.TestScProcessor
	IntermediateTxProc process.IntermediateTransactionHandler
	EconomicsHandler   process.EconomicsDataHandler
	CostHandler        external.TransactionCostHandler
	TxLogProc          process.TransactionLogProcessor
}

// CreateTxProcessorWithOneSCExecutorWithVMs -
func CreateTxProcessorWithOneSCExecutorWithVMs(
	accnts state.AccountsAdapter,
	vmContainer process.VirtualMachinesContainer,
	blockChainHook *hooks.BlockChainHookImpl,
	feeAccumulator process.TransactionFeeHandler,
	shardCoordinator sharding.Coordinator,
	argEnableEpoch ArgEnableEpoch,
	arwenChangeLocker common.Locker,
	poolsHolder dataRetriever.PoolsHolder,
) (*ResultsCreateTxProcessor, error) {
	if check.IfNil(poolsHolder) {
		poolsHolder = dataRetrieverMock.NewPoolsHolderMock()
	}

	esdtTransferParser, _ := parsers.NewESDTTransferParser(testMarshalizer)
	argsTxTypeHandler := coordinator.ArgNewTxTypeHandler{
		PubkeyConverter:    pubkeyConv,
		ShardCoordinator:   shardCoordinator,
		BuiltInFunctions:   blockChainHook.GetBuiltinFunctionsContainer(),
		ArgumentParser:     parsers.NewCallArgsParser(),
		EpochNotifier:      forking.NewGenericEpochNotifier(),
		ESDTTransferParser: esdtTransferParser,
	}
	txTypeHandler, _ := coordinator.NewTxTypeHandler(argsTxTypeHandler)

	gasSchedule := make(map[string]map[string]uint64)
	defaults.FillGasMapInternal(gasSchedule, 1)
	economicsData, err := createEconomicsData(argEnableEpoch.PenalizedTooMuchGasEnableEpoch)
	if err != nil {
		return nil, err
	}

	gasComp, err := preprocess.NewGasComputation(economicsData, txTypeHandler, forking.NewGenericEpochNotifier(), argEnableEpoch.DeployEnableEpoch)
	if err != nil {
		return nil, err
	}

	enableEpochs := config.EnableEpochs{
		PenalizedTooMuchGasEnableEpoch:      argEnableEpoch.PenalizedTooMuchGasEnableEpoch,
		BuiltInFunctionsEnableEpoch:         argEnableEpoch.BuiltinEnableEpoch,
		SCDeployEnableEpoch:                 argEnableEpoch.DeployEnableEpoch,
		BackwardCompSaveKeyValueEnableEpoch: argEnableEpoch.BackwardCompSaveKeyValueEnableEpoch,
	}
	logProc, _ := transactionLog.NewTxLogProcessor(transactionLog.ArgTxLogProcessor{
		SaveInStorageEnabled: false,
		Marshalizer:          testMarshalizer,
	})
	intermediateTxHandler := &mock.IntermediateTransactionHandlerMock{}
	argsNewSCProcessor := smartContract.ArgsNewSmartContractProcessor{
		VmContainer:       vmContainer,
		ArgsParser:        smartContract.NewArgumentParser(),
		Hasher:            testHasher,
		Marshalizer:       testMarshalizer,
		AccountsDB:        accnts,
		BlockChainHook:    blockChainHook,
		PubkeyConv:        pubkeyConv,
		ShardCoordinator:  shardCoordinator,
		ScrForwarder:      intermediateTxHandler,
		BadTxForwarder:    intermediateTxHandler,
		TxFeeHandler:      feeAccumulator,
		EconomicsFee:      economicsData,
		TxTypeHandler:     txTypeHandler,
		GasHandler:        gasComp,
		GasSchedule:       mock.NewGasScheduleNotifierMock(gasSchedule),
		TxLogsProcessor:   logProc,
		EpochNotifier:     forking.NewGenericEpochNotifier(),
		ArwenChangeLocker: arwenChangeLocker,
		VMOutputCacher:    txcache.NewDisabledCache(),
		EnableEpochs:      enableEpochs,
	}

	scProcessor, err := smartContract.NewSmartContractProcessor(argsNewSCProcessor)
	if err != nil {
		return nil, err
	}
	testScProcessor := smartContract.NewTestScProcessor(scProcessor)

	argsNewTxProcessor := transaction.ArgsNewTxProcessor{
		Accounts:                       accnts,
		Hasher:                         testHasher,
		PubkeyConv:                     pubkeyConv,
		Marshalizer:                    testMarshalizer,
		SignMarshalizer:                testMarshalizer,
		ShardCoordinator:               shardCoordinator,
		ScProcessor:                    scProcessor,
		TxFeeHandler:                   feeAccumulator,
		TxTypeHandler:                  txTypeHandler,
		EconomicsFee:                   economicsData,
		ReceiptForwarder:               intermediateTxHandler,
		BadTxForwarder:                 intermediateTxHandler,
		ArgsParser:                     smartContract.NewArgumentParser(),
		ScrForwarder:                   intermediateTxHandler,
		EpochNotifier:                  forking.NewGenericEpochNotifier(),
		PenalizedTooMuchGasEnableEpoch: argEnableEpoch.PenalizedTooMuchGasEnableEpoch,
		RelayedTxEnableEpoch:           argEnableEpoch.RelayedTxEnableEpoch,
		MetaProtectionEnableEpoch:      argEnableEpoch.MetaProtectionEnableEpoch,
	}
	txProcessor, err := transaction.NewTxProcessor(argsNewTxProcessor)
	if err != nil {
		return nil, err
	}

	// create transaction simulator
	readOnlyAccountsDB, err := txsimulator.NewReadOnlyAccountsDB(accnts)
	if err != nil {
		return nil, err
	}

	interimProcFactory, err := shard.NewIntermediateProcessorsContainerFactory(
		shardCoordinator,
		testMarshalizer,
		testHasher,
		pubkeyConv,
		disabled.NewChainStorer(),
		poolsHolder,
		&processDisabled.FeeHandler{},
	)
	if err != nil {
		return nil, err
	}

	interimProcContainer, err := interimProcFactory.Create()
	if err != nil {
		return nil, err
	}

	scForwarder, err := interimProcContainer.Get(block.SmartContractResultBlock)
	if err != nil {
		return nil, err
	}

	argsNewSCProcessor.ScrForwarder = scForwarder

	receiptTxInterim, err := interimProcContainer.Get(block.ReceiptBlock)
	if err != nil {
		return nil, err
	}
	argsNewTxProcessor.ReceiptForwarder = receiptTxInterim

	badTxInterim, err := interimProcContainer.Get(block.InvalidBlock)
	if err != nil {
		return nil, err
	}
	argsNewSCProcessor.BadTxForwarder = badTxInterim
	argsNewTxProcessor.BadTxForwarder = badTxInterim

	argsNewSCProcessor.TxFeeHandler = &processDisabled.FeeHandler{}
	argsNewTxProcessor.TxFeeHandler = &processDisabled.FeeHandler{}

	argsNewSCProcessor.AccountsDB = readOnlyAccountsDB

	vmOutputCacher, _ := storageUnit.NewCache(storageUnit.CacheConfig{
		Type:     storageUnit.LRUCache,
		Capacity: 10000,
	})
	txSimulatorProcessorArgs := txsimulator.ArgsTxSimulator{
		AddressPubKeyConverter: pubkeyConv,
		ShardCoordinator:       shardCoordinator,
		VMOutputCacher:         vmOutputCacher,
		Marshalizer:            testMarshalizer,
		Hasher:                 testHasher,
	}

	argsNewSCProcessor.VMOutputCacher = txSimulatorProcessorArgs.VMOutputCacher

	scProcessorTxSim, err := smartContract.NewSmartContractProcessor(argsNewSCProcessor)
	if err != nil {
		return nil, err
	}
	argsNewTxProcessor.ScProcessor = scProcessorTxSim

	argsNewTxProcessor.Accounts = readOnlyAccountsDB

	txSimulatorProcessorArgs.TransactionProcessor, err = transaction.NewTxProcessor(argsNewTxProcessor)
	if err != nil {
		return nil, err
	}

	txSimulatorProcessorArgs.IntermediateProcContainer = interimProcContainer

	txSimulator, err := txsimulator.NewTransactionSimulator(txSimulatorProcessorArgs)
	if err != nil {
		return nil, err
	}

	txCostEstimator, err := transaction.NewTransactionCostEstimator(
		txTypeHandler,
		economicsData,
		txSimulator,
		argsNewTxProcessor.Accounts,
		shardCoordinator,
	)
	if err != nil {
		return nil, err
	}

	return &ResultsCreateTxProcessor{
		TxProc:             txProcessor,
		SCProc:             testScProcessor,
		IntermediateTxProc: intermediateTxHandler,
		EconomicsHandler:   economicsData,
		CostHandler:        txCostEstimator,
		TxLogProc:          logProc,
	}, nil
}

// TestDeployedContractContents -
func TestDeployedContractContents(
	t *testing.T,
	destinationAddressBytes []byte,
	accnts state.AccountsAdapter,
	requiredBalance *big.Int,
	scCode string,
	dataValues map[string]*big.Int,
) {

	scCodeBytes, _ := hex.DecodeString(scCode)
	destinationRecovAccount, _ := accnts.GetExistingAccount(destinationAddressBytes)
	destinationRecovShardAccount, ok := destinationRecovAccount.(state.UserAccountHandler)

	assert.True(t, ok)
	assert.NotNil(t, destinationRecovShardAccount)
	assert.Equal(t, uint64(0), destinationRecovShardAccount.GetNonce())
	assert.Equal(t, requiredBalance, destinationRecovShardAccount.GetBalance())
	// test codehash
	assert.Equal(t, testHasher.Compute(string(scCodeBytes)), destinationRecovShardAccount.GetCodeHash())
	// test code
	assert.Equal(t, scCodeBytes, accnts.GetCode(destinationRecovShardAccount.GetCodeHash()))
	// in this test we know we have a as a variable inside the contract, we can ask directly its value
	// using trackableDataTrie functionality
	assert.NotNil(t, destinationRecovShardAccount.GetRootHash())

	for variable, requiredVal := range dataValues {
		contractVariableData, err := destinationRecovShardAccount.DataTrieTracker().RetrieveValue([]byte(variable))
		assert.Nil(t, err)
		assert.NotNil(t, contractVariableData)

		contractVariableValue := big.NewInt(0).SetBytes(contractVariableData)
		assert.Equal(t, requiredVal, contractVariableValue)
	}
}

// AccountExists -
func AccountExists(accnts state.AccountsAdapter, addressBytes []byte) bool {
	accnt, _ := accnts.GetExistingAccount(addressBytes)

	return accnt != nil
}

// CreatePreparedTxProcessorAndAccountsWithVMs -
func CreatePreparedTxProcessorAndAccountsWithVMs(
	senderNonce uint64,
	senderAddressBytes []byte,
	senderBalance *big.Int,
	argEnableEpoch ArgEnableEpoch,
) (*VMTestContext, error) {
	feeAccumulator, _ := postprocess.NewFeeAccumulator()
	accounts := CreateInMemoryShardAccountsDB()
	_, _ = CreateAccount(accounts, senderAddressBytes, senderNonce, senderBalance)
	vmConfig := createDefaultVMConfig()
	arwenChangeLocker := &sync.RWMutex{}
	vmContainer, blockchainHook, pool := CreateVMAndBlockchainHookAndDataPool(accounts, nil, vmConfig, oneShardCoordinator, arwenChangeLocker)
	res, err := CreateTxProcessorWithOneSCExecutorWithVMs(
		accounts,
		vmContainer,
		blockchainHook,
		feeAccumulator,
		oneShardCoordinator,
		argEnableEpoch,
		arwenChangeLocker,
		pool,
	)
	if err != nil {
		return nil, err
	}

	return &VMTestContext{
		TxProcessor:    res.TxProc,
		ScProcessor:    res.SCProc,
		Accounts:       accounts,
		BlockchainHook: blockchainHook,
		VMContainer:    vmContainer,
		TxFeeHandler:   feeAccumulator,
		ScForwarder:    res.IntermediateTxProc,
	}, nil
}

// CreatePreparedTxProcessorWithVMs -
func CreatePreparedTxProcessorWithVMs(argEnableEpoch ArgEnableEpoch) (*VMTestContext, error) {
	return CreatePreparedTxProcessorWithVMsWithShardCoordinator(argEnableEpoch, oneShardCoordinator)
}

// CreatePreparedTxProcessorWithVMsWithShardCoordinator -
func CreatePreparedTxProcessorWithVMsWithShardCoordinator(argEnableEpoch ArgEnableEpoch, shardCoordinator sharding.Coordinator) (*VMTestContext, error) {
	feeAccumulator, _ := postprocess.NewFeeAccumulator()
	accounts := CreateInMemoryShardAccountsDB()
	vmConfig := createDefaultVMConfig()
	arwenChangeLocker := &sync.RWMutex{}

<<<<<<< HEAD
	vmContainer, blockchainHook, pool := CreateVMAndBlockchainHookAndDataPool(accounts, nil, vmConfig, shardCoordinator, arwenChangeLocker)
	res, err := CreateTxProcessorWithOneSCExecutorWithVMs(
=======
	testGasSchedule := arwenConfig.MakeGasMapForTests()
	defaults.FillGasMapInternal(testGasSchedule, 1)
	gasSchedule := mock.NewGasScheduleNotifierMock(testGasSchedule)

	vmContainer, blockchainHook, pool := CreateVMAndBlockchainHookAndDataPool(accounts, gasSchedule, vmConfig, shardCoordinator, arwenChangeLocker)
	txProcessor, scProcessor, scForwarder, economicsData, txCostHandler, err := CreateTxProcessorWithOneSCExecutorWithVMs(
>>>>>>> 6b0b74a2
		accounts,
		vmContainer,
		blockchainHook,
		feeAccumulator,
		shardCoordinator,
		argEnableEpoch,
		arwenChangeLocker,
		pool,
	)
	if err != nil {
		return nil, err
	}

	return &VMTestContext{
		TxProcessor:      res.TxProc,
		ScProcessor:      res.SCProc,
		Accounts:         accounts,
		BlockchainHook:   blockchainHook,
		VMContainer:      vmContainer,
		TxFeeHandler:     feeAccumulator,
		ScForwarder:      res.IntermediateTxProc,
		ShardCoordinator: shardCoordinator,
<<<<<<< HEAD
		EconomicsData:    res.EconomicsHandler,
		TxCostHandler:    res.CostHandler,
		TxsLogsProcessor: res.TxLogProc,
=======
		EconomicsData:    economicsData,
		TxCostHandler:    txCostHandler,
		GasSchedule:      gasSchedule,
>>>>>>> 6b0b74a2
	}, nil
}

// CreateTxProcessorArwenVMWithGasSchedule -
func CreateTxProcessorArwenVMWithGasSchedule(
	senderNonce uint64,
	senderAddressBytes []byte,
	senderBalance *big.Int,
	gasScheduleMap map[string]map[string]uint64,
	argEnableEpoch ArgEnableEpoch,
) (*VMTestContext, error) {
	feeAccumulator, _ := postprocess.NewFeeAccumulator()
	accounts := CreateInMemoryShardAccountsDB()
	_, _ = CreateAccount(accounts, senderAddressBytes, senderNonce, senderBalance)
	vmConfig := createDefaultVMConfig()
	arwenChangeLocker := &sync.RWMutex{}

	gasScheduleNotifier := mock.NewGasScheduleNotifierMock(gasScheduleMap)

	vmContainer, blockchainHook, pool := CreateVMAndBlockchainHookAndDataPool(accounts, gasScheduleNotifier, vmConfig, oneShardCoordinator, arwenChangeLocker)
	res, err := CreateTxProcessorWithOneSCExecutorWithVMs(
		accounts,
		vmContainer,
		blockchainHook,
		feeAccumulator,
		oneShardCoordinator,
		argEnableEpoch,
		arwenChangeLocker,
		pool,
	)
	if err != nil {
		return nil, err
	}

	return &VMTestContext{
		TxProcessor:    res.TxProc,
		ScProcessor:    res.SCProc,
		Accounts:       accounts,
		BlockchainHook: blockchainHook,
		VMContainer:    vmContainer,
		TxFeeHandler:   feeAccumulator,
		ScForwarder:    res.IntermediateTxProc,
		GasSchedule:    gasScheduleNotifier,
	}, nil
}

// CreateTxProcessorArwenWithVMConfig -
func CreateTxProcessorArwenWithVMConfig(
	argEnableEpoch ArgEnableEpoch,
	vmConfig *config.VirtualMachineConfig,
	gasSchedule map[string]map[string]uint64,
) (*VMTestContext, error) {
	feeAccumulator, _ := postprocess.NewFeeAccumulator()
	accounts := CreateInMemoryShardAccountsDB()
	arwenChangeLocker := &sync.RWMutex{}
	gasScheduleNotifier := mock.NewGasScheduleNotifierMock(gasSchedule)
	vmContainer, blockchainHook, pool := CreateVMAndBlockchainHookAndDataPool(accounts, gasScheduleNotifier, vmConfig, oneShardCoordinator, arwenChangeLocker)
	res, err := CreateTxProcessorWithOneSCExecutorWithVMs(
		accounts,
		vmContainer,
		blockchainHook,
		feeAccumulator,
		oneShardCoordinator,
		argEnableEpoch,
		arwenChangeLocker,
		pool,
	)
	if err != nil {
		return nil, err
	}

	return &VMTestContext{
		TxProcessor:     res.TxProc,
		ScProcessor:     res.SCProc,
		Accounts:        accounts,
		BlockchainHook:  blockchainHook,
		VMContainer:     vmContainer,
		TxFeeHandler:    feeAccumulator,
		ScForwarder:     res.IntermediateTxProc,
		GasSchedule:     gasScheduleNotifier,
		VMConfiguration: vmConfig,
		EpochNotifier:   globalEpochNotifier,
	}, nil
}

// CreatePreparedTxProcessorAndAccountsWithMockedVM -
func CreatePreparedTxProcessorAndAccountsWithMockedVM(
	vmOpGas uint64,
	senderNonce uint64,
	senderAddressBytes []byte,
	senderBalance *big.Int,
	argEnableEpoch ArgEnableEpoch,
	arwenChangeLocker common.Locker,
) (process.TransactionProcessor, state.AccountsAdapter, error) {

	accnts := CreateInMemoryShardAccountsDB()
	_, _ = CreateAccount(accnts, senderAddressBytes, senderNonce, senderBalance)

	txProcessor, err := CreateTxProcessorWithOneSCExecutorMockVM(accnts, vmOpGas, argEnableEpoch, arwenChangeLocker)
	if err != nil {
		return nil, nil, err
	}

	return txProcessor, accnts, err
}

// CreateTx -
func CreateTx(
	senderAddressBytes []byte,
	receiverAddressBytes []byte,
	senderNonce uint64,
	value *big.Int,
	gasPrice uint64,
	gasLimit uint64,
	scCodeOrFunc string,
) *dataTransaction.Transaction {

	txData := scCodeOrFunc
	tx := &dataTransaction.Transaction{
		Nonce:    senderNonce,
		Value:    new(big.Int).Set(value),
		SndAddr:  senderAddressBytes,
		RcvAddr:  receiverAddressBytes,
		Data:     []byte(txData),
		GasPrice: gasPrice,
		GasLimit: gasLimit,
	}

	return tx
}

// CreateDeployTx -
func CreateDeployTx(
	senderAddressBytes []byte,
	senderNonce uint64,
	value *big.Int,
	gasPrice uint64,
	gasLimit uint64,
	scCodeAndVMType string,
) *dataTransaction.Transaction {

	return &dataTransaction.Transaction{
		Nonce:    senderNonce,
		Value:    new(big.Int).Set(value),
		SndAddr:  senderAddressBytes,
		RcvAddr:  CreateEmptyAddress(),
		Data:     []byte(scCodeAndVMType),
		GasPrice: gasPrice,
		GasLimit: gasLimit,
	}
}

// TestAccount -
func TestAccount(
	t *testing.T,
	accnts state.AccountsAdapter,
	senderAddressBytes []byte,
	expectedNonce uint64,
	expectedBalance *big.Int,
) *big.Int {

	senderRecovAccount, _ := accnts.GetExistingAccount(senderAddressBytes)
	if senderRecovAccount == nil {
		return big.NewInt(0)
	}

	senderRecovShardAccount := senderRecovAccount.(state.UserAccountHandler)

	assert.Equal(t, expectedNonce, senderRecovShardAccount.GetNonce())
	assert.Equal(t, expectedBalance, senderRecovShardAccount.GetBalance())
	return senderRecovShardAccount.GetBalance()
}

// ComputeExpectedBalance -
func ComputeExpectedBalance(
	existing *big.Int,
	transferred *big.Int,
	gasLimit uint64,
	gasPrice uint64,
) *big.Int {

	expectedSenderBalance := big.NewInt(0).Sub(existing, transferred)
	gasFunds := big.NewInt(0).Mul(big.NewInt(0).SetUint64(gasLimit), big.NewInt(0).SetUint64(gasPrice))
	expectedSenderBalance.Sub(expectedSenderBalance, gasFunds)

	return expectedSenderBalance
}

// GetIntValueFromSC -
func GetIntValueFromSC(
	gasSchedule map[string]map[string]uint64,
	accnts state.AccountsAdapter,
	scAddressBytes []byte,
	funcName string,
	args ...[]byte,
) *big.Int {

	vmOutput := GetVmOutput(gasSchedule, accnts, scAddressBytes, funcName, args...)

	return big.NewInt(0).SetBytes(vmOutput.ReturnData[0])
}

// GetVmOutput -
func GetVmOutput(gasSchedule map[string]map[string]uint64, accnts state.AccountsAdapter, scAddressBytes []byte, funcName string, args ...[]byte) *vmcommon.VMOutput {
	vmConfig := createDefaultVMConfig()
	gasScheduleNotifier := mock.NewGasScheduleNotifierMock(gasSchedule)
	vmContainer, blockChainHook, _ := CreateVMAndBlockchainHookAndDataPool(accnts, gasScheduleNotifier, vmConfig, oneShardCoordinator, &sync.RWMutex{})
	defer func() {
		_ = vmContainer.Close()
	}()

	feeHandler := &mock.FeeHandlerStub{
		MaxGasLimitPerBlockCalled: func() uint64 {
			return uint64(math.MaxUint64)
		},
	}

	argsNewSCQueryService := smartContract.ArgsNewSCQueryService{
		VmContainer:       vmContainer,
		EconomicsFee:      feeHandler,
		BlockChainHook:    blockChainHook,
		BlockChain:        &mock.BlockChainMock{},
		ArwenChangeLocker: &sync.RWMutex{},
	}
	scQueryService, _ := smartContract.NewSCQueryService(argsNewSCQueryService)

	vmOutput, err := scQueryService.ExecuteQuery(&process.SCQuery{
		ScAddress: scAddressBytes,
		FuncName:  funcName,
		Arguments: args,
	})

	if err != nil {
		fmt.Println("ERROR at GetVmOutput()", err)
		return nil
	}

	return vmOutput
}

// ComputeGasLimit -
func ComputeGasLimit(gasSchedule map[string]map[string]uint64, testContext *VMTestContext, tx *dataTx.Transaction) uint64 {
	vmConfig := createDefaultVMConfig()
	gasScheduleNotifier := mock.NewGasScheduleNotifierMock(gasSchedule)
	vmContainer, blockChainHook, _ := CreateVMAndBlockchainHookAndDataPool(testContext.Accounts, gasScheduleNotifier, vmConfig, oneShardCoordinator, &sync.RWMutex{})
	defer func() {
		_ = vmContainer.Close()
	}()

	argsNewSCQueryService := smartContract.ArgsNewSCQueryService{
		VmContainer:    vmContainer,
		EconomicsFee:   testContext.EconomicsData,
		BlockChainHook: blockChainHook,
		BlockChain: &mock.BlockChainMock{
			GetCurrentBlockHeaderCalled: func() data.HeaderHandler {
				return &block.Header{
					ShardID: testContext.ShardCoordinator.SelfId(),
				}
			},
		},
		ArwenChangeLocker: &sync.RWMutex{},
	}
	scQueryService, _ := smartContract.NewSCQueryService(argsNewSCQueryService)

	gasLimit, err := scQueryService.ComputeScCallGasLimit(tx)
	if err != nil {
		log.Error("ComputeScCallGasLimit()", "error", err)
		return 0
	}

	return gasLimit
}

// CreateTransferTokenTx -
func CreateTransferTokenTx(
	nonce uint64,
	functionName string,
	value *big.Int,
	scAddrress []byte,
	sndAddress []byte,
	rcvAddress []byte,
) *dataTransaction.Transaction {
	return &dataTransaction.Transaction{
		Nonce:    nonce,
		Value:    big.NewInt(0),
		RcvAddr:  scAddrress,
		SndAddr:  sndAddress,
		GasPrice: 1,
		GasLimit: 7000000,
		Data:     []byte(functionName + "@" + hex.EncodeToString(rcvAddress) + "@00" + hex.EncodeToString(value.Bytes())),
		ChainID:  integrationTests.ChainID,
	}
}

// CreateTransaction -
func CreateTransaction(
	nonce uint64,
	value *big.Int,
	sndAddress []byte,
	rcvAddress []byte,
	gasprice uint64,
	gasLimit uint64,
	data []byte,
) *dataTransaction.Transaction {
	return &dataTransaction.Transaction{
		Nonce:    nonce,
		Value:    big.NewInt(0).Set(value),
		RcvAddr:  rcvAddress,
		SndAddr:  sndAddress,
		GasPrice: gasprice,
		GasLimit: gasLimit,
		Data:     data,
	}
}

// GetNodeIndex -
func GetNodeIndex(nodeList []*integrationTests.TestProcessorNode, node *integrationTests.TestProcessorNode) (int, error) {
	for i := range nodeList {
		if node == nodeList[i] {
			return i, nil
		}
	}

	return 0, errors.New("no such node in list")
}

// CreatePreparedTxProcessorWithVMsMultiShard -
func CreatePreparedTxProcessorWithVMsMultiShard(selfShardID uint32, argEnableEpoch ArgEnableEpoch) (*VMTestContext, error) {
	shardCoordinator, _ := sharding.NewMultiShardCoordinator(3, selfShardID)

	feeAccumulator, _ := postprocess.NewFeeAccumulator()
	accounts := CreateInMemoryShardAccountsDB()

	arwenChangeLocker := &sync.RWMutex{}
	var vmContainer process.VirtualMachinesContainer
	var blockchainHook *hooks.BlockChainHookImpl
	if selfShardID == core.MetachainShardId {
		vmContainer, blockchainHook = CreateVMAndBlockchainHookMeta(accounts, nil, shardCoordinator, argEnableEpoch)
	} else {
		vmConfig := createDefaultVMConfig()
		vmContainer, blockchainHook, _ = CreateVMAndBlockchainHookAndDataPool(accounts, nil, vmConfig, shardCoordinator, arwenChangeLocker)
	}

	res, err := CreateTxProcessorWithOneSCExecutorWithVMs(
		accounts,
		vmContainer,
		blockchainHook,
		feeAccumulator,
		shardCoordinator,
		argEnableEpoch,
		arwenChangeLocker,
		nil,
	)
	if err != nil {
		return nil, err
	}

	return &VMTestContext{
		TxProcessor:      res.TxProc,
		ScProcessor:      res.SCProc,
		Accounts:         accounts,
		BlockchainHook:   blockchainHook,
		VMContainer:      vmContainer,
		TxFeeHandler:     feeAccumulator,
		ShardCoordinator: shardCoordinator,
		ScForwarder:      res.IntermediateTxProc,
		EconomicsData:    res.EconomicsHandler,
		Marshalizer:      testMarshalizer,
	}, nil
}

func defaultStorageConfig() *config.StorageConfig {
	return &config.StorageConfig{
		Cache: config.CacheConfig{
			Name:     "SmartContractsStorage",
			Type:     "LRU",
			Capacity: 100,
		},
		DB: config.DBConfig{
			FilePath:          "SmartContractsStorage",
			Type:              "LvlDBSerial",
			BatchDelaySeconds: 2,
			MaxBatchSize:      100,
		},
	}
}<|MERGE_RESOLUTION|>--- conflicted
+++ resolved
@@ -1059,17 +1059,12 @@
 	vmConfig := createDefaultVMConfig()
 	arwenChangeLocker := &sync.RWMutex{}
 
-<<<<<<< HEAD
-	vmContainer, blockchainHook, pool := CreateVMAndBlockchainHookAndDataPool(accounts, nil, vmConfig, shardCoordinator, arwenChangeLocker)
-	res, err := CreateTxProcessorWithOneSCExecutorWithVMs(
-=======
 	testGasSchedule := arwenConfig.MakeGasMapForTests()
 	defaults.FillGasMapInternal(testGasSchedule, 1)
 	gasSchedule := mock.NewGasScheduleNotifierMock(testGasSchedule)
 
 	vmContainer, blockchainHook, pool := CreateVMAndBlockchainHookAndDataPool(accounts, gasSchedule, vmConfig, shardCoordinator, arwenChangeLocker)
-	txProcessor, scProcessor, scForwarder, economicsData, txCostHandler, err := CreateTxProcessorWithOneSCExecutorWithVMs(
->>>>>>> 6b0b74a2
+	res, err := CreateTxProcessorWithOneSCExecutorWithVMs(
 		accounts,
 		vmContainer,
 		blockchainHook,
@@ -1092,15 +1087,10 @@
 		TxFeeHandler:     feeAccumulator,
 		ScForwarder:      res.IntermediateTxProc,
 		ShardCoordinator: shardCoordinator,
-<<<<<<< HEAD
 		EconomicsData:    res.EconomicsHandler,
 		TxCostHandler:    res.CostHandler,
 		TxsLogsProcessor: res.TxLogProc,
-=======
-		EconomicsData:    economicsData,
-		TxCostHandler:    txCostHandler,
 		GasSchedule:      gasSchedule,
->>>>>>> 6b0b74a2
 	}, nil
 }
 
