--- conflicted
+++ resolved
@@ -45,14 +45,8 @@
 type accountFactory struct {
 }
 
-<<<<<<< HEAD
 func (af *accountFactory) CreateAccount(address state.AddressContainer) (state.AccountHandler, error) {
 	return state.NewUserAccount(address)
-=======
-// CreateAccount -
-func (af *accountFactory) CreateAccount(address state.AddressContainer, tracker state.AccountTracker) (state.AccountHandler, error) {
-	return state.NewAccount(address, tracker)
->>>>>>> 0ad1080f
 }
 
 // IsInterfaceNil returns true if there is no value under the interface
