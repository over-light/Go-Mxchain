package process

import (
	"encoding/hex"
	"math/big"
	"strings"
	"testing"
	"time"

	"github.com/ElrondNetwork/elrond-go/core"
	"github.com/ElrondNetwork/elrond-go/core/check"
	"github.com/ElrondNetwork/elrond-go/core/vmcommon"
	"github.com/ElrondNetwork/elrond-go/data/block"
	"github.com/ElrondNetwork/elrond-go/data/esdt"
	"github.com/ElrondNetwork/elrond-go/data/smartContractResult"
	"github.com/ElrondNetwork/elrond-go/integrationTests"
	testVm "github.com/ElrondNetwork/elrond-go/integrationTests/vm"
	"github.com/ElrondNetwork/elrond-go/integrationTests/vm/arwen"
	esdtCommon "github.com/ElrondNetwork/elrond-go/integrationTests/vm/esdt"
	"github.com/ElrondNetwork/elrond-go/process"
	vmFactory "github.com/ElrondNetwork/elrond-go/process/factory"
	"github.com/ElrondNetwork/elrond-go/process/smartContract/builtInFunctions"
	"github.com/ElrondNetwork/elrond-go/testscommon/txDataBuilder"
	"github.com/ElrondNetwork/elrond-go/vm"
	"github.com/ElrondNetwork/elrond-go/vm/systemSmartContracts"
	"github.com/stretchr/testify/require"
)

func TestESDTIssueAndTransactionsOnMultiShardEnvironment(t *testing.T) {
	if testing.Short() {
		t.Skip("this is not a short test")
	}

	numOfShards := 2
	nodesPerShard := 2
	numMetachainNodes := 2

	nodes := integrationTests.CreateNodes(
		numOfShards,
		nodesPerShard,
		numMetachainNodes,
	)

	idxProposers := make([]int, numOfShards+1)
	for i := 0; i < numOfShards; i++ {
		idxProposers[i] = i * nodesPerShard
	}
	idxProposers[numOfShards] = numOfShards * nodesPerShard

	integrationTests.DisplayAndStartNodes(nodes)

	defer func() {
		for _, n := range nodes {
			_ = n.Messenger.Close()
		}
	}()

	initialVal := int64(10000000000)
	integrationTests.MintAllNodes(nodes, big.NewInt(initialVal))

	round := uint64(0)
	nonce := uint64(0)
	round = integrationTests.IncrementAndPrintRound(round)
	nonce++

	// send token issue

	initialSupply := int64(10000000000)
	ticker := "TCK"
	esdtCommon.IssueTestToken(nodes, initialSupply, ticker)
	tokenIssuer := nodes[0]

	time.Sleep(time.Second)
	nrRoundsToPropagateMultiShard := 12
	nonce, round = integrationTests.WaitOperationToBeDone(t, nodes, nrRoundsToPropagateMultiShard, nonce, round, idxProposers)
	time.Sleep(time.Second)

	tokenIdentifier := string(integrationTests.GetTokenIdentifier(nodes, []byte(ticker)))

	esdtCommon.CheckAddressHasESDTTokens(t, tokenIssuer.OwnAccount.Address, nodes, tokenIdentifier, initialSupply)

	txData := txDataBuilder.NewBuilder()

	// send tx to other nodes
	valueToSend := int64(100)
	for _, node := range nodes[1:] {
		txData = txData.Clear().TransferESDT(tokenIdentifier, valueToSend)
		integrationTests.CreateAndSendTransaction(tokenIssuer, nodes, big.NewInt(0), node.OwnAccount.Address, txData.ToString(), integrationTests.AdditionalGasLimit)
	}

	mintValue := int64(10000)
	txData = txData.Clear().Func("mint").Str(tokenIdentifier).Int64(mintValue)
	integrationTests.CreateAndSendTransaction(tokenIssuer, nodes, big.NewInt(0), vm.ESDTSCAddress, txData.ToString(), core.MinMetaTxExtraGasCost)

	txData.Clear().Func("freeze").Str(tokenIdentifier).Bytes(nodes[2].OwnAccount.Address)
	integrationTests.CreateAndSendTransaction(tokenIssuer, nodes, big.NewInt(0), vm.ESDTSCAddress, txData.ToString(), core.MinMetaTxExtraGasCost)

	time.Sleep(time.Second)
	nonce, round = integrationTests.WaitOperationToBeDone(t, nodes, nrRoundsToPropagateMultiShard, nonce, round, idxProposers)
	time.Sleep(time.Second)

	finalSupply := initialSupply + mintValue
	for _, node := range nodes[1:] {
		esdtCommon.CheckAddressHasESDTTokens(t, node.OwnAccount.Address, nodes, tokenIdentifier, valueToSend)
		finalSupply = finalSupply - valueToSend
	}

	esdtCommon.CheckAddressHasESDTTokens(t, tokenIssuer.OwnAccount.Address, nodes, tokenIdentifier, finalSupply)

	txData.Clear().BurnESDT(tokenIdentifier, mintValue)
	integrationTests.CreateAndSendTransaction(tokenIssuer, nodes, big.NewInt(0), vm.ESDTSCAddress, txData.ToString(), core.MinMetaTxExtraGasCost)

	txData.Clear().Func("freeze").Str(tokenIdentifier).Bytes(nodes[1].OwnAccount.Address)
	integrationTests.CreateAndSendTransaction(tokenIssuer, nodes, big.NewInt(0), vm.ESDTSCAddress, txData.ToString(), core.MinMetaTxExtraGasCost)

	txData.Clear().Func("wipe").Str(tokenIdentifier).Bytes(nodes[2].OwnAccount.Address)
	integrationTests.CreateAndSendTransaction(tokenIssuer, nodes, big.NewInt(0), vm.ESDTSCAddress, txData.ToString(), core.MinMetaTxExtraGasCost)

	txData.Clear().Func("pause").Str(tokenIdentifier)
	integrationTests.CreateAndSendTransaction(tokenIssuer, nodes, big.NewInt(0), vm.ESDTSCAddress, txData.ToString(), core.MinMetaTxExtraGasCost)

	time.Sleep(time.Second)

	_, _ = integrationTests.WaitOperationToBeDone(t, nodes, nrRoundsToPropagateMultiShard, nonce, round, idxProposers)
	time.Sleep(time.Second)

	esdtFrozenData := esdtCommon.GetESDTTokenData(t, nodes[1].OwnAccount.Address, nodes, tokenIdentifier)
	esdtUserMetaData := builtInFunctions.ESDTUserMetadataFromBytes(esdtFrozenData.Properties)
	require.True(t, esdtUserMetaData.Frozen)

	wipedAcc := esdtCommon.GetUserAccountWithAddress(t, nodes[2].OwnAccount.Address, nodes)
	tokenKey := []byte(core.ElrondProtectedKeyPrefix + "esdt" + tokenIdentifier)
	retrievedData, _ := wipedAcc.DataTrieTracker().RetrieveValue(tokenKey)
	require.Equal(t, 0, len(retrievedData))

	systemSCAcc := esdtCommon.GetUserAccountWithAddress(t, core.SystemAccountAddress, nodes)
	retrievedData, _ = systemSCAcc.DataTrieTracker().RetrieveValue(tokenKey)
	esdtGlobalMetaData := builtInFunctions.ESDTGlobalMetadataFromBytes(retrievedData)
	require.True(t, esdtGlobalMetaData.Paused)

	finalSupply = finalSupply - mintValue
	esdtCommon.CheckAddressHasESDTTokens(t, tokenIssuer.OwnAccount.Address, nodes, tokenIdentifier, finalSupply)

	esdtSCAcc := esdtCommon.GetUserAccountWithAddress(t, vm.ESDTSCAddress, nodes)
	retrievedData, _ = esdtSCAcc.DataTrieTracker().RetrieveValue([]byte(tokenIdentifier))
	tokenInSystemSC := &systemSmartContracts.ESDTData{}
	_ = integrationTests.TestMarshalizer.Unmarshal(tokenInSystemSC, retrievedData)
	require.Zero(t, tokenInSystemSC.MintedValue.Cmp(big.NewInt(initialSupply+mintValue)))
	require.Zero(t, tokenInSystemSC.BurntValue.Cmp(big.NewInt(mintValue)))
	require.True(t, tokenInSystemSC.IsPaused)
}

func TestESDTCallBurnOnANonBurnableToken(t *testing.T) {
	if testing.Short() {
		t.Skip("this is not a short test")
	}

	numOfShards := 2
	nodesPerShard := 2
	numMetachainNodes := 2

	nodes := integrationTests.CreateNodes(
		numOfShards,
		nodesPerShard,
		numMetachainNodes,
	)

	idxProposers := make([]int, numOfShards+1)
	for i := 0; i < numOfShards; i++ {
		idxProposers[i] = i * nodesPerShard
	}
	idxProposers[numOfShards] = numOfShards * nodesPerShard

	integrationTests.DisplayAndStartNodes(nodes)

	defer func() {
		for _, n := range nodes {
			_ = n.Messenger.Close()
		}
	}()

	initialVal := big.NewInt(10000000000)
	integrationTests.MintAllNodes(nodes, initialVal)

	round := uint64(0)
	nonce := uint64(0)
	round = integrationTests.IncrementAndPrintRound(round)
	nonce++

	// send token issue
	ticker := "ALC"
	issuePrice := big.NewInt(1000)
	initialSupply := int64(10000000000)
	tokenIssuer := nodes[0]
	txData := txDataBuilder.NewBuilder()

	txData.Clear().IssueESDT("aliceToken", ticker, initialSupply, 6)
	txData.CanFreeze(true).CanWipe(true).CanPause(true).CanMint(true).CanBurn(false)
	integrationTests.CreateAndSendTransaction(tokenIssuer, nodes, issuePrice, vm.ESDTSCAddress, txData.ToString(), core.MinMetaTxExtraGasCost)

	time.Sleep(time.Second)
	nrRoundsToPropagateMultiShard := 12
	nonce, round = integrationTests.WaitOperationToBeDone(t, nodes, nrRoundsToPropagateMultiShard, nonce, round, idxProposers)
	time.Sleep(time.Second)

	tokenIdentifier := string(integrationTests.GetTokenIdentifier(nodes, []byte(ticker)))

	esdtCommon.CheckAddressHasESDTTokens(t, tokenIssuer.OwnAccount.Address, nodes, tokenIdentifier, initialSupply)

	// send tx to other nodes
	valueToSend := int64(100)
	for _, node := range nodes[1:] {
		txData.Clear().TransferESDT(tokenIdentifier, valueToSend)
		integrationTests.CreateAndSendTransaction(tokenIssuer, nodes, big.NewInt(0), node.OwnAccount.Address, txData.ToString(), integrationTests.AdditionalGasLimit)
	}

	nonce, round = integrationTests.WaitOperationToBeDone(t, nodes, nrRoundsToPropagateMultiShard, nonce, round, idxProposers)
	time.Sleep(time.Second)

	finalSupply := initialSupply
	for _, node := range nodes[1:] {
		esdtCommon.CheckAddressHasESDTTokens(t, node.OwnAccount.Address, nodes, tokenIdentifier, valueToSend)
		finalSupply = finalSupply - valueToSend
	}

	esdtCommon.CheckAddressHasESDTTokens(t, tokenIssuer.OwnAccount.Address, nodes, tokenIdentifier, finalSupply)

	burnValue := int64(77)
	txData.Clear().BurnESDT(tokenIdentifier, burnValue)
	integrationTests.CreateAndSendTransaction(tokenIssuer, nodes, big.NewInt(0), vm.ESDTSCAddress, txData.ToString(), core.MinMetaTxExtraGasCost)

	time.Sleep(time.Second)

	_, _ = integrationTests.WaitOperationToBeDone(t, nodes, nrRoundsToPropagateMultiShard, nonce, round, idxProposers)
	time.Sleep(time.Second)

	esdtSCAcc := esdtCommon.GetUserAccountWithAddress(t, vm.ESDTSCAddress, nodes)
	retrievedData, _ := esdtSCAcc.DataTrieTracker().RetrieveValue([]byte(tokenIdentifier))
	tokenInSystemSC := &systemSmartContracts.ESDTData{}
	_ = integrationTests.TestMarshalizer.Unmarshal(tokenInSystemSC, retrievedData)
	require.Equal(t, initialSupply, tokenInSystemSC.MintedValue.Int64())
	require.Zero(t, tokenInSystemSC.BurntValue.Int64())

	// if everything is ok, the caller should have received the amount of burnt tokens back because canBurn = false
	esdtCommon.CheckAddressHasESDTTokens(t, tokenIssuer.OwnAccount.Address, nodes, tokenIdentifier, finalSupply)
}

func TestESDTIssueFromASmartContractSimulated(t *testing.T) {
	metaNode := integrationTests.NewTestProcessorNode(1, core.MetachainShardId, 0)
	defer func() {
		_ = metaNode.Messenger.Close()
	}()

	txData := txDataBuilder.NewBuilder()

	ticker := "RBT"
	issuePrice := big.NewInt(1000)
	initialSupply := big.NewInt(10000000000)
	numDecimals := byte(6)

	txData.Clear().IssueESDT("robertWhyNot", ticker, initialSupply.Int64(), numDecimals)
	txData.CanFreeze(true).CanWipe(true).CanPause(true).CanMint(true).CanBurn(true).Int(1000)
	scr := &smartContractResult.SmartContractResult{
		Nonce:          0,
		Value:          issuePrice,
		RcvAddr:        vm.ESDTSCAddress,
		SndAddr:        metaNode.OwnAccount.Address,
		Data:           txData.ToBytes(),
		PrevTxHash:     []byte("hash"),
		OriginalTxHash: []byte("hash"),
		GasLimit:       10000000,
		GasPrice:       1,
		CallType:       vmcommon.AsynchronousCall,
		OriginalSender: metaNode.OwnAccount.Address,
	}

	returnCode, err := metaNode.ScProcessor.ProcessSmartContractResult(scr)
	require.Nil(t, err)
	require.Equal(t, vmcommon.Ok, returnCode)

	interimProc, _ := metaNode.InterimProcContainer.Get(block.SmartContractResultBlock)
	mapCreatedSCRs := interimProc.GetAllCurrentFinishedTxs()

	require.Equal(t, len(mapCreatedSCRs), 1)
	for _, addedSCR := range mapCreatedSCRs {
		strings.Contains(string(addedSCR.GetData()), core.BuiltInFunctionESDTTransfer)
	}
}

func TestScSendsEsdtToUserWithMessage(t *testing.T) {
	if testing.Short() {
		t.Skip("this is not a short test")
	}

	numOfShards := 2
	nodesPerShard := 2
	numMetachainNodes := 2

	nodes := integrationTests.CreateNodes(
		numOfShards,
		nodesPerShard,
		numMetachainNodes,
	)

	idxProposers := make([]int, numOfShards+1)
	for i := 0; i < numOfShards; i++ {
		idxProposers[i] = i * nodesPerShard
	}
	idxProposers[numOfShards] = numOfShards * nodesPerShard

	integrationTests.DisplayAndStartNodes(nodes)

	defer func() {
		for _, n := range nodes {
			_ = n.Messenger.Close()
		}
	}()

	initialVal := big.NewInt(10000000000)
	integrationTests.MintAllNodes(nodes, initialVal)

	round := uint64(0)
	nonce := uint64(0)
	round = integrationTests.IncrementAndPrintRound(round)
	nonce++

	// send token issue
	initialSupply := int64(10000000000)
	ticker := "TCK"
	esdtCommon.IssueTestToken(nodes, initialSupply, ticker)
	tokenIssuer := nodes[0]

	time.Sleep(time.Second)
	nrRoundsToPropagateMultiShard := 12
	nonce, round = integrationTests.WaitOperationToBeDone(t, nodes, nrRoundsToPropagateMultiShard, nonce, round, idxProposers)
	time.Sleep(time.Second)

	tokenIdentifier := string(integrationTests.GetTokenIdentifier(nodes, []byte(ticker)))
	esdtCommon.CheckAddressHasESDTTokens(t, tokenIssuer.OwnAccount.Address, nodes, tokenIdentifier, initialSupply)

	// deploy the smart contract

	vaultScCode := arwen.GetSCCode("../testdata/vault.wasm")
	vaultScAddress, _ := tokenIssuer.BlockchainHook.NewAddress(tokenIssuer.OwnAccount.Address, tokenIssuer.OwnAccount.Nonce, vmFactory.ArwenVirtualMachine)

	integrationTests.CreateAndSendTransaction(
		nodes[0],
		nodes,
		big.NewInt(0),
		testVm.CreateEmptyAddress(),
		arwen.CreateDeployTxData(vaultScCode),
		integrationTests.AdditionalGasLimit,
	)

	nonce, round = integrationTests.WaitOperationToBeDone(t, nodes, 4, nonce, round, idxProposers)
	_, err := nodes[0].AccntState.GetExistingAccount(vaultScAddress)
	require.Nil(t, err)

	txData := txDataBuilder.NewBuilder()

	// feed funds to the vault
	valueToSendToSc := int64(1000)
	txData.Clear().TransferESDT(tokenIdentifier, valueToSendToSc)
	txData.Str("accept_funds")
	integrationTests.CreateAndSendTransaction(tokenIssuer, nodes, big.NewInt(0), vaultScAddress, txData.ToString(), integrationTests.AdditionalGasLimit)

	time.Sleep(time.Second)
	nonce, round = integrationTests.WaitOperationToBeDone(t, nodes, nrRoundsToPropagateMultiShard, nonce, round, idxProposers)
	time.Sleep(time.Second)

	esdtCommon.CheckAddressHasESDTTokens(t, tokenIssuer.OwnAccount.Address, nodes, tokenIdentifier, initialSupply-valueToSendToSc)
	esdtCommon.CheckAddressHasESDTTokens(t, vaultScAddress, nodes, tokenIdentifier, valueToSendToSc)

	// take them back, with a message
	valueToRequest := valueToSendToSc / 4
	txData.Clear().Func("retrieve_funds").Str(tokenIdentifier).Int64(valueToRequest).Str("ESDT transfer message")
	integrationTests.CreateAndSendTransaction(tokenIssuer, nodes, big.NewInt(0), vaultScAddress, txData.ToString(), integrationTests.AdditionalGasLimit)

	time.Sleep(time.Second)
	_, _ = integrationTests.WaitOperationToBeDone(t, nodes, nrRoundsToPropagateMultiShard, nonce, round, idxProposers)
	time.Sleep(time.Second)

	esdtCommon.CheckAddressHasESDTTokens(t, tokenIssuer.OwnAccount.Address, nodes, tokenIdentifier, initialSupply-valueToSendToSc+valueToRequest)
	esdtCommon.CheckAddressHasESDTTokens(t, vaultScAddress, nodes, tokenIdentifier, valueToSendToSc-valueToRequest)
}

func TestESDTcallsSC(t *testing.T) {
	if testing.Short() {
		t.Skip("this is not a short test")
	}

	numOfShards := 2
	nodesPerShard := 2
	numMetachainNodes := 2

	nodes := integrationTests.CreateNodes(
		numOfShards,
		nodesPerShard,
		numMetachainNodes,
	)

	idxProposers := make([]int, numOfShards+1)
	for i := 0; i < numOfShards; i++ {
		idxProposers[i] = i * nodesPerShard
	}
	idxProposers[numOfShards] = numOfShards * nodesPerShard

	integrationTests.DisplayAndStartNodes(nodes)

	defer func() {
		for _, n := range nodes {
			_ = n.Messenger.Close()
		}
	}()

	initialVal := big.NewInt(10000000000)
	integrationTests.MintAllNodes(nodes, initialVal)

	round := uint64(0)
	nonce := uint64(0)
	round = integrationTests.IncrementAndPrintRound(round)
	nonce++

	// send token issue

	initialSupply := int64(10000000000)
	ticker := "TCK"
	esdtCommon.IssueTestToken(nodes, initialSupply, ticker)
	tokenIssuer := nodes[0]

	time.Sleep(time.Second)
	nrRoundsToPropagateMultiShard := 12
	nonce, round = integrationTests.WaitOperationToBeDone(t, nodes, nrRoundsToPropagateMultiShard, nonce, round, idxProposers)
	time.Sleep(time.Second)

	tokenIdentifier := string(integrationTests.GetTokenIdentifier(nodes, []byte(ticker)))
	esdtCommon.CheckAddressHasESDTTokens(t, tokenIssuer.OwnAccount.Address, nodes, tokenIdentifier, initialSupply)

	// send tx to other nodes
	txData := txDataBuilder.NewBuilder()
	valueToSend := int64(100)
	for _, node := range nodes[1:] {
		txData.Clear().TransferESDT(tokenIdentifier, valueToSend)
		integrationTests.CreateAndSendTransaction(tokenIssuer, nodes, big.NewInt(0), node.OwnAccount.Address, txData.ToString(), integrationTests.AdditionalGasLimit)
	}

	time.Sleep(time.Second)
	nonce, round = integrationTests.WaitOperationToBeDone(t, nodes, nrRoundsToPropagateMultiShard, nonce, round, idxProposers)
	time.Sleep(time.Second)

	numNodesWithoutIssuer := int64(len(nodes) - 1)
	issuerBalance := initialSupply - valueToSend*numNodesWithoutIssuer
	esdtCommon.CheckAddressHasESDTTokens(t, tokenIssuer.OwnAccount.Address, nodes, tokenIdentifier, issuerBalance)
	for i := 1; i < len(nodes); i++ {
		esdtCommon.CheckAddressHasESDTTokens(t, nodes[i].OwnAccount.Address, nodes, tokenIdentifier, valueToSend)
	}

	// deploy the smart contract
	scCode := arwen.GetSCCode("../testdata/crowdfunding-esdt.wasm")
	scAddress, _ := tokenIssuer.BlockchainHook.NewAddress(tokenIssuer.OwnAccount.Address, tokenIssuer.OwnAccount.Nonce, vmFactory.ArwenVirtualMachine)

	integrationTests.CreateAndSendTransaction(
		nodes[0],
		nodes,
		big.NewInt(0),
		testVm.CreateEmptyAddress(),
		arwen.CreateDeployTxData(scCode)+"@"+
			hex.EncodeToString(big.NewInt(1000).Bytes())+"@"+
			hex.EncodeToString(big.NewInt(1000).Bytes())+"@"+
			hex.EncodeToString([]byte(tokenIdentifier)),
		integrationTests.AdditionalGasLimit,
	)

	nonce, round = integrationTests.WaitOperationToBeDone(t, nodes, 4, nonce, round, idxProposers)
	_, err := nodes[0].AccntState.GetExistingAccount(scAddress)
	require.Nil(t, err)

	// call sc with esdt
	valueToSendToSc := int64(10)
	for _, node := range nodes {
		txData.Clear().TransferESDT(tokenIdentifier, valueToSendToSc).Str("fund")
		integrationTests.CreateAndSendTransaction(node, nodes, big.NewInt(0), scAddress, txData.ToString(), integrationTests.AdditionalGasLimit)
	}

	time.Sleep(time.Second)
	_, _ = integrationTests.WaitOperationToBeDone(t, nodes, nrRoundsToPropagateMultiShard, nonce, round, idxProposers)
	time.Sleep(time.Second)

	scQuery1 := &process.SCQuery{
		ScAddress: scAddress,
		FuncName:  "currentFunds",
		Arguments: [][]byte{},
	}
	vmOutput1, _ := nodes[0].SCQueryService.ExecuteQuery(scQuery1)
	require.Equal(t, big.NewInt(60).Bytes(), vmOutput1.ReturnData[0])

	nodesBalance := valueToSend - valueToSendToSc
	issuerBalance = issuerBalance - valueToSendToSc
	esdtCommon.CheckAddressHasESDTTokens(t, tokenIssuer.OwnAccount.Address, nodes, tokenIdentifier, issuerBalance)
	for i := 1; i < len(nodes); i++ {
		esdtCommon.CheckAddressHasESDTTokens(t, nodes[i].OwnAccount.Address, nodes, tokenIdentifier, nodesBalance)
	}
}

func TestScCallsScWithEsdtIntraShard(t *testing.T) {
	if testing.Short() {
		t.Skip("this is not a short test")
	}

	numOfShards := 1
	nodesPerShard := 1
	numMetachainNodes := 1

	nodes := integrationTests.CreateNodes(
		numOfShards,
		nodesPerShard,
		numMetachainNodes,
	)

	idxProposers := make([]int, numOfShards+1)
	for i := 0; i < numOfShards; i++ {
		idxProposers[i] = i * nodesPerShard
	}
	idxProposers[numOfShards] = numOfShards * nodesPerShard

	integrationTests.DisplayAndStartNodes(nodes)

	defer func() {
		for _, n := range nodes {
			_ = n.Messenger.Close()
		}
	}()

	initialVal := big.NewInt(10000000000)
	integrationTests.MintAllNodes(nodes, initialVal)

	round := uint64(0)
	nonce := uint64(0)
	round = integrationTests.IncrementAndPrintRound(round)
	nonce++

	// send token issue
	initialSupply := int64(10000000000)
	ticker := "TCK"
	esdtCommon.IssueTestToken(nodes, initialSupply, ticker)
	tokenIssuer := nodes[0]

	time.Sleep(time.Second)
	nrRoundsToPropagateMultiShard := 12
	nonce, round = integrationTests.WaitOperationToBeDone(t, nodes, nrRoundsToPropagateMultiShard, nonce, round, idxProposers)
	time.Sleep(time.Second)

	tokenIdentifier := string(integrationTests.GetTokenIdentifier(nodes, []byte(ticker)))
	esdtCommon.CheckAddressHasESDTTokens(t, tokenIssuer.OwnAccount.Address, nodes, tokenIdentifier, initialSupply)

	// deploy the smart contracts

	vaultCode := arwen.GetSCCode("../testdata/vault.wasm")
	vault, _ := tokenIssuer.BlockchainHook.NewAddress(tokenIssuer.OwnAccount.Address, tokenIssuer.OwnAccount.Nonce, vmFactory.ArwenVirtualMachine)

	integrationTests.CreateAndSendTransaction(
		nodes[0],
		nodes,
		big.NewInt(0),
		testVm.CreateEmptyAddress(),
		arwen.CreateDeployTxData(vaultCode),
		integrationTests.AdditionalGasLimit,
	)

	nonce, round = integrationTests.WaitOperationToBeDone(t, nodes, 4, nonce, round, idxProposers)
	_, err := nodes[0].AccntState.GetExistingAccount(vault)
	require.Nil(t, err)

	forwarderCode := arwen.GetSCCode("../testdata/forwarder-raw.wasm")
	forwarder, _ := tokenIssuer.BlockchainHook.NewAddress(tokenIssuer.OwnAccount.Address, tokenIssuer.OwnAccount.Nonce, vmFactory.ArwenVirtualMachine)

	integrationTests.CreateAndSendTransaction(
		nodes[0],
		nodes,
		big.NewInt(0),
		testVm.CreateEmptyAddress(),
		arwen.CreateDeployTxData(forwarderCode),
		integrationTests.AdditionalGasLimit,
	)

	nonce, round = integrationTests.WaitOperationToBeDone(t, nodes, 4, nonce, round, idxProposers)
	_, err = nodes[0].AccntState.GetExistingAccount(forwarder)
	require.Nil(t, err)

	txData := txDataBuilder.NewBuilder()

	// call forwarder with esdt, and forwarder automatically calls second sc
	valueToSendToSc := int64(1000)
	txData.TransferESDT(tokenIdentifier, valueToSendToSc)
	txData.Str("forward_async_call_half_payment").Bytes(vault).Str("accept_funds")
	integrationTests.CreateAndSendTransaction(tokenIssuer, nodes, big.NewInt(0), forwarder, txData.ToString(), integrationTests.AdditionalGasLimit)

	time.Sleep(time.Second)
	nonce, round = integrationTests.WaitOperationToBeDone(t, nodes, nrRoundsToPropagateMultiShard, nonce, round, idxProposers)
	time.Sleep(time.Second)

	tokenIssuerBalance := initialSupply - valueToSendToSc
	esdtCommon.CheckAddressHasESDTTokens(t, tokenIssuer.OwnAccount.Address, nodes, tokenIdentifier, tokenIssuerBalance)
	esdtCommon.CheckAddressHasESDTTokens(t, forwarder, nodes, tokenIdentifier, valueToSendToSc/2)
	esdtCommon.CheckAddressHasESDTTokens(t, vault, nodes, tokenIdentifier, valueToSendToSc/2)

	esdtCommon.CheckNumCallBacks(t, forwarder, nodes, 1)
	esdtCommon.CheckSavedCallBackData(t, forwarder, nodes, 1, "EGLD", big.NewInt(0), vmcommon.Ok, [][]byte{})

	// call forwarder to ask the second one to send it back some esdt
	valueToRequest := valueToSendToSc / 4
	txData.Clear().Func("forward_async_call").Bytes(vault).Str("retrieve_funds").Str(tokenIdentifier).Int64(valueToRequest)

	integrationTests.CreateAndSendTransaction(tokenIssuer, nodes, big.NewInt(0), forwarder, txData.ToString(), integrationTests.AdditionalGasLimit)

	time.Sleep(time.Second)
	nonce, round = integrationTests.WaitOperationToBeDone(t, nodes, 4, nonce, round, idxProposers)
	time.Sleep(time.Second)

	esdtCommon.CheckAddressHasESDTTokens(t, tokenIssuer.OwnAccount.Address, nodes, tokenIdentifier, tokenIssuerBalance)
	esdtCommon.CheckAddressHasESDTTokens(t, forwarder, nodes, tokenIdentifier, valueToSendToSc*3/4)
	esdtCommon.CheckAddressHasESDTTokens(t, vault, nodes, tokenIdentifier, valueToSendToSc/4)

	esdtCommon.CheckNumCallBacks(t, forwarder, nodes, 2)
	esdtCommon.CheckSavedCallBackData(t, forwarder, nodes, 2, tokenIdentifier, big.NewInt(valueToRequest), vmcommon.Ok, [][]byte{})

	// call forwarder to ask the second one to execute a method
	valueToTransferWithExecSc := valueToSendToSc / 4
	txData.Clear().TransferESDT(tokenIdentifier, valueToTransferWithExecSc)
	txData.Str("forward_transf_exec").Bytes(vault).Str("accept_funds")
	integrationTests.CreateAndSendTransaction(tokenIssuer, nodes, big.NewInt(0), forwarder, txData.ToString(), integrationTests.AdditionalGasLimit)

	time.Sleep(5 * time.Second)
	nonce, round = integrationTests.WaitOperationToBeDone(t, nodes, 4, nonce, round, idxProposers)
	time.Sleep(5 * time.Second)

	tokenIssuerBalance -= valueToTransferWithExecSc
	esdtCommon.CheckAddressHasESDTTokens(t, tokenIssuer.OwnAccount.Address, nodes, tokenIdentifier, tokenIssuerBalance)
	esdtCommon.CheckAddressHasESDTTokens(t, forwarder, nodes, tokenIdentifier, valueToSendToSc*3/4)
	esdtCommon.CheckAddressHasESDTTokens(t, vault, nodes, tokenIdentifier, valueToSendToSc/2)

	// call forwarder to ask the second one to execute a method that transfers ESDT twice, with execution
	valueToTransferWithExecSc = valueToSendToSc / 10
	txData.Clear().TransferESDT(tokenIdentifier, valueToTransferWithExecSc)
	txData.Str("forward_transf_exec_twice").Bytes(vault).Str("accept_funds")
	integrationTests.CreateAndSendTransaction(tokenIssuer, nodes, big.NewInt(0), forwarder, txData.ToString(), integrationTests.AdditionalGasLimit)

	time.Sleep(5 * time.Second)
	_, _ = integrationTests.WaitOperationToBeDone(t, nodes, 4, nonce, round, idxProposers)
	time.Sleep(5 * time.Second)

	tokenIssuerBalance -= valueToTransferWithExecSc
	esdtCommon.CheckAddressHasESDTTokens(t, tokenIssuer.OwnAccount.Address, nodes, tokenIdentifier, tokenIssuerBalance)
	esdtCommon.CheckAddressHasESDTTokens(t, forwarder, nodes, tokenIdentifier, valueToSendToSc*3/4)
	esdtCommon.CheckAddressHasESDTTokens(t, vault, nodes, tokenIdentifier, valueToSendToSc/2+valueToTransferWithExecSc)
}

func TestCallbackPaymentEgld(t *testing.T) {
	if testing.Short() {
		t.Skip("this is not a short test")
	}

	numOfShards := 1
	nodesPerShard := 1
	numMetachainNodes := 1

	nodes := integrationTests.CreateNodes(
		numOfShards,
		nodesPerShard,
		numMetachainNodes,
	)

	idxProposers := make([]int, numOfShards+1)
	for i := 0; i < numOfShards; i++ {
		idxProposers[i] = i * nodesPerShard
	}
	idxProposers[numOfShards] = numOfShards * nodesPerShard

	integrationTests.DisplayAndStartNodes(nodes)

	defer func() {
		for _, n := range nodes {
			_ = n.Messenger.Close()
		}
	}()

	initialVal := big.NewInt(10000000000)
	integrationTests.MintAllNodes(nodes, initialVal)

	round := uint64(0)
	nonce := uint64(0)
	round = integrationTests.IncrementAndPrintRound(round)
	nonce++

	// send token issue
	initialSupply := int64(10000000000)
	ticker := "TCK"
	esdtCommon.IssueTestToken(nodes, initialSupply, ticker)
	tokenIssuer := nodes[0]

	time.Sleep(time.Second)
	nrRoundsToPropagateMultiShard := 12
	nonce, round = integrationTests.WaitOperationToBeDone(t, nodes, nrRoundsToPropagateMultiShard, nonce, round, idxProposers)
	time.Sleep(time.Second)

	tokenIdentifier := string(integrationTests.GetTokenIdentifier(nodes, []byte(ticker)))
	esdtCommon.CheckAddressHasESDTTokens(t, tokenIssuer.OwnAccount.Address, nodes, tokenIdentifier, initialSupply)

	// deploy the smart contracts

	vaultCode := arwen.GetSCCode("../testdata/vault.wasm")
	secondScAddress, _ := tokenIssuer.BlockchainHook.NewAddress(tokenIssuer.OwnAccount.Address, tokenIssuer.OwnAccount.Nonce, vmFactory.ArwenVirtualMachine)

	integrationTests.CreateAndSendTransaction(
		nodes[0],
		nodes,
		big.NewInt(0),
		testVm.CreateEmptyAddress(),
		arwen.CreateDeployTxData(vaultCode),
		integrationTests.AdditionalGasLimit,
	)

	nonce, round = integrationTests.WaitOperationToBeDone(t, nodes, 4, nonce, round, idxProposers)
	_, err := nodes[0].AccntState.GetExistingAccount(secondScAddress)
	require.Nil(t, err)

	forwarderCode := arwen.GetSCCode("../testdata/forwarder-raw.wasm")
	forwarder, _ := tokenIssuer.BlockchainHook.NewAddress(tokenIssuer.OwnAccount.Address, tokenIssuer.OwnAccount.Nonce, vmFactory.ArwenVirtualMachine)

	integrationTests.CreateAndSendTransaction(
		nodes[0],
		nodes,
		big.NewInt(0),
		testVm.CreateEmptyAddress(),
		arwen.CreateDeployTxData(forwarderCode),
		integrationTests.AdditionalGasLimit,
	)

	nonce, round = integrationTests.WaitOperationToBeDone(t, nodes, 4, nonce, round, idxProposers)
	_, err = nodes[0].AccntState.GetExistingAccount(forwarder)
	require.Nil(t, err)

	txData := txDataBuilder.NewBuilder()
	// call first sc with esdt, and first sc automatically calls second sc
	valueToSendToSc := int64(1000)
	txData.Clear().Func("forward_async_call_half_payment").Bytes(secondScAddress).Str("accept_funds")
	integrationTests.CreateAndSendTransaction(tokenIssuer, nodes, big.NewInt(valueToSendToSc), forwarder, txData.ToString(), integrationTests.AdditionalGasLimit)

	time.Sleep(time.Second)
	nonce, round = integrationTests.WaitOperationToBeDone(t, nodes, 1, nonce, round, idxProposers)
	time.Sleep(time.Second)

	esdtCommon.CheckNumCallBacks(t, forwarder, nodes, 1)
	esdtCommon.CheckSavedCallBackData(t, forwarder, nodes, 1, "EGLD", big.NewInt(0), vmcommon.Ok, [][]byte{})

	// call first sc to ask the second one to send it back some esdt
	valueToRequest := valueToSendToSc / 4
	txData.Clear().Func("forward_async_call").Bytes(secondScAddress).Str("retrieve_funds").Str("EGLD").Int64(valueToRequest)
	integrationTests.CreateAndSendTransaction(tokenIssuer, nodes, big.NewInt(0), forwarder, txData.ToString(), integrationTests.AdditionalGasLimit)

	time.Sleep(time.Second)
	_, _ = integrationTests.WaitOperationToBeDone(t, nodes, 1, nonce, round, idxProposers)
	time.Sleep(time.Second)

	esdtCommon.CheckNumCallBacks(t, forwarder, nodes, 2)
	esdtCommon.CheckSavedCallBackData(t, forwarder, nodes, 2, "EGLD", big.NewInt(valueToRequest), vmcommon.Ok, [][]byte{})
}

func TestScCallsScWithEsdtCrossShard(t *testing.T) {
	t.Skip("test is not ready yet")

	numOfShards := 2
	nodesPerShard := 2
	numMetachainNodes := 2

	nodes := integrationTests.CreateNodes(
		numOfShards,
		nodesPerShard,
		numMetachainNodes,
	)

	idxProposers := make([]int, numOfShards+1)
	for i := 0; i < numOfShards; i++ {
		idxProposers[i] = i * nodesPerShard
	}
	idxProposers[numOfShards] = numOfShards * nodesPerShard

	integrationTests.DisplayAndStartNodes(nodes)

	defer func() {
		for _, n := range nodes {
			_ = n.Messenger.Close()
		}
	}()

	initialVal := big.NewInt(10000000000)
	integrationTests.MintAllNodes(nodes, initialVal)

	round := uint64(0)
	nonce := uint64(0)
	round = integrationTests.IncrementAndPrintRound(round)
	nonce++

	// send token issue

	initialSupply := int64(10000000000)
	ticker := "TCK"
	esdtCommon.IssueTestToken(nodes, initialSupply, ticker)
	tokenIssuer := nodes[0]

	time.Sleep(time.Second)
	nrRoundsToPropagateMultiShard := 12
	nonce, round = integrationTests.WaitOperationToBeDone(t, nodes, nrRoundsToPropagateMultiShard, nonce, round, idxProposers)
	time.Sleep(time.Second)

	tokenIdentifier := string(integrationTests.GetTokenIdentifier(nodes, []byte(ticker)))
	esdtCommon.CheckAddressHasESDTTokens(t, tokenIssuer.OwnAccount.Address, nodes, tokenIdentifier, initialSupply)

	// deploy the smart contracts

	vaultCode := arwen.GetSCCode("../testdata/vault.wasm")
	secondScAddress, _ := tokenIssuer.BlockchainHook.NewAddress(tokenIssuer.OwnAccount.Address, tokenIssuer.OwnAccount.Nonce, vmFactory.ArwenVirtualMachine)

	integrationTests.CreateAndSendTransaction(
		nodes[0],
		nodes,
		big.NewInt(0),
		testVm.CreateEmptyAddress(),
		arwen.CreateDeployTxData(vaultCode),
		integrationTests.AdditionalGasLimit,
	)

	nonce, round = integrationTests.WaitOperationToBeDone(t, nodes, 4, nonce, round, idxProposers)
	_, err := nodes[0].AccntState.GetExistingAccount(secondScAddress)
	require.Nil(t, err)

	forwarderCode := arwen.GetSCCode("../testdata/forwarder-raw.wasm")
	forwarder, _ := nodes[2].BlockchainHook.NewAddress(nodes[2].OwnAccount.Address, nodes[2].OwnAccount.Nonce, vmFactory.ArwenVirtualMachine)
	integrationTests.CreateAndSendTransaction(
		nodes[2],
		nodes,
		big.NewInt(0),
		testVm.CreateEmptyAddress(),
		arwen.CreateDeployTxData(forwarderCode),
		integrationTests.AdditionalGasLimit,
	)

	nonce, round = integrationTests.WaitOperationToBeDone(t, nodes, 4, nonce, round, idxProposers)
	_, err = nodes[2].AccntState.GetExistingAccount(forwarder)
	require.Nil(t, err)

	txData := txDataBuilder.NewBuilder()

	// call forwarder with esdt, and the forwarder automatically calls second sc
	valueToSendToSc := int64(1000)
	txData.Clear().TransferESDT(tokenIdentifier, valueToSendToSc)
	txData.Str("forward_async_call_half_payment").Bytes(secondScAddress).Str("accept_funds")
	integrationTests.CreateAndSendTransaction(tokenIssuer, nodes, big.NewInt(0), forwarder, txData.ToString(), integrationTests.AdditionalGasLimit)

	time.Sleep(time.Second)
	nonce, round = integrationTests.WaitOperationToBeDone(t, nodes, nrRoundsToPropagateMultiShard, nonce, round, idxProposers)
	time.Sleep(time.Second)

	esdtCommon.CheckAddressHasESDTTokens(t, tokenIssuer.OwnAccount.Address, nodes, tokenIdentifier, initialSupply-valueToSendToSc)
	esdtCommon.CheckAddressHasESDTTokens(t, forwarder, nodes, tokenIdentifier, valueToSendToSc/2)
	esdtCommon.CheckAddressHasESDTTokens(t, secondScAddress, nodes, tokenIdentifier, valueToSendToSc/2)

	esdtCommon.CheckNumCallBacks(t, forwarder, nodes, 1)
	esdtCommon.CheckSavedCallBackData(t, forwarder, nodes, 1, "EGLD", big.NewInt(0), vmcommon.Ok, [][]byte{})

	// call forwarder to ask the second one to send it back some esdt
	valueToRequest := valueToSendToSc / 4
	txData.Clear().Func("forward_async_call").Bytes(secondScAddress)
	txData.Str("retrieve_funds").Str(tokenIdentifier).Int64(valueToRequest)
	integrationTests.CreateAndSendTransaction(tokenIssuer, nodes, big.NewInt(0), forwarder, txData.ToString(), integrationTests.AdditionalGasLimit)

	time.Sleep(time.Second)
	_, _ = integrationTests.WaitOperationToBeDone(t, nodes, nrRoundsToPropagateMultiShard, nonce, round, idxProposers)
	time.Sleep(time.Second)

	esdtCommon.CheckAddressHasESDTTokens(t, forwarder, nodes, tokenIdentifier, valueToSendToSc*3/4)
	esdtCommon.CheckAddressHasESDTTokens(t, secondScAddress, nodes, tokenIdentifier, valueToSendToSc/4)

	esdtCommon.CheckNumCallBacks(t, forwarder, nodes, 2)
	esdtCommon.CheckSavedCallBackData(t, forwarder, nodes, 1, tokenIdentifier, big.NewInt(valueToSendToSc), vmcommon.Ok, [][]byte{})
}

func TestScCallsScWithEsdtIntraShard_SecondScRefusesPayment(t *testing.T) {
	if testing.Short() {
		t.Skip("this is not a short test")
	}

	numOfShards := 1
	nodesPerShard := 1
	numMetachainNodes := 1

	nodes := integrationTests.CreateNodes(
		numOfShards,
		nodesPerShard,
		numMetachainNodes,
	)

	idxProposers := make([]int, numOfShards+1)
	for i := 0; i < numOfShards; i++ {
		idxProposers[i] = i * nodesPerShard
	}
	idxProposers[numOfShards] = numOfShards * nodesPerShard

	integrationTests.DisplayAndStartNodes(nodes)

	defer func() {
		for _, n := range nodes {
			_ = n.Messenger.Close()
		}
	}()

	initialVal := big.NewInt(10000000000)
	integrationTests.MintAllNodes(nodes, initialVal)

	round := uint64(0)
	nonce := uint64(0)
	round = integrationTests.IncrementAndPrintRound(round)
	nonce++

	// send token issue
	initialSupply := int64(10000000000)
	ticker := "TCK"
	esdtCommon.IssueTestToken(nodes, initialSupply, ticker)
	tokenIssuer := nodes[0]

	time.Sleep(time.Second)
	nrRoundsToPropagateMultiShard := 12
	nonce, round = integrationTests.WaitOperationToBeDone(t, nodes, nrRoundsToPropagateMultiShard, nonce, round, idxProposers)
	time.Sleep(time.Second)

	tokenIdentifier := string(integrationTests.GetTokenIdentifier(nodes, []byte(ticker)))
	esdtCommon.CheckAddressHasESDTTokens(t, tokenIssuer.OwnAccount.Address, nodes, tokenIdentifier, initialSupply)

	// deploy the smart contracts

	secondScCode := arwen.GetSCCode("../testdata/second-contract.wasm")
	secondScAddress, _ := tokenIssuer.BlockchainHook.NewAddress(tokenIssuer.OwnAccount.Address, tokenIssuer.OwnAccount.Nonce, vmFactory.ArwenVirtualMachine)

	integrationTests.CreateAndSendTransaction(
		nodes[0],
		nodes,
		big.NewInt(0),
		testVm.CreateEmptyAddress(),
		arwen.CreateDeployTxDataNonPayable(secondScCode)+"@"+
			hex.EncodeToString([]byte(tokenIdentifier)),
		integrationTests.AdditionalGasLimit,
	)

	nonce, round = integrationTests.WaitOperationToBeDone(t, nodes, 2, nonce, round, idxProposers)
	_, err := nodes[0].AccntState.GetExistingAccount(secondScAddress)
	require.Nil(t, err)

	firstScCode := arwen.GetSCCode("../testdata/first-contract.wasm")
	firstScAddress, _ := tokenIssuer.BlockchainHook.NewAddress(tokenIssuer.OwnAccount.Address, tokenIssuer.OwnAccount.Nonce, vmFactory.ArwenVirtualMachine)

	integrationTests.CreateAndSendTransaction(
		nodes[0],
		nodes,
		big.NewInt(0),
		testVm.CreateEmptyAddress(),
		arwen.CreateDeployTxDataNonPayable(firstScCode)+"@"+
			hex.EncodeToString([]byte(tokenIdentifier))+"@"+
			hex.EncodeToString(secondScAddress),
		integrationTests.AdditionalGasLimit,
	)

	nonce, round = integrationTests.WaitOperationToBeDone(t, nodes, 2, nonce, round, idxProposers)
	_, err = nodes[0].AccntState.GetExistingAccount(firstScAddress)
	require.Nil(t, err)

	nonce, round = transferRejectedBySecondContract(t, nonce, round, nodes, tokenIssuer, idxProposers, initialSupply, tokenIdentifier, firstScAddress, secondScAddress, "transferToSecondContractRejected", 2)
	_, _ = transferRejectedBySecondContract(t, nonce, round, nodes, tokenIssuer, idxProposers, initialSupply, tokenIdentifier, firstScAddress, secondScAddress, "transferToSecondContractRejectedWithTransferAndExecute", 2)
}

func TestScACallsScBWithExecOnDestESDT_TxPending(t *testing.T) {
	if testing.Short() {
		t.Skip("this is not a short test")
	}

	numOfShards := 1
	nodesPerShard := 1
	numMetachainNodes := 1

	nodes := integrationTests.CreateNodes(
		numOfShards,
		nodesPerShard,
		numMetachainNodes,
	)

	idxProposers := make([]int, numOfShards+1)
	for i := 0; i < numOfShards; i++ {
		idxProposers[i] = i * nodesPerShard
	}
	idxProposers[numOfShards] = numOfShards * nodesPerShard

	integrationTests.DisplayAndStartNodes(nodes)

	defer func() {
		for _, n := range nodes {
			_ = n.Messenger.Close()
		}
	}()

	initialVal := big.NewInt(10000000000)
	integrationTests.MintAllNodes(nodes, initialVal)

	round := uint64(0)
	nonce := uint64(0)
	round = integrationTests.IncrementAndPrintRound(round)
	nonce++

	// send token issue
	initialSupply := int64(10000000000)
	ticker := "TCK"
	esdtCommon.IssueTestToken(nodes, initialSupply, ticker)
	tokenIssuer := nodes[0]

	time.Sleep(time.Second)
	nrRoundsToPropagateMultiShard := 15
	nonce, round = integrationTests.WaitOperationToBeDone(t, nodes, nrRoundsToPropagateMultiShard, nonce, round, idxProposers)
	time.Sleep(time.Second)

	tokenIdentifier := string(integrationTests.GetTokenIdentifier(nodes, []byte(ticker)))
	esdtCommon.CheckAddressHasESDTTokens(t, tokenIssuer.OwnAccount.Address, nodes, tokenIdentifier, initialSupply)

	// deploy smart contracts

	callerScCode := arwen.GetSCCode("../testdata/exec-on-dest-caller.wasm")
	callerScAddress, _ := tokenIssuer.BlockchainHook.NewAddress(tokenIssuer.OwnAccount.Address, tokenIssuer.OwnAccount.Nonce, vmFactory.ArwenVirtualMachine)

	integrationTests.CreateAndSendTransaction(
		nodes[0],
		nodes,
		big.NewInt(0),
		testVm.CreateEmptyAddress(),
		arwen.CreateDeployTxDataNonPayable(callerScCode),
		integrationTests.AdditionalGasLimit,
	)

	nonce, round = integrationTests.WaitOperationToBeDone(t, nodes, 2, nonce, round, idxProposers)
	_, err := nodes[0].AccntState.GetExistingAccount(callerScAddress)
	require.Nil(t, err)

	receiverScCode := arwen.GetSCCode("../testdata/exec-on-dest-receiver.wasm")
	receiverScAddress, _ := tokenIssuer.BlockchainHook.NewAddress(tokenIssuer.OwnAccount.Address, tokenIssuer.OwnAccount.Nonce, vmFactory.ArwenVirtualMachine)

	integrationTests.CreateAndSendTransaction(
		nodes[0],
		nodes,
		big.NewInt(0),
		testVm.CreateEmptyAddress(),
		arwen.CreateDeployTxDataNonPayable(receiverScCode)+"@"+
			hex.EncodeToString([]byte(tokenIdentifier)),
		integrationTests.AdditionalGasLimit,
	)

	nonce, round = integrationTests.WaitOperationToBeDone(t, nodes, 2, nonce, round, idxProposers)
	_, err = nodes[0].AccntState.GetExistingAccount(receiverScAddress)
	require.Nil(t, err)

	// set receiver address in caller contract | map[ticker] -> receiverAddress

	txData := txDataBuilder.NewBuilder()
	txData.Clear().
		Func("setPoolAddress").
		Str(tokenIdentifier).
		Str(string(receiverScAddress))

	integrationTests.CreateAndSendTransaction(
		nodes[0],
		nodes,
		big.NewInt(0),
		callerScAddress,
		txData.ToString(),
		integrationTests.AdditionalGasLimit,
	)

	nonce, round = integrationTests.WaitOperationToBeDone(t, nodes, 2, nonce, round, idxProposers)
	_, err = nodes[0].AccntState.GetExistingAccount(callerScAddress)
	require.Nil(t, err)

	// issue 1:1 esdt:interestEsdt in receiver contract

	txData = txDataBuilder.NewBuilder()
	issueTokenSupply := big.NewInt(100000000) // 100 tokens
	issueTokenDecimals := 6
	issuePrice := big.NewInt(1000)
	txData.Clear().
		Func("issue").
		Str(tokenIdentifier).
		Str("token-name").
		Str("L").
		BigInt(issueTokenSupply).
		Int(issueTokenDecimals)

	integrationTests.CreateAndSendTransaction(
		nodes[0],
		nodes,
		issuePrice,
		receiverScAddress,
		txData.ToString(),
		integrationTests.AdditionalGasLimit,
	)

	time.Sleep(time.Second)
	nonce, round = integrationTests.WaitOperationToBeDone(t, nodes, nrRoundsToPropagateMultiShard, nonce, round, idxProposers)
	time.Sleep(time.Second)

	// call caller sc with ESDTTransfer which will call the second sc with execute_on_dest_context
	txData = txDataBuilder.NewBuilder()
	valueToTransfer := int64(1000)
	txData.Clear().
		TransferESDT(tokenIdentifier, valueToTransfer).
		Str("deposit").
		Str(string(callerScAddress))

	integrationTests.CreateAndSendTransaction(
		nodes[0],
		nodes,
		big.NewInt(0),
		callerScAddress,
		txData.ToString(),
		integrationTests.AdditionalGasLimit,
	)

	time.Sleep(time.Second)
	_, _ = integrationTests.WaitOperationToBeDone(t, nodes, nrRoundsToPropagateMultiShard, nonce, round, idxProposers)
	time.Sleep(time.Second)

	esdtCommon.CheckAddressHasESDTTokens(t, tokenIssuer.OwnAccount.Address, nodes, tokenIdentifier, initialSupply-valueToTransfer)

	// should be int64(1000)
	esdtData := esdtCommon.GetESDTTokenData(t, receiverScAddress, nodes, tokenIdentifier)
	require.EqualValues(t, &esdt.ESDigitalToken{Value: big.NewInt(valueToTransfer)}, esdtData)

	// no tokens in caller contract
	esdtData = esdtCommon.GetESDTTokenData(t, callerScAddress, nodes, tokenIdentifier)
	require.EqualValues(t, &esdt.ESDigitalToken{}, esdtData)
}

func TestScACallsScBWithExecOnDestScAPerformsAsyncCall_NoCallbackInScB(t *testing.T) {
	if testing.Short() {
		t.Skip("this is not a short test")
	}

	numOfShards := 1
	nodesPerShard := 1
	numMetachainNodes := 1

	nodes := integrationTests.CreateNodes(
		numOfShards,
		nodesPerShard,
		numMetachainNodes,
	)

	idxProposers := make([]int, numOfShards+1)
	for i := 0; i < numOfShards; i++ {
		idxProposers[i] = i * nodesPerShard
	}
	idxProposers[numOfShards] = numOfShards * nodesPerShard

	integrationTests.DisplayAndStartNodes(nodes)

	defer func() {
		for _, n := range nodes {
			_ = n.Messenger.Close()
		}
	}()

	for _, n := range nodes {
		n.EconomicsData.SetMaxGasLimitPerBlock(1500000000)
	}

	initialVal := big.NewInt(10000000000)
	integrationTests.MintAllNodes(nodes, initialVal)

	round := uint64(0)
	nonce := uint64(0)
	round = integrationTests.IncrementAndPrintRound(round)
	nonce++

	tokenIssuer := nodes[0]

	// deploy parent contract
	callerScCode := arwen.GetSCCode("../testdata/parent.wasm")
	callerScAddress, _ := tokenIssuer.BlockchainHook.NewAddress(tokenIssuer.OwnAccount.Address, tokenIssuer.OwnAccount.Nonce, vmFactory.ArwenVirtualMachine)

	integrationTests.CreateAndSendTransaction(
		nodes[0],
		nodes,
		big.NewInt(0),
		testVm.CreateEmptyAddress(),
		arwen.CreateDeployTxDataNonPayable(callerScCode),
		integrationTests.AdditionalGasLimit,
	)

	time.Sleep(time.Second)
	nonce, round = integrationTests.WaitOperationToBeDone(t, nodes, 2, nonce, round, idxProposers)
	_, err := nodes[0].AccntState.GetExistingAccount(callerScAddress)
	require.Nil(t, err)

	// deploy child contract by calling deployChildContract endpoint
	receiverScCode := arwen.GetSCCode("../testdata/child.wasm")
	txDeployData := txDataBuilder.NewBuilder()
	txDeployData.Func("deployChildContract").Str(receiverScCode)

	indirectDeploy := "deployChildContract@" + receiverScCode
	integrationTests.CreateAndSendTransaction(
		nodes[0],
		nodes,
		big.NewInt(0),
		callerScAddress,
		indirectDeploy,
		integrationTests.AdditionalGasLimit,
	)

	time.Sleep(time.Second)
	_, _ = integrationTests.WaitOperationToBeDone(t, nodes, 2, nonce, round, idxProposers)
	time.Sleep(time.Second)

	// issue ESDT by calling exec on dest context on child contract
	ticker := "DSN"
	name := "DisplayName"
	issueCost := big.NewInt(1000)
	txIssueData := txDataBuilder.NewBuilder()
	txIssueData.Func("executeOnDestIssueToken").
		Str(name).
		Str(ticker).
		BigInt(big.NewInt(500000))

	integrationTests.CreateAndSendTransaction(
		nodes[0],
		nodes,
		issueCost,
		callerScAddress,
		txIssueData.ToString(),
		1000000000,
	)

	nrRoundsToPropagateMultiShard := 12
	time.Sleep(time.Second)
	_, _ = integrationTests.WaitOperationToBeDone(t, nodes, nrRoundsToPropagateMultiShard, nonce, round, idxProposers)
	time.Sleep(time.Second)

	tokenID := integrationTests.GetTokenIdentifier(nodes, []byte(ticker))

	scQuery := nodes[0].SCQueryService
	childScAddressQuery := &process.SCQuery{
		ScAddress:  callerScAddress,
		FuncName:   "getChildContractAddress",
		CallerAddr: nil,
		CallValue:  big.NewInt(0),
		Arguments:  [][]byte{},
	}

	res, err := scQuery.ExecuteQuery(childScAddressQuery)
	require.Nil(t, err)

	receiverScAddress := res.ReturnData[0]

	tokenIdQuery := &process.SCQuery{
		ScAddress:  receiverScAddress,
		FuncName:   "getWrappedEgldTokenIdentifier",
		CallerAddr: nil,
		CallValue:  big.NewInt(0),
		Arguments:  [][]byte{},
	}

	res, err = scQuery.ExecuteQuery(tokenIdQuery)
	require.Nil(t, err)
	require.True(t, strings.Contains(string(res.ReturnData[0]), ticker))

	esdtCommon.CheckAddressHasESDTTokens(t, receiverScAddress, nodes, string(tokenID), 500000)
}

<<<<<<< HEAD
func TestExecOnDestWithTokenTransferFromScAtoScBWithIntermediaryExecOnDest_NotEnoughGasInTx(t *testing.T) {
	if testing.Short() {
		t.Skip("this is not a short test")
	}

	numOfShards := 1
	nodesPerShard := 1
	numMetachainNodes := 1

	nodes := integrationTests.CreateNodes(
		numOfShards,
		nodesPerShard,
		numMetachainNodes,
	)

	idxProposers := make([]int, numOfShards+1)
	for i := 0; i < numOfShards; i++ {
		idxProposers[i] = i * nodesPerShard
	}
	idxProposers[numOfShards] = numOfShards * nodesPerShard

	integrationTests.DisplayAndStartNodes(nodes)

	defer func() {
		for _, n := range nodes {
			_ = n.Messenger.Close()
		}
	}()

	initialVal := big.NewInt(10000000000)
	integrationTests.MintAllNodes(nodes, initialVal)

	round := uint64(0)
	nonce := uint64(0)
	round = integrationTests.IncrementAndPrintRound(round)
	nonce++

	initialSupply := int64(10000000000)
	ticker := "TCK"
	esdtCommon.IssueTestToken(nodes, initialSupply, ticker)
	tokenIssuer := nodes[0]

	time.Sleep(time.Second)
	nrRoundsToPropagateMultiShard := 15
	nonce, round = integrationTests.WaitOperationToBeDone(t, nodes, nrRoundsToPropagateMultiShard, nonce, round, idxProposers)
	time.Sleep(time.Second)

	tokenIdentifier := string(integrationTests.GetTokenIdentifier(nodes, []byte(ticker)))
	esdtCommon.CheckAddressHasESDTTokens(t, tokenIssuer.OwnAccount.Address, nodes, tokenIdentifier, initialSupply)

	// deploy smart contracts
	mapperScCode := arwen.GetSCCode("../testdata/mapper.wasm")
	mapperScAddress, _ := tokenIssuer.BlockchainHook.NewAddress(tokenIssuer.OwnAccount.Address, tokenIssuer.OwnAccount.Nonce, vmFactory.ArwenVirtualMachine)

	integrationTests.CreateAndSendTransaction(
		nodes[0],
		nodes,
		big.NewInt(0),
		testVm.CreateEmptyAddress(),
		arwen.CreateDeployTxDataNonPayable(mapperScCode),
		integrationTests.AdditionalGasLimit,
	)

	time.Sleep(time.Second)
	nonce, round = integrationTests.WaitOperationToBeDone(t, nodes, 4, nonce, round, idxProposers)
	_, err := nodes[0].AccntState.GetExistingAccount(mapperScAddress)
	require.Nil(t, err)

	senderScCode := arwen.GetSCCode("../testdata/sender.wasm")
	senderScAddress, _ := tokenIssuer.BlockchainHook.NewAddress(tokenIssuer.OwnAccount.Address, tokenIssuer.OwnAccount.Nonce, vmFactory.ArwenVirtualMachine)

	integrationTests.CreateAndSendTransaction(
		nodes[0],
		nodes,
		big.NewInt(0),
		testVm.CreateEmptyAddress(),
		arwen.CreateDeployTxDataNonPayable(senderScCode),
		integrationTests.AdditionalGasLimit,
	)
	time.Sleep(time.Second)

	nonce, round = integrationTests.WaitOperationToBeDone(t, nodes, 4, nonce, round, idxProposers)
	_, err = nodes[0].AccntState.GetExistingAccount(senderScAddress)
	require.Nil(t, err)

	txData := txDataBuilder.NewBuilder()
	txData.Func("setRouterAddress").Str(string(mapperScAddress))
	integrationTests.CreateAndSendTransaction(
		nodes[0],
		nodes,
		big.NewInt(0),
		senderScAddress,
		txData.ToString(),
		integrationTests.AdditionalGasLimit,
	)
	time.Sleep(time.Second)

	nonce, round = integrationTests.WaitOperationToBeDone(t, nodes, 4, nonce, round, idxProposers)
	_, err = nodes[0].AccntState.GetExistingAccount(senderScAddress)
	require.Nil(t, err)

	receiverScCode := arwen.GetSCCode("../testdata/receiver.wasm")
	receiverScAddress, _ := tokenIssuer.BlockchainHook.NewAddress(tokenIssuer.OwnAccount.Address, tokenIssuer.OwnAccount.Nonce, vmFactory.ArwenVirtualMachine)

	integrationTests.CreateAndSendTransaction(
		nodes[0],
		nodes,
		big.NewInt(0),
		testVm.CreateEmptyAddress(),
		arwen.CreateDeployTxDataNonPayable(receiverScCode)+"@"+
			hex.EncodeToString([]byte(tokenIdentifier))+"@"+
			hex.EncodeToString(senderScAddress),
		integrationTests.AdditionalGasLimit,
	)
	time.Sleep(time.Second)

	nonce, round = integrationTests.WaitOperationToBeDone(t, nodes, 12, nonce, round, idxProposers)
	_, err = nodes[0].AccntState.GetExistingAccount(receiverScAddress)
	require.Nil(t, err)

	txData.Clear().Func("setAddress").Str(tokenIdentifier).Str(string(receiverScAddress))
	integrationTests.CreateAndSendTransaction(
		nodes[0],
		nodes,
		big.NewInt(0),
		mapperScAddress,
		txData.ToString(),
		integrationTests.AdditionalGasLimit,
	)

	time.Sleep(time.Second)
	nonce, round = integrationTests.WaitOperationToBeDone(t, nodes, 4, nonce, round, idxProposers)
	time.Sleep(time.Second)

	issueCost := big.NewInt(1000)
	txData.Clear().Func("issue").Str(ticker).Str(tokenIdentifier).Str("L")
	integrationTests.CreateAndSendTransaction(
		nodes[0],
		nodes,
		issueCost,
		receiverScAddress,
		txData.ToString(),
		integrationTests.AdditionalGasLimit,
	)
	nrRoundsToPropagateMultiShard = 25
	time.Sleep(time.Second)
	nonce, round = integrationTests.WaitOperationToBeDone(t, nodes, nrRoundsToPropagateMultiShard, nonce, round, idxProposers)
	time.Sleep(time.Second)

	scQuery := nodes[0].SCQueryService
	tokenIdQuery := &process.SCQuery{
		ScAddress:  receiverScAddress,
		FuncName:   "lendToken",
		CallerAddr: nil,
		CallValue:  big.NewInt(0),
		Arguments:  [][]byte{},
	}

	res, err := scQuery.ExecuteQuery(tokenIdQuery)
	require.Nil(t, err)
	tokenIdStr := string(res.ReturnData[0])
	require.True(t, strings.Contains(tokenIdStr, ticker))

	txData.Clear().Func("setLendTokenRoles").Int(3).Int(4).Int(5)
	integrationTests.CreateAndSendTransaction(
		nodes[0],
		nodes,
		big.NewInt(0),
		receiverScAddress,
		txData.ToString(),
		integrationTests.AdditionalGasLimit,
	)
	time.Sleep(time.Second)
	nonce, round = integrationTests.WaitOperationToBeDone(t, nodes, nrRoundsToPropagateMultiShard, nonce, round, idxProposers)
	time.Sleep(time.Second)

	valueToTransfer := int64(1000)
	txData.Clear().
		TransferESDT(tokenIdentifier, valueToTransfer).
		Str("deposit").
		Str(string(tokenIssuer.OwnAccount.Address))

	integrationTests.CreateAndSendTransaction(
		nodes[0],
		nodes,
		big.NewInt(0),
		senderScAddress,
		txData.ToString(),
		integrationTests.AdditionalGasLimit,
	)
	time.Sleep(time.Second)
	_, _ = integrationTests.WaitOperationToBeDone(t, nodes, 4, nonce, round, idxProposers)
	time.Sleep(time.Second)

	esdtCommon.CheckAddressHasESDTTokens(t, tokenIssuer.OwnAccount.Address, nodes, tokenIdentifier, initialSupply-valueToTransfer)
	esdtData := esdtCommon.GetESDTTokenData(t, receiverScAddress, nodes, tokenIdentifier)
	require.EqualValues(t, &esdt.ESDigitalToken{Value: big.NewInt(valueToTransfer)}, esdtData)
}

func TestIssueESDT_FromSCWithNotEnoughGas(t *testing.T) {
=======
func TestIssueESDT_FromSCWithNotEnoughGasOnCallBack(t *testing.T) {
>>>>>>> 516b534c
	if testing.Short() {
		t.Skip("this is not a short test")
	}

	numOfShards := 3
	nodesPerShard := 1
	numMetachainNodes := 1

	gasSchedule, _ := core.LoadGasScheduleConfig("../../../../cmd/node/config/gasSchedules/gasScheduleV3.toml")
	nodes := integrationTests.CreateNodesWithGasSchedule(
		numOfShards,
		nodesPerShard,
		numMetachainNodes,
		gasSchedule,
	)

	idxProposers := make([]int, numOfShards+1)
	for i := 0; i < numOfShards; i++ {
		idxProposers[i] = i * nodesPerShard
	}
	idxProposers[numOfShards] = numOfShards * nodesPerShard

	integrationTests.DisplayAndStartNodes(nodes)

	defer func() {
		for _, n := range nodes {
			_ = n.Messenger.Close()
		}
	}()

	for _, n := range nodes {
		n.EconomicsData.SetMaxGasLimitPerBlock(1500000000)
		if check.IfNil(n.SystemSCFactory) {
			continue
		}
		gasScheduleHandler := n.SystemSCFactory.(core.GasScheduleSubscribeHandler)
		gasScheduleHandler.GasScheduleChange(gasSchedule)
	}

	initialVal := big.NewInt(10000000000)
	integrationTests.MintAllNodes(nodes, big.NewInt(0).Mul(initialVal, initialVal))

	round := uint64(0)
	nonce := uint64(0)
	round = integrationTests.IncrementAndPrintRound(round)
	nonce++

	scCode := arwen.GetSCCode("../testdata/local-esdt-and-nft.wasm")
	scAddress, _ := nodes[0].BlockchainHook.NewAddress(nodes[0].OwnAccount.Address, nodes[0].OwnAccount.Nonce, vmFactory.ArwenVirtualMachine)

	integrationTests.CreateAndSendTransaction(
		nodes[0],
		nodes,
		big.NewInt(0),
		testVm.CreateEmptyAddress(),
		arwen.CreateDeployTxDataNonPayable(scCode),
		500000000,
	)
	time.Sleep(time.Second)
	nonce, round = integrationTests.WaitOperationToBeDone(t, nodes, 2, nonce, round, idxProposers)
	_, err := nodes[0].AccntState.GetExistingAccount(scAddress)
	require.Nil(t, err)

	alice := nodes[1]
	issuePrice := big.NewInt(1000)
	txData := []byte("issueFungibleToken" + "@" + hex.EncodeToString([]byte("TOKEN")) +
		"@" + hex.EncodeToString([]byte("TKR")) + "@" + hex.EncodeToString(big.NewInt(1).Bytes()))
	integrationTests.CreateAndSendTransaction(
		alice,
		nodes,
		issuePrice,
		scAddress,
		string(txData),
		40000000,
	)

	time.Sleep(time.Second)
	nonce, round = integrationTests.WaitOperationToBeDone(t, nodes, 2, nonce, round, idxProposers)
	time.Sleep(time.Second)

	userAccount := esdtCommon.GetUserAccountWithAddress(t, alice.OwnAccount.Address, nodes)
	balanceAfterTransfer := userAccount.GetBalance()

	nrRoundsToPropagateMultiShard := 25
	_, _ = integrationTests.WaitOperationToBeDone(t, nodes, nrRoundsToPropagateMultiShard, nonce, round, idxProposers)
	time.Sleep(time.Second)
	userAccount = esdtCommon.GetUserAccountWithAddress(t, alice.OwnAccount.Address, nodes)
	require.Equal(t, userAccount.GetBalance(), balanceAfterTransfer)

	scAccount := esdtCommon.GetUserAccountWithAddress(t, scAddress, nodes)
	require.Equal(t, scAccount.GetBalance(), issuePrice)
}

func TestIssueESDT_FromSCWithNotEnoughGasSendMoneyToUserOnCallBack(t *testing.T) {
	if testing.Short() {
		t.Skip("this is not a short test")
	}

	numOfShards := 3
	nodesPerShard := 1
	numMetachainNodes := 1

	nodes := integrationTests.CreateNodes(
		numOfShards,
		nodesPerShard,
		numMetachainNodes,
	)

	idxProposers := make([]int, numOfShards+1)
	for i := 0; i < numOfShards; i++ {
		idxProposers[i] = i * nodesPerShard
	}
	idxProposers[numOfShards] = numOfShards * nodesPerShard

	integrationTests.DisplayAndStartNodes(nodes)

	defer func() {
		for _, n := range nodes {
			_ = n.Messenger.Close()
		}
	}()

	gasSchedule, _ := core.LoadGasScheduleConfig("../../../../cmd/node/config/gasSchedules/gasScheduleV3.toml")
	for _, n := range nodes {
		n.EconomicsData.SetMaxGasLimitPerBlock(1500000000)
		if check.IfNil(n.SystemSCFactory) {
			continue
		}
		gasScheduleHandler := n.SystemSCFactory.(core.GasScheduleSubscribeHandler)
		gasScheduleHandler.GasScheduleChange(gasSchedule)
	}

	initialVal := big.NewInt(10000000000)
	integrationTests.MintAllNodes(nodes, big.NewInt(0).Mul(initialVal, initialVal))

	round := uint64(0)
	nonce := uint64(0)
	round = integrationTests.IncrementAndPrintRound(round)
	nonce++

	scCode := arwen.GetSCCode("../testdata/local-esdt-and-nft.wasm")
	scAddress, _ := nodes[0].BlockchainHook.NewAddress(nodes[0].OwnAccount.Address, nodes[0].OwnAccount.Nonce, vmFactory.ArwenVirtualMachine)

	integrationTests.CreateAndSendTransaction(
		nodes[0],
		nodes,
		big.NewInt(0),
		testVm.CreateEmptyAddress(),
		arwen.CreateDeployTxDataNonPayable(scCode),
		500000000,
	)
	time.Sleep(time.Second)
	nonce, round = integrationTests.WaitOperationToBeDone(t, nodes, 2, nonce, round, idxProposers)
	_, err := nodes[0].AccntState.GetExistingAccount(scAddress)
	require.Nil(t, err)

	alice := nodes[1]
	issuePrice := big.NewInt(1000)
	txData := []byte("issueFungibleToken" + "@" + hex.EncodeToString([]byte("TOKEN")) +
		"@" + hex.EncodeToString([]byte("TKR")) + "@" + hex.EncodeToString(big.NewInt(1).Bytes()))
	integrationTests.CreateAndSendTransaction(
		alice,
		nodes,
		issuePrice,
		scAddress,
		string(txData),
		3000000,
	)

	time.Sleep(time.Second)
	nonce, round = integrationTests.WaitOperationToBeDone(t, nodes, 2, nonce, round, idxProposers)
	time.Sleep(time.Second)

	userAccount := esdtCommon.GetUserAccountWithAddress(t, alice.OwnAccount.Address, nodes)
	balanceAfterTransfer := userAccount.GetBalance()

	nrRoundsToPropagateMultiShard := 25
	_, _ = integrationTests.WaitOperationToBeDone(t, nodes, nrRoundsToPropagateMultiShard, nonce, round, idxProposers)
	time.Sleep(time.Second)
	userAccount = esdtCommon.GetUserAccountWithAddress(t, alice.OwnAccount.Address, nodes)
	require.Equal(t, userAccount.GetBalance(), big.NewInt(0).Add(balanceAfterTransfer, issuePrice))
}

func TestIssueAndBurnESDT_MaxGasPerBlockExceeded(t *testing.T) {
	if testing.Short() {
		t.Skip("this is not a short test")
	}

	numIssues := 22
	numBurns := 300

	numOfShards := 1
	nodesPerShard := 1
	numMetachainNodes := 1

	nodes := integrationTests.CreateNodes(
		numOfShards,
		nodesPerShard,
		numMetachainNodes,
	)

	idxProposers := make([]int, numOfShards+1)
	for i := 0; i < numOfShards; i++ {
		idxProposers[i] = i * nodesPerShard
	}
	idxProposers[numOfShards] = numOfShards * nodesPerShard

	integrationTests.DisplayAndStartNodes(nodes)

	defer func() {
		for _, n := range nodes {
			_ = n.Messenger.Close()
		}
	}()

	gasSchedule, _ := core.LoadGasScheduleConfig("../../../../cmd/node/config/gasSchedules/gasScheduleV3.toml")
	for _, n := range nodes {
		n.EconomicsData.SetMaxGasLimitPerBlock(1500000000)
		if check.IfNil(n.SystemSCFactory) {
			continue
		}
		n.EconomicsData.SetMaxGasLimitPerBlock(15000000000)
		gasScheduleHandler := n.SystemSCFactory.(core.GasScheduleSubscribeHandler)
		gasScheduleHandler.GasScheduleChange(gasSchedule)
	}

	initialVal := big.NewInt(10000000000)
	integrationTests.MintAllNodes(nodes, big.NewInt(0).Mul(initialVal, initialVal))

	round := uint64(0)
	nonce := uint64(0)
	round = integrationTests.IncrementAndPrintRound(round)
	nonce++

	// send token issue

	initialSupply := int64(10000000000)
	ticker := "TCK"
	esdtCommon.IssueTestTokenWithCustomGas(nodes, initialSupply, ticker, 60000000)
	tokenIssuer := nodes[0]

	time.Sleep(time.Second)
	nrRoundsToPropagateMultiShard := 12
	nonce, round = integrationTests.WaitOperationToBeDone(t, nodes, nrRoundsToPropagateMultiShard, nonce, round, idxProposers)
	time.Sleep(time.Second)

	tokenIdentifier := string(integrationTests.GetTokenIdentifier(nodes, []byte(ticker)))

	esdtCommon.CheckAddressHasESDTTokens(t, tokenIssuer.OwnAccount.Address, nodes, tokenIdentifier, initialSupply)

	tokenName := "token"
	issuePrice := big.NewInt(1000)

	txData := txDataBuilder.NewBuilder()
	txData.Clear().IssueESDT(tokenName, ticker, initialSupply, 6)
	txData.CanFreeze(true).CanWipe(true).CanPause(true).CanMint(true).CanBurn(true)
	for i := 0; i < numIssues; i++ {
		integrationTests.CreateAndSendTransaction(tokenIssuer, nodes, issuePrice, vm.ESDTSCAddress, txData.ToString(), 60000000)
	}

	txDataBuilderObj := txDataBuilder.NewBuilder()
	txDataBuilderObj.Clear().Func("ESDTBurn").Str(tokenIdentifier).Int(1)

	burnTxData := txDataBuilderObj.ToString()
	for i := 0; i < numBurns; i++ {
		integrationTests.CreateAndSendTransaction(
			nodes[0],
			nodes,
			big.NewInt(0),
			vm.ESDTSCAddress,
			burnTxData,
			60000000,
		)
	}

	time.Sleep(time.Second)
	_, _ = integrationTests.WaitOperationToBeDone(t, nodes, 25, nonce, round, idxProposers)
	time.Sleep(time.Second)

	esdtCommon.CheckAddressHasESDTTokens(t, tokenIssuer.OwnAccount.Address, nodes, tokenIdentifier, initialSupply-int64(numBurns))

	for _, n := range nodes {
		if n.ShardCoordinator.SelfId() != core.MetachainShardId {
			continue
		}

		scQuery := &process.SCQuery{
			ScAddress:  vm.ESDTSCAddress,
			FuncName:   "getTokenProperties",
			CallerAddr: vm.ESDTSCAddress,
			CallValue:  big.NewInt(0),
			Arguments:  [][]byte{[]byte(tokenIdentifier)},
		}
		vmOutput, err := n.SCQueryService.ExecuteQuery(scQuery)
		require.Nil(t, err)
		require.Equal(t, vmOutput.ReturnCode, vmcommon.Ok)

		burntValue := big.NewInt(int64(numBurns)).String()
		require.Equal(t, string(vmOutput.ReturnData[4]), burntValue)
	}
}

func TestScCallsScWithEsdtCrossShard_SecondScRefusesPayment(t *testing.T) {
	if testing.Short() {
		t.Skip("this is not a short test")
	}

	numOfShards := 2
	nodesPerShard := 2
	numMetachainNodes := 2

	nodes := integrationTests.CreateNodes(
		numOfShards,
		nodesPerShard,
		numMetachainNodes,
	)

	idxProposers := make([]int, numOfShards+1)
	for i := 0; i < numOfShards; i++ {
		idxProposers[i] = i * nodesPerShard
	}
	idxProposers[numOfShards] = numOfShards * nodesPerShard

	integrationTests.DisplayAndStartNodes(nodes)

	defer func() {
		for _, n := range nodes {
			_ = n.Messenger.Close()
		}
	}()

	initialVal := big.NewInt(10000000000)
	integrationTests.MintAllNodes(nodes, initialVal)

	round := uint64(0)
	nonce := uint64(0)
	round = integrationTests.IncrementAndPrintRound(round)
	nonce++

	// send token issue

	initialSupply := int64(10000000000)
	ticker := "TCK"
	esdtCommon.IssueTestToken(nodes, initialSupply, ticker)
	tokenIssuer := nodes[0]

	time.Sleep(time.Second)
	nrRoundsToPropagateMultiShard := 12
	nonce, round = integrationTests.WaitOperationToBeDone(t, nodes, nrRoundsToPropagateMultiShard, nonce, round, idxProposers)
	time.Sleep(time.Second)

	tokenIdentifier := string(integrationTests.GetTokenIdentifier(nodes, []byte(ticker)))
	esdtCommon.CheckAddressHasESDTTokens(t, tokenIssuer.OwnAccount.Address, nodes, tokenIdentifier, initialSupply)

	// deploy the smart contracts

	secondScCode := arwen.GetSCCode("../testdata/second-contract.wasm")
	secondScAddress, _ := tokenIssuer.BlockchainHook.NewAddress(tokenIssuer.OwnAccount.Address, tokenIssuer.OwnAccount.Nonce, vmFactory.ArwenVirtualMachine)

	integrationTests.CreateAndSendTransaction(
		nodes[0],
		nodes,
		big.NewInt(0),
		testVm.CreateEmptyAddress(),
		arwen.CreateDeployTxDataNonPayable(secondScCode)+"@"+
			hex.EncodeToString([]byte(tokenIdentifier)),
		integrationTests.AdditionalGasLimit,
	)

	nonce, round = integrationTests.WaitOperationToBeDone(t, nodes, 4, nonce, round, idxProposers)
	_, err := nodes[0].AccntState.GetExistingAccount(secondScAddress)
	require.Nil(t, err)

	firstScCode := arwen.GetSCCode("../testdata/first-contract.wasm")
	firstScAddress, _ := nodes[2].BlockchainHook.NewAddress(nodes[2].OwnAccount.Address, nodes[2].OwnAccount.Nonce, vmFactory.ArwenVirtualMachine)
	integrationTests.CreateAndSendTransaction(
		nodes[2],
		nodes,
		big.NewInt(0),
		testVm.CreateEmptyAddress(),
		arwen.CreateDeployTxDataNonPayable(firstScCode)+"@"+
			hex.EncodeToString([]byte(tokenIdentifier))+"@"+
			hex.EncodeToString(secondScAddress),
		integrationTests.AdditionalGasLimit,
	)

	nonce, round = integrationTests.WaitOperationToBeDone(t, nodes, 4, nonce, round, idxProposers)
	_, err = nodes[2].AccntState.GetExistingAccount(firstScAddress)
	require.Nil(t, err)

	nonce, round = transferRejectedBySecondContract(t, nonce, round, nodes, tokenIssuer, idxProposers, initialSupply, tokenIdentifier, firstScAddress, secondScAddress, "transferToSecondContractRejected", 20)
	_, _ = transferRejectedBySecondContract(t, nonce, round, nodes, tokenIssuer, idxProposers, initialSupply, tokenIdentifier, firstScAddress, secondScAddress, "transferToSecondContractRejectedWithTransferAndExecute", 20)
}

func transferRejectedBySecondContract(
	t *testing.T,
	nonce, round uint64,
	nodes []*integrationTests.TestProcessorNode,
	tokenIssuer *integrationTests.TestProcessorNode,
	idxProposers []int,
	initialSupply int64,
	tokenIdentifier string,
	firstScAddress []byte,
	secondScAddress []byte,
	functionToCall string,
	nrRoundToPropagate int,
) (uint64, uint64) {
	// call first sc with esdt, and first sc automatically calls second sc which returns error
	valueToSendToSc := int64(1000)
	txData := txDataBuilder.NewBuilder()
	txData.Clear().TransferESDT(tokenIdentifier, valueToSendToSc)
	txData.Str(functionToCall)
	integrationTests.CreateAndSendTransaction(
		tokenIssuer,
		nodes,
		big.NewInt(0),
		firstScAddress,
		txData.ToString(),
		integrationTests.AdditionalGasLimit)

	time.Sleep(time.Second)
	nonce, round = integrationTests.WaitOperationToBeDone(t, nodes, nrRoundToPropagate, nonce, round, idxProposers)
	time.Sleep(time.Second)

	esdtCommon.CheckAddressHasESDTTokens(t, tokenIssuer.OwnAccount.Address, nodes, tokenIdentifier, initialSupply-valueToSendToSc)

	esdtData := esdtCommon.GetESDTTokenData(t, firstScAddress, nodes, tokenIdentifier)
	require.Equal(t, &esdt.ESDigitalToken{Value: big.NewInt(valueToSendToSc)}, esdtData)

	esdtData = esdtCommon.GetESDTTokenData(t, secondScAddress, nodes, tokenIdentifier)
	require.Equal(t, &esdt.ESDigitalToken{}, esdtData)

	return nonce, round
}

func TestESDTMultiTransferFromSC(t *testing.T) {
	if testing.Short() {
		t.Skip("this is not a short test")
	}

	numOfShards := 1
	nodesPerShard := 1
	numMetachainNodes := 1

	nodes := integrationTests.CreateNodes(
		numOfShards,
		nodesPerShard,
		numMetachainNodes,
	)

	idxProposers := make([]int, numOfShards+1)
	for i := 0; i < numOfShards; i++ {
		idxProposers[i] = i * nodesPerShard
	}
	idxProposers[numOfShards] = numOfShards * nodesPerShard

	integrationTests.DisplayAndStartNodes(nodes)

	defer func() {
		for _, n := range nodes {
			_ = n.Messenger.Close()
		}
	}()

	initialVal := big.NewInt(10000000000)
	integrationTests.MintAllNodes(nodes, initialVal)

	round := uint64(0)
	nonce := uint64(0)
	round = integrationTests.IncrementAndPrintRound(round)
	nonce++

	// send token issue

	initialSupply := int64(10000000000)
	ticker := "TCK"
	esdtCommon.IssueTestToken(nodes, initialSupply, ticker)
	tokenIssuer := nodes[0]

	time.Sleep(time.Second)
	nrRoundsToPropagateMultiShard := 12
	nonce, round = integrationTests.WaitOperationToBeDone(t, nodes, nrRoundsToPropagateMultiShard, nonce, round, idxProposers)
	time.Sleep(time.Second)

	tokenIdentifier := string(integrationTests.GetTokenIdentifier(nodes, []byte(ticker)))
	esdtCommon.CheckAddressHasESDTTokens(t, tokenIssuer.OwnAccount.Address, nodes, tokenIdentifier, initialSupply)

	txData := txDataBuilder.NewBuilder()

	// send tx to other nodes
	valueToSend := int64(100)
	for _, node := range nodes[1:] {
		txData.Clear().TransferESDT(tokenIdentifier, valueToSend)
		integrationTests.CreateAndSendTransaction(tokenIssuer, nodes, big.NewInt(0), node.OwnAccount.Address, txData.ToString(), integrationTests.AdditionalGasLimit)
	}

	time.Sleep(time.Second)
	nonce, round = integrationTests.WaitOperationToBeDone(t, nodes, nrRoundsToPropagateMultiShard, nonce, round, idxProposers)
	time.Sleep(time.Second)

	numNodesWithoutIssuer := int64(len(nodes) - 1)
	issuerBalance := initialSupply - valueToSend*numNodesWithoutIssuer
	esdtCommon.CheckAddressHasESDTTokens(t, tokenIssuer.OwnAccount.Address, nodes, tokenIdentifier, issuerBalance)
	for i := 1; i < len(nodes); i++ {
		esdtCommon.CheckAddressHasESDTTokens(t, nodes[i].OwnAccount.Address, nodes, tokenIdentifier, valueToSend)
	}

	// deploy the smart contract
	scCode := arwen.GetSCCode("../testdata/transfer-esdt-hook.wasm")
	scAddress, _ := tokenIssuer.BlockchainHook.NewAddress(tokenIssuer.OwnAccount.Address, tokenIssuer.OwnAccount.Nonce, vmFactory.ArwenVirtualMachine)

	integrationTests.CreateAndSendTransaction(
		nodes[0],
		nodes,
		big.NewInt(0),
		testVm.CreateEmptyAddress(),
		arwen.CreateDeployTxData(scCode),
		integrationTests.AdditionalGasLimit,
	)

	nonce, round = integrationTests.WaitOperationToBeDone(t, nodes, 4, nonce, round, idxProposers)
	_, err := nodes[0].AccntState.GetExistingAccount(scAddress)
	require.Nil(t, err)

	// call sc with esdt
	valueToSendToSc := int64(100)
	for _, node := range nodes {
		txData.Clear().TransferESDT(tokenIdentifier, valueToSendToSc).Str("acceptEsdt")
		integrationTests.CreateAndSendTransaction(node, nodes, big.NewInt(0), scAddress, txData.ToString(), integrationTests.AdditionalGasLimit)
	}

	time.Sleep(time.Second)
	_, _ = integrationTests.WaitOperationToBeDone(t, nodes, 4, nonce, round, idxProposers)
	time.Sleep(time.Second)

	// transferOne
	for _, node := range nodes {
		txData.Clear().Func("transferEsdtOnce").Bytes(node.OwnAccount.Address).Str(tokenIdentifier).Int(1)
		integrationTests.CreateAndSendTransaction(node, nodes, big.NewInt(0), scAddress, txData.ToString(), integrationTests.AdditionalGasLimit)
	}

	time.Sleep(time.Second)
	_, _ = integrationTests.WaitOperationToBeDone(t, nodes, 4, nonce, round, idxProposers)
	time.Sleep(time.Second)

	// transferMultiple
	for _, node := range nodes {
		txData.Clear().Func("transferEsdtMultiple").Bytes(node.OwnAccount.Address).Str(tokenIdentifier).Int(1).Int(3)
		integrationTests.CreateAndSendTransaction(node, nodes, big.NewInt(0), scAddress, txData.ToString(), integrationTests.AdditionalGasLimit)
	}

	time.Sleep(time.Second)
	_, _ = integrationTests.WaitOperationToBeDone(t, nodes, 4, nonce, round, idxProposers)
	time.Sleep(time.Second)
}<|MERGE_RESOLUTION|>--- conflicted
+++ resolved
@@ -1278,7 +1278,6 @@
 	esdtCommon.CheckAddressHasESDTTokens(t, receiverScAddress, nodes, string(tokenID), 500000)
 }
 
-<<<<<<< HEAD
 func TestExecOnDestWithTokenTransferFromScAtoScBWithIntermediaryExecOnDest_NotEnoughGasInTx(t *testing.T) {
 	if testing.Short() {
 		t.Skip("this is not a short test")
@@ -1479,108 +1478,11 @@
 }
 
 func TestIssueESDT_FromSCWithNotEnoughGas(t *testing.T) {
-=======
-func TestIssueESDT_FromSCWithNotEnoughGasOnCallBack(t *testing.T) {
->>>>>>> 516b534c
 	if testing.Short() {
 		t.Skip("this is not a short test")
 	}
 
-	numOfShards := 3
-	nodesPerShard := 1
-	numMetachainNodes := 1
-
-	gasSchedule, _ := core.LoadGasScheduleConfig("../../../../cmd/node/config/gasSchedules/gasScheduleV3.toml")
-	nodes := integrationTests.CreateNodesWithGasSchedule(
-		numOfShards,
-		nodesPerShard,
-		numMetachainNodes,
-		gasSchedule,
-	)
-
-	idxProposers := make([]int, numOfShards+1)
-	for i := 0; i < numOfShards; i++ {
-		idxProposers[i] = i * nodesPerShard
-	}
-	idxProposers[numOfShards] = numOfShards * nodesPerShard
-
-	integrationTests.DisplayAndStartNodes(nodes)
-
-	defer func() {
-		for _, n := range nodes {
-			_ = n.Messenger.Close()
-		}
-	}()
-
-	for _, n := range nodes {
-		n.EconomicsData.SetMaxGasLimitPerBlock(1500000000)
-		if check.IfNil(n.SystemSCFactory) {
-			continue
-		}
-		gasScheduleHandler := n.SystemSCFactory.(core.GasScheduleSubscribeHandler)
-		gasScheduleHandler.GasScheduleChange(gasSchedule)
-	}
-
-	initialVal := big.NewInt(10000000000)
-	integrationTests.MintAllNodes(nodes, big.NewInt(0).Mul(initialVal, initialVal))
-
-	round := uint64(0)
-	nonce := uint64(0)
-	round = integrationTests.IncrementAndPrintRound(round)
-	nonce++
-
-	scCode := arwen.GetSCCode("../testdata/local-esdt-and-nft.wasm")
-	scAddress, _ := nodes[0].BlockchainHook.NewAddress(nodes[0].OwnAccount.Address, nodes[0].OwnAccount.Nonce, vmFactory.ArwenVirtualMachine)
-
-	integrationTests.CreateAndSendTransaction(
-		nodes[0],
-		nodes,
-		big.NewInt(0),
-		testVm.CreateEmptyAddress(),
-		arwen.CreateDeployTxDataNonPayable(scCode),
-		500000000,
-	)
-	time.Sleep(time.Second)
-	nonce, round = integrationTests.WaitOperationToBeDone(t, nodes, 2, nonce, round, idxProposers)
-	_, err := nodes[0].AccntState.GetExistingAccount(scAddress)
-	require.Nil(t, err)
-
-	alice := nodes[1]
-	issuePrice := big.NewInt(1000)
-	txData := []byte("issueFungibleToken" + "@" + hex.EncodeToString([]byte("TOKEN")) +
-		"@" + hex.EncodeToString([]byte("TKR")) + "@" + hex.EncodeToString(big.NewInt(1).Bytes()))
-	integrationTests.CreateAndSendTransaction(
-		alice,
-		nodes,
-		issuePrice,
-		scAddress,
-		string(txData),
-		40000000,
-	)
-
-	time.Sleep(time.Second)
-	nonce, round = integrationTests.WaitOperationToBeDone(t, nodes, 2, nonce, round, idxProposers)
-	time.Sleep(time.Second)
-
-	userAccount := esdtCommon.GetUserAccountWithAddress(t, alice.OwnAccount.Address, nodes)
-	balanceAfterTransfer := userAccount.GetBalance()
-
-	nrRoundsToPropagateMultiShard := 25
-	_, _ = integrationTests.WaitOperationToBeDone(t, nodes, nrRoundsToPropagateMultiShard, nonce, round, idxProposers)
-	time.Sleep(time.Second)
-	userAccount = esdtCommon.GetUserAccountWithAddress(t, alice.OwnAccount.Address, nodes)
-	require.Equal(t, userAccount.GetBalance(), balanceAfterTransfer)
-
-	scAccount := esdtCommon.GetUserAccountWithAddress(t, scAddress, nodes)
-	require.Equal(t, scAccount.GetBalance(), issuePrice)
-}
-
-func TestIssueESDT_FromSCWithNotEnoughGasSendMoneyToUserOnCallBack(t *testing.T) {
-	if testing.Short() {
-		t.Skip("this is not a short test")
-	}
-
-	numOfShards := 3
+	numOfShards := 1
 	nodesPerShard := 1
 	numMetachainNodes := 1
 
@@ -1615,30 +1517,16 @@
 	}
 
 	initialVal := big.NewInt(10000000000)
-	integrationTests.MintAllNodes(nodes, big.NewInt(0).Mul(initialVal, initialVal))
+	integrationTests.MintAllNodes(nodes, initialVal)
 
 	round := uint64(0)
 	nonce := uint64(0)
 	round = integrationTests.IncrementAndPrintRound(round)
 	nonce++
 
-	scCode := arwen.GetSCCode("../testdata/local-esdt-and-nft.wasm")
-	scAddress, _ := nodes[0].BlockchainHook.NewAddress(nodes[0].OwnAccount.Address, nodes[0].OwnAccount.Nonce, vmFactory.ArwenVirtualMachine)
-
-	integrationTests.CreateAndSendTransaction(
-		nodes[0],
-		nodes,
-		big.NewInt(0),
-		testVm.CreateEmptyAddress(),
-		arwen.CreateDeployTxDataNonPayable(scCode),
-		500000000,
-	)
-	time.Sleep(time.Second)
-	nonce, round = integrationTests.WaitOperationToBeDone(t, nodes, 2, nonce, round, idxProposers)
-	_, err := nodes[0].AccntState.GetExistingAccount(scAddress)
-	require.Nil(t, err)
-
-	alice := nodes[1]
+	scAddress := esdtCommon.DeployNonPayableSmartContract(t, nodes, idxProposers, &nonce, &round, "../testdata/local-esdt-and-nft.wasm")
+
+	alice := nodes[0]
 	issuePrice := big.NewInt(1000)
 	txData := []byte("issueFungibleToken" + "@" + hex.EncodeToString([]byte("TOKEN")) +
 		"@" + hex.EncodeToString([]byte("TKR")) + "@" + hex.EncodeToString(big.NewInt(1).Bytes()))
@@ -1648,7 +1536,7 @@
 		issuePrice,
 		scAddress,
 		string(txData),
-		3000000,
+		integrationTests.AdditionalGasLimit+core.MinMetaTxExtraGasCost,
 	)
 
 	time.Sleep(time.Second)
@@ -1658,8 +1546,8 @@
 	userAccount := esdtCommon.GetUserAccountWithAddress(t, alice.OwnAccount.Address, nodes)
 	balanceAfterTransfer := userAccount.GetBalance()
 
-	nrRoundsToPropagateMultiShard := 25
-	_, _ = integrationTests.WaitOperationToBeDone(t, nodes, nrRoundsToPropagateMultiShard, nonce, round, idxProposers)
+	nrRoundsToPropagateMultiShard := 15
+	nonce, round = integrationTests.WaitOperationToBeDone(t, nodes, nrRoundsToPropagateMultiShard, nonce, round, idxProposers)
 	time.Sleep(time.Second)
 	userAccount = esdtCommon.GetUserAccountWithAddress(t, alice.OwnAccount.Address, nodes)
 	require.Equal(t, userAccount.GetBalance(), big.NewInt(0).Add(balanceAfterTransfer, issuePrice))
