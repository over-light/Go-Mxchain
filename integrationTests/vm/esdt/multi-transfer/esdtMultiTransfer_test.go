--- conflicted
+++ resolved
@@ -15,16 +15,12 @@
 	esdtMultiTransferToVault(t, true)
 }
 
-<<<<<<< HEAD
-func TestESDTMultiTransferToVault(t *testing.T) {
-=======
 func esdtMultiTransferToVault(t *testing.T, crossShard bool) {
 	//_ = logger.SetLogLevel("*:INFO,integrationtests:NONE,p2p/libp2p:NONE,process/block:NONE,process/smartcontract:TRACE,process/smartcontract/blockchainhook:NONE")
 
 	logger.ToggleLoggerName(true)
 	_ = logger.SetLogLevel("process/smartcontract:TRACE,builtInFunctions:TRACE,integrationtests:NONE,p2p/libp2p:NONE,process/block:NONE,process/smartcontract/blockchainhook:NONE")
 
->>>>>>> e7e6768a
 	if testing.Short() {
 		t.Skip("this is not a short test")
 	}
@@ -179,261 +175,6 @@
 		expectedIssuerBalance, expectedVaultBalance,
 	)
 
-<<<<<<< HEAD
-	/*
-
-		// send two NFTs, same token ID
-		transfers = []esdtTransfer{
-			{
-				tokenIdentifier: nonFungibleTokenIdentifier1,
-				nonce:           2,
-				amount:          1,
-			},
-			{
-				tokenIdentifier: nonFungibleTokenIdentifier1,
-				nonce:           3,
-				amount:          1,
-			}}
-		multiTransferToVault(t, nodes, idxProposers,
-			vaultScAddress, transfers,
-			expectedIssuerBalance, expectedVaultBalance,
-			&nonce, &round,
-		)
-
-		// send two NFTs, different token ID
-		transfers = []esdtTransfer{
-			{
-				tokenIdentifier: nonFungibleTokenIdentifier1,
-				nonce:           4,
-				amount:          1,
-			},
-			{
-				tokenIdentifier: nonFungibleTokenIdentifier2,
-				nonce:           1,
-				amount:          1,
-			}}
-		multiTransferToVault(t, nodes, idxProposers,
-			vaultScAddress, transfers,
-			expectedIssuerBalance, expectedVaultBalance,
-			&nonce, &round,
-		)
-
-		// send fours NFTs, two of each different token ID
-		transfers = []esdtTransfer{
-			{
-				tokenIdentifier: nonFungibleTokenIdentifier1,
-				nonce:           5,
-				amount:          1,
-			},
-			{
-				tokenIdentifier: nonFungibleTokenIdentifier2,
-				nonce:           2,
-				amount:          1,
-			},
-			{
-				tokenIdentifier: nonFungibleTokenIdentifier1,
-				nonce:           6,
-				amount:          1,
-			},
-			{
-				tokenIdentifier: nonFungibleTokenIdentifier2,
-				nonce:           3,
-				amount:          1,
-			}}
-		multiTransferToVault(t, nodes, idxProposers,
-			vaultScAddress, transfers,
-			expectedIssuerBalance, expectedVaultBalance,
-			&nonce, &round,
-		)
-
-	*/
-}
-
-func TestESDTMultiTransferAsync(t *testing.T) {
-	logger.ToggleLoggerName(true)
-	logger.SetLogLevel("*:NONE")
-	net := integrationTests.NewTestNetworkSized(t, 2, 1, 1)
-	net.Start()
-	defer net.Close()
-
-	initialVal := uint64(1000000000)
-	net.MintNodeAccountsUint64(initialVal)
-	net.Step()
-
-	owner := net.NodesSharded[0][0].OwnAccount
-	forwarder := net.DeployPayableSC(owner, "../testdata/forwarder.wasm")
-
-	// Create the fungible token
-	supply := int64(1000)
-	tokenID := issueFungibleTokenOnTestNetwork(t, net, supply, "FUNG1")
-
-	// Send half of the tokens to the forwarder SC
-	txData := txDataBuilder.NewBuilder()
-	txData.Func(core.BuiltInFunctionMultiESDTNFTTransfer)
-	txData.Bytes(forwarder).Int(1).Str(tokenID).Int(0).Int64(supply / 2)
-
-	tx := net.CreateTxUint64(owner, owner.Address, 0, txData.ToBytes())
-	tx.GasLimit = net.MaxGasLimit / 2
-	_ = net.SignAndSendTx(owner, tx)
-	net.Steps(4)
-
-	esdt.CheckAddressHasESDTTokens(t, owner.Address, net.Nodes, tokenID, supply/2)
-	esdt.CheckAddressHasESDTTokens(t, forwarder, net.Nodes, tokenID, supply/2)
-
-	// Tell the forwarder to send 100 tokens to an address from another shard
-	transferredTokens := int64(100)
-	destination := net.NodesSharded[1][0].OwnAccount
-	txData.Clear()
-	txData.Func("multi_transfer_via_async").Bytes(destination.Address).Str(tokenID).Int(0).Int64(transferredTokens)
-
-	logger.SetLogLevel("*:NONE,process/smartcontract:DEBUG,arwen:TRACE")
-	tx = net.CreateTxUint64(owner, forwarder, 0, txData.ToBytes())
-	tx.GasLimit = net.MaxGasLimit / 2
-	_ = net.SignAndSendTx(owner, tx)
-	net.Steps(10)
-
-	esdt.CheckAddressHasESDTTokens(t, owner.Address, net.Nodes, tokenID, supply/2)
-	esdt.CheckAddressHasESDTTokens(t, forwarder, net.Nodes, tokenID, supply/2-transferredTokens)
-	esdt.CheckAddressHasESDTTokens(t, destination.Address, net.Nodes, tokenID, transferredTokens)
-}
-
-func issueFungibleTokenOnTestNetwork(
-	t *testing.T,
-	net *integrationTests.TestNetwork,
-	initialSupply int64,
-	ticker string,
-) string {
-	return issueFungibleToken(t, net.Nodes, net.Proposers, &net.Nonce, &net.Round, initialSupply, "FUNG1")
-}
-
-func issueFungibleToken(t *testing.T, nodes []*integrationTests.TestProcessorNode, idxProposers []int,
-	nonce *uint64, round *uint64, initialSupply int64, ticker string) string {
-
-	tokenIssuer := nodes[0]
-
-	esdt.IssueTestToken(nodes, initialSupply, ticker)
-	waitForOperationCompletion(t, nodes, idxProposers, NR_ROUNDS_CROSS_SHARD, nonce, round)
-
-	tokenIdentifier := string(integrationTests.GetTokenIdentifier(nodes, []byte(ticker)))
-
-	esdt.CheckAddressHasTokens(t, tokenIssuer.OwnAccount.Address, nodes,
-		tokenIdentifier, 0, initialSupply)
-
-	return tokenIdentifier
-}
-
-func issueNft(t *testing.T, nodes []*integrationTests.TestProcessorNode, idxProposers []int,
-	nonce *uint64, round *uint64, ticker string, semiFungible bool) string {
-
-	tokenType := core.NonFungibleESDT
-	if semiFungible {
-		tokenType = core.SemiFungibleESDT
-	}
-
-	esdt.IssueNFT(nodes, tokenType, ticker)
-	waitForOperationCompletion(t, nodes, idxProposers, NR_ROUNDS_CROSS_SHARD, nonce, round)
-
-	issuerAddress := nodes[0].OwnAccount.Address
-	tokenIdentifier := string(integrationTests.GetTokenIdentifier(nodes, []byte(ticker)))
-
-	esdt.SetRoles(nodes, issuerAddress, []byte(tokenIdentifier), [][]byte{
-		[]byte("ESDTRoleNFTCreate"),
-	})
-	waitForOperationCompletion(t, nodes, idxProposers, NR_ROUNDS_CROSS_SHARD, nonce, round)
-
-	return tokenIdentifier
-}
-
-func createSFT(t *testing.T, nodes []*integrationTests.TestProcessorNode, idxProposers []int,
-	tokenIdentifier string, createdTokenNonce int64, initialSupply int64,
-	nonce *uint64, round *uint64) {
-
-	issuerAddress := nodes[0].OwnAccount.Address
-
-	tokenName := "token"
-	royalties := big.NewInt(0)
-	hash := "someHash"
-	attributes := "cool nft"
-	uri := "www.my-cool-nfts.com"
-
-	txData := txDataBuilder.NewBuilder()
-	txData.Func(core.BuiltInFunctionESDTNFTCreate)
-	txData.Str(tokenIdentifier)
-	txData.Int64(initialSupply)
-	txData.Str(tokenName)
-	txData.BigInt(royalties)
-	txData.Str(hash)
-	txData.Str(attributes)
-	txData.Str(uri)
-
-	integrationTests.CreateAndSendTransaction(nodes[0],
-		nodes,
-		big.NewInt(0),
-		issuerAddress,
-		txData.ToString(),
-		integrationTests.AdditionalGasLimit)
-	waitForOperationCompletion(t, nodes, idxProposers, NR_ROUNDS_SAME_SHARD, nonce, round)
-
-	esdt.CheckAddressHasTokens(t, issuerAddress, nodes,
-		tokenIdentifier, createdTokenNonce, initialSupply)
-}
-
-func createNFT(t *testing.T, nodes []*integrationTests.TestProcessorNode, idxProposers []int,
-	tokenIdentifier string, createdTokenNonce int64,
-	nonce *uint64, round *uint64) {
-
-	createSFT(t, nodes, idxProposers, tokenIdentifier, createdTokenNonce, 1, nonce, round)
-}
-
-func buildEsdtMultiTransferTxData(receiverAddress []byte, transfers []esdtTransfer,
-	endpointName string, arguments ...[]byte) string {
-
-	nrTransfers := len(transfers)
-
-	txData := txDataBuilder.NewBuilder()
-	txData.Func(core.BuiltInFunctionMultiESDTNFTTransfer)
-	txData.Bytes(receiverAddress)
-	txData.Int(nrTransfers)
-
-	for _, transfer := range transfers {
-		txData.Str(transfer.tokenIdentifier)
-		txData.Int64(transfer.nonce)
-		txData.Int64(transfer.amount)
-	}
-
-	if len(endpointName) > 0 {
-		txData.Str(endpointName)
-
-		for _, arg := range arguments {
-			txData.Bytes(arg)
-		}
-	}
-
-	return txData.ToString()
-}
-
-func waitForOperationCompletion(t *testing.T, nodes []*integrationTests.TestProcessorNode, idxProposers []int,
-	roundsToWait int, nonce *uint64, round *uint64) {
-
-	time.Sleep(time.Second)
-	*nonce, *round = integrationTests.WaitOperationToBeDone(t, nodes, roundsToWait, *nonce, *round, idxProposers)
-	time.Sleep(time.Second)
-}
-
-func multiTransferToVault(
-	t *testing.T,
-	nodes []*integrationTests.TestProcessorNode,
-	idxProposers []int,
-	vaultScAddress []byte,
-	transfers []esdtTransfer,
-	userBalances map[string]map[int64]int64,
-	scBalances map[string]map[int64]int64,
-	nonce *uint64,
-	round *uint64,
-) {
-	acceptMultiTransferEndpointName := "accept_funds_multi_transfer"
-	tokenIssuerAddress := nodes[0].OwnAccount.Address
-=======
 	// send two NFTs, same token ID
 	transfers = []*esdtTransfer{
 		{
@@ -494,7 +235,6 @@
 		vaultScAddress, transfers, nrRoundsToWait,
 		expectedIssuerBalance, expectedVaultBalance,
 	)
->>>>>>> e7e6768a
 
 	// send single SFT
 	transfers = []*esdtTransfer{
