--- conflicted
+++ resolved
@@ -47,11 +47,8 @@
 	CurrentEpochProviderInternal         process.CurrentNetworkEpochProviderHandler
 	ScheduledTxsExecutionHandlerInternal process.ScheduledTxsExecutionHandler
 	TxsSenderHandlerField                process.TxsSenderHandler
-<<<<<<< HEAD
+	HardforkTriggerField                 factory.HardforkTrigger
 	ESDTDataStorageHandlerForAPIInternal vmcommon.ESDTNFTStorageHandler
-=======
-	HardforkTriggerField                 factory.HardforkTrigger
->>>>>>> b91093a8
 }
 
 // Create -
@@ -234,15 +231,14 @@
 	return pcs.TxsSenderHandlerField
 }
 
-<<<<<<< HEAD
+// HardforkTrigger -
+func (pcs *ProcessComponentsStub) HardforkTrigger() factory.HardforkTrigger {
+	return pcs.HardforkTriggerField
+}
+
 // ESDTDataStorageHandlerForAPI -
 func (pcs *ProcessComponentsStub) ESDTDataStorageHandlerForAPI() vmcommon.ESDTNFTStorageHandler {
 	return pcs.ESDTDataStorageHandlerForAPIInternal
-=======
-// HardforkTrigger -
-func (pcs *ProcessComponentsStub) HardforkTrigger() factory.HardforkTrigger {
-	return pcs.HardforkTriggerField
->>>>>>> b91093a8
 }
 
 // IsInterfaceNil -
