package mock

import (
	"github.com/ElrondNetwork/elrond-go/consensus"
	"github.com/ElrondNetwork/elrond-go/dataRetriever"
	"github.com/ElrondNetwork/elrond-go/dblookupext"
	"github.com/ElrondNetwork/elrond-go/epochStart"
	"github.com/ElrondNetwork/elrond-go/factory"
	"github.com/ElrondNetwork/elrond-go/process"
	"github.com/ElrondNetwork/elrond-go/sharding"
	"github.com/ElrondNetwork/elrond-go/sharding/nodesCoordinator"
	"github.com/ElrondNetwork/elrond-go/update"
)

// ProcessComponentsStub -
type ProcessComponentsStub struct {
	NodesCoord                           nodesCoordinator.NodesCoordinator
	ShardCoord                           sharding.Coordinator
	IntContainer                         process.InterceptorsContainer
	ResFinder                            dataRetriever.ResolversFinder
	RoundHandlerField                    consensus.RoundHandler
	EpochTrigger                         epochStart.TriggerHandler
	EpochNotifier                        factory.EpochStartNotifier
	ForkDetect                           process.ForkDetector
	BlockProcess                         process.BlockProcessor
	BlackListHdl                         process.TimeCacher
	BootSore                             process.BootStorer
	HeaderSigVerif                       process.InterceptedHeaderSigVerifier
	HeaderIntegrVerif                    process.HeaderIntegrityVerifier
	ValidatorStatistics                  process.ValidatorStatisticsProcessor
	ValidatorProvider                    process.ValidatorsProvider
	BlockTrack                           process.BlockTracker
	PendingMiniBlocksHdl                 process.PendingMiniBlocksHandler
	ReqHandler                           process.RequestHandler
	TxLogsProcess                        process.TransactionLogProcessorDatabase
	HeaderConstructValidator             process.HeaderConstructionValidator
	PeerMapper                           process.NetworkShardingCollector
	TxSimulatorProcessor                 factory.TransactionSimulatorProcessor
	FallbackHdrValidator                 process.FallbackHeaderValidator
	WhiteListHandlerInternal             process.WhiteListHandler
	WhiteListerVerifiedTxsInternal       process.WhiteListHandler
	HistoryRepositoryInternal            dblookupext.HistoryRepository
	ImportStartHandlerInternal           update.ImportStartHandler
	RequestedItemsHandlerInternal        dataRetriever.RequestedItemsHandler
	NodeRedundancyHandlerInternal        consensus.NodeRedundancyHandler
	CurrentEpochProviderInternal         process.CurrentNetworkEpochProviderHandler
	ScheduledTxsExecutionHandlerInternal process.ScheduledTxsExecutionHandler
	TxsSenderHandlerField                process.TxsSenderHandler
<<<<<<< HEAD
	ProcessedMiniBlocksTrackerInternal   process.ProcessedMiniBlocksTracker
=======
	HardforkTriggerField                 factory.HardforkTrigger
>>>>>>> b91093a8
}

// Create -
func (pcs *ProcessComponentsStub) Create() error {
	return nil
}

// Close -
func (pcs *ProcessComponentsStub) Close() error {
	return nil
}

// CheckSubcomponents -
func (pcs *ProcessComponentsStub) CheckSubcomponents() error {
	return nil
}

// NodesCoordinator -
func (pcs *ProcessComponentsStub) NodesCoordinator() nodesCoordinator.NodesCoordinator {
	return pcs.NodesCoord
}

// ShardCoordinator -
func (pcs *ProcessComponentsStub) ShardCoordinator() sharding.Coordinator {
	return pcs.ShardCoord
}

// InterceptorsContainer -
func (pcs *ProcessComponentsStub) InterceptorsContainer() process.InterceptorsContainer {
	return pcs.IntContainer
}

// ResolversFinder -
func (pcs *ProcessComponentsStub) ResolversFinder() dataRetriever.ResolversFinder {
	return pcs.ResFinder
}

// RoundHandler -
func (pcs *ProcessComponentsStub) RoundHandler() consensus.RoundHandler {
	return pcs.RoundHandlerField
}

// EpochStartTrigger -
func (pcs *ProcessComponentsStub) EpochStartTrigger() epochStart.TriggerHandler {
	return pcs.EpochTrigger
}

// EpochStartNotifier -
func (pcs *ProcessComponentsStub) EpochStartNotifier() factory.EpochStartNotifier {
	return pcs.EpochNotifier
}

// ForkDetector -
func (pcs *ProcessComponentsStub) ForkDetector() process.ForkDetector {
	return pcs.ForkDetect
}

// BlockProcessor -
func (pcs *ProcessComponentsStub) BlockProcessor() process.BlockProcessor {
	return pcs.BlockProcess
}

// BlackListHandler -
func (pcs *ProcessComponentsStub) BlackListHandler() process.TimeCacher {
	return pcs.BlackListHdl
}

// BootStorer -
func (pcs *ProcessComponentsStub) BootStorer() process.BootStorer {
	return pcs.BootSore
}

// HeaderSigVerifier -
func (pcs *ProcessComponentsStub) HeaderSigVerifier() process.InterceptedHeaderSigVerifier {
	return pcs.HeaderSigVerif
}

// HeaderIntegrityVerifier -
func (pcs *ProcessComponentsStub) HeaderIntegrityVerifier() process.HeaderIntegrityVerifier {
	return pcs.HeaderIntegrVerif
}

// ValidatorsStatistics -
func (pcs *ProcessComponentsStub) ValidatorsStatistics() process.ValidatorStatisticsProcessor {
	return pcs.ValidatorStatistics
}

// ValidatorsProvider -
func (pcs *ProcessComponentsStub) ValidatorsProvider() process.ValidatorsProvider {
	return pcs.ValidatorProvider
}

// BlockTracker -
func (pcs *ProcessComponentsStub) BlockTracker() process.BlockTracker {
	return pcs.BlockTrack
}

// PendingMiniBlocksHandler -
func (pcs *ProcessComponentsStub) PendingMiniBlocksHandler() process.PendingMiniBlocksHandler {
	return pcs.PendingMiniBlocksHdl
}

// RequestHandler -
func (pcs *ProcessComponentsStub) RequestHandler() process.RequestHandler {
	return pcs.ReqHandler
}

// TxLogsProcessor -
func (pcs *ProcessComponentsStub) TxLogsProcessor() process.TransactionLogProcessorDatabase {
	return pcs.TxLogsProcess
}

// HeaderConstructionValidator -
func (pcs *ProcessComponentsStub) HeaderConstructionValidator() process.HeaderConstructionValidator {
	return pcs.HeaderConstructValidator
}

// PeerShardMapper -
func (pcs *ProcessComponentsStub) PeerShardMapper() process.NetworkShardingCollector {
	return pcs.PeerMapper
}

// FallbackHeaderValidator -
func (pcs *ProcessComponentsStub) FallbackHeaderValidator() process.FallbackHeaderValidator {
	return pcs.FallbackHdrValidator
}

// TransactionSimulatorProcessor -
func (pcs *ProcessComponentsStub) TransactionSimulatorProcessor() factory.TransactionSimulatorProcessor {
	return pcs.TxSimulatorProcessor
}

// WhiteListHandler -
func (pcs *ProcessComponentsStub) WhiteListHandler() process.WhiteListHandler {
	return pcs.WhiteListHandlerInternal
}

// WhiteListerVerifiedTxs -
func (pcs *ProcessComponentsStub) WhiteListerVerifiedTxs() process.WhiteListHandler {
	return pcs.WhiteListerVerifiedTxsInternal
}

// HistoryRepository -
func (pcs *ProcessComponentsStub) HistoryRepository() dblookupext.HistoryRepository {
	return pcs.HistoryRepositoryInternal
}

// ImportStartHandler -
func (pcs *ProcessComponentsStub) ImportStartHandler() update.ImportStartHandler {
	return pcs.ImportStartHandlerInternal
}

// RequestedItemsHandler -
func (pcs *ProcessComponentsStub) RequestedItemsHandler() dataRetriever.RequestedItemsHandler {
	return pcs.RequestedItemsHandlerInternal
}

// NodeRedundancyHandler -
func (pcs *ProcessComponentsStub) NodeRedundancyHandler() consensus.NodeRedundancyHandler {
	return pcs.NodeRedundancyHandlerInternal
}

// CurrentEpochProvider -
func (pcs *ProcessComponentsStub) CurrentEpochProvider() process.CurrentNetworkEpochProviderHandler {
	return pcs.CurrentEpochProviderInternal
}

// String -
func (pcs *ProcessComponentsStub) String() string {
	return "ProcessComponentsStub"
}

// ScheduledTxsExecutionHandler -
func (pcs *ProcessComponentsStub) ScheduledTxsExecutionHandler() process.ScheduledTxsExecutionHandler {
	return pcs.ScheduledTxsExecutionHandlerInternal
}

// TxsSenderHandler -
func (pcs *ProcessComponentsStub) TxsSenderHandler() process.TxsSenderHandler {
	return pcs.TxsSenderHandlerField
}

<<<<<<< HEAD
// ProcessedMiniBlocksTracker -
func (pcs *ProcessComponentsStub) ProcessedMiniBlocksTracker() process.ProcessedMiniBlocksTracker {
	return pcs.ProcessedMiniBlocksTrackerInternal
=======
// HardforkTrigger -
func (pcs *ProcessComponentsStub) HardforkTrigger() factory.HardforkTrigger {
	return pcs.HardforkTriggerField
>>>>>>> b91093a8
}

// IsInterfaceNil -
func (pcs *ProcessComponentsStub) IsInterfaceNil() bool {
	return pcs == nil
}<|MERGE_RESOLUTION|>--- conflicted
+++ resolved
@@ -46,11 +46,8 @@
 	CurrentEpochProviderInternal         process.CurrentNetworkEpochProviderHandler
 	ScheduledTxsExecutionHandlerInternal process.ScheduledTxsExecutionHandler
 	TxsSenderHandlerField                process.TxsSenderHandler
-<<<<<<< HEAD
+	HardforkTriggerField                 factory.HardforkTrigger
 	ProcessedMiniBlocksTrackerInternal   process.ProcessedMiniBlocksTracker
-=======
-	HardforkTriggerField                 factory.HardforkTrigger
->>>>>>> b91093a8
 }
 
 // Create -
@@ -233,15 +230,14 @@
 	return pcs.TxsSenderHandlerField
 }
 
-<<<<<<< HEAD
+// HardforkTrigger -
+func (pcs *ProcessComponentsStub) HardforkTrigger() factory.HardforkTrigger {
+	return pcs.HardforkTriggerField
+}
+
 // ProcessedMiniBlocksTracker -
 func (pcs *ProcessComponentsStub) ProcessedMiniBlocksTracker() process.ProcessedMiniBlocksTracker {
 	return pcs.ProcessedMiniBlocksTrackerInternal
-=======
-// HardforkTrigger -
-func (pcs *ProcessComponentsStub) HardforkTrigger() factory.HardforkTrigger {
-	return pcs.HardforkTriggerField
->>>>>>> b91093a8
 }
 
 // IsInterfaceNil -
