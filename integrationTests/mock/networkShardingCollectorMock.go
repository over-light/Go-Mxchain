package mock

import (
	"sync"

	"github.com/ElrondNetwork/elrond-go-core/core"
)

type networkShardingCollectorMock struct {
	mutMaps     sync.RWMutex
	peerIdPkMap map[core.PeerID][]byte
	pkPeerIdMap map[string]core.PeerID

	mutFallbackPkShardMap sync.RWMutex
	fallbackPkShardMap    map[string]uint32

	mutFallbackPidShardMap sync.RWMutex
	fallbackPidShardMap    map[string]uint32

	mutPeerIdSubType sync.RWMutex
	peerIdSubType    map[core.PeerID]uint32
}

// NewNetworkShardingCollectorMock -
func NewNetworkShardingCollectorMock() *networkShardingCollectorMock {
	return &networkShardingCollectorMock{
		peerIdPkMap:         make(map[core.PeerID][]byte),
		pkPeerIdMap:         make(map[string]core.PeerID),
		peerIdSubType:       make(map[core.PeerID]uint32),
		fallbackPkShardMap:  make(map[string]uint32),
		fallbackPidShardMap: make(map[string]uint32),
	}
}

// UpdatePeerIDPublicKeyPair -
func (nscm *networkShardingCollectorMock) UpdatePeerIDPublicKeyPair(pid core.PeerID, pk []byte) {
	nscm.mutMaps.Lock()
	nscm.peerIdPkMap[pid] = pk
	nscm.pkPeerIdMap[string(pk)] = pid
	nscm.mutMaps.Unlock()
}

// UpdatePeerIDInfo -
func (nscm *networkShardingCollectorMock) UpdatePeerIDInfo(pid core.PeerID, pk []byte, shardID uint32) {
	nscm.mutMaps.Lock()
	nscm.peerIdPkMap[pid] = pk
	nscm.pkPeerIdMap[string(pk)] = pid
	nscm.mutMaps.Unlock()

	if shardID == core.AllShardId {
		return
	}

	nscm.mutFallbackPkShardMap.Lock()
	nscm.fallbackPkShardMap[string(pk)] = shardID
	nscm.mutFallbackPkShardMap.Unlock()

	nscm.mutFallbackPidShardMap.Lock()
	nscm.fallbackPidShardMap[string(pid)] = shardID
	nscm.mutFallbackPidShardMap.Unlock()
}

// PutPeerIdSubType -
func (nscm *networkShardingCollectorMock) PutPeerIdSubType(pid core.PeerID, peerSubType core.P2PPeerSubType) {
	nscm.mutPeerIdSubType.Lock()
	nscm.peerIdSubType[pid] = uint32(peerSubType)
	nscm.mutPeerIdSubType.Unlock()
}

// PutPeerIdShardId -
func (nscm *networkShardingCollectorMock) PutPeerIdShardId(pid core.PeerID, shardID uint32) {
	nscm.mutFallbackPidShardMap.Lock()
	nscm.fallbackPidShardMap[string(pid)] = shardID
	nscm.mutFallbackPidShardMap.Unlock()
}

// GetPeerInfo -
func (nscm *networkShardingCollectorMock) GetPeerInfo(pid core.PeerID) core.P2PPeerInfo {
	nscm.mutPeerIdSubType.Lock()
	defer nscm.mutPeerIdSubType.Unlock()

	return core.P2PPeerInfo{
		PeerType:    core.ObserverPeer,
		PeerSubType: core.P2PPeerSubType(nscm.peerIdSubType[pid]),
		PkBytes:     nscm.peerIdPkMap[pid],
	}
}

// GetLastKnownPeerID -
<<<<<<< HEAD
func (nscm *networkShardingCollectorMock) GetLastKnownPeerID(pk []byte) (*core.PeerID, bool) {
=======
func (nscm *networkShardingCollectorMock) GetLastKnownPeerID(pk []byte) (core.PeerID, bool) {
>>>>>>> d1ed32b9
	nscm.mutMaps.RLock()
	defer nscm.mutMaps.RUnlock()

	pid, ok := nscm.pkPeerIdMap[string(pk)]

<<<<<<< HEAD
	return &pid, ok
=======
	return pid, ok
>>>>>>> d1ed32b9
}

// IsInterfaceNil -
func (nscm *networkShardingCollectorMock) IsInterfaceNil() bool {
	return nscm == nil
}<|MERGE_RESOLUTION|>--- conflicted
+++ resolved
@@ -87,21 +87,13 @@
 }
 
 // GetLastKnownPeerID -
-<<<<<<< HEAD
-func (nscm *networkShardingCollectorMock) GetLastKnownPeerID(pk []byte) (*core.PeerID, bool) {
-=======
 func (nscm *networkShardingCollectorMock) GetLastKnownPeerID(pk []byte) (core.PeerID, bool) {
->>>>>>> d1ed32b9
 	nscm.mutMaps.RLock()
 	defer nscm.mutMaps.RUnlock()
 
 	pid, ok := nscm.pkPeerIdMap[string(pk)]
 
-<<<<<<< HEAD
-	return &pid, ok
-=======
 	return pid, ok
->>>>>>> d1ed32b9
 }
 
 // IsInterfaceNil -
