package mock

import (
	"github.com/ElrondNetwork/elrond-go-core/data"
	"github.com/ElrondNetwork/elrond-go-core/data/block"
)

// GasHandlerMock -
type GasHandlerMock struct {
<<<<<<< HEAD
	InitCalled                           func()
	SetGasConsumedCalled                 func(gasConsumed uint64, hash []byte)
	SetGasRefundedCalled                 func(gasRefunded uint64, hash []byte)
	GasConsumedCalled                    func(hash []byte) uint64
	GasRefundedCalled                    func(hash []byte) uint64
	TotalGasConsumedCalled               func() uint64
	TotalGasRefundedCalled               func() uint64
	RemoveGasConsumedCalled              func(hashes [][]byte)
	RemoveGasRefundedCalled              func(hashes [][]byte)
	ComputeGasConsumedByMiniBlockCalled  func(miniBlock *block.MiniBlock, mapHashTx map[string]data.TransactionHandler) (uint64, uint64, error)
	ComputeGasConsumedByTxCalled         func(txSenderShardId uint32, txReceiverSharedId uint32, txHandler data.TransactionHandler) (uint64, uint64, error)
	AddTotalGasConsumedInSelfShardCalled func(gasConsumed uint64)
	GetTotalGasConsumedInSelfShardCalled func() uint64
=======
	InitCalled                          func()
	SetGasConsumedCalled                func(gasConsumed uint64, hash []byte)
	SetGasRefundedCalled                func(gasRefunded uint64, hash []byte)
	SetGasPenalizedCalled               func(gasPenalized uint64, hash []byte)
	GasConsumedCalled                   func(hash []byte) uint64
	GasRefundedCalled                   func(hash []byte) uint64
	GasPenalizedCalled                  func(hash []byte) uint64
	TotalGasConsumedCalled              func() uint64
	TotalGasRefundedCalled              func() uint64
	TotalGasPenalizedCalled             func() uint64
	RemoveGasConsumedCalled             func(hashes [][]byte)
	RemoveGasRefundedCalled             func(hashes [][]byte)
	RemoveGasPenalizedCalled            func(hashes [][]byte)
	ComputeGasConsumedByMiniBlockCalled func(miniBlock *block.MiniBlock, mapHashTx map[string]data.TransactionHandler) (uint64, uint64, error)
	ComputeGasConsumedByTxCalled        func(txSenderShardId uint32, txReceiverSharedId uint32, txHandler data.TransactionHandler) (uint64, uint64, error)
>>>>>>> 53821707
}

// Init -
func (ghm *GasHandlerMock) Init() {
	ghm.InitCalled()
}

// SetGasConsumed -
func (ghm *GasHandlerMock) SetGasConsumed(gasConsumed uint64, hash []byte) {
	ghm.SetGasConsumedCalled(gasConsumed, hash)
}

// SetGasRefunded -
func (ghm *GasHandlerMock) SetGasRefunded(gasRefunded uint64, hash []byte) {
	ghm.SetGasRefundedCalled(gasRefunded, hash)
}

// SetGasPenalized -
func (ghm *GasHandlerMock) SetGasPenalized(gasPenalized uint64, hash []byte) {
	if ghm.SetGasPenalizedCalled != nil {
		ghm.SetGasPenalizedCalled(gasPenalized, hash)
	}
}

// GasConsumed -
func (ghm *GasHandlerMock) GasConsumed(hash []byte) uint64 {
	return ghm.GasConsumedCalled(hash)
}

// GasRefunded -
func (ghm *GasHandlerMock) GasRefunded(hash []byte) uint64 {
	return ghm.GasRefundedCalled(hash)
}

// GasPenalized -
func (ghm *GasHandlerMock) GasPenalized(hash []byte) uint64 {
	if ghm.GasPenalizedCalled != nil {
		return ghm.GasPenalizedCalled(hash)
	}
	return 0
}

// TotalGasConsumed -
func (ghm *GasHandlerMock) TotalGasConsumed() uint64 {
	return ghm.TotalGasConsumedCalled()
}

// TotalGasRefunded -
func (ghm *GasHandlerMock) TotalGasRefunded() uint64 {
	return ghm.TotalGasRefundedCalled()
}

// TotalGasPenalized -
func (ghm *GasHandlerMock) TotalGasPenalized() uint64 {
	if ghm.TotalGasPenalizedCalled != nil {
		return ghm.TotalGasPenalizedCalled()
	}
	return 0
}

// RemoveGasConsumed -
func (ghm *GasHandlerMock) RemoveGasConsumed(hashes [][]byte) {
	ghm.RemoveGasConsumedCalled(hashes)
}

// RemoveGasRefunded -
func (ghm *GasHandlerMock) RemoveGasRefunded(hashes [][]byte) {
	ghm.RemoveGasRefundedCalled(hashes)
}

// RemoveGasPenalized -
func (ghm *GasHandlerMock) RemoveGasPenalized(hashes [][]byte) {
	if ghm.RemoveGasPenalizedCalled != nil {
		ghm.RemoveGasPenalizedCalled(hashes)
	}
}

// ComputeGasConsumedByMiniBlock -
func (ghm *GasHandlerMock) ComputeGasConsumedByMiniBlock(miniBlock *block.MiniBlock, mapHashTx map[string]data.TransactionHandler) (uint64, uint64, error) {
	return ghm.ComputeGasConsumedByMiniBlockCalled(miniBlock, mapHashTx)
}

// ComputeGasConsumedByTx -
func (ghm *GasHandlerMock) ComputeGasConsumedByTx(txSenderShardId uint32, txReceiverShardId uint32, txHandler data.TransactionHandler) (uint64, uint64, error) {
	return ghm.ComputeGasConsumedByTxCalled(txSenderShardId, txReceiverShardId, txHandler)
}

// AddTotalGasConsumedInSelfShard -
func (ghm *GasHandlerMock) AddTotalGasConsumedInSelfShard(gasConsumed uint64) {
	if ghm.AddTotalGasConsumedInSelfShardCalled != nil {
		ghm.AddTotalGasConsumedInSelfShardCalled(gasConsumed)
	}
}

// GetTotalGasConsumedInSelfShard -
func (ghm *GasHandlerMock) GetTotalGasConsumedInSelfShard() uint64 {
	if ghm.GetTotalGasConsumedInSelfShardCalled != nil {
		return ghm.GetTotalGasConsumedInSelfShardCalled()
	}

	return 0
}

// IsInterfaceNil -
func (ghm *GasHandlerMock) IsInterfaceNil() bool {
	return ghm == nil
}<|MERGE_RESOLUTION|>--- conflicted
+++ resolved
@@ -7,37 +7,21 @@
 
 // GasHandlerMock -
 type GasHandlerMock struct {
-<<<<<<< HEAD
 	InitCalled                           func()
 	SetGasConsumedCalled                 func(gasConsumed uint64, hash []byte)
 	SetGasRefundedCalled                 func(gasRefunded uint64, hash []byte)
-	GasConsumedCalled                    func(hash []byte) uint64
+	SetGasPenalizedCalled               func(gasPenalized uint64, hash []byte)GasConsumedCalled                    func(hash []byte) uint64
 	GasRefundedCalled                    func(hash []byte) uint64
-	TotalGasConsumedCalled               func() uint64
+	GasPenalizedCalled                  func(hash []byte) uint64TotalGasConsumedCalled               func() uint64
 	TotalGasRefundedCalled               func() uint64
+	TotalGasPenalizedCalledfunc() uint64
 	RemoveGasConsumedCalled              func(hashes [][]byte)
 	RemoveGasRefundedCalled              func(hashes [][]byte)
+	RemoveGasPenalizedCalledfunc(hashes [][]byte)
 	ComputeGasConsumedByMiniBlockCalled  func(miniBlock *block.MiniBlock, mapHashTx map[string]data.TransactionHandler) (uint64, uint64, error)
 	ComputeGasConsumedByTxCalled         func(txSenderShardId uint32, txReceiverSharedId uint32, txHandler data.TransactionHandler) (uint64, uint64, error)
 	AddTotalGasConsumedInSelfShardCalled func(gasConsumed uint64)
 	GetTotalGasConsumedInSelfShardCalled func() uint64
-=======
-	InitCalled                          func()
-	SetGasConsumedCalled                func(gasConsumed uint64, hash []byte)
-	SetGasRefundedCalled                func(gasRefunded uint64, hash []byte)
-	SetGasPenalizedCalled               func(gasPenalized uint64, hash []byte)
-	GasConsumedCalled                   func(hash []byte) uint64
-	GasRefundedCalled                   func(hash []byte) uint64
-	GasPenalizedCalled                  func(hash []byte) uint64
-	TotalGasConsumedCalled              func() uint64
-	TotalGasRefundedCalled              func() uint64
-	TotalGasPenalizedCalled             func() uint64
-	RemoveGasConsumedCalled             func(hashes [][]byte)
-	RemoveGasRefundedCalled             func(hashes [][]byte)
-	RemoveGasPenalizedCalled            func(hashes [][]byte)
-	ComputeGasConsumedByMiniBlockCalled func(miniBlock *block.MiniBlock, mapHashTx map[string]data.TransactionHandler) (uint64, uint64, error)
-	ComputeGasConsumedByTxCalled        func(txSenderShardId uint32, txReceiverSharedId uint32, txHandler data.TransactionHandler) (uint64, uint64, error)
->>>>>>> 53821707
 }
 
 // Init -
