--- conflicted
+++ resolved
@@ -48,7 +48,6 @@
 	return pubKeys, nil
 }
 
-<<<<<<< HEAD
 func (ncm *NodesCoordinatorMock) GetValidatorsRewardsAddresses(
 	randomness []byte,
 	round uint64,
@@ -71,8 +70,6 @@
 	return addresses, nil
 }
 
-=======
->>>>>>> 63b89525
 func (ncm *NodesCoordinatorMock) SetNodesPerShards(map[uint32][]sharding.Validator) error {
 	return nil
 }
