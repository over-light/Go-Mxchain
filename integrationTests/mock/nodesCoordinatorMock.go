package mock

import (
	"github.com/ElrondNetwork/elrond-go/sharding"
)

// NodesCoordinatorMock -
type NodesCoordinatorMock struct {
	ComputeValidatorsGroupCalled        func(randomness []byte, round uint64, shardId uint32, epoch uint32) ([]sharding.Validator, error)
	GetValidatorsPublicKeysCalled       func(randomness []byte, round uint64, shardId uint32, epoch uint32) ([]string, error)
	GetValidatorsRewardsAddressesCalled func(randomness []byte, round uint64, shardId uint32, epoch uint32) ([]string, error)
	GetValidatorWithPublicKeyCalled     func(publicKey []byte) (validator sharding.Validator, shardId uint32, err error)
	GetAllValidatorsPublicKeysCalled    func() (map[uint32][][]byte, error)
}

// GetNumTotalEligible -
func (ncm *NodesCoordinatorMock) GetNumTotalEligible() uint64 {
	return 1
}

<<<<<<< HEAD
// GetAllValidatorsPublicKeys -
=======
// GetAllEligibleValidatorsPublicKeys -
>>>>>>> a7d639ef
func (ncm *NodesCoordinatorMock) GetAllEligibleValidatorsPublicKeys(_ uint32) (map[uint32][][]byte, error) {
	if ncm.GetAllValidatorsPublicKeysCalled != nil {
		return ncm.GetAllValidatorsPublicKeysCalled()
	}
	return nil, nil
}

// GetAllWaitingValidatorsPublicKeys -
func (ncm *NodesCoordinatorMock) GetAllWaitingValidatorsPublicKeys(_ uint32) (map[uint32][][]byte, error) {
	return nil, nil
}

// GetValidatorsIndexes -
func (ncm *NodesCoordinatorMock) GetValidatorsIndexes(_ []string, _ uint32) ([]uint64, error) {
	return nil, nil
}

// ComputeConsensusGroup -
func (ncm *NodesCoordinatorMock) ComputeConsensusGroup(
	randomness []byte,
	round uint64,
	shardId uint32,
	epoch uint32,
) (validatorsGroup []sharding.Validator, err error) {

	if ncm.ComputeValidatorsGroupCalled != nil {
		return ncm.ComputeValidatorsGroupCalled(randomness, round, shardId, epoch)
	}

	var list []sharding.Validator

	return list, nil
}

// ConsensusGroupSize -
func (ncm *NodesCoordinatorMock) ConsensusGroupSize(uint32) int {
	return 1
}

// GetConsensusValidatorsPublicKeys -
func (ncm *NodesCoordinatorMock) GetConsensusValidatorsPublicKeys(
	randomness []byte,
	round uint64,
	shardId uint32,
	epoch uint32,
) ([]string, error) {
	if ncm.GetValidatorsPublicKeysCalled != nil {
		return ncm.GetValidatorsPublicKeysCalled(randomness, round, shardId, epoch)
	}

	validators, err := ncm.ComputeConsensusGroup(randomness, round, shardId, epoch)
	if err != nil {
		return nil, err
	}

	pubKeys := make([]string, 0)

	for _, v := range validators {
		pubKeys = append(pubKeys, string(v.PubKey()))
	}

	return pubKeys, nil
}

// GetConsensusValidatorsRewardsAddresses -
func (ncm *NodesCoordinatorMock) GetConsensusValidatorsRewardsAddresses(
	randomness []byte,
	round uint64,
	shardId uint32,
	epoch uint32,
) ([]string, error) {
	if ncm.GetValidatorsPublicKeysCalled != nil {
		return ncm.GetValidatorsRewardsAddressesCalled(randomness, round, shardId, epoch)
	}

	validators, err := ncm.ComputeConsensusGroup(randomness, round, shardId, epoch)
	if err != nil {
		return nil, err
	}

	addresses := make([]string, 0)
	for _, v := range validators {
		addresses = append(addresses, string(v.Address()))
	}

	return addresses, nil
}

// SetNodesPerShards -
func (ncm *NodesCoordinatorMock) SetNodesPerShards(_ map[uint32][]sharding.Validator, _ map[uint32][]sharding.Validator, _ uint32) error {
	return nil
}

// LoadState -
func (ncm *NodesCoordinatorMock) LoadState(_ []byte) error {
	return nil
}

// GetSavedStateKey -
func (ncm *NodesCoordinatorMock) GetSavedStateKey() []byte {
	return []byte("key")
}

// ShardIdForEpoch returns the nodesCoordinator configured ShardId for specified epoch if epoch configuration exists,
// otherwise error
func (ncm *NodesCoordinatorMock) ShardIdForEpoch(_ uint32) (uint32, error) {
	panic("not implemented")
}

// GetConsensusWhitelistedNodes return the whitelisted nodes allowed to send consensus messages, for each of the shards
func (ncm *NodesCoordinatorMock) GetConsensusWhitelistedNodes(
	_ uint32,
) (map[string]struct{}, error) {
	panic("not implemented")
}

// GetSelectedPublicKeys -
func (ncm *NodesCoordinatorMock) GetSelectedPublicKeys(_ []byte, _ uint32, _ uint32) ([]string, error) {
	panic("implement me")
}

// GetValidatorWithPublicKey -
func (ncm *NodesCoordinatorMock) GetValidatorWithPublicKey(address []byte, _ uint32) (sharding.Validator, uint32, error) {
	if ncm.GetValidatorWithPublicKeyCalled != nil {
		return ncm.GetValidatorWithPublicKeyCalled(address)
	}
	return nil, 0, nil
}

// GetOwnPublicKey -
func (ncm *NodesCoordinatorMock) GetOwnPublicKey() []byte {
	return []byte("key")
}

// IsInterfaceNil returns true if there is no value under the interface
func (ncm *NodesCoordinatorMock) IsInterfaceNil() bool {
	return ncm == nil
}<|MERGE_RESOLUTION|>--- conflicted
+++ resolved
@@ -18,15 +18,12 @@
 	return 1
 }
 
-<<<<<<< HEAD
-// GetAllValidatorsPublicKeys -
-=======
 // GetAllEligibleValidatorsPublicKeys -
->>>>>>> a7d639ef
 func (ncm *NodesCoordinatorMock) GetAllEligibleValidatorsPublicKeys(_ uint32) (map[uint32][][]byte, error) {
 	if ncm.GetAllValidatorsPublicKeysCalled != nil {
 		return ncm.GetAllValidatorsPublicKeysCalled()
 	}
+
 	return nil, nil
 }
 
