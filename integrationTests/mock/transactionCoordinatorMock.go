--- conflicted
+++ resolved
@@ -19,7 +19,6 @@
 	RemoveBlockDataFromPoolCalled                        func(body *block.Body) error
 	ProcessBlockTransactionCalled                        func(body *block.Body, haveTime func() time.Duration) error
 	CreateBlockStartedCalled                             func()
-<<<<<<< HEAD
 	CreateMbsAndProcessCrossShardTransactionsDstMeCalled func(header data.HeaderHandler,
 		processedMiniBlocksHashes map[string]struct{},
 		maxTxRemaining uint32,
@@ -27,16 +26,9 @@
 		haveTime func() bool,
 	) (block.MiniBlockSlice, uint32, bool, error)
 	CreateMbsAndProcessTransactionsFromMeCalled func(maxTxRemaining uint32, maxMbRemaining uint32, haveTime func() bool) block.MiniBlockSlice
-	CreateMarshalizedDataCalled                 func(body block.Body) map[string][][]byte
+	CreateMarshalizedDataCalled                 func(body *block.Body) map[string][][]byte
 	GetAllCurrentUsedTxsCalled                  func(blockType block.Type) map[string]data.TransactionHandler
-	VerifyCreatedBlockTransactionsCalled        func(hdr data.HeaderHandler, body block.Body) error
-=======
-	CreateMbsAndProcessCrossShardTransactionsDstMeCalled func(header data.HeaderHandler, processedMiniBlocksHashes map[string]struct{}, maxTxRemaining uint32, maxMbRemaining uint32, haveTime func() bool) (block.MiniBlockSlice, uint32, bool)
-	CreateMbsAndProcessTransactionsFromMeCalled          func(maxTxRemaining uint32, maxMbRemaining uint32, haveTime func() bool) block.MiniBlockSlice
-	CreateMarshalizedDataCalled                          func(body *block.Body) map[string][][]byte
-	GetAllCurrentUsedTxsCalled                           func(blockType block.Type) map[string]data.TransactionHandler
-	VerifyCreatedBlockTransactionsCalled                 func(hdr data.HeaderHandler, body *block.Body) error
->>>>>>> 56c2c68f
+	VerifyCreatedBlockTransactionsCalled        func(hdr data.HeaderHandler, body *block.Body) error
 }
 
 // CreateReceiptsHash -
