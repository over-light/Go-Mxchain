--- conflicted
+++ resolved
@@ -93,17 +93,16 @@
 	blProcMock.AddLastNotarizedHdrCalled(shardId, processedHdr)
 }
 
-<<<<<<< HEAD
 func (blProcMock BlockProcessorMock) SetConsensusRewardAddresses(address []string) {
 	if blProcMock.SetConsensusRewardAddressesCalled != nil {
 		blProcMock.SetConsensusRewardAddressesCalled(address)
 	}
-=======
+}
+
 // IsInterfaceNil returns true if there is no value under the interface
 func (blProcMock *BlockProcessorMock) IsInterfaceNil() bool {
 	if blProcMock == nil {
 		return true
 	}
 	return false
->>>>>>> a696bfc7
 }