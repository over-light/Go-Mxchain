package mock

import (
	"github.com/ElrondNetwork/elrond-go/data"
	"github.com/ElrondNetwork/elrond-go/epochStart"
)

// EpochStartNotifierStub -
type EpochStartNotifierStub struct {
	RegisterHandlerCalled   func(handler epochStart.EpochStartHandler)
	UnregisterHandlerCalled func(handler epochStart.EpochStartHandler)
	NotifyAllCalled         func(hdr data.HeaderHandler)
	NotifyAllPrepareCalled  func(hdr data.HeaderHandler)
	epochStartHdls          []epochStart.EpochStartHandler
}

<<<<<<< HEAD
func (esnm *EpochStartNotifierStub) RegisterHandler(handler epochStart.EpochStartHandler) {
=======
// RegisterHandler -
func (esnm *EpochStartNotifierStub) RegisterHandler(handler notifier.SubscribeFunctionHandler) {
>>>>>>> d5fe7ccc
	if esnm.RegisterHandlerCalled != nil {
		esnm.RegisterHandlerCalled(handler)
	}

	esnm.epochStartHdls = append(esnm.epochStartHdls, handler)
}

<<<<<<< HEAD
func (esnm *EpochStartNotifierStub) UnregisterHandler(handler epochStart.EpochStartHandler) {
=======
// UnregisterHandler -
func (esnm *EpochStartNotifierStub) UnregisterHandler(handler notifier.SubscribeFunctionHandler) {
>>>>>>> d5fe7ccc
	if esnm.UnregisterHandlerCalled != nil {
		esnm.UnregisterHandlerCalled(handler)
	}

	for i, hdl := range esnm.epochStartHdls {
		if hdl == handler {
			esnm.epochStartHdls = append(esnm.epochStartHdls[:i], esnm.epochStartHdls[i+1:]...)
			break
		}
	}
}

func (esnm *EpochStartNotifierStub) NotifyAllPrepare(metaHeader data.HeaderHandler) {
	if esnm.NotifyAllPrepareCalled != nil {
		esnm.NotifyAllPrepareCalled(metaHeader)
	}

	for _, hdl := range esnm.epochStartHdls {
		hdl.EpochStartPrepare(metaHeader)
	}
}

// NotifyAll -
func (esnm *EpochStartNotifierStub) NotifyAll(hdr data.HeaderHandler) {
	if esnm.NotifyAllCalled != nil {
		esnm.NotifyAllCalled(hdr)
	}

	for _, hdl := range esnm.epochStartHdls {
		hdl.EpochStartAction(hdr)
	}
}

// IsInterfaceNil -
func (esnm *EpochStartNotifierStub) IsInterfaceNil() bool {
	return esnm == nil
}<|MERGE_RESOLUTION|>--- conflicted
+++ resolved
@@ -14,12 +14,8 @@
 	epochStartHdls          []epochStart.EpochStartHandler
 }
 
-<<<<<<< HEAD
+// RegisterHandler -
 func (esnm *EpochStartNotifierStub) RegisterHandler(handler epochStart.EpochStartHandler) {
-=======
-// RegisterHandler -
-func (esnm *EpochStartNotifierStub) RegisterHandler(handler notifier.SubscribeFunctionHandler) {
->>>>>>> d5fe7ccc
 	if esnm.RegisterHandlerCalled != nil {
 		esnm.RegisterHandlerCalled(handler)
 	}
@@ -27,12 +23,8 @@
 	esnm.epochStartHdls = append(esnm.epochStartHdls, handler)
 }
 
-<<<<<<< HEAD
+// UnregisterHandler -
 func (esnm *EpochStartNotifierStub) UnregisterHandler(handler epochStart.EpochStartHandler) {
-=======
-// UnregisterHandler -
-func (esnm *EpochStartNotifierStub) UnregisterHandler(handler notifier.SubscribeFunctionHandler) {
->>>>>>> d5fe7ccc
 	if esnm.UnregisterHandlerCalled != nil {
 		esnm.UnregisterHandlerCalled(handler)
 	}
