package transaction

import (
	"fmt"
	"math/big"
	"reflect"
	"testing"
	"time"

	"github.com/ElrondNetwork/elrond-go/data/smartContractResult"
	"github.com/ElrondNetwork/elrond-go/integrationTests"
	"github.com/ElrondNetwork/elrond-go/process"
	"github.com/ElrondNetwork/elrond-go/process/factory"
	"github.com/stretchr/testify/assert"
)

func TestNode_RequestInterceptUnsignedTransactionWithMessenger(t *testing.T) {
	if testing.Short() {
		t.Skip("this is not a short test")
	}

<<<<<<< HEAD
	dPoolRequester := createTestDataPool()
	dPoolResolver := createTestDataPool()
	shardCoordinator := &sharding.OneShardCoordinator{}
	nodesCoordinator, _ := sharding.NewIndexHashedNodesCoordinator(
		1,
		1,
		testHasher,
		0,
		1,
		make(map[uint32][]sharding.Validator),
	)

	fmt.Println("Requester:")
	nRequester, mesRequester, sk1, resolversFinder := createNetNode(
		dPoolRequester,
		createAccountsDB(),
		shardCoordinator,
		nodesCoordinator,
	)

	fmt.Println("Resolver:")
	nResolver, mesResolver, _, _ := createNetNode(
		dPoolResolver,
		createAccountsDB(),
		shardCoordinator,
		nodesCoordinator,
	)

	_ = nRequester.Start()
	_ = nResolver.Start()
=======
	var nrOfShards uint32 = 1
	var shardID uint32 = 0
	var txSignPrivKeyShardId uint32 = 0
	requesterNodeAddr := "0"
	resolverNodeAddr := "1"

	fmt.Println("Requester:	")
	nRequester := integrationTests.NewTestProcessorNode(nrOfShards, shardID, txSignPrivKeyShardId, requesterNodeAddr)

	fmt.Println("Resolver:")
	nResolver := integrationTests.NewTestProcessorNode(nrOfShards, shardID, txSignPrivKeyShardId, resolverNodeAddr)
	_ = nRequester.Node.Start()
	_ = nResolver.Node.Start()
>>>>>>> f2641e1d
	defer func() {
		_ = nRequester.Node.Stop()
		_ = nResolver.Node.Stop()
	}()

	//connect messengers together
	time.Sleep(time.Second)
	err := nRequester.Messenger.ConnectToPeer(integrationTests.GetConnectableAddress(nResolver.Messenger))
	assert.Nil(t, err)

	time.Sleep(time.Second)

	buffPk1, _ := nRequester.OwnAccount.SkTxSign.GeneratePublic().ToByteArray()

	//Step 1. Generate an unsigned transaction
	scr := &smartContractResult.SmartContractResult{
		Nonce:   0,
		Value:   big.NewInt(0),
		RcvAddr: integrationTests.TestHasher.Compute("receiver"),
		SndAddr: buffPk1,
		Data:    "tx notarized data",
		TxHash:  []byte("tx hash"),
	}

	scrBuff, _ := integrationTests.TestMarshalizer.Marshal(scr)
	fmt.Printf("Unsigned transaction: %v\n%v\n", scr, string(scrBuff))
	chanDone := make(chan bool)
	scrHash := integrationTests.TestHasher.Compute(string(scrBuff))

	//step 2. wire up a received handler for requester
	nRequester.ShardDataPool.UnsignedTransactions().RegisterHandler(func(key []byte) {
		selfId := nRequester.ShardCoordinator.SelfId()
		scrStored, _ := nRequester.ShardDataPool.UnsignedTransactions().ShardDataStore(
			process.ShardCacherIdentifier(selfId, selfId),
		).Get(key)

		if reflect.DeepEqual(scrStored, scr) {
			chanDone <- true
		}

		assert.Equal(t, scrStored, scr)
		assert.Equal(t, scrHash, key)
	})

	//Step 3. add the unsigned transaction in resolver pool
	nResolver.ShardDataPool.UnsignedTransactions().AddData(
		scrHash,
		scr,
		process.ShardCacherIdentifier(nResolver.ShardCoordinator.SelfId(), nResolver.ShardCoordinator.SelfId()),
	)

	//Step 4. request unsigned tx
	scrResolver, _ := nRequester.ResolverFinder.IntraShardResolver(factory.UnsignedTransactionTopic)
	err = scrResolver.RequestDataFromHash(scrHash)
	assert.Nil(t, err)

	select {
	case <-chanDone:
	case <-time.After(time.Second * 3):
		assert.Fail(t, "timeout")
	}
}<|MERGE_RESOLUTION|>--- conflicted
+++ resolved
@@ -19,38 +19,6 @@
 		t.Skip("this is not a short test")
 	}
 
-<<<<<<< HEAD
-	dPoolRequester := createTestDataPool()
-	dPoolResolver := createTestDataPool()
-	shardCoordinator := &sharding.OneShardCoordinator{}
-	nodesCoordinator, _ := sharding.NewIndexHashedNodesCoordinator(
-		1,
-		1,
-		testHasher,
-		0,
-		1,
-		make(map[uint32][]sharding.Validator),
-	)
-
-	fmt.Println("Requester:")
-	nRequester, mesRequester, sk1, resolversFinder := createNetNode(
-		dPoolRequester,
-		createAccountsDB(),
-		shardCoordinator,
-		nodesCoordinator,
-	)
-
-	fmt.Println("Resolver:")
-	nResolver, mesResolver, _, _ := createNetNode(
-		dPoolResolver,
-		createAccountsDB(),
-		shardCoordinator,
-		nodesCoordinator,
-	)
-
-	_ = nRequester.Start()
-	_ = nResolver.Start()
-=======
 	var nrOfShards uint32 = 1
 	var shardID uint32 = 0
 	var txSignPrivKeyShardId uint32 = 0
@@ -64,7 +32,6 @@
 	nResolver := integrationTests.NewTestProcessorNode(nrOfShards, shardID, txSignPrivKeyShardId, resolverNodeAddr)
 	_ = nRequester.Node.Start()
 	_ = nResolver.Node.Start()
->>>>>>> f2641e1d
 	defer func() {
 		_ = nRequester.Node.Stop()
 		_ = nResolver.Node.Stop()
