package block

import (
	"encoding/base64"
	"fmt"
	"reflect"
	"testing"
	"time"

	"github.com/ElrondNetwork/elrond-go/data/block"
	"github.com/ElrondNetwork/elrond-go/dataRetriever"
	"github.com/ElrondNetwork/elrond-go/hashing/sha256"
	"github.com/ElrondNetwork/elrond-go/marshal"
	"github.com/ElrondNetwork/elrond-go/process/factory"
	"github.com/ElrondNetwork/elrond-go/sharding"
	"github.com/stretchr/testify/assert"
)

func TestNode_GenerateSendInterceptTxBlockBodyWithNetMessenger(t *testing.T) {
	if testing.Short() {
		t.Skip("this is not a short test")
	}

	hasher := sha256.Sha256{}
	marshalizer := &marshal.JsonMarshalizer{}

	dPoolRequester := createTestDataPool()
	dPoolResolver := createTestDataPool()

	shardCoordinator := &sharding.OneShardCoordinator{}
	nodesCoordinator, _ := sharding.NewIndexHashedNodesCoordinator(1, hasher, 0, 1)

<<<<<<< HEAD
	fmt.Println("Requestor:	")
	nRequestor, mesRequestor, _, _, _, resolversFinder := createNetNode(
		dPoolRequestor,
=======
	fmt.Println("Requester:	")
	nRequester, mesRequester, _, resolversFinder := createNetNode(
		dPoolRequester,
		createTestStore(),
>>>>>>> 5a30bf30
		createAccountsDB(),
		shardCoordinator,
		nodesCoordinator,
	)

	fmt.Println("Resolver:")
	nResolver, mesResolver, _, _, _, _ := createNetNode(
		dPoolResolver,
		createTestStore(),
		createAccountsDB(),
		shardCoordinator,
		nodesCoordinator,
	)

	_ = nRequester.Start()
	_ = nResolver.Start()

	defer func() {
		_ = nRequester.Stop()
		_ = nResolver.Stop()
	}()

	//connect messengers together
	time.Sleep(time.Second)
	err := mesRequester.ConnectToPeer(getConnectableAddress(mesResolver))
	assert.Nil(t, err)

	time.Sleep(time.Second)

	//Step 1. Generate a block body
	body := block.Body{
		{
			ReceiverShardID: 0,
			SenderShardID:   0,
			TxHashes: [][]byte{
				hasher.Compute("tx1"),
			},
		},
	}

	miniBlock := body[0]
	miniBlockHashes := make([][]byte, 1)

	txBlockBodyBuff, _ := marshalizer.Marshal(miniBlock)
	txBlockBodyHash := hasher.Compute(string(txBlockBodyBuff))

	//Step 2. resolver has the tx block body
	dPoolResolver.MiniBlocks().HasOrAdd(txBlockBodyHash, miniBlock)
	fmt.Printf("Added %s to dPoolResolver\n", base64.StdEncoding.EncodeToString(txBlockBodyHash))

	//Step 3. wire up a received handler
	chanDone := make(chan bool)

	dPoolRequester.MiniBlocks().RegisterHandler(func(key []byte) {
		txBlockBodyStored, _ := dPoolRequester.MiniBlocks().Get(key)

		if reflect.DeepEqual(txBlockBodyStored, miniBlock) {
			chanDone <- true
		}

		assert.Equal(t, txBlockBodyStored, miniBlock)

	})

	//Step 4. request tx block body
	txBlockBodyRequester, _ := resolversFinder.IntraShardResolver(factory.MiniBlocksTopic)
	miniBlockRequester := txBlockBodyRequester.(dataRetriever.MiniBlocksResolver)
	miniBlockHashes[0] = txBlockBodyHash
	_ = miniBlockRequester.RequestDataFromHashArray(miniBlockHashes)

	select {
	case <-chanDone:
	case <-time.After(time.Second * 10):
		assert.Fail(t, "timeout")
	}
}<|MERGE_RESOLUTION|>--- conflicted
+++ resolved
@@ -30,16 +30,10 @@
 	shardCoordinator := &sharding.OneShardCoordinator{}
 	nodesCoordinator, _ := sharding.NewIndexHashedNodesCoordinator(1, hasher, 0, 1)
 
-<<<<<<< HEAD
-	fmt.Println("Requestor:	")
-	nRequestor, mesRequestor, _, _, _, resolversFinder := createNetNode(
-		dPoolRequestor,
-=======
 	fmt.Println("Requester:	")
-	nRequester, mesRequester, _, resolversFinder := createNetNode(
+	nRequester, mesRequester, _, _, _, resolversFinder := createNetNode(
 		dPoolRequester,
 		createTestStore(),
->>>>>>> 5a30bf30
 		createAccountsDB(),
 		shardCoordinator,
 		nodesCoordinator,
