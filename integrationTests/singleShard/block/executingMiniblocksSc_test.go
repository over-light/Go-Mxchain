package block

import (
	"context"
	"encoding/hex"
	"fmt"
	"io/ioutil"
	"math/big"
	"testing"
	"time"

	"github.com/ElrondNetwork/elrond-go/core/logger"
	"github.com/ElrondNetwork/elrond-go/core/statistics"
	"github.com/ElrondNetwork/elrond-go/integrationTests"
	"github.com/ElrondNetwork/elrond-go/sharding"
	"github.com/pkg/profile"
	"github.com/stretchr/testify/assert"
)

var agarioFile = "agarioV2.hex"
var stepDelay = time.Second

func TestShouldProcessWithScTxsJoinAndRewardOneRound(t *testing.T) {
	if testing.Short() {
		t.Skip("this is not a short test")
	}

	log := logger.DefaultLogger()
	log.SetLevel(logger.LogDebug)

	scCode, err := ioutil.ReadFile(agarioFile)
	assert.Nil(t, err)

	maxShards := uint32(1)
	numOfNodes := 4
	advertiser := integrationTests.CreateMessengerWithKadDht(context.Background(), "")
	_ = advertiser.Bootstrap()
	advertiserAddr := integrationTests.GetConnectableAddress(advertiser)

	nodes := make([]*integrationTests.TestProcessorNode, numOfNodes)
	for i := 0; i < numOfNodes; i++ {
		nodes[i] = integrationTests.NewTestProcessorNode(maxShards, 0, 0, advertiserAddr)
	}

	idxProposer := 0
	numPlayers := 1
	players := make([]*integrationTests.TestWalletAccount, numPlayers)
	for i := 0; i < numPlayers; i++ {
		players[i] = integrationTests.CreateTestWalletAccount(nodes[idxProposer].ShardCoordinator, 0)
	}

	defer func() {
		_ = advertiser.Close()
		for _, n := range nodes {
			_ = n.Messenger.Close()
		}
	}()

	for _, n := range nodes {
		_ = n.Messenger.Bootstrap()
	}

	fmt.Println("Delaying for nodes p2p bootstrap...")
	time.Sleep(stepDelay)

	round := uint64(0)
	round = integrationTests.IncrementAndPrintRound(round)

	hardCodedSk, _ := hex.DecodeString("5561d28b0d89fa425bbbf9e49a018b5d1e4a462c03d2efce60faf9ddece2af06")
	hardCodedScResultingAddress, _ := hex.DecodeString("000000000000000000005fed9c659422cd8429ce92f8973bba2a9fb51e0eb3a1")
	nodes[idxProposer].LoadTxSignSkBytes(hardCodedSk)

	initialVal := big.NewInt(10000000)
	topUpValue := big.NewInt(500)
	integrationTests.MintAllNodes(nodes, initialVal)
	integrationTests.MintAllPlayers(nodes, players, initialVal)

<<<<<<< HEAD
	deployScTx(nodes, idxProposer, string(scCode))
	time.Sleep(stepDelay)
	proposeBlock(nodes, []int{idxProposer}, round)
	syncBlock(t, nodes, []int{idxProposer}, round)
	round = incrementAndPrintRound(round)

	numRounds := 1
	runMultipleRoundsOfTheGame(
=======
	integrationTests.DeployScTx(nodes, idxProposer, string(scCode))
	integrationTests.ProposeBlock(nodes, []int{idxProposer}, round)
	integrationTests.SyncBlock(t, nodes, []int{idxProposer}, round)
	round = integrationTests.IncrementAndPrintRound(round)

	integrationTests.NodeJoinsGame(nodes, idxProposer, topUpValue, 0, hardCodedScResultingAddress)
	integrationTests.ProposeBlock(nodes, []int{idxProposer}, round)
	integrationTests.SyncBlock(t, nodes, []int{idxProposer}, round)
	round = integrationTests.IncrementAndPrintRound(round)

	integrationTests.CheckJoinGameIsDoneCorrectly(
>>>>>>> 1974eff9
		t,
		numRounds,
		numPlayers,
		nodes,
		players,
		topUpValue,
		hardCodedScResultingAddress,
		round,
		maxShards,
		[]int{idxProposer},
	)

<<<<<<< HEAD
	checkRootHashes(t, nodes, []int{0})

	time.Sleep(1 * time.Second)
}

func TestProcessesJoinGameTheSamePlayerMultipleTimesRewardAndEndgameInMultipleRounds(t *testing.T) {
	t.Skip("this is a stress test for VM and AGAR.IO")

	p := profile.Start(profile.MemProfile, profile.ProfilePath("."), profile.NoShutdownHook)
	defer p.Stop()

	log := logger.DefaultLogger()
	log.SetLevel(logger.LogDebug)

	scCode, err := ioutil.ReadFile(agarioFile)
	assert.Nil(t, err)

	maxShards := uint32(1)
	numOfNodes := 4
	advertiser := integrationTests.CreateMessengerWithKadDht(context.Background(), "")
	_ = advertiser.Bootstrap()
	advertiserAddr := integrationTests.GetConnectableAddress(advertiser)

	nodes := make([]*integrationTests.TestProcessorNode, numOfNodes)
	for i := 0; i < numOfNodes; i++ {
		nodes[i] = integrationTests.NewTestProcessorNode(maxShards, 0, 0, advertiserAddr)
	}

	idxProposer := 0
	numPlayers := 100
	players := make([]*integrationTests.TestWalletAccount, numPlayers)
	players[0] = integrationTests.CreateTestWalletAccount(nodes[idxProposer].ShardCoordinator, 0)
	for i := 1; i < numPlayers; i++ {
		players[i] = players[0]
	}
	numPlayers = 1
	defer func() {
		_ = advertiser.Close()
		for _, n := range nodes {
			_ = n.Messenger.Close()
		}
	}()

	for _, n := range nodes {
		_ = n.Messenger.Bootstrap()
	}

	fmt.Println("Delaying for nodes p2p bootstrap...")
	time.Sleep(stepDelay)

	round := uint64(0)
	round = incrementAndPrintRound(round)

	hardCodedSk, _ := hex.DecodeString("5561d28b0d89fa425bbbf9e49a018b5d1e4a462c03d2efce60faf9ddece2af06")
	hardCodedScResultingAddress, _ := hex.DecodeString("000000000000000000005fed9c659422cd8429ce92f8973bba2a9fb51e0eb3a1")
	nodes[idxProposer].LoadTxSignSkBytes(hardCodedSk)

	initialVal := big.NewInt(10000000)
	topUpValue := big.NewInt(500)
	integrationTests.MintAllNodes(nodes, initialVal)
	integrationTests.MintAllPlayers(nodes, players, initialVal)

	deployScTx(nodes, idxProposer, string(scCode))
	time.Sleep(stepDelay)
	proposeBlock(nodes, []int{idxProposer}, round)
	syncBlock(t, nodes, []int{idxProposer}, round)
	round = incrementAndPrintRound(round)

	numRounds := 100
	runMultipleRoundsOfTheGame(
=======
	integrationTests.NodeCallsRewardAndSend(nodes, idxProposer, idxProposer, withdrawValue, 0, hardCodedScResultingAddress)
	integrationTests.ProposeBlock(nodes, []int{idxProposer}, round)
	integrationTests.SyncBlock(t, nodes, []int{idxProposer}, round)
	round = integrationTests.IncrementAndPrintRound(round)

	integrationTests.CheckRewardIsDoneCorrectly(
>>>>>>> 1974eff9
		t,
		numRounds,
		numPlayers,
		nodes,
		players,
		topUpValue,
		hardCodedScResultingAddress,
		round,
		maxShards,
		[]int{idxProposer},
	)

	integrationTests.CheckRootHashes(t, nodes, []int{0})

	time.Sleep(time.Second)
}

func TestProcessesJoinGame100PlayersMultipleTimesRewardAndEndgameInMultipleRounds(t *testing.T) {
	t.Skip("this is a stress test for VM and AGAR.IO")

	p := profile.Start(profile.MemProfile, profile.ProfilePath("."), profile.NoShutdownHook)
	defer p.Stop()

	log := logger.DefaultLogger()
	log.SetLevel(logger.LogDebug)

	scCode, err := ioutil.ReadFile(agarioFile)
	assert.Nil(t, err)

	maxShards := uint32(1)
	numOfNodes := 4
	advertiser := integrationTests.CreateMessengerWithKadDht(context.Background(), "")
	_ = advertiser.Bootstrap()
	advertiserAddr := integrationTests.GetConnectableAddress(advertiser)

	nodes := make([]*integrationTests.TestProcessorNode, numOfNodes)
	for i := 0; i < numOfNodes; i++ {
		nodes[i] = integrationTests.NewTestProcessorNode(maxShards, 0, 0, advertiserAddr)
	}

	idxProposer := 0
	numPlayers := 100
	players := make([]*integrationTests.TestWalletAccount, numPlayers)
	for i := 1; i < numPlayers; i++ {
		players[i] = integrationTests.CreateTestWalletAccount(nodes[idxProposer].ShardCoordinator, 0)
	}

	defer func() {
		_ = advertiser.Close()
		for _, n := range nodes {
			_ = n.Messenger.Close()
		}
	}()

	for _, n := range nodes {
		_ = n.Messenger.Bootstrap()
	}

	fmt.Println("Delaying for nodes p2p bootstrap...")
	time.Sleep(stepDelay)

	round := uint64(0)
	round = integrationTests.IncrementAndPrintRound(round)

	hardCodedSk, _ := hex.DecodeString("5561d28b0d89fa425bbbf9e49a018b5d1e4a462c03d2efce60faf9ddece2af06")
	hardCodedScResultingAddress, _ := hex.DecodeString("000000000000000000005fed9c659422cd8429ce92f8973bba2a9fb51e0eb3a1")
	nodes[idxProposer].LoadTxSignSkBytes(hardCodedSk)

	initialVal := big.NewInt(10000000)
	topUpValue := big.NewInt(500)
	integrationTests.MintAllNodes(nodes, initialVal)
	integrationTests.MintAllPlayers(nodes, players, initialVal)

<<<<<<< HEAD
	deployScTx(nodes, idxProposer, string(scCode))
	time.Sleep(stepDelay)
	proposeBlock(nodes, []int{idxProposer}, round)
	syncBlock(t, nodes, []int{idxProposer}, round)
	round = incrementAndPrintRound(round)
=======
	integrationTests.DeployScTx(nodes, idxProposer, string(scCode))
	integrationTests.ProposeBlock(nodes, []int{idxProposer}, round)
	integrationTests.SyncBlock(t, nodes, []int{idxProposer}, round)
	round = integrationTests.IncrementAndPrintRound(round)
>>>>>>> 1974eff9

	numRounds := 100
	runMultipleRoundsOfTheGame(
		t,
		numRounds,
		numPlayers,
		nodes,
		players,
		topUpValue,
		hardCodedScResultingAddress,
		round,
		maxShards,
		[]int{idxProposer},
	)

<<<<<<< HEAD
	checkRootHashes(t, nodes, []int{0})

	time.Sleep(time.Second)
}

func TestProcessesJoinGame100PlayersMultipleTimesRewardAndEndgameInMultipleRoundsMultiShard(t *testing.T) {
	t.Skip("this is a stress test for VM and AGAR.IO")

	stepDelay = time.Nanosecond

	p := profile.Start(profile.MemProfile, profile.ProfilePath("."), profile.NoShutdownHook)
	defer p.Stop()

	log := logger.DefaultLogger()
	log.SetLevel(logger.LogDebug)

	scCode, err := ioutil.ReadFile(agarioFile)
	assert.Nil(t, err)

	advertiser := integrationTests.CreateMessengerWithKadDht(context.Background(), "")
	_ = advertiser.Bootstrap()
	advertiserAddr := integrationTests.GetConnectableAddress(advertiser)

	numOfNodes := 3
	maxShards := uint32(2)
	nodes := make([]*integrationTests.TestProcessorNode, numOfNodes)
	nodes[0] = integrationTests.NewTestProcessorNode(maxShards, 0, 0, advertiserAddr)
	nodes[1] = integrationTests.NewTestProcessorNode(maxShards, 1, 1, advertiserAddr)
	nodes[2] = integrationTests.NewTestProcessorNode(maxShards, sharding.MetachainShardId, 1, advertiserAddr)

	idxProposer := 0
	numPlayers := 100
	players := make([]*integrationTests.TestWalletAccount, numPlayers)
	for i := 1; i < numPlayers; i++ {
		players[i] = integrationTests.CreateTestWalletAccount(nodes[idxProposer].ShardCoordinator, 0)
	}

	idxProposers := make([]int, 3)
	idxProposers[0] = idxProposer
	idxProposers[1] = 1
	idxProposers[2] = 2

	defer func() {
		_ = advertiser.Close()
		for _, n := range nodes {
			_ = n.Messenger.Close()
=======
	for rr := 0; rr < 50; rr++ {
		for i := 0; i < 100; i++ {
			integrationTests.NodeJoinsGame(nodes, idxProposer, topUpValue, rr, hardCodedScResultingAddress)
>>>>>>> 1974eff9
		}
	}()

	for _, n := range nodes {
		_ = n.Messenger.Bootstrap()
	}

	fmt.Println("Delaying for nodes p2p bootstrap...")
	time.Sleep(stepDelay)

	round := uint64(0)
	round = incrementAndPrintRound(round)

	hardCodedSk, _ := hex.DecodeString("5561d28b0d89fa425bbbf9e49a018b5d1e4a462c03d2efce60faf9ddece2af06")
	hardCodedScResultingAddress, _ := hex.DecodeString("000000000000000000005fed9c659422cd8429ce92f8973bba2a9fb51e0eb3a1")
	nodes[idxProposer].LoadTxSignSkBytes(hardCodedSk)

<<<<<<< HEAD
	initialVal := big.NewInt(10000000)
	topUpValue := big.NewInt(500)
	integrationTests.MintAllNodes(nodes, initialVal)
	integrationTests.MintAllPlayers(nodes, players, initialVal)

	nrRoundsToPropagateMultiShard := 5
	if maxShards == 1 {
		nrRoundsToPropagateMultiShard = 1
	}

	deployScTx(nodes, idxProposer, string(scCode))
	time.Sleep(stepDelay)
	for i := 0; i < nrRoundsToPropagateMultiShard; i++ {
		proposeBlock(nodes, idxProposers, round)
		syncBlock(t, nodes, idxProposers, round)
		round = incrementAndPrintRound(round)
	}

	numRounds := 100
	runMultipleRoundsOfTheGame(
		t,
		numRounds,
		numPlayers,
		nodes,
		players,
		topUpValue,
		hardCodedScResultingAddress,
		round,
		maxShards,
		idxProposers,
	)

	checkRootHashes(t, nodes, []int{0})

	time.Sleep(time.Second)
}

func TestProcessesJoinGame100PlayersMultipleTimesRewardAndEndgameInMultipleRoundsMultiShardMultiNode(t *testing.T) {
	t.Skip("this is a stress test for VM and AGAR.IO")

	p := profile.Start(profile.MemProfile, profile.ProfilePath("."), profile.NoShutdownHook)
	defer p.Stop()

	log := logger.DefaultLogger()
	log.SetLevel(logger.LogDebug)

	scCode, err := ioutil.ReadFile(agarioFile)
	assert.Nil(t, err)

	maxShards := uint32(2)
	numOfNodes := 6
	advertiser := integrationTests.CreateMessengerWithKadDht(context.Background(), "")
	_ = advertiser.Bootstrap()
	advertiserAddr := integrationTests.GetConnectableAddress(advertiser)

	nodes := make([]*integrationTests.TestProcessorNode, numOfNodes)
	nodes[0] = integrationTests.NewTestProcessorNode(maxShards, 0, 0, advertiserAddr)
	nodes[1] = integrationTests.NewTestProcessorNode(maxShards, 0, 0, advertiserAddr)
	nodes[2] = integrationTests.NewTestProcessorNode(maxShards, 1, 0, advertiserAddr)
	nodes[3] = integrationTests.NewTestProcessorNode(maxShards, 1, 0, advertiserAddr)
	nodes[4] = integrationTests.NewTestProcessorNode(maxShards, sharding.MetachainShardId, 0, advertiserAddr)
	nodes[5] = integrationTests.NewTestProcessorNode(maxShards, sharding.MetachainShardId, 0, advertiserAddr)

	idxProposer := 0
	numPlayers := 100
	players := make([]*integrationTests.TestWalletAccount, numPlayers)
	for i := 1; i < numPlayers; i++ {
		players[i] = integrationTests.CreateTestWalletAccount(nodes[idxProposer].ShardCoordinator, 0)
	}

	defer func() {
		_ = advertiser.Close()
		for _, n := range nodes {
			_ = n.Messenger.Close()
		}
	}()

	for _, n := range nodes {
		_ = n.Messenger.Bootstrap()
	}

	fmt.Println("Delaying for nodes p2p bootstrap...")
	time.Sleep(stepDelay)

	round := uint64(0)
	round = incrementAndPrintRound(round)

	hardCodedSk, _ := hex.DecodeString("5561d28b0d89fa425bbbf9e49a018b5d1e4a462c03d2efce60faf9ddece2af06")
	hardCodedScResultingAddress, _ := hex.DecodeString("000000000000000000005fed9c659422cd8429ce92f8973bba2a9fb51e0eb3a1")
	nodes[idxProposer].LoadTxSignSkBytes(hardCodedSk)

	initialVal := big.NewInt(10000000)
	topUpValue := big.NewInt(500)
	integrationTests.MintAllNodes(nodes, initialVal)
	integrationTests.MintAllPlayers(nodes, players, initialVal)

	nrRoundsToPropagateMultiShard := 5
	if maxShards == 1 {
		nrRoundsToPropagateMultiShard = 1
	}

	idxProposers := make([]int, 3)
	idxProposers[0] = 0
	idxProposers[1] = 2
	idxProposers[2] = 4

	deployScTx(nodes, idxProposer, string(scCode))
	time.Sleep(stepDelay)
	for i := 0; i < nrRoundsToPropagateMultiShard; i++ {
		proposeBlock(nodes, idxProposers, round)
		syncBlock(t, nodes, idxProposers, round)
		round = incrementAndPrintRound(round)
	}

	numRounds := 100
	runMultipleRoundsOfTheGame(
		t,
		numRounds,
		numPlayers,
		nodes,
		players,
		topUpValue,
		hardCodedScResultingAddress,
		round,
		maxShards,
		idxProposers,
	)

	checkRootHashes(t, nodes, []int{0})

	time.Sleep(time.Second)
}

func getPercentageOfValue(value *big.Int, percentage float64) *big.Int {
	x := new(big.Float).SetInt(value)
	y := big.NewFloat(percentage)

	z := new(big.Float).Mul(x, y)

	op := big.NewInt(0)
	result, _ := z.Int(op)

	return result
}

func runMultipleRoundsOfTheGame(
	t *testing.T,
	nrRounds, numPlayers int,
	nodes []*integrationTests.TestProcessorNode,
	players []*integrationTests.TestWalletAccount,
	topUpValue *big.Int,
	hardCodedScResultingAddress []byte,
	round uint64,
	nrShards uint32,
	idxProposers []int,
) {
	rMonitor := &statistics.ResourceMonitor{}
	numRewardedPlayers := 10
	if numRewardedPlayers > numPlayers {
		numRewardedPlayers = numPlayers
	}

	totalWithdrawValue := big.NewInt(0).SetUint64(topUpValue.Uint64() * uint64(len(players)))
	withdrawValues := make([]*big.Int, numRewardedPlayers)
	winnerRate := 1.0 - 0.05*float64(numRewardedPlayers-1)
	withdrawValues[0] = big.NewInt(0).Set(getPercentageOfValue(totalWithdrawValue, winnerRate))
	for i := 1; i < numRewardedPlayers; i++ {
		withdrawValues[i] = big.NewInt(0).Set(getPercentageOfValue(totalWithdrawValue, 0.05))
	}

	nrRoundsToPropagateMultiShard := 5
	if nrShards == 1 {
		nrRoundsToPropagateMultiShard = 1
	}

	for rr := 0; rr < nrRounds; rr++ {
		for _, player := range players {
			playerJoinsGame(
				nodes,
				player,
				topUpValue,
				rr,
				hardCodedScResultingAddress,
			)
			newBalance := big.NewInt(0)
			newBalance = newBalance.Sub(player.Balance, topUpValue)
			player.Balance = player.Balance.Set(newBalance)
		}

		// waiting to disseminate transactions
		time.Sleep(stepDelay)

		for i := 0; i < nrRoundsToPropagateMultiShard; i++ {
			startTime := time.Now()
			proposeBlock(nodes, idxProposers, round)
			elapsedTime := time.Since(startTime)
			fmt.Printf("Block Created in %s\n", elapsedTime)

			syncBlock(t, nodes, idxProposers, round)
			round = incrementAndPrintRound(round)
		}

		checkJoinGame(t, nodes, players, topUpValue, idxProposers[0], hardCodedScResultingAddress)

		for i := 0; i < numRewardedPlayers; i++ {
			nodeCallsRewardAndSend(nodes, idxProposers[0], players[i].Address.Bytes(), withdrawValues[i], rr, hardCodedScResultingAddress)
			newBalance := big.NewInt(0)
			newBalance = newBalance.Add(players[i].Balance, withdrawValues[i])
			players[i].Balance = players[i].Balance.Set(newBalance)
		}

		// waiting to disseminate transactions
		time.Sleep(stepDelay)

		for i := 0; i < nrRoundsToPropagateMultiShard; i++ {
			startTime := time.Now()
			proposeBlock(nodes, idxProposers, round)
			elapsedTime := time.Since(startTime)
			fmt.Printf("Block Created in %s\n", elapsedTime)

			syncBlock(t, nodes, idxProposers, round)
			round = incrementAndPrintRound(round)
		}

		checkRewardsDistribution(t, nodes, players, topUpValue, totalWithdrawValue,
			hardCodedScResultingAddress, idxProposers[0])
=======
		startTime := time.Now()
		integrationTests.ProposeBlock(nodes, []int{idxProposer}, round)
		elapsedTime := time.Since(startTime)
		fmt.Printf("Block Created in %s\n", elapsedTime)
		round = integrationTests.IncrementAndPrintRound(round)

		integrationTests.NodeCallsRewardAndSend(nodes, idxProposer, idxProposer, withdrawValue, rr, hardCodedScResultingAddress)
		integrationTests.NodeEndGame(nodes, idxProposer, rr, hardCodedScResultingAddress)
		time.Sleep(time.Second)

		startTime = time.Now()
		integrationTests.ProposeBlock(nodes, []int{idxProposer}, round)
		elapsedTime = time.Since(startTime)
		fmt.Printf("Block Created in %s\n", elapsedTime)
		round = integrationTests.IncrementAndPrintRound(round)
>>>>>>> 1974eff9

		fmt.Println(rMonitor.GenerateStatistics())
	}
}

<<<<<<< HEAD
func checkJoinGame(
	t *testing.T,
	nodes []*integrationTests.TestProcessorNode,
	players []*integrationTests.TestWalletAccount,
	topUpValue *big.Int,
	idxProposer int,
	hardCodedScResultingAddress []byte,
) {
	for _, player := range players {
		checkPlayerBalanceTheSameWithBlockchain(
			t,
			nodes,
			player,
		)
	}

	numPlayers := len(players)
	allTopUpValue := big.NewInt(0).SetUint64(topUpValue.Uint64() * uint64(numPlayers))
	checkBalanceIsDoneCorrectlySCSide(
		t,
		nodes,
		idxProposer,
		allTopUpValue,
		big.NewInt(0),
		hardCodedScResultingAddress,
	)
}

func checkRewardsDistribution(
	t *testing.T,
	nodes []*integrationTests.TestProcessorNode,
	players []*integrationTests.TestWalletAccount,
	topUpValue *big.Int,
	withdrawValue *big.Int,
	hardCodedScResultingAddress []byte,
	idxProposer int,
) {
	for _, player := range players {
		checkPlayerBalanceTheSameWithBlockchain(
			t,
			nodes,
			player,
		)
	}

	numPlayers := len(players)
	allTopUpValue := big.NewInt(0).SetUint64(topUpValue.Uint64() * uint64(numPlayers))
	checkBalanceIsDoneCorrectlySCSide(
		t,
		nodes,
		idxProposer,
		allTopUpValue,
		withdrawValue,
		hardCodedScResultingAddress,
	)
}

func incrementAndPrintRound(round uint64) uint64 {
	round++
	fmt.Printf("#################################### ROUND %d BEGINS ####################################\n\n", round)

	return round
}

func deployScTx(nodes []*integrationTests.TestProcessorNode, senderIdx int, scCode string) {
	fmt.Println("Deploying SC...")
	txDeploy := createTxDeploy(nodes[senderIdx].OwnAccount, scCode)
	nodes[senderIdx].SendTransaction(txDeploy)
}

func isIntInSlice(idx int, slice []int) bool {
	for _, value := range slice {
		if value == idx {
			return true
		}
	}
	return false
}

func proposeBlock(nodes []*integrationTests.TestProcessorNode, idxProposers []int, round uint64) {
	fmt.Println("Proposing block...")
	for idx, n := range nodes {
		if !isIntInSlice(idx, idxProposers) {
			continue
		}

		body, header, _ := n.ProposeBlock(round)
		n.BroadcastBlock(body, header)
		n.CommitBlock(body, header)
	}

	fmt.Println("Delaying for disseminating headers and miniblocks...")
	time.Sleep(stepDelay)
}

func syncBlock(t *testing.T, nodes []*integrationTests.TestProcessorNode, idxProposers []int, round uint64) {
	fmt.Println("All other shard nodes sync the proposed block...")
	for idx, n := range nodes {
		if isIntInSlice(idx, idxProposers) {
			continue
		}

		err := n.SyncNode(uint64(round))
		if err != nil {
			assert.Fail(t, err.Error())
			return
		}
	}

	time.Sleep(stepDelay)
	fmt.Println(integrationTests.MakeDisplayTable(nodes))
}

func playerJoinsGame(
	nodes []*integrationTests.TestProcessorNode,
	player *integrationTests.TestWalletAccount,
	joinGameVal *big.Int,
	round int,
	scAddress []byte,
) {
	txDispatcherNode := getNodeWithinSameShardAsPlayer(nodes, player.Address.Bytes())
	fmt.Println("Calling SC.joinGame...")
	txScCall := createTxJoinGame(player, joinGameVal, round, scAddress)
	txDispatcherNode.SendTransaction(txScCall)
}

func nodeEndGame(
	nodes []*integrationTests.TestProcessorNode,
	idxNode int,
	round int,
	scAddress []byte,
) {

	fmt.Println("Calling SC.endGame...")
	txScCall := createTxEndGame(nodes[idxNode].OwnAccount, round, scAddress)
	nodes[idxNode].SendTransaction(txScCall)
}

func nodeCallsRewardAndSend(
	nodes []*integrationTests.TestProcessorNode,
	idxNodeOwner int,
	winnerAddress []byte,
	prize *big.Int,
	round int,
	scAddress []byte,
) {

	fmt.Println("Calling SC.rewardAndSendToWallet...")
	txScCall := createTxRewardAndSendToWallet(nodes[idxNodeOwner].OwnAccount, winnerAddress, prize, round, scAddress)
	nodes[idxNodeOwner].SendTransaction(txScCall)
}

func createTxDeploy(twa *integrationTests.TestWalletAccount, scCode string) *transaction.Transaction {
	tx := &transaction.Transaction{
		Nonce:    0,
		Value:    big.NewInt(0),
		RcvAddr:  make([]byte, 32),
		SndAddr:  twa.PkTxSignBytes,
		Data:     scCode,
		GasPrice: 0,
		GasLimit: 1000000000000,
	}
	txBuff, _ := integrationTests.TestMarshalizer.Marshal(tx)
	tx.Signature, _ = twa.SingleSigner.Sign(twa.SkTxSign, txBuff)

	return tx
}

func createTxEndGame(twa *integrationTests.TestWalletAccount, round int, scAddress []byte) *transaction.Transaction {
	tx := &transaction.Transaction{
		Nonce:    0,
		RcvAddr:  scAddress,
		SndAddr:  twa.PkTxSignBytes,
		Data:     fmt.Sprintf("endGame@%d", round),
		GasPrice: 0,
		GasLimit: 1000000000000,
	}
	txBuff, _ := integrationTests.TestMarshalizer.Marshal(tx)
	tx.Signature, _ = twa.SingleSigner.Sign(twa.SkTxSign, txBuff)

	fmt.Printf("End %s\n", hex.EncodeToString(twa.PkTxSignBytes))

	return tx
}

func createTxJoinGame(twa *integrationTests.TestWalletAccount, joinGameVal *big.Int, round int, scAddress []byte) *transaction.Transaction {
	tx := &transaction.Transaction{
		Nonce:    0,
		Value:    joinGameVal,
		RcvAddr:  scAddress,
		SndAddr:  twa.Address.Bytes(),
		Data:     fmt.Sprintf("joinGame@%d", round),
		GasPrice: 0,
		GasLimit: 1000000000000,
	}
	txBuff, _ := integrationTests.TestMarshalizer.Marshal(tx)
	tx.Signature, _ = twa.SingleSigner.Sign(twa.SkTxSign, txBuff)

	fmt.Printf("Join %s\n", hex.EncodeToString(twa.Address.Bytes()))

	return tx
}

func createTxRewardAndSendToWallet(tnOwner *integrationTests.TestWalletAccount, winnerAddress []byte, prizeVal *big.Int, round int, scAddress []byte) *transaction.Transaction {
	tx := &transaction.Transaction{
		Nonce:    0,
		Value:    big.NewInt(0),
		RcvAddr:  scAddress,
		SndAddr:  tnOwner.PkTxSignBytes,
		Data:     fmt.Sprintf("rewardAndSendToWallet@%d@%s@%X", round, hex.EncodeToString(winnerAddress), prizeVal),
		GasPrice: 0,
		GasLimit: 1000000000000,
	}
	txBuff, _ := integrationTests.TestMarshalizer.Marshal(tx)
	tx.Signature, _ = tnOwner.SingleSigner.Sign(tnOwner.SkTxSign, txBuff)

	fmt.Printf("Reward %s\n", hex.EncodeToString(winnerAddress))

	return tx
}

func getNodeWithinSameShardAsPlayer(
	nodes []*integrationTests.TestProcessorNode,
	player []byte,
) *integrationTests.TestProcessorNode {
	nodeWithCaller := nodes[0]
	playerShId := nodeWithCaller.ShardCoordinator.ComputeId(integrationTests.CreateAddressFromAddrBytes(player))
	for _, node := range nodes {
		if node.ShardCoordinator.SelfId() == playerShId {
			nodeWithCaller = node
			break
		}
	}

	return nodeWithCaller
}

func checkPlayerBalanceTheSameWithBlockchain(
	t *testing.T,
	nodes []*integrationTests.TestProcessorNode,
	player *integrationTests.TestWalletAccount,
) {
	nodeWithCaller := getNodeWithinSameShardAsPlayer(nodes, player.Address.Bytes())

	fmt.Println("Checking sender has initial-topUp val...")
	accnt, _ := nodeWithCaller.AccntState.GetExistingAccount(integrationTests.CreateAddressFromAddrBytes(player.Address.Bytes()))
	assert.NotNil(t, accnt)
	ok := assert.Equal(t, player.Balance.Uint64(), accnt.(*state.Account).Balance.Uint64())
	if !ok {
		fmt.Printf("Expected player balance %d Actual player balance %d\n", player.Balance.Uint64(), accnt.(*state.Account).Balance.Uint64())
	}
}

func checkBalanceIsDoneCorrectlySCSide(
	t *testing.T,
	nodes []*integrationTests.TestProcessorNode,
	idxNodeScExists int,
	topUpVal *big.Int,
	withdraw *big.Int,
	scAddressBytes []byte,
) {

	nodeWithSc := nodes[idxNodeScExists]

	fmt.Println("Checking SC account has topUp-withdraw val...")
	accnt, _ := nodeWithSc.AccntState.GetExistingAccount(integrationTests.CreateAddressFromAddrBytes(scAddressBytes))
	assert.NotNil(t, accnt)
	expectedSC := big.NewInt(0).Set(topUpVal)
	expectedSC.Sub(expectedSC, withdraw)
	ok := assert.Equal(t, expectedSC.Uint64(), accnt.(*state.Account).Balance.Uint64())
	if !ok {
		fmt.Printf("Expected smart contract val %d Actual smart contract val %d\n", expectedSC.Uint64(), accnt.(*state.Account).Balance.Uint64())
	}
}

func checkRootHashes(t *testing.T, nodes []*integrationTests.TestProcessorNode, idxProposers []int) {
	for _, idx := range idxProposers {
		checkRootHashInShard(t, nodes, idx)
	}
}

func checkRootHashInShard(t *testing.T, nodes []*integrationTests.TestProcessorNode, idxProposer int) {
	proposerNode := nodes[idxProposer]
	proposerRootHash, _ := proposerNode.AccntState.RootHash()

	for i := 0; i < len(nodes); i++ {
		node := nodes[i]

		if node.ShardCoordinator.SelfId() != proposerNode.ShardCoordinator.SelfId() {
			continue
		}

		fmt.Printf("Testing roothash for node index %d, shard ID %d...\n", i, node.ShardCoordinator.SelfId())
		nodeRootHash, _ := node.AccntState.RootHash()
		assert.Equal(t, proposerRootHash, nodeRootHash)
	}
=======
	integrationTests.CheckRootHashes(t, nodes, []int{0})

	time.Sleep(time.Second)
>>>>>>> 1974eff9
}<|MERGE_RESOLUTION|>--- conflicted
+++ resolved
@@ -75,7 +75,6 @@
 	integrationTests.MintAllNodes(nodes, initialVal)
 	integrationTests.MintAllPlayers(nodes, players, initialVal)
 
-<<<<<<< HEAD
 	deployScTx(nodes, idxProposer, string(scCode))
 	time.Sleep(stepDelay)
 	proposeBlock(nodes, []int{idxProposer}, round)
@@ -84,19 +83,6 @@
 
 	numRounds := 1
 	runMultipleRoundsOfTheGame(
-=======
-	integrationTests.DeployScTx(nodes, idxProposer, string(scCode))
-	integrationTests.ProposeBlock(nodes, []int{idxProposer}, round)
-	integrationTests.SyncBlock(t, nodes, []int{idxProposer}, round)
-	round = integrationTests.IncrementAndPrintRound(round)
-
-	integrationTests.NodeJoinsGame(nodes, idxProposer, topUpValue, 0, hardCodedScResultingAddress)
-	integrationTests.ProposeBlock(nodes, []int{idxProposer}, round)
-	integrationTests.SyncBlock(t, nodes, []int{idxProposer}, round)
-	round = integrationTests.IncrementAndPrintRound(round)
-
-	integrationTests.CheckJoinGameIsDoneCorrectly(
->>>>>>> 1974eff9
 		t,
 		numRounds,
 		numPlayers,
@@ -109,7 +95,6 @@
 		[]int{idxProposer},
 	)
 
-<<<<<<< HEAD
 	checkRootHashes(t, nodes, []int{0})
 
 	time.Sleep(1 * time.Second)
@@ -177,102 +162,6 @@
 	proposeBlock(nodes, []int{idxProposer}, round)
 	syncBlock(t, nodes, []int{idxProposer}, round)
 	round = incrementAndPrintRound(round)
-
-	numRounds := 100
-	runMultipleRoundsOfTheGame(
-=======
-	integrationTests.NodeCallsRewardAndSend(nodes, idxProposer, idxProposer, withdrawValue, 0, hardCodedScResultingAddress)
-	integrationTests.ProposeBlock(nodes, []int{idxProposer}, round)
-	integrationTests.SyncBlock(t, nodes, []int{idxProposer}, round)
-	round = integrationTests.IncrementAndPrintRound(round)
-
-	integrationTests.CheckRewardIsDoneCorrectly(
->>>>>>> 1974eff9
-		t,
-		numRounds,
-		numPlayers,
-		nodes,
-		players,
-		topUpValue,
-		hardCodedScResultingAddress,
-		round,
-		maxShards,
-		[]int{idxProposer},
-	)
-
-	integrationTests.CheckRootHashes(t, nodes, []int{0})
-
-	time.Sleep(time.Second)
-}
-
-func TestProcessesJoinGame100PlayersMultipleTimesRewardAndEndgameInMultipleRounds(t *testing.T) {
-	t.Skip("this is a stress test for VM and AGAR.IO")
-
-	p := profile.Start(profile.MemProfile, profile.ProfilePath("."), profile.NoShutdownHook)
-	defer p.Stop()
-
-	log := logger.DefaultLogger()
-	log.SetLevel(logger.LogDebug)
-
-	scCode, err := ioutil.ReadFile(agarioFile)
-	assert.Nil(t, err)
-
-	maxShards := uint32(1)
-	numOfNodes := 4
-	advertiser := integrationTests.CreateMessengerWithKadDht(context.Background(), "")
-	_ = advertiser.Bootstrap()
-	advertiserAddr := integrationTests.GetConnectableAddress(advertiser)
-
-	nodes := make([]*integrationTests.TestProcessorNode, numOfNodes)
-	for i := 0; i < numOfNodes; i++ {
-		nodes[i] = integrationTests.NewTestProcessorNode(maxShards, 0, 0, advertiserAddr)
-	}
-
-	idxProposer := 0
-	numPlayers := 100
-	players := make([]*integrationTests.TestWalletAccount, numPlayers)
-	for i := 1; i < numPlayers; i++ {
-		players[i] = integrationTests.CreateTestWalletAccount(nodes[idxProposer].ShardCoordinator, 0)
-	}
-
-	defer func() {
-		_ = advertiser.Close()
-		for _, n := range nodes {
-			_ = n.Messenger.Close()
-		}
-	}()
-
-	for _, n := range nodes {
-		_ = n.Messenger.Bootstrap()
-	}
-
-	fmt.Println("Delaying for nodes p2p bootstrap...")
-	time.Sleep(stepDelay)
-
-	round := uint64(0)
-	round = integrationTests.IncrementAndPrintRound(round)
-
-	hardCodedSk, _ := hex.DecodeString("5561d28b0d89fa425bbbf9e49a018b5d1e4a462c03d2efce60faf9ddece2af06")
-	hardCodedScResultingAddress, _ := hex.DecodeString("000000000000000000005fed9c659422cd8429ce92f8973bba2a9fb51e0eb3a1")
-	nodes[idxProposer].LoadTxSignSkBytes(hardCodedSk)
-
-	initialVal := big.NewInt(10000000)
-	topUpValue := big.NewInt(500)
-	integrationTests.MintAllNodes(nodes, initialVal)
-	integrationTests.MintAllPlayers(nodes, players, initialVal)
-
-<<<<<<< HEAD
-	deployScTx(nodes, idxProposer, string(scCode))
-	time.Sleep(stepDelay)
-	proposeBlock(nodes, []int{idxProposer}, round)
-	syncBlock(t, nodes, []int{idxProposer}, round)
-	round = incrementAndPrintRound(round)
-=======
-	integrationTests.DeployScTx(nodes, idxProposer, string(scCode))
-	integrationTests.ProposeBlock(nodes, []int{idxProposer}, round)
-	integrationTests.SyncBlock(t, nodes, []int{idxProposer}, round)
-	round = integrationTests.IncrementAndPrintRound(round)
->>>>>>> 1974eff9
 
 	numRounds := 100
 	runMultipleRoundsOfTheGame(
@@ -288,7 +177,87 @@
 		[]int{idxProposer},
 	)
 
-<<<<<<< HEAD
+	integrationTests.CheckRootHashes(t, nodes, []int{0})
+
+	time.Sleep(time.Second)
+}
+
+func TestProcessesJoinGame100PlayersMultipleTimesRewardAndEndgameInMultipleRounds(t *testing.T) {
+	t.Skip("this is a stress test for VM and AGAR.IO")
+
+	p := profile.Start(profile.MemProfile, profile.ProfilePath("."), profile.NoShutdownHook)
+	defer p.Stop()
+
+	log := logger.DefaultLogger()
+	log.SetLevel(logger.LogDebug)
+
+	scCode, err := ioutil.ReadFile(agarioFile)
+	assert.Nil(t, err)
+
+	maxShards := uint32(1)
+	numOfNodes := 4
+	advertiser := integrationTests.CreateMessengerWithKadDht(context.Background(), "")
+	_ = advertiser.Bootstrap()
+	advertiserAddr := integrationTests.GetConnectableAddress(advertiser)
+
+	nodes := make([]*integrationTests.TestProcessorNode, numOfNodes)
+	for i := 0; i < numOfNodes; i++ {
+		nodes[i] = integrationTests.NewTestProcessorNode(maxShards, 0, 0, advertiserAddr)
+	}
+
+	idxProposer := 0
+	numPlayers := 100
+	players := make([]*integrationTests.TestWalletAccount, numPlayers)
+	for i := 1; i < numPlayers; i++ {
+		players[i] = integrationTests.CreateTestWalletAccount(nodes[idxProposer].ShardCoordinator, 0)
+	}
+
+	defer func() {
+		_ = advertiser.Close()
+		for _, n := range nodes {
+			_ = n.Messenger.Close()
+		}
+	}()
+
+	for _, n := range nodes {
+		_ = n.Messenger.Bootstrap()
+	}
+
+	fmt.Println("Delaying for nodes p2p bootstrap...")
+	time.Sleep(stepDelay)
+
+	round := uint64(0)
+	round = incrementAndPrintRound(round)
+
+	hardCodedSk, _ := hex.DecodeString("5561d28b0d89fa425bbbf9e49a018b5d1e4a462c03d2efce60faf9ddece2af06")
+	hardCodedScResultingAddress, _ := hex.DecodeString("000000000000000000005fed9c659422cd8429ce92f8973bba2a9fb51e0eb3a1")
+	nodes[idxProposer].LoadTxSignSkBytes(hardCodedSk)
+
+	initialVal := big.NewInt(10000000)
+	topUpValue := big.NewInt(500)
+	integrationTests.MintAllNodes(nodes, initialVal)
+	integrationTests.MintAllPlayers(nodes, players, initialVal)
+
+	deployScTx(nodes, idxProposer, string(scCode))
+	time.Sleep(stepDelay)
+	proposeBlock(nodes, []int{idxProposer}, round)
+	syncBlock(t, nodes, []int{idxProposer}, round)
+	round = incrementAndPrintRound(round)
+
+	numRounds := 100
+	runMultipleRoundsOfTheGame(
+		t,
+		numRounds,
+		numPlayers,
+		nodes,
+		players,
+		topUpValue,
+		hardCodedScResultingAddress,
+		round,
+		maxShards,
+		[]int{idxProposer},
+	)
+
 	checkRootHashes(t, nodes, []int{0})
 
 	time.Sleep(time.Second)
@@ -335,11 +304,6 @@
 		_ = advertiser.Close()
 		for _, n := range nodes {
 			_ = n.Messenger.Close()
-=======
-	for rr := 0; rr < 50; rr++ {
-		for i := 0; i < 100; i++ {
-			integrationTests.NodeJoinsGame(nodes, idxProposer, topUpValue, rr, hardCodedScResultingAddress)
->>>>>>> 1974eff9
 		}
 	}()
 
@@ -351,13 +315,12 @@
 	time.Sleep(stepDelay)
 
 	round := uint64(0)
-	round = incrementAndPrintRound(round)
+	round = integrationTests.IncrementAndPrintRound(round)
 
 	hardCodedSk, _ := hex.DecodeString("5561d28b0d89fa425bbbf9e49a018b5d1e4a462c03d2efce60faf9ddece2af06")
 	hardCodedScResultingAddress, _ := hex.DecodeString("000000000000000000005fed9c659422cd8429ce92f8973bba2a9fb51e0eb3a1")
 	nodes[idxProposer].LoadTxSignSkBytes(hardCodedSk)
 
-<<<<<<< HEAD
 	initialVal := big.NewInt(10000000)
 	topUpValue := big.NewInt(500)
 	integrationTests.MintAllNodes(nodes, initialVal)
@@ -584,29 +547,11 @@
 
 		checkRewardsDistribution(t, nodes, players, topUpValue, totalWithdrawValue,
 			hardCodedScResultingAddress, idxProposers[0])
-=======
-		startTime := time.Now()
-		integrationTests.ProposeBlock(nodes, []int{idxProposer}, round)
-		elapsedTime := time.Since(startTime)
-		fmt.Printf("Block Created in %s\n", elapsedTime)
-		round = integrationTests.IncrementAndPrintRound(round)
-
-		integrationTests.NodeCallsRewardAndSend(nodes, idxProposer, idxProposer, withdrawValue, rr, hardCodedScResultingAddress)
-		integrationTests.NodeEndGame(nodes, idxProposer, rr, hardCodedScResultingAddress)
-		time.Sleep(time.Second)
-
-		startTime = time.Now()
-		integrationTests.ProposeBlock(nodes, []int{idxProposer}, round)
-		elapsedTime = time.Since(startTime)
-		fmt.Printf("Block Created in %s\n", elapsedTime)
-		round = integrationTests.IncrementAndPrintRound(round)
->>>>>>> 1974eff9
 
 		fmt.Println(rMonitor.GenerateStatistics())
 	}
 }
 
-<<<<<<< HEAD
 func checkJoinGame(
 	t *testing.T,
 	nodes []*integrationTests.TestProcessorNode,
@@ -903,9 +848,4 @@
 		nodeRootHash, _ := node.AccntState.RootHash()
 		assert.Equal(t, proposerRootHash, nodeRootHash)
 	}
-=======
-	integrationTests.CheckRootHashes(t, nodes, []int{0})
-
-	time.Sleep(time.Second)
->>>>>>> 1974eff9
 }