--- conflicted
+++ resolved
@@ -142,7 +142,6 @@
 	return nodesMap
 }
 
-<<<<<<< HEAD
 func createNode(
 	nodesPerShard int,
 	nbMetaNodes int,
@@ -191,7 +190,8 @@
 		nil,
 		&mock.HeaderSigVerifierStub{},
 	)
-=======
+}
+
 // CreateNodesWithNodesCoordinatorAndHeaderSigVerifier returns a map with nodes per shard each using a real nodes coordinator and header sig verifier
 func CreateNodesWithNodesCoordinatorAndHeaderSigVerifier(
 	nodesPerShard int,
@@ -249,7 +249,6 @@
 	}
 
 	return nodesMap
->>>>>>> b9dc9de6
 }
 
 // CreateNodesWithNodesCoordinatorKeygenAndSingleSigner returns a map with nodes per shard each using a real nodes coordinator
@@ -353,7 +352,7 @@
 	consensusNodes := selectTestNodesForPubKeys(nodesMap[shardId], pubKeys)
 	// first node is block proposer
 	body, header, txHashes := consensusNodes[0].ProposeBlock(round, nonce)
-
+	header.SetPrevRandSeed(randomness)
 	header = DoConsensusSigningOnBlock(header, consensusNodes, pubKeys)
 
 	return body, header, txHashes, consensusNodes
