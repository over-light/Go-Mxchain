--- conflicted
+++ resolved
@@ -150,12 +150,8 @@
 				i,
 				seedAddress,
 				cp,
-<<<<<<< HEAD
-				cache,
+				dataCache,
 				nodesCoordinatorFactory,
-=======
-				dataCache,
->>>>>>> a3e812d5
 			)
 		}
 
