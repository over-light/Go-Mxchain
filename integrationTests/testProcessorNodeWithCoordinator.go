--- conflicted
+++ resolved
@@ -77,31 +77,16 @@
 				ValidatorInfoCacher:     &vic.ValidatorInfoCacherStub{},
 			}
 
-<<<<<<< HEAD
-			nc, err := nodesCoordinator.NewIndexHashedNodesCoordinator(argumentsNodesCoordinator)
-=======
 			nodesCoordinatorInstance, err := nodesCoordinator.NewIndexHashedNodesCoordinator(argumentsNodesCoordinator)
->>>>>>> ed22da70
 			if err != nil {
 				fmt.Println("error creating node coordinator")
 			}
 
-<<<<<<< HEAD
-			tpn := newTestProcessorNodeWithCustomNodesCoordinator(
-				numShards,
-				shardId,
-				nc,
-				i,
-				ncp,
-				nodesSetup,
-			)
-=======
 			multiSigner, err := createMultiSigner(*cp, shardId, i)
 			if err != nil {
 				log.Error("error generating multisigner: %s\n", err)
 				return nil, 0
 			}
->>>>>>> ed22da70
 
 			kp := ncp[shardId][i]
 
@@ -207,75 +192,4 @@
 	}
 
 	return sk, pk
-<<<<<<< HEAD
-}
-
-func newTestProcessorNodeWithCustomNodesCoordinator(
-	maxShards uint32,
-	nodeShardId uint32,
-	nodesCoordinator nodesCoordinator.NodesCoordinator,
-	keyIndex int,
-	ncp map[uint32][]*nodeKeys,
-	nodesSetup sharding.GenesisNodesSetupHandler,
-) *TestProcessorNode {
-
-	shardCoordinator, _ := sharding.NewMultiShardCoordinator(maxShards, nodeShardId)
-
-	peersRatingHandler, _ := p2pRating.NewPeersRatingHandler(
-		p2pRating.ArgPeersRatingHandler{
-			TopRatedCache: testscommon.NewCacherMock(),
-			BadRatedCache: testscommon.NewCacherMock(),
-		})
-
-	messenger := CreateMessengerWithNoDiscoveryAndPeersRatingHandler(peersRatingHandler)
-	tpn := &TestProcessorNode{
-		ShardCoordinator:        shardCoordinator,
-		Messenger:               messenger,
-		NodesCoordinator:        nodesCoordinator,
-		HeaderSigVerifier:       &mock.HeaderSigVerifierStub{},
-		HeaderIntegrityVerifier: CreateHeaderIntegrityVerifier(),
-		ChainID:                 ChainID,
-		NodesSetup:              nodesSetup,
-		ArwenChangeLocker:       &sync.RWMutex{},
-		PeersRatingHandler:      peersRatingHandler,
-	}
-
-	tpn.NodeKeys = &TestKeyPair{
-		Pk: ncp[nodeShardId][keyIndex].BlockSignPk,
-		Sk: ncp[nodeShardId][keyIndex].BlockSignSk,
-	}
-
-	blsHasher, _ := blake2b.NewBlake2bWithSize(hashing.BlsHashSize)
-	llsig := &multisig2.BlsMultiSigner{Hasher: blsHasher}
-
-	kp := ncp[nodeShardId][keyIndex]
-	var err error
-	tpn.MultiSigner, err = multisig.NewBLSMultisig(
-		llsig,
-		kp.BlockSignKeyGen,
-	)
-	if err != nil {
-		fmt.Printf("error generating multisigner: %s\n", err)
-		return nil
-	}
-
-	tpn.OwnAccount = &TestWalletAccount{
-		SingleSigner:      createTestSingleSigner(),
-		BlockSingleSigner: createTestSingleSigner(),
-		SkTxSign:          kp.TxSignSk,
-		PkTxSign:          kp.TxSignPk,
-		PkTxSignBytes:     kp.TxSignPkBytes,
-		KeygenTxSign:      kp.TxSignKeyGen,
-		KeygenBlockSign:   kp.BlockSignKeyGen,
-		Nonce:             0,
-		Balance:           nil,
-	}
-	tpn.OwnAccount.Address = kp.TxSignPkBytes
-
-	tpn.initDataPools()
-	tpn.initTestNode()
-
-	return tpn
-=======
->>>>>>> ed22da70
 }