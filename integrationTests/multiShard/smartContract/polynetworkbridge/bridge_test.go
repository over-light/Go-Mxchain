--- conflicted
+++ resolved
@@ -28,14 +28,9 @@
 	numMetachainNodes := 1
 
 	enableEpochs := config.EnableEpochs{
-<<<<<<< HEAD
-		GlobalMintBurnDisableEpoch:       integrationTests.UnreachableEpoch,
-		BuiltInFunctionOnMetaEnableEpoch: integrationTests.UnreachableEpoch,
-=======
-		GlobalMintBurnDisableEpoch:          10,
-		BuiltInFunctionOnMetaEnableEpoch:    10,
-		FixAsyncCallBackArgsListEnableEpoch: 10,
->>>>>>> c8d879e4
+		GlobalMintBurnDisableEpoch:          integrationTests.UnreachableEpoch,
+		BuiltInFunctionOnMetaEnableEpoch:    integrationTests.UnreachableEpoch,
+		FixAsyncCallBackArgsListEnableEpoch: integrationTests.UnreachableEpoch,
 	}
 	nodes := integrationTests.CreateNodesWithEnableEpochs(
 		numOfShards,
