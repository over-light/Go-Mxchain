--- conflicted
+++ resolved
@@ -325,19 +325,16 @@
 	)
 	resolversContainer, _ := resolversContainerFactory.Create()
 	resolversFinder, _ := containers.NewResolversFinder(resolversContainer, shardCoordinator)
-<<<<<<< HEAD
 	requestHandler, _ := requestHandlers.NewShardResolverRequestHandler(
 		resolversFinder,
 		factory.TransactionTopic,
 		factory.UnsignedTransactionTopic,
 		factory.RewardsTransactionTopic,
 		factory.MiniBlocksTopic,
+		factory.HeadersTopic,
 		factory.MetachainBlocksTopic,
 		100,
 	)
-=======
-	requestHandler, _ := requestHandlers.NewShardResolverRequestHandler(resolversFinder, factory.TransactionTopic, factory.UnsignedTransactionTopic, factory.MiniBlocksTopic, factory.HeadersTopic, factory.MetachainBlocksTopic, 100)
->>>>>>> f1e3c8ad
 
 	interimProcFactory, _ := shard.NewIntermediateProcessorsContainerFactory(
 		shardCoordinator,
@@ -421,30 +418,6 @@
 	)
 
 	genesisBlocks := createGenesisBlocks(shardCoordinator)
-<<<<<<< HEAD
-	blockProcessor, _ := block.NewShardProcessor(
-		&mock.ServiceContainerMock{},
-		dPool,
-		store,
-		testHasher,
-		testMarshalizer,
-		accntAdapter,
-		shardCoordinator,
-		nodesCoordinator,
-		&mock.SpecialAddressHandlerMock{
-			ShardCoordinator: shardCoordinator,
-			AdrConv:          testAddressConverter,
-		},
-		&mock.ForkDetectorMock{
-			AddHeaderCalled: func(header data.HeaderHandler, hash []byte, state process.BlockHeaderState, finalHeader data.HeaderHandler, finalHeaderHash []byte) error {
-				return nil
-			},
-			GetHighestFinalBlockNonceCalled: func() uint64 {
-				return 0
-			},
-			ProbableHighestNonceCalled: func() uint64 {
-				return 0
-=======
 
 	arguments := block.ArgShardProcessor{
 		ArgBaseProcessor: &block.ArgBaseProcessor{
@@ -459,16 +432,20 @@
 				ProbableHighestNonceCalled: func() uint64 {
 					return 0
 				},
->>>>>>> f1e3c8ad
 			},
 			Hasher:           testHasher,
 			Marshalizer:      testMarshalizer,
 			Store:            store,
 			ShardCoordinator: shardCoordinator,
-			Uint64Converter:  uint64Converter,
-			StartHeaders:     genesisBlocks,
-			RequestHandler:   requestHandler,
-			Core:             &mock.ServiceContainerMock{},
+			NodesCoordinator: nodesCoordinator,
+			SpecialAddressHandler: &mock.SpecialAddressHandlerMock{
+				ShardCoordinator: shardCoordinator,
+				AdrConv:          testAddressConverter,
+			},
+			Uint64Converter: uint64Converter,
+			StartHeaders:    genesisBlocks,
+			RequestHandler:  requestHandler,
+			Core:            &mock.ServiceContainerMock{},
 		},
 		DataPool: dPool,
 		BlocksTracker: &mock.BlocksTrackerMock{
@@ -567,7 +544,6 @@
 	nodesPerShard int,
 	serviceID string,
 ) map[uint32][]*testNode {
-
 	//first node generated will have is pk belonging to firstSkShardId
 	numMetaChainNodes := 1
 	nodes := make(map[uint32][]*testNode)
