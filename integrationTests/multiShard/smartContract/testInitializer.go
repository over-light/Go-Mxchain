--- conflicted
+++ resolved
@@ -450,13 +450,9 @@
 		feeHandlerMock,
 	)
 
-<<<<<<< HEAD
-	miniBlocksCompacter, _ := preprocess.NewMiniBlocksCompaction(createMockTxFeeHandler(), shardCoordinator)
-	requestedItemsHandler := timecache.NewTimeCache(time.Second * 4)
-=======
 	gasHandler, _ := preprocess.NewGasComputation(feeHandlerMock)
 	miniBlocksCompacter, _ := preprocess.NewMiniBlocksCompaction(createMockTxFeeHandler(), shardCoordinator, gasHandler)
->>>>>>> a9420794
+	requestedItemsHandler := timecache.NewTimeCache(time.Second * 4)
 
 	fact, _ := shard.NewPreProcessorsContainerFactory(
 		shardCoordinator,
@@ -474,11 +470,8 @@
 		internalTxProducer,
 		createMockTxFeeHandler(),
 		miniBlocksCompacter,
-<<<<<<< HEAD
+		gasHandler,
 		requestedItemsHandler,
-=======
-		gasHandler,
->>>>>>> a9420794
 	)
 	container, _ := fact.Create()
 
@@ -489,11 +482,8 @@
 		requestHandler,
 		container,
 		interimProcContainer,
-<<<<<<< HEAD
+		gasHandler,
 		requestedItemsHandler,
-=======
-		gasHandler,
->>>>>>> a9420794
 	)
 
 	genesisBlocks := createGenesisBlocks(shardCoordinator)
@@ -530,15 +520,12 @@
 			TxCoordinator:                tc,
 			ValidatorStatisticsProcessor: &mock.ValidatorStatisticsProcessorMock{},
 			Rounder:                      &mock.RounderMock{},
-<<<<<<< HEAD
-			ResolversFinder:              createResolversFinder(),
-=======
 			BootStorer: &mock.BoostrapStorerMock{
 				PutCalled: func(round int64, bootData bootstrapStorage.BootstrapData) error {
 					return nil
 				},
 			},
->>>>>>> a9420794
+			ResolversFinder:              createResolversFinder(),
 		},
 		DataPool:        dPool,
 		TxsPoolsCleaner: &mock.TxPoolsCleanerMock{},
@@ -922,15 +909,12 @@
 			BlockChainHook:  &mock.BlockChainHookHandlerMock{},
 			TxCoordinator:   &mock.TransactionCoordinatorMock{},
 			Rounder:         &mock.RounderMock{},
-<<<<<<< HEAD
-			ResolversFinder: createResolversFinder(),
-=======
 			BootStorer: &mock.BoostrapStorerMock{
 				PutCalled: func(round int64, bootData bootstrapStorage.BootstrapData) error {
 					return nil
 				},
 			},
->>>>>>> a9420794
+			ResolversFinder: createResolversFinder(),
 		},
 		DataPool:           dPool,
 		SCDataGetter:       &mock.ScQueryMock{},
