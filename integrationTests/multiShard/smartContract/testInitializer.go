package smartContract

import (
	"context"
	"crypto/ecdsa"
	"encoding/base64"
	"encoding/hex"
	"fmt"
	"math/big"
	"math/rand"
	"strings"
	"sync"
	"sync/atomic"
	"time"

	"github.com/ElrondNetwork/elrond-go/consensus"
	"github.com/ElrondNetwork/elrond-go/consensus/spos/sposFactory"
	"github.com/ElrondNetwork/elrond-go/core/partitioning"
	"github.com/ElrondNetwork/elrond-go/crypto"
	"github.com/ElrondNetwork/elrond-go/crypto/signing"
	"github.com/ElrondNetwork/elrond-go/crypto/signing/kyber"
	"github.com/ElrondNetwork/elrond-go/crypto/signing/kyber/singlesig"
	"github.com/ElrondNetwork/elrond-go/data"
	dataBlock "github.com/ElrondNetwork/elrond-go/data/block"
	"github.com/ElrondNetwork/elrond-go/data/blockchain"
	"github.com/ElrondNetwork/elrond-go/data/state"
	"github.com/ElrondNetwork/elrond-go/data/state/addressConverters"
	"github.com/ElrondNetwork/elrond-go/data/trie"
	"github.com/ElrondNetwork/elrond-go/data/typeConverters/uint64ByteSlice"
	"github.com/ElrondNetwork/elrond-go/dataRetriever"
	"github.com/ElrondNetwork/elrond-go/dataRetriever/dataPool"
	"github.com/ElrondNetwork/elrond-go/dataRetriever/factory/containers"
	metafactoryDataRetriever "github.com/ElrondNetwork/elrond-go/dataRetriever/factory/metachain"
	factoryDataRetriever "github.com/ElrondNetwork/elrond-go/dataRetriever/factory/shard"
	"github.com/ElrondNetwork/elrond-go/dataRetriever/requestHandlers"
	"github.com/ElrondNetwork/elrond-go/dataRetriever/shardedData"
	"github.com/ElrondNetwork/elrond-go/hashing/sha256"
	"github.com/ElrondNetwork/elrond-go/integrationTests/mock"
	"github.com/ElrondNetwork/elrond-go/marshal"
	"github.com/ElrondNetwork/elrond-go/node"
	"github.com/ElrondNetwork/elrond-go/p2p"
	"github.com/ElrondNetwork/elrond-go/p2p/libp2p"
	"github.com/ElrondNetwork/elrond-go/p2p/libp2p/discovery"
	"github.com/ElrondNetwork/elrond-go/p2p/loadBalancer"
	"github.com/ElrondNetwork/elrond-go/process"
	"github.com/ElrondNetwork/elrond-go/process/block"
	"github.com/ElrondNetwork/elrond-go/process/coordinator"
	"github.com/ElrondNetwork/elrond-go/process/economics"
	"github.com/ElrondNetwork/elrond-go/process/factory"
	metaProcess "github.com/ElrondNetwork/elrond-go/process/factory/metachain"
	"github.com/ElrondNetwork/elrond-go/process/factory/shard"
	"github.com/ElrondNetwork/elrond-go/process/rewardTransaction"
	"github.com/ElrondNetwork/elrond-go/process/smartContract"
	"github.com/ElrondNetwork/elrond-go/process/smartContract/hooks"
	"github.com/ElrondNetwork/elrond-go/process/transaction"
	"github.com/ElrondNetwork/elrond-go/sharding"
	"github.com/ElrondNetwork/elrond-go/storage"
	"github.com/ElrondNetwork/elrond-go/storage/memorydb"
	"github.com/ElrondNetwork/elrond-go/storage/storageUnit"
	vmcommon "github.com/ElrondNetwork/elrond-vm-common"
	"github.com/btcsuite/btcd/btcec"
	libp2pCrypto "github.com/libp2p/go-libp2p-core/crypto"
)

//TODO refactor this package to use TestNodeProcessor infrastructure

var r *rand.Rand
var testHasher = sha256.Sha256{}
var testMarshalizer = &marshal.JsonMarshalizer{}
var testAddressConverter, _ = addressConverters.NewPlainAddressConverter(32, "0x")
var testMultiSig = mock.NewMultiSigner(1)
var rootHash = []byte("root hash")
var addrConv, _ = addressConverters.NewPlainAddressConverter(32, "0x")

var opGas = int64(1)

const maxTxNonceDeltaAllowed = 8000

func init() {
	r = rand.New(rand.NewSource(time.Now().UnixNano()))
}

type testNode struct {
	node               *node.Node
	messenger          p2p.Messenger
	shardId            uint32
	accntState         state.AccountsAdapter
	blkc               data.ChainHandler
	store              dataRetriever.StorageService
	blkProcessor       process.BlockProcessor
	txProcessor        process.TransactionProcessor
	txCoordinator      process.TransactionCoordinator
	scrForwarder       process.IntermediateTransactionHandler
	broadcastMessenger consensus.BroadcastMessenger
	sk                 crypto.PrivateKey
	pk                 crypto.PublicKey
	dPool              dataRetriever.PoolsHolder
	resFinder          dataRetriever.ResolversFinder
	headersRecv        int32
	miniblocksRecv     int32
	mutHeaders         sync.Mutex
	headersHashes      [][]byte
	headers            []data.HeaderHandler
	mutMiniblocks      sync.Mutex
	miniblocksHashes   [][]byte
	miniblocks         []*dataBlock.MiniBlock
	metachainHdrRecv   int32
	txsRecv            int32
}

type keyPair struct {
	sk crypto.PrivateKey
	pk crypto.PublicKey
}

type cryptoParams struct {
	keyGen       crypto.KeyGenerator
	keys         map[uint32][]*keyPair
	singleSigner crypto.SingleSigner
}

func genValidatorsFromPubKeys(pubKeysMap map[uint32][]string) map[uint32][]sharding.Validator {
	validatorsMap := make(map[uint32][]sharding.Validator)

	for shardId, shardNodesPks := range pubKeysMap {
		shardValidators := make([]sharding.Validator, 0)
		for i := 0; i < len(shardNodesPks); i++ {
			v, _ := sharding.NewValidator(big.NewInt(0), 1, []byte(shardNodesPks[i]), []byte(shardNodesPks[i]))
			shardValidators = append(shardValidators, v)
		}
		validatorsMap[shardId] = shardValidators
	}

	return validatorsMap
}

func createCryptoParams(nodesPerShard int, nbMetaNodes int, nbShards int) *cryptoParams {
	suite := kyber.NewBlakeSHA256Ed25519()
	singleSigner := &singlesig.SchnorrSigner{}
	keyGen := signing.NewKeyGenerator(suite)

	keysMap := make(map[uint32][]*keyPair)
	keyPairs := make([]*keyPair, nodesPerShard)
	for shardId := 0; shardId < nbShards; shardId++ {
		for n := 0; n < nodesPerShard; n++ {
			kp := &keyPair{}
			kp.sk, kp.pk = keyGen.GeneratePair()
			keyPairs[n] = kp
		}
		keysMap[uint32(shardId)] = keyPairs
	}

	keyPairs = make([]*keyPair, nbMetaNodes)
	for n := 0; n < nbMetaNodes; n++ {
		kp := &keyPair{}
		kp.sk, kp.pk = keyGen.GeneratePair()
		keyPairs[n] = kp
	}
	keysMap[sharding.MetachainShardId] = keyPairs

	params := &cryptoParams{
		keys:         keysMap,
		keyGen:       keyGen,
		singleSigner: singleSigner,
	}

	return params
}

func pubKeysMapFromKeysMap(keyPairMap map[uint32][]*keyPair) map[uint32][]string {
	keysMap := make(map[uint32][]string, 0)

	for shardId, pairList := range keyPairMap {
		shardKeys := make([]string, len(pairList))
		for i, pair := range pairList {
			bytes, _ := pair.pk.ToByteArray()
			shardKeys[i] = string(bytes)
		}
		keysMap[shardId] = shardKeys
	}

	return keysMap
}

func createTestShardChain() *blockchain.BlockChain {
	cfgCache := storageUnit.CacheConfig{Size: 100, Type: storageUnit.LRUCache}
	badBlockCache, _ := storageUnit.NewCache(cfgCache.Type, cfgCache.Size, cfgCache.Shards)
	blockChain, _ := blockchain.NewBlockChain(
		badBlockCache,
	)
	blockChain.GenesisHeader = &dataBlock.Header{}
	genesisHeaderM, _ := testMarshalizer.Marshal(blockChain.GenesisHeader)

	blockChain.SetGenesisHeaderHash(testHasher.Compute(string(genesisHeaderM)))

	return blockChain
}

func createMemUnit() storage.Storer {
	cache, _ := storageUnit.NewCache(storageUnit.LRUCache, 10, 1)
	persist, _ := memorydb.New()

	unit, _ := storageUnit.NewStorageUnit(cache, persist)
	return unit
}

func createTestShardStore(numOfShards uint32) dataRetriever.StorageService {
	store := dataRetriever.NewChainStorer()
	store.AddStorer(dataRetriever.TransactionUnit, createMemUnit())
	store.AddStorer(dataRetriever.MiniBlockUnit, createMemUnit())
	store.AddStorer(dataRetriever.MetaBlockUnit, createMemUnit())
	store.AddStorer(dataRetriever.PeerChangesUnit, createMemUnit())
	store.AddStorer(dataRetriever.BlockHeaderUnit, createMemUnit())
	store.AddStorer(dataRetriever.UnsignedTransactionUnit, createMemUnit())
	store.AddStorer(dataRetriever.RewardTransactionUnit, createMemUnit())
	store.AddStorer(dataRetriever.MetaHdrNonceHashDataUnit, createMemUnit())

	for i := uint32(0); i < numOfShards; i++ {
		hdrNonceHashDataUnit := dataRetriever.ShardHdrNonceHashDataUnit + dataRetriever.UnitType(i)
		store.AddStorer(hdrNonceHashDataUnit, createMemUnit())
	}

	return store
}

func createTestShardDataPool() dataRetriever.PoolsHolder {
	txPool, _ := shardedData.NewShardedData(storageUnit.CacheConfig{Size: 100000, Type: storageUnit.LRUCache})
	uTxPool, _ := shardedData.NewShardedData(storageUnit.CacheConfig{Size: 100000, Type: storageUnit.LRUCache})
	rewardsTxPool, _ := shardedData.NewShardedData(storageUnit.CacheConfig{Size: 100, Type: storageUnit.LRUCache})
	cacherCfg := storageUnit.CacheConfig{Size: 100, Type: storageUnit.LRUCache}
	hdrPool, _ := storageUnit.NewCache(cacherCfg.Type, cacherCfg.Size, cacherCfg.Shards)

	cacherCfg = storageUnit.CacheConfig{Size: 100000, Type: storageUnit.LRUCache}
	hdrNoncesCacher, _ := storageUnit.NewCache(cacherCfg.Type, cacherCfg.Size, cacherCfg.Shards)
	hdrNonces, _ := dataPool.NewNonceSyncMapCacher(hdrNoncesCacher, uint64ByteSlice.NewBigEndianConverter())

	cacherCfg = storageUnit.CacheConfig{Size: 100000, Type: storageUnit.LRUCache}
	txBlockBody, _ := storageUnit.NewCache(cacherCfg.Type, cacherCfg.Size, cacherCfg.Shards)

	cacherCfg = storageUnit.CacheConfig{Size: 100000, Type: storageUnit.LRUCache}
	peerChangeBlockBody, _ := storageUnit.NewCache(cacherCfg.Type, cacherCfg.Size, cacherCfg.Shards)

	cacherCfg = storageUnit.CacheConfig{Size: 100000, Type: storageUnit.LRUCache}
	metaBlocks, _ := storageUnit.NewCache(cacherCfg.Type, cacherCfg.Size, cacherCfg.Shards)

	dPool, _ := dataPool.NewShardedDataPool(
		txPool,
		uTxPool,
		rewardsTxPool,
		hdrPool,
		hdrNonces,
		txBlockBody,
		peerChangeBlockBody,
		metaBlocks,
	)

	return dPool
}

func createAccountsDB() *state.AccountsDB {
	hasher := sha256.Sha256{}
	store := createMemUnit()

	tr, _ := trie.NewTrie(store, testMarshalizer, hasher)
	adb, _ := state.NewAccountsDB(tr, sha256.Sha256{}, testMarshalizer, &mock.AccountsFactoryStub{
		CreateAccountCalled: func(address state.AddressContainer, tracker state.AccountTracker) (wrapper state.AccountHandler, e error) {
			return state.NewAccount(address, tracker)
		},
	})
	return adb
}

func createMockTxFeeHandler() process.FeeHandler {
	return &mock.FeeHandlerStub{
		ComputeGasLimitCalled: func(tx process.TransactionWithFeeHandler) uint64 {
			return tx.GetGasLimit()
		},
		ComputeFeeCalled: func(tx process.TransactionWithFeeHandler) *big.Int {
			fee := big.NewInt(0).SetUint64(tx.GetGasPrice())
			fee.Mul(fee, big.NewInt(0).SetUint64(tx.GetGasLimit()))

			return fee
		},
		CheckValidityTxValuesCalled: func(tx process.TransactionWithFeeHandler) error {
			return nil
		},
	}
}

func createNetNode(
	dPool dataRetriever.PoolsHolder,
	accntAdapter state.AccountsAdapter,
	shardCoordinator sharding.Coordinator,
	nodesCoordinator sharding.NodesCoordinator,
	targetShardId uint32,
	initialAddr string,
	params *cryptoParams,
	keysIndex int,
) (
	*node.Node,
	p2p.Messenger,
	dataRetriever.ResolversFinder,
	process.BlockProcessor,
	process.TransactionProcessor,
	process.TransactionCoordinator,
	process.IntermediateTransactionHandler,
	data.ChainHandler,
	dataRetriever.StorageService) {

	messenger := createMessengerWithKadDht(context.Background(), initialAddr)
	keyPair := params.keys[targetShardId][keysIndex]
	pkBuff, _ := keyPair.pk.ToByteArray()
	fmt.Printf("pk: %s\n", hex.EncodeToString(pkBuff))

	blkc := createTestShardChain()
	store := createTestShardStore(shardCoordinator.NumberOfShards())
	uint64Converter := uint64ByteSlice.NewBigEndianConverter()
	dataPacker, _ := partitioning.NewSimpleDataPacker(testMarshalizer)

<<<<<<< HEAD
	feeHandler := &mock.FeeHandlerStub{
		MinGasPriceCalled: func() uint64 {
			return integrationTests.MinTxGasPrice
		},
		MinGasLimitCalled: func() uint64 {
			return integrationTests.MinTxGasLimit
		},
	}

=======
>>>>>>> d522530a
	interceptorContainerFactory, _ := shard.NewInterceptorsContainerFactory(
		accntAdapter,
		shardCoordinator,
		nodesCoordinator,
		messenger,
		store,
		testMarshalizer,
		testHasher,
		params.keyGen,
		params.singleSigner,
		testMultiSig,
		dPool,
		testAddressConverter,
		maxTxNonceDeltaAllowed,
		createMockTxFeeHandler(),
	)
	interceptorsContainer, err := interceptorContainerFactory.Create()
	if err != nil {
		fmt.Println(err.Error())
	}

	resolversContainerFactory, _ := factoryDataRetriever.NewResolversContainerFactory(
		shardCoordinator,
		messenger,
		store,
		testMarshalizer,
		dPool,
		uint64Converter,
		dataPacker,
	)
	resolversContainer, _ := resolversContainerFactory.Create()
	resolversFinder, _ := containers.NewResolversFinder(resolversContainer, shardCoordinator)
	requestHandler, _ := requestHandlers.NewShardResolverRequestHandler(
		resolversFinder,
		factory.TransactionTopic,
		factory.UnsignedTransactionTopic,
		factory.RewardsTransactionTopic,
		factory.MiniBlocksTopic,
		factory.HeadersTopic,
		factory.MetachainBlocksTopic,
		100,
	)

	economicsData := &economics.EconomicsData{}

	interimProcFactory, _ := shard.NewIntermediateProcessorsContainerFactory(
		shardCoordinator,
		testMarshalizer,
		testHasher,
		testAddressConverter,
		mock.NewSpecialAddressHandlerMock(
			testAddressConverter,
			shardCoordinator,
			nodesCoordinator,
		),
		store,
		dPool,
		economicsData,
	)
	interimProcContainer, _ := interimProcFactory.Create()
	scForwarder, _ := interimProcContainer.Get(dataBlock.SmartContractResultBlock)
	rewardsInter, _ := interimProcContainer.Get(dataBlock.RewardsBlock)
	rewardsHandler, _ := rewardsInter.(process.TransactionFeeHandler)
	internalTxProducer, _ := rewardsInter.(process.InternalTransactionProducer)
	rewardProcessor, _ := rewardTransaction.NewRewardTxProcessor(
		accntAdapter,
		addrConv,
		shardCoordinator,
		rewardsInter,
	)
	vm, blockChainHook := createVMAndBlockchainHook(accntAdapter)
	vmContainer := &mock.VMContainerMock{
		GetCalled: func(key []byte) (handler vmcommon.VMExecutionHandler, e error) {
			return vm, nil
		}}
	argsParser, _ := smartContract.NewAtArgumentParser()
	scProcessor, _ := smartContract.NewSmartContractProcessor(
		vmContainer,
		argsParser,
		testHasher,
		testMarshalizer,
		accntAdapter,
		blockChainHook,
		addrConv,
		shardCoordinator,
		scForwarder,
		rewardsHandler,
	)

	txTypeHandler, _ := coordinator.NewTxTypeHandler(addrConv, shardCoordinator, accntAdapter)

	txProcessor, _ := transaction.NewTxProcessor(
		accntAdapter,
		testHasher,
		testAddressConverter,
		testMarshalizer,
		shardCoordinator,
		scProcessor,
		rewardsHandler,
		txTypeHandler,
<<<<<<< HEAD
		&mock.FeeHandlerStub{
			MinGasLimitCalled: func() uint64 {
				return 5
			},
			MinGasPriceCalled: func() uint64 {
				return 0
			},
		},
=======
		createMockTxFeeHandler(),
>>>>>>> d522530a
	)

	fact, _ := shard.NewPreProcessorsContainerFactory(
		shardCoordinator,
		store,
		testMarshalizer,
		testHasher,
		dPool,
		testAddressConverter,
		accntAdapter,
		requestHandler,
		txProcessor,
		scProcessor,
		scProcessor,
		rewardProcessor,
		internalTxProducer,
<<<<<<< HEAD
		&mock.FeeHandlerStub{
			MinGasLimitCalled: func() uint64 {
				return 5
			},
			MinGasPriceCalled: func() uint64 {
				return 0
			},
		},
=======
		createMockTxFeeHandler(),
>>>>>>> d522530a
	)
	container, _ := fact.Create()

	tc, _ := coordinator.NewTransactionCoordinator(
		shardCoordinator,
		accntAdapter,
		dPool,
		requestHandler,
		container,
		interimProcContainer,
	)

	genesisBlocks := createGenesisBlocks(shardCoordinator)

	arguments := block.ArgShardProcessor{
		ArgBaseProcessor: block.ArgBaseProcessor{
			Accounts: accntAdapter,
			ForkDetector: &mock.ForkDetectorMock{
				AddHeaderCalled: func(header data.HeaderHandler, hash []byte, state process.BlockHeaderState, finalHeaders []data.HeaderHandler, finalHeadersHashes [][]byte) error {
					return nil
				},
				GetHighestFinalBlockNonceCalled: func() uint64 {
					return 0
				},
				ProbableHighestNonceCalled: func() uint64 {
					return 0
				},
			},
			Hasher:           testHasher,
			Marshalizer:      testMarshalizer,
			Store:            store,
			ShardCoordinator: shardCoordinator,
			NodesCoordinator: nodesCoordinator,
			SpecialAddressHandler: mock.NewSpecialAddressHandlerMock(
				testAddressConverter,
				shardCoordinator,
				nodesCoordinator,
			),
			Uint64Converter: uint64Converter,
			StartHeaders:    genesisBlocks,
			RequestHandler:  requestHandler,
			Core:            &mock.ServiceContainerMock{},
		},
		DataPool:        dPool,
		TxCoordinator:   tc,
		TxsPoolsCleaner: &mock.TxPoolsCleanerMock{},
	}

	blockProcessor, _ := block.NewShardProcessor(arguments)

	_ = blkc.SetGenesisHeader(genesisBlocks[shardCoordinator.SelfId()])

	n, err := node.NewNode(
		node.WithMessenger(messenger),
		node.WithMarshalizer(testMarshalizer),
		node.WithHasher(testHasher),
		node.WithDataPool(dPool),
		node.WithAddressConverter(testAddressConverter),
		node.WithAccountsAdapter(accntAdapter),
		node.WithKeyGen(params.keyGen),
		node.WithShardCoordinator(shardCoordinator),
		node.WithBlockChain(blkc),
		node.WithUint64ByteSliceConverter(uint64Converter),
		node.WithMultiSigner(testMultiSig),
		node.WithSingleSigner(params.singleSigner),
		node.WithTxSignPrivKey(keyPair.sk),
		node.WithTxSignPubKey(keyPair.pk),
		node.WithInterceptorsContainer(interceptorsContainer),
		node.WithResolversFinder(resolversFinder),
		node.WithBlockProcessor(blockProcessor),
		node.WithDataStore(store),
		node.WithSyncer(&mock.SyncTimerMock{}),
	)

	if err != nil {
		fmt.Println(err.Error())
	}

	return n, messenger, resolversFinder, blockProcessor, txProcessor, tc, scForwarder, blkc, store
}

func createMessengerWithKadDht(ctx context.Context, initialAddr string) p2p.Messenger {
	prvKey, _ := ecdsa.GenerateKey(btcec.S256(), r)
	sk := (*libp2pCrypto.Secp256k1PrivateKey)(prvKey)

	libP2PMes, err := libp2p.NewNetworkMessengerOnFreePort(
		ctx,
		sk,
		nil,
		loadBalancer.NewOutgoingChannelLoadBalancer(),
		discovery.NewKadDhtPeerDiscoverer(time.Second, "test", []string{initialAddr}),
	)
	if err != nil {
		fmt.Println(err.Error())
	}

	return libP2PMes
}

func getConnectableAddress(mes p2p.Messenger) string {
	for _, addr := range mes.Addresses() {
		if strings.Contains(addr, "circuit") || strings.Contains(addr, "169.254") {
			continue
		}
		return addr
	}
	return ""
}

func displayAndStartNodes(nodes map[uint32][]*testNode) {
	for _, nodeList := range nodes {
		for _, n := range nodeList {
			skBuff, _ := n.sk.ToByteArray()
			pkBuff, _ := n.pk.ToByteArray()

			fmt.Printf("Shard ID: %v, sk: %s, pk: %s\n",
				n.shardId,
				hex.EncodeToString(skBuff),
				hex.EncodeToString(pkBuff),
			)
			_ = n.node.Start()
			_ = n.node.P2PBootstrap()
		}
	}
}

func createNodes(
	numOfShards int,
	nodesPerShard int,
	serviceID string,
) map[uint32][]*testNode {
	//first node generated will have is pk belonging to firstSkShardId
	numMetaChainNodes := 1
	nodes := make(map[uint32][]*testNode)
	cp := createCryptoParams(nodesPerShard, numMetaChainNodes, numOfShards)
	keysMap := pubKeysMapFromKeysMap(cp.keys)
	validatorsMap := genValidatorsFromPubKeys(keysMap)

	for shardId := 0; shardId < numOfShards; shardId++ {
		shardNodes := make([]*testNode, nodesPerShard)

		for j := 0; j < nodesPerShard; j++ {
			testNode := &testNode{
				dPool:   createTestShardDataPool(),
				shardId: uint32(shardId),
			}

			shardCoordinator, _ := sharding.NewMultiShardCoordinator(uint32(numOfShards), uint32(shardId))
			nodesCoordinator, _ := sharding.NewIndexHashedNodesCoordinator(
				1,
				1,
				testHasher,
				uint32(shardId),
				uint32(numOfShards),
				validatorsMap,
			)

			accntAdapter := createAccountsDB()
			n, mes, resFinder, blkProcessor, txProcessor, transactionCoordinator, scrForwarder, blkc, store := createNetNode(
				testNode.dPool,
				accntAdapter,
				shardCoordinator,
				nodesCoordinator,
				testNode.shardId,
				serviceID,
				cp,
				j,
			)
			_ = n.CreateShardedStores()

			KeyPair := cp.keys[uint32(shardId)][j]
			testNode.node = n
			testNode.sk = KeyPair.sk
			testNode.messenger = mes
			testNode.pk = KeyPair.pk
			testNode.resFinder = resFinder
			testNode.accntState = accntAdapter
			testNode.blkProcessor = blkProcessor
			testNode.txProcessor = txProcessor
			testNode.scrForwarder = scrForwarder
			testNode.blkc = blkc
			testNode.store = store
			testNode.txCoordinator = transactionCoordinator
			testNode.dPool.Headers().RegisterHandler(func(key []byte) {
				atomic.AddInt32(&testNode.headersRecv, 1)
				testNode.mutHeaders.Lock()
				testNode.headersHashes = append(testNode.headersHashes, key)
				header, _ := testNode.dPool.Headers().Peek(key)
				testNode.headers = append(testNode.headers, header.(data.HeaderHandler))
				testNode.mutHeaders.Unlock()
			})
			testNode.dPool.MiniBlocks().RegisterHandler(func(key []byte) {
				atomic.AddInt32(&testNode.miniblocksRecv, 1)
				testNode.mutMiniblocks.Lock()
				testNode.miniblocksHashes = append(testNode.miniblocksHashes, key)
				miniblock, _ := testNode.dPool.MiniBlocks().Peek(key)
				testNode.miniblocks = append(testNode.miniblocks, miniblock.(*dataBlock.MiniBlock))
				testNode.mutMiniblocks.Unlock()
			})
			testNode.dPool.MetaBlocks().RegisterHandler(func(key []byte) {
				fmt.Printf("Got metachain header: %v\n", base64.StdEncoding.EncodeToString(key))
				atomic.AddInt32(&testNode.metachainHdrRecv, 1)
			})
			testNode.dPool.Transactions().RegisterHandler(func(key []byte) {
				atomic.AddInt32(&testNode.txsRecv, 1)
			})
			testNode.broadcastMessenger, _ = sposFactory.GetBroadcastMessenger(
				testMarshalizer,
				mes,
				shardCoordinator,
				KeyPair.sk,
				&singlesig.SchnorrSigner{},
			)

			shardNodes[j] = testNode
		}

		nodes[uint32(shardId)] = shardNodes
	}

	metaNodes := make([]*testNode, numMetaChainNodes)
	for i := 0; i < numMetaChainNodes; i++ {
		shardCoordinatorMeta, _ := sharding.NewMultiShardCoordinator(uint32(numOfShards), sharding.MetachainShardId)
		nodesCoordinator, _ := sharding.NewIndexHashedNodesCoordinator(
			1,
			1,
			testHasher,
			sharding.MetachainShardId,
			uint32(numOfShards),
			validatorsMap,
		)

		metaNodes[i] = createMetaNetNode(
			createTestMetaDataPool(),
			createAccountsDB(),
			shardCoordinatorMeta,
			nodesCoordinator,
			serviceID,
			cp,
			i,
		)
	}

	nodes[sharding.MetachainShardId] = metaNodes

	return nodes
}

func createTestMetaChain() data.ChainHandler {
	cfgCache := storageUnit.CacheConfig{Size: 100, Type: storageUnit.LRUCache}
	badBlockCache, _ := storageUnit.NewCache(cfgCache.Type, cfgCache.Size, cfgCache.Shards)
	metaChain, _ := blockchain.NewMetaChain(
		badBlockCache,
	)
	metaChain.GenesisBlock = &dataBlock.MetaBlock{}

	return metaChain
}

func createTestMetaStore(coordinator sharding.Coordinator) dataRetriever.StorageService {
	store := dataRetriever.NewChainStorer()
	store.AddStorer(dataRetriever.MetaBlockUnit, createMemUnit())
	store.AddStorer(dataRetriever.MetaHdrNonceHashDataUnit, createMemUnit())
	store.AddStorer(dataRetriever.BlockHeaderUnit, createMemUnit())
	store.AddStorer(dataRetriever.TransactionUnit, createMemUnit())
	store.AddStorer(dataRetriever.UnsignedTransactionUnit, createMemUnit())
	store.AddStorer(dataRetriever.MiniBlockUnit, createMemUnit())
	for i := uint32(0); i < coordinator.NumberOfShards(); i++ {
		store.AddStorer(dataRetriever.ShardHdrNonceHashDataUnit+dataRetriever.UnitType(i), createMemUnit())
	}

	return store
}

func createTestMetaDataPool() dataRetriever.MetaPoolsHolder {
	cacherCfg := storageUnit.CacheConfig{Size: 100, Type: storageUnit.LRUCache}
	metaBlocks, _ := storageUnit.NewCache(cacherCfg.Type, cacherCfg.Size, cacherCfg.Shards)

	cacherCfg = storageUnit.CacheConfig{Size: 10000, Type: storageUnit.LRUCache}
	miniblocks, _ := storageUnit.NewCache(cacherCfg.Type, cacherCfg.Size, cacherCfg.Shards)

	cacherCfg = storageUnit.CacheConfig{Size: 100, Type: storageUnit.LRUCache}
	shardHeaders, _ := storageUnit.NewCache(cacherCfg.Type, cacherCfg.Size, cacherCfg.Shards)

	headersNoncesCacher, _ := storageUnit.NewCache(cacherCfg.Type, cacherCfg.Size, cacherCfg.Shards)
	headersNonces, _ := dataPool.NewNonceSyncMapCacher(headersNoncesCacher, uint64ByteSlice.NewBigEndianConverter())

	txPool, _ := shardedData.NewShardedData(storageUnit.CacheConfig{Size: 100000, Type: storageUnit.LRUCache})
	uTxPool, _ := shardedData.NewShardedData(storageUnit.CacheConfig{Size: 100000, Type: storageUnit.LRUCache})

	dPool, _ := dataPool.NewMetaDataPool(
		metaBlocks,
		miniblocks,
		shardHeaders,
		headersNonces,
		txPool,
		uTxPool,
	)

	return dPool
}

func createMetaNetNode(
	dPool dataRetriever.MetaPoolsHolder,
	accntAdapter state.AccountsAdapter,
	shardCoordinator sharding.Coordinator,
	nodesCoordinator sharding.NodesCoordinator,
	initialAddr string,
	params *cryptoParams,
	keysIndex int,
) *testNode {

	tn := testNode{}

	tn.messenger = createMessengerWithKadDht(context.Background(), initialAddr)
	keyPair := params.keys[sharding.MetachainShardId][keysIndex]
	pkBuff, _ := keyPair.pk.ToByteArray()
	fmt.Printf("Found pk: %s\n", hex.EncodeToString(pkBuff))

	tn.blkc = createTestMetaChain()
	store := createTestMetaStore(shardCoordinator)
	uint64Converter := uint64ByteSlice.NewBigEndianConverter()

	feeHandler := &mock.FeeHandlerStub{
		MinGasPriceCalled: func() uint64 {
			return integrationTests.MinTxGasPrice
		},
		MinGasLimitCalled: func() uint64 {
			return integrationTests.MinTxGasLimit
		},
	}

	interceptorContainerFactory, _ := metaProcess.NewInterceptorsContainerFactory(
		shardCoordinator,
		nodesCoordinator,
		tn.messenger,
		store,
		testMarshalizer,
		testHasher,
		testMultiSig,
		dPool,
		accntAdapter,
		testAddressConverter,
		params.singleSigner,
		params.keyGen,
		maxTxNonceDeltaAllowed,
		feeHandler,
	)
	interceptorsContainer, err := interceptorContainerFactory.Create()
	if err != nil {
		fmt.Println(err.Error())
	}

	dataPacker, _ := partitioning.NewSimpleDataPacker(testMarshalizer)

	resolversContainerFactory, _ := metafactoryDataRetriever.NewResolversContainerFactory(
		shardCoordinator,
		tn.messenger,
		store,
		testMarshalizer,
		dPool,
		uint64Converter,
		dataPacker,
	)
	resolversContainer, _ := resolversContainerFactory.Create()
	resolvers, _ := containers.NewResolversFinder(resolversContainer, shardCoordinator)

	requestHandler, _ := requestHandlers.NewMetaResolverRequestHandler(
		resolvers,
		factory.ShardHeadersForMetachainTopic,
		factory.MetachainBlocksTopic,
		factory.TransactionTopic,
		factory.UnsignedTransactionTopic,
		factory.MiniBlocksTopic,
	)

	genesisBlocks := createGenesisBlocks(shardCoordinator)

	arguments := block.ArgMetaProcessor{
		ArgBaseProcessor: block.ArgBaseProcessor{
			Accounts: accntAdapter,
			ForkDetector: &mock.ForkDetectorMock{
				AddHeaderCalled: func(header data.HeaderHandler, hash []byte, state process.BlockHeaderState, finalHeaders []data.HeaderHandler, finalHeadersHashes [][]byte) error {
					return nil
				},
				GetHighestFinalBlockNonceCalled: func() uint64 {
					return 0
				},
				ProbableHighestNonceCalled: func() uint64 {
					return 0
				},
			},
			Hasher:           testHasher,
			Marshalizer:      testMarshalizer,
			Store:            store,
			ShardCoordinator: shardCoordinator,
			NodesCoordinator: nodesCoordinator,
			SpecialAddressHandler: mock.NewSpecialAddressHandlerMock(
				testAddressConverter,
				shardCoordinator,
				nodesCoordinator,
			),
			Uint64Converter: uint64Converter,
			StartHeaders:    genesisBlocks,
			RequestHandler:  requestHandler,
			Core:            &mock.ServiceContainerMock{},
		},
		DataPool: dPool,
	}
	blkProc, _ := block.NewMetaProcessor(arguments)

	_ = tn.blkc.SetGenesisHeader(genesisBlocks[sharding.MetachainShardId])

	tn.blkProcessor = blkProc

	tn.broadcastMessenger, _ = sposFactory.GetBroadcastMessenger(
		testMarshalizer,
		tn.messenger,
		shardCoordinator,
		keyPair.sk,
		params.singleSigner,
	)

	n, err := node.NewNode(
		node.WithMessenger(tn.messenger),
		node.WithMarshalizer(testMarshalizer),
		node.WithHasher(testHasher),
		node.WithMetaDataPool(dPool),
		node.WithAddressConverter(testAddressConverter),
		node.WithAccountsAdapter(accntAdapter),
		node.WithKeyGen(params.keyGen),
		node.WithShardCoordinator(shardCoordinator),
		node.WithBlockChain(tn.blkc),
		node.WithUint64ByteSliceConverter(uint64Converter),
		node.WithMultiSigner(testMultiSig),
		node.WithSingleSigner(params.singleSigner),
		node.WithPrivKey(keyPair.sk),
		node.WithPubKey(keyPair.pk),
		node.WithInterceptorsContainer(interceptorsContainer),
		node.WithResolversFinder(resolvers),
		node.WithBlockProcessor(tn.blkProcessor),
		node.WithDataStore(store),
		node.WithSyncer(&mock.SyncTimerMock{}),
	)
	if err != nil {
		fmt.Println(err.Error())
		return nil
	}

	tn.node = n
	tn.sk = keyPair.sk
	tn.pk = keyPair.pk
	tn.accntState = accntAdapter
	tn.shardId = sharding.MetachainShardId

	dPool.MetaChainBlocks().RegisterHandler(func(key []byte) {
		atomic.AddInt32(&tn.metachainHdrRecv, 1)
	})
	dPool.ShardHeaders().RegisterHandler(func(key []byte) {
		atomic.AddInt32(&tn.headersRecv, 1)
		tn.mutHeaders.Lock()
		metaHeader, _ := dPool.ShardHeaders().Peek(key)
		tn.headers = append(tn.headers, metaHeader.(data.HeaderHandler))
		tn.mutHeaders.Unlock()
	})

	return &tn
}

func createGenesisBlocks(shardCoordinator sharding.Coordinator) map[uint32]data.HeaderHandler {
	genesisBlocks := make(map[uint32]data.HeaderHandler)
	for shardId := uint32(0); shardId < shardCoordinator.NumberOfShards(); shardId++ {
		genesisBlocks[shardId] = createGenesisBlock(shardId)
	}

	genesisBlocks[sharding.MetachainShardId] = createGenesisMetaBlock()

	return genesisBlocks
}

func createGenesisBlock(shardId uint32) *dataBlock.Header {
	return &dataBlock.Header{
		Nonce:         0,
		Round:         0,
		Signature:     rootHash,
		RandSeed:      rootHash,
		PrevRandSeed:  rootHash,
		ShardId:       shardId,
		PubKeysBitmap: rootHash,
		RootHash:      rootHash,
		PrevHash:      rootHash,
	}
}

func createGenesisMetaBlock() *dataBlock.MetaBlock {
	return &dataBlock.MetaBlock{
		Nonce:         0,
		Round:         0,
		Signature:     rootHash,
		RandSeed:      rootHash,
		PrevRandSeed:  rootHash,
		PubKeysBitmap: rootHash,
		RootHash:      rootHash,
		PrevHash:      rootHash,
	}
}

func createMintingForSenders(
	nodes []*testNode,
	senderShard uint32,
	sendersPublicKeys [][]byte,
	value *big.Int,
) {

	for _, n := range nodes {
		//only sender shard nodes will be minted
		if n.shardId != senderShard {
			continue
		}

		for _, pk := range sendersPublicKeys {
			adr, _ := testAddressConverter.CreateAddressFromPublicKeyBytes(pk)
			account, _ := n.accntState.GetAccountWithJournal(adr)
			_ = account.(*state.Account).SetBalanceWithJournal(value)
		}

		_, _ = n.accntState.Commit()
	}
}

func createVMAndBlockchainHook(accnts state.AccountsAdapter) (vmcommon.VMExecutionHandler, *hooks.VMAccountsDB) {
	blockChainHook, _ := hooks.NewVMAccountsDB(accnts, addrConv)
	vm, _ := mock.NewOneSCExecutorMockVM(blockChainHook, testHasher)
	vm.GasForOperation = uint64(opGas)

	return vm, blockChainHook
}<|MERGE_RESOLUTION|>--- conflicted
+++ resolved
@@ -317,18 +317,6 @@
 	uint64Converter := uint64ByteSlice.NewBigEndianConverter()
 	dataPacker, _ := partitioning.NewSimpleDataPacker(testMarshalizer)
 
-<<<<<<< HEAD
-	feeHandler := &mock.FeeHandlerStub{
-		MinGasPriceCalled: func() uint64 {
-			return integrationTests.MinTxGasPrice
-		},
-		MinGasLimitCalled: func() uint64 {
-			return integrationTests.MinTxGasLimit
-		},
-	}
-
-=======
->>>>>>> d522530a
 	interceptorContainerFactory, _ := shard.NewInterceptorsContainerFactory(
 		accntAdapter,
 		shardCoordinator,
@@ -429,18 +417,7 @@
 		scProcessor,
 		rewardsHandler,
 		txTypeHandler,
-<<<<<<< HEAD
-		&mock.FeeHandlerStub{
-			MinGasLimitCalled: func() uint64 {
-				return 5
-			},
-			MinGasPriceCalled: func() uint64 {
-				return 0
-			},
-		},
-=======
 		createMockTxFeeHandler(),
->>>>>>> d522530a
 	)
 
 	fact, _ := shard.NewPreProcessorsContainerFactory(
@@ -457,18 +434,7 @@
 		scProcessor,
 		rewardProcessor,
 		internalTxProducer,
-<<<<<<< HEAD
-		&mock.FeeHandlerStub{
-			MinGasLimitCalled: func() uint64 {
-				return 5
-			},
-			MinGasPriceCalled: func() uint64 {
-				return 0
-			},
-		},
-=======
 		createMockTxFeeHandler(),
->>>>>>> d522530a
 	)
 	container, _ := fact.Create()
 
