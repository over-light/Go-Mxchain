package smartContract

import (
	"context"
	"crypto/ecdsa"
	"encoding/base64"
	"encoding/hex"
	"fmt"
	"math/big"
	"math/rand"
	"strconv"
	"strings"
	"sync"
	"sync/atomic"
	"time"

	"github.com/ElrondNetwork/elrond-go/consensus"
	"github.com/ElrondNetwork/elrond-go/consensus/spos/sposFactory"
	"github.com/ElrondNetwork/elrond-go/core/partitioning"
	"github.com/ElrondNetwork/elrond-go/crypto"
	"github.com/ElrondNetwork/elrond-go/crypto/signing"
	"github.com/ElrondNetwork/elrond-go/crypto/signing/kyber"
	"github.com/ElrondNetwork/elrond-go/crypto/signing/kyber/singlesig"
	"github.com/ElrondNetwork/elrond-go/data"
	dataBlock "github.com/ElrondNetwork/elrond-go/data/block"
	"github.com/ElrondNetwork/elrond-go/data/blockchain"
	"github.com/ElrondNetwork/elrond-go/data/state"
	"github.com/ElrondNetwork/elrond-go/data/state/addressConverters"
	"github.com/ElrondNetwork/elrond-go/data/trie"
	"github.com/ElrondNetwork/elrond-go/data/typeConverters/uint64ByteSlice"
	"github.com/ElrondNetwork/elrond-go/dataRetriever"
	"github.com/ElrondNetwork/elrond-go/dataRetriever/dataPool"
	"github.com/ElrondNetwork/elrond-go/dataRetriever/factory/containers"
	metafactoryDataRetriever "github.com/ElrondNetwork/elrond-go/dataRetriever/factory/metachain"
	factoryDataRetriever "github.com/ElrondNetwork/elrond-go/dataRetriever/factory/shard"
	"github.com/ElrondNetwork/elrond-go/dataRetriever/requestHandlers"
	"github.com/ElrondNetwork/elrond-go/dataRetriever/shardedData"
	"github.com/ElrondNetwork/elrond-go/hashing/sha256"
	"github.com/ElrondNetwork/elrond-go/integrationTests/mock"
	"github.com/ElrondNetwork/elrond-go/marshal"
	"github.com/ElrondNetwork/elrond-go/node"
	"github.com/ElrondNetwork/elrond-go/p2p"
	"github.com/ElrondNetwork/elrond-go/p2p/libp2p"
	"github.com/ElrondNetwork/elrond-go/p2p/libp2p/discovery"
	"github.com/ElrondNetwork/elrond-go/p2p/loadBalancer"
	"github.com/ElrondNetwork/elrond-go/process"
	"github.com/ElrondNetwork/elrond-go/process/block"
	"github.com/ElrondNetwork/elrond-go/process/block/preprocess"
	"github.com/ElrondNetwork/elrond-go/process/coordinator"
	"github.com/ElrondNetwork/elrond-go/process/economics"
	"github.com/ElrondNetwork/elrond-go/process/factory"
	metaProcess "github.com/ElrondNetwork/elrond-go/process/factory/metachain"
	"github.com/ElrondNetwork/elrond-go/process/factory/shard"
	"github.com/ElrondNetwork/elrond-go/process/rewardTransaction"
	"github.com/ElrondNetwork/elrond-go/process/smartContract"
	"github.com/ElrondNetwork/elrond-go/process/smartContract/hooks"
	"github.com/ElrondNetwork/elrond-go/process/transaction"
	"github.com/ElrondNetwork/elrond-go/sharding"
	"github.com/ElrondNetwork/elrond-go/storage"
	"github.com/ElrondNetwork/elrond-go/storage/memorydb"
	"github.com/ElrondNetwork/elrond-go/storage/storageUnit"
	"github.com/ElrondNetwork/elrond-go/storage/timecache"
	"github.com/ElrondNetwork/elrond-vm-common"
	"github.com/btcsuite/btcd/btcec"
	libp2pCrypto "github.com/libp2p/go-libp2p-core/crypto"
)

//TODO refactor this package to use TestNodeProcessor infrastructure

var r *rand.Rand
var testHasher = sha256.Sha256{}
var testMarshalizer = &marshal.JsonMarshalizer{}
var testAddressConverter, _ = addressConverters.NewPlainAddressConverter(32, "0x")
var testMultiSig = mock.NewMultiSigner(1)
var rootHash = []byte("root hash")
var addrConv, _ = addressConverters.NewPlainAddressConverter(32, "0x")

var opGas = int64(1)

const maxTxNonceDeltaAllowed = 8000

func init() {
	r = rand.New(rand.NewSource(time.Now().UnixNano()))
}

type testNode struct {
	node               *node.Node
	messenger          p2p.Messenger
	shardId            uint32
	accntState         state.AccountsAdapter
	blkc               data.ChainHandler
	store              dataRetriever.StorageService
	blkProcessor       process.BlockProcessor
	txProcessor        process.TransactionProcessor
	txCoordinator      process.TransactionCoordinator
	scrForwarder       process.IntermediateTransactionHandler
	broadcastMessenger consensus.BroadcastMessenger
	sk                 crypto.PrivateKey
	pk                 crypto.PublicKey
	dPool              dataRetriever.PoolsHolder
	resFinder          dataRetriever.ResolversFinder
	headersRecv        int32
	miniblocksRecv     int32
	mutHeaders         sync.Mutex
	headersHashes      [][]byte
	headers            []data.HeaderHandler
	mutMiniblocks      sync.Mutex
	miniblocksHashes   [][]byte
	miniblocks         []*dataBlock.MiniBlock
	metachainHdrRecv   int32
	txsRecv            int32
}

type keyPair struct {
	sk crypto.PrivateKey
	pk crypto.PublicKey
}

type cryptoParams struct {
	keyGen       crypto.KeyGenerator
	keys         map[uint32][]*keyPair
	singleSigner crypto.SingleSigner
}

func genValidatorsFromPubKeys(pubKeysMap map[uint32][]string) map[uint32][]sharding.Validator {
	validatorsMap := make(map[uint32][]sharding.Validator)

	for shardId, shardNodesPks := range pubKeysMap {
		shardValidators := make([]sharding.Validator, 0)
		for i := 0; i < len(shardNodesPks); i++ {
			v, _ := sharding.NewValidator(big.NewInt(0), 1, []byte(shardNodesPks[i]), []byte(shardNodesPks[i]))
			shardValidators = append(shardValidators, v)
		}
		validatorsMap[shardId] = shardValidators
	}

	return validatorsMap
}

func createCryptoParams(nodesPerShard int, nbMetaNodes int, nbShards int) *cryptoParams {
	suite := kyber.NewBlakeSHA256Ed25519()
	singleSigner := &singlesig.SchnorrSigner{}
	keyGen := signing.NewKeyGenerator(suite)

	keysMap := make(map[uint32][]*keyPair)
	keyPairs := make([]*keyPair, nodesPerShard)
	for shardId := 0; shardId < nbShards; shardId++ {
		for n := 0; n < nodesPerShard; n++ {
			kp := &keyPair{}
			kp.sk, kp.pk = keyGen.GeneratePair()
			keyPairs[n] = kp
		}
		keysMap[uint32(shardId)] = keyPairs
	}

	keyPairs = make([]*keyPair, nbMetaNodes)
	for n := 0; n < nbMetaNodes; n++ {
		kp := &keyPair{}
		kp.sk, kp.pk = keyGen.GeneratePair()
		keyPairs[n] = kp
	}
	keysMap[sharding.MetachainShardId] = keyPairs

	params := &cryptoParams{
		keys:         keysMap,
		keyGen:       keyGen,
		singleSigner: singleSigner,
	}

	return params
}

func pubKeysMapFromKeysMap(keyPairMap map[uint32][]*keyPair) map[uint32][]string {
	keysMap := make(map[uint32][]string, 0)

	for shardId, pairList := range keyPairMap {
		shardKeys := make([]string, len(pairList))
		for i, pair := range pairList {
			bytes, _ := pair.pk.ToByteArray()
			shardKeys[i] = string(bytes)
		}
		keysMap[shardId] = shardKeys
	}

	return keysMap
}

func createTestShardChain() *blockchain.BlockChain {
	cfgCache := storageUnit.CacheConfig{Size: 100, Type: storageUnit.LRUCache}
	badBlockCache, _ := storageUnit.NewCache(cfgCache.Type, cfgCache.Size, cfgCache.Shards)
	blockChain, _ := blockchain.NewBlockChain(
		badBlockCache,
	)
	blockChain.GenesisHeader = &dataBlock.Header{}
	genesisHeaderM, _ := testMarshalizer.Marshal(blockChain.GenesisHeader)

	blockChain.SetGenesisHeaderHash(testHasher.Compute(string(genesisHeaderM)))

	return blockChain
}

func createMemUnit() storage.Storer {
	cache, _ := storageUnit.NewCache(storageUnit.LRUCache, 10, 1)
	persist, _ := memorydb.New()

	unit, _ := storageUnit.NewStorageUnit(cache, persist)
	return unit
}

func createTestShardStore(numOfShards uint32) dataRetriever.StorageService {
	store := dataRetriever.NewChainStorer()
	store.AddStorer(dataRetriever.TransactionUnit, createMemUnit())
	store.AddStorer(dataRetriever.MiniBlockUnit, createMemUnit())
	store.AddStorer(dataRetriever.MetaBlockUnit, createMemUnit())
	store.AddStorer(dataRetriever.PeerChangesUnit, createMemUnit())
	store.AddStorer(dataRetriever.BlockHeaderUnit, createMemUnit())
	store.AddStorer(dataRetriever.UnsignedTransactionUnit, createMemUnit())
	store.AddStorer(dataRetriever.RewardTransactionUnit, createMemUnit())
	store.AddStorer(dataRetriever.MetaHdrNonceHashDataUnit, createMemUnit())

	for i := uint32(0); i < numOfShards; i++ {
		hdrNonceHashDataUnit := dataRetriever.ShardHdrNonceHashDataUnit + dataRetriever.UnitType(i)
		store.AddStorer(hdrNonceHashDataUnit, createMemUnit())
	}

	return store
}

func createTestShardDataPool() dataRetriever.PoolsHolder {
	txPool, _ := shardedData.NewShardedData(storageUnit.CacheConfig{Size: 100000, Type: storageUnit.LRUCache})
	uTxPool, _ := shardedData.NewShardedData(storageUnit.CacheConfig{Size: 100000, Type: storageUnit.LRUCache})
	rewardsTxPool, _ := shardedData.NewShardedData(storageUnit.CacheConfig{Size: 100, Type: storageUnit.LRUCache})
	cacherCfg := storageUnit.CacheConfig{Size: 100, Type: storageUnit.LRUCache}
	hdrPool, _ := storageUnit.NewCache(cacherCfg.Type, cacherCfg.Size, cacherCfg.Shards)

	cacherCfg = storageUnit.CacheConfig{Size: 100000, Type: storageUnit.LRUCache}
	hdrNoncesCacher, _ := storageUnit.NewCache(cacherCfg.Type, cacherCfg.Size, cacherCfg.Shards)
	hdrNonces, _ := dataPool.NewNonceSyncMapCacher(hdrNoncesCacher, uint64ByteSlice.NewBigEndianConverter())

	cacherCfg = storageUnit.CacheConfig{Size: 100000, Type: storageUnit.LRUCache}
	txBlockBody, _ := storageUnit.NewCache(cacherCfg.Type, cacherCfg.Size, cacherCfg.Shards)

	cacherCfg = storageUnit.CacheConfig{Size: 100000, Type: storageUnit.LRUCache}
	peerChangeBlockBody, _ := storageUnit.NewCache(cacherCfg.Type, cacherCfg.Size, cacherCfg.Shards)

	cacherCfg = storageUnit.CacheConfig{Size: 100000, Type: storageUnit.LRUCache}
	metaBlocks, _ := storageUnit.NewCache(cacherCfg.Type, cacherCfg.Size, cacherCfg.Shards)

	currTxs, _ := dataPool.NewCurrentBlockPool()

	dPool, _ := dataPool.NewShardedDataPool(
		txPool,
		uTxPool,
		rewardsTxPool,
		hdrPool,
		hdrNonces,
		txBlockBody,
		peerChangeBlockBody,
		metaBlocks,
		currTxs,
	)

	return dPool
}

func createAccountsDB() *state.AccountsDB {
	hasher := sha256.Sha256{}
	store := createMemUnit()

	tr, _ := trie.NewTrie(store, testMarshalizer, hasher)
	adb, _ := state.NewAccountsDB(tr, sha256.Sha256{}, testMarshalizer, &mock.AccountsFactoryStub{
		CreateAccountCalled: func(address state.AddressContainer, tracker state.AccountTracker) (wrapper state.AccountHandler, e error) {
			return state.NewAccount(address, tracker)
		},
	})
	return adb
}

func createMockTxFeeHandler() process.FeeHandler {
	return &mock.FeeHandlerStub{
		ComputeGasLimitCalled: func(tx process.TransactionWithFeeHandler) uint64 {
			return tx.GetGasLimit()
		},
		ComputeFeeCalled: func(tx process.TransactionWithFeeHandler) *big.Int {
			fee := big.NewInt(0).SetUint64(tx.GetGasPrice())
			fee.Mul(fee, big.NewInt(0).SetUint64(tx.GetGasLimit()))

			return fee
		},
		CheckValidityTxValuesCalled: func(tx process.TransactionWithFeeHandler) error {
			return nil
		},
	}
}

func createNetNode(
	dPool dataRetriever.PoolsHolder,
	accntAdapter state.AccountsAdapter,
	shardCoordinator sharding.Coordinator,
	nodesCoordinator sharding.NodesCoordinator,
	targetShardId uint32,
	initialAddr string,
	params *cryptoParams,
	keysIndex int,
) (
	*node.Node,
	p2p.Messenger,
	dataRetriever.ResolversFinder,
	process.BlockProcessor,
	process.TransactionProcessor,
	process.TransactionCoordinator,
	process.IntermediateTransactionHandler,
	data.ChainHandler,
	dataRetriever.StorageService) {

	messenger := createMessengerWithKadDht(context.Background(), initialAddr)
	keyPair := params.keys[targetShardId][keysIndex]
	pkBuff, _ := keyPair.pk.ToByteArray()
	fmt.Printf("pk: %s\n", hex.EncodeToString(pkBuff))

	blkc := createTestShardChain()
	store := createTestShardStore(shardCoordinator.NumberOfShards())
	uint64Converter := uint64ByteSlice.NewBigEndianConverter()
	dataPacker, _ := partitioning.NewSimpleDataPacker(testMarshalizer)

	interceptorContainerFactory, _ := shard.NewInterceptorsContainerFactory(
		accntAdapter,
		shardCoordinator,
		nodesCoordinator,
		messenger,
		store,
		testMarshalizer,
		testHasher,
		params.keyGen,
		params.singleSigner,
		testMultiSig,
		dPool,
		testAddressConverter,
		maxTxNonceDeltaAllowed,
		createMockTxFeeHandler(),
		timecache.NewTimeCache(time.Second),
	)
	interceptorsContainer, err := interceptorContainerFactory.Create()
	if err != nil {
		fmt.Println(err.Error())
	}

	resolversContainerFactory, _ := factoryDataRetriever.NewResolversContainerFactory(
		shardCoordinator,
		messenger,
		store,
		testMarshalizer,
		dPool,
		uint64Converter,
		dataPacker,
	)
	resolversContainer, _ := resolversContainerFactory.Create()
	resolversFinder, _ := containers.NewResolversFinder(resolversContainer, shardCoordinator)
	requestHandler, _ := requestHandlers.NewShardResolverRequestHandler(
		resolversFinder,
		factory.TransactionTopic,
		factory.UnsignedTransactionTopic,
		factory.RewardsTransactionTopic,
		factory.MiniBlocksTopic,
		factory.HeadersTopic,
		factory.MetachainBlocksTopic,
		100,
	)

	economicsData := &economics.EconomicsData{}

	interimProcFactory, _ := shard.NewIntermediateProcessorsContainerFactory(
		shardCoordinator,
		testMarshalizer,
		testHasher,
		testAddressConverter,
		mock.NewSpecialAddressHandlerMock(
			testAddressConverter,
			shardCoordinator,
			nodesCoordinator,
		),
		store,
		dPool,
		economicsData,
	)
	interimProcContainer, _ := interimProcFactory.Create()
	scForwarder, _ := interimProcContainer.Get(dataBlock.SmartContractResultBlock)
	rewardsInter, _ := interimProcContainer.Get(dataBlock.RewardsBlock)
	rewardsHandler, _ := rewardsInter.(process.TransactionFeeHandler)
	internalTxProducer, _ := rewardsInter.(process.InternalTransactionProducer)
	rewardProcessor, _ := rewardTransaction.NewRewardTxProcessor(
		accntAdapter,
		addrConv,
		shardCoordinator,
		rewardsInter,
	)
	vm, blockChainHook := createVMAndBlockchainHook(accntAdapter, shardCoordinator)
	vmContainer := &mock.VMContainerMock{
		GetCalled: func(key []byte) (handler vmcommon.VMExecutionHandler, e error) {
			return vm, nil
		}}
	argsParser, _ := smartContract.NewAtArgumentParser()
	scProcessor, _ := smartContract.NewSmartContractProcessor(
		vmContainer,
		argsParser,
		testHasher,
		testMarshalizer,
		accntAdapter,
		blockChainHook,
		addrConv,
		shardCoordinator,
		scForwarder,
		rewardsHandler,
	)

	txTypeHandler, _ := coordinator.NewTxTypeHandler(addrConv, shardCoordinator, accntAdapter)

	txProcessor, _ := transaction.NewTxProcessor(
		accntAdapter,
		testHasher,
		testAddressConverter,
		testMarshalizer,
		shardCoordinator,
		scProcessor,
		rewardsHandler,
		txTypeHandler,
		createMockTxFeeHandler(),
	)

	miniBlocksCompacter, _ := preprocess.NewMiniBlocksCompaction(createMockTxFeeHandler(), shardCoordinator)

	fact, _ := shard.NewPreProcessorsContainerFactory(
		shardCoordinator,
		store,
		testMarshalizer,
		testHasher,
		dPool,
		testAddressConverter,
		accntAdapter,
		requestHandler,
		txProcessor,
		scProcessor,
		scProcessor,
		rewardProcessor,
		internalTxProducer,
		createMockTxFeeHandler(),
		miniBlocksCompacter,
	)
	container, _ := fact.Create()

	tc, _ := coordinator.NewTransactionCoordinator(
		shardCoordinator,
		accntAdapter,
		dPool.MiniBlocks(),
		requestHandler,
		container,
		interimProcContainer,
	)

	genesisBlocks := createGenesisBlocks(shardCoordinator)

	arguments := block.ArgShardProcessor{
		ArgBaseProcessor: block.ArgBaseProcessor{
			Accounts: accntAdapter,
			ForkDetector: &mock.ForkDetectorMock{
				AddHeaderCalled: func(header data.HeaderHandler, hash []byte, state process.BlockHeaderState, finalHeaders []data.HeaderHandler, finalHeadersHashes [][]byte, isNotarizedShardStuck bool) error {
					return nil
				},
				GetHighestFinalBlockNonceCalled: func() uint64 {
					return 0
				},
				ProbableHighestNonceCalled: func() uint64 {
					return 0
				},
			},
			Hasher:           testHasher,
			Marshalizer:      testMarshalizer,
			Store:            store,
			ShardCoordinator: shardCoordinator,
			NodesCoordinator: nodesCoordinator,
			SpecialAddressHandler: mock.NewSpecialAddressHandlerMock(
				testAddressConverter,
				shardCoordinator,
				nodesCoordinator,
			),
			Uint64Converter:              uint64Converter,
			StartHeaders:                 genesisBlocks,
			RequestHandler:               requestHandler,
			Core:                         &mock.ServiceContainerMock{},
			BlockChainHook:               blockChainHook,
			TxCoordinator:                tc,
			ValidatorStatisticsProcessor: &mock.ValidatorStatisticsProcessorMock{},
			Rounder:                      &mock.RounderMock{},
		},
		DataPool:        dPool,
		TxsPoolsCleaner: &mock.TxPoolsCleanerMock{},
	}

	blockProcessor, _ := block.NewShardProcessor(arguments)

	_ = blkc.SetGenesisHeader(genesisBlocks[shardCoordinator.SelfId()])

	n, err := node.NewNode(
		node.WithMessenger(messenger),
		node.WithMarshalizer(testMarshalizer),
		node.WithHasher(testHasher),
		node.WithDataPool(dPool),
		node.WithAddressConverter(testAddressConverter),
		node.WithAccountsAdapter(accntAdapter),
		node.WithKeyGen(params.keyGen),
		node.WithShardCoordinator(shardCoordinator),
		node.WithBlockChain(blkc),
		node.WithUint64ByteSliceConverter(uint64Converter),
		node.WithMultiSigner(testMultiSig),
		node.WithSingleSigner(params.singleSigner),
		node.WithTxSignPrivKey(keyPair.sk),
		node.WithTxSignPubKey(keyPair.pk),
		node.WithInterceptorsContainer(interceptorsContainer),
		node.WithResolversFinder(resolversFinder),
		node.WithBlockProcessor(blockProcessor),
		node.WithDataStore(store),
		node.WithSyncer(&mock.SyncTimerMock{}),
	)

	if err != nil {
		fmt.Println(err.Error())
	}

	return n, messenger, resolversFinder, blockProcessor, txProcessor, tc, scForwarder, blkc, store
}

func createMessengerWithKadDht(ctx context.Context, initialAddr string) p2p.Messenger {
	prvKey, _ := ecdsa.GenerateKey(btcec.S256(), r)
	sk := (*libp2pCrypto.Secp256k1PrivateKey)(prvKey)

	libP2PMes, err := libp2p.NewNetworkMessengerOnFreePort(
		ctx,
		sk,
		nil,
		loadBalancer.NewOutgoingChannelLoadBalancer(),
		discovery.NewKadDhtPeerDiscoverer(time.Second, "test", []string{initialAddr}),
	)
	if err != nil {
		fmt.Println(err.Error())
	}

	return libP2PMes
}

func getConnectableAddress(mes p2p.Messenger) string {
	for _, addr := range mes.Addresses() {
		if strings.Contains(addr, "circuit") || strings.Contains(addr, "169.254") {
			continue
		}
		return addr
	}
	return ""
}

func displayAndStartNodes(nodes map[uint32][]*testNode) {
	for _, nodeList := range nodes {
		for _, n := range nodeList {
			skBuff, _ := n.sk.ToByteArray()
			pkBuff, _ := n.pk.ToByteArray()

			fmt.Printf("Shard ID: %v, sk: %s, pk: %s\n",
				n.shardId,
				hex.EncodeToString(skBuff),
				hex.EncodeToString(pkBuff),
			)
			_ = n.node.Start()
			_ = n.node.P2PBootstrap()
		}
	}
}

func createNodes(
	numOfShards int,
	nodesPerShard int,
	serviceID string,
) map[uint32][]*testNode {
	//first node generated will have is pk belonging to firstSkShardId
	numMetaChainNodes := 1
	nodes := make(map[uint32][]*testNode)
	cp := createCryptoParams(nodesPerShard, numMetaChainNodes, numOfShards)
	keysMap := pubKeysMapFromKeysMap(cp.keys)
	validatorsMap := genValidatorsFromPubKeys(keysMap)

	for shardId := 0; shardId < numOfShards; shardId++ {
		shardNodes := make([]*testNode, nodesPerShard)

		for j := 0; j < nodesPerShard; j++ {
			testNode := &testNode{
				dPool:   createTestShardDataPool(),
				shardId: uint32(shardId),
			}

			shardCoordinator, _ := sharding.NewMultiShardCoordinator(uint32(numOfShards), uint32(shardId))
			argumentsNodesCoordinator := sharding.ArgNodesCoordinator{
				ShardConsensusGroupSize: 1,
				MetaConsensusGroupSize:  1,
				Hasher:                  testHasher,
				ShardId:                 uint32(shardId),
				NbShards:                uint32(numOfShards),
				Nodes:                   validatorsMap,
				SelfPublicKey:           []byte(strconv.Itoa(j)),
			}
			nodesCoordinator, _ := sharding.NewIndexHashedNodesCoordinator(argumentsNodesCoordinator)

			accntAdapter := createAccountsDB()
			n, mes, resFinder, blkProcessor, txProcessor, transactionCoordinator, scrForwarder, blkc, store := createNetNode(
				testNode.dPool,
				accntAdapter,
				shardCoordinator,
				nodesCoordinator,
				testNode.shardId,
				serviceID,
				cp,
				j,
			)
			_ = n.CreateShardedStores()

			KeyPair := cp.keys[uint32(shardId)][j]
			testNode.node = n
			testNode.sk = KeyPair.sk
			testNode.messenger = mes
			testNode.pk = KeyPair.pk
			testNode.resFinder = resFinder
			testNode.accntState = accntAdapter
			testNode.blkProcessor = blkProcessor
			testNode.txProcessor = txProcessor
			testNode.scrForwarder = scrForwarder
			testNode.blkc = blkc
			testNode.store = store
			testNode.txCoordinator = transactionCoordinator
			testNode.dPool.Headers().RegisterHandler(func(key []byte) {
				atomic.AddInt32(&testNode.headersRecv, 1)
				testNode.mutHeaders.Lock()
				testNode.headersHashes = append(testNode.headersHashes, key)
				header, _ := testNode.dPool.Headers().Peek(key)
				testNode.headers = append(testNode.headers, header.(data.HeaderHandler))
				testNode.mutHeaders.Unlock()
			})
			testNode.dPool.MiniBlocks().RegisterHandler(func(key []byte) {
				atomic.AddInt32(&testNode.miniblocksRecv, 1)
				testNode.mutMiniblocks.Lock()
				testNode.miniblocksHashes = append(testNode.miniblocksHashes, key)
				miniblock, _ := testNode.dPool.MiniBlocks().Peek(key)
				testNode.miniblocks = append(testNode.miniblocks, miniblock.(*dataBlock.MiniBlock))
				testNode.mutMiniblocks.Unlock()
			})
			testNode.dPool.MetaBlocks().RegisterHandler(func(key []byte) {
				fmt.Printf("Got metachain header: %v\n", base64.StdEncoding.EncodeToString(key))
				atomic.AddInt32(&testNode.metachainHdrRecv, 1)
			})
			testNode.dPool.Transactions().RegisterHandler(func(key []byte) {
				atomic.AddInt32(&testNode.txsRecv, 1)
			})
			testNode.broadcastMessenger, _ = sposFactory.GetBroadcastMessenger(
				testMarshalizer,
				mes,
				shardCoordinator,
				KeyPair.sk,
				&singlesig.SchnorrSigner{},
			)

			shardNodes[j] = testNode
		}

		nodes[uint32(shardId)] = shardNodes
	}

	metaNodes := make([]*testNode, numMetaChainNodes)
	for i := 0; i < numMetaChainNodes; i++ {
		shardCoordinatorMeta, _ := sharding.NewMultiShardCoordinator(uint32(numOfShards), sharding.MetachainShardId)
		argumentsNodesCoordinator := sharding.ArgNodesCoordinator{
			ShardConsensusGroupSize: 1,
			MetaConsensusGroupSize:  1,
			Hasher:                  testHasher,
			ShardId:                 sharding.MetachainShardId,
			NbShards:                uint32(numOfShards),
			Nodes:                   validatorsMap,
			SelfPublicKey:           []byte(strconv.Itoa(i)),
		}
		nodesCoordinator, _ := sharding.NewIndexHashedNodesCoordinator(argumentsNodesCoordinator)

		metaNodes[i] = createMetaNetNode(
			createTestMetaDataPool(),
			createAccountsDB(),
			shardCoordinatorMeta,
			nodesCoordinator,
			serviceID,
			cp,
			i,
		)
	}

	nodes[sharding.MetachainShardId] = metaNodes

	return nodes
}

func createTestMetaChain() data.ChainHandler {
	cfgCache := storageUnit.CacheConfig{Size: 100, Type: storageUnit.LRUCache}
	badBlockCache, _ := storageUnit.NewCache(cfgCache.Type, cfgCache.Size, cfgCache.Shards)
	metaChain, _ := blockchain.NewMetaChain(
		badBlockCache,
	)
	metaChain.GenesisBlock = &dataBlock.MetaBlock{}

	return metaChain
}

func createTestMetaStore(coordinator sharding.Coordinator) dataRetriever.StorageService {
	store := dataRetriever.NewChainStorer()
	store.AddStorer(dataRetriever.MetaBlockUnit, createMemUnit())
	store.AddStorer(dataRetriever.MetaHdrNonceHashDataUnit, createMemUnit())
	store.AddStorer(dataRetriever.BlockHeaderUnit, createMemUnit())
	store.AddStorer(dataRetriever.TransactionUnit, createMemUnit())
	store.AddStorer(dataRetriever.UnsignedTransactionUnit, createMemUnit())
	store.AddStorer(dataRetriever.MiniBlockUnit, createMemUnit())
	for i := uint32(0); i < coordinator.NumberOfShards(); i++ {
		store.AddStorer(dataRetriever.ShardHdrNonceHashDataUnit+dataRetriever.UnitType(i), createMemUnit())
	}

	return store
}

func createTestMetaDataPool() dataRetriever.MetaPoolsHolder {
	cacherCfg := storageUnit.CacheConfig{Size: 100, Type: storageUnit.LRUCache}
	metaBlocks, _ := storageUnit.NewCache(cacherCfg.Type, cacherCfg.Size, cacherCfg.Shards)

	cacherCfg = storageUnit.CacheConfig{Size: 10000, Type: storageUnit.LRUCache}
	miniblocks, _ := storageUnit.NewCache(cacherCfg.Type, cacherCfg.Size, cacherCfg.Shards)

	cacherCfg = storageUnit.CacheConfig{Size: 100, Type: storageUnit.LRUCache}
	shardHeaders, _ := storageUnit.NewCache(cacherCfg.Type, cacherCfg.Size, cacherCfg.Shards)

	headersNoncesCacher, _ := storageUnit.NewCache(cacherCfg.Type, cacherCfg.Size, cacherCfg.Shards)
	headersNonces, _ := dataPool.NewNonceSyncMapCacher(headersNoncesCacher, uint64ByteSlice.NewBigEndianConverter())

	txPool, _ := shardedData.NewShardedData(storageUnit.CacheConfig{Size: 100000, Type: storageUnit.LRUCache})
	uTxPool, _ := shardedData.NewShardedData(storageUnit.CacheConfig{Size: 100000, Type: storageUnit.LRUCache})

	currTxs, _ := dataPool.NewCurrentBlockPool()

	dPool, _ := dataPool.NewMetaDataPool(
		metaBlocks,
		miniblocks,
		shardHeaders,
		headersNonces,
		txPool,
		uTxPool,
		currTxs,
	)

	return dPool
}

func createMetaNetNode(
	dPool dataRetriever.MetaPoolsHolder,
	accntAdapter state.AccountsAdapter,
	shardCoordinator sharding.Coordinator,
	nodesCoordinator sharding.NodesCoordinator,
	initialAddr string,
	params *cryptoParams,
	keysIndex int,
) *testNode {

	tn := testNode{}

	tn.messenger = createMessengerWithKadDht(context.Background(), initialAddr)
	keyPair := params.keys[sharding.MetachainShardId][keysIndex]
	pkBuff, _ := keyPair.pk.ToByteArray()
	fmt.Printf("Found pk: %s\n", hex.EncodeToString(pkBuff))

	tn.blkc = createTestMetaChain()
	store := createTestMetaStore(shardCoordinator)
	uint64Converter := uint64ByteSlice.NewBigEndianConverter()

	feeHandler := &mock.FeeHandlerStub{
		ComputeGasLimitCalled: func(tx process.TransactionWithFeeHandler) uint64 {
			return tx.GetGasLimit()
		},
		CheckValidityTxValuesCalled: func(tx process.TransactionWithFeeHandler) error {
			return nil
		},
		ComputeFeeCalled: func(tx process.TransactionWithFeeHandler) *big.Int {
			fee := big.NewInt(0).SetUint64(tx.GetGasLimit())
			fee.Mul(fee, big.NewInt(0).SetUint64(tx.GetGasPrice()))

			return fee
		},
	}

	interceptorContainerFactory, _ := metaProcess.NewInterceptorsContainerFactory(
		shardCoordinator,
		nodesCoordinator,
		tn.messenger,
		store,
		testMarshalizer,
		testHasher,
		testMultiSig,
		dPool,
		accntAdapter,
		testAddressConverter,
		params.singleSigner,
		params.keyGen,
		maxTxNonceDeltaAllowed,
		feeHandler,
		timecache.NewTimeCache(time.Second),
	)
	interceptorsContainer, err := interceptorContainerFactory.Create()
	if err != nil {
		fmt.Println(err.Error())
	}

	dataPacker, _ := partitioning.NewSimpleDataPacker(testMarshalizer)

	resolversContainerFactory, _ := metafactoryDataRetriever.NewResolversContainerFactory(
		shardCoordinator,
		tn.messenger,
		store,
		testMarshalizer,
		dPool,
		uint64Converter,
		dataPacker,
	)
	resolversContainer, _ := resolversContainerFactory.Create()
	resolvers, _ := containers.NewResolversFinder(resolversContainer, shardCoordinator)

	requestHandler, _ := requestHandlers.NewMetaResolverRequestHandler(
		resolvers,
		factory.ShardHeadersForMetachainTopic,
		factory.MetachainBlocksTopic,
		factory.TransactionTopic,
		factory.UnsignedTransactionTopic,
		factory.MiniBlocksTopic,
		100,
	)

	genesisBlocks := createGenesisBlocks(shardCoordinator)

	arguments := block.ArgMetaProcessor{
		ArgBaseProcessor: block.ArgBaseProcessor{
			Accounts: accntAdapter,
			ForkDetector: &mock.ForkDetectorMock{
				AddHeaderCalled: func(header data.HeaderHandler, hash []byte, state process.BlockHeaderState, finalHeaders []data.HeaderHandler, finalHeadersHashes [][]byte, isNotarizedShardStuck bool) error {
					return nil
				},
				GetHighestFinalBlockNonceCalled: func() uint64 {
					return 0
				},
				ProbableHighestNonceCalled: func() uint64 {
					return 0
				},
			},
			Hasher:           testHasher,
			Marshalizer:      testMarshalizer,
			Store:            store,
			ShardCoordinator: shardCoordinator,
			NodesCoordinator: nodesCoordinator,
			SpecialAddressHandler: mock.NewSpecialAddressHandlerMock(
				testAddressConverter,
				shardCoordinator,
				nodesCoordinator,
			),
			Uint64Converter: uint64Converter,
			StartHeaders:    genesisBlocks,
			RequestHandler:  requestHandler,
			Core:            &mock.ServiceContainerMock{},
<<<<<<< HEAD
			Rounder:         &mock.RounderMock{},
=======
			BlockChainHook:  &mock.BlockChainHookHandlerMock{},
			TxCoordinator:   &mock.TransactionCoordinatorMock{},
>>>>>>> 2dd75f2d
		},
		DataPool:           dPool,
		SCDataGetter:       &mock.ScDataGetterMock{},
		SCToProtocol:       &mock.SCToProtocolStub{},
		PeerChangesHandler: &mock.PeerChangesHandler{},
	}
	blkProc, _ := block.NewMetaProcessor(arguments)

	_ = tn.blkc.SetGenesisHeader(genesisBlocks[sharding.MetachainShardId])

	tn.blkProcessor = blkProc

	tn.broadcastMessenger, _ = sposFactory.GetBroadcastMessenger(
		testMarshalizer,
		tn.messenger,
		shardCoordinator,
		keyPair.sk,
		params.singleSigner,
	)

	n, err := node.NewNode(
		node.WithMessenger(tn.messenger),
		node.WithMarshalizer(testMarshalizer),
		node.WithHasher(testHasher),
		node.WithMetaDataPool(dPool),
		node.WithAddressConverter(testAddressConverter),
		node.WithAccountsAdapter(accntAdapter),
		node.WithKeyGen(params.keyGen),
		node.WithShardCoordinator(shardCoordinator),
		node.WithBlockChain(tn.blkc),
		node.WithUint64ByteSliceConverter(uint64Converter),
		node.WithMultiSigner(testMultiSig),
		node.WithSingleSigner(params.singleSigner),
		node.WithPrivKey(keyPair.sk),
		node.WithPubKey(keyPair.pk),
		node.WithInterceptorsContainer(interceptorsContainer),
		node.WithResolversFinder(resolvers),
		node.WithBlockProcessor(tn.blkProcessor),
		node.WithDataStore(store),
		node.WithSyncer(&mock.SyncTimerMock{}),
	)
	if err != nil {
		fmt.Println(err.Error())
		return nil
	}

	tn.node = n
	tn.sk = keyPair.sk
	tn.pk = keyPair.pk
	tn.accntState = accntAdapter
	tn.shardId = sharding.MetachainShardId

	dPool.MetaBlocks().RegisterHandler(func(key []byte) {
		atomic.AddInt32(&tn.metachainHdrRecv, 1)
	})
	dPool.ShardHeaders().RegisterHandler(func(key []byte) {
		atomic.AddInt32(&tn.headersRecv, 1)
		tn.mutHeaders.Lock()
		metaHeader, _ := dPool.ShardHeaders().Peek(key)
		tn.headers = append(tn.headers, metaHeader.(data.HeaderHandler))
		tn.mutHeaders.Unlock()
	})

	return &tn
}

func createGenesisBlocks(shardCoordinator sharding.Coordinator) map[uint32]data.HeaderHandler {
	genesisBlocks := make(map[uint32]data.HeaderHandler)
	for shardId := uint32(0); shardId < shardCoordinator.NumberOfShards(); shardId++ {
		genesisBlocks[shardId] = createGenesisBlock(shardId)
	}

	genesisBlocks[sharding.MetachainShardId] = createGenesisMetaBlock()

	return genesisBlocks
}

func createGenesisBlock(shardId uint32) *dataBlock.Header {
	return &dataBlock.Header{
		Nonce:         0,
		Round:         0,
		Signature:     rootHash,
		RandSeed:      rootHash,
		PrevRandSeed:  rootHash,
		ShardId:       shardId,
		PubKeysBitmap: rootHash,
		RootHash:      rootHash,
		PrevHash:      rootHash,
	}
}

func createGenesisMetaBlock() *dataBlock.MetaBlock {
	return &dataBlock.MetaBlock{
		Nonce:         0,
		Round:         0,
		Signature:     rootHash,
		RandSeed:      rootHash,
		PrevRandSeed:  rootHash,
		PubKeysBitmap: rootHash,
		RootHash:      rootHash,
		PrevHash:      rootHash,
	}
}

func createMintingForSenders(
	nodes []*testNode,
	senderShard uint32,
	sendersPublicKeys [][]byte,
	value *big.Int,
) {

	for _, n := range nodes {
		//only sender shard nodes will be minted
		if n.shardId != senderShard {
			continue
		}

		for _, pk := range sendersPublicKeys {
			adr, _ := testAddressConverter.CreateAddressFromPublicKeyBytes(pk)
			account, _ := n.accntState.GetAccountWithJournal(adr)
			_ = account.(*state.Account).SetBalanceWithJournal(value)
		}

		_, _ = n.accntState.Commit()
	}
}

func createVMAndBlockchainHook(
	accnts state.AccountsAdapter,
	shardCoordinator sharding.Coordinator,
) (vmcommon.VMExecutionHandler, *hooks.BlockChainHookImpl) {
	args := hooks.ArgBlockChainHook{
		Accounts:         accnts,
		AddrConv:         addrConv,
		StorageService:   &mock.ChainStorerMock{},
		BlockChain:       &mock.BlockChainMock{},
		ShardCoordinator: shardCoordinator,
		Marshalizer:      testMarshalizer,
		Uint64Converter:  &mock.Uint64ByteSliceConverterMock{},
	}

	blockChainHook, _ := hooks.NewBlockChainHookImpl(args)
	vm, _ := mock.NewOneSCExecutorMockVM(blockChainHook, testHasher)
	vm.GasForOperation = uint64(opGas)

	return vm, blockChainHook
}<|MERGE_RESOLUTION|>--- conflicted
+++ resolved
@@ -869,12 +869,9 @@
 			StartHeaders:    genesisBlocks,
 			RequestHandler:  requestHandler,
 			Core:            &mock.ServiceContainerMock{},
-<<<<<<< HEAD
-			Rounder:         &mock.RounderMock{},
-=======
 			BlockChainHook:  &mock.BlockChainHookHandlerMock{},
 			TxCoordinator:   &mock.TransactionCoordinatorMock{},
->>>>>>> 2dd75f2d
+			Rounder:         &mock.RounderMock{},
 		},
 		DataPool:           dPool,
 		SCDataGetter:       &mock.ScDataGetterMock{},
