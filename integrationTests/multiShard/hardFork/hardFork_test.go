--- conflicted
+++ resolved
@@ -282,15 +282,12 @@
 			},
 			AccountsParser:      &mock.AccountsParserStub{},
 			SmartContractParser: &mock.SmartContractParserStub{},
-<<<<<<< HEAD
+			BlockSignKeyGen:     &mock.KeyGenMock{},
 			ImportStartHandler: &mock.ImportStartHandlerStub{
 				ShouldStartImportCalled: func() bool {
 					return true
 				},
 			},
-=======
-			BlockSignKeyGen:     &mock.KeyGenMock{},
->>>>>>> 4bcd9f46
 		}
 
 		genesisProcessor, err := process.NewGenesisBlockCreator(argsGenesis)
