--- conflicted
+++ resolved
@@ -200,11 +200,8 @@
 		Rounder:                    rounder,
 		AddressPubkeyConverter:     integrationTests.TestAddressPubkeyConverter,
 		StatusHandler:              &mock.AppStatusHandlerStub{},
-<<<<<<< HEAD
+		ImportStartHandler:         &mock.ImportStartHandlerStub{},
 		HealthService:              testscommon.NewHealthServiceStub(),
-=======
-		ImportStartHandler:         &mock.ImportStartHandlerStub{},
->>>>>>> 95ecbb05
 	}
 	epochStartBootstrap, err := bootstrap.NewEpochStartBootstrap(argsBootstrapHandler)
 	assert.Nil(t, err)
