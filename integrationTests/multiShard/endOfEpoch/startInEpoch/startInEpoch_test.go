package startInEpoch

import (
	"math/big"
	"os"
	"testing"
	"time"

	"github.com/ElrondNetwork/elrond-go-core/core"
	"github.com/ElrondNetwork/elrond-go-core/data"
	"github.com/ElrondNetwork/elrond-go-core/data/block"
	"github.com/ElrondNetwork/elrond-go-core/data/endProcess"
	"github.com/ElrondNetwork/elrond-go-core/data/typeConverters/uint64ByteSlice"
	"github.com/ElrondNetwork/elrond-go/config"
	"github.com/ElrondNetwork/elrond-go/dataRetriever"
	"github.com/ElrondNetwork/elrond-go/epochStart/bootstrap"
	"github.com/ElrondNetwork/elrond-go/epochStart/bootstrap/types"
	"github.com/ElrondNetwork/elrond-go/epochStart/notifier"
	"github.com/ElrondNetwork/elrond-go/integrationTests"
	"github.com/ElrondNetwork/elrond-go/integrationTests/mock"
	"github.com/ElrondNetwork/elrond-go/integrationTests/multiShard/endOfEpoch"
	"github.com/ElrondNetwork/elrond-go/process"
	"github.com/ElrondNetwork/elrond-go/process/block/bootstrapStorage"
	"github.com/ElrondNetwork/elrond-go/process/block/pendingMb"
	"github.com/ElrondNetwork/elrond-go/process/smartContract"
	"github.com/ElrondNetwork/elrond-go/process/sync/storageBootstrap"
	"github.com/ElrondNetwork/elrond-go/sharding"
	"github.com/ElrondNetwork/elrond-go/sharding/nodesCoordinator"
	"github.com/ElrondNetwork/elrond-go/storage/factory"
	"github.com/ElrondNetwork/elrond-go/storage/storageUnit"
	"github.com/ElrondNetwork/elrond-go/testscommon"
	epochNotifierMock "github.com/ElrondNetwork/elrond-go/testscommon/epochNotifier"
	"github.com/ElrondNetwork/elrond-go/testscommon/genericMocks"
	"github.com/ElrondNetwork/elrond-go/testscommon/nodeTypeProviderMock"
	"github.com/ElrondNetwork/elrond-go/testscommon/scheduledDataSyncer"
	"github.com/ElrondNetwork/elrond-go/testscommon/shardingMocks"
	statusHandlerMock "github.com/ElrondNetwork/elrond-go/testscommon/statusHandler"
	"github.com/stretchr/testify/assert"
)

func TestStartInEpochForAShardNodeInMultiShardedEnvironment(t *testing.T) {
	if testing.Short() {
		t.Skip("this is not a short test")
	}

	testNodeStartsInEpoch(t, 0, 18)
}

func TestStartInEpochForAMetaNodeInMultiShardedEnvironment(t *testing.T) {
	if testing.Short() {
		t.Skip("this is not a short test")
	}

	testNodeStartsInEpoch(t, core.MetachainShardId, 20)
}

func testNodeStartsInEpoch(t *testing.T, shardID uint32, expectedHighestRound uint64) {
	numOfShards := 2
	numNodesPerShard := 3
	numMetachainNodes := 3

	nodes := integrationTests.CreateNodes(
		numOfShards,
		numNodesPerShard,
		numMetachainNodes,
	)

	roundsPerEpoch := uint64(10)
	for _, node := range nodes {
		node.EpochStartTrigger.SetRoundsPerEpoch(roundsPerEpoch)
	}

	idxProposers := make([]int, numOfShards+1)
	for i := 0; i < numOfShards; i++ {
		idxProposers[i] = i * numNodesPerShard
	}
	idxProposers[numOfShards] = numOfShards * numNodesPerShard

	integrationTests.DisplayAndStartNodes(nodes)

	defer func() {
		for _, n := range nodes {
			n.Close()
		}
	}()

	initialVal := big.NewInt(1000000000)
	sendValue := big.NewInt(5)
	integrationTests.MintAllNodes(nodes, initialVal)
	receiverAddress := []byte("12345678901234567890123456789012")

	round := uint64(0)
	nonce := uint64(0)
	round = integrationTests.IncrementAndPrintRound(round)
	nonce++

	time.Sleep(time.Second)

	// ----- wait for epoch end period
	epoch := uint32(2)
	nrRoundsToPropagateMultiShard := uint64(5)
	for i := uint64(0); i <= (uint64(epoch)*roundsPerEpoch)+nrRoundsToPropagateMultiShard; i++ {
		integrationTests.UpdateRound(nodes, round)
		integrationTests.ProposeBlock(nodes, idxProposers, round, nonce)
		integrationTests.SyncBlock(t, nodes, idxProposers, round)
		round = integrationTests.IncrementAndPrintRound(round)
		nonce++

		for _, node := range nodes {
			integrationTests.CreateAndSendTransaction(node, nodes, sendValue, receiverAddress, "", integrationTests.AdditionalGasLimit)
		}

		time.Sleep(integrationTests.StepDelay)
	}

	time.Sleep(time.Second)

	endOfEpoch.VerifyThatNodesHaveCorrectEpoch(t, epoch, nodes)
	endOfEpoch.VerifyIfAddedShardHeadersAreWithNewEpoch(t, nodes)

	epochHandler := &mock.EpochStartTriggerStub{
		MetaEpochCalled: func() uint32 {
			return epoch
		},
	}
	for _, node := range nodes {
		_ = dataRetriever.SetEpochHandlerToHdrResolver(node.ResolversContainer, epochHandler)
	}

	generalConfig := getGeneralConfig()
	roundDurationMillis := 4000
	epochDurationMillis := generalConfig.EpochStartConfig.RoundsPerEpoch * int64(roundDurationMillis)
	prefsConfig := config.PreferencesConfig{
		FullArchive: false,
	}

	pksBytes := integrationTests.CreatePkBytes(uint32(numOfShards))
	address := []byte("afafafafafafafafafafafafafafafaf")

	nodesConfig := &mock.NodesSetupStub{
		InitialNodesInfoCalled: func() (m map[uint32][]nodesCoordinator.GenesisNodeInfoHandler, m2 map[uint32][]nodesCoordinator.GenesisNodeInfoHandler) {
			oneMap := make(map[uint32][]nodesCoordinator.GenesisNodeInfoHandler)
			for i := uint32(0); i < uint32(numOfShards); i++ {
				oneMap[i] = append(oneMap[i], mock.NewNodeInfo(address, pksBytes[i], i, integrationTests.InitialRating))
			}
			oneMap[core.MetachainShardId] = append(oneMap[core.MetachainShardId],
				mock.NewNodeInfo(address, pksBytes[core.MetachainShardId], core.MetachainShardId, integrationTests.InitialRating))
			return oneMap, nil
		},
		GetStartTimeCalled: func() int64 {
			return time.Now().Add(-time.Duration(epochDurationMillis) * time.Millisecond).Unix()
		},
		GetRoundDurationCalled: func() uint64 {
			return 4000
		},
		GetChainIdCalled: func() string {
			return string(integrationTests.ChainID)
		},
		GetShardConsensusGroupSizeCalled: func() uint32 {
			return 1
		},
		GetMetaConsensusGroupSizeCalled: func() uint32 {
			return 1
		},
		NumberOfShardsCalled: func() uint32 {
			return uint32(numOfShards)
		},
		GetMinTransactionVersionCalled: func() uint32 {
			return integrationTests.MinTransactionVersion
		},
	}

	defer func() {
		errRemoveDir := os.RemoveAll("Epoch_0")
		assert.NoError(t, errRemoveDir)
	}()

	genesisShardCoordinator, _ := sharding.NewMultiShardCoordinator(nodesConfig.NumberOfShards(), 0)

	uint64Converter := uint64ByteSlice.NewBigEndianConverter()

	nodeToJoinLate := integrationTests.NewTestProcessorNode(uint32(numOfShards), shardID, shardID)
	messenger := integrationTests.CreateMessengerWithNoDiscovery()
	time.Sleep(integrationTests.P2pBootstrapDelay)
	nodeToJoinLate.Messenger = messenger

	for _, n := range nodes {
		_ = n.ConnectTo(nodeToJoinLate)
	}

	roundHandler := &mock.RoundHandlerMock{IndexField: int64(round)}
	cryptoComponents := integrationTests.GetDefaultCryptoComponents()
	cryptoComponents.PubKey = nodeToJoinLate.NodeKeys.Pk
	cryptoComponents.BlockSig = &mock.SignerMock{}
	cryptoComponents.TxSig = &mock.SignerMock{}
	cryptoComponents.BlKeyGen = &mock.KeyGenMock{}
	cryptoComponents.TxKeyGen = &mock.KeyGenMock{}

	coreComponents := integrationTests.GetDefaultCoreComponents()
	coreComponents.InternalMarshalizerField = integrationTests.TestMarshalizer
	coreComponents.TxMarshalizerField = integrationTests.TestMarshalizer
	coreComponents.HasherField = integrationTests.TestHasher
	coreComponents.AddressPubKeyConverterField = integrationTests.TestAddressPubkeyConverter
	coreComponents.Uint64ByteSliceConverterField = uint64Converter
	coreComponents.PathHandlerField = &testscommon.PathManagerStub{}
	coreComponents.ChainIdCalled = func() string {
		return string(integrationTests.ChainID)
	}
	coreComponents.NodeTypeProviderField = &nodeTypeProviderMock.NodeTypeProviderStub{}
	coreComponents.ChanStopNodeProcessField = endProcess.GetDummyEndProcessChannel()
	coreComponents.HardforkTriggerPubKeyField = []byte("provided hardfork pub key")

	argsBootstrapHandler := bootstrap.ArgsEpochStartBootstrap{
		CryptoComponentsHolder: cryptoComponents,
		CoreComponentsHolder:   coreComponents,
		Messenger:              nodeToJoinLate.Messenger,
		GeneralConfig:          generalConfig,
		PrefsConfig: config.PreferencesConfig{
			FullArchive: false,
		},
		GenesisShardCoordinator:    genesisShardCoordinator,
		EconomicsData:              nodeToJoinLate.EconomicsData,
		LatestStorageDataProvider:  &mock.LatestStorageDataProviderStub{},
		StorageUnitOpener:          &mock.UnitOpenerStub{},
		GenesisNodesConfig:         nodesConfig,
		Rater:                      &mock.RaterMock{},
		DestinationShardAsObserver: shardID,
		NodeShuffler:               &shardingMocks.NodeShufflerMock{},
		RoundHandler:               roundHandler,
		ArgumentsParser:            smartContract.NewArgumentParser(),
		StatusHandler:              &statusHandlerMock.AppStatusHandlerStub{},
		HeaderIntegrityVerifier:    integrationTests.CreateHeaderIntegrityVerifier(),
		DataSyncerCreator: &scheduledDataSyncer.ScheduledSyncerFactoryStub{
			CreateCalled: func(args *types.ScheduledDataSyncerCreateArgs) (types.ScheduledDataSyncer, error) {
				return &scheduledDataSyncer.ScheduledSyncerStub{
					UpdateSyncDataIfNeededCalled: func(notarizedShardHeader data.ShardHeaderHandler) (data.ShardHeaderHandler, map[string]data.HeaderHandler, error) {
						return notarizedShardHeader, nil, nil
					},
					GetRootHashToSyncCalled: func(notarizedShardHeader data.ShardHeaderHandler) []byte {
						return notarizedShardHeader.GetRootHash()
					},
				}, nil
			},
		},
<<<<<<< HEAD
		ScheduledSCRsStorer: genericMocks.NewStorerMock(),
=======
		ScheduledSCRsStorer: genericMocks.NewStorerMock("path", 0),
		FlagsConfig: config.ContextFlagsConfig{
			ForceStartFromNetwork: false,
		},
>>>>>>> 081eaf9b
	}

	epochStartBootstrap, err := bootstrap.NewEpochStartBootstrap(argsBootstrapHandler)
	assert.Nil(t, err)

	bootstrapParams, err := epochStartBootstrap.Bootstrap()
	assert.NoError(t, err)
	assert.Equal(t, bootstrapParams.SelfShardId, shardID)
	assert.Equal(t, bootstrapParams.Epoch, epoch)

	shardC, _ := sharding.NewMultiShardCoordinator(2, shardID)

	storageFactory, err := factory.NewStorageServiceFactory(
		&generalConfig,
		&prefsConfig,
		shardC,
		&testscommon.PathManagerStub{},
		notifier.NewEpochStartSubscriptionHandler(),
		&nodeTypeProviderMock.NodeTypeProviderStub{},
		0,
		false,
	)
	assert.NoError(t, err)
	storageServiceShard, err := storageFactory.CreateForMeta()
	assert.NoError(t, err)
	assert.NotNil(t, storageServiceShard)

	bootstrapUnit := storageServiceShard.GetStorer(dataRetriever.BootstrapUnit)
	assert.NotNil(t, bootstrapUnit)

	bootstrapStorer, err := bootstrapStorage.NewBootstrapStorer(integrationTests.TestMarshalizer, bootstrapUnit)
	assert.NoError(t, err)
	assert.NotNil(t, bootstrapStorer)

	argsBaseBootstrapper := storageBootstrap.ArgsBaseStorageBootstrapper{
		BootStorer:     bootstrapStorer,
		ForkDetector:   &mock.ForkDetectorStub{},
		BlockProcessor: &mock.BlockProcessorMock{},
		ChainHandler: &testscommon.ChainHandlerStub{
			GetCurrentBlockHeaderCalled: func() data.HeaderHandler {
				if shardID != core.MetachainShardId {
					return &block.Header{}
				} else {
					return &block.MetaBlock{}
				}
			},
		},
		Marshalizer:         integrationTests.TestMarshalizer,
		Store:               storageServiceShard,
		Uint64Converter:     uint64Converter,
		BootstrapRoundIndex: round,
		ShardCoordinator:    shardC,
		NodesCoordinator:    &shardingMocks.NodesCoordinatorMock{},
		EpochStartTrigger:   &mock.EpochStartTriggerStub{},
		BlockTracker: &mock.BlockTrackerStub{
			RestoreToGenesisCalled: func() {},
		},
		ChainID:                      string(integrationTests.ChainID),
		ScheduledTxsExecutionHandler: &testscommon.ScheduledTxsExecutionStub{},
		MiniblocksProvider:           &mock.MiniBlocksProviderStub{},
		EpochNotifier:                &epochNotifierMock.EpochNotifierStub{},
		ProcessedMiniBlocksTracker:   &testscommon.ProcessedMiniBlocksTrackerStub{},
	}

	bootstrapper, err := getBootstrapper(shardID, argsBaseBootstrapper)
	assert.NoError(t, err)
	assert.NotNil(t, bootstrapper)

	err = bootstrapper.LoadFromStorage()
	assert.NoError(t, err)

	highestNonce := bootstrapper.GetHighestBlockNonce()
	assert.True(t, highestNonce > expectedHighestRound)
}

func getBootstrapper(shardID uint32, baseArgs storageBootstrap.ArgsBaseStorageBootstrapper) (process.BootstrapperFromStorage, error) {
	if shardID == core.MetachainShardId {
		pendingMiniBlocksHandler, _ := pendingMb.NewPendingMiniBlocks()
		bootstrapperArgs := storageBootstrap.ArgsMetaStorageBootstrapper{
			ArgsBaseStorageBootstrapper: baseArgs,
			PendingMiniBlocksHandler:    pendingMiniBlocksHandler,
		}

		return storageBootstrap.NewMetaStorageBootstrapper(bootstrapperArgs)
	}

	bootstrapperArgs := storageBootstrap.ArgsShardStorageBootstrapper{ArgsBaseStorageBootstrapper: baseArgs}
	return storageBootstrap.NewShardStorageBootstrapper(bootstrapperArgs)
}

func getGeneralConfig() config.Config {
	generalConfig := testscommon.GetGeneralConfig()
	generalConfig.MiniBlocksStorage.DB.Type = string(storageUnit.LvlDBSerial)
	generalConfig.ShardHdrNonceHashStorage.DB.Type = string(storageUnit.LvlDBSerial)
	generalConfig.MetaBlockStorage.DB.Type = string(storageUnit.LvlDBSerial)
	generalConfig.MetaHdrNonceHashStorage.DB.Type = string(storageUnit.LvlDBSerial)
	generalConfig.BlockHeaderStorage.DB.Type = string(storageUnit.LvlDBSerial)
	generalConfig.BootstrapStorage.DB.Type = string(storageUnit.LvlDBSerial)
	generalConfig.ReceiptsStorage.DB.Type = string(storageUnit.LvlDBSerial)
	generalConfig.ScheduledSCRsStorage.DB.Type = string(storageUnit.LvlDBSerial)

	return generalConfig
}<|MERGE_RESOLUTION|>--- conflicted
+++ resolved
@@ -242,14 +242,10 @@
 				}, nil
 			},
 		},
-<<<<<<< HEAD
 		ScheduledSCRsStorer: genericMocks.NewStorerMock(),
-=======
-		ScheduledSCRsStorer: genericMocks.NewStorerMock("path", 0),
 		FlagsConfig: config.ContextFlagsConfig{
 			ForceStartFromNetwork: false,
 		},
->>>>>>> 081eaf9b
 	}
 
 	epochStartBootstrap, err := bootstrap.NewEpochStartBootstrap(argsBootstrapHandler)
