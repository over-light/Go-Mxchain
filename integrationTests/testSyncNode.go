--- conflicted
+++ resolved
@@ -80,7 +80,6 @@
 				return nil
 			},
 		},
-<<<<<<< HEAD
 		BlockTracker:                 tpn.BlockTracker,
 		BlockSizeThrottler:           TestBlockSizeThrottler,
 		HistoryRepository:            tpn.HistoryRepository,
@@ -88,18 +87,7 @@
 		GasHandler:                   tpn.GasHandler,
 		ScheduledTxsExecutionHandler: &testscommon.ScheduledTxsExecutionStub{},
 		ProcessedMiniBlocksTracker:   &testscommon.ProcessedMiniBlocksTrackerStub{},
-=======
-		BlockTracker:                   tpn.BlockTracker,
-		BlockSizeThrottler:             TestBlockSizeThrottler,
-		HistoryRepository:              tpn.HistoryRepository,
-		EpochNotifier:                  tpn.EpochNotifier,
-		RoundNotifier:                  coreComponents.RoundNotifier(),
-		GasHandler:                     tpn.GasHandler,
-		ScheduledTxsExecutionHandler:   &testscommon.ScheduledTxsExecutionStub{},
-		ScheduledMiniBlocksEnableEpoch: ScheduledMiniBlocksEnableEpoch,
-		ProcessedMiniBlocksTracker:     &testscommon.ProcessedMiniBlocksTrackerStub{},
 		ReceiptsRepository:             &testscommon.ReceiptsRepositoryStub{},
->>>>>>> 701410bb
 	}
 
 	if tpn.ShardCoordinator.SelfId() == core.MetachainShardId {
