--- conflicted
+++ resolved
@@ -212,22 +212,14 @@
 				return nil
 			},
 		},
-<<<<<<< HEAD
 		BlockTracker:                   tpn.BlockTracker,
 		BlockSizeThrottler:             TestBlockSizeThrottler,
 		HistoryRepository:              tpn.HistoryRepository,
 		EpochNotifier:                  tpn.EpochNotifier,
+		RoundNotifier:      coreComponents.RoundNotifier(),
 		GasHandler:                     tpn.GasHandler,
 		ScheduledTxsExecutionHandler:   &testscommon.ScheduledTxsExecutionStub{},
 		ScheduledMiniBlocksEnableEpoch: ScheduledMiniBlocksEnableEpoch,
-=======
-		BlockTracker:       tpn.BlockTracker,
-		BlockSizeThrottler: TestBlockSizeThrottler,
-		HistoryRepository:  tpn.HistoryRepository,
-		EpochNotifier:      tpn.EpochNotifier,
-		RoundNotifier:      coreComponents.RoundNotifier(),
-		GasHandler:         tpn.GasHandler,
->>>>>>> afa5aa70
 	}
 
 	if tpn.ShardCoordinator.SelfId() == core.MetachainShardId {
