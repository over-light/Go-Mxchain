package heartbeat

import (
	"errors"
	"fmt"
	"testing"
	"time"

<<<<<<< HEAD
=======
	"github.com/ElrondNetwork/elrond-go/heartbeat"
	mock2 "github.com/ElrondNetwork/elrond-go/heartbeat/mock"
	"github.com/ElrondNetwork/elrond-go/testscommon"
	"github.com/ElrondNetwork/elrond-go/testscommon/epochNotifier"
	"github.com/ElrondNetwork/elrond-go/testscommon/p2pmocks"
	vmcommon "github.com/ElrondNetwork/elrond-vm-common"

>>>>>>> d1ed32b9
	"github.com/ElrondNetwork/elrond-go-core/core"
	"github.com/ElrondNetwork/elrond-go-core/marshal"
	"github.com/ElrondNetwork/elrond-go-crypto"
	"github.com/ElrondNetwork/elrond-go-crypto/signing"
	"github.com/ElrondNetwork/elrond-go-crypto/signing/mcl"
	mclsig "github.com/ElrondNetwork/elrond-go-crypto/signing/mcl/singlesig"
	logger "github.com/ElrondNetwork/elrond-go-logger"
	"github.com/ElrondNetwork/elrond-go/common"
	"github.com/ElrondNetwork/elrond-go/common/enablers"
	"github.com/ElrondNetwork/elrond-go/common/forking"
	"github.com/ElrondNetwork/elrond-go/config"
	"github.com/ElrondNetwork/elrond-go/heartbeat"
	"github.com/ElrondNetwork/elrond-go/heartbeat/data"
	mock2 "github.com/ElrondNetwork/elrond-go/heartbeat/mock"
	"github.com/ElrondNetwork/elrond-go/heartbeat/process"
	"github.com/ElrondNetwork/elrond-go/integrationTests"
	"github.com/ElrondNetwork/elrond-go/integrationTests/mock"
	"github.com/ElrondNetwork/elrond-go/p2p"
	"github.com/ElrondNetwork/elrond-go/sharding"
	"github.com/ElrondNetwork/elrond-go/testscommon"
	"github.com/ElrondNetwork/elrond-go/testscommon/p2pmocks"
	statusHandlerMock "github.com/ElrondNetwork/elrond-go/testscommon/statusHandler"
	"github.com/stretchr/testify/assert"
)

var log = logger.GetOrCreate("integrationtests/node")

<<<<<<< HEAD
=======
var handlers []vmcommon.EpochSubscriberHandler

>>>>>>> d1ed32b9
const (
	stepDelay                 = time.Second / 10
	durationBetweenHeartbeats = time.Second * 5
	providedEpoch             = uint32(11)
)

// TestHeartbeatMonitorWillUpdateAnInactivePeer test what happen if a peer out of 2 stops being responsive on heartbeat status
// The active monitor should change it's active flag to false when a new heartbeat message has arrived.
func TestHeartbeatMonitorWillUpdateAnInactivePeer(t *testing.T) {
	if testing.Short() {
		t.Skip("this is not a short test")
	}

	interactingNodes := 3
	nodes := make([]p2p.Messenger, interactingNodes)
<<<<<<< HEAD

	maxUnresposiveTime := time.Second * 10
	monitor := createMonitor(maxUnresposiveTime, &testscommon.EnableEpochsHandlerStub{})

	senders, pks := prepareNodes(nodes, monitor, interactingNodes, "nodeName", &testscommon.EnableEpochsHandlerStub{})
=======

	maxUnresposiveTime := time.Second * 10
	monitor := createMonitor(maxUnresposiveTime)

	senders, pks := prepareNodes(nodes, monitor, interactingNodes, "nodeName")
>>>>>>> d1ed32b9

	defer func() {
		for _, n := range nodes {
			_ = n.Close()
		}
	}()

	fmt.Println("Delaying for node bootstrap and topic announcement...")
	time.Sleep(integrationTests.P2pBootstrapDelay)

	fmt.Println("Sending first messages from both public keys...")
	err := senders[0].SendHeartbeat()
	log.LogIfError(err)

	err = senders[1].SendHeartbeat()
	log.LogIfError(err)

	time.Sleep(stepDelay)

	fmt.Println("Checking both public keys are active...")
	checkReceivedMessages(t, monitor, pks, []int{0, 1})

	fmt.Println("Waiting for max unresponsive time...")
	time.Sleep(maxUnresposiveTime)

	fmt.Println("Only first pk will send another message...")
	_ = senders[0].SendHeartbeat()

	time.Sleep(stepDelay)

	fmt.Println("Checking only first pk is active...")
	checkReceivedMessages(t, monitor, pks, []int{0})
}

func TestHeartbeatMonitorWillNotUpdateTooLongHeartbeatMessages(t *testing.T) {
	if testing.Short() {
		t.Skip("this is not a short test")
	}

	length := 129
	buff := make([]byte, length)

	for i := 0; i < length; i++ {
		buff[i] = byte(97)
	}
	bigNodeName := string(buff)

	interactingNodes := 3
	nodes := make([]p2p.Messenger, interactingNodes)

	maxUnresposiveTime := time.Second * 10
<<<<<<< HEAD
	monitor := createMonitor(maxUnresposiveTime, &testscommon.EnableEpochsHandlerStub{})

	senders, pks := prepareNodes(nodes, monitor, interactingNodes, bigNodeName, &testscommon.EnableEpochsHandlerStub{})
=======
	monitor := createMonitor(maxUnresposiveTime)

	senders, pks := prepareNodes(nodes, monitor, interactingNodes, bigNodeName)
>>>>>>> d1ed32b9

	defer func() {
		for _, n := range nodes {
			_ = n.Close()
		}
	}()

	fmt.Println("Delaying for node bootstrap and topic announcement...")
	time.Sleep(integrationTests.P2pBootstrapDelay)

	fmt.Println("Sending first messages with long name...")
	_ = senders[1].SendHeartbeat()

	time.Sleep(stepDelay)

	secondPK := pks[1]

	pkHeartBeats := monitor.GetHeartbeats()

	assert.True(t, isPkActive(pkHeartBeats, secondPK))
	expectedLen := 128
	assert.True(t, isMessageCorrectLen(pkHeartBeats, secondPK, expectedLen))
}

func TestHeartbeatV2_DeactivationOfHeartbeat(t *testing.T) {
	if testing.Short() {
		t.Skip("this is not a short test")
	}

	interactingNodes := 3
	nodes := make([]*integrationTests.TestHeartbeatNode, interactingNodes)
	p2pConfig := integrationTests.CreateP2PConfigWithNoDiscovery()
	for i := 0; i < interactingNodes; i++ {
<<<<<<< HEAD
		nodes[i] = integrationTests.NewTestHeartbeatNode(3, 0, interactingNodes, p2pConfig)
=======
		nodes[i] = integrationTests.NewTestHeartbeatNode(t, 3, 0, interactingNodes, p2pConfig)
>>>>>>> d1ed32b9
	}
	assert.Equal(t, interactingNodes, len(nodes))

	messengers := make([]p2p.Messenger, interactingNodes)
	for i := 0; i < interactingNodes; i++ {
		messengers[i] = nodes[i].Messenger
	}

<<<<<<< HEAD
	epochNotifierInstance := forking.NewGenericEpochNotifier()
	enableEpochsHandler, _ := enablers.NewEnableEpochsHandler(config.EnableEpochs{HeartbeatDisableEpoch: providedEpoch}, epochNotifierInstance)
	maxUnresposiveTime := time.Second * 10
	monitor := createMonitor(maxUnresposiveTime, enableEpochsHandler)
	senders, _ := prepareNodes(messengers, monitor, interactingNodes, "nodeName", enableEpochsHandler)
=======
	maxUnresposiveTime := time.Second * 10
	monitor := createMonitor(maxUnresposiveTime)
	senders, _ := prepareNodes(messengers, monitor, interactingNodes, "nodeName")
>>>>>>> d1ed32b9

	// Start sending heartbeats
	timer := time.NewTimer(durationBetweenHeartbeats)
	defer timer.Stop()
	go startSendingHeartbeats(t, senders, timer)

	// Wait for first messages
	time.Sleep(time.Second * 6)

	heartbeats := monitor.GetHeartbeats()
	assert.False(t, heartbeats[0].IsActive) // first one is the monitor which is inactive

	for _, hb := range heartbeats[1:] {
		assert.True(t, hb.IsActive)
	}

	// Stop sending heartbeats
<<<<<<< HEAD
	epochNotifierInstance.CheckEpoch(&testscommon.HeaderHandlerStub{
		EpochField: providedEpoch + 1,
	})
=======
	for _, handler := range handlers {
		handler.EpochConfirmed(providedEpoch+1, 0)
	}
>>>>>>> d1ed32b9

	// Wait enough time to make sure some heartbeats should have been sent
	time.Sleep(time.Second * 15)

	// Check sent messages
	maxHbV2DurationAllowed := time.Second * 5
	checkMessages(t, nodes, monitor, maxHbV2DurationAllowed)
}

func startSendingHeartbeats(t *testing.T, senders []*process.Sender, timer *time.Timer) {
	for {
		timer.Reset(durationBetweenHeartbeats)

		<-timer.C
		for _, sender := range senders {
			err := sender.SendHeartbeat()
			assert.Nil(t, err)
		}
	}
}

func checkMessages(t *testing.T, nodes []*integrationTests.TestHeartbeatNode, monitor *process.Monitor, maxHbV2DurationAllowed time.Duration) {
	heartbeats := monitor.GetHeartbeats()
	for _, hb := range heartbeats {
		assert.False(t, hb.IsActive)
	}

	numOfNodes := len(nodes)
	for i := 0; i < numOfNodes; i++ {
		paCache := nodes[i].DataPool.PeerAuthentications()
		hbCache := nodes[i].DataPool.Heartbeats()

		assert.Equal(t, numOfNodes, paCache.Len())
		assert.Equal(t, numOfNodes, hbCache.Len())

		// Check this node received messages from all peers
		for _, node := range nodes {
			assert.True(t, paCache.Has(node.Messenger.ID().Bytes()))
			assert.True(t, hbCache.Has(node.Messenger.ID().Bytes()))

			// Also check message age
			value, _ := paCache.Get(node.Messenger.ID().Bytes())
			msg := value.(*heartbeat.PeerAuthentication)

			marshaller := integrationTests.TestMarshaller
			payload := &heartbeat.Payload{}
			err := marshaller.Unmarshal(payload, msg.Payload)
			assert.Nil(t, err)

			currentTimestamp := time.Now().Unix()
			messageAge := time.Duration(currentTimestamp - payload.Timestamp)
			assert.True(t, messageAge < maxHbV2DurationAllowed)
		}
	}
}

func prepareNodes(
	nodes []p2p.Messenger,
	monitor *process.Monitor,
	interactingNodes int,
	defaultNodeName string,
<<<<<<< HEAD
	enableEpochsHandler common.EnableEpochsHandler,
=======
>>>>>>> d1ed32b9
) ([]*process.Sender, []crypto.PublicKey) {

	senderIdxs := []int{0, 1}
	topicHeartbeat := "topic"
	senders := make([]*process.Sender, 0)
	pks := make([]crypto.PublicKey, 0)
	handlers = make([]vmcommon.EpochSubscriberHandler, 0)

	for i := 0; i < interactingNodes; i++ {
		if nodes[i] == nil {
			nodes[i] = integrationTests.CreateMessengerWithNoDiscovery()
		}
		_ = nodes[i].CreateTopic(topicHeartbeat, true)

		isSender := integrationTests.IsIntInSlice(i, senderIdxs)
		if isSender {
			sender, pk := createSenderWithName(nodes[i], topicHeartbeat, defaultNodeName, enableEpochsHandler)
			senders = append(senders, sender)
			pks = append(pks, pk)
		} else {
			_ = nodes[i].RegisterMessageProcessor(topicHeartbeat, "test", monitor)
		}
	}

	for i := 0; i < len(nodes)-1; i++ {
		for j := i + 1; j < len(nodes); j++ {
			_ = nodes[i].ConnectToPeer(integrationTests.GetConnectableAddress(nodes[j]))
		}
	}

	return senders, pks
}

func checkReceivedMessages(t *testing.T, monitor *process.Monitor, pks []crypto.PublicKey, activeIdxs []int) {
	pkHeartBeats := monitor.GetHeartbeats()

	extraPkInMonitor := 1
	assert.Equal(t, len(pks), len(pkHeartBeats)-extraPkInMonitor)

	for idx, pk := range pks {
		pkShouldBeActive := integrationTests.IsIntInSlice(idx, activeIdxs)
		assert.Equal(t, pkShouldBeActive, isPkActive(pkHeartBeats, pk))
		assert.True(t, isMessageReceived(pkHeartBeats, pk))
	}
}

func isMessageReceived(heartbeats []data.PubKeyHeartbeat, pk crypto.PublicKey) bool {
	pkBytes, _ := pk.ToByteArray()

	for _, hb := range heartbeats {
		isPkMatching := hb.PublicKey == integrationTests.TestValidatorPubkeyConverter.Encode(pkBytes)
		if isPkMatching {
			return true
		}
	}

	return false
}

func isPkActive(heartbeats []data.PubKeyHeartbeat, pk crypto.PublicKey) bool {
	pkBytes, _ := pk.ToByteArray()

	for _, hb := range heartbeats {
		isPkMatchingAndActve := hb.PublicKey == integrationTests.TestValidatorPubkeyConverter.Encode(pkBytes) && hb.IsActive
		if isPkMatchingAndActve {
			return true
		}
	}

	return false
}

func isMessageCorrectLen(heartbeats []data.PubKeyHeartbeat, pk crypto.PublicKey, expectedLen int) bool {
	pkBytes, _ := pk.ToByteArray()

	for _, hb := range heartbeats {
		isPkMatching := hb.PublicKey == integrationTests.TestValidatorPubkeyConverter.Encode(pkBytes)
		if isPkMatching {
			return len(hb.NodeDisplayName) == expectedLen
		}
	}

	return false
}

func createSenderWithName(messenger p2p.Messenger, topic string, nodeName string, enableEpochsHandler common.EnableEpochsHandler) (*process.Sender, crypto.PublicKey) {
	suite := mcl.NewSuiteBLS12()
	signer := &mclsig.BlsSingleSigner{}
	keyGen := signing.NewKeyGenerator(suite)
	sk, pk := keyGen.GeneratePair()
	version := "v01"

	argSender := process.ArgHeartbeatSender{
		PeerMessenger:        messenger,
		PeerSignatureHandler: &mock2.PeerSignatureHandler{Signer: signer},
		PrivKey:              sk,
		Marshalizer:          integrationTests.TestMarshalizer,
		Topic:                topic,
		ShardCoordinator:     &sharding.OneShardCoordinator{},
		PeerTypeProvider:     &mock.PeerTypeProviderStub{},
		StatusHandler:        &statusHandlerMock.AppStatusHandlerStub{},
		VersionNumber:        version,
		NodeDisplayName:      nodeName,
		HardforkTrigger:      &testscommon.HardforkTriggerStub{},
		CurrentBlockProvider: &testscommon.ChainHandlerStub{},
		RedundancyHandler:    &mock.RedundancyHandlerStub{},
<<<<<<< HEAD
		EnableEpochsHandler:  enableEpochsHandler,
=======
		EpochNotifier: &epochNotifier.EpochNotifierStub{
			RegisterNotifyHandlerCalled: func(handler vmcommon.EpochSubscriberHandler) {
				handlers = append(handlers, handler)
			},
		},
		HeartbeatDisableEpoch: providedEpoch,
>>>>>>> d1ed32b9
	}

	sender, _ := process.NewSender(argSender)
	return sender, pk
}

func createMonitor(maxDurationPeerUnresponsive time.Duration, enableEpochsHandler common.EnableEpochsHandler) *process.Monitor {
	suite := mcl.NewSuiteBLS12()
	singlesigner := &mclsig.BlsSingleSigner{}
	keyGen := signing.NewKeyGenerator(suite)
	marshalizer := &marshal.GogoProtoMarshalizer{}

	mp, _ := process.NewMessageProcessor(
		&mock2.PeerSignatureHandler{Signer: singlesigner, KeyGen: keyGen},
		marshalizer,
		&p2pmocks.NetworkShardingCollectorStub{},
	)

	argMonitor := process.ArgHeartbeatMonitor{
		Marshalizer:                 integrationTests.TestMarshalizer,
		MaxDurationPeerUnresponsive: maxDurationPeerUnresponsive,
		PubKeysMap:                  map[uint32][]string{0: {""}},
		GenesisTime:                 time.Now(),
		MessageHandler:              mp,
		Storer: &mock.HeartbeatStorerStub{
			UpdateGenesisTimeCalled: func(genesisTime time.Time) error {
				return nil
			},
			LoadHeartBeatDTOCalled: func(pubKey string) (*data.HeartbeatDTO, error) {
				return nil, errors.New("not found")
			},
			LoadKeysCalled: func() ([][]byte, error) {
				return nil, nil
			},
			SavePubkeyDataCalled: func(pubkey []byte, heartbeat *data.HeartbeatDTO) error {
				return nil
			},
			SaveKeysCalled: func(peersSlice [][]byte) error {
				return nil
			},
		},
		PeerTypeProvider: &mock.PeerTypeProviderStub{},
		Timer:            &process.RealTimer{},
		AntifloodHandler: &mock.P2PAntifloodHandlerStub{
			CanProcessMessageCalled: func(message p2p.MessageP2P, fromConnectedPeer core.PeerID) error {
				return nil
			},
		},
		HardforkTrigger:                    &testscommon.HardforkTriggerStub{},
		ValidatorPubkeyConverter:           integrationTests.TestValidatorPubkeyConverter,
		HeartbeatRefreshIntervalInSec:      1,
		HideInactiveValidatorIntervalInSec: 600,
		AppStatusHandler:                   &statusHandlerMock.AppStatusHandlerStub{},
<<<<<<< HEAD
		EnableEpochsHandler:                enableEpochsHandler,
=======
		EpochNotifier:                      &epochNotifier.EpochNotifierStub{},
		HeartbeatDisableEpoch:              providedEpoch,
>>>>>>> d1ed32b9
	}

	monitor, _ := process.NewMonitor(argMonitor)

	return monitor
}<|MERGE_RESOLUTION|>--- conflicted
+++ resolved
@@ -6,16 +6,6 @@
 	"testing"
 	"time"
 
-<<<<<<< HEAD
-=======
-	"github.com/ElrondNetwork/elrond-go/heartbeat"
-	mock2 "github.com/ElrondNetwork/elrond-go/heartbeat/mock"
-	"github.com/ElrondNetwork/elrond-go/testscommon"
-	"github.com/ElrondNetwork/elrond-go/testscommon/epochNotifier"
-	"github.com/ElrondNetwork/elrond-go/testscommon/p2pmocks"
-	vmcommon "github.com/ElrondNetwork/elrond-vm-common"
-
->>>>>>> d1ed32b9
 	"github.com/ElrondNetwork/elrond-go-core/core"
 	"github.com/ElrondNetwork/elrond-go-core/marshal"
 	"github.com/ElrondNetwork/elrond-go-crypto"
@@ -43,11 +33,6 @@
 
 var log = logger.GetOrCreate("integrationtests/node")
 
-<<<<<<< HEAD
-=======
-var handlers []vmcommon.EpochSubscriberHandler
-
->>>>>>> d1ed32b9
 const (
 	stepDelay                 = time.Second / 10
 	durationBetweenHeartbeats = time.Second * 5
@@ -63,19 +48,11 @@
 
 	interactingNodes := 3
 	nodes := make([]p2p.Messenger, interactingNodes)
-<<<<<<< HEAD
 
 	maxUnresposiveTime := time.Second * 10
 	monitor := createMonitor(maxUnresposiveTime, &testscommon.EnableEpochsHandlerStub{})
 
 	senders, pks := prepareNodes(nodes, monitor, interactingNodes, "nodeName", &testscommon.EnableEpochsHandlerStub{})
-=======
-
-	maxUnresposiveTime := time.Second * 10
-	monitor := createMonitor(maxUnresposiveTime)
-
-	senders, pks := prepareNodes(nodes, monitor, interactingNodes, "nodeName")
->>>>>>> d1ed32b9
 
 	defer func() {
 		for _, n := range nodes {
@@ -127,15 +104,9 @@
 	nodes := make([]p2p.Messenger, interactingNodes)
 
 	maxUnresposiveTime := time.Second * 10
-<<<<<<< HEAD
 	monitor := createMonitor(maxUnresposiveTime, &testscommon.EnableEpochsHandlerStub{})
 
 	senders, pks := prepareNodes(nodes, monitor, interactingNodes, bigNodeName, &testscommon.EnableEpochsHandlerStub{})
-=======
-	monitor := createMonitor(maxUnresposiveTime)
-
-	senders, pks := prepareNodes(nodes, monitor, interactingNodes, bigNodeName)
->>>>>>> d1ed32b9
 
 	defer func() {
 		for _, n := range nodes {
@@ -169,11 +140,7 @@
 	nodes := make([]*integrationTests.TestHeartbeatNode, interactingNodes)
 	p2pConfig := integrationTests.CreateP2PConfigWithNoDiscovery()
 	for i := 0; i < interactingNodes; i++ {
-<<<<<<< HEAD
-		nodes[i] = integrationTests.NewTestHeartbeatNode(3, 0, interactingNodes, p2pConfig)
-=======
 		nodes[i] = integrationTests.NewTestHeartbeatNode(t, 3, 0, interactingNodes, p2pConfig)
->>>>>>> d1ed32b9
 	}
 	assert.Equal(t, interactingNodes, len(nodes))
 
@@ -182,17 +149,11 @@
 		messengers[i] = nodes[i].Messenger
 	}
 
-<<<<<<< HEAD
 	epochNotifierInstance := forking.NewGenericEpochNotifier()
 	enableEpochsHandler, _ := enablers.NewEnableEpochsHandler(config.EnableEpochs{HeartbeatDisableEpoch: providedEpoch}, epochNotifierInstance)
 	maxUnresposiveTime := time.Second * 10
 	monitor := createMonitor(maxUnresposiveTime, enableEpochsHandler)
 	senders, _ := prepareNodes(messengers, monitor, interactingNodes, "nodeName", enableEpochsHandler)
-=======
-	maxUnresposiveTime := time.Second * 10
-	monitor := createMonitor(maxUnresposiveTime)
-	senders, _ := prepareNodes(messengers, monitor, interactingNodes, "nodeName")
->>>>>>> d1ed32b9
 
 	// Start sending heartbeats
 	timer := time.NewTimer(durationBetweenHeartbeats)
@@ -210,15 +171,9 @@
 	}
 
 	// Stop sending heartbeats
-<<<<<<< HEAD
 	epochNotifierInstance.CheckEpoch(&testscommon.HeaderHandlerStub{
 		EpochField: providedEpoch + 1,
 	})
-=======
-	for _, handler := range handlers {
-		handler.EpochConfirmed(providedEpoch+1, 0)
-	}
->>>>>>> d1ed32b9
 
 	// Wait enough time to make sure some heartbeats should have been sent
 	time.Sleep(time.Second * 15)
@@ -280,17 +235,13 @@
 	monitor *process.Monitor,
 	interactingNodes int,
 	defaultNodeName string,
-<<<<<<< HEAD
 	enableEpochsHandler common.EnableEpochsHandler,
-=======
->>>>>>> d1ed32b9
 ) ([]*process.Sender, []crypto.PublicKey) {
 
 	senderIdxs := []int{0, 1}
 	topicHeartbeat := "topic"
 	senders := make([]*process.Sender, 0)
 	pks := make([]crypto.PublicKey, 0)
-	handlers = make([]vmcommon.EpochSubscriberHandler, 0)
 
 	for i := 0; i < interactingNodes; i++ {
 		if nodes[i] == nil {
@@ -390,16 +341,7 @@
 		HardforkTrigger:      &testscommon.HardforkTriggerStub{},
 		CurrentBlockProvider: &testscommon.ChainHandlerStub{},
 		RedundancyHandler:    &mock.RedundancyHandlerStub{},
-<<<<<<< HEAD
 		EnableEpochsHandler:  enableEpochsHandler,
-=======
-		EpochNotifier: &epochNotifier.EpochNotifierStub{
-			RegisterNotifyHandlerCalled: func(handler vmcommon.EpochSubscriberHandler) {
-				handlers = append(handlers, handler)
-			},
-		},
-		HeartbeatDisableEpoch: providedEpoch,
->>>>>>> d1ed32b9
 	}
 
 	sender, _ := process.NewSender(argSender)
@@ -453,12 +395,7 @@
 		HeartbeatRefreshIntervalInSec:      1,
 		HideInactiveValidatorIntervalInSec: 600,
 		AppStatusHandler:                   &statusHandlerMock.AppStatusHandlerStub{},
-<<<<<<< HEAD
 		EnableEpochsHandler:                enableEpochsHandler,
-=======
-		EpochNotifier:                      &epochNotifier.EpochNotifierStub{},
-		HeartbeatDisableEpoch:              providedEpoch,
->>>>>>> d1ed32b9
 	}
 
 	monitor, _ := process.NewMonitor(argMonitor)
