--- conflicted
+++ resolved
@@ -494,18 +494,6 @@
 		},
 	}
 
-<<<<<<< HEAD
-	tpn.BlockTracker = &mock.BlocksTrackerMock{
-		AddBlockCalled: func(headerHandler data.HeaderHandler) {
-		},
-		RemoveNotarisedBlocksCalled: func(headerHandler data.HeaderHandler) error {
-			return nil
-		},
-		UnnotarisedBlocksCalled: func() []data.HeaderHandler {
-			return make([]data.HeaderHandler, 0)
-		},
-	}
-
 	argumentsBase := &block.ArgBaseProcessor{
 		Accounts:              tpn.AccntState,
 		ForkDetector:          tpn.ForkDetector,
@@ -521,9 +509,8 @@
 		Core:                  nil,
 	}
 
-=======
->>>>>>> 2d519913
 	if tpn.ShardCoordinator.SelfId() == sharding.MetachainShardId {
+		arguments.Core = &mock.ServiceContainerMock{}
 		arguments := block.ArgMetaProcessor{
 			ArgBaseProcessor: argumentsBase,
 			DataPool:         tpn.MetaDataPool,
@@ -532,31 +519,10 @@
 		tpn.BlockProcessor, err = block.NewMetaProcessor(arguments)
 	} else {
 		arguments := block.ArgShardProcessor{
-<<<<<<< HEAD
 			ArgBaseProcessor: argumentsBase,
 			DataPool:         tpn.ShardDataPool,
-			BlocksTracker:    tpn.BlockTracker,
 			TxCoordinator:    tpn.TxCoordinator,
 			TxsPoolsCleaner:  &mock.TxPoolsCleanerMock{},
-=======
-			ArgBaseProcessor: &block.ArgBaseProcessor{
-				Accounts:              tpn.AccntState,
-				ForkDetector:          tpn.ForkDetector,
-				Hasher:                TestHasher,
-				Marshalizer:           TestMarshalizer,
-				Store:                 tpn.Storage,
-				ShardCoordinator:      tpn.ShardCoordinator,
-				NodesCoordinator:      tpn.NodesCoordinator,
-				SpecialAddressHandler: tpn.SpecialAddressHandler,
-				Uint64Converter:       TestUint64Converter,
-				StartHeaders:          tpn.GenesisBlocks,
-				RequestHandler:        tpn.RequestHandler,
-				Core:                  nil,
-			},
-			DataPool:        tpn.ShardDataPool,
-			TxCoordinator:   tpn.TxCoordinator,
-			TxsPoolsCleaner: &mock.TxPoolsCleanerMock{},
->>>>>>> 2d519913
 		}
 
 		tpn.BlockProcessor, err = block.NewShardProcessor(arguments)
