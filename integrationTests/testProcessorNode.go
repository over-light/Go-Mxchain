--- conflicted
+++ resolved
@@ -1481,11 +1481,8 @@
 			DataPool:                      tpn.DataPool,
 			ProtocolSustainabilityAddress: testProtocolSustainabilityAddress,
 			NodesConfigProvider:           tpn.NodesCoordinator,
-<<<<<<< HEAD
+			UserAccountsDB:                tpn.AccntState,
 			RewardsStakingProvider:        rewardsStakingProvider,
-=======
-			UserAccountsDB:                tpn.AccntState,
->>>>>>> 6bb24421
 		}
 		epochStartRewards, _ := metachain.NewEpochStartRewardsCreator(argsEpochRewards)
 
