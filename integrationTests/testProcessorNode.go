package integrationTests

import (
	"context"
	"encoding/hex"
	"fmt"
	"math/big"
	"strconv"
	"sync"
	"sync/atomic"
	"time"

	arwenConfig "github.com/ElrondNetwork/arwen-wasm-vm/config"
	"github.com/ElrondNetwork/elrond-go/config"
	"github.com/ElrondNetwork/elrond-go/consensus"
	"github.com/ElrondNetwork/elrond-go/consensus/spos/sposFactory"
	"github.com/ElrondNetwork/elrond-go/core"
	"github.com/ElrondNetwork/elrond-go/core/accumulator"
	"github.com/ElrondNetwork/elrond-go/core/check"
	"github.com/ElrondNetwork/elrond-go/core/partitioning"
	"github.com/ElrondNetwork/elrond-go/crypto"
	"github.com/ElrondNetwork/elrond-go/crypto/signing"
	"github.com/ElrondNetwork/elrond-go/crypto/signing/ed25519"
	"github.com/ElrondNetwork/elrond-go/data"
	dataBlock "github.com/ElrondNetwork/elrond-go/data/block"
	"github.com/ElrondNetwork/elrond-go/data/state"
	"github.com/ElrondNetwork/elrond-go/data/state/addressConverters"
	dataTransaction "github.com/ElrondNetwork/elrond-go/data/transaction"
	trieFactory "github.com/ElrondNetwork/elrond-go/data/trie/factory"
	"github.com/ElrondNetwork/elrond-go/data/typeConverters/uint64ByteSlice"
	"github.com/ElrondNetwork/elrond-go/dataRetriever"
	"github.com/ElrondNetwork/elrond-go/dataRetriever/factory/containers"
	"github.com/ElrondNetwork/elrond-go/dataRetriever/factory/resolverscontainer"
	"github.com/ElrondNetwork/elrond-go/dataRetriever/requestHandlers"
	"github.com/ElrondNetwork/elrond-go/epochStart/genesis"
	"github.com/ElrondNetwork/elrond-go/epochStart/metachain"
	"github.com/ElrondNetwork/elrond-go/epochStart/notifier"
	"github.com/ElrondNetwork/elrond-go/epochStart/shardchain"
	"github.com/ElrondNetwork/elrond-go/hashing/sha256"
	"github.com/ElrondNetwork/elrond-go/integrationTests/mock"
	"github.com/ElrondNetwork/elrond-go/integrationTests/vm"
	"github.com/ElrondNetwork/elrond-go/marshal"
	"github.com/ElrondNetwork/elrond-go/node"
	"github.com/ElrondNetwork/elrond-go/node/external"
	"github.com/ElrondNetwork/elrond-go/p2p"
	"github.com/ElrondNetwork/elrond-go/process"
	"github.com/ElrondNetwork/elrond-go/process/block"
	"github.com/ElrondNetwork/elrond-go/process/block/bootstrapStorage"
	"github.com/ElrondNetwork/elrond-go/process/block/postprocess"
	"github.com/ElrondNetwork/elrond-go/process/block/preprocess"
	"github.com/ElrondNetwork/elrond-go/process/coordinator"
	"github.com/ElrondNetwork/elrond-go/process/economics"
	"github.com/ElrondNetwork/elrond-go/process/factory"
	procFactory "github.com/ElrondNetwork/elrond-go/process/factory"
	"github.com/ElrondNetwork/elrond-go/process/factory/interceptorscontainer"
	metaProcess "github.com/ElrondNetwork/elrond-go/process/factory/metachain"
	"github.com/ElrondNetwork/elrond-go/process/factory/shard"
	"github.com/ElrondNetwork/elrond-go/process/interceptors"
	"github.com/ElrondNetwork/elrond-go/process/peer"
	"github.com/ElrondNetwork/elrond-go/process/rating"
	"github.com/ElrondNetwork/elrond-go/process/rewardTransaction"
	"github.com/ElrondNetwork/elrond-go/process/scToProtocol"
	"github.com/ElrondNetwork/elrond-go/process/smartContract"
	"github.com/ElrondNetwork/elrond-go/process/smartContract/hooks"
	"github.com/ElrondNetwork/elrond-go/process/track"
	"github.com/ElrondNetwork/elrond-go/process/transaction"
	"github.com/ElrondNetwork/elrond-go/sharding"
	"github.com/ElrondNetwork/elrond-go/storage/storageUnit"
	"github.com/ElrondNetwork/elrond-go/storage/timecache"
	"github.com/ElrondNetwork/elrond-go/update"
	vmcommon "github.com/ElrondNetwork/elrond-vm-common"
	"github.com/ElrondNetwork/elrond-vm/iele/elrond/node/endpoint"
	"github.com/pkg/errors"
)

// TestHasher represents a Sha256 hasher
var TestHasher = sha256.Sha256{}

// TestMarshalizer represents the main marshalizer
var TestMarshalizer = &marshal.GogoProtoMarshalizer{}

// TestVmMarshalizer represents the marshalizer used in vm communication
var TestVmMarshalizer = &marshal.JsonMarshalizer{}

// TestTxSignMarshalizer represents the marshalizer used in vm communication
var TestTxSignMarshalizer = &marshal.JsonMarshalizer{}

// TestAddressConverter represents a plain address converter
var TestAddressConverter, _ = addressConverters.NewPlainAddressConverter(32, "0x")

// TestAddressConverterBLS represents an address converter from BLS public keys
var TestAddressConverterBLS, _ = addressConverters.NewPlainAddressConverter(96, "0x")

// TestMultiSig represents a mock multisig
var TestMultiSig = mock.NewMultiSigner(1)

// TestKeyGenForAccounts represents a mock key generator for balances
var TestKeyGenForAccounts = signing.NewKeyGenerator(ed25519.NewEd25519())

// TestUint64Converter represents an uint64 to byte slice converter
var TestUint64Converter = uint64ByteSlice.NewBigEndianConverter()

// TestBlockSizeThrottler represents a block size throttler used in adaptive block size computation
var TestBlockSizeThrottler = &mock.BlockSizeThrottlerStub{}

// TestBlockSizeComputation represents a block size computation handler
var TestBlockSizeComputationHandler, _ = preprocess.NewBlockSizeComputation(TestMarshalizer, TestBlockSizeThrottler, uint32(core.MegabyteSize*90/100))

// MinTxGasPrice defines minimum gas price required by a transaction
var MinTxGasPrice = uint64(10)

// MinTxGasLimit defines minimum gas limit required by a transaction
var MinTxGasLimit = uint64(1000)

// MaxGasLimitPerBlock defines maximum gas limit allowed per one block
const MaxGasLimitPerBlock = uint64(300000)

const maxTxNonceDeltaAllowed = 8000
const minConnectedPeers = 0

// OpGasValueForMockVm represents the gas value that it consumed by each operation called on the mock VM
// By operation, we mean each go function that is called on the VM implementation
const OpGasValueForMockVm = uint64(50)

// TimeSpanForBadHeaders is the expiry time for an added block header hash
var TimeSpanForBadHeaders = time.Second * 30

// roundDuration defines the duration of the round
const roundDuration = 5 * time.Second

// ChainID is the chain ID identifier used in integration tests, processing nodes
var ChainID = []byte("integration tests chain ID")

// sizeCheckDelta the maximum allowed bufer overhead (p2p unmarshalling)
const sizeCheckDelta = 100

const stateCheckpointModulus = 100

// TestKeyPair holds a pair of private/public Keys
type TestKeyPair struct {
	Sk crypto.PrivateKey
	Pk crypto.PublicKey
}

//CryptoParams holds crypto parametres
type CryptoParams struct {
	KeyGen       crypto.KeyGenerator
	Keys         map[uint32][]*TestKeyPair
	SingleSigner crypto.SingleSigner
}

// TestProcessorNode represents a container type of class used in integration tests
// with all its fields exported
type TestProcessorNode struct {
	ShardCoordinator sharding.Coordinator
	NodesCoordinator sharding.NodesCoordinator
	Messenger        p2p.Messenger

	OwnAccount *TestWalletAccount
	NodeKeys   *TestKeyPair

	ExportFolder  string
	DataPool      dataRetriever.PoolsHolder
	Storage       dataRetriever.StorageService
	PeerState     state.AccountsAdapter
	AccntState    state.AccountsAdapter
	TrieContainer state.TriesHolder
	BlockChain    data.ChainHandler
	GenesisBlocks map[uint32]data.HeaderHandler

	EconomicsData *economics.TestEconomicsData
	RatingsData   *rating.RatingsData

	BlackListHandler      process.BlackListHandler
	HeaderValidator       process.HeaderConstructionValidator
	BlockTracker          process.BlockTracker
	InterceptorsContainer process.InterceptorsContainer
	ResolversContainer    dataRetriever.ResolversContainer
	ResolverFinder        dataRetriever.ResolversFinder
	RequestHandler        process.RequestHandler

	InterimProcContainer   process.IntermediateProcessorContainer
	TxProcessor            process.TransactionProcessor
	TxCoordinator          process.TransactionCoordinator
	ScrForwarder           process.IntermediateTransactionHandler
	BlockchainHook         *hooks.BlockChainHookImpl
	VMContainer            process.VirtualMachinesContainer
	ArgsParser             process.ArgumentsParser
	ScProcessor            process.SmartContractProcessor
	RewardsProcessor       process.RewardTransactionProcessor
	PreProcessorsContainer process.PreProcessorsContainer
	GasHandler             process.GasHandler
	FeeAccumulator         process.TransactionFeeHandler

	ForkDetector             process.ForkDetector
	BlockProcessor           process.BlockProcessor
	BroadcastMessenger       consensus.BroadcastMessenger
	Bootstrapper             TestBootstrapper
	Rounder                  *mock.RounderMock
	BootstrapStorer          *mock.BoostrapStorerMock
	StorageBootstrapper      *mock.StorageBootstrapperMock
	RequestedItemsHandler    dataRetriever.RequestedItemsHandler
	WhiteListHandler         process.InterceptedDataWhiteList
	NetworkShardingCollector consensus.NetworkShardingCollector

	ValidatorInfoProcessor process.ValidatorInfoProcessorHandler
	EpochStartTrigger      TestEpochStartTrigger
	EpochStartNotifier     notifier.EpochStartNotifier

	MultiSigner       crypto.MultiSigner
	HeaderSigVerifier process.InterceptedHeaderSigVerifier

	ValidatorStatisticsProcessor process.ValidatorStatisticsProcessor
	Rater                        sharding.PeerAccountListAndRatingHandler

	//Node is used to call the functionality already implemented in it
	Node           *node.Node
	SCQueryService external.SCQueryService

	CounterHdrRecv       int32
	CounterMbRecv        int32
	CounterTxRecv        int32
	CounterMetaRcv       int32
	ReceivedTransactions sync.Map

	InitialNodes []*sharding.InitialNode

	ChainID []byte

	ExportHandler update.ExportHandler
}

// NewTestProcessorNode returns a new TestProcessorNode instance with a libp2p messenger
func NewTestProcessorNode(
	maxShards uint32,
	nodeShardId uint32,
	txSignPrivKeyShardId uint32,
	initialNodeAddr string,
) *TestProcessorNode {

	shardCoordinator, _ := sharding.NewMultiShardCoordinator(maxShards, nodeShardId)

	kg := &mock.KeyGenMock{}
	sk, pk := kg.GeneratePair()

	pkBytes := make([]byte, 128)
	pkBytes = []byte("afafafafafafafafafafafafafafafafafafafafafafafafafafafafafafafafafafafafafafafafafafafafafafafafafafafafafafafafafafafafafafafaf")
	address := make([]byte, 32)
	address = []byte("afafafafafafafafafafafafafafafaf")
	nodesCoordinator := &mock.NodesCoordinatorMock{
		ComputeValidatorsGroupCalled: func(randomness []byte, round uint64, shardId uint32, epoch uint32) (validators []sharding.Validator, err error) {
			v, _ := sharding.NewValidator(pkBytes, address, defaultChancesSelection)
			return []sharding.Validator{v}, nil
		},
		GetAllValidatorsPublicKeysCalled: func() (map[uint32][][]byte, error) {
			keys := make(map[uint32][][]byte)
			keys[0] = make([][]byte, 0)
			keys[0] = append(keys[0], pkBytes)
			return keys, nil
		},
		GetValidatorWithPublicKeyCalled: func(publicKey []byte) (sharding.Validator, uint32, error) {
			validator, _ := sharding.NewValidator(publicKey, address, defaultChancesSelection)
			return validator, 0, nil
		},
	}

	messenger := CreateMessengerWithKadDht(context.Background(), initialNodeAddr)
	tpn := &TestProcessorNode{
		ShardCoordinator:  shardCoordinator,
		Messenger:         messenger,
		NodesCoordinator:  nodesCoordinator,
		HeaderSigVerifier: &mock.HeaderSigVerifierStub{},
		ChainID:           ChainID,
	}

	tpn.NodeKeys = &TestKeyPair{
		Sk: sk,
		Pk: pk,
	}
	tpn.MultiSigner = TestMultiSig
	tpn.OwnAccount = CreateTestWalletAccount(shardCoordinator, txSignPrivKeyShardId)
	tpn.initDataPools()
	tpn.initTestNode()

	tpn.StorageBootstrapper = &mock.StorageBootstrapperMock{}
	tpn.BootstrapStorer = &mock.BoostrapStorerMock{}

	return tpn
}

// NewTestProcessorNodeWithCustomDataPool returns a new TestProcessorNode instance with the given data pool
func NewTestProcessorNodeWithCustomDataPool(maxShards uint32, nodeShardId uint32, txSignPrivKeyShardId uint32, initialNodeAddr string, dPool dataRetriever.PoolsHolder) *TestProcessorNode {
	shardCoordinator, _ := sharding.NewMultiShardCoordinator(maxShards, nodeShardId)

	messenger := CreateMessengerWithKadDht(context.Background(), initialNodeAddr)
	_ = messenger.SetThresholdMinConnectedPeers(minConnectedPeers)
	nodesCoordinator := &mock.NodesCoordinatorMock{}
	kg := &mock.KeyGenMock{}
	sk, pk := kg.GeneratePair()

	tpn := &TestProcessorNode{
		ShardCoordinator:  shardCoordinator,
		Messenger:         messenger,
		NodesCoordinator:  nodesCoordinator,
		HeaderSigVerifier: &mock.HeaderSigVerifierStub{},
		ChainID:           ChainID,
	}

	tpn.NodeKeys = &TestKeyPair{
		Sk: sk,
		Pk: pk,
	}
	tpn.MultiSigner = TestMultiSig
	tpn.OwnAccount = CreateTestWalletAccount(shardCoordinator, txSignPrivKeyShardId)

	tpn.initDataPools()
	if tpn.ShardCoordinator.SelfId() != core.MetachainShardId {
		tpn.DataPool = dPool
	}

	tpn.initTestNode()

	return tpn
}

func (tpn *TestProcessorNode) initAccountDBs() {
	tpn.TrieContainer = state.NewDataTriesHolder()
	var stateTrie data.Trie
	tpn.AccntState, stateTrie, _ = CreateAccountsDB(UserAccount)
	tpn.TrieContainer.Put([]byte(trieFactory.UserAccountTrie), stateTrie)

	var peerTrie data.Trie
	tpn.PeerState, peerTrie, _ = CreateAccountsDB(ValidatorAccount)
	tpn.TrieContainer.Put([]byte(trieFactory.PeerAccountTrie), peerTrie)
}

func (tpn *TestProcessorNode) initValidatorStatistics() {
<<<<<<< HEAD
	rater, _ := rating.NewBlockSigningRaterAndListIndexer(tpn.EconomicsData.RatingsData())
=======
	rater, _ := rating.NewBlockSigningRater(tpn.RatingsData)
>>>>>>> 8b33a673

	arguments := peer.ArgValidatorStatisticsProcessor{
		PeerAdapter:         tpn.PeerState,
		AdrConv:             TestAddressConverterBLS,
		NodesCoordinator:    tpn.NodesCoordinator,
		ShardCoordinator:    tpn.ShardCoordinator,
		DataPool:            tpn.DataPool,
		StorageService:      tpn.Storage,
		Marshalizer:         TestMarshalizer,
		StakeValue:          big.NewInt(500),
		Rater:               rater,
		MaxComputableRounds: 1000,
		RewardsHandler:      tpn.EconomicsData,
		StartEpoch:          0,
	}

	tpn.ValidatorStatisticsProcessor, _ = peer.NewValidatorStatisticsProcessor(arguments)
}

func (tpn *TestProcessorNode) initTestNode() {
	tpn.initChainHandler()
	tpn.initHeaderValidator()
	tpn.initRounder()
	tpn.NetworkShardingCollector = mock.NewNetworkShardingCollectorMock()
	tpn.initStorage()
	tpn.initAccountDBs()
	tpn.initEconomicsData()
	tpn.initRatingsData()
	tpn.initRequestedItemsHandler()
	tpn.initResolvers()
	tpn.initValidatorStatistics()
	rootHash, _ := tpn.ValidatorStatisticsProcessor.RootHash()
	tpn.GenesisBlocks = CreateGenesisBlocks(
		tpn.AccntState,
		TestAddressConverter,
		&sharding.NodesSetup{},
		tpn.ShardCoordinator,
		tpn.Storage,
		tpn.BlockChain,
		TestMarshalizer,
		TestHasher,
		TestUint64Converter,
		tpn.DataPool,
		tpn.EconomicsData.EconomicsData,
		rootHash,
	)
	tpn.initBlockTracker()
	tpn.initInterceptors()
	tpn.initInnerProcessors()
	tpn.SCQueryService, _ = smartContract.NewSCQueryService(tpn.VMContainer, tpn.EconomicsData)
	tpn.initBlockProcessor(stateCheckpointModulus)
	tpn.BroadcastMessenger, _ = sposFactory.GetBroadcastMessenger(
		TestMarshalizer,
		tpn.Messenger,
		tpn.ShardCoordinator,
		tpn.OwnAccount.SkTxSign,
		tpn.OwnAccount.SingleSigner,
	)
	tpn.setGenesisBlock()
	tpn.initNode()
	tpn.SCQueryService, _ = smartContract.NewSCQueryService(tpn.VMContainer, tpn.EconomicsData)
	tpn.addHandlersForCounters()
	tpn.addGenesisBlocksIntoStorage()
}

func (tpn *TestProcessorNode) initDataPools() {
	tpn.DataPool = CreateTestDataPool(nil, tpn.ShardCoordinator.SelfId())
	cacherCfg := storageUnit.CacheConfig{Size: 10000, Type: storageUnit.LRUCache, Shards: 1}
	cache, _ := storageUnit.NewCache(cacherCfg.Type, cacherCfg.Size, cacherCfg.Shards)
	tpn.WhiteListHandler, _ = interceptors.NewWhiteListDataVerifier(cache)
}

func (tpn *TestProcessorNode) initStorage() {
	tpn.Storage = CreateStore(tpn.ShardCoordinator.NumberOfShards())
}

func (tpn *TestProcessorNode) initChainHandler() {
	if tpn.ShardCoordinator.SelfId() == core.MetachainShardId {
		tpn.BlockChain = CreateMetaChain()
	} else {
		tpn.BlockChain = CreateShardChain()
	}
}

func (tpn *TestProcessorNode) initEconomicsData() {
	economicsData := CreateEconomicsData()

	tpn.EconomicsData = &economics.TestEconomicsData{
		EconomicsData: economicsData,
	}
}

func (tpn *TestProcessorNode) initRatingsData() {
	tpn.RatingsData = CreateRatingsData()
}

// CreateEconomicsData creates a mock EconomicsData object
func CreateEconomicsData() *economics.EconomicsData {
	maxGasLimitPerBlock := strconv.FormatUint(MaxGasLimitPerBlock, 10)
	minGasPrice := strconv.FormatUint(MinTxGasPrice, 10)
	minGasLimit := strconv.FormatUint(MinTxGasLimit, 10)

	economicsData, _ := economics.NewEconomicsData(
		&config.EconomicsConfig{
			GlobalSettings: config.GlobalSettings{
				TotalSupply:      "2000000000000000000000",
				MinimumInflation: 0,
				MaximumInflation: 0.5,
			},
			RewardsSettings: config.RewardsSettings{
				LeaderPercentage:    0.10,
				DeveloperPercentage: 0.10,
			},
			FeeSettings: config.FeeSettings{
				MaxGasLimitPerBlock:  maxGasLimitPerBlock,
				MinGasPrice:          minGasPrice,
				MinGasLimit:          minGasLimit,
				GasPerDataByte:       "1",
				DataLimitForBaseCalc: "10000",
			},
			ValidatorSettings: config.ValidatorSettings{
				GenesisNodePrice:         "500000000",
				UnBondPeriod:             "5",
				TotalSupply:              "200000000000",
				MinStepValue:             "100000",
				NumNodes:                 1000,
				AuctionEnableNonce:       "100000",
				StakeEnableNonce:         "0",
				NumRoundsWithoutBleed:    "1000",
				MaximumPercentageToBleed: "0.5",
				BleedPercentagePerRound:  "0.00001",
				UnJailValue:              "1000",
			},
		},
	)
	return economicsData
}

// CreateEconomicsData creates a mock EconomicsData object
func CreateRatingsData() *rating.RatingsData {
	ratingsConfig := config.RatingsConfig{
		ShardChain: config.ShardChain{
			RatingSteps: config.RatingSteps{
				ProposerIncreaseRatingStep:     1929,
				ProposerDecreaseRatingStep:     -3858,
				ValidatorIncreaseRatingStep:    31,
				ValidatorDecreaseRatingStep:    -61,
				ConsecutiveMissedBlocksPenalty: 1.1,
			},
		},
		MetaChain: config.MetaChain{
			RatingSteps: config.RatingSteps{
				ProposerIncreaseRatingStep:     2500,
				ProposerDecreaseRatingStep:     -5000,
				ValidatorIncreaseRatingStep:    35,
				ValidatorDecreaseRatingStep:    -70,
				ConsecutiveMissedBlocksPenalty: 1.1,
			},
		},
		General: config.General{
			StartRating:           500000,
			MaxRating:             1000000,
			MinRating:             1,
			SignedBlocksThreshold: 0.025,
			SelectionChances: []*config.SelectionChance{
				{
					MaxThreshold:  0,
					ChancePercent: 5,
				},
				{
					MaxThreshold:  100000,
					ChancePercent: 0,
				},
				{
					MaxThreshold:  200000,
					ChancePercent: 16,
				},
				{
					MaxThreshold:  300000,
					ChancePercent: 17,
				},
				{
					MaxThreshold:  400000,
					ChancePercent: 18,
				},
				{
					MaxThreshold:  500000,
					ChancePercent: 19,
				},
				{
					MaxThreshold:  600000,
					ChancePercent: 20,
				},
				{
					MaxThreshold:  700000,
					ChancePercent: 21,
				},
				{
					MaxThreshold:  800000,
					ChancePercent: 22,
				},
				{
					MaxThreshold:  900000,
					ChancePercent: 23,
				},
				{
					MaxThreshold:  1000000,
					ChancePercent: 24,
				},
			},
		},
	}
	ratingsData, _ := rating.NewRatingsData(ratingsConfig)
	return ratingsData
}

func (tpn *TestProcessorNode) initInterceptors() {
	var err error
	tpn.BlackListHandler = timecache.NewTimeCache(TimeSpanForBadHeaders)
	if check.IfNil(tpn.EpochStartNotifier) {
		tpn.EpochStartNotifier = &mock.EpochStartNotifierStub{}
	}
	if tpn.ShardCoordinator.SelfId() == core.MetachainShardId {

		argsEpochStart := &metachain.ArgsNewMetaEpochStartTrigger{
			GenesisTime: tpn.Rounder.TimeStamp(),
			Settings: &config.EpochStartConfig{
				MinRoundsBetweenEpochs: 1000,
				RoundsPerEpoch:         10000,
			},
			Epoch:              0,
			EpochStartNotifier: tpn.EpochStartNotifier,
			Storage:            tpn.Storage,
			Marshalizer:        TestMarshalizer,
			Hasher:             TestHasher,
		}
		epochStartTrigger, _ := metachain.NewEpochStartTrigger(argsEpochStart)
		tpn.EpochStartTrigger = &metachain.TestTrigger{}
		tpn.EpochStartTrigger.SetTrigger(epochStartTrigger)
		metaIntercContFactArgs := interceptorscontainer.MetaInterceptorsContainerFactoryArgs{
			ShardCoordinator:       tpn.ShardCoordinator,
			NodesCoordinator:       tpn.NodesCoordinator,
			Messenger:              tpn.Messenger,
			Store:                  tpn.Storage,
			ProtoMarshalizer:       TestMarshalizer,
			TxSignMarshalizer:      TestTxSignMarshalizer,
			Hasher:                 TestHasher,
			MultiSigner:            TestMultiSig,
			DataPool:               tpn.DataPool,
			Accounts:               tpn.AccntState,
			AddrConverter:          TestAddressConverter,
			SingleSigner:           tpn.OwnAccount.SingleSigner,
			BlockSingleSigner:      tpn.OwnAccount.BlockSingleSigner,
			KeyGen:                 tpn.OwnAccount.KeygenTxSign,
			BlockKeyGen:            tpn.OwnAccount.KeygenBlockSign,
			MaxTxNonceDeltaAllowed: maxTxNonceDeltaAllowed,
			TxFeeHandler:           tpn.EconomicsData,
			BlackList:              tpn.BlackListHandler,
			HeaderSigVerifier:      tpn.HeaderSigVerifier,
			ChainID:                tpn.ChainID,
			SizeCheckDelta:         sizeCheckDelta,
			ValidityAttester:       tpn.BlockTracker,
			EpochStartTrigger:      tpn.EpochStartTrigger,
			WhiteListHandler:       tpn.WhiteListHandler,
			AntifloodHandler:       &mock.NilAntifloodHandler{},
		}
		interceptorContainerFactory, _ := interceptorscontainer.NewMetaInterceptorsContainerFactory(metaIntercContFactArgs)

		tpn.InterceptorsContainer, err = interceptorContainerFactory.Create()
		if err != nil {
			log.Debug("interceptor container factory Create", "error", err.Error())
		}
	} else {
		argsShardEpochStart := &shardchain.ArgsShardEpochStartTrigger{
			Marshalizer:            TestMarshalizer,
			Hasher:                 TestHasher,
			HeaderValidator:        tpn.HeaderValidator,
			Uint64Converter:        TestUint64Converter,
			DataPool:               tpn.DataPool,
			Storage:                tpn.Storage,
			RequestHandler:         tpn.RequestHandler,
			Epoch:                  0,
			Validity:               1,
			Finality:               1,
			EpochStartNotifier:     tpn.EpochStartNotifier,
			ValidatorInfoProcessor: &mock.ValidatorInfoProcessorStub{},
		}
		epochStartTrigger, _ := shardchain.NewEpochStartTrigger(argsShardEpochStart)
		tpn.EpochStartTrigger = &shardchain.TestTrigger{}
		tpn.EpochStartTrigger.SetTrigger(epochStartTrigger)

		shardInterContFactArgs := interceptorscontainer.ShardInterceptorsContainerFactoryArgs{
			Accounts:               tpn.AccntState,
			ShardCoordinator:       tpn.ShardCoordinator,
			NodesCoordinator:       tpn.NodesCoordinator,
			Messenger:              tpn.Messenger,
			Store:                  tpn.Storage,
			ProtoMarshalizer:       TestMarshalizer,
			TxSignMarshalizer:      TestTxSignMarshalizer,
			Hasher:                 TestHasher,
			KeyGen:                 tpn.OwnAccount.KeygenTxSign,
			BlockSignKeyGen:        tpn.OwnAccount.KeygenBlockSign,
			SingleSigner:           tpn.OwnAccount.SingleSigner,
			BlockSingleSigner:      tpn.OwnAccount.BlockSingleSigner,
			MultiSigner:            TestMultiSig,
			DataPool:               tpn.DataPool,
			AddrConverter:          TestAddressConverter,
			MaxTxNonceDeltaAllowed: maxTxNonceDeltaAllowed,
			TxFeeHandler:           tpn.EconomicsData,
			BlackList:              tpn.BlackListHandler,
			HeaderSigVerifier:      tpn.HeaderSigVerifier,
			ChainID:                tpn.ChainID,
			SizeCheckDelta:         sizeCheckDelta,
			ValidityAttester:       tpn.BlockTracker,
			EpochStartTrigger:      tpn.EpochStartTrigger,
			WhiteListHandler:       tpn.WhiteListHandler,
			AntifloodHandler:       &mock.NilAntifloodHandler{},
		}
		interceptorContainerFactory, _ := interceptorscontainer.NewShardInterceptorsContainerFactory(shardInterContFactArgs)

		tpn.InterceptorsContainer, err = interceptorContainerFactory.Create()
		if err != nil {
			fmt.Println(err.Error())
		}
	}
}

func (tpn *TestProcessorNode) initResolvers() {
	dataPacker, _ := partitioning.NewSimpleDataPacker(TestMarshalizer)

	resolverContainerFactory := resolverscontainer.FactoryArgs{
		ShardCoordinator:           tpn.ShardCoordinator,
		Messenger:                  tpn.Messenger,
		Store:                      tpn.Storage,
		Marshalizer:                TestMarshalizer,
		DataPools:                  tpn.DataPool,
		Uint64ByteSliceConverter:   TestUint64Converter,
		DataPacker:                 dataPacker,
		TriesContainer:             tpn.TrieContainer,
		SizeCheckDelta:             100,
		InputAntifloodHandler:      &mock.NilAntifloodHandler{},
		OutputAntifloodHandler:     &mock.NilAntifloodHandler{},
		NumConcurrentResolvingJobs: 10,
	}

	var err error
	if tpn.ShardCoordinator.SelfId() == core.MetachainShardId {
		resolversContainerFactory, _ := resolverscontainer.NewMetaResolversContainerFactory(resolverContainerFactory)

		tpn.ResolversContainer, err = resolversContainerFactory.Create()
		log.LogIfError(err)

		tpn.ResolverFinder, _ = containers.NewResolversFinder(tpn.ResolversContainer, tpn.ShardCoordinator)
		tpn.RequestHandler, _ = requestHandlers.NewResolverRequestHandler(
			tpn.ResolverFinder,
			tpn.RequestedItemsHandler,
			tpn.WhiteListHandler,
			100,
			tpn.ShardCoordinator.SelfId(),
			time.Second,
		)
	} else {
		resolversContainerFactory, _ := resolverscontainer.NewShardResolversContainerFactory(resolverContainerFactory)

		tpn.ResolversContainer, err = resolversContainerFactory.Create()
		log.LogIfError(err)

		tpn.ResolverFinder, _ = containers.NewResolversFinder(tpn.ResolversContainer, tpn.ShardCoordinator)
		tpn.RequestHandler, _ = requestHandlers.NewResolverRequestHandler(
			tpn.ResolverFinder,
			tpn.RequestedItemsHandler,
			tpn.WhiteListHandler,
			100,
			tpn.ShardCoordinator.SelfId(),
			time.Second,
		)
	}
}

func createAndAddIeleVM(
	vmContainer process.VirtualMachinesContainer,
	blockChainHook vmcommon.BlockchainHook,
) {
	cryptoHook := hooks.NewVMCryptoHook()
	ieleVM := endpoint.NewElrondIeleVM(factory.IELEVirtualMachine, endpoint.ElrondTestnet, blockChainHook, cryptoHook)
	_ = vmContainer.Add(factory.IELEVirtualMachine, ieleVM)
}

func (tpn *TestProcessorNode) initInnerProcessors() {
	if tpn.ShardCoordinator.SelfId() == core.MetachainShardId {
		tpn.initMetaInnerProcessors()
		return
	}

	if tpn.ValidatorStatisticsProcessor == nil {
		tpn.ValidatorStatisticsProcessor = &mock.ValidatorStatisticsProcessorStub{}
	}

	interimProcFactory, _ := shard.NewIntermediateProcessorsContainerFactory(
		tpn.ShardCoordinator,
		TestMarshalizer,
		TestHasher,
		TestAddressConverter,
		tpn.Storage,
		tpn.DataPool,
		tpn.EconomicsData.EconomicsData,
	)

	tpn.InterimProcContainer, _ = interimProcFactory.Create()
	tpn.ScrForwarder, _ = tpn.InterimProcContainer.Get(dataBlock.SmartContractResultBlock)

	tpn.RewardsProcessor, _ = rewardTransaction.NewRewardTxProcessor(
		tpn.AccntState,
		TestAddressConverter,
		tpn.ShardCoordinator,
	)

	argsHook := hooks.ArgBlockChainHook{
		Accounts:         tpn.AccntState,
		AddrConv:         TestAddressConverter,
		StorageService:   tpn.Storage,
		BlockChain:       tpn.BlockChain,
		ShardCoordinator: tpn.ShardCoordinator,
		Marshalizer:      TestMarshalizer,
		Uint64Converter:  TestUint64Converter,
	}
	maxGasLimitPerBlock := uint64(0xFFFFFFFFFFFFFFFF)
	gasSchedule := arwenConfig.MakeGasMap(1)
	vmFactory, _ := shard.NewVMContainerFactory(maxGasLimitPerBlock, gasSchedule, argsHook)

	tpn.VMContainer, _ = vmFactory.Create()
	tpn.BlockchainHook, _ = vmFactory.BlockChainHookImpl().(*hooks.BlockChainHookImpl)
	createAndAddIeleVM(tpn.VMContainer, tpn.BlockchainHook)

	mockVM, _ := mock.NewOneSCExecutorMockVM(tpn.BlockchainHook, TestHasher)
	mockVM.GasForOperation = OpGasValueForMockVm
	_ = tpn.VMContainer.Add(procFactory.InternalTestingVM, mockVM)

	tpn.FeeAccumulator, _ = postprocess.NewFeeAccumulator()
	tpn.ArgsParser = vmcommon.NewAtArgumentParser()
	txTypeHandler, _ := coordinator.NewTxTypeHandler(TestAddressConverter, tpn.ShardCoordinator, tpn.AccntState)
	tpn.GasHandler, _ = preprocess.NewGasComputation(tpn.EconomicsData)

	vm.FillGasMapInternal(gasSchedule, 1)
	argsNewScProcessor := smartContract.ArgsNewSmartContractProcessor{
		VmContainer:   tpn.VMContainer,
		ArgsParser:    tpn.ArgsParser,
		Hasher:        TestHasher,
		Marshalizer:   TestMarshalizer,
		AccountsDB:    tpn.AccntState,
		TempAccounts:  vmFactory.BlockChainHookImpl(),
		AdrConv:       TestAddressConverter,
		Coordinator:   tpn.ShardCoordinator,
		ScrForwarder:  tpn.ScrForwarder,
		TxFeeHandler:  tpn.FeeAccumulator,
		EconomicsFee:  tpn.EconomicsData,
		TxTypeHandler: txTypeHandler,
		GasHandler:    tpn.GasHandler,
		GasMap:        gasSchedule,
	}
	tpn.ScProcessor, _ = smartContract.NewSmartContractProcessor(argsNewScProcessor)

	receiptsHandler, _ := tpn.InterimProcContainer.Get(dataBlock.ReceiptBlock)
	badBlocskHandler, _ := tpn.InterimProcContainer.Get(dataBlock.InvalidBlock)
	tpn.TxProcessor, _ = transaction.NewTxProcessor(
		tpn.AccntState,
		TestHasher,
		TestAddressConverter,
		TestMarshalizer,
		tpn.ShardCoordinator,
		tpn.ScProcessor,
		tpn.FeeAccumulator,
		txTypeHandler,
		tpn.EconomicsData,
		receiptsHandler,
		badBlocskHandler,
	)

	fact, _ := shard.NewPreProcessorsContainerFactory(
		tpn.ShardCoordinator,
		tpn.Storage,
		TestMarshalizer,
		TestHasher,
		tpn.DataPool,
		TestAddressConverter,
		tpn.AccntState,
		tpn.RequestHandler,
		tpn.TxProcessor,
		tpn.ScProcessor,
		tpn.ScProcessor.(process.SmartContractResultProcessor),
		tpn.RewardsProcessor,
		tpn.EconomicsData,
		tpn.GasHandler,
		tpn.BlockTracker,
		TestBlockSizeComputationHandler,
	)
	tpn.PreProcessorsContainer, _ = fact.Create()

	tpn.TxCoordinator, _ = coordinator.NewTransactionCoordinator(
		TestHasher,
		TestMarshalizer,
		tpn.ShardCoordinator,
		tpn.AccntState,
		tpn.DataPool.MiniBlocks(),
		tpn.RequestHandler,
		tpn.PreProcessorsContainer,
		tpn.InterimProcContainer,
		tpn.GasHandler,
		tpn.FeeAccumulator,
	)
}

func (tpn *TestProcessorNode) initMetaInnerProcessors() {
	interimProcFactory, _ := metaProcess.NewIntermediateProcessorsContainerFactory(
		tpn.ShardCoordinator,
		TestMarshalizer,
		TestHasher,
		TestAddressConverter,
		tpn.Storage,
		tpn.DataPool,
	)

	tpn.InterimProcContainer, _ = interimProcFactory.Create()
	tpn.ScrForwarder, _ = tpn.InterimProcContainer.Get(dataBlock.SmartContractResultBlock)

	argsHook := hooks.ArgBlockChainHook{
		Accounts:         tpn.AccntState,
		AddrConv:         TestAddressConverter,
		StorageService:   tpn.Storage,
		BlockChain:       tpn.BlockChain,
		ShardCoordinator: tpn.ShardCoordinator,
		Marshalizer:      TestMarshalizer,
		Uint64Converter:  TestUint64Converter,
	}
	gasSchedule := make(map[string]map[string]uint64)
	vm.FillGasMapInternal(gasSchedule, 1)
	vmFactory, _ := metaProcess.NewVMContainerFactory(argsHook, tpn.EconomicsData.EconomicsData, &genesis.NilMessageSignVerifier{}, gasSchedule)

	tpn.VMContainer, _ = vmFactory.Create()
	tpn.BlockchainHook, _ = vmFactory.BlockChainHookImpl().(*hooks.BlockChainHookImpl)

	tpn.addMockVm(tpn.BlockchainHook)

	tpn.FeeAccumulator, _ = postprocess.NewFeeAccumulator()
	txTypeHandler, _ := coordinator.NewTxTypeHandler(TestAddressConverter, tpn.ShardCoordinator, tpn.AccntState)
	tpn.ArgsParser = vmcommon.NewAtArgumentParser()
	tpn.GasHandler, _ = preprocess.NewGasComputation(tpn.EconomicsData)
	argsNewScProcessor := smartContract.ArgsNewSmartContractProcessor{
		VmContainer:   tpn.VMContainer,
		ArgsParser:    tpn.ArgsParser,
		Hasher:        TestHasher,
		Marshalizer:   TestMarshalizer,
		AccountsDB:    tpn.AccntState,
		TempAccounts:  vmFactory.BlockChainHookImpl(),
		AdrConv:       TestAddressConverter,
		Coordinator:   tpn.ShardCoordinator,
		ScrForwarder:  tpn.ScrForwarder,
		TxFeeHandler:  tpn.FeeAccumulator,
		EconomicsFee:  tpn.EconomicsData,
		TxTypeHandler: txTypeHandler,
		GasHandler:    tpn.GasHandler,
		GasMap:        gasSchedule,
	}
	scProcessor, _ := smartContract.NewSmartContractProcessor(argsNewScProcessor)
	tpn.ScProcessor = scProcessor
	tpn.TxProcessor, _ = transaction.NewMetaTxProcessor(
		TestHasher,
		TestMarshalizer,
		tpn.AccntState,
		TestAddressConverter,
		tpn.ShardCoordinator,
		tpn.ScProcessor,
		txTypeHandler,
		tpn.EconomicsData,
	)

	fact, _ := metaProcess.NewPreProcessorsContainerFactory(
		tpn.ShardCoordinator,
		tpn.Storage,
		TestMarshalizer,
		TestHasher,
		tpn.DataPool,
		tpn.AccntState,
		tpn.RequestHandler,
		tpn.TxProcessor,
		scProcessor,
		tpn.EconomicsData.EconomicsData,
		tpn.GasHandler,
		tpn.BlockTracker,
		TestAddressConverter,
		TestBlockSizeComputationHandler,
	)
	tpn.PreProcessorsContainer, _ = fact.Create()

	tpn.TxCoordinator, _ = coordinator.NewTransactionCoordinator(
		TestHasher,
		TestMarshalizer,
		tpn.ShardCoordinator,
		tpn.AccntState,
		tpn.DataPool.MiniBlocks(),
		tpn.RequestHandler,
		tpn.PreProcessorsContainer,
		tpn.InterimProcContainer,
		tpn.GasHandler,
		tpn.FeeAccumulator,
	)
}

func (tpn *TestProcessorNode) addMockVm(blockchainHook vmcommon.BlockchainHook) {
	mockVM, _ := mock.NewOneSCExecutorMockVM(blockchainHook, TestHasher)
	mockVM.GasForOperation = OpGasValueForMockVm

	_ = tpn.VMContainer.Add(factory.InternalTestingVM, mockVM)
}

func (tpn *TestProcessorNode) initBlockProcessor(stateCheckpointModulus uint) {
	var err error
	tpn.ValidatorInfoProcessor = &mock.ValidatorInfoProcessorStub{}
	tpn.ForkDetector = &mock.ForkDetectorStub{
		AddHeaderCalled: func(header data.HeaderHandler, hash []byte, state process.BlockHeaderState, selfNotarizedHeaders []data.HeaderHandler, selfNotarizedHeadersHashes [][]byte) error {
			return nil
		},
		GetHighestFinalBlockNonceCalled: func() uint64 {
			return 0
		},
		ProbableHighestNonceCalled: func() uint64 {
			return 0
		},
		GetHighestFinalBlockHashCalled: func() []byte {
			return nil
		},
	}

	accountsDb := make(map[state.AccountsDbIdentifier]state.AccountsAdapter)
	accountsDb[state.UserAccountsState] = tpn.AccntState
	accountsDb[state.PeerAccountsState] = tpn.PeerState

	argumentsBase := block.ArgBaseProcessor{
		AccountsDB:       accountsDb,
		ForkDetector:     tpn.ForkDetector,
		Hasher:           TestHasher,
		Marshalizer:      TestMarshalizer,
		Store:            tpn.Storage,
		ShardCoordinator: tpn.ShardCoordinator,
		NodesCoordinator: tpn.NodesCoordinator,
		FeeHandler:       tpn.FeeAccumulator,
		Uint64Converter:  TestUint64Converter,
		RequestHandler:   tpn.RequestHandler,
		Core:             nil,
		BlockChainHook:   tpn.BlockchainHook,
		HeaderValidator:  tpn.HeaderValidator,
		Rounder:          tpn.Rounder,
		BootStorer: &mock.BoostrapStorerMock{
			PutCalled: func(round int64, bootData bootstrapStorage.BootstrapData) error {
				return nil
			},
		},
		BlockTracker:           tpn.BlockTracker,
		DataPool:               tpn.DataPool,
		StateCheckpointModulus: stateCheckpointModulus,
		BlockChain:             tpn.BlockChain,
		BlockSizeThrottler:     TestBlockSizeThrottler,
	}

	if check.IfNil(tpn.EpochStartNotifier) {
		tpn.EpochStartNotifier = &mock.EpochStartNotifierStub{}
	}

	if tpn.ShardCoordinator.SelfId() == core.MetachainShardId {
		argsEpochStart := &metachain.ArgsNewMetaEpochStartTrigger{
			GenesisTime: argumentsBase.Rounder.TimeStamp(),
			Settings: &config.EpochStartConfig{
				MinRoundsBetweenEpochs: 1000,
				RoundsPerEpoch:         10000,
			},
			Epoch:              0,
			EpochStartNotifier: tpn.EpochStartNotifier,
			Storage:            tpn.Storage,
			Marshalizer:        TestMarshalizer,
			Hasher:             TestHasher,
		}
		epochStartTrigger, _ := metachain.NewEpochStartTrigger(argsEpochStart)
		tpn.EpochStartTrigger = &metachain.TestTrigger{}
		tpn.EpochStartTrigger.SetTrigger(epochStartTrigger)

		argumentsBase.EpochStartTrigger = tpn.EpochStartTrigger
		argumentsBase.TxCoordinator = tpn.TxCoordinator

		blsKeyedAddressConverter, _ := addressConverters.NewPlainAddressConverter(
			128,
			"0x",
		)
		argsStakingToPeer := scToProtocol.ArgStakingToPeer{
			AdrConv:          blsKeyedAddressConverter,
			Hasher:           TestHasher,
			ProtoMarshalizer: TestMarshalizer,
			VmMarshalizer:    TestVmMarshalizer,
			PeerState:        tpn.PeerState,
			BaseState:        tpn.AccntState,
			ArgParser:        tpn.ArgsParser,
			CurrTxs:          tpn.DataPool.CurrentBlockTxs(),
			ScQuery:          tpn.SCQueryService,
		}
		scToProtocolInstance, _ := scToProtocol.NewStakingToPeer(argsStakingToPeer)

		argsEpochStartData := metachain.ArgsNewEpochStartData{
			Marshalizer:       TestMarshalizer,
			Hasher:            TestHasher,
			Store:             tpn.Storage,
			DataPool:          tpn.DataPool,
			BlockTracker:      tpn.BlockTracker,
			ShardCoordinator:  tpn.ShardCoordinator,
			EpochStartTrigger: tpn.EpochStartTrigger,
		}
		epochStartDataCreator, _ := metachain.NewEpochStartData(argsEpochStartData)

		argsEpochEconomics := metachain.ArgsNewEpochEconomics{
			Marshalizer:      TestMarshalizer,
			Hasher:           TestHasher,
			Store:            tpn.Storage,
			ShardCoordinator: tpn.ShardCoordinator,
			NodesCoordinator: tpn.NodesCoordinator,
			RewardsHandler:   tpn.EconomicsData,
			RoundTime:        tpn.Rounder,
		}
		epochEconomics, _ := metachain.NewEndOfEpochEconomicsDataCreator(argsEpochEconomics)

		rewardsStorage := tpn.Storage.GetStorer(dataRetriever.RewardTransactionUnit)
		miniBlockStorage := tpn.Storage.GetStorer(dataRetriever.MiniBlockUnit)
		argsEpochRewards := metachain.ArgsNewRewardsCreator{
			ShardCoordinator: tpn.ShardCoordinator,
			AddrConverter:    TestAddressConverter,
			RewardsStorage:   rewardsStorage,
			MiniBlockStorage: miniBlockStorage,
			Hasher:           TestHasher,
			Marshalizer:      TestMarshalizer,
			DataPool:         tpn.DataPool,
		}
		epochStartRewards, _ := metachain.NewEpochStartRewardsCreator(argsEpochRewards)

		argsEpochValidatorInfo := metachain.ArgsNewValidatorInfoCreator{
			ShardCoordinator: tpn.ShardCoordinator,
			MiniBlockStorage: miniBlockStorage,
			Hasher:           TestHasher,
			Marshalizer:      TestMarshalizer,
			DataPool:         tpn.DataPool,
		}

		epochStartValidatorInfo, _ := metachain.NewValidatorInfoCreator(argsEpochValidatorInfo)

		arguments := block.ArgMetaProcessor{
			ArgBaseProcessor:             argumentsBase,
			SCDataGetter:                 tpn.SCQueryService,
			SCToProtocol:                 scToProtocolInstance,
			PendingMiniBlocksHandler:     &mock.PendingMiniBlocksHandlerStub{},
			EpochEconomics:               epochEconomics,
			EpochStartDataCreator:        epochStartDataCreator,
			EpochRewardsCreator:          epochStartRewards,
			EpochValidatorInfoCreator:    epochStartValidatorInfo,
			ValidatorStatisticsProcessor: tpn.ValidatorStatisticsProcessor,
		}

		tpn.BlockProcessor, err = block.NewMetaProcessor(arguments)
	} else {
		if check.IfNil(tpn.EpochStartTrigger) {
			argsShardEpochStart := &shardchain.ArgsShardEpochStartTrigger{
				Marshalizer:            TestMarshalizer,
				Hasher:                 TestHasher,
				HeaderValidator:        tpn.HeaderValidator,
				Uint64Converter:        TestUint64Converter,
				DataPool:               tpn.DataPool,
				Storage:                tpn.Storage,
				RequestHandler:         tpn.RequestHandler,
				Epoch:                  0,
				Validity:               1,
				Finality:               1,
				EpochStartNotifier:     tpn.EpochStartNotifier,
				ValidatorInfoProcessor: &mock.ValidatorInfoProcessorStub{},
			}
			epochStartTrigger, _ := shardchain.NewEpochStartTrigger(argsShardEpochStart)
			tpn.EpochStartTrigger = &shardchain.TestTrigger{}
			tpn.EpochStartTrigger.SetTrigger(epochStartTrigger)
		}

		argumentsBase.EpochStartTrigger = tpn.EpochStartTrigger
		argumentsBase.BlockChainHook = tpn.BlockchainHook
		argumentsBase.TxCoordinator = tpn.TxCoordinator
		arguments := block.ArgShardProcessor{
			ArgBaseProcessor: argumentsBase,
			TxsPoolsCleaner:  &mock.TxPoolsCleanerMock{},
		}

		tpn.BlockProcessor, err = block.NewShardProcessor(arguments)
	}

	if err != nil {
		log.Error("error creating blockprocessor", "error", err.Error())
	}
}

func (tpn *TestProcessorNode) setGenesisBlock() {
	genesisBlock := tpn.GenesisBlocks[tpn.ShardCoordinator.SelfId()]
	_ = tpn.BlockChain.SetGenesisHeader(genesisBlock)
	hash, _ := core.CalculateHash(TestMarshalizer, TestHasher, genesisBlock)
	tpn.BlockChain.SetGenesisHeaderHash(hash)
	log.Info("set genesis",
		"shard ID", tpn.ShardCoordinator.SelfId(),
		"hash", core.ToHex(hash),
	)
}

func (tpn *TestProcessorNode) initNode() {
	var err error

	txAccumulator, _ := accumulator.NewTimeAccumulator(time.Millisecond*10, time.Millisecond)
	tpn.Node, err = node.NewNode(
		node.WithMessenger(tpn.Messenger),
		node.WithInternalMarshalizer(TestMarshalizer, 100),
		node.WithVmMarshalizer(TestVmMarshalizer),
		node.WithTxSignMarshalizer(TestTxSignMarshalizer),
		node.WithHasher(TestHasher),
		node.WithAddressConverter(TestAddressConverter),
		node.WithAccountsAdapter(tpn.AccntState),
		node.WithKeyGen(tpn.OwnAccount.KeygenTxSign),
		node.WithKeyGenForAccounts(TestKeyGenForAccounts),
		node.WithTxFeeHandler(tpn.EconomicsData),
		node.WithShardCoordinator(tpn.ShardCoordinator),
		node.WithNodesCoordinator(tpn.NodesCoordinator),
		node.WithBlockChain(tpn.BlockChain),
		node.WithUint64ByteSliceConverter(TestUint64Converter),
		node.WithMultiSigner(tpn.MultiSigner),
		node.WithSingleSigner(tpn.OwnAccount.SingleSigner),
		node.WithPrivKey(tpn.NodeKeys.Sk),
		node.WithPubKey(tpn.NodeKeys.Pk),
		node.WithInterceptorsContainer(tpn.InterceptorsContainer),
		node.WithResolversFinder(tpn.ResolverFinder),
		node.WithBlockProcessor(tpn.BlockProcessor),
		node.WithTxSingleSigner(tpn.OwnAccount.SingleSigner),
		node.WithDataStore(tpn.Storage),
		node.WithSyncer(&mock.SyncTimerMock{}),
		node.WithBlackListHandler(tpn.BlackListHandler),
		node.WithDataPool(tpn.DataPool),
		node.WithNetworkShardingCollector(tpn.NetworkShardingCollector),
		node.WithTxAccumulator(txAccumulator),
	)
	log.LogIfError(err)
}

// SendTransaction can send a transaction (it does the dispatching)
func (tpn *TestProcessorNode) SendTransaction(tx *dataTransaction.Transaction) (string, error) {
	tx, txHash, err := tpn.Node.CreateTransaction(
		tx.Nonce,
		tx.Value.String(),
		hex.EncodeToString(tx.RcvAddr),
		hex.EncodeToString(tx.SndAddr),
		tx.GasPrice,
		tx.GasLimit,
		tx.Data,
		hex.EncodeToString(tx.Signature),
	)
	if err != nil {
		return "", err
	}

	err = tpn.Node.ValidateTransaction(tx)
	if err != nil {
		return "", err
	}

	_, err = tpn.Node.SendBulkTransactions([]*dataTransaction.Transaction{tx})
	if err != nil {
		return "", err
	}

	return hex.EncodeToString(txHash), err
}

func (tpn *TestProcessorNode) addHandlersForCounters() {
	hdrHandlers := func(header data.HeaderHandler, key []byte) {
		atomic.AddInt32(&tpn.CounterHdrRecv, 1)
	}

	if tpn.ShardCoordinator.SelfId() == core.MetachainShardId {
		tpn.DataPool.Headers().RegisterHandler(hdrHandlers)
	} else {
		txHandler := func(key []byte) {
			tx, _ := tpn.DataPool.Transactions().SearchFirstData(key)
			tpn.ReceivedTransactions.Store(string(key), tx)
			atomic.AddInt32(&tpn.CounterTxRecv, 1)
		}
		mbHandlers := func(key []byte) {
			atomic.AddInt32(&tpn.CounterMbRecv, 1)
		}

		tpn.DataPool.UnsignedTransactions().RegisterHandler(txHandler)
		tpn.DataPool.Transactions().RegisterHandler(txHandler)
		tpn.DataPool.RewardTransactions().RegisterHandler(txHandler)
		tpn.DataPool.Headers().RegisterHandler(hdrHandlers)
		tpn.DataPool.MiniBlocks().RegisterHandler(mbHandlers)
	}
}

// StartSync calls Bootstrapper.StartSync. Errors if bootstrapper is not set
func (tpn *TestProcessorNode) StartSync() error {
	if tpn.Bootstrapper == nil {
		return errors.New("no bootstrapper available")
	}

	tpn.Bootstrapper.StartSync()

	return nil
}

// LoadTxSignSkBytes alters the already generated sk/pk pair
func (tpn *TestProcessorNode) LoadTxSignSkBytes(skBytes []byte) {
	tpn.OwnAccount.LoadTxSignSkBytes(skBytes)
}

// ProposeBlock proposes a new block
func (tpn *TestProcessorNode) ProposeBlock(round uint64, nonce uint64) (data.BodyHandler, data.HeaderHandler, [][]byte) {
	startTime := time.Now()
	maxTime := time.Second * 2

	haveTime := func() bool {
		elapsedTime := time.Since(startTime)
		remainingTime := maxTime - elapsedTime
		return remainingTime > 0
	}

	blockHeader := tpn.BlockProcessor.CreateNewHeader(round)

	blockHeader.SetShardID(tpn.ShardCoordinator.SelfId())
	blockHeader.SetRound(round)
	blockHeader.SetNonce(nonce)
	blockHeader.SetPubKeysBitmap([]byte{1})

	currHdr := tpn.BlockChain.GetCurrentBlockHeader()
	currHdrHash := tpn.BlockChain.GetCurrentBlockHeaderHash()
	if check.IfNil(currHdr) {
		currHdr = tpn.BlockChain.GetGenesisHeader()
		currHdrHash = tpn.BlockChain.GetGenesisHeaderHash()
	}

	blockHeader.SetPrevHash(currHdrHash)
	blockHeader.SetPrevRandSeed(currHdr.GetRandSeed())
	sig, _ := TestMultiSig.AggregateSigs(nil)
	blockHeader.SetSignature(sig)
	blockHeader.SetRandSeed(sig)
	blockHeader.SetLeaderSignature([]byte("leader sign"))
	blockHeader.SetChainID(tpn.ChainID)
	blockHeader.SetTimeStamp(round * uint64(tpn.Rounder.TimeDuration().Seconds()))

	blockHeader, blockBody, err := tpn.BlockProcessor.CreateBlock(blockHeader, haveTime)
	if err != nil {
		log.Warn("createBlockBody", "error", err.Error())
		return nil, nil, nil
	}

	shardBlockBody, ok := blockBody.(*dataBlock.Body)
	txHashes := make([][]byte, 0)
	if !ok {
		return blockBody, blockHeader, txHashes
	}

	for _, mb := range shardBlockBody.MiniBlocks {
		if mb.Type == dataBlock.PeerBlock {
			continue
		}
		for _, hash := range mb.TxHashes {
			copiedHash := make([]byte, len(hash))
			copy(copiedHash, hash)
			txHashes = append(txHashes, copiedHash)
		}
	}

	return blockBody, blockHeader, txHashes
}

// BroadcastBlock broadcasts the block and body to the connected peers
func (tpn *TestProcessorNode) BroadcastBlock(body data.BodyHandler, header data.HeaderHandler) {
	_ = tpn.BroadcastMessenger.BroadcastBlock(body, header)
	miniBlocks, transactions, _ := tpn.BlockProcessor.MarshalizedDataToBroadcast(header, body)
	_ = tpn.BroadcastMessenger.BroadcastMiniBlocks(miniBlocks)
	_ = tpn.BroadcastMessenger.BroadcastTransactions(transactions)
}

// CommitBlock commits the block and body
func (tpn *TestProcessorNode) CommitBlock(body data.BodyHandler, header data.HeaderHandler) {
	_ = tpn.BlockProcessor.CommitBlock(header, body)
}

// GetShardHeader returns the first *dataBlock.Header stored in datapools having the nonce provided as parameter
func (tpn *TestProcessorNode) GetShardHeader(nonce uint64) (*dataBlock.Header, error) {
	invalidCachers := tpn.DataPool == nil || tpn.DataPool.Headers() == nil
	if invalidCachers {
		return nil, errors.New("invalid data pool")
	}

	headerObjects, _, err := tpn.DataPool.Headers().GetHeadersByNonceAndShardId(nonce, tpn.ShardCoordinator.SelfId())
	if err != nil {
		return nil, errors.New(fmt.Sprintf("no headers found for nonce and shard id %d %d %s", nonce, tpn.ShardCoordinator.SelfId(), err.Error()))
	}

	headerObject := headerObjects[len(headerObjects)-1]

	header, ok := headerObject.(*dataBlock.Header)
	if !ok {
		return nil, errors.New(fmt.Sprintf("not a *dataBlock.Header stored in headers found for nonce and shard id %d %d", nonce, tpn.ShardCoordinator.SelfId()))
	}

	return header, nil
}

// GetBlockBody returns the body for provided header parameter
func (tpn *TestProcessorNode) GetBlockBody(header *dataBlock.Header) (*dataBlock.Body, error) {
	invalidCachers := tpn.DataPool == nil || tpn.DataPool.MiniBlocks() == nil
	if invalidCachers {
		return nil, errors.New("invalid data pool")
	}

	body := &dataBlock.Body{}
	for _, miniBlockHeader := range header.MiniBlockHeaders {
		miniBlockHash := miniBlockHeader.Hash

		mbObject, ok := tpn.DataPool.MiniBlocks().Get(miniBlockHash)
		if !ok {
			return nil, errors.New(fmt.Sprintf("no miniblock found for hash %s", hex.EncodeToString(miniBlockHash)))
		}

		mb, ok := mbObject.(*dataBlock.MiniBlock)
		if !ok {
			return nil, errors.New(fmt.Sprintf("not a *dataBlock.MiniBlock stored in miniblocks found for hash %s", hex.EncodeToString(miniBlockHash)))
		}

		body.MiniBlocks = append(body.MiniBlocks, mb)
	}

	return body, nil
}

// GetMetaBlockBody returns the body for provided header parameter
func (tpn *TestProcessorNode) GetMetaBlockBody(header *dataBlock.MetaBlock) (*dataBlock.Body, error) {
	invalidCachers := tpn.DataPool == nil || tpn.DataPool.MiniBlocks() == nil
	if invalidCachers {
		return nil, errors.New("invalid data pool")
	}

	body := &dataBlock.Body{}
	for _, miniBlockHeader := range header.MiniBlockHeaders {
		miniBlockHash := miniBlockHeader.Hash

		mbObject, ok := tpn.DataPool.MiniBlocks().Get(miniBlockHash)
		if !ok {
			return nil, errors.New(fmt.Sprintf("no miniblock found for hash %s", hex.EncodeToString(miniBlockHash)))
		}

		mb, ok := mbObject.(*dataBlock.MiniBlock)
		if !ok {
			return nil, errors.New(fmt.Sprintf("not a *dataBlock.MiniBlock stored in miniblocks found for hash %s", hex.EncodeToString(miniBlockHash)))
		}

		body.MiniBlocks = append(body.MiniBlocks, mb)
	}

	return body, nil
}

// GetMetaHeader returns the first *dataBlock.MetaBlock stored in datapools having the nonce provided as parameter
func (tpn *TestProcessorNode) GetMetaHeader(nonce uint64) (*dataBlock.MetaBlock, error) {
	invalidCachers := tpn.DataPool == nil || tpn.DataPool.Headers() == nil
	if invalidCachers {
		return nil, errors.New("invalid data pool")
	}

	headerObjects, _, err := tpn.DataPool.Headers().GetHeadersByNonceAndShardId(nonce, core.MetachainShardId)
	if err != nil {
		return nil, errors.New(fmt.Sprintf("no headers found for nonce and shard id %d %d %s", nonce, core.MetachainShardId, err.Error()))
	}

	headerObject := headerObjects[len(headerObjects)-1]

	header, ok := headerObject.(*dataBlock.MetaBlock)
	if !ok {
		return nil, errors.New(fmt.Sprintf("not a *dataBlock.MetaBlock stored in headers found for nonce and shard id %d %d", nonce, core.MetachainShardId))
	}

	return header, nil
}

// SyncNode tries to process and commit a block already stored in data pool with provided nonce
func (tpn *TestProcessorNode) SyncNode(nonce uint64) error {
	if tpn.ShardCoordinator.SelfId() == core.MetachainShardId {
		return tpn.syncMetaNode(nonce)
	} else {
		return tpn.syncShardNode(nonce)
	}
}

func (tpn *TestProcessorNode) syncShardNode(nonce uint64) error {
	header, err := tpn.GetShardHeader(nonce)
	if err != nil {
		return err
	}

	body, err := tpn.GetBlockBody(header)
	if err != nil {
		return err
	}

	err = tpn.BlockProcessor.ProcessBlock(
		header,
		body,
		func() time.Duration {
			return time.Second * 5
		},
	)
	if err != nil {
		return err
	}

	err = tpn.BlockProcessor.CommitBlock(header, body)
	if err != nil {
		return err
	}

	return nil
}

func (tpn *TestProcessorNode) syncMetaNode(nonce uint64) error {
	header, err := tpn.GetMetaHeader(nonce)
	if err != nil {
		return err
	}

	body, err := tpn.GetMetaBlockBody(header)
	if err != nil {
		return err
	}

	err = tpn.BlockProcessor.ProcessBlock(
		header,
		body,
		func() time.Duration {
			return time.Second * 2
		},
	)
	if err != nil {
		return err
	}

	err = tpn.BlockProcessor.CommitBlock(header, body)
	if err != nil {
		return err
	}

	return nil
}

// SetAccountNonce sets the account nonce with journal
func (tpn *TestProcessorNode) SetAccountNonce(nonce uint64) error {
	nodeAccount, _ := tpn.AccntState.LoadAccount(tpn.OwnAccount.Address)
	nodeAccount.(state.UserAccountHandler).IncreaseNonce(nonce)

	err := tpn.AccntState.SaveAccount(nodeAccount)
	if err != nil {
		return err
	}

	_, err = tpn.AccntState.Commit()
	if err != nil {
		return err
	}

	return nil
}

// MiniBlocksPresent checks if the all the miniblocks are present in the pool
func (tpn *TestProcessorNode) MiniBlocksPresent(hashes [][]byte) bool {
	mbCacher := tpn.DataPool.MiniBlocks()
	for i := 0; i < len(hashes); i++ {
		ok := mbCacher.Has(hashes[i])
		if !ok {
			return false
		}
	}

	return true
}

func (tpn *TestProcessorNode) initRounder() {
	tpn.Rounder = &mock.RounderMock{TimeDurationField: 5 * time.Second}
}

func (tpn *TestProcessorNode) initRequestedItemsHandler() {
	tpn.RequestedItemsHandler = timecache.NewTimeCache(roundDuration)
}

func (tpn *TestProcessorNode) initBlockTracker() {
	argBaseTracker := track.ArgBaseTracker{
		Hasher:           TestHasher,
		HeaderValidator:  tpn.HeaderValidator,
		Marshalizer:      TestMarshalizer,
		RequestHandler:   tpn.RequestHandler,
		Rounder:          tpn.Rounder,
		ShardCoordinator: tpn.ShardCoordinator,
		Store:            tpn.Storage,
		StartHeaders:     tpn.GenesisBlocks,
	}

	if tpn.ShardCoordinator.SelfId() != core.MetachainShardId {
		arguments := track.ArgShardTracker{
			ArgBaseTracker: argBaseTracker,
			PoolsHolder:    tpn.DataPool,
		}

		tpn.BlockTracker, _ = track.NewShardBlockTrack(arguments)
	} else {
		arguments := track.ArgMetaTracker{
			ArgBaseTracker: argBaseTracker,
			PoolsHolder:    tpn.DataPool,
		}

		tpn.BlockTracker, _ = track.NewMetaBlockTrack(arguments)
	}
}

func (tpn *TestProcessorNode) initHeaderValidator() {
	argsHeaderValidator := block.ArgsHeaderValidator{
		Hasher:      TestHasher,
		Marshalizer: TestMarshalizer,
	}

	tpn.HeaderValidator, _ = block.NewHeaderValidator(argsHeaderValidator)
}<|MERGE_RESOLUTION|>--- conflicted
+++ resolved
@@ -335,11 +335,7 @@
 }
 
 func (tpn *TestProcessorNode) initValidatorStatistics() {
-<<<<<<< HEAD
-	rater, _ := rating.NewBlockSigningRaterAndListIndexer(tpn.EconomicsData.RatingsData())
-=======
 	rater, _ := rating.NewBlockSigningRater(tpn.RatingsData)
->>>>>>> 8b33a673
 
 	arguments := peer.ArgValidatorStatisticsProcessor{
 		PeerAdapter:         tpn.PeerState,
