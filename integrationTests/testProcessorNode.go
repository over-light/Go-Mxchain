--- conflicted
+++ resolved
@@ -790,12 +790,7 @@
 					MinStepValue:                         "10",
 					MinStakeValue:                        "1",
 					UnBondPeriod:                         1,
-<<<<<<< HEAD
-=======
 					UnBondPeriodInEpochs:                 1,
-					StakingV2Epoch:                       0,
-					StakeEnableEpoch:                     0,
->>>>>>> 49d12794
 					NumRoundsWithoutBleed:                1,
 					MaximumPercentageToBleed:             1,
 					BleedPercentagePerRound:              1,
@@ -1506,12 +1501,7 @@
 				MinStepValue:                         "10",
 				MinStakeValue:                        "1",
 				UnBondPeriod:                         1,
-<<<<<<< HEAD
-=======
 				UnBondPeriodInEpochs:                 1,
-				StakingV2Epoch:                       0,
-				StakeEnableEpoch:                     0,
->>>>>>> 49d12794
 				NumRoundsWithoutBleed:                1,
 				MaximumPercentageToBleed:             1,
 				BleedPercentagePerRound:              1,
