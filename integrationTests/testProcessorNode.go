--- conflicted
+++ resolved
@@ -894,21 +894,6 @@
 	smartContractsCache := testscommon.NewCacherMock()
 
 	argsHook := hooks.ArgBlockChainHook{
-<<<<<<< HEAD
-		Accounts:            tpn.AccntState,
-		PubkeyConv:          TestAddressPubkeyConverter,
-		StorageService:      tpn.Storage,
-		BlockChain:          tpn.BlockChain,
-		ShardCoordinator:    tpn.ShardCoordinator,
-		Marshalizer:         TestMarshalizer,
-		Uint64Converter:     TestUint64Converter,
-		BuiltInFunctions:    builtInFuncs,
-		NFTStorageHandler:   nftStorageHandler,
-		DataPool:            tpn.DataPool,
-		CompiledSCPool:      smartContractsCache,
-		EnableEpochsHandler: tpn.EnableEpochsHandler,
-		NilCompiledSCStore:  true,
-=======
 		Accounts:              tpn.AccntState,
 		PubkeyConv:            TestAddressPubkeyConverter,
 		StorageService:        tpn.Storage,
@@ -921,9 +906,8 @@
 		GlobalSettingsHandler: globalSettingsHandler,
 		DataPool:              tpn.DataPool,
 		CompiledSCPool:        smartContractsCache,
-		EpochNotifier:         tpn.EpochNotifier,
+		EnableEpochsHandler: tpn.EnableEpochsHandler,
 		NilCompiledSCStore:    true,
->>>>>>> 0be33902
 	}
 
 	if tpn.ShardCoordinator.SelfId() == core.MetachainShardId {
@@ -1548,21 +1532,6 @@
 	}
 
 	argsHook := hooks.ArgBlockChainHook{
-<<<<<<< HEAD
-		Accounts:            tpn.AccntState,
-		PubkeyConv:          TestAddressPubkeyConverter,
-		StorageService:      tpn.Storage,
-		BlockChain:          tpn.BlockChain,
-		ShardCoordinator:    tpn.ShardCoordinator,
-		Marshalizer:         TestMarshalizer,
-		Uint64Converter:     TestUint64Converter,
-		BuiltInFunctions:    builtInFuncs,
-		NFTStorageHandler:   nftStorageHandler,
-		DataPool:            tpn.DataPool,
-		CompiledSCPool:      tpn.DataPool.SmartContracts(),
-		EnableEpochsHandler: tpn.EnableEpochsHandler,
-		NilCompiledSCStore:  true,
-=======
 		Accounts:              tpn.AccntState,
 		PubkeyConv:            TestAddressPubkeyConverter,
 		StorageService:        tpn.Storage,
@@ -1575,9 +1544,8 @@
 		GlobalSettingsHandler: globalSettingsHandler,
 		DataPool:              tpn.DataPool,
 		CompiledSCPool:        tpn.DataPool.SmartContracts(),
-		EpochNotifier:         tpn.EpochNotifier,
+		EnableEpochsHandler: tpn.EnableEpochsHandler,
 		NilCompiledSCStore:    true,
->>>>>>> 0be33902
 	}
 	esdtTransferParser, _ := parsers.NewESDTTransferParser(TestMarshalizer)
 	maxGasLimitPerBlock := uint64(0xFFFFFFFFFFFFFFFF)
@@ -1772,21 +1740,6 @@
 	}
 	builtInFuncs, nftStorageHandler, globalSettingsHandler, _ := builtInFunctions.CreateBuiltInFuncContainerAndNFTStorageHandler(argsBuiltIn)
 	argsHook := hooks.ArgBlockChainHook{
-<<<<<<< HEAD
-		Accounts:            tpn.AccntState,
-		PubkeyConv:          TestAddressPubkeyConverter,
-		StorageService:      tpn.Storage,
-		BlockChain:          tpn.BlockChain,
-		ShardCoordinator:    tpn.ShardCoordinator,
-		Marshalizer:         TestMarshalizer,
-		Uint64Converter:     TestUint64Converter,
-		BuiltInFunctions:    builtInFuncs,
-		NFTStorageHandler:   nftStorageHandler,
-		DataPool:            tpn.DataPool,
-		CompiledSCPool:      tpn.DataPool.SmartContracts(),
-		EnableEpochsHandler: tpn.EnableEpochsHandler,
-		NilCompiledSCStore:  true,
-=======
 		Accounts:              tpn.AccntState,
 		PubkeyConv:            TestAddressPubkeyConverter,
 		StorageService:        tpn.Storage,
@@ -1799,9 +1752,8 @@
 		GlobalSettingsHandler: globalSettingsHandler,
 		DataPool:              tpn.DataPool,
 		CompiledSCPool:        tpn.DataPool.SmartContracts(),
-		EpochNotifier:         tpn.EpochNotifier,
+		EnableEpochsHandler: tpn.EnableEpochsHandler,
 		NilCompiledSCStore:    true,
->>>>>>> 0be33902
 	}
 
 	var signVerifier vm.MessageSignVerifier
