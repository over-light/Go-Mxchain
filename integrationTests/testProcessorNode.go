package integrationTests

import (
	"context"
	"encoding/hex"
	"fmt"
	"math/big"
	"strconv"
	"sync"
	"sync/atomic"
	"time"

	arwenConfig "github.com/ElrondNetwork/arwen-wasm-vm/config"
	"github.com/ElrondNetwork/elrond-go/config"
	"github.com/ElrondNetwork/elrond-go/consensus"
	"github.com/ElrondNetwork/elrond-go/consensus/spos/sposFactory"
	"github.com/ElrondNetwork/elrond-go/core"
	"github.com/ElrondNetwork/elrond-go/core/check"
	"github.com/ElrondNetwork/elrond-go/core/partitioning"
	"github.com/ElrondNetwork/elrond-go/crypto"
	"github.com/ElrondNetwork/elrond-go/crypto/signing"
	"github.com/ElrondNetwork/elrond-go/crypto/signing/ed25519"
	"github.com/ElrondNetwork/elrond-go/data"
	dataBlock "github.com/ElrondNetwork/elrond-go/data/block"
	"github.com/ElrondNetwork/elrond-go/data/state"
	"github.com/ElrondNetwork/elrond-go/data/state/addressConverters"
	stateFactory "github.com/ElrondNetwork/elrond-go/data/state/factory"
	dataTransaction "github.com/ElrondNetwork/elrond-go/data/transaction"
	trieFactory "github.com/ElrondNetwork/elrond-go/data/trie/factory"
	"github.com/ElrondNetwork/elrond-go/data/typeConverters/uint64ByteSlice"
	"github.com/ElrondNetwork/elrond-go/dataRetriever"
	"github.com/ElrondNetwork/elrond-go/dataRetriever/factory/containers"
	"github.com/ElrondNetwork/elrond-go/dataRetriever/factory/resolverscontainer"
	"github.com/ElrondNetwork/elrond-go/dataRetriever/requestHandlers"
	"github.com/ElrondNetwork/elrond-go/epochStart/genesis"
	"github.com/ElrondNetwork/elrond-go/epochStart/metachain"
	"github.com/ElrondNetwork/elrond-go/epochStart/notifier"
	"github.com/ElrondNetwork/elrond-go/epochStart/shardchain"
	"github.com/ElrondNetwork/elrond-go/hashing/sha256"
	"github.com/ElrondNetwork/elrond-go/integrationTests/mock"
	"github.com/ElrondNetwork/elrond-go/integrationTests/vm"
	"github.com/ElrondNetwork/elrond-go/marshal"
	"github.com/ElrondNetwork/elrond-go/node"
	"github.com/ElrondNetwork/elrond-go/node/external"
	"github.com/ElrondNetwork/elrond-go/p2p"
	"github.com/ElrondNetwork/elrond-go/process"
	"github.com/ElrondNetwork/elrond-go/process/block"
	"github.com/ElrondNetwork/elrond-go/process/block/bootstrapStorage"
	"github.com/ElrondNetwork/elrond-go/process/block/postprocess"
	"github.com/ElrondNetwork/elrond-go/process/block/preprocess"
	"github.com/ElrondNetwork/elrond-go/process/coordinator"
	"github.com/ElrondNetwork/elrond-go/process/economics"
	"github.com/ElrondNetwork/elrond-go/process/factory"
	procFactory "github.com/ElrondNetwork/elrond-go/process/factory"
	"github.com/ElrondNetwork/elrond-go/process/factory/interceptorscontainer"
	metaProcess "github.com/ElrondNetwork/elrond-go/process/factory/metachain"
	"github.com/ElrondNetwork/elrond-go/process/factory/shard"
	"github.com/ElrondNetwork/elrond-go/process/peer"
	"github.com/ElrondNetwork/elrond-go/process/rating"
	"github.com/ElrondNetwork/elrond-go/process/rewardTransaction"
	"github.com/ElrondNetwork/elrond-go/process/scToProtocol"
	"github.com/ElrondNetwork/elrond-go/process/smartContract"
	"github.com/ElrondNetwork/elrond-go/process/smartContract/hooks"
	"github.com/ElrondNetwork/elrond-go/process/track"
	"github.com/ElrondNetwork/elrond-go/process/transaction"
	"github.com/ElrondNetwork/elrond-go/sharding"
	"github.com/ElrondNetwork/elrond-go/storage/timecache"
	vmcommon "github.com/ElrondNetwork/elrond-vm-common"
	"github.com/ElrondNetwork/elrond-vm/iele/elrond/node/endpoint"
	"github.com/pkg/errors"
)

// TestHasher represents a Sha256 hasher
var TestHasher = sha256.Sha256{}

// TestMarshalizer represents the main marshalizer
var TestMarshalizer = &marshal.GogoProtoMarshalizer{}

// TestVmMarshalizer represents the marshalizer used in vm communication
var TestVmMarshalizer = &marshal.JsonMarshalizer{}

// TestTxSignMarshalizer represents the marshalizer used in vm communication
var TestTxSignMarshalizer = &marshal.JsonMarshalizer{}

// TestAddressConverter represents a plain address converter
var TestAddressConverter, _ = addressConverters.NewPlainAddressConverter(32, "0x")

// TestAddressConverterBLS represents an address converter from BLS public keys
var TestAddressConverterBLS, _ = addressConverters.NewPlainAddressConverter(96, "0x")

// TestMultiSig represents a mock multisig
var TestMultiSig = mock.NewMultiSigner(1)

// TestKeyGenForAccounts represents a mock key generator for balances
var TestKeyGenForAccounts = signing.NewKeyGenerator(ed25519.NewEd25519())

// TestUint64Converter represents an uint64 to byte slice converter
var TestUint64Converter = uint64ByteSlice.NewBigEndianConverter()

// TestBlockSizeComputation represents a block size computation handler
var TestBlockSizeComputationHandler, _ = preprocess.NewBlockSizeComputation(TestMarshalizer)

// MinTxGasPrice defines minimum gas price required by a transaction
var MinTxGasPrice = uint64(10)

// MinTxGasLimit defines minimum gas limit required by a transaction
var MinTxGasLimit = uint64(1000)

// MaxGasLimitPerBlock defines maximum gas limit allowed per one block
const MaxGasLimitPerBlock = uint64(300000)

const maxTxNonceDeltaAllowed = 8000
const minConnectedPeers = 0

// OpGasValueForMockVm represents the gas value that it consumed by each operation called on the mock VM
// By operation, we mean each go function that is called on the VM implementation
const OpGasValueForMockVm = uint64(50)

// TimeSpanForBadHeaders is the expiry time for an added block header hash
var TimeSpanForBadHeaders = time.Second * 30

// roundDuration defines the duration of the round
const roundDuration = 5 * time.Second

// ChainID is the chain ID identifier used in integration tests, processing nodes
var ChainID = []byte("integration tests chain ID")

// sizeCheckDelta the maximum allowed bufer overhead (p2p unmarshalling)
const sizeCheckDelta = 100

const stateCheckpointModulus = 100

// TestKeyPair holds a pair of private/public Keys
type TestKeyPair struct {
	Sk crypto.PrivateKey
	Pk crypto.PublicKey
}

//CryptoParams holds crypto parametres
type CryptoParams struct {
	KeyGen       crypto.KeyGenerator
	Keys         map[uint32][]*TestKeyPair
	SingleSigner crypto.SingleSigner
}

// TestProcessorNode represents a container type of class used in integration tests
// with all its fields exported
type TestProcessorNode struct {
	ShardCoordinator sharding.Coordinator
	NodesCoordinator sharding.NodesCoordinator
	Messenger        p2p.Messenger

	OwnAccount *TestWalletAccount
	NodeKeys   *TestKeyPair

	DataPool      dataRetriever.PoolsHolder
	Storage       dataRetriever.StorageService
	PeerState     state.AccountsAdapter
	AccntState    state.AccountsAdapter
	TrieContainer state.TriesHolder
	BlockChain    data.ChainHandler
	GenesisBlocks map[uint32]data.HeaderHandler

	EconomicsData *economics.TestEconomicsData

	BlackListHandler      process.BlackListHandler
	HeaderValidator       process.HeaderConstructionValidator
	BlockTracker          process.BlockTracker
	InterceptorsContainer process.InterceptorsContainer
	ResolversContainer    dataRetriever.ResolversContainer
	ResolverFinder        dataRetriever.ResolversFinder
	RequestHandler        process.RequestHandler

	InterimProcContainer   process.IntermediateProcessorContainer
	TxProcessor            process.TransactionProcessor
	TxCoordinator          process.TransactionCoordinator
	ScrForwarder           process.IntermediateTransactionHandler
	BlockchainHook         *hooks.BlockChainHookImpl
	VMContainer            process.VirtualMachinesContainer
	ArgsParser             process.ArgumentsParser
	ScProcessor            process.SmartContractProcessor
	RewardsProcessor       process.RewardTransactionProcessor
	PreProcessorsContainer process.PreProcessorsContainer
	GasHandler             process.GasHandler
	FeeAccumulator         process.TransactionFeeHandler

	ForkDetector          process.ForkDetector
	BlockProcessor        process.BlockProcessor
	BroadcastMessenger    consensus.BroadcastMessenger
	Bootstrapper          TestBootstrapper
	Rounder               *mock.RounderMock
	BootstrapStorer       *mock.BoostrapStorerMock
	StorageBootstrapper   *mock.StorageBootstrapperMock
	RequestedItemsHandler dataRetriever.RequestedItemsHandler

	EpochStartTrigger  TestEpochStartTrigger
	EpochStartNotifier notifier.EpochStartNotifier

	MultiSigner       crypto.MultiSigner
	HeaderSigVerifier process.InterceptedHeaderSigVerifier

	ValidatorStatisticsProcessor process.ValidatorStatisticsProcessor
	Rater                        sharding.RaterHandler

	//Node is used to call the functionality already implemented in it
	Node           *node.Node
	SCQueryService external.SCQueryService

	CounterHdrRecv       int32
	CounterMbRecv        int32
	CounterTxRecv        int32
	CounterMetaRcv       int32
	ReceivedTransactions sync.Map

	InitialNodes []*sharding.InitialNode

	ChainID []byte
}

// NewTestProcessorNode returns a new TestProcessorNode instance with a libp2p messenger
func NewTestProcessorNode(
	maxShards uint32,
	nodeShardId uint32,
	txSignPrivKeyShardId uint32,
	initialNodeAddr string,
) *TestProcessorNode {

	shardCoordinator, _ := sharding.NewMultiShardCoordinator(maxShards, nodeShardId)

	kg := &mock.KeyGenMock{}
	sk, pk := kg.GeneratePair()

	pkBytes := make([]byte, 128)
	pkBytes = []byte("afafafafafafafafafafafafafafafafafafafafafafafafafafafafafafafafafafafafafafafafafafafafafafafafafafafafafafafafafafafafafafafaf")
	address := make([]byte, 32)
	address = []byte("afafafafafafafafafafafafafafafaf")
	nodesCoordinator := &mock.NodesCoordinatorMock{
		ComputeValidatorsGroupCalled: func(randomness []byte, round uint64, shardId uint32, epoch uint32) (validators []sharding.Validator, err error) {
			v, _ := sharding.NewValidator(pkBytes, address)
			return []sharding.Validator{v}, nil
		},
		GetAllValidatorsPublicKeysCalled: func() (map[uint32][][]byte, error) {
			keys := make(map[uint32][][]byte)
			keys[0] = make([][]byte, 0)
			keys[0] = append(keys[0], pkBytes)
			return keys, nil
		},
		GetValidatorWithPublicKeyCalled: func(publicKey []byte) (sharding.Validator, uint32, error) {
			validator, _ := sharding.NewValidator(publicKey, address)
			return validator, 0, nil
		},
	}

	messenger := CreateMessengerWithKadDht(context.Background(), initialNodeAddr)
	tpn := &TestProcessorNode{
		ShardCoordinator:  shardCoordinator,
		Messenger:         messenger,
		NodesCoordinator:  nodesCoordinator,
		HeaderSigVerifier: &mock.HeaderSigVerifierStub{},
		ChainID:           ChainID,
	}

	tpn.NodeKeys = &TestKeyPair{
		Sk: sk,
		Pk: pk,
	}
	tpn.MultiSigner = TestMultiSig
	tpn.OwnAccount = CreateTestWalletAccount(shardCoordinator, txSignPrivKeyShardId)
	tpn.initDataPools()
	tpn.initTestNode()

	tpn.StorageBootstrapper = &mock.StorageBootstrapperMock{}
	tpn.BootstrapStorer = &mock.BoostrapStorerMock{}

	return tpn
}

// NewTestProcessorNodeWithCustomDataPool returns a new TestProcessorNode instance with the given data pool
func NewTestProcessorNodeWithCustomDataPool(maxShards uint32, nodeShardId uint32, txSignPrivKeyShardId uint32, initialNodeAddr string, dPool dataRetriever.PoolsHolder) *TestProcessorNode {
	shardCoordinator, _ := sharding.NewMultiShardCoordinator(maxShards, nodeShardId)

	messenger := CreateMessengerWithKadDht(context.Background(), initialNodeAddr)
	_ = messenger.SetThresholdMinConnectedPeers(minConnectedPeers)
	nodesCoordinator := &mock.NodesCoordinatorMock{}
	kg := &mock.KeyGenMock{}
	sk, pk := kg.GeneratePair()

	tpn := &TestProcessorNode{
		ShardCoordinator:  shardCoordinator,
		Messenger:         messenger,
		NodesCoordinator:  nodesCoordinator,
		HeaderSigVerifier: &mock.HeaderSigVerifierStub{},
		ChainID:           ChainID,
	}

	tpn.NodeKeys = &TestKeyPair{
		Sk: sk,
		Pk: pk,
	}
	tpn.MultiSigner = TestMultiSig
	tpn.OwnAccount = CreateTestWalletAccount(shardCoordinator, txSignPrivKeyShardId)
	if tpn.ShardCoordinator.SelfId() != core.MetachainShardId {
		tpn.DataPool = dPool
	} else {
		tpn.initDataPools()
	}
	tpn.initTestNode()

	return tpn
}

func (tpn *TestProcessorNode) initAccountDBs() {
	tpn.TrieContainer = state.NewDataTriesHolder()
	var stateTrie data.Trie
	tpn.AccntState, stateTrie, _ = CreateAccountsDB(stateFactory.UserAccount)
	tpn.TrieContainer.Put([]byte(trieFactory.UserAccountTrie), stateTrie)

	var peerTrie data.Trie
	tpn.PeerState, peerTrie, _ = CreateAccountsDB(stateFactory.ValidatorAccount)
	tpn.TrieContainer.Put([]byte(trieFactory.PeerAccountTrie), peerTrie)
}

func (tpn *TestProcessorNode) initValidatorStatistics() {
	rater, _ := rating.NewBlockSigningRater(tpn.EconomicsData.RatingsData())

	arguments := peer.ArgValidatorStatisticsProcessor{
		PeerAdapter:         tpn.PeerState,
		AdrConv:             TestAddressConverterBLS,
		NodesCoordinator:    tpn.NodesCoordinator,
		ShardCoordinator:    tpn.ShardCoordinator,
		DataPool:            tpn.DataPool,
		StorageService:      tpn.Storage,
		Marshalizer:         TestMarshalizer,
		StakeValue:          big.NewInt(500),
		Rater:               rater,
		MaxComputableRounds: 1000,
		RewardsHandler:      tpn.EconomicsData,
		StartEpoch:          0,
	}

	tpn.ValidatorStatisticsProcessor, _ = peer.NewValidatorStatisticsProcessor(arguments)
}

func (tpn *TestProcessorNode) initTestNode() {
	tpn.initChainHandler()
	tpn.initHeaderValidator()
	tpn.initRounder()
	tpn.initStorage()
	tpn.initAccountDBs()
	tpn.initEconomicsData()
	tpn.initRequestedItemsHandler()
	tpn.initResolvers()
	tpn.initValidatorStatistics()
	rootHash, _ := tpn.ValidatorStatisticsProcessor.RootHash()
	tpn.GenesisBlocks = CreateGenesisBlocks(
		tpn.AccntState,
		TestAddressConverter,
		&sharding.NodesSetup{},
		tpn.ShardCoordinator,
		tpn.Storage,
		tpn.BlockChain,
		TestMarshalizer,
		TestHasher,
		TestUint64Converter,
		tpn.DataPool,
		tpn.EconomicsData.EconomicsData,
		rootHash,
	)
	tpn.initBlockTracker()
	tpn.initInterceptors()
	tpn.initInnerProcessors()
	tpn.SCQueryService, _ = smartContract.NewSCQueryService(tpn.VMContainer, tpn.EconomicsData)
	tpn.initBlockProcessor(stateCheckpointModulus)
	tpn.BroadcastMessenger, _ = sposFactory.GetBroadcastMessenger(
		TestMarshalizer,
		tpn.Messenger,
		tpn.ShardCoordinator,
		tpn.OwnAccount.SkTxSign,
		tpn.OwnAccount.SingleSigner,
	)
	tpn.setGenesisBlock()
	tpn.initNode()
	tpn.SCQueryService, _ = smartContract.NewSCQueryService(tpn.VMContainer, tpn.EconomicsData)
	tpn.addHandlersForCounters()
	tpn.addGenesisBlocksIntoStorage()
}

func (tpn *TestProcessorNode) initDataPools() {
	tpn.DataPool = CreateTestDataPool(nil, tpn.ShardCoordinator.SelfId())
}

func (tpn *TestProcessorNode) initStorage() {
	if tpn.ShardCoordinator.SelfId() == core.MetachainShardId {
		tpn.Storage = CreateMetaStore(tpn.ShardCoordinator)
	} else {
		tpn.Storage = CreateShardStore(tpn.ShardCoordinator.NumberOfShards())
	}
}

func (tpn *TestProcessorNode) initChainHandler() {
	if tpn.ShardCoordinator.SelfId() == core.MetachainShardId {
		tpn.BlockChain = CreateMetaChain()
	} else {
		tpn.BlockChain = CreateShardChain()
	}
}

func (tpn *TestProcessorNode) initEconomicsData() {
	economicsData := CreateEconomicsData()

	tpn.EconomicsData = &economics.TestEconomicsData{
		EconomicsData: economicsData,
	}
}

// CreateEconomicsData creates a mock EconomicsData object
func CreateEconomicsData() *economics.EconomicsData {
	maxGasLimitPerBlock := strconv.FormatUint(MaxGasLimitPerBlock, 10)
	minGasPrice := strconv.FormatUint(MinTxGasPrice, 10)
	minGasLimit := strconv.FormatUint(MinTxGasLimit, 10)

	economicsData, _ := economics.NewEconomicsData(
		&config.EconomicsConfig{
			GlobalSettings: config.GlobalSettings{
				TotalSupply:      "2000000000000000000000",
				MinimumInflation: 0,
				MaximumInflation: 0.5,
			},
			RewardsSettings: config.RewardsSettings{
				LeaderPercentage:    0.10,
				DeveloperPercentage: 0.10,
			},
			FeeSettings: config.FeeSettings{
				MaxGasLimitPerBlock:  maxGasLimitPerBlock,
				MinGasPrice:          minGasPrice,
				MinGasLimit:          minGasLimit,
				GasPerDataByte:       "1",
				DataLimitForBaseCalc: "10000",
			},
			ValidatorSettings: config.ValidatorSettings{
				GenesisNodePrice:         "500000000",
				UnBondPeriod:             "5",
				TotalSupply:              "200000000000",
				MinStepValue:             "100000",
				NumNodes:                 1000,
				AuctionEnableNonce:       "100000",
				StakeEnableNonce:         "0",
				NumRoundsWithoutBleed:    "1000",
				MaximumPercentageToBleed: "0.5",
				BleedPercentagePerRound:  "0.00001",
				UnJailValue:              "1000",
			},
			RatingSettings: config.RatingSettings{
				StartRating:                 500000,
				MaxRating:                   1000000,
				MinRating:                   1,
				ProposerDecreaseRatingStep:  3858,
				ProposerIncreaseRatingStep:  1929,
				ValidatorDecreaseRatingStep: 61,
				ValidatorIncreaseRatingStep: 31,
				SelectionChance: []config.SelectionChance{
					{
						MaxThreshold:  0,
						ChancePercent: 0,
					},
					{
						MaxThreshold:  100000,
						ChancePercent: 0,
					},
					{
						MaxThreshold:  200000,
						ChancePercent: 16,
					},
					{
						MaxThreshold:  300000,
						ChancePercent: 17,
					},
					{
						MaxThreshold:  400000,
						ChancePercent: 18,
					},
					{
						MaxThreshold:  500000,
						ChancePercent: 19,
					},
					{
						MaxThreshold:  600000,
						ChancePercent: 20,
					},
					{
						MaxThreshold:  700000,
						ChancePercent: 21,
					},
					{
						MaxThreshold:  800000,
						ChancePercent: 22,
					},
					{
						MaxThreshold:  900000,
						ChancePercent: 23,
					},
					{
						MaxThreshold:  1000000,
						ChancePercent: 24,
					},
				},
			},
		},
	)
	return economicsData
}

func (tpn *TestProcessorNode) initInterceptors() {
	var err error
	tpn.BlackListHandler = timecache.NewTimeCache(TimeSpanForBadHeaders)
	if check.IfNil(tpn.EpochStartNotifier) {
		tpn.EpochStartNotifier = &mock.EpochStartNotifierStub{}
	}
	if tpn.ShardCoordinator.SelfId() == core.MetachainShardId {

		argsEpochStart := &metachain.ArgsNewMetaEpochStartTrigger{
			GenesisTime: tpn.Rounder.TimeStamp(),
			Settings: &config.EpochStartConfig{
				MinRoundsBetweenEpochs: 1000,
				RoundsPerEpoch:         10000,
			},
			Epoch:              0,
			EpochStartNotifier: tpn.EpochStartNotifier,
			Storage:            tpn.Storage,
			Marshalizer:        TestMarshalizer,
			Hasher:             TestHasher,
		}
		epochStartTrigger, _ := metachain.NewEpochStartTrigger(argsEpochStart)
		tpn.EpochStartTrigger = &metachain.TestTrigger{}
		tpn.EpochStartTrigger.SetTrigger(epochStartTrigger)
		metaIntercContFactArgs := interceptorscontainer.MetaInterceptorsContainerFactoryArgs{
			ShardCoordinator:       tpn.ShardCoordinator,
			NodesCoordinator:       tpn.NodesCoordinator,
			Messenger:              tpn.Messenger,
			Store:                  tpn.Storage,
			ProtoMarshalizer:       TestMarshalizer,
			TxSignMarshalizer:      TestTxSignMarshalizer,
			Hasher:                 TestHasher,
			MultiSigner:            TestMultiSig,
			DataPool:               tpn.DataPool,
			Accounts:               tpn.AccntState,
			AddrConverter:          TestAddressConverter,
			SingleSigner:           tpn.OwnAccount.SingleSigner,
			BlockSingleSigner:      tpn.OwnAccount.BlockSingleSigner,
			KeyGen:                 tpn.OwnAccount.KeygenTxSign,
			BlockKeyGen:            tpn.OwnAccount.KeygenBlockSign,
			MaxTxNonceDeltaAllowed: maxTxNonceDeltaAllowed,
			TxFeeHandler:           tpn.EconomicsData,
			BlackList:              tpn.BlackListHandler,
			HeaderSigVerifier:      tpn.HeaderSigVerifier,
			ChainID:                tpn.ChainID,
			SizeCheckDelta:         sizeCheckDelta,
			ValidityAttester:       tpn.BlockTracker,
			EpochStartTrigger:      tpn.EpochStartTrigger,
		}
		interceptorContainerFactory, _ := interceptorscontainer.NewMetaInterceptorsContainerFactory(metaIntercContFactArgs)

		tpn.InterceptorsContainer, err = interceptorContainerFactory.Create()
		if err != nil {
			log.Debug("interceptor container factory Create", "error", err.Error())
		}
	} else {
		argsShardEpochStart := &shardchain.ArgsShardEpochStartTrigger{
			Marshalizer:            TestMarshalizer,
			Hasher:                 TestHasher,
			HeaderValidator:        tpn.HeaderValidator,
			Uint64Converter:        TestUint64Converter,
			DataPool:               tpn.DataPool,
			Storage:                tpn.Storage,
			RequestHandler:         tpn.RequestHandler,
			Epoch:                  0,
			Validity:               1,
			Finality:               1,
			EpochStartNotifier:     tpn.EpochStartNotifier,
			ValidatorInfoProcessor: &mock.ValidatorInfoProcessorStub{},
		}
		epochStartTrigger, _ := shardchain.NewEpochStartTrigger(argsShardEpochStart)
		tpn.EpochStartTrigger = &shardchain.TestTrigger{}
		tpn.EpochStartTrigger.SetTrigger(epochStartTrigger)

		shardInterContFactArgs := interceptorscontainer.ShardInterceptorsContainerFactoryArgs{
			Accounts:               tpn.AccntState,
			ShardCoordinator:       tpn.ShardCoordinator,
			NodesCoordinator:       tpn.NodesCoordinator,
			Messenger:              tpn.Messenger,
			Store:                  tpn.Storage,
			ProtoMarshalizer:       TestMarshalizer,
			TxSignMarshalizer:      TestTxSignMarshalizer,
			Hasher:                 TestHasher,
			KeyGen:                 tpn.OwnAccount.KeygenTxSign,
			BlockSignKeyGen:        tpn.OwnAccount.KeygenBlockSign,
			SingleSigner:           tpn.OwnAccount.SingleSigner,
			BlockSingleSigner:      tpn.OwnAccount.BlockSingleSigner,
			MultiSigner:            TestMultiSig,
			DataPool:               tpn.DataPool,
			AddrConverter:          TestAddressConverter,
			MaxTxNonceDeltaAllowed: maxTxNonceDeltaAllowed,
			TxFeeHandler:           tpn.EconomicsData,
			BlackList:              tpn.BlackListHandler,
			HeaderSigVerifier:      tpn.HeaderSigVerifier,
			ChainID:                tpn.ChainID,
			SizeCheckDelta:         sizeCheckDelta,
			ValidityAttester:       tpn.BlockTracker,
			EpochStartTrigger:      tpn.EpochStartTrigger,
		}
		interceptorContainerFactory, _ := interceptorscontainer.NewShardInterceptorsContainerFactory(shardInterContFactArgs)

		tpn.InterceptorsContainer, err = interceptorContainerFactory.Create()
		if err != nil {
			fmt.Println(err.Error())
		}
	}
}

func (tpn *TestProcessorNode) initResolvers() {
	dataPacker, _ := partitioning.NewSimpleDataPacker(TestMarshalizer)

	resolverContainerFactory := resolverscontainer.FactoryArgs{
		ShardCoordinator:         tpn.ShardCoordinator,
		Messenger:                tpn.Messenger,
		Store:                    tpn.Storage,
		Marshalizer:              TestMarshalizer,
		DataPools:                tpn.DataPool,
		Uint64ByteSliceConverter: TestUint64Converter,
		DataPacker:               dataPacker,
		TriesContainer:           tpn.TrieContainer,
		SizeCheckDelta:           100,
	}

	if tpn.ShardCoordinator.SelfId() == core.MetachainShardId {
		resolversContainerFactory, _ := resolverscontainer.NewMetaResolversContainerFactory(resolverContainerFactory)

		tpn.ResolversContainer, _ = resolversContainerFactory.Create()
		tpn.ResolverFinder, _ = containers.NewResolversFinder(tpn.ResolversContainer, tpn.ShardCoordinator)
		tpn.RequestHandler, _ = requestHandlers.NewMetaResolverRequestHandler(
			tpn.ResolverFinder,
			tpn.RequestedItemsHandler,
			100,
		)
	} else {
		resolversContainerFactory, _ := resolverscontainer.NewShardResolversContainerFactory(resolverContainerFactory)

		tpn.ResolversContainer, _ = resolversContainerFactory.Create()
		tpn.ResolverFinder, _ = containers.NewResolversFinder(tpn.ResolversContainer, tpn.ShardCoordinator)
		tpn.RequestHandler, _ = requestHandlers.NewShardResolverRequestHandler(
			tpn.ResolverFinder,
			tpn.RequestedItemsHandler,
			100,
			tpn.ShardCoordinator.SelfId(),
		)
	}
}

func createAndAddIeleVM(
	vmContainer process.VirtualMachinesContainer,
	blockChainHook vmcommon.BlockchainHook,
) {
	cryptoHook := hooks.NewVMCryptoHook()
	ieleVM := endpoint.NewElrondIeleVM(factory.IELEVirtualMachine, endpoint.ElrondTestnet, blockChainHook, cryptoHook)
	_ = vmContainer.Add(factory.IELEVirtualMachine, ieleVM)
}

func (tpn *TestProcessorNode) initInnerProcessors() {
	if tpn.ShardCoordinator.SelfId() == core.MetachainShardId {
		tpn.initMetaInnerProcessors()
		return
	}

	if tpn.ValidatorStatisticsProcessor == nil {
		tpn.ValidatorStatisticsProcessor = &mock.ValidatorStatisticsProcessorStub{}
	}

	interimProcFactory, _ := shard.NewIntermediateProcessorsContainerFactory(
		tpn.ShardCoordinator,
		TestMarshalizer,
		TestHasher,
		TestAddressConverter,
		tpn.Storage,
		tpn.DataPool,
		tpn.EconomicsData.EconomicsData,
	)

	tpn.InterimProcContainer, _ = interimProcFactory.Create()
	tpn.ScrForwarder, _ = tpn.InterimProcContainer.Get(dataBlock.SmartContractResultBlock)

	tpn.RewardsProcessor, _ = rewardTransaction.NewRewardTxProcessor(
		tpn.AccntState,
		TestAddressConverter,
		tpn.ShardCoordinator,
	)

	argsHook := hooks.ArgBlockChainHook{
		Accounts:         tpn.AccntState,
		AddrConv:         TestAddressConverter,
		StorageService:   tpn.Storage,
		BlockChain:       tpn.BlockChain,
		ShardCoordinator: tpn.ShardCoordinator,
		Marshalizer:      TestMarshalizer,
		Uint64Converter:  TestUint64Converter,
	}
	maxGasLimitPerBlock := uint64(0xFFFFFFFFFFFFFFFF)
	gasSchedule := arwenConfig.MakeGasMap(1)
	vmFactory, _ := shard.NewVMContainerFactory(maxGasLimitPerBlock, gasSchedule, argsHook)

	tpn.VMContainer, _ = vmFactory.Create()
	tpn.BlockchainHook, _ = vmFactory.BlockChainHookImpl().(*hooks.BlockChainHookImpl)
	createAndAddIeleVM(tpn.VMContainer, tpn.BlockchainHook)

	mockVM, _ := mock.NewOneSCExecutorMockVM(tpn.BlockchainHook, TestHasher)
	mockVM.GasForOperation = OpGasValueForMockVm
	_ = tpn.VMContainer.Add(procFactory.InternalTestingVM, mockVM)

	tpn.FeeAccumulator, _ = postprocess.NewFeeAccumulator()
	tpn.ArgsParser = vmcommon.NewAtArgumentParser()
	txTypeHandler, _ := coordinator.NewTxTypeHandler(TestAddressConverter, tpn.ShardCoordinator, tpn.AccntState)
	tpn.GasHandler, _ = preprocess.NewGasComputation(tpn.EconomicsData)

	vm.FillGasMapInternal(gasSchedule, 1)
	argsNewScProcessor := smartContract.ArgsNewSmartContractProcessor{
		VmContainer:   tpn.VMContainer,
		ArgsParser:    tpn.ArgsParser,
		Hasher:        TestHasher,
		Marshalizer:   TestMarshalizer,
		AccountsDB:    tpn.AccntState,
		TempAccounts:  vmFactory.BlockChainHookImpl(),
		AdrConv:       TestAddressConverter,
		Coordinator:   tpn.ShardCoordinator,
		ScrForwarder:  tpn.ScrForwarder,
		TxFeeHandler:  tpn.FeeAccumulator,
		EconomicsFee:  tpn.EconomicsData,
		TxTypeHandler: txTypeHandler,
		GasHandler:    tpn.GasHandler,
		GasMap:        gasSchedule,
	}
	tpn.ScProcessor, _ = smartContract.NewSmartContractProcessor(argsNewScProcessor)

	receiptsHandler, _ := tpn.InterimProcContainer.Get(dataBlock.ReceiptBlock)
	badBlocskHandler, _ := tpn.InterimProcContainer.Get(dataBlock.InvalidBlock)
	tpn.TxProcessor, _ = transaction.NewTxProcessor(
		tpn.AccntState,
		TestHasher,
		TestAddressConverter,
		TestMarshalizer,
		tpn.ShardCoordinator,
		tpn.ScProcessor,
		tpn.FeeAccumulator,
		txTypeHandler,
		tpn.EconomicsData,
		receiptsHandler,
		badBlocskHandler,
	)

	fact, _ := shard.NewPreProcessorsContainerFactory(
		tpn.ShardCoordinator,
		tpn.Storage,
		TestMarshalizer,
		TestHasher,
		tpn.DataPool,
		TestAddressConverter,
		tpn.AccntState,
		tpn.RequestHandler,
		tpn.TxProcessor,
		tpn.ScProcessor,
		tpn.ScProcessor.(process.SmartContractResultProcessor),
		tpn.RewardsProcessor,
		tpn.EconomicsData,
		tpn.GasHandler,
		tpn.BlockTracker,
		TestBlockSizeComputationHandler,
	)
	tpn.PreProcessorsContainer, _ = fact.Create()

	tpn.TxCoordinator, _ = coordinator.NewTransactionCoordinator(
		TestHasher,
		TestMarshalizer,
		tpn.ShardCoordinator,
		tpn.AccntState,
		tpn.DataPool.MiniBlocks(),
		tpn.RequestHandler,
		tpn.PreProcessorsContainer,
		tpn.InterimProcContainer,
		tpn.GasHandler,
	)
}

func (tpn *TestProcessorNode) initMetaInnerProcessors() {
	interimProcFactory, _ := metaProcess.NewIntermediateProcessorsContainerFactory(
		tpn.ShardCoordinator,
		TestMarshalizer,
		TestHasher,
		TestAddressConverter,
		tpn.Storage,
		tpn.DataPool,
	)

	tpn.InterimProcContainer, _ = interimProcFactory.Create()
	tpn.ScrForwarder, _ = tpn.InterimProcContainer.Get(dataBlock.SmartContractResultBlock)

	argsHook := hooks.ArgBlockChainHook{
		Accounts:         tpn.AccntState,
		AddrConv:         TestAddressConverter,
		StorageService:   tpn.Storage,
		BlockChain:       tpn.BlockChain,
		ShardCoordinator: tpn.ShardCoordinator,
		Marshalizer:      TestMarshalizer,
		Uint64Converter:  TestUint64Converter,
	}
	gasSchedule := make(map[string]map[string]uint64)
	vm.FillGasMapInternal(gasSchedule, 1)
	vmFactory, _ := metaProcess.NewVMContainerFactory(argsHook, tpn.EconomicsData.EconomicsData, &genesis.NilMessageSignVerifier{}, gasSchedule)

	tpn.VMContainer, _ = vmFactory.Create()
	tpn.BlockchainHook, _ = vmFactory.BlockChainHookImpl().(*hooks.BlockChainHookImpl)

	tpn.addMockVm(tpn.BlockchainHook)

	tpn.FeeAccumulator, _ = postprocess.NewFeeAccumulator()
	txTypeHandler, _ := coordinator.NewTxTypeHandler(TestAddressConverter, tpn.ShardCoordinator, tpn.AccntState)
	tpn.ArgsParser = vmcommon.NewAtArgumentParser()
	tpn.GasHandler, _ = preprocess.NewGasComputation(tpn.EconomicsData)
	argsNewScProcessor := smartContract.ArgsNewSmartContractProcessor{
		VmContainer:   tpn.VMContainer,
		ArgsParser:    tpn.ArgsParser,
		Hasher:        TestHasher,
		Marshalizer:   TestMarshalizer,
		AccountsDB:    tpn.AccntState,
		TempAccounts:  vmFactory.BlockChainHookImpl(),
		AdrConv:       TestAddressConverter,
		Coordinator:   tpn.ShardCoordinator,
		ScrForwarder:  tpn.ScrForwarder,
		TxFeeHandler:  tpn.FeeAccumulator,
		EconomicsFee:  tpn.EconomicsData,
		TxTypeHandler: txTypeHandler,
		GasHandler:    tpn.GasHandler,
		GasMap:        gasSchedule,
	}
	scProcessor, _ := smartContract.NewSmartContractProcessor(argsNewScProcessor)
	tpn.ScProcessor = scProcessor
	tpn.TxProcessor, _ = transaction.NewMetaTxProcessor(
		tpn.AccntState,
		TestAddressConverter,
		tpn.ShardCoordinator,
		tpn.ScProcessor,
		txTypeHandler,
		tpn.EconomicsData,
	)

	fact, _ := metaProcess.NewPreProcessorsContainerFactory(
		tpn.ShardCoordinator,
		tpn.Storage,
		TestMarshalizer,
		TestHasher,
		tpn.DataPool,
		tpn.AccntState,
		tpn.RequestHandler,
		tpn.TxProcessor,
		scProcessor,
		tpn.EconomicsData.EconomicsData,
		tpn.GasHandler,
		tpn.BlockTracker,
		TestAddressConverter,
		TestBlockSizeComputationHandler,
	)
	tpn.PreProcessorsContainer, _ = fact.Create()

	tpn.TxCoordinator, _ = coordinator.NewTransactionCoordinator(
		TestHasher,
		TestMarshalizer,
		tpn.ShardCoordinator,
		tpn.AccntState,
		tpn.DataPool.MiniBlocks(),
		tpn.RequestHandler,
		tpn.PreProcessorsContainer,
		tpn.InterimProcContainer,
		tpn.GasHandler,
	)
}

func (tpn *TestProcessorNode) addMockVm(blockchainHook vmcommon.BlockchainHook) {
	mockVM, _ := mock.NewOneSCExecutorMockVM(blockchainHook, TestHasher)
	mockVM.GasForOperation = OpGasValueForMockVm

	_ = tpn.VMContainer.Add(factory.InternalTestingVM, mockVM)
}

func (tpn *TestProcessorNode) initBlockProcessor(stateCheckpointModulus uint) {
	var err error

	tpn.ForkDetector = &mock.ForkDetectorMock{
		AddHeaderCalled: func(header data.HeaderHandler, hash []byte, state process.BlockHeaderState, selfNotarizedHeaders []data.HeaderHandler, selfNotarizedHeadersHashes [][]byte) error {
			return nil
		},
		GetHighestFinalBlockNonceCalled: func() uint64 {
			return 0
		},
		ProbableHighestNonceCalled: func() uint64 {
			return 0
		},
		GetHighestFinalBlockHashCalled: func() []byte {
			return nil
		},
	}

	accountsDb := make(map[state.AccountsDbIdentifier]state.AccountsAdapter)
	accountsDb[state.UserAccountsState] = tpn.AccntState
	accountsDb[state.PeerAccountsState] = tpn.PeerState

	argumentsBase := block.ArgBaseProcessor{
		AccountsDB:       accountsDb,
		ForkDetector:     tpn.ForkDetector,
		Hasher:           TestHasher,
		Marshalizer:      TestMarshalizer,
		Store:            tpn.Storage,
		ShardCoordinator: tpn.ShardCoordinator,
		NodesCoordinator: tpn.NodesCoordinator,
		FeeHandler:       tpn.FeeAccumulator,
		Uint64Converter:  TestUint64Converter,
		RequestHandler:   tpn.RequestHandler,
		Core:             nil,
		BlockChainHook:   tpn.BlockchainHook,
		HeaderValidator:  tpn.HeaderValidator,
		Rounder:          tpn.Rounder,
		BootStorer: &mock.BoostrapStorerMock{
			PutCalled: func(round int64, bootData bootstrapStorage.BootstrapData) error {
				return nil
			},
		},
		BlockTracker:           tpn.BlockTracker,
		DataPool:               tpn.DataPool,
		StateCheckpointModulus: stateCheckpointModulus,
		BlockChain:             tpn.BlockChain,
	}

	if check.IfNil(tpn.EpochStartNotifier) {
		tpn.EpochStartNotifier = &mock.EpochStartNotifierStub{}
	}

	if tpn.ShardCoordinator.SelfId() == core.MetachainShardId {
		argsEpochStart := &metachain.ArgsNewMetaEpochStartTrigger{
			GenesisTime: argumentsBase.Rounder.TimeStamp(),
			Settings: &config.EpochStartConfig{
				MinRoundsBetweenEpochs: 1000,
				RoundsPerEpoch:         10000,
			},
			Epoch:              0,
			EpochStartNotifier: tpn.EpochStartNotifier,
			Storage:            tpn.Storage,
			Marshalizer:        TestMarshalizer,
			Hasher:             TestHasher,
		}
		epochStartTrigger, _ := metachain.NewEpochStartTrigger(argsEpochStart)
		tpn.EpochStartTrigger = &metachain.TestTrigger{}
		tpn.EpochStartTrigger.SetTrigger(epochStartTrigger)

		argumentsBase.EpochStartTrigger = tpn.EpochStartTrigger
		argumentsBase.TxCoordinator = tpn.TxCoordinator

		blsKeyedAddressConverter, _ := addressConverters.NewPlainAddressConverter(
			128,
			"0x",
		)
		argsStakingToPeer := scToProtocol.ArgStakingToPeer{
			AdrConv:          blsKeyedAddressConverter,
			Hasher:           TestHasher,
			ProtoMarshalizer: TestMarshalizer,
			VmMarshalizer:    TestVmMarshalizer,
			PeerState:        tpn.PeerState,
			BaseState:        tpn.AccntState,
			ArgParser:        tpn.ArgsParser,
			CurrTxs:          tpn.DataPool.CurrentBlockTxs(),
			ScQuery:          tpn.SCQueryService,
		}
		scToProtocolInstance, _ := scToProtocol.NewStakingToPeer(argsStakingToPeer)

		argsEpochStartData := metachain.ArgsNewEpochStartData{
			Marshalizer:       TestMarshalizer,
			Hasher:            TestHasher,
			Store:             tpn.Storage,
			DataPool:          tpn.DataPool,
			BlockTracker:      tpn.BlockTracker,
			ShardCoordinator:  tpn.ShardCoordinator,
			EpochStartTrigger: tpn.EpochStartTrigger,
		}
		epochStartDataCreator, _ := metachain.NewEpochStartData(argsEpochStartData)

		argsEpochEconomics := metachain.ArgsNewEpochEconomics{
			Marshalizer:      TestMarshalizer,
			Store:            tpn.Storage,
			ShardCoordinator: tpn.ShardCoordinator,
			NodesCoordinator: tpn.NodesCoordinator,
			RewardsHandler:   tpn.EconomicsData,
			RoundTime:        tpn.Rounder,
		}
		epochEconomics, _ := metachain.NewEndOfEpochEconomicsDataCreator(argsEpochEconomics)

		rewardsStorage := tpn.Storage.GetStorer(dataRetriever.RewardTransactionUnit)
		miniBlockStorage := tpn.Storage.GetStorer(dataRetriever.MiniBlockUnit)
		argsEpochRewards := metachain.ArgsNewRewardsCreator{
			ShardCoordinator: tpn.ShardCoordinator,
			AddrConverter:    TestAddressConverter,
			RewardsStorage:   rewardsStorage,
			MiniBlockStorage: miniBlockStorage,
			Hasher:           TestHasher,
			Marshalizer:      TestMarshalizer,
		}
		epochStartRewards, _ := metachain.NewEpochStartRewardsCreator(argsEpochRewards)

		argsEpochValidatorInfo := metachain.ArgsNewValidatorInfoCreator{
			ShardCoordinator: tpn.ShardCoordinator,
			MiniBlockStorage: miniBlockStorage,
			Hasher:           TestHasher,
			Marshalizer:      TestMarshalizer,
		}

		epochStartValidatorInfo, _ := metachain.NewValidatorInfoCreator(argsEpochValidatorInfo)

		arguments := block.ArgMetaProcessor{
<<<<<<< HEAD
			ArgBaseProcessor:         argumentsBase,
			SCDataGetter:             tpn.SCQueryService,
			SCToProtocol:             scToProtocolInstance,
			PendingMiniBlocksHandler: &mock.PendingMiniBlocksHandlerStub{},
			EpochEconomics:           epochEconomics,
			EpochStartDataCreator:    epochStartDataCreator,
			EpochRewardsCreator:      epochStartRewards,
=======
			ArgBaseProcessor:             argumentsBase,
			SCDataGetter:                 tpn.SCQueryService,
			SCToProtocol:                 scToProtocol,
			PendingMiniBlocksHandler:     &mock.PendingMiniBlocksHandlerStub{},
			EpochEconomics:               epochEconomics,
			EpochStartDataCreator:        epochStartDataCreator,
			EpochRewardsCreator:          epochStartRewards,
			EpochValidatorInfoCreator:    epochStartValidatorInfo,
			ValidatorStatisticsProcessor: tpn.ValidatorStatisticsProcessor,
>>>>>>> fdfd383c
		}

		tpn.BlockProcessor, err = block.NewMetaProcessor(arguments)
	} else {
		if check.IfNil(tpn.EpochStartTrigger) {
			argsShardEpochStart := &shardchain.ArgsShardEpochStartTrigger{
				Marshalizer:        TestMarshalizer,
				Hasher:             TestHasher,
				HeaderValidator:    tpn.HeaderValidator,
				Uint64Converter:    TestUint64Converter,
				DataPool:           tpn.DataPool,
				Storage:            tpn.Storage,
				RequestHandler:     tpn.RequestHandler,
				Epoch:              0,
				Validity:           1,
				Finality:           1,
				EpochStartNotifier: tpn.EpochStartNotifier,
			}
			epochStartTrigger, _ := shardchain.NewEpochStartTrigger(argsShardEpochStart)
			tpn.EpochStartTrigger = &shardchain.TestTrigger{}
			tpn.EpochStartTrigger.SetTrigger(epochStartTrigger)
		}

		argumentsBase.EpochStartTrigger = tpn.EpochStartTrigger
		argumentsBase.BlockChainHook = tpn.BlockchainHook
		argumentsBase.TxCoordinator = tpn.TxCoordinator
		arguments := block.ArgShardProcessor{
			ArgBaseProcessor: argumentsBase,
			TxsPoolsCleaner:  &mock.TxPoolsCleanerMock{},
		}

		tpn.BlockProcessor, err = block.NewShardProcessor(arguments)
	}

	if err != nil {
		fmt.Printf("Error creating blockprocessor: %s\n", err.Error())
	}
}

func (tpn *TestProcessorNode) setGenesisBlock() {
	genesisBlock := tpn.GenesisBlocks[tpn.ShardCoordinator.SelfId()]
	_ = tpn.BlockChain.SetGenesisHeader(genesisBlock)
	hash, _ := core.CalculateHash(TestMarshalizer, TestHasher, genesisBlock)
	tpn.BlockChain.SetGenesisHeaderHash(hash)
	fmt.Println(fmt.Sprintf("Set genesis hash shard %d %s", tpn.ShardCoordinator.SelfId(), core.ToHex(hash)))
}

func (tpn *TestProcessorNode) initNode() {
	var err error

	tpn.Node, err = node.NewNode(
		node.WithMessenger(tpn.Messenger),
		node.WithInternalMarshalizer(TestMarshalizer, 100),
		node.WithVmMarshalizer(TestVmMarshalizer),
		node.WithTxSignMarshalizer(TestTxSignMarshalizer),
		node.WithHasher(TestHasher),
		node.WithAddressConverter(TestAddressConverter),
		node.WithAccountsAdapter(tpn.AccntState),
		node.WithKeyGen(tpn.OwnAccount.KeygenTxSign),
		node.WithKeyGenForAccounts(TestKeyGenForAccounts),
		node.WithTxFeeHandler(tpn.EconomicsData),
		node.WithShardCoordinator(tpn.ShardCoordinator),
		node.WithNodesCoordinator(tpn.NodesCoordinator),
		node.WithBlockChain(tpn.BlockChain),
		node.WithUint64ByteSliceConverter(TestUint64Converter),
		node.WithMultiSigner(tpn.MultiSigner),
		node.WithSingleSigner(tpn.OwnAccount.SingleSigner),
		node.WithPrivKey(tpn.NodeKeys.Sk),
		node.WithPubKey(tpn.NodeKeys.Pk),
		node.WithInterceptorsContainer(tpn.InterceptorsContainer),
		node.WithResolversFinder(tpn.ResolverFinder),
		node.WithBlockProcessor(tpn.BlockProcessor),
		node.WithTxSingleSigner(tpn.OwnAccount.SingleSigner),
		node.WithDataStore(tpn.Storage),
		node.WithSyncer(&mock.SyncTimerMock{}),
		node.WithBlackListHandler(tpn.BlackListHandler),
		node.WithDataPool(tpn.DataPool),
	)
	if err != nil {
		fmt.Printf("Error creating node: %s\n", err.Error())
	}
}

// SendTransaction can send a transaction (it does the dispatching)
func (tpn *TestProcessorNode) SendTransaction(tx *dataTransaction.Transaction) (string, error) {
	txHash, err := tpn.Node.SendTransaction(
		tx.Nonce,
		hex.EncodeToString(tx.SndAddr),
		hex.EncodeToString(tx.RcvAddr),
		tx.Value.String(),
		tx.GasPrice,
		tx.GasLimit,
		tx.Data,
		tx.Signature,
	)
	return txHash, err
}

func (tpn *TestProcessorNode) addHandlersForCounters() {
	hdrHandlers := func(header data.HeaderHandler, key []byte) {
		atomic.AddInt32(&tpn.CounterHdrRecv, 1)
	}

	if tpn.ShardCoordinator.SelfId() == core.MetachainShardId {
		tpn.DataPool.Headers().RegisterHandler(hdrHandlers)
	} else {
		txHandler := func(key []byte) {
			tx, _ := tpn.DataPool.Transactions().SearchFirstData(key)
			tpn.ReceivedTransactions.Store(string(key), tx)
			atomic.AddInt32(&tpn.CounterTxRecv, 1)
		}
		mbHandlers := func(key []byte) {
			atomic.AddInt32(&tpn.CounterMbRecv, 1)
		}

		tpn.DataPool.UnsignedTransactions().RegisterHandler(txHandler)
		tpn.DataPool.Transactions().RegisterHandler(txHandler)
		tpn.DataPool.RewardTransactions().RegisterHandler(txHandler)
		tpn.DataPool.Headers().RegisterHandler(hdrHandlers)
		tpn.DataPool.MiniBlocks().RegisterHandler(mbHandlers)
	}
}

// StartSync calls Bootstrapper.StartSync. Errors if bootstrapper is not set
func (tpn *TestProcessorNode) StartSync() error {
	if tpn.Bootstrapper == nil {
		return errors.New("no bootstrapper available")
	}

	tpn.Bootstrapper.StartSync()

	return nil
}

// LoadTxSignSkBytes alters the already generated sk/pk pair
func (tpn *TestProcessorNode) LoadTxSignSkBytes(skBytes []byte) {
	tpn.OwnAccount.LoadTxSignSkBytes(skBytes)
}

// ProposeBlock proposes a new block
func (tpn *TestProcessorNode) ProposeBlock(round uint64, nonce uint64) (data.BodyHandler, data.HeaderHandler, [][]byte) {
	startTime := time.Now()
	maxTime := time.Second * 2

	haveTime := func() bool {
		elapsedTime := time.Since(startTime)
		remainingTime := maxTime - elapsedTime
		return remainingTime > 0
	}

	blockHeader := tpn.BlockProcessor.CreateNewHeader(round)

	blockHeader.SetShardID(tpn.ShardCoordinator.SelfId())
	blockHeader.SetRound(round)
	blockHeader.SetNonce(nonce)
	blockHeader.SetPubKeysBitmap([]byte{1})

	currHdr := tpn.BlockChain.GetCurrentBlockHeader()
	currHdrHash := tpn.BlockChain.GetCurrentBlockHeaderHash()
	if check.IfNil(currHdr) {
		currHdr = tpn.BlockChain.GetGenesisHeader()
		currHdrHash = tpn.BlockChain.GetGenesisHeaderHash()
	}

	blockHeader.SetPrevHash(currHdrHash)
	blockHeader.SetPrevRandSeed(currHdr.GetRandSeed())
	sig, _ := TestMultiSig.AggregateSigs(nil)
	blockHeader.SetSignature(sig)
	blockHeader.SetRandSeed(sig)
	blockHeader.SetLeaderSignature([]byte("leader sign"))
	blockHeader.SetChainID(tpn.ChainID)
	blockHeader.SetTimeStamp(round * uint64(tpn.Rounder.TimeDuration().Seconds()))

	blockHeader, blockBody, err := tpn.BlockProcessor.CreateBlock(blockHeader, haveTime)
	if err != nil {
		log.Warn("createBlockBody", "error", err.Error())
		return nil, nil, nil
	}

	shardBlockBody, ok := blockBody.(*dataBlock.Body)
	txHashes := make([][]byte, 0)
	if !ok {
		return blockBody, blockHeader, txHashes
	}

	for _, mb := range shardBlockBody.MiniBlocks {
		if mb.Type == dataBlock.PeerBlock {
			continue
		}
		for _, hash := range mb.TxHashes {
			copiedHash := make([]byte, len(hash))
			copy(copiedHash, hash)
			txHashes = append(txHashes, copiedHash)
		}
	}

	return blockBody, blockHeader, txHashes
}

// BroadcastBlock broadcasts the block and body to the connected peers
func (tpn *TestProcessorNode) BroadcastBlock(body data.BodyHandler, header data.HeaderHandler) {
	_ = tpn.BroadcastMessenger.BroadcastBlock(body, header)
	miniBlocks, transactions, _ := tpn.BlockProcessor.MarshalizedDataToBroadcast(header, body)
	_ = tpn.BroadcastMessenger.BroadcastMiniBlocks(miniBlocks)
	_ = tpn.BroadcastMessenger.BroadcastTransactions(transactions)
}

// CommitBlock commits the block and body
func (tpn *TestProcessorNode) CommitBlock(body data.BodyHandler, header data.HeaderHandler) {
	_ = tpn.BlockProcessor.CommitBlock(header, body)
}

// GetShardHeader returns the first *dataBlock.Header stored in datapools having the nonce provided as parameter
func (tpn *TestProcessorNode) GetShardHeader(nonce uint64) (*dataBlock.Header, error) {
	invalidCachers := tpn.DataPool == nil || tpn.DataPool.Headers() == nil
	if invalidCachers {
		return nil, errors.New("invalid data pool")
	}

	headerObjects, _, err := tpn.DataPool.Headers().GetHeadersByNonceAndShardId(nonce, tpn.ShardCoordinator.SelfId())
	if err != nil {
		return nil, errors.New(fmt.Sprintf("no headers found for nonce and shard id %d %d %s", nonce, tpn.ShardCoordinator.SelfId(), err.Error()))
	}

	headerObject := headerObjects[len(headerObjects)-1]

	header, ok := headerObject.(*dataBlock.Header)
	if !ok {
		return nil, errors.New(fmt.Sprintf("not a *dataBlock.Header stored in headers found for nonce and shard id %d %d", nonce, tpn.ShardCoordinator.SelfId()))
	}

	return header, nil
}

// GetBlockBody returns the body for provided header parameter
func (tpn *TestProcessorNode) GetBlockBody(header *dataBlock.Header) (*dataBlock.Body, error) {
	invalidCachers := tpn.DataPool == nil || tpn.DataPool.MiniBlocks() == nil
	if invalidCachers {
		return nil, errors.New("invalid data pool")
	}

	body := &dataBlock.Body{}
	for _, miniBlockHeader := range header.MiniBlockHeaders {
		miniBlockHash := miniBlockHeader.Hash

		mbObject, ok := tpn.DataPool.MiniBlocks().Get(miniBlockHash)
		if !ok {
			return nil, errors.New(fmt.Sprintf("no miniblock found for hash %s", hex.EncodeToString(miniBlockHash)))
		}

		mb, ok := mbObject.(*dataBlock.MiniBlock)
		if !ok {
			return nil, errors.New(fmt.Sprintf("not a *dataBlock.MiniBlock stored in miniblocks found for hash %s", hex.EncodeToString(miniBlockHash)))
		}

		body.MiniBlocks = append(body.MiniBlocks, mb)
	}

	return body, nil
}

// GetMetaBlockBody returns the body for provided header parameter
func (tpn *TestProcessorNode) GetMetaBlockBody(header *dataBlock.MetaBlock) (*dataBlock.Body, error) {
	invalidCachers := tpn.DataPool == nil || tpn.DataPool.MiniBlocks() == nil
	if invalidCachers {
		return nil, errors.New("invalid data pool")
	}

	body := &dataBlock.Body{}
	for _, miniBlockHeader := range header.MiniBlockHeaders {
		miniBlockHash := miniBlockHeader.Hash

		mbObject, ok := tpn.DataPool.MiniBlocks().Get(miniBlockHash)
		if !ok {
			return nil, errors.New(fmt.Sprintf("no miniblock found for hash %s", hex.EncodeToString(miniBlockHash)))
		}

		mb, ok := mbObject.(*dataBlock.MiniBlock)
		if !ok {
			return nil, errors.New(fmt.Sprintf("not a *dataBlock.MiniBlock stored in miniblocks found for hash %s", hex.EncodeToString(miniBlockHash)))
		}

		body.MiniBlocks = append(body.MiniBlocks, mb)
	}

	return body, nil
}

// GetMetaHeader returns the first *dataBlock.MetaBlock stored in datapools having the nonce provided as parameter
func (tpn *TestProcessorNode) GetMetaHeader(nonce uint64) (*dataBlock.MetaBlock, error) {
	invalidCachers := tpn.DataPool == nil || tpn.DataPool.Headers() == nil
	if invalidCachers {
		return nil, errors.New("invalid data pool")
	}

	headerObjects, _, err := tpn.DataPool.Headers().GetHeadersByNonceAndShardId(nonce, core.MetachainShardId)
	if err != nil {
		return nil, errors.New(fmt.Sprintf("no headers found for nonce and shard id %d %d %s", nonce, core.MetachainShardId, err.Error()))
	}

	headerObject := headerObjects[len(headerObjects)-1]

	header, ok := headerObject.(*dataBlock.MetaBlock)
	if !ok {
		return nil, errors.New(fmt.Sprintf("not a *dataBlock.MetaBlock stored in headers found for nonce and shard id %d %d", nonce, core.MetachainShardId))
	}

	return header, nil
}

// SyncNode tries to process and commit a block already stored in data pool with provided nonce
func (tpn *TestProcessorNode) SyncNode(nonce uint64) error {
	if tpn.ShardCoordinator.SelfId() == core.MetachainShardId {
		return tpn.syncMetaNode(nonce)
	} else {
		return tpn.syncShardNode(nonce)
	}
}

func (tpn *TestProcessorNode) syncShardNode(nonce uint64) error {
	header, err := tpn.GetShardHeader(nonce)
	if err != nil {
		return err
	}

	body, err := tpn.GetBlockBody(header)
	if err != nil {
		return err
	}

	err = tpn.BlockProcessor.ProcessBlock(
		header,
		body,
		func() time.Duration {
			return time.Second * 5
		},
	)
	if err != nil {
		return err
	}

	err = tpn.BlockProcessor.CommitBlock(header, body)
	if err != nil {
		return err
	}

	return nil
}

func (tpn *TestProcessorNode) syncMetaNode(nonce uint64) error {
	header, err := tpn.GetMetaHeader(nonce)
	if err != nil {
		return err
	}

	body, err := tpn.GetMetaBlockBody(header)
	if err != nil {
		return err
	}

	err = tpn.BlockProcessor.ProcessBlock(
		header,
		body,
		func() time.Duration {
			return time.Second * 2
		},
	)
	if err != nil {
		return err
	}

	err = tpn.BlockProcessor.CommitBlock(header, body)
	if err != nil {
		return err
	}

	return nil
}

// SetAccountNonce sets the account nonce with journal
func (tpn *TestProcessorNode) SetAccountNonce(nonce uint64) error {
	nodeAccount, _ := tpn.AccntState.GetAccountWithJournal(tpn.OwnAccount.Address)
	err := nodeAccount.(*state.Account).SetNonceWithJournal(nonce)
	if err != nil {
		return err
	}

	_, err = tpn.AccntState.Commit()
	if err != nil {
		return err
	}

	return nil
}

// MiniBlocksPresent checks if the all the miniblocks are present in the pool
func (tpn *TestProcessorNode) MiniBlocksPresent(hashes [][]byte) bool {
	mbCacher := tpn.DataPool.MiniBlocks()
	for i := 0; i < len(hashes); i++ {
		ok := mbCacher.Has(hashes[i])
		if !ok {
			return false
		}
	}

	return true
}

func (tpn *TestProcessorNode) initRounder() {
	tpn.Rounder = &mock.RounderMock{TimeDurationField: 5 * time.Second}
}

func (tpn *TestProcessorNode) initRequestedItemsHandler() {
	tpn.RequestedItemsHandler = timecache.NewTimeCache(roundDuration)
}

func (tpn *TestProcessorNode) initBlockTracker() {
	argBaseTracker := track.ArgBaseTracker{
		Hasher:           TestHasher,
		HeaderValidator:  tpn.HeaderValidator,
		Marshalizer:      TestMarshalizer,
		RequestHandler:   tpn.RequestHandler,
		Rounder:          tpn.Rounder,
		ShardCoordinator: tpn.ShardCoordinator,
		Store:            tpn.Storage,
		StartHeaders:     tpn.GenesisBlocks,
	}

	if tpn.ShardCoordinator.SelfId() != core.MetachainShardId {
		arguments := track.ArgShardTracker{
			ArgBaseTracker: argBaseTracker,
			PoolsHolder:    tpn.DataPool,
		}

		tpn.BlockTracker, _ = track.NewShardBlockTrack(arguments)
	} else {
		arguments := track.ArgMetaTracker{
			ArgBaseTracker: argBaseTracker,
			PoolsHolder:    tpn.DataPool,
		}

		tpn.BlockTracker, _ = track.NewMetaBlockTrack(arguments)
	}
}

func (tpn *TestProcessorNode) initHeaderValidator() {
	argsHeaderValidator := block.ArgsHeaderValidator{
		Hasher:      TestHasher,
		Marshalizer: TestMarshalizer,
	}

	tpn.HeaderValidator, _ = block.NewHeaderValidator(argsHeaderValidator)
}<|MERGE_RESOLUTION|>--- conflicted
+++ resolved
@@ -1020,25 +1020,15 @@
 		epochStartValidatorInfo, _ := metachain.NewValidatorInfoCreator(argsEpochValidatorInfo)
 
 		arguments := block.ArgMetaProcessor{
-<<<<<<< HEAD
-			ArgBaseProcessor:         argumentsBase,
-			SCDataGetter:             tpn.SCQueryService,
-			SCToProtocol:             scToProtocolInstance,
-			PendingMiniBlocksHandler: &mock.PendingMiniBlocksHandlerStub{},
-			EpochEconomics:           epochEconomics,
-			EpochStartDataCreator:    epochStartDataCreator,
-			EpochRewardsCreator:      epochStartRewards,
-=======
 			ArgBaseProcessor:             argumentsBase,
 			SCDataGetter:                 tpn.SCQueryService,
-			SCToProtocol:                 scToProtocol,
+			SCToProtocol:                 scToProtocolInstance,
 			PendingMiniBlocksHandler:     &mock.PendingMiniBlocksHandlerStub{},
 			EpochEconomics:               epochEconomics,
 			EpochStartDataCreator:        epochStartDataCreator,
 			EpochRewardsCreator:          epochStartRewards,
 			EpochValidatorInfoCreator:    epochStartValidatorInfo,
 			ValidatorStatisticsProcessor: tpn.ValidatorStatisticsProcessor,
->>>>>>> fdfd383c
 		}
 
 		tpn.BlockProcessor, err = block.NewMetaProcessor(arguments)
