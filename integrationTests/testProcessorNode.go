--- conflicted
+++ resolved
@@ -326,16 +326,11 @@
 	EnableEpochs             config.EnableEpochs
 	UseValidVmBlsSigVerifier bool
 
-<<<<<<< HEAD
-	TransactionLogProcessor              process.TransactionLogProcessor
-	ScheduledMiniBlocksEnableEpoch       uint32
-	MiniBlockPartialExecutionEnableEpoch uint32
-=======
 	TransactionLogProcessor        process.TransactionLogProcessor
 	ScheduledMiniBlocksEnableEpoch uint32
+	MiniBlockPartialExecutionEnableEpoch uint32
 
 	PeersRatingHandler p2p.PeersRatingHandler
->>>>>>> 85c6832d
 }
 
 // CreatePkBytes creates 'numShards' public key-like byte slices
