--- conflicted
+++ resolved
@@ -494,11 +494,8 @@
 			tpn.MetaDataPool,
 			TestUint64Converter,
 			dataPacker,
-<<<<<<< HEAD
 			tpn.StateTrie,
-=======
 			100,
->>>>>>> 0bc3d3ef
 		)
 
 		tpn.ResolversContainer, _ = resolversContainerFactory.Create()
@@ -523,11 +520,8 @@
 			tpn.ShardDataPool,
 			TestUint64Converter,
 			dataPacker,
-<<<<<<< HEAD
 			tpn.StateTrie,
-=======
 			100,
->>>>>>> 0bc3d3ef
 		)
 
 		tpn.ResolversContainer, _ = resolversContainerFactory.Create()
