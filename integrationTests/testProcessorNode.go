--- conflicted
+++ resolved
@@ -448,18 +448,13 @@
 		HeaderSigVerifier:       &mock.HeaderSigVerifierStub{},
 		HeaderIntegrityVerifier: &mock.HeaderIntegrityVerifierStub{},
 		ChainID:                 ChainID,
-<<<<<<< HEAD
-		NodesSetup:              &mock.NodesSetupStub{},
-		MinTransactionVersion:   MinTransactionVersion,
-		HistoryRepository:       &mock.HistoryRepositoryStub{},
-=======
 		NodesSetup: &mock.NodesSetupStub{
 			MinNumberOfNodesCalled: func() uint32 {
 				return 1
 			},
 		},
-		MinTransactionVersion: MinTransactionVersion,
->>>>>>> 5c3b8a76
+		MinTransactionVersion:   MinTransactionVersion,
+		HistoryRepository:       &mock.HistoryRepositoryStub{},
 	}
 
 	tpn.NodeKeys = &TestKeyPair{
