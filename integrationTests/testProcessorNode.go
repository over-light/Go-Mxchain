package integrationTests

import (
	"bytes"
	"encoding/hex"
	"fmt"
	"math/big"
	"strconv"
	"sync"
	"sync/atomic"
	"time"

	arwenConfig "github.com/ElrondNetwork/arwen-wasm-vm/v1_4/config"
	"github.com/ElrondNetwork/elrond-go-core/core"
	"github.com/ElrondNetwork/elrond-go-core/core/accumulator"
	"github.com/ElrondNetwork/elrond-go-core/core/check"
	"github.com/ElrondNetwork/elrond-go-core/core/partitioning"
	"github.com/ElrondNetwork/elrond-go-core/core/pubkeyConverter"
	"github.com/ElrondNetwork/elrond-go-core/core/versioning"
	"github.com/ElrondNetwork/elrond-go-core/data"
	dataBlock "github.com/ElrondNetwork/elrond-go-core/data/block"
	"github.com/ElrondNetwork/elrond-go-core/data/endProcess"
	dataTransaction "github.com/ElrondNetwork/elrond-go-core/data/transaction"
	"github.com/ElrondNetwork/elrond-go-core/data/typeConverters/uint64ByteSlice"
	"github.com/ElrondNetwork/elrond-go-core/hashing/keccak"
	"github.com/ElrondNetwork/elrond-go-core/hashing/sha256"
	"github.com/ElrondNetwork/elrond-go-core/marshal"
	"github.com/ElrondNetwork/elrond-go-crypto"
	"github.com/ElrondNetwork/elrond-go-crypto/signing"
	"github.com/ElrondNetwork/elrond-go-crypto/signing/ed25519"
	"github.com/ElrondNetwork/elrond-go-crypto/signing/mcl"
	mclsig "github.com/ElrondNetwork/elrond-go-crypto/signing/mcl/singlesig"
	nodeFactory "github.com/ElrondNetwork/elrond-go/cmd/node/factory"
	"github.com/ElrondNetwork/elrond-go/common"
	"github.com/ElrondNetwork/elrond-go/common/forking"
	"github.com/ElrondNetwork/elrond-go/config"
	"github.com/ElrondNetwork/elrond-go/consensus"
	"github.com/ElrondNetwork/elrond-go/consensus/spos/sposFactory"
	"github.com/ElrondNetwork/elrond-go/dataRetriever"
	"github.com/ElrondNetwork/elrond-go/dataRetriever/factory/containers"
	"github.com/ElrondNetwork/elrond-go/dataRetriever/factory/resolverscontainer"
	"github.com/ElrondNetwork/elrond-go/dataRetriever/requestHandlers"
	"github.com/ElrondNetwork/elrond-go/dblookupext"
	"github.com/ElrondNetwork/elrond-go/epochStart/metachain"
	"github.com/ElrondNetwork/elrond-go/epochStart/notifier"
	"github.com/ElrondNetwork/elrond-go/epochStart/shardchain"
	mainFactory "github.com/ElrondNetwork/elrond-go/factory"
	hdrFactory "github.com/ElrondNetwork/elrond-go/factory/block"
	"github.com/ElrondNetwork/elrond-go/factory/peerSignatureHandler"
	"github.com/ElrondNetwork/elrond-go/genesis"
	"github.com/ElrondNetwork/elrond-go/genesis/process/disabled"
	"github.com/ElrondNetwork/elrond-go/integrationTests/mock"
	"github.com/ElrondNetwork/elrond-go/node"
	"github.com/ElrondNetwork/elrond-go/node/external"
	"github.com/ElrondNetwork/elrond-go/node/nodeDebugFactory"
	"github.com/ElrondNetwork/elrond-go/p2p"
	"github.com/ElrondNetwork/elrond-go/process"
	"github.com/ElrondNetwork/elrond-go/process/block"
	"github.com/ElrondNetwork/elrond-go/process/block/bootstrapStorage"
	"github.com/ElrondNetwork/elrond-go/process/block/postprocess"
	"github.com/ElrondNetwork/elrond-go/process/block/preprocess"
	"github.com/ElrondNetwork/elrond-go/process/coordinator"
	"github.com/ElrondNetwork/elrond-go/process/economics"
	"github.com/ElrondNetwork/elrond-go/process/factory"
	procFactory "github.com/ElrondNetwork/elrond-go/process/factory"
	"github.com/ElrondNetwork/elrond-go/process/factory/interceptorscontainer"
	metaProcess "github.com/ElrondNetwork/elrond-go/process/factory/metachain"
	"github.com/ElrondNetwork/elrond-go/process/factory/shard"
	"github.com/ElrondNetwork/elrond-go/process/interceptors"
	"github.com/ElrondNetwork/elrond-go/process/peer"
	"github.com/ElrondNetwork/elrond-go/process/rating"
	"github.com/ElrondNetwork/elrond-go/process/rewardTransaction"
	"github.com/ElrondNetwork/elrond-go/process/scToProtocol"
	"github.com/ElrondNetwork/elrond-go/process/smartContract"
	"github.com/ElrondNetwork/elrond-go/process/smartContract/builtInFunctions"
	"github.com/ElrondNetwork/elrond-go/process/smartContract/hooks"
	processSync "github.com/ElrondNetwork/elrond-go/process/sync"
	"github.com/ElrondNetwork/elrond-go/process/track"
	"github.com/ElrondNetwork/elrond-go/process/transaction"
	"github.com/ElrondNetwork/elrond-go/process/transactionLog"
	"github.com/ElrondNetwork/elrond-go/sharding"
	"github.com/ElrondNetwork/elrond-go/state"
	"github.com/ElrondNetwork/elrond-go/storage"
	"github.com/ElrondNetwork/elrond-go/storage/storageUnit"
	"github.com/ElrondNetwork/elrond-go/storage/timecache"
	"github.com/ElrondNetwork/elrond-go/storage/txcache"
	"github.com/ElrondNetwork/elrond-go/testscommon"
	"github.com/ElrondNetwork/elrond-go/testscommon/bootstrapMocks"
	"github.com/ElrondNetwork/elrond-go/testscommon/cryptoMocks"
	dataRetrieverMock "github.com/ElrondNetwork/elrond-go/testscommon/dataRetriever"
	dblookupextMock "github.com/ElrondNetwork/elrond-go/testscommon/dblookupext"
	"github.com/ElrondNetwork/elrond-go/testscommon/economicsmocks"
	"github.com/ElrondNetwork/elrond-go/testscommon/epochNotifier"
	"github.com/ElrondNetwork/elrond-go/testscommon/mainFactoryMocks"
	"github.com/ElrondNetwork/elrond-go/testscommon/p2pmocks"
	stateMock "github.com/ElrondNetwork/elrond-go/testscommon/state"
	statusHandlerMock "github.com/ElrondNetwork/elrond-go/testscommon/statusHandler"
	trieFactory "github.com/ElrondNetwork/elrond-go/trie/factory"
	"github.com/ElrondNetwork/elrond-go/update"
	"github.com/ElrondNetwork/elrond-go/update/trigger"
	"github.com/ElrondNetwork/elrond-go/vm"
	vmProcess "github.com/ElrondNetwork/elrond-go/vm/process"
	"github.com/ElrondNetwork/elrond-go/vm/systemSmartContracts/defaults"
	vmcommon "github.com/ElrondNetwork/elrond-vm-common"
	vmcommonBuiltInFunctions "github.com/ElrondNetwork/elrond-vm-common/builtInFunctions"
	"github.com/ElrondNetwork/elrond-vm-common/parsers"
	"github.com/pkg/errors"
)

var zero = big.NewInt(0)

// TestHasher represents a sha256 hasher
var TestHasher = sha256.NewSha256()

// TestTxSignHasher represents a sha3 legacy keccak 256 hasher
var TestTxSignHasher = keccak.NewKeccak()

// TestMarshalizer represents the main marshalizer
var TestMarshalizer = &marshal.GogoProtoMarshalizer{}

// TestVmMarshalizer represents the marshalizer used in vm communication
var TestVmMarshalizer = &marshal.JsonMarshalizer{}

// TestTxSignMarshalizer represents the marshalizer used in vm communication
var TestTxSignMarshalizer = &marshal.JsonMarshalizer{}

// TestAddressPubkeyConverter represents an address public key converter
var TestAddressPubkeyConverter, _ = pubkeyConverter.NewBech32PubkeyConverter(32, log)

// TestValidatorPubkeyConverter represents an address public key converter
var TestValidatorPubkeyConverter, _ = pubkeyConverter.NewHexPubkeyConverter(96)

// TestMultiSig represents a mock multisig
var TestMultiSig = cryptoMocks.NewMultiSigner(1)

// TestKeyGenForAccounts represents a mock key generator for balances
var TestKeyGenForAccounts = signing.NewKeyGenerator(ed25519.NewEd25519())

// TestUint64Converter represents an uint64 to byte slice converter
var TestUint64Converter = uint64ByteSlice.NewBigEndianConverter()

// TestBuiltinFunctions is an additional map of builtin functions to be added
// to the scProcessor
var TestBuiltinFunctions = make(map[string]vmcommon.BuiltinFunction)

// TestBlockSizeThrottler represents a block size throttler used in adaptive block size computation
var TestBlockSizeThrottler = &mock.BlockSizeThrottlerStub{}

// TestBlockSizeComputation represents a block size computation handler
var TestBlockSizeComputationHandler, _ = preprocess.NewBlockSizeComputation(TestMarshalizer, TestBlockSizeThrottler, uint32(core.MegabyteSize*90/100))

// TestBalanceComputationHandler represents a balance computation handler
var TestBalanceComputationHandler, _ = preprocess.NewBalanceComputation()

// TestAppStatusHandler represents an AppStatusHandler
var TestAppStatusHandler = &statusHandlerMock.AppStatusHandlerStub{}

// MinTxGasPrice defines minimum gas price required by a transaction
var MinTxGasPrice = uint64(100)

// MinTxGasLimit defines minimum gas limit required by a transaction
var MinTxGasLimit = uint64(1000)

// MaxGasLimitPerBlock defines maximum gas limit allowed per one block
const MaxGasLimitPerBlock = uint64(3000000)

const maxTxNonceDeltaAllowed = 8000
const minConnectedPeers = 0

// OpGasValueForMockVm represents the gas value that it consumed by each operation called on the mock VM
// By operation, we mean each go function that is called on the VM implementation
const OpGasValueForMockVm = uint64(50)

// TimeSpanForBadHeaders is the expiry time for an added block header hash
var TimeSpanForBadHeaders = time.Second * 30

// roundDuration defines the duration of the round
const roundDuration = 5 * time.Second

// ChainID is the chain ID identifier used in integration tests, processing nodes
var ChainID = []byte("integration tests chain ID")

// MinTransactionVersion is the minimum transaction version used in integration tests, processing nodes
var MinTransactionVersion = uint32(1)

// SoftwareVersion is the software version identifier used in integration tests, processing nodes
var SoftwareVersion = []byte("intT")

var testProtocolSustainabilityAddress = "erd1932eft30w753xyvme8d49qejgkjc09n5e49w4mwdjtm0neld797su0dlxp"

// DelegationManagerConfigChangeAddress represents the address that can change the config parameters of the
// delegation manager system smartcontract
var DelegationManagerConfigChangeAddress = "erd1vxy22x0fj4zv6hktmydg8vpfh6euv02cz4yg0aaws6rrad5a5awqgqky80"

// sizeCheckDelta the maximum allowed bufer overhead (p2p unmarshalling)
const sizeCheckDelta = 100

const stateCheckpointModulus = 100

// StakingV2Epoch defines the epoch for integration tests when stakingV2 is enabled
const StakingV2Epoch = 1000

// ScheduledMiniBlocksEnableEpoch defines the epoch for integration tests when scheduled nini blocks are enabled
const ScheduledMiniBlocksEnableEpoch = 1000

// TestKeyPair holds a pair of private/public Keys
type TestKeyPair struct {
	Sk crypto.PrivateKey
	Pk crypto.PublicKey
}

// CryptoParams holds crypto parametres
type CryptoParams struct {
	KeyGen       crypto.KeyGenerator
	Keys         map[uint32][]*TestKeyPair
	SingleSigner crypto.SingleSigner
	TxKeyGen     crypto.KeyGenerator
	TxKeys       map[uint32][]*TestKeyPair
}

// Connectable defines the operations for a struct to become connectable by other struct
// In other words, all instances that implement this interface are able to connect with each other
type Connectable interface {
	ConnectTo(connectable Connectable) error
	GetConnectableAddress() string
	IsInterfaceNil() bool
}

// TestProcessorNode represents a container type of class used in integration tests
// with all its fields exported
type TestProcessorNode struct {
	ShardCoordinator sharding.Coordinator
	NodesCoordinator sharding.NodesCoordinator
	NodesSetup       sharding.GenesisNodesSetupHandler
	Messenger        p2p.Messenger

	OwnAccount *TestWalletAccount
	NodeKeys   *TestKeyPair

	ExportFolder        string
	DataPool            dataRetriever.PoolsHolder
	Storage             dataRetriever.StorageService
	PeerState           state.AccountsAdapter
	AccntState          state.AccountsAdapter
	TrieStorageManagers map[string]common.StorageManager
	TrieContainer       common.TriesHolder
	BlockChain          data.ChainHandler
	GenesisBlocks       map[uint32]data.HeaderHandler

	EconomicsData *economics.TestEconomicsData
	RatingsData   *rating.RatingsData

	BlockBlackListHandler process.TimeCacher
	HeaderValidator       process.HeaderConstructionValidator
	BlockTracker          process.BlockTracker
	InterceptorsContainer process.InterceptorsContainer
	ResolversContainer    dataRetriever.ResolversContainer
	ResolverFinder        dataRetriever.ResolversFinder
	RequestHandler        process.RequestHandler
	ArwenChangeLocker     common.Locker

	InterimProcContainer   process.IntermediateProcessorContainer
	TxProcessor            process.TransactionProcessor
	TxCoordinator          process.TransactionCoordinator
	ScrForwarder           process.IntermediateTransactionHandler
	BlockchainHook         *hooks.BlockChainHookImpl
	VMContainer            process.VirtualMachinesContainer
	ArgsParser             process.ArgumentsParser
	ScProcessor            *smartContract.TestScProcessor
	RewardsProcessor       process.RewardTransactionProcessor
	PreProcessorsContainer process.PreProcessorsContainer
	GasHandler             process.GasHandler
	FeeAccumulator         process.TransactionFeeHandler
	SmartContractParser    genesis.InitialSmartContractParser
	SystemSCFactory        vm.SystemSCContainerFactory

	ForkDetector             process.ForkDetector
	BlockProcessor           process.BlockProcessor
	BroadcastMessenger       consensus.BroadcastMessenger
	MiniblocksProvider       process.MiniBlockProvider
	Bootstrapper             TestBootstrapper
	RoundHandler             *mock.RoundHandlerMock
	BootstrapStorer          *mock.BoostrapStorerMock
	StorageBootstrapper      *mock.StorageBootstrapperMock
	RequestedItemsHandler    dataRetriever.RequestedItemsHandler
	WhiteListHandler         process.WhiteListHandler
	WhiteListerVerifiedTxs   process.WhiteListHandler
	NetworkShardingCollector consensus.NetworkShardingCollector

	EpochStartTrigger  TestEpochStartTrigger
	EpochStartNotifier notifier.EpochStartNotifier

	MultiSigner             crypto.MultiSigner
	HeaderSigVerifier       process.InterceptedHeaderSigVerifier
	HeaderIntegrityVerifier process.HeaderIntegrityVerifier

	ValidatorStatisticsProcessor process.ValidatorStatisticsProcessor
	Rater                        sharding.PeerAccountListAndRatingHandler

	EpochStartSystemSCProcessor process.EpochStartSystemSCProcessor

	// Node is used to call the functionality already implemented in it
	Node           *node.Node
	SCQueryService external.SCQueryService

	CounterHdrRecv       int32
	CounterMbRecv        int32
	CounterTxRecv        int32
	CounterMetaRcv       int32
	ReceivedTransactions sync.Map

	InitialNodes []*sharding.InitialNode

	ChainID               []byte
	MinTransactionVersion uint32

	ExportHandler            update.ExportHandler
	WaitTime                 time.Duration
	HistoryRepository        dblookupext.HistoryRepository
	EpochNotifier            process.EpochNotifier
	EnableEpochs             config.EnableEpochs
	UseValidVmBlsSigVerifier bool

	TransactionLogProcessor        process.TransactionLogProcessor
	ScheduledMiniBlocksEnableEpoch uint32
}

// CreatePkBytes creates 'numShards' public key-like byte slices
func CreatePkBytes(numShards uint32) map[uint32][]byte {
	pk := []byte("afafafafafafafafafafafafafafafafafafafafafafafafafafafafafafafafafafafafafafafafafafafafafafafaf")
	pksbytes := make(map[uint32][]byte, numShards+1)
	for i := uint32(0); i < numShards; i++ {
		pksbytes[i] = make([]byte, len(pk))
		copy(pksbytes[i], pk)
		pksbytes[i][0] = byte(i)
	}

	pksbytes[core.MetachainShardId] = make([]byte, 128)
	pksbytes[core.MetachainShardId] = pk
	pksbytes[core.MetachainShardId][0] = byte(numShards)

	return pksbytes
}

func newBaseTestProcessorNode(
	maxShards uint32,
	nodeShardId uint32,
	txSignPrivKeyShardId uint32,
) *TestProcessorNode {
	shardCoordinator, _ := sharding.NewMultiShardCoordinator(maxShards, nodeShardId)

	kg := &mock.KeyGenMock{}
	sk, pk := kg.GeneratePair()

	pksBytes := CreatePkBytes(maxShards)
	address := []byte("afafafafafafafafafafafafafafafaf")
	numNodes := uint32(len(pksBytes))

	nodesSetup := &mock.NodesSetupStub{
		InitialNodesInfoCalled: func() (m map[uint32][]sharding.GenesisNodeInfoHandler, m2 map[uint32][]sharding.GenesisNodeInfoHandler) {
			oneMap := make(map[uint32][]sharding.GenesisNodeInfoHandler)
			for i := uint32(0); i < maxShards; i++ {
				oneMap[i] = append(oneMap[i], mock.NewNodeInfo(address, pksBytes[i], i, InitialRating))
			}
			oneMap[core.MetachainShardId] = append(oneMap[core.MetachainShardId],
				mock.NewNodeInfo(address, pksBytes[core.MetachainShardId], core.MetachainShardId, InitialRating))
			return oneMap, nil
		},
		InitialNodesInfoForShardCalled: func(shardId uint32) (handlers []sharding.GenesisNodeInfoHandler, handlers2 []sharding.GenesisNodeInfoHandler, err error) {
			list := make([]sharding.GenesisNodeInfoHandler, 0)
			list = append(list, mock.NewNodeInfo(address, pksBytes[shardId], shardId, InitialRating))
			return list, nil, nil
		},
		MinNumberOfNodesCalled: func() uint32 {
			return numNodes
		},
	}
	nodesCoordinator := &mock.NodesCoordinatorMock{
		ComputeValidatorsGroupCalled: func(randomness []byte, round uint64, shardId uint32, epoch uint32) (validators []sharding.Validator, err error) {
			v, _ := sharding.NewValidator(pksBytes[shardId], 1, defaultChancesSelection)
			return []sharding.Validator{v}, nil
		},
		GetAllValidatorsPublicKeysCalled: func() (map[uint32][][]byte, error) {
			keys := make(map[uint32][][]byte)
			for shardID := uint32(0); shardID < maxShards; shardID++ {
				keys[shardID] = append(keys[shardID], pksBytes[shardID])
			}

			shardID := core.MetachainShardId
			keys[shardID] = append(keys[shardID], pksBytes[shardID])

			return keys, nil
		},
		GetValidatorWithPublicKeyCalled: func(publicKey []byte) (sharding.Validator, uint32, error) {
			validator, _ := sharding.NewValidator(publicKey, defaultChancesSelection, 1)
			return validator, 0, nil
		},
	}

	messenger := CreateMessengerWithNoDiscovery()

	tpn := &TestProcessorNode{
		ShardCoordinator:        shardCoordinator,
		Messenger:               messenger,
		NodesCoordinator:        nodesCoordinator,
		HeaderSigVerifier:       &mock.HeaderSigVerifierStub{},
		HeaderIntegrityVerifier: CreateHeaderIntegrityVerifier(),
		ChainID:                 ChainID,
		MinTransactionVersion:   MinTransactionVersion,
		NodesSetup:              nodesSetup,
		HistoryRepository:       &dblookupextMock.HistoryRepositoryStub{},
		EpochNotifier:           forking.NewGenericEpochNotifier(),
		ArwenChangeLocker:       &sync.RWMutex{},
		TransactionLogProcessor: transactionLog.NewPrintTxLogProcessor(),
		Bootstrapper:            mock.NewTestBootstrapperMock(),
	}

	tpn.ScheduledMiniBlocksEnableEpoch = uint32(1000000)
	tpn.NodeKeys = &TestKeyPair{
		Sk: sk,
		Pk: pk,
	}
	tpn.MultiSigner = TestMultiSig
	tpn.OwnAccount = CreateTestWalletAccount(shardCoordinator, txSignPrivKeyShardId)
	tpn.StorageBootstrapper = &mock.StorageBootstrapperMock{}
	tpn.BootstrapStorer = &mock.BoostrapStorerMock{}
	tpn.initDataPools()

	return tpn
}

// NewTestProcessorNode returns a new TestProcessorNode instance with a libp2p messenger
func NewTestProcessorNode(
	maxShards uint32,
	nodeShardId uint32,
	txSignPrivKeyShardId uint32,
) *TestProcessorNode {
	tpn := newBaseTestProcessorNode(maxShards, nodeShardId, txSignPrivKeyShardId)
	tpn.initTestNode()

	return tpn
}

// NewTestProcessorNodeWithStorageTrieAndGasModel returns a new TestProcessorNode instance with a storage-based trie
// and gas model
func NewTestProcessorNodeWithStorageTrieAndGasModel(
	maxShards uint32,
	nodeShardId uint32,
	txSignPrivKeyShardId uint32,
	trieStore storage.Storer,
	gasMap map[string]map[string]uint64,
) *TestProcessorNode {
	tpn := newBaseTestProcessorNode(maxShards, nodeShardId, txSignPrivKeyShardId)
	tpn.initTestNodeWithTrieDBAndGasModel(trieStore, gasMap)

	return tpn
}

// NewTestProcessorNodeWithBLSSigVerifier returns a new TestProcessorNode instance with a libp2p messenger
// with a real BLS sig verifier used in system smart contracts
func NewTestProcessorNodeWithBLSSigVerifier(
	maxShards uint32,
	nodeShardId uint32,
	txSignPrivKeyShardId uint32,
) *TestProcessorNode {

	tpn := newBaseTestProcessorNode(maxShards, nodeShardId, txSignPrivKeyShardId)
	tpn.UseValidVmBlsSigVerifier = true
	tpn.initTestNode()

	return tpn
}

// NewTestProcessorNodeWithEnableEpochs returns a TestProcessorNode instance custom enable epochs
func NewTestProcessorNodeWithEnableEpochs(
	maxShards uint32,
	nodeShardId uint32,
	txSignPrivKeyShardId uint32,
	enableEpochs config.EnableEpochs,
) *TestProcessorNode {

	tpn := newBaseTestProcessorNode(maxShards, nodeShardId, txSignPrivKeyShardId)
	tpn.EnableEpochs = enableEpochs
	tpn.initTestNode()

	return tpn
}

// NewTestProcessorNodeWithFullGenesis returns a new TestProcessorNode instance with a libp2p messenger and a full genesis deploy
func NewTestProcessorNodeWithFullGenesis(
	maxShards uint32,
	nodeShardId uint32,
	txSignPrivKeyShardId uint32,
	accountParser genesis.AccountsParser,
	smartContractParser genesis.InitialSmartContractParser,
	heartbeatPk string,
) *TestProcessorNode {

	tpn := newBaseTestProcessorNode(maxShards, nodeShardId, txSignPrivKeyShardId)
	tpn.initChainHandler()
	tpn.initHeaderValidator()
	tpn.initRoundHandler()
	tpn.NetworkShardingCollector = mock.NewNetworkShardingCollectorMock()
	tpn.initStorage()
	tpn.EpochStartNotifier = notifier.NewEpochStartSubscriptionHandler()
	tpn.initAccountDBsWithPruningStorer(CreateMemUnit())
	economicsConfig := tpn.createDefaultEconomicsConfig()
	economicsConfig.GlobalSettings.YearSettings = append(
		economicsConfig.GlobalSettings.YearSettings,
		&config.YearSetting{
			Year:             1,
			MaximumInflation: 0.01,
		},
	)
	tpn.initEconomicsData(economicsConfig)
	tpn.initRatingsData()
	tpn.initRequestedItemsHandler()
	tpn.initResolvers()
	tpn.initValidatorStatistics()

	tpn.SmartContractParser = smartContractParser
	tpn.GenesisBlocks = CreateFullGenesisBlocks(
		tpn.AccntState,
		tpn.PeerState,
		tpn.TrieStorageManagers,
		tpn.NodesSetup,
		tpn.ShardCoordinator,
		tpn.Storage,
		tpn.BlockChain,
		tpn.DataPool,
		tpn.EconomicsData,
		accountParser,
		smartContractParser,
	)
	tpn.initBlockTracker()
	tpn.initInterceptors()
	tpn.initInnerProcessors(arwenConfig.MakeGasMapForTests())
	argsNewScQueryService := smartContract.ArgsNewSCQueryService{
		VmContainer:       tpn.VMContainer,
		EconomicsFee:      tpn.EconomicsData,
		BlockChainHook:    tpn.BlockchainHook,
		BlockChain:        tpn.BlockChain,
		ArwenChangeLocker: tpn.ArwenChangeLocker,
		Bootstrapper:      tpn.Bootstrapper,
	}
	tpn.SCQueryService, _ = smartContract.NewSCQueryService(argsNewScQueryService)
	tpn.initBlockProcessor(stateCheckpointModulus)
	tpn.BroadcastMessenger, _ = sposFactory.GetBroadcastMessenger(
		TestMarshalizer,
		TestHasher,
		tpn.Messenger,
		tpn.ShardCoordinator,
		tpn.OwnAccount.SkTxSign,
		tpn.OwnAccount.PeerSigHandler,
		tpn.DataPool.Headers(),
		tpn.InterceptorsContainer,
		&testscommon.AlarmSchedulerStub{},
	)
	tpn.setGenesisBlock()
	tpn.initNode()
	tpn.addHandlersForCounters()
	tpn.addGenesisBlocksIntoStorage()
	tpn.createHeartbeatWithHardforkTrigger(heartbeatPk)

	return tpn
}

// NewTestProcessorNodeWithCustomDataPool returns a new TestProcessorNode instance with the given data pool
func NewTestProcessorNodeWithCustomDataPool(maxShards uint32, nodeShardId uint32, txSignPrivKeyShardId uint32, dPool dataRetriever.PoolsHolder) *TestProcessorNode {
	shardCoordinator, _ := sharding.NewMultiShardCoordinator(maxShards, nodeShardId)

	messenger := CreateMessengerWithNoDiscovery()
	_ = messenger.SetThresholdMinConnectedPeers(minConnectedPeers)
	nodesCoordinator := &mock.NodesCoordinatorMock{}
	kg := &mock.KeyGenMock{}
	sk, pk := kg.GeneratePair()

	tpn := &TestProcessorNode{
		ShardCoordinator:        shardCoordinator,
		Messenger:               messenger,
		NodesCoordinator:        nodesCoordinator,
		HeaderSigVerifier:       &mock.HeaderSigVerifierStub{},
		HeaderIntegrityVerifier: CreateHeaderIntegrityVerifier(),
		ChainID:                 ChainID,
		NodesSetup: &mock.NodesSetupStub{
			MinNumberOfNodesCalled: func() uint32 {
				return 1
			},
		},
		MinTransactionVersion:   MinTransactionVersion,
		HistoryRepository:       &dblookupextMock.HistoryRepositoryStub{},
		EpochNotifier:           forking.NewGenericEpochNotifier(),
		ArwenChangeLocker:       &sync.RWMutex{},
		TransactionLogProcessor: transactionLog.NewPrintTxLogProcessor(),
	}

	tpn.NodeKeys = &TestKeyPair{
		Sk: sk,
		Pk: pk,
	}
	tpn.MultiSigner = TestMultiSig
	tpn.OwnAccount = CreateTestWalletAccount(shardCoordinator, txSignPrivKeyShardId)

	tpn.initDataPools()
	if tpn.ShardCoordinator.SelfId() != core.MetachainShardId {
		tpn.DataPool = dPool
	}

	tpn.initTestNode()

	return tpn
}

// ConnectTo will try to initiate a connection to the provided parameter
func (tpn *TestProcessorNode) ConnectTo(connectable Connectable) error {
	if check.IfNil(connectable) {
		return fmt.Errorf("trying to connect to a nil Connectable parameter")
	}

	return tpn.Messenger.ConnectToPeer(connectable.GetConnectableAddress())
}

// GetConnectableAddress returns a non circuit, non windows default connectable p2p address
func (tpn *TestProcessorNode) GetConnectableAddress() string {
	if tpn == nil {
		return "nil"
	}

	return GetConnectableAddress(tpn.Messenger)
}

func (tpn *TestProcessorNode) initAccountDBsWithPruningStorer(
	store storage.Storer,
) {
	trieStorageManager := CreateTrieStorageManagerWithPruningStorer(store, tpn.ShardCoordinator, tpn.EpochStartNotifier)
	tpn.TrieContainer = state.NewDataTriesHolder()
	var stateTrie common.Trie
	tpn.AccntState, stateTrie = CreateAccountsDB(UserAccount, trieStorageManager)
	tpn.TrieContainer.Put([]byte(trieFactory.UserAccountTrie), stateTrie)

	var peerTrie common.Trie
	tpn.PeerState, peerTrie = CreateAccountsDB(ValidatorAccount, trieStorageManager)
	tpn.TrieContainer.Put([]byte(trieFactory.PeerAccountTrie), peerTrie)

	tpn.TrieStorageManagers = make(map[string]common.StorageManager)
	tpn.TrieStorageManagers[trieFactory.UserAccountTrie] = trieStorageManager
	tpn.TrieStorageManagers[trieFactory.PeerAccountTrie] = trieStorageManager
}

func (tpn *TestProcessorNode) initAccountDBs(store storage.Storer) {
	trieStorageManager, _ := CreateTrieStorageManager(store)
	tpn.TrieContainer = state.NewDataTriesHolder()
	var stateTrie common.Trie
	tpn.AccntState, stateTrie = CreateAccountsDB(UserAccount, trieStorageManager)
	tpn.TrieContainer.Put([]byte(trieFactory.UserAccountTrie), stateTrie)

	var peerTrie common.Trie
	tpn.PeerState, peerTrie = CreateAccountsDB(ValidatorAccount, trieStorageManager)
	tpn.TrieContainer.Put([]byte(trieFactory.PeerAccountTrie), peerTrie)

	tpn.TrieStorageManagers = make(map[string]common.StorageManager)
	tpn.TrieStorageManagers[trieFactory.UserAccountTrie] = trieStorageManager
	tpn.TrieStorageManagers[trieFactory.PeerAccountTrie] = trieStorageManager
}

func (tpn *TestProcessorNode) initValidatorStatistics() {
	rater, _ := rating.NewBlockSigningRater(tpn.RatingsData)

	if check.IfNil(tpn.NodesSetup) {
		tpn.NodesSetup = &mock.NodesSetupStub{
			MinNumberOfNodesCalled: func() uint32 {
				return tpn.ShardCoordinator.NumberOfShards() * 2
			},
		}
	}

	arguments := peer.ArgValidatorStatisticsProcessor{
<<<<<<< HEAD
		PeerAdapter:          tpn.PeerState,
		PubkeyConv:           TestValidatorPubkeyConverter,
		NodesCoordinator:     tpn.NodesCoordinator,
		ShardCoordinator:     tpn.ShardCoordinator,
		DataPool:             tpn.DataPool,
		StorageService:       tpn.Storage,
		Marshalizer:          TestMarshalizer,
		Rater:                rater,
		MaxComputableRounds:  1000,
		RewardsHandler:       tpn.EconomicsData,
		NodesSetup:           tpn.NodesSetup,
		GenesisNonce:         tpn.BlockChain.GetGenesisHeader().GetNonce(),
		EpochNotifier:        &epochNotifier.EpochNotifierStub{},
		StakingV2EnableEpoch: StakingV2Epoch,
=======
		PeerAdapter:                          tpn.PeerState,
		PubkeyConv:                           TestValidatorPubkeyConverter,
		NodesCoordinator:                     tpn.NodesCoordinator,
		ShardCoordinator:                     tpn.ShardCoordinator,
		DataPool:                             tpn.DataPool,
		StorageService:                       tpn.Storage,
		Marshalizer:                          TestMarshalizer,
		Rater:                                rater,
		MaxComputableRounds:                  1000,
		MaxConsecutiveRoundsOfRatingDecrease: 2000,
		RewardsHandler:                       tpn.EconomicsData,
		NodesSetup:                           tpn.NodesSetup,
		GenesisNonce:                         tpn.BlockChain.GetGenesisHeader().GetNonce(),
		EpochNotifier:                        &mock.EpochNotifierStub{},
		StakingV2EnableEpoch:                 StakingV2Epoch,
>>>>>>> 3ba1d923
	}

	tpn.ValidatorStatisticsProcessor, _ = peer.NewValidatorStatisticsProcessor(arguments)
}

func (tpn *TestProcessorNode) initTestNode() {
	tpn.initChainHandler()
	tpn.initHeaderValidator()
	tpn.initRoundHandler()
	tpn.NetworkShardingCollector = mock.NewNetworkShardingCollectorMock()
	tpn.initStorage()
	tpn.initAccountDBs(CreateMemUnit())
	tpn.initEconomicsData(tpn.createDefaultEconomicsConfig())
	tpn.initRatingsData()
	tpn.initRequestedItemsHandler()
	tpn.initResolvers()
	tpn.initValidatorStatistics()

	tpn.GenesisBlocks = CreateGenesisBlocks(
		tpn.AccntState,
		tpn.PeerState,
		tpn.TrieStorageManagers,
		TestAddressPubkeyConverter,
		tpn.NodesSetup,
		tpn.ShardCoordinator,
		tpn.Storage,
		tpn.BlockChain,
		TestMarshalizer,
		TestHasher,
		TestUint64Converter,
		tpn.DataPool,
		tpn.EconomicsData,
	)
	tpn.initBlockTracker()
	tpn.initInterceptors()
	tpn.initInnerProcessors(arwenConfig.MakeGasMapForTests())
	argsNewScQueryService := smartContract.ArgsNewSCQueryService{
		VmContainer:       tpn.VMContainer,
		EconomicsFee:      tpn.EconomicsData,
		BlockChainHook:    tpn.BlockchainHook,
		BlockChain:        tpn.BlockChain,
		ArwenChangeLocker: tpn.ArwenChangeLocker,
		Bootstrapper:      tpn.Bootstrapper,
	}
	tpn.SCQueryService, _ = smartContract.NewSCQueryService(argsNewScQueryService)
	tpn.initBlockProcessor(stateCheckpointModulus)
	tpn.BroadcastMessenger, _ = sposFactory.GetBroadcastMessenger(
		TestMarshalizer,
		TestHasher,
		tpn.Messenger,
		tpn.ShardCoordinator,
		tpn.OwnAccount.SkTxSign,
		tpn.OwnAccount.PeerSigHandler,
		tpn.DataPool.Headers(),
		tpn.InterceptorsContainer,
		&testscommon.AlarmSchedulerStub{},
	)
	tpn.setGenesisBlock()
	tpn.initNode()
	tpn.addHandlersForCounters()
	tpn.addGenesisBlocksIntoStorage()
}

func (tpn *TestProcessorNode) initTestNodeWithTrieDBAndGasModel(trieStore storage.Storer, gasMap map[string]map[string]uint64) {
	tpn.initChainHandler()
	tpn.initHeaderValidator()
	tpn.initRoundHandler()
	tpn.NetworkShardingCollector = mock.NewNetworkShardingCollectorMock()
	tpn.initStorage()
	tpn.initAccountDBs(trieStore)
	tpn.initEconomicsData(tpn.createDefaultEconomicsConfig())
	tpn.initRatingsData()
	tpn.initRequestedItemsHandler()
	tpn.initResolvers()
	tpn.initValidatorStatistics()

	tpn.GenesisBlocks = CreateGenesisBlocks(
		tpn.AccntState,
		tpn.PeerState,
		tpn.TrieStorageManagers,
		TestAddressPubkeyConverter,
		tpn.NodesSetup,
		tpn.ShardCoordinator,
		tpn.Storage,
		tpn.BlockChain,
		TestMarshalizer,
		TestHasher,
		TestUint64Converter,
		tpn.DataPool,
		tpn.EconomicsData,
	)
	tpn.initBlockTracker()
	tpn.initInterceptors()
	tpn.initInnerProcessors(gasMap)
	tpn.createFullSCQueryService()
	tpn.initBlockProcessor(stateCheckpointModulus)
	tpn.BroadcastMessenger, _ = sposFactory.GetBroadcastMessenger(
		TestMarshalizer,
		TestHasher,
		tpn.Messenger,
		tpn.ShardCoordinator,
		tpn.OwnAccount.SkTxSign,
		tpn.OwnAccount.PeerSigHandler,
		tpn.DataPool.Headers(),
		tpn.InterceptorsContainer,
		&testscommon.AlarmSchedulerStub{},
	)
	tpn.setGenesisBlock()
	tpn.initNode()
	tpn.addHandlersForCounters()
	tpn.addGenesisBlocksIntoStorage()
}

func (tpn *TestProcessorNode) createFullSCQueryService() {
	var vmFactory process.VirtualMachinesContainerFactory
	gasMap := arwenConfig.MakeGasMapForTests()
	defaults.FillGasMapInternal(gasMap, 1)
	gasSchedule := mock.NewGasScheduleNotifierMock(gasMap)
	argsBuiltIn := builtInFunctions.ArgsCreateBuiltInFunctionContainer{
		GasSchedule:                gasSchedule,
		MapDNSAddresses:            make(map[string]struct{}),
		Marshalizer:                TestMarshalizer,
		Accounts:                   tpn.AccntState,
		ShardCoordinator:           tpn.ShardCoordinator,
		EpochNotifier:              tpn.EpochNotifier,
		GlobalMintBurnDisableEpoch: tpn.EnableEpochs.GlobalMintBurnDisableEpoch,
	}
	builtInFuncs, nftStorageHandler, _ := builtInFunctions.CreateBuiltInFuncContainerAndNFTStorageHandler(argsBuiltIn)

	smartContractsCache := testscommon.NewCacherMock()

	argsHook := hooks.ArgBlockChainHook{
		Accounts:           tpn.AccntState,
		PubkeyConv:         TestAddressPubkeyConverter,
		StorageService:     tpn.Storage,
		BlockChain:         tpn.BlockChain,
		ShardCoordinator:   tpn.ShardCoordinator,
		Marshalizer:        TestMarshalizer,
		Uint64Converter:    TestUint64Converter,
		BuiltInFunctions:   builtInFuncs,
		NFTStorageHandler:  nftStorageHandler,
		DataPool:           tpn.DataPool,
		CompiledSCPool:     smartContractsCache,
		NilCompiledSCStore: true,
	}

	if tpn.ShardCoordinator.SelfId() == core.MetachainShardId {
		sigVerifier, _ := disabled.NewMessageSignVerifier(&mock.KeyGenMock{})
		argsNewVmFactory := metaProcess.ArgsNewVMContainerFactory{
			ArgBlockChainHook:   argsHook,
			Economics:           tpn.EconomicsData,
			MessageSignVerifier: sigVerifier,
			GasSchedule:         gasSchedule,
			NodesConfigProvider: tpn.NodesSetup,
			Hasher:              TestHasher,
			Marshalizer:         TestMarshalizer,
			SystemSCConfig: &config.SystemSmartContractsConfig{
				ESDTSystemSCConfig: config.ESDTSystemSCConfig{
					BaseIssuingCost: "1000",
					OwnerAddress:    "aaaaaa",
				},
				GovernanceSystemSCConfig: config.GovernanceSystemSCConfig{
					V1: config.GovernanceSystemSCConfigV1{
						ProposalCost:     "500",
						NumNodes:         100,
						MinQuorum:        50,
						MinPassThreshold: 50,
						MinVetoThreshold: 50,
					},
					Active: config.GovernanceSystemSCConfigActive{
						ProposalCost:     "500",
						MinQuorum:        "50",
						MinPassThreshold: "50",
						MinVetoThreshold: "50",
					},
					FirstWhitelistedAddress: DelegationManagerConfigChangeAddress,
				},
				StakingSystemSCConfig: config.StakingSystemSCConfig{
					GenesisNodePrice:                     "1000",
					UnJailValue:                          "10",
					MinStepValue:                         "10",
					MinStakeValue:                        "1",
					UnBondPeriod:                         1,
					UnBondPeriodInEpochs:                 1,
					NumRoundsWithoutBleed:                1,
					MaximumPercentageToBleed:             1,
					BleedPercentagePerRound:              1,
					MaxNumberOfNodesForStake:             100,
					ActivateBLSPubKeyMessageVerification: false,
					MinUnstakeTokensValue:                "1",
				},
				DelegationManagerSystemSCConfig: config.DelegationManagerSystemSCConfig{
					MinCreationDeposit:  "100",
					MinStakeAmount:      "100",
					ConfigChangeAddress: DelegationManagerConfigChangeAddress,
				},
				DelegationSystemSCConfig: config.DelegationSystemSCConfig{
					MinServiceFee: 0,
					MaxServiceFee: 100000,
				},
			},
			ValidatorAccountsDB: tpn.PeerState,
			ChanceComputer:      tpn.NodesCoordinator,
			EpochNotifier:       tpn.EpochNotifier,
			EpochConfig: &config.EpochConfig{
				EnableEpochs: config.EnableEpochs{
					StakingV2EnableEpoch:               0,
					StakeEnableEpoch:                   0,
					DelegationSmartContractEnableEpoch: 0,
					DelegationManagerEnableEpoch:       0,
				},
			},
			ShardCoordinator: tpn.ShardCoordinator,
		}
		vmFactory, _ = metaProcess.NewVMContainerFactory(argsNewVmFactory)
	} else {
		esdtTransferParser, _ := parsers.NewESDTTransferParser(TestMarshalizer)
		argsNewVMFactory := shard.ArgVMContainerFactory{
			Config: config.VirtualMachineConfig{
				ArwenVersions: []config.ArwenVersionByEpoch{
					{StartEpoch: 0, Version: "*"},
				},
			},
			BlockGasLimit:      tpn.EconomicsData.MaxGasLimitPerBlock(tpn.ShardCoordinator.SelfId()),
			GasSchedule:        gasSchedule,
			ArgBlockChainHook:  argsHook,
			EpochNotifier:      tpn.EpochNotifier,
			EpochConfig:        tpn.EnableEpochs,
			ArwenChangeLocker:  tpn.ArwenChangeLocker,
			ESDTTransferParser: esdtTransferParser,
		}
		vmFactory, _ = shard.NewVMContainerFactory(argsNewVMFactory)
	}

	vmContainer, _ := vmFactory.Create()

	_ = vmcommonBuiltInFunctions.SetPayableHandler(builtInFuncs, vmFactory.BlockChainHookImpl())
	argsNewScQueryService := smartContract.ArgsNewSCQueryService{
		VmContainer:       vmContainer,
		EconomicsFee:      tpn.EconomicsData,
		BlockChainHook:    vmFactory.BlockChainHookImpl(),
		BlockChain:        tpn.BlockChain,
		ArwenChangeLocker: tpn.ArwenChangeLocker,
		Bootstrapper:      tpn.Bootstrapper,
	}
	tpn.SCQueryService, _ = smartContract.NewSCQueryService(argsNewScQueryService)
}

// InitializeProcessors will reinitialize processors
func (tpn *TestProcessorNode) InitializeProcessors(gasMap map[string]map[string]uint64) {
	tpn.initValidatorStatistics()
	tpn.initBlockTracker()
	tpn.initInnerProcessors(gasMap)
	argsNewScQueryService := smartContract.ArgsNewSCQueryService{
		VmContainer:       tpn.VMContainer,
		EconomicsFee:      tpn.EconomicsData,
		BlockChainHook:    tpn.BlockchainHook,
		BlockChain:        tpn.BlockChain,
		ArwenChangeLocker: tpn.ArwenChangeLocker,
		Bootstrapper:      tpn.Bootstrapper,
	}
	tpn.SCQueryService, _ = smartContract.NewSCQueryService(argsNewScQueryService)
	tpn.initBlockProcessor(stateCheckpointModulus)
	tpn.BroadcastMessenger, _ = sposFactory.GetBroadcastMessenger(
		TestMarshalizer,
		TestHasher,
		tpn.Messenger,
		tpn.ShardCoordinator,
		tpn.OwnAccount.SkTxSign,
		tpn.OwnAccount.PeerSigHandler,
		tpn.DataPool.Headers(),
		tpn.InterceptorsContainer,
		&testscommon.AlarmSchedulerStub{},
	)
	tpn.setGenesisBlock()
	tpn.initNode()
	tpn.addHandlersForCounters()
	tpn.addGenesisBlocksIntoStorage()
}

func (tpn *TestProcessorNode) initDataPools() {
	tpn.DataPool = dataRetrieverMock.CreatePoolsHolder(1, tpn.ShardCoordinator.SelfId())
	cacherCfg := storageUnit.CacheConfig{Capacity: 10000, Type: storageUnit.LRUCache, Shards: 1}
	cache, _ := storageUnit.NewCache(cacherCfg)
	tpn.WhiteListHandler, _ = interceptors.NewWhiteListDataVerifier(cache)

	cacherVerifiedCfg := storageUnit.CacheConfig{Capacity: 5000, Type: storageUnit.LRUCache, Shards: 1}
	cacheVerified, _ := storageUnit.NewCache(cacherVerifiedCfg)
	tpn.WhiteListerVerifiedTxs, _ = interceptors.NewWhiteListDataVerifier(cacheVerified)
}

func (tpn *TestProcessorNode) initStorage() {
	tpn.Storage = CreateStore(tpn.ShardCoordinator.NumberOfShards())
}

func (tpn *TestProcessorNode) initChainHandler() {
	if tpn.ShardCoordinator.SelfId() == core.MetachainShardId {
		tpn.BlockChain = CreateMetaChain()
	} else {
		tpn.BlockChain = CreateShardChain()
	}
}

func (tpn *TestProcessorNode) initEconomicsData(economicsConfig *config.EconomicsConfig) {
	argsNewEconomicsData := economics.ArgsNewEconomicsData{
		Economics:                      economicsConfig,
		PenalizedTooMuchGasEnableEpoch: 0,
		EpochNotifier:                  &epochNotifier.EpochNotifierStub{},
		BuiltInFunctionsCostHandler:    &mock.BuiltInCostHandlerStub{},
	}
	economicsData, _ := economics.NewEconomicsData(argsNewEconomicsData)
	tpn.EconomicsData = economics.NewTestEconomicsData(economicsData)
}

func (tpn *TestProcessorNode) createDefaultEconomicsConfig() *config.EconomicsConfig {
	maxGasLimitPerBlock := strconv.FormatUint(MaxGasLimitPerBlock, 10)
	minGasPrice := strconv.FormatUint(MinTxGasPrice, 10)
	minGasLimit := strconv.FormatUint(MinTxGasLimit, 10)

	return &config.EconomicsConfig{
		GlobalSettings: config.GlobalSettings{
			GenesisTotalSupply: "2000000000000000000000",
			MinimumInflation:   0,
			YearSettings: []*config.YearSetting{
				{
					Year:             0,
					MaximumInflation: 0.01,
				},
			},
		},
		RewardsSettings: config.RewardsSettings{
			RewardsConfigByEpoch: []config.EpochRewardSettings{
				{
					LeaderPercentage:                 0.1,
					DeveloperPercentage:              0.1,
					ProtocolSustainabilityAddress:    testProtocolSustainabilityAddress,
					TopUpFactor:                      0.25,
					TopUpGradientPoint:               "300000000000000000000",
					ProtocolSustainabilityPercentage: 0.1,
				},
			},
		},
		FeeSettings: config.FeeSettings{
			GasLimitSettings: []config.GasLimitSetting{
				{
					MaxGasLimitPerBlock:         maxGasLimitPerBlock,
					MaxGasLimitPerMiniBlock:     maxGasLimitPerBlock,
					MaxGasLimitPerMetaBlock:     maxGasLimitPerBlock,
					MaxGasLimitPerMetaMiniBlock: maxGasLimitPerBlock,
					MinGasLimit:                 minGasLimit,
				},
			},
			MinGasPrice:      minGasPrice,
			GasPerDataByte:   "1",
			GasPriceModifier: 0.01,
		},
	}
}

func (tpn *TestProcessorNode) initRatingsData() {
	if tpn.RatingsData == nil {
		tpn.RatingsData = CreateRatingsData()
	}
}

// CreateRatingsData creates a mock RatingsData object
func CreateRatingsData() *rating.RatingsData {
	ratingsConfig := config.RatingsConfig{
		ShardChain: config.ShardChain{
			RatingSteps: config.RatingSteps{
				HoursToMaxRatingFromStartRating: 50,
				ProposerValidatorImportance:     1,
				ProposerDecreaseFactor:          -4,
				ValidatorDecreaseFactor:         -4,
				ConsecutiveMissedBlocksPenalty:  1.1,
			},
		},
		MetaChain: config.MetaChain{
			RatingSteps: config.RatingSteps{
				HoursToMaxRatingFromStartRating: 50,
				ProposerValidatorImportance:     1,
				ProposerDecreaseFactor:          -4,
				ValidatorDecreaseFactor:         -4,
				ConsecutiveMissedBlocksPenalty:  1.1,
			},
		},
		General: config.General{
			StartRating:           500000,
			MaxRating:             1000000,
			MinRating:             1,
			SignedBlocksThreshold: 0.025,
			SelectionChances: []*config.SelectionChance{
				{
					MaxThreshold:  0,
					ChancePercent: 5,
				},
				{
					MaxThreshold:  100000,
					ChancePercent: 0,
				},
				{
					MaxThreshold:  200000,
					ChancePercent: 16,
				},
				{
					MaxThreshold:  300000,
					ChancePercent: 17,
				},
				{
					MaxThreshold:  400000,
					ChancePercent: 18,
				},
				{
					MaxThreshold:  500000,
					ChancePercent: 19,
				},
				{
					MaxThreshold:  600000,
					ChancePercent: 20,
				},
				{
					MaxThreshold:  700000,
					ChancePercent: 21,
				},
				{
					MaxThreshold:  800000,
					ChancePercent: 22,
				},
				{
					MaxThreshold:  900000,
					ChancePercent: 23,
				},
				{
					MaxThreshold:  1000000,
					ChancePercent: 24,
				},
			},
		},
	}

	ratingDataArgs := rating.RatingsDataArg{
		Config:                   ratingsConfig,
		ShardConsensusSize:       63,
		MetaConsensusSize:        400,
		ShardMinNodes:            400,
		MetaMinNodes:             400,
		RoundDurationMiliseconds: 6000,
	}

	ratingsData, _ := rating.NewRatingsData(ratingDataArgs)
	return ratingsData
}

func (tpn *TestProcessorNode) initInterceptors() {
	var err error
	tpn.BlockBlackListHandler = timecache.NewTimeCache(TimeSpanForBadHeaders)
	if check.IfNil(tpn.EpochStartNotifier) {
		tpn.EpochStartNotifier = notifier.NewEpochStartSubscriptionHandler()
	}

	coreComponents := GetDefaultCoreComponents()
	coreComponents.InternalMarshalizerField = TestMarshalizer
	coreComponents.TxMarshalizerField = TestTxSignMarshalizer
	coreComponents.HasherField = TestHasher
	coreComponents.Uint64ByteSliceConverterField = TestUint64Converter
	coreComponents.ChainIdCalled = func() string {
		return string(tpn.ChainID)
	}
	coreComponents.MinTransactionVersionCalled = func() uint32 {
		return tpn.MinTransactionVersion
	}
	coreComponents.TxVersionCheckField = versioning.NewTxVersionChecker(tpn.MinTransactionVersion)
	coreComponents.EpochNotifierField = &epochNotifier.EpochNotifierStub{}

	cryptoComponents := GetDefaultCryptoComponents()
	cryptoComponents.PubKey = nil
	cryptoComponents.BlockSig = tpn.OwnAccount.BlockSingleSigner
	cryptoComponents.TxSig = tpn.OwnAccount.SingleSigner
	cryptoComponents.MultiSig = TestMultiSig
	cryptoComponents.BlKeyGen = tpn.OwnAccount.KeygenBlockSign
	cryptoComponents.TxKeyGen = tpn.OwnAccount.KeygenTxSign

	if tpn.ShardCoordinator.SelfId() == core.MetachainShardId {
		argsEpochStart := &metachain.ArgsNewMetaEpochStartTrigger{
			GenesisTime: tpn.RoundHandler.TimeStamp(),
			Settings: &config.EpochStartConfig{
				MinRoundsBetweenEpochs: 1000,
				RoundsPerEpoch:         10000,
			},
			Epoch:              0,
			EpochStartNotifier: tpn.EpochStartNotifier,
			Storage:            tpn.Storage,
			Marshalizer:        TestMarshalizer,
			Hasher:             TestHasher,
			AppStatusHandler:   &statusHandlerMock.AppStatusHandlerStub{},
		}
		epochStartTrigger, _ := metachain.NewEpochStartTrigger(argsEpochStart)
		tpn.EpochStartTrigger = &metachain.TestTrigger{}
		tpn.EpochStartTrigger.SetTrigger(epochStartTrigger)

		metaInterceptorContainerFactoryArgs := interceptorscontainer.CommonInterceptorsContainerFactoryArgs{
			CoreComponents:          coreComponents,
			CryptoComponents:        cryptoComponents,
			ShardCoordinator:        tpn.ShardCoordinator,
			NodesCoordinator:        tpn.NodesCoordinator,
			Messenger:               tpn.Messenger,
			Store:                   tpn.Storage,
			DataPool:                tpn.DataPool,
			Accounts:                tpn.AccntState,
			MaxTxNonceDeltaAllowed:  maxTxNonceDeltaAllowed,
			TxFeeHandler:            tpn.EconomicsData,
			BlockBlackList:          tpn.BlockBlackListHandler,
			HeaderSigVerifier:       tpn.HeaderSigVerifier,
			HeaderIntegrityVerifier: tpn.HeaderIntegrityVerifier,
			SizeCheckDelta:          sizeCheckDelta,
			ValidityAttester:        tpn.BlockTracker,
			EpochStartTrigger:       tpn.EpochStartTrigger,
			WhiteListHandler:        tpn.WhiteListHandler,
			WhiteListerVerifiedTxs:  tpn.WhiteListerVerifiedTxs,
			AntifloodHandler:        &mock.NilAntifloodHandler{},
			ArgumentsParser:         smartContract.NewArgumentParser(),
			PreferredPeersHolder:    &p2pmocks.PeersHolderStub{},
			RequestHandler:          tpn.RequestHandler,
		}
		interceptorContainerFactory, _ := interceptorscontainer.NewMetaInterceptorsContainerFactory(metaInterceptorContainerFactoryArgs)

		tpn.InterceptorsContainer, err = interceptorContainerFactory.Create()
		if err != nil {
			log.Debug("interceptor container factory Create", "error", err.Error())
		}
	} else {
		argsPeerMiniBlocksSyncer := shardchain.ArgPeerMiniBlockSyncer{
			MiniBlocksPool: tpn.DataPool.MiniBlocks(),
			Requesthandler: tpn.RequestHandler,
		}
		peerMiniBlockSyncer, _ := shardchain.NewPeerMiniBlockSyncer(argsPeerMiniBlocksSyncer)
		argsShardEpochStart := &shardchain.ArgsShardEpochStartTrigger{
			Marshalizer:          TestMarshalizer,
			Hasher:               TestHasher,
			HeaderValidator:      tpn.HeaderValidator,
			Uint64Converter:      TestUint64Converter,
			DataPool:             tpn.DataPool,
			Storage:              tpn.Storage,
			RequestHandler:       tpn.RequestHandler,
			Epoch:                0,
			Validity:             1,
			Finality:             1,
			EpochStartNotifier:   tpn.EpochStartNotifier,
			PeerMiniBlocksSyncer: peerMiniBlockSyncer,
			RoundHandler:         tpn.RoundHandler,
			AppStatusHandler:     &statusHandlerMock.AppStatusHandlerStub{},
		}
		epochStartTrigger, _ := shardchain.NewEpochStartTrigger(argsShardEpochStart)
		tpn.EpochStartTrigger = &shardchain.TestTrigger{}
		tpn.EpochStartTrigger.SetTrigger(epochStartTrigger)

		shardIntereptorContainerFactoryArgs := interceptorscontainer.CommonInterceptorsContainerFactoryArgs{
			CoreComponents:          coreComponents,
			CryptoComponents:        cryptoComponents,
			Accounts:                tpn.AccntState,
			ShardCoordinator:        tpn.ShardCoordinator,
			NodesCoordinator:        tpn.NodesCoordinator,
			Messenger:               tpn.Messenger,
			Store:                   tpn.Storage,
			DataPool:                tpn.DataPool,
			MaxTxNonceDeltaAllowed:  maxTxNonceDeltaAllowed,
			TxFeeHandler:            tpn.EconomicsData,
			BlockBlackList:          tpn.BlockBlackListHandler,
			HeaderSigVerifier:       tpn.HeaderSigVerifier,
			HeaderIntegrityVerifier: tpn.HeaderIntegrityVerifier,
			SizeCheckDelta:          sizeCheckDelta,
			ValidityAttester:        tpn.BlockTracker,
			EpochStartTrigger:       tpn.EpochStartTrigger,
			WhiteListHandler:        tpn.WhiteListHandler,
			WhiteListerVerifiedTxs:  tpn.WhiteListerVerifiedTxs,
			AntifloodHandler:        &mock.NilAntifloodHandler{},
			ArgumentsParser:         smartContract.NewArgumentParser(),
			PreferredPeersHolder:    &p2pmocks.PeersHolderStub{},
			RequestHandler:          tpn.RequestHandler,
		}
		interceptorContainerFactory, _ := interceptorscontainer.NewShardInterceptorsContainerFactory(shardIntereptorContainerFactoryArgs)

		tpn.InterceptorsContainer, err = interceptorContainerFactory.Create()
		if err != nil {
			fmt.Println(err.Error())
		}
	}
}

func (tpn *TestProcessorNode) initResolvers() {
	dataPacker, _ := partitioning.NewSimpleDataPacker(TestMarshalizer)

	_ = tpn.Messenger.CreateTopic(common.ConsensusTopic+tpn.ShardCoordinator.CommunicationIdentifier(tpn.ShardCoordinator.SelfId()), true)

	resolverContainerFactory := resolverscontainer.FactoryArgs{
		ShardCoordinator:            tpn.ShardCoordinator,
		Messenger:                   tpn.Messenger,
		Store:                       tpn.Storage,
		Marshalizer:                 TestMarshalizer,
		DataPools:                   tpn.DataPool,
		Uint64ByteSliceConverter:    TestUint64Converter,
		DataPacker:                  dataPacker,
		TriesContainer:              tpn.TrieContainer,
		SizeCheckDelta:              100,
		InputAntifloodHandler:       &mock.NilAntifloodHandler{},
		OutputAntifloodHandler:      &mock.NilAntifloodHandler{},
		NumConcurrentResolvingJobs:  10,
		CurrentNetworkEpochProvider: &mock.CurrentNetworkEpochProviderStub{},
		PreferredPeersHolder:        &p2pmocks.PeersHolderStub{},
		ResolverConfig: config.ResolverConfig{
			NumCrossShardPeers:  2,
			NumIntraShardPeers:  1,
			NumFullHistoryPeers: 3,
		},
	}

	var err error
	if tpn.ShardCoordinator.SelfId() == core.MetachainShardId {
		resolversContainerFactory, _ := resolverscontainer.NewMetaResolversContainerFactory(resolverContainerFactory)

		tpn.ResolversContainer, err = resolversContainerFactory.Create()
		log.LogIfError(err)

		tpn.ResolverFinder, _ = containers.NewResolversFinder(tpn.ResolversContainer, tpn.ShardCoordinator)
		tpn.RequestHandler, _ = requestHandlers.NewResolverRequestHandler(
			tpn.ResolverFinder,
			tpn.RequestedItemsHandler,
			tpn.WhiteListHandler,
			100,
			tpn.ShardCoordinator.SelfId(),
			time.Second,
		)
	} else {
		resolversContainerFactory, _ := resolverscontainer.NewShardResolversContainerFactory(resolverContainerFactory)

		tpn.ResolversContainer, err = resolversContainerFactory.Create()
		log.LogIfError(err)

		tpn.ResolverFinder, _ = containers.NewResolversFinder(tpn.ResolversContainer, tpn.ShardCoordinator)
		tpn.RequestHandler, _ = requestHandlers.NewResolverRequestHandler(
			tpn.ResolverFinder,
			tpn.RequestedItemsHandler,
			tpn.WhiteListHandler,
			100,
			tpn.ShardCoordinator.SelfId(),
			time.Second,
		)
	}
}

func (tpn *TestProcessorNode) initInnerProcessors(gasMap map[string]map[string]uint64) {
	if tpn.ShardCoordinator.SelfId() == core.MetachainShardId {
		tpn.initMetaInnerProcessors()
		return
	}

	if tpn.ValidatorStatisticsProcessor == nil {
		tpn.ValidatorStatisticsProcessor = &mock.ValidatorStatisticsProcessorStub{}
	}

	interimProcFactory, _ := shard.NewIntermediateProcessorsContainerFactory(
		tpn.ShardCoordinator,
		TestMarshalizer,
		TestHasher,
		TestAddressPubkeyConverter,
		tpn.Storage,
		tpn.DataPool,
		tpn.EconomicsData,
	)

	tpn.InterimProcContainer, _ = interimProcFactory.Create()
	tpn.ScrForwarder, _ = postprocess.NewTestIntermediateResultsProcessor(
		TestHasher,
		TestMarshalizer,
		tpn.ShardCoordinator,
		TestAddressPubkeyConverter,
		tpn.Storage,
		dataBlock.SmartContractResultBlock,
		tpn.DataPool.CurrentBlockTxs(),
		tpn.EconomicsData,
	)

	tpn.InterimProcContainer.Remove(dataBlock.SmartContractResultBlock)
	_ = tpn.InterimProcContainer.Add(dataBlock.SmartContractResultBlock, tpn.ScrForwarder)

	tpn.RewardsProcessor, _ = rewardTransaction.NewRewardTxProcessor(
		tpn.AccntState,
		TestAddressPubkeyConverter,
		tpn.ShardCoordinator,
	)

	mapDNSAddresses := make(map[string]struct{})
	if !check.IfNil(tpn.SmartContractParser) {
		mapDNSAddresses, _ = tpn.SmartContractParser.GetDeployedSCAddresses(genesis.DNSType)
	}

	gasSchedule := mock.NewGasScheduleNotifierMock(gasMap)
	argsBuiltIn := builtInFunctions.ArgsCreateBuiltInFunctionContainer{
		GasSchedule:                gasSchedule,
		MapDNSAddresses:            mapDNSAddresses,
		Marshalizer:                TestMarshalizer,
		Accounts:                   tpn.AccntState,
		ShardCoordinator:           tpn.ShardCoordinator,
		EpochNotifier:              tpn.EpochNotifier,
		GlobalMintBurnDisableEpoch: tpn.EnableEpochs.GlobalMintBurnDisableEpoch,
	}
	builtInFuncs, nftStorageHandler, _ := builtInFunctions.CreateBuiltInFuncContainerAndNFTStorageHandler(argsBuiltIn)

	for name, function := range TestBuiltinFunctions {
		err := builtInFuncs.Add(name, function)
		log.LogIfError(err)
	}

	argsHook := hooks.ArgBlockChainHook{
		Accounts:           tpn.AccntState,
		PubkeyConv:         TestAddressPubkeyConverter,
		StorageService:     tpn.Storage,
		BlockChain:         tpn.BlockChain,
		ShardCoordinator:   tpn.ShardCoordinator,
		Marshalizer:        TestMarshalizer,
		Uint64Converter:    TestUint64Converter,
		BuiltInFunctions:   builtInFuncs,
		NFTStorageHandler:  nftStorageHandler,
		DataPool:           tpn.DataPool,
		CompiledSCPool:     tpn.DataPool.SmartContracts(),
		NilCompiledSCStore: true,
	}
	esdtTransferParser, _ := parsers.NewESDTTransferParser(TestMarshalizer)
	maxGasLimitPerBlock := uint64(0xFFFFFFFFFFFFFFFF)
	argsNewVMFactory := shard.ArgVMContainerFactory{
		Config: config.VirtualMachineConfig{
			ArwenVersions: []config.ArwenVersionByEpoch{
				{StartEpoch: 0, Version: "*"},
			},
		},
		BlockGasLimit:      maxGasLimitPerBlock,
		GasSchedule:        gasSchedule,
		ArgBlockChainHook:  argsHook,
		EpochNotifier:      tpn.EpochNotifier,
		EpochConfig:        tpn.EnableEpochs,
		ArwenChangeLocker:  tpn.ArwenChangeLocker,
		ESDTTransferParser: esdtTransferParser,
	}
	vmFactory, _ := shard.NewVMContainerFactory(argsNewVMFactory)

	var err error
	tpn.VMContainer, err = vmFactory.Create()
	if err != nil {
		panic(err)
	}

	tpn.BlockchainHook, _ = vmFactory.BlockChainHookImpl().(*hooks.BlockChainHookImpl)
	_ = vmcommonBuiltInFunctions.SetPayableHandler(builtInFuncs, tpn.BlockchainHook)

	mockVM, _ := mock.NewOneSCExecutorMockVM(tpn.BlockchainHook, TestHasher)
	mockVM.GasForOperation = OpGasValueForMockVm
	_ = tpn.VMContainer.Add(procFactory.InternalTestingVM, mockVM)

	tpn.FeeAccumulator, _ = postprocess.NewFeeAccumulator()
	tpn.ArgsParser = smartContract.NewArgumentParser()

	argsTxTypeHandler := coordinator.ArgNewTxTypeHandler{
		PubkeyConverter:    TestAddressPubkeyConverter,
		ShardCoordinator:   tpn.ShardCoordinator,
		BuiltInFunctions:   builtInFuncs,
		ArgumentParser:     parsers.NewCallArgsParser(),
		EpochNotifier:      tpn.EpochNotifier,
		ESDTTransferParser: esdtTransferParser,
	}
	txTypeHandler, _ := coordinator.NewTxTypeHandler(argsTxTypeHandler)
	tpn.GasHandler, _ = preprocess.NewGasComputation(tpn.EconomicsData, txTypeHandler, tpn.EpochNotifier, tpn.EnableEpochs.SCDeployEnableEpoch)
	badBlocksHandler, _ := tpn.InterimProcContainer.Get(dataBlock.InvalidBlock)

	argsNewScProcessor := smartContract.ArgsNewSmartContractProcessor{
		VmContainer:       tpn.VMContainer,
		ArgsParser:        tpn.ArgsParser,
		Hasher:            TestHasher,
		Marshalizer:       TestMarshalizer,
		AccountsDB:        tpn.AccntState,
		BlockChainHook:    vmFactory.BlockChainHookImpl(),
		PubkeyConv:        TestAddressPubkeyConverter,
		ShardCoordinator:  tpn.ShardCoordinator,
		ScrForwarder:      tpn.ScrForwarder,
		TxFeeHandler:      tpn.FeeAccumulator,
		EconomicsFee:      tpn.EconomicsData,
		TxTypeHandler:     txTypeHandler,
		GasHandler:        tpn.GasHandler,
		GasSchedule:       gasSchedule,
		TxLogsProcessor:   tpn.TransactionLogProcessor,
		BadTxForwarder:    badBlocksHandler,
		EpochNotifier:     tpn.EpochNotifier,
		VMOutputCacher:    txcache.NewDisabledCache(),
		ArwenChangeLocker: tpn.ArwenChangeLocker,
		EnableEpochs:      tpn.EnableEpochs,
	}
	sc, _ := smartContract.NewSmartContractProcessor(argsNewScProcessor)
	tpn.ScProcessor = smartContract.NewTestScProcessor(sc)

	receiptsHandler, _ := tpn.InterimProcContainer.Get(dataBlock.ReceiptBlock)
	argsNewTxProcessor := transaction.ArgsNewTxProcessor{
		Accounts:                       tpn.AccntState,
		Hasher:                         TestHasher,
		PubkeyConv:                     TestAddressPubkeyConverter,
		Marshalizer:                    TestMarshalizer,
		SignMarshalizer:                TestTxSignMarshalizer,
		ShardCoordinator:               tpn.ShardCoordinator,
		ScProcessor:                    tpn.ScProcessor,
		TxFeeHandler:                   tpn.FeeAccumulator,
		TxTypeHandler:                  txTypeHandler,
		EconomicsFee:                   tpn.EconomicsData,
		ReceiptForwarder:               receiptsHandler,
		BadTxForwarder:                 badBlocksHandler,
		ArgsParser:                     tpn.ArgsParser,
		ScrForwarder:                   tpn.ScrForwarder,
		EpochNotifier:                  tpn.EpochNotifier,
		RelayedTxEnableEpoch:           tpn.EnableEpochs.RelayedTransactionsEnableEpoch,
		PenalizedTooMuchGasEnableEpoch: tpn.EnableEpochs.PenalizedTooMuchGasEnableEpoch,
	}
	tpn.TxProcessor, _ = transaction.NewTxProcessor(argsNewTxProcessor)
	scheduledTxsExecutionHandler, _ := preprocess.NewScheduledTxsExecution(
		tpn.TxProcessor,
		&mock.TransactionCoordinatorMock{},
		tpn.Storage.GetStorer(dataRetriever.ScheduledSCRsUnit),
		TestMarshalizer,
		tpn.ShardCoordinator,
	)

	fact, _ := shard.NewPreProcessorsContainerFactory(
		tpn.ShardCoordinator,
		tpn.Storage,
		TestMarshalizer,
		TestHasher,
		tpn.DataPool,
		TestAddressPubkeyConverter,
		tpn.AccntState,
		tpn.RequestHandler,
		tpn.TxProcessor,
		tpn.ScProcessor,
		tpn.ScProcessor,
		tpn.RewardsProcessor,
		tpn.EconomicsData,
		tpn.GasHandler,
		tpn.BlockTracker,
		TestBlockSizeComputationHandler,
		TestBalanceComputationHandler,
		tpn.EpochNotifier,
		tpn.EnableEpochs.OptimizeGasUsedInCrossMiniBlocksEnableEpoch,
<<<<<<< HEAD
		tpn.ScheduledMiniBlocksEnableEpoch,
		txTypeHandler,
		scheduledTxsExecutionHandler,
=======
		tpn.EnableEpochs.FrontRunningProtectionEnableEpoch,
>>>>>>> 3ba1d923
	)
	tpn.PreProcessorsContainer, _ = fact.Create()

	argsTransactionCoordinator := coordinator.ArgTransactionCoordinator{
		Hasher:                            TestHasher,
		Marshalizer:                       TestMarshalizer,
		ShardCoordinator:                  tpn.ShardCoordinator,
		Accounts:                          tpn.AccntState,
		MiniBlockPool:                     tpn.DataPool.MiniBlocks(),
		RequestHandler:                    tpn.RequestHandler,
		PreProcessors:                     tpn.PreProcessorsContainer,
		InterProcessors:                   tpn.InterimProcContainer,
		GasHandler:                        tpn.GasHandler,
		FeeHandler:                        tpn.FeeAccumulator,
		BlockSizeComputation:              TestBlockSizeComputationHandler,
		BalanceComputation:                TestBalanceComputationHandler,
		EconomicsFee:                      tpn.EconomicsData,
		TxTypeHandler:                     txTypeHandler,
		BlockGasAndFeesReCheckEnableEpoch: tpn.EnableEpochs.BlockGasAndFeesReCheckEnableEpoch,
		TransactionsLogProcessor:          tpn.TransactionLogProcessor,
	}
	tpn.TxCoordinator, _ = coordinator.NewTransactionCoordinator(argsTransactionCoordinator)
	scheduledTxsExecutionHandler.SetTransactionCoordinator(tpn.TxCoordinator)
}

func (tpn *TestProcessorNode) initMetaInnerProcessors() {
	interimProcFactory, _ := metaProcess.NewIntermediateProcessorsContainerFactory(
		tpn.ShardCoordinator,
		TestMarshalizer,
		TestHasher,
		TestAddressPubkeyConverter,
		tpn.Storage,
		tpn.DataPool,
		tpn.EconomicsData,
	)

	tpn.InterimProcContainer, _ = interimProcFactory.Create()
	tpn.ScrForwarder, _ = postprocess.NewTestIntermediateResultsProcessor(
		TestHasher,
		TestMarshalizer,
		tpn.ShardCoordinator,
		TestAddressPubkeyConverter,
		tpn.Storage,
		dataBlock.SmartContractResultBlock,
		tpn.DataPool.CurrentBlockTxs(),
		tpn.EconomicsData,
	)

	tpn.InterimProcContainer.Remove(dataBlock.SmartContractResultBlock)
	_ = tpn.InterimProcContainer.Add(dataBlock.SmartContractResultBlock, tpn.ScrForwarder)

	gasMap := arwenConfig.MakeGasMapForTests()
	defaults.FillGasMapInternal(gasMap, 1)
	gasSchedule := mock.NewGasScheduleNotifierMock(gasMap)
	argsBuiltIn := builtInFunctions.ArgsCreateBuiltInFunctionContainer{
		GasSchedule:                gasSchedule,
		MapDNSAddresses:            make(map[string]struct{}),
		Marshalizer:                TestMarshalizer,
		Accounts:                   tpn.AccntState,
		ShardCoordinator:           tpn.ShardCoordinator,
		EpochNotifier:              tpn.EpochNotifier,
		GlobalMintBurnDisableEpoch: tpn.EnableEpochs.GlobalMintBurnDisableEpoch,
	}
	builtInFuncs, nftStorageHandler, _ := builtInFunctions.CreateBuiltInFuncContainerAndNFTStorageHandler(argsBuiltIn)
	argsHook := hooks.ArgBlockChainHook{
		Accounts:           tpn.AccntState,
		PubkeyConv:         TestAddressPubkeyConverter,
		StorageService:     tpn.Storage,
		BlockChain:         tpn.BlockChain,
		ShardCoordinator:   tpn.ShardCoordinator,
		Marshalizer:        TestMarshalizer,
		Uint64Converter:    TestUint64Converter,
		BuiltInFunctions:   builtInFuncs,
		NFTStorageHandler:  nftStorageHandler,
		DataPool:           tpn.DataPool,
		CompiledSCPool:     tpn.DataPool.SmartContracts(),
		NilCompiledSCStore: true,
	}

	var signVerifier vm.MessageSignVerifier
	if tpn.UseValidVmBlsSigVerifier {
		signVerifier, _ = vmProcess.NewMessageSigVerifier(
			signing.NewKeyGenerator(mcl.NewSuiteBLS12()),
			mclsig.NewBlsSigner(),
		)
	} else {
		signVerifier, _ = disabled.NewMessageSignVerifier(&mock.KeyGenMock{})
	}
	argsVMContainerFactory := metaProcess.ArgsNewVMContainerFactory{
		ArgBlockChainHook:   argsHook,
		Economics:           tpn.EconomicsData,
		MessageSignVerifier: signVerifier,
		GasSchedule:         gasSchedule,
		NodesConfigProvider: tpn.NodesSetup,
		Hasher:              TestHasher,
		Marshalizer:         TestMarshalizer,
		SystemSCConfig: &config.SystemSmartContractsConfig{
			ESDTSystemSCConfig: config.ESDTSystemSCConfig{
				BaseIssuingCost: "1000",
				OwnerAddress:    "aaaaaa",
			},
			GovernanceSystemSCConfig: config.GovernanceSystemSCConfig{
				Active: config.GovernanceSystemSCConfigActive{
					ProposalCost:     "500",
					MinQuorum:        "50",
					MinPassThreshold: "50",
					MinVetoThreshold: "50",
				},
				FirstWhitelistedAddress: DelegationManagerConfigChangeAddress,
			},
			StakingSystemSCConfig: config.StakingSystemSCConfig{
				GenesisNodePrice:                     "1000",
				UnJailValue:                          "10",
				MinStepValue:                         "10",
				MinStakeValue:                        "1",
				UnBondPeriod:                         1,
				UnBondPeriodInEpochs:                 1,
				NumRoundsWithoutBleed:                1,
				MaximumPercentageToBleed:             1,
				BleedPercentagePerRound:              1,
				MaxNumberOfNodesForStake:             100,
				ActivateBLSPubKeyMessageVerification: false,
				MinUnstakeTokensValue:                "1",
			},
			DelegationManagerSystemSCConfig: config.DelegationManagerSystemSCConfig{
				MinCreationDeposit:  "100",
				MinStakeAmount:      "100",
				ConfigChangeAddress: DelegationManagerConfigChangeAddress,
			},
			DelegationSystemSCConfig: config.DelegationSystemSCConfig{
				MinServiceFee: 0,
				MaxServiceFee: 100000,
			},
		},
		ValidatorAccountsDB: tpn.PeerState,
		ChanceComputer:      &mock.RaterMock{},
		EpochNotifier:       tpn.EpochNotifier,
		EpochConfig: &config.EpochConfig{
			EnableEpochs: tpn.EnableEpochs,
		},
		ShardCoordinator: tpn.ShardCoordinator,
	}
	vmFactory, _ := metaProcess.NewVMContainerFactory(argsVMContainerFactory)

	tpn.VMContainer, _ = vmFactory.Create()
	tpn.BlockchainHook, _ = vmFactory.BlockChainHookImpl().(*hooks.BlockChainHookImpl)
	tpn.SystemSCFactory = vmFactory.SystemSmartContractContainerFactory()
	tpn.addMockVm(tpn.BlockchainHook)

	tpn.FeeAccumulator, _ = postprocess.NewFeeAccumulator()
	tpn.ArgsParser = smartContract.NewArgumentParser()
	esdtTransferParser, _ := parsers.NewESDTTransferParser(TestMarshalizer)
	argsTxTypeHandler := coordinator.ArgNewTxTypeHandler{
		PubkeyConverter:    TestAddressPubkeyConverter,
		ShardCoordinator:   tpn.ShardCoordinator,
		BuiltInFunctions:   builtInFuncs,
		ArgumentParser:     parsers.NewCallArgsParser(),
		EpochNotifier:      tpn.EpochNotifier,
		ESDTTransferParser: esdtTransferParser,
	}
	txTypeHandler, _ := coordinator.NewTxTypeHandler(argsTxTypeHandler)
	tpn.GasHandler, _ = preprocess.NewGasComputation(tpn.EconomicsData, txTypeHandler, tpn.EpochNotifier, tpn.EnableEpochs.SCDeployEnableEpoch)
	badBlocksHandler, _ := tpn.InterimProcContainer.Get(dataBlock.InvalidBlock)
	argsNewScProcessor := smartContract.ArgsNewSmartContractProcessor{
		VmContainer:       tpn.VMContainer,
		ArgsParser:        tpn.ArgsParser,
		Hasher:            TestHasher,
		Marshalizer:       TestMarshalizer,
		AccountsDB:        tpn.AccntState,
		BlockChainHook:    vmFactory.BlockChainHookImpl(),
		PubkeyConv:        TestAddressPubkeyConverter,
		ShardCoordinator:  tpn.ShardCoordinator,
		ScrForwarder:      tpn.ScrForwarder,
		TxFeeHandler:      tpn.FeeAccumulator,
		EconomicsFee:      tpn.EconomicsData,
		TxTypeHandler:     txTypeHandler,
		GasHandler:        tpn.GasHandler,
		GasSchedule:       gasSchedule,
		TxLogsProcessor:   tpn.TransactionLogProcessor,
		BadTxForwarder:    badBlocksHandler,
		EpochNotifier:     tpn.EpochNotifier,
		VMOutputCacher:    txcache.NewDisabledCache(),
		ArwenChangeLocker: tpn.ArwenChangeLocker,
		EnableEpochs:      tpn.EnableEpochs,
	}
	scProcessor, _ := smartContract.NewSmartContractProcessor(argsNewScProcessor)
	tpn.ScProcessor = smartContract.NewTestScProcessor(scProcessor)
	argsNewMetaTxProc := transaction.ArgsNewMetaTxProcessor{
		Hasher:                                TestHasher,
		Marshalizer:                           TestMarshalizer,
		Accounts:                              tpn.AccntState,
		PubkeyConv:                            TestAddressPubkeyConverter,
		ShardCoordinator:                      tpn.ShardCoordinator,
		ScProcessor:                           tpn.ScProcessor,
		TxTypeHandler:                         txTypeHandler,
		EconomicsFee:                          tpn.EconomicsData,
		ESDTEnableEpoch:                       0,
		EpochNotifier:                         tpn.EpochNotifier,
		BuiltInFunctionOnMetachainEnableEpoch: tpn.EnableEpochs.BuiltInFunctionOnMetaEnableEpoch,
	}
	tpn.TxProcessor, _ = transaction.NewMetaTxProcessor(argsNewMetaTxProc)
	scheduledTxsExecutionHandler, _ := preprocess.NewScheduledTxsExecution(
		tpn.TxProcessor,
		&mock.TransactionCoordinatorMock{},
		tpn.Storage.GetStorer(dataRetriever.ScheduledSCRsUnit),
		TestMarshalizer,
		tpn.ShardCoordinator)

	fact, _ := metaProcess.NewPreProcessorsContainerFactory(
		tpn.ShardCoordinator,
		tpn.Storage,
		TestMarshalizer,
		TestHasher,
		tpn.DataPool,
		tpn.AccntState,
		tpn.RequestHandler,
		tpn.TxProcessor,
		scProcessor,
		tpn.EconomicsData,
		tpn.GasHandler,
		tpn.BlockTracker,
		TestAddressPubkeyConverter,
		TestBlockSizeComputationHandler,
		TestBalanceComputationHandler,
		tpn.EpochNotifier,
		tpn.EnableEpochs.OptimizeGasUsedInCrossMiniBlocksEnableEpoch,
<<<<<<< HEAD
		tpn.ScheduledMiniBlocksEnableEpoch,
		txTypeHandler,
		scheduledTxsExecutionHandler,
=======
		tpn.EnableEpochs.FrontRunningProtectionEnableEpoch,
>>>>>>> 3ba1d923
	)
	tpn.PreProcessorsContainer, _ = fact.Create()

	argsTransactionCoordinator := coordinator.ArgTransactionCoordinator{
		Hasher:                            TestHasher,
		Marshalizer:                       TestMarshalizer,
		ShardCoordinator:                  tpn.ShardCoordinator,
		Accounts:                          tpn.AccntState,
		MiniBlockPool:                     tpn.DataPool.MiniBlocks(),
		RequestHandler:                    tpn.RequestHandler,
		PreProcessors:                     tpn.PreProcessorsContainer,
		InterProcessors:                   tpn.InterimProcContainer,
		GasHandler:                        tpn.GasHandler,
		FeeHandler:                        tpn.FeeAccumulator,
		BlockSizeComputation:              TestBlockSizeComputationHandler,
		BalanceComputation:                TestBalanceComputationHandler,
		EconomicsFee:                      tpn.EconomicsData,
		TxTypeHandler:                     txTypeHandler,
		BlockGasAndFeesReCheckEnableEpoch: tpn.EnableEpochs.BlockGasAndFeesReCheckEnableEpoch,
		TransactionsLogProcessor:          tpn.TransactionLogProcessor,
	}
	tpn.TxCoordinator, _ = coordinator.NewTransactionCoordinator(argsTransactionCoordinator)
	scheduledTxsExecutionHandler.SetTransactionCoordinator(tpn.TxCoordinator)
}

// InitDelegationManager will initialize the delegation manager whenever required
func (tpn *TestProcessorNode) InitDelegationManager() {
	if tpn.ShardCoordinator.SelfId() != core.MetachainShardId {
		return
	}

	systemVM, err := tpn.VMContainer.Get(factory.SystemVirtualMachine)
	log.LogIfError(err)

	codeMetaData := &vmcommon.CodeMetadata{
		Upgradeable: false,
		Payable:     false,
		Readable:    true,
	}

	vmInput := &vmcommon.ContractCreateInput{
		VMInput: vmcommon.VMInput{
			CallerAddr: vm.DelegationManagerSCAddress,
			Arguments:  [][]byte{},
			CallValue:  zero,
		},
		ContractCode:         vm.DelegationManagerSCAddress,
		ContractCodeMetadata: codeMetaData.ToBytes(),
	}

	vmOutput, err := systemVM.RunSmartContractCreate(vmInput)
	log.LogIfError(err)
	if vmOutput.ReturnCode != vmcommon.Ok {
		log.Error("error while initializing system SC", "return code", vmOutput.ReturnCode)
	}

	err = tpn.processSCOutputAccounts(vmOutput)
	log.LogIfError(err)

	err = tpn.updateSystemSCContractsCode(vmInput.ContractCodeMetadata, vm.DelegationManagerSCAddress)
	log.LogIfError(err)

	_, err = tpn.AccntState.Commit()
	log.LogIfError(err)
}

func (tpn *TestProcessorNode) updateSystemSCContractsCode(contractMetadata []byte, scAddress []byte) error {
	userAcc, err := tpn.getUserAccount(scAddress)
	if err != nil {
		return err
	}

	userAcc.SetOwnerAddress(scAddress)
	userAcc.SetCodeMetadata(contractMetadata)
	userAcc.SetCode(scAddress)

	return tpn.AccntState.SaveAccount(userAcc)
}

// save account changes in state from vmOutput - protected by VM - every output can be treated as is.
func (tpn *TestProcessorNode) processSCOutputAccounts(vmOutput *vmcommon.VMOutput) error {
	outputAccounts := process.SortVMOutputInsideData(vmOutput)
	for _, outAcc := range outputAccounts {
		acc, err := tpn.getUserAccount(outAcc.Address)
		if err != nil {
			return err
		}

		storageUpdates := process.GetSortedStorageUpdates(outAcc)
		for _, storeUpdate := range storageUpdates {
			err = acc.DataTrieTracker().SaveKeyValue(storeUpdate.Offset, storeUpdate.Data)
			if err != nil {
				return err
			}
		}

		if outAcc.BalanceDelta != nil && outAcc.BalanceDelta.Cmp(zero) != 0 {
			err = acc.AddToBalance(outAcc.BalanceDelta)
			if err != nil {
				return err
			}
		}

		err = tpn.AccntState.SaveAccount(acc)
		if err != nil {
			return err
		}
	}

	return nil
}

func (tpn *TestProcessorNode) getUserAccount(address []byte) (state.UserAccountHandler, error) {
	acnt, err := tpn.AccntState.LoadAccount(address)
	if err != nil {
		return nil, err
	}

	stAcc, ok := acnt.(state.UserAccountHandler)
	if !ok {
		return nil, process.ErrWrongTypeAssertion
	}

	return stAcc, nil
}

func (tpn *TestProcessorNode) addMockVm(blockchainHook vmcommon.BlockchainHook) {
	mockVM, _ := mock.NewOneSCExecutorMockVM(blockchainHook, TestHasher)
	mockVM.GasForOperation = OpGasValueForMockVm

	_ = tpn.VMContainer.Add(factory.InternalTestingVM, mockVM)
}

func (tpn *TestProcessorNode) initBlockProcessor(stateCheckpointModulus uint) {
	var err error

	if tpn.ShardCoordinator.SelfId() != core.MetachainShardId {
		tpn.ForkDetector, _ = processSync.NewShardForkDetector(tpn.RoundHandler, tpn.BlockBlackListHandler, tpn.BlockTracker, tpn.NodesSetup.GetStartTime())
	} else {
		tpn.ForkDetector, _ = processSync.NewMetaForkDetector(tpn.RoundHandler, tpn.BlockBlackListHandler, tpn.BlockTracker, tpn.NodesSetup.GetStartTime())
	}

	accountsDb := make(map[state.AccountsDbIdentifier]state.AccountsAdapter)
	accountsDb[state.UserAccountsState] = tpn.AccntState
	accountsDb[state.PeerAccountsState] = tpn.PeerState

	coreComponents := GetDefaultCoreComponents()
	coreComponents.InternalMarshalizerField = TestMarshalizer
	coreComponents.HasherField = TestHasher
	coreComponents.Uint64ByteSliceConverterField = TestUint64Converter
	coreComponents.RoundHandlerField = tpn.RoundHandler

	dataComponents := GetDefaultDataComponents()
	dataComponents.Store = tpn.Storage
	dataComponents.DataPool = tpn.DataPool
	dataComponents.BlockChain = tpn.BlockChain

	bootstrapComponents := getDefaultBootstrapComponents(tpn.ShardCoordinator)
	bootstrapComponents.HdrIntegrityVerifier = tpn.HeaderIntegrityVerifier

	statusComponents := GetDefaultStatusComponents()

	triesConfig := config.Config{
		StateTriesConfig: config.StateTriesConfig{
			CheckpointRoundsModulus:   stateCheckpointModulus,
			UserStatePruningQueueSize: uint(10),
			PeerStatePruningQueueSize: uint(3),
		},
	}

	argumentsBase := block.ArgBaseProcessor{
		CoreComponents:      coreComponents,
		DataComponents:      dataComponents,
		BootstrapComponents: bootstrapComponents,
		StatusComponents:    statusComponents,
		Config:              triesConfig,
		AccountsDB:          accountsDb,
		ForkDetector:        tpn.ForkDetector,
		NodesCoordinator:    tpn.NodesCoordinator,
		FeeHandler:          tpn.FeeAccumulator,
		RequestHandler:      tpn.RequestHandler,
		BlockChainHook:      tpn.BlockchainHook,
		HeaderValidator:     tpn.HeaderValidator,
		BootStorer: &mock.BoostrapStorerMock{
			PutCalled: func(round int64, bootData bootstrapStorage.BootstrapData) error {
				return nil
			},
		},
		BlockTracker:                   tpn.BlockTracker,
		BlockSizeThrottler:             TestBlockSizeThrottler,
		HistoryRepository:              tpn.HistoryRepository,
		EpochNotifier:                  tpn.EpochNotifier,
		GasHandler:                     tpn.GasHandler,
		ScheduledTxsExecutionHandler:   &testscommon.ScheduledTxsExecutionStub{},
		ScheduledMiniBlocksEnableEpoch: ScheduledMiniBlocksEnableEpoch,
	}

	if check.IfNil(tpn.EpochStartNotifier) {
		tpn.EpochStartNotifier = notifier.NewEpochStartSubscriptionHandler()
	}

	if tpn.ShardCoordinator.SelfId() == core.MetachainShardId {
		argsEpochStart := &metachain.ArgsNewMetaEpochStartTrigger{
			GenesisTime: argumentsBase.CoreComponents.RoundHandler().TimeStamp(),
			Settings: &config.EpochStartConfig{
				MinRoundsBetweenEpochs: 1000,
				RoundsPerEpoch:         10000,
			},
			Epoch:              0,
			EpochStartNotifier: tpn.EpochStartNotifier,
			Storage:            tpn.Storage,
			Marshalizer:        TestMarshalizer,
			Hasher:             TestHasher,
			AppStatusHandler:   &statusHandlerMock.AppStatusHandlerStub{},
		}
		epochStartTrigger, _ := metachain.NewEpochStartTrigger(argsEpochStart)
		tpn.EpochStartTrigger = &metachain.TestTrigger{}
		tpn.EpochStartTrigger.SetTrigger(epochStartTrigger)

		argumentsBase.EpochStartTrigger = tpn.EpochStartTrigger
		argumentsBase.TxCoordinator = tpn.TxCoordinator

		argsStakingToPeer := scToProtocol.ArgStakingToPeer{
			PubkeyConv:    TestValidatorPubkeyConverter,
			Hasher:        TestHasher,
			Marshalizer:   TestMarshalizer,
			PeerState:     tpn.PeerState,
			BaseState:     tpn.AccntState,
			ArgParser:     tpn.ArgsParser,
			CurrTxs:       tpn.DataPool.CurrentBlockTxs(),
			RatingsData:   tpn.RatingsData,
			EpochNotifier: &epochNotifier.EpochNotifierStub{},
		}
		scToProtocolInstance, _ := scToProtocol.NewStakingToPeer(argsStakingToPeer)

		argsEpochStartData := metachain.ArgsNewEpochStartData{
			Marshalizer:       TestMarshalizer,
			Hasher:            TestHasher,
			Store:             tpn.Storage,
			DataPool:          tpn.DataPool,
			BlockTracker:      tpn.BlockTracker,
			ShardCoordinator:  tpn.ShardCoordinator,
			EpochStartTrigger: tpn.EpochStartTrigger,
			RequestHandler:    tpn.RequestHandler,
		}
		epochStartDataCreator, _ := metachain.NewEpochStartData(argsEpochStartData)

		economicsDataProvider := metachain.NewEpochEconomicsStatistics()
		argsEpochEconomics := metachain.ArgsNewEpochEconomics{
			Marshalizer:           TestMarshalizer,
			Hasher:                TestHasher,
			Store:                 tpn.Storage,
			ShardCoordinator:      tpn.ShardCoordinator,
			RewardsHandler:        tpn.EconomicsData,
			RoundTime:             tpn.RoundHandler,
			GenesisTotalSupply:    tpn.EconomicsData.GenesisTotalSupply(),
			EconomicsDataNotified: economicsDataProvider,
		}
		epochEconomics, _ := metachain.NewEndOfEpochEconomicsDataCreator(argsEpochEconomics)

		systemVM, errGet := tpn.VMContainer.Get(factory.SystemVirtualMachine)
		if errGet != nil {
			log.Error("initBlockProcessor tpn.VMContainer.Get", "error", errGet)
		}
		stakingDataProvider, errRsp := metachain.NewStakingDataProvider(systemVM, "1000")
		if errRsp != nil {
			log.Error("initBlockProcessor NewRewardsStakingProvider", "error", errRsp)
		}

		rewardsStorage := tpn.Storage.GetStorer(dataRetriever.RewardTransactionUnit)
		miniBlockStorage := tpn.Storage.GetStorer(dataRetriever.MiniBlockUnit)
		argsEpochRewards := metachain.RewardsCreatorProxyArgs{
			BaseRewardsCreatorArgs: metachain.BaseRewardsCreatorArgs{
				ShardCoordinator:              tpn.ShardCoordinator,
				PubkeyConverter:               TestAddressPubkeyConverter,
				RewardsStorage:                rewardsStorage,
				MiniBlockStorage:              miniBlockStorage,
				Hasher:                        TestHasher,
				Marshalizer:                   TestMarshalizer,
				DataPool:                      tpn.DataPool,
				ProtocolSustainabilityAddress: testProtocolSustainabilityAddress,
				NodesConfigProvider:           tpn.NodesCoordinator,
				UserAccountsDB:                tpn.AccntState,
			},
			StakingDataProvider:   stakingDataProvider,
			RewardsHandler:        tpn.EconomicsData,
			EconomicsDataProvider: economicsDataProvider,
			EpochEnableV2:         StakingV2Epoch,
		}
		epochStartRewards, _ := metachain.NewRewardsCreatorProxy(argsEpochRewards)

		argsEpochValidatorInfo := metachain.ArgsNewValidatorInfoCreator{
			ShardCoordinator: tpn.ShardCoordinator,
			MiniBlockStorage: miniBlockStorage,
			Hasher:           TestHasher,
			Marshalizer:      TestMarshalizer,
			DataPool:         tpn.DataPool,
		}

		epochStartValidatorInfo, _ := metachain.NewValidatorInfoCreator(argsEpochValidatorInfo)
		argsEpochSystemSC := metachain.ArgsNewEpochStartSystemSCProcessing{
			SystemVM:                systemVM,
			UserAccountsDB:          tpn.AccntState,
			PeerAccountsDB:          tpn.PeerState,
			Marshalizer:             TestMarshalizer,
			StartRating:             tpn.RatingsData.StartRating(),
			ValidatorInfoCreator:    tpn.ValidatorStatisticsProcessor,
			EndOfEpochCallerAddress: vm.EndOfEpochAddress,
			StakingSCAddress:        vm.StakingSCAddress,
			ChanceComputer:          tpn.NodesCoordinator,
			EpochNotifier:           tpn.EpochNotifier,
			GenesisNodesConfig:      tpn.NodesSetup,
			StakingDataProvider:     stakingDataProvider,
			NodesConfigProvider:     tpn.NodesCoordinator,
			ShardCoordinator:        tpn.ShardCoordinator,
			ESDTOwnerAddressBytes:   vm.EndOfEpochAddress,
			EpochConfig: config.EpochConfig{
				EnableEpochs: config.EnableEpochs{
					StakingV2EnableEpoch: StakingV2Epoch,
					ESDTEnableEpoch:      0,
				},
			},
		}
		epochStartSystemSCProcessor, _ := metachain.NewSystemSCProcessor(argsEpochSystemSC)
		tpn.EpochStartSystemSCProcessor = epochStartSystemSCProcessor

		arguments := block.ArgMetaProcessor{
			ArgBaseProcessor:             argumentsBase,
			SCToProtocol:                 scToProtocolInstance,
			PendingMiniBlocksHandler:     &mock.PendingMiniBlocksHandlerStub{},
			EpochEconomics:               epochEconomics,
			EpochStartDataCreator:        epochStartDataCreator,
			EpochRewardsCreator:          epochStartRewards,
			EpochValidatorInfoCreator:    epochStartValidatorInfo,
			ValidatorStatisticsProcessor: tpn.ValidatorStatisticsProcessor,
			EpochSystemSCProcessor:       epochStartSystemSCProcessor,
		}

		tpn.BlockProcessor, err = block.NewMetaProcessor(arguments)
	} else {
		if check.IfNil(tpn.EpochStartTrigger) {
			argsPeerMiniBlocksSyncer := shardchain.ArgPeerMiniBlockSyncer{
				MiniBlocksPool: tpn.DataPool.MiniBlocks(),
				Requesthandler: tpn.RequestHandler,
			}
			peerMiniBlocksSyncer, _ := shardchain.NewPeerMiniBlockSyncer(argsPeerMiniBlocksSyncer)
			argsShardEpochStart := &shardchain.ArgsShardEpochStartTrigger{
				Marshalizer:          TestMarshalizer,
				Hasher:               TestHasher,
				HeaderValidator:      tpn.HeaderValidator,
				Uint64Converter:      TestUint64Converter,
				DataPool:             tpn.DataPool,
				Storage:              tpn.Storage,
				RequestHandler:       tpn.RequestHandler,
				Epoch:                0,
				Validity:             1,
				Finality:             1,
				EpochStartNotifier:   tpn.EpochStartNotifier,
				PeerMiniBlocksSyncer: peerMiniBlocksSyncer,
				RoundHandler:         tpn.RoundHandler,
				AppStatusHandler:     &statusHandlerMock.AppStatusHandlerStub{},
			}
			epochStartTrigger, _ := shardchain.NewEpochStartTrigger(argsShardEpochStart)
			tpn.EpochStartTrigger = &shardchain.TestTrigger{}
			tpn.EpochStartTrigger.SetTrigger(epochStartTrigger)
		}

		argumentsBase.EpochStartTrigger = tpn.EpochStartTrigger
		argumentsBase.BlockChainHook = tpn.BlockchainHook
		argumentsBase.TxCoordinator = tpn.TxCoordinator
		argumentsBase.ScheduledTxsExecutionHandler = &testscommon.ScheduledTxsExecutionStub{}

		arguments := block.ArgShardProcessor{
			ArgBaseProcessor: argumentsBase,
		}

		tpn.BlockProcessor, err = block.NewShardProcessor(arguments)
	}

	if err != nil {
		panic(fmt.Sprintf("error creating blockprocessor: %s", err.Error()))
	}
}

func (tpn *TestProcessorNode) setGenesisBlock() {
	genesisBlock := tpn.GenesisBlocks[tpn.ShardCoordinator.SelfId()]
	_ = tpn.BlockChain.SetGenesisHeader(genesisBlock)
	hash, _ := core.CalculateHash(TestMarshalizer, TestHasher, genesisBlock)
	tpn.BlockChain.SetGenesisHeaderHash(hash)
	log.Info("set genesis",
		"shard ID", tpn.ShardCoordinator.SelfId(),
		"hash", hex.EncodeToString(hash),
	)
}

func (tpn *TestProcessorNode) initNode() {
	var err error

	txAccumulator, _ := accumulator.NewTimeAccumulator(time.Millisecond*10, time.Millisecond, log)
	coreComponents := GetDefaultCoreComponents()
	coreComponents.InternalMarshalizerField = TestMarshalizer
	coreComponents.VmMarshalizerField = TestVmMarshalizer
	coreComponents.TxMarshalizerField = TestTxSignMarshalizer
	coreComponents.HasherField = TestHasher
	coreComponents.AddressPubKeyConverterField = TestAddressPubkeyConverter
	coreComponents.ValidatorPubKeyConverterField = TestValidatorPubkeyConverter
	coreComponents.ChainIdCalled = func() string {
		return string(tpn.ChainID)
	}
	coreComponents.MinTransactionVersionCalled = func() uint32 {
		return tpn.MinTransactionVersion
	}
	coreComponents.TxVersionCheckField = versioning.NewTxVersionChecker(tpn.MinTransactionVersion)
	coreComponents.Uint64ByteSliceConverterField = TestUint64Converter
	coreComponents.EconomicsDataField = tpn.EconomicsData
	coreComponents.APIEconomicsHandler = tpn.EconomicsData
	coreComponents.SyncTimerField = &mock.SyncTimerMock{}
	coreComponents.EpochNotifierField = tpn.EpochNotifier
	coreComponents.ArwenChangeLockerInternal = tpn.ArwenChangeLocker

	dataComponents := GetDefaultDataComponents()
	dataComponents.BlockChain = tpn.BlockChain
	dataComponents.DataPool = tpn.DataPool
	dataComponents.Store = tpn.Storage

	bootstrapComponents := getDefaultBootstrapComponents(tpn.ShardCoordinator)

	processComponents := GetDefaultProcessComponents()
	processComponents.BlockProcess = tpn.BlockProcessor
	processComponents.ResFinder = tpn.ResolverFinder
	processComponents.HeaderIntegrVerif = tpn.HeaderIntegrityVerifier
	processComponents.HeaderSigVerif = tpn.HeaderSigVerifier
	processComponents.BlackListHdl = tpn.BlockBlackListHandler
	processComponents.NodesCoord = tpn.NodesCoordinator
	processComponents.ShardCoord = tpn.ShardCoordinator
	processComponents.IntContainer = tpn.InterceptorsContainer
	processComponents.HistoryRepositoryInternal = tpn.HistoryRepository
	processComponents.WhiteListHandlerInternal = tpn.WhiteListHandler
	processComponents.WhiteListerVerifiedTxsInternal = tpn.WhiteListerVerifiedTxs

	cryptoComponents := GetDefaultCryptoComponents()
	cryptoComponents.PrivKey = tpn.NodeKeys.Sk
	cryptoComponents.PubKey = tpn.NodeKeys.Pk
	cryptoComponents.TxSig = tpn.OwnAccount.SingleSigner
	cryptoComponents.BlockSig = tpn.OwnAccount.SingleSigner
	cryptoComponents.MultiSig = tpn.MultiSigner
	cryptoComponents.BlKeyGen = tpn.OwnAccount.KeygenTxSign
	cryptoComponents.TxKeyGen = TestKeyGenForAccounts

	networkComponents := GetDefaultNetworkComponents()
	networkComponents.Messenger = tpn.Messenger

	stateComponents := GetDefaultStateComponents()
	stateComponents.Accounts = tpn.AccntState

	tpn.Node, err = node.NewNode(
		node.WithAddressSignatureSize(64),
		node.WithValidatorSignatureSize(48),
		node.WithBootstrapComponents(bootstrapComponents),
		node.WithCoreComponents(coreComponents),
		node.WithDataComponents(dataComponents),
		node.WithProcessComponents(processComponents),
		node.WithCryptoComponents(cryptoComponents),
		node.WithNetworkComponents(networkComponents),
		node.WithStateComponents(stateComponents),
		node.WithPeerDenialEvaluator(&mock.PeerDenialEvaluatorStub{}),
		node.WithTxAccumulator(txAccumulator),
		node.WithHardforkTrigger(&mock.HardforkTriggerStub{}),
	)
	log.LogIfError(err)

	err = nodeDebugFactory.CreateInterceptedDebugHandler(
		tpn.Node,
		tpn.InterceptorsContainer,
		tpn.ResolverFinder,
		config.InterceptorResolverDebugConfig{
			Enabled:                    true,
			CacheSize:                  1000,
			EnablePrint:                true,
			IntervalAutoPrintInSeconds: 1,
			NumRequestsThreshold:       1,
			NumResolveFailureThreshold: 1,
			DebugLineExpiration:        1000,
		},
	)
	log.LogIfError(err)
}

// SendTransaction can send a transaction (it does the dispatching)
func (tpn *TestProcessorNode) SendTransaction(tx *dataTransaction.Transaction) (string, error) {
	tx, txHash, err := tpn.Node.CreateTransaction(
		tx.Nonce,
		tx.Value.String(),
		TestAddressPubkeyConverter.Encode(tx.RcvAddr),
		nil,
		TestAddressPubkeyConverter.Encode(tx.SndAddr),
		nil,
		tx.GasPrice,
		tx.GasLimit,
		tx.Data,
		hex.EncodeToString(tx.Signature),
		string(tx.ChainID),
		tx.Version,
		tx.Options,
	)
	if err != nil {
		return "", err
	}

	err = tpn.Node.ValidateTransaction(tx)
	if err != nil {
		return "", err
	}

	_, err = tpn.Node.SendBulkTransactions([]*dataTransaction.Transaction{tx})
	if err != nil {
		return "", err
	}

	return hex.EncodeToString(txHash), err
}

func (tpn *TestProcessorNode) addHandlersForCounters() {
	hdrHandlers := func(header data.HeaderHandler, key []byte) {
		atomic.AddInt32(&tpn.CounterHdrRecv, 1)
	}

	if tpn.ShardCoordinator.SelfId() == core.MetachainShardId {
		tpn.DataPool.Headers().RegisterHandler(hdrHandlers)
	} else {
		txHandler := func(key []byte, value interface{}) {
			tx, _ := tpn.DataPool.Transactions().SearchFirstData(key)
			tpn.ReceivedTransactions.Store(string(key), tx)
			atomic.AddInt32(&tpn.CounterTxRecv, 1)
		}
		mbHandlers := func(key []byte, value interface{}) {
			atomic.AddInt32(&tpn.CounterMbRecv, 1)
		}

		tpn.DataPool.UnsignedTransactions().RegisterOnAdded(txHandler)
		tpn.DataPool.Transactions().RegisterOnAdded(txHandler)
		tpn.DataPool.RewardTransactions().RegisterOnAdded(txHandler)
		tpn.DataPool.Headers().RegisterHandler(hdrHandlers)
		tpn.DataPool.MiniBlocks().RegisterHandler(mbHandlers, core.UniqueIdentifier())
	}
}

// StartSync calls Bootstrapper.StartSync. Errors if bootstrapper is not set
func (tpn *TestProcessorNode) StartSync() error {
	if tpn.Bootstrapper == nil || fmt.Sprintf("%T", tpn.Bootstrapper) == "*mock.testBootstrapperMock" {
		return errors.New("no bootstrapper available")
	}

	tpn.Bootstrapper.StartSyncingBlocks()

	return nil
}

// LoadTxSignSkBytes alters the already generated sk/pk pair
func (tpn *TestProcessorNode) LoadTxSignSkBytes(skBytes []byte) {
	tpn.OwnAccount.LoadTxSignSkBytes(skBytes)
}

// ProposeBlock proposes a new block
func (tpn *TestProcessorNode) ProposeBlock(round uint64, nonce uint64) (data.BodyHandler, data.HeaderHandler, [][]byte) {
	startTime := time.Now()
	maxTime := time.Second * 2

	haveTime := func() bool {
		elapsedTime := time.Since(startTime)
		remainingTime := maxTime - elapsedTime
		return remainingTime > 0
	}

	blockHeader, err := tpn.BlockProcessor.CreateNewHeader(round, nonce)
	if err != nil {
		return nil, nil, nil
	}

	err = blockHeader.SetShardID(tpn.ShardCoordinator.SelfId())
	if err != nil {
		log.Warn("blockHeader.SetShardID", "error", err.Error())
		return nil, nil, nil
	}

	err = blockHeader.SetPubKeysBitmap([]byte{1})
	if err != nil {
		log.Warn("blockHeader.SetPubKeysBitmap", "error", err.Error())
		return nil, nil, nil
	}

	currHdr := tpn.BlockChain.GetCurrentBlockHeader()
	currHdrHash := tpn.BlockChain.GetCurrentBlockHeaderHash()
	if check.IfNil(currHdr) {
		currHdr = tpn.BlockChain.GetGenesisHeader()
		currHdrHash = tpn.BlockChain.GetGenesisHeaderHash()
	}

	err = blockHeader.SetPrevHash(currHdrHash)
	if err != nil {
		log.Warn("blockHeader.SetPrevHash", "error", err.Error())
		return nil, nil, nil
	}

	err = blockHeader.SetPrevRandSeed(currHdr.GetRandSeed())
	if err != nil {
		log.Warn("blockHeader.SetPrevRandSeed", "error", err.Error())
		return nil, nil, nil
	}

	sig, _ := TestMultiSig.AggregateSigs(nil)
	err = blockHeader.SetSignature(sig)
	if err != nil {
		log.Warn("blockHeader.SetSignature", "error", err.Error())
		return nil, nil, nil
	}

	err = blockHeader.SetRandSeed(sig)
	if err != nil {
		log.Warn("blockHeader.SetRandSeed", "error", err.Error())
		return nil, nil, nil
	}

	err = blockHeader.SetLeaderSignature([]byte("leader sign"))
	if err != nil {
		log.Warn("blockHeader.SetLeaderSignature", "error", err.Error())
		return nil, nil, nil
	}

	err = blockHeader.SetChainID(tpn.ChainID)
	if err != nil {
		log.Warn("blockHeader.SetChainID", "error", err.Error())
		return nil, nil, nil
	}

	err = blockHeader.SetSoftwareVersion(SoftwareVersion)
	if err != nil {
		log.Warn("blockHeader.SetSoftwareVersion", "error", err.Error())
		return nil, nil, nil
	}

	genesisRound := tpn.BlockChain.GetGenesisHeader().GetRound()
	err = blockHeader.SetTimeStamp((round - genesisRound) * uint64(tpn.RoundHandler.TimeDuration().Seconds()))
	if err != nil {
		log.Warn("blockHeader.SetTimeStamp", "error", err.Error())
		return nil, nil, nil
	}

	blockHeader, blockBody, err := tpn.BlockProcessor.CreateBlock(blockHeader, haveTime)
	if err != nil {
		log.Warn("createBlockBody", "error", err.Error())
		return nil, nil, nil
	}

	shardBlockBody, ok := blockBody.(*dataBlock.Body)
	txHashes := make([][]byte, 0)
	if !ok {
		return blockBody, blockHeader, txHashes
	}

	for _, mb := range shardBlockBody.MiniBlocks {
		if mb.Type == dataBlock.PeerBlock {
			continue
		}
		for _, hash := range mb.TxHashes {
			copiedHash := make([]byte, len(hash))
			copy(copiedHash, hash)
			txHashes = append(txHashes, copiedHash)
		}
	}

	return blockBody, blockHeader, txHashes
}

// BroadcastBlock broadcasts the block and body to the connected peers
func (tpn *TestProcessorNode) BroadcastBlock(body data.BodyHandler, header data.HeaderHandler) {
	_ = tpn.BroadcastMessenger.BroadcastBlock(body, header)

	time.Sleep(tpn.WaitTime)

	miniBlocks, transactions, _ := tpn.BlockProcessor.MarshalizedDataToBroadcast(header, body)
	_ = tpn.BroadcastMessenger.BroadcastMiniBlocks(miniBlocks)
	_ = tpn.BroadcastMessenger.BroadcastTransactions(transactions)
}

// WhiteListBody will whitelist all miniblocks from the given body for all the given nodes
func (tpn *TestProcessorNode) WhiteListBody(nodes []*TestProcessorNode, bodyHandler data.BodyHandler) {
	body, ok := bodyHandler.(*dataBlock.Body)
	if !ok {
		return
	}

	mbHashes := make([][]byte, 0)
	txHashes := make([][]byte, 0)
	for _, miniBlock := range body.MiniBlocks {
		mbHash, err := core.CalculateHash(TestMarshalizer, TestHasher, miniBlock)
		if err != nil {
			continue
		}

		mbHashes = append(mbHashes, mbHash)
		txHashes = append(txHashes, miniBlock.TxHashes...)
	}

	if len(mbHashes) > 0 {
		for _, n := range nodes {
			n.WhiteListHandler.Add(mbHashes)
			n.WhiteListHandler.Add(txHashes)
		}
	}
}

// CommitBlock commits the block and body
func (tpn *TestProcessorNode) CommitBlock(body data.BodyHandler, header data.HeaderHandler) {
	_ = tpn.BlockProcessor.CommitBlock(header, body)
}

// GetShardHeader returns the first *dataBlock.Header stored in datapools having the nonce provided as parameter
func (tpn *TestProcessorNode) GetShardHeader(nonce uint64) (data.HeaderHandler, error) {
	invalidCachers := tpn.DataPool == nil || tpn.DataPool.Headers() == nil
	if invalidCachers {
		return nil, errors.New("invalid data pool")
	}

	headerObjects, _, err := tpn.DataPool.Headers().GetHeadersByNonceAndShardId(nonce, tpn.ShardCoordinator.SelfId())
	if err != nil {
		return nil, errors.New(fmt.Sprintf("no headers found for nonce %d and shard id %d %s", nonce, tpn.ShardCoordinator.SelfId(), err.Error()))
	}

	headerObject := headerObjects[len(headerObjects)-1]

	header, ok := headerObject.(*dataBlock.Header)
	if !ok {
		return nil, errors.New(fmt.Sprintf("not a *dataBlock.Header stored in headers found for nonce and shard id %d %d", nonce, tpn.ShardCoordinator.SelfId()))
	}

	return header, nil
}

// GetBlockBody returns the body for provided header parameter
func (tpn *TestProcessorNode) GetBlockBody(header data.HeaderHandler) (*dataBlock.Body, error) {
	invalidCachers := tpn.DataPool == nil || tpn.DataPool.MiniBlocks() == nil
	if invalidCachers {
		return nil, errors.New("invalid data pool")
	}

	body := &dataBlock.Body{}
	for _, miniBlockHeader := range header.GetMiniBlockHeaderHandlers() {
		miniBlockHash := miniBlockHeader.GetHash()

		mbObject, ok := tpn.DataPool.MiniBlocks().Get(miniBlockHash)
		if !ok {
			return nil, errors.New(fmt.Sprintf("no miniblock found for hash %s", hex.EncodeToString(miniBlockHash)))
		}

		mb, ok := mbObject.(*dataBlock.MiniBlock)
		if !ok {
			return nil, errors.New(fmt.Sprintf("not a *dataBlock.MiniBlock stored in miniblocks found for hash %s", hex.EncodeToString(miniBlockHash)))
		}

		body.MiniBlocks = append(body.MiniBlocks, mb)
	}

	return body, nil
}

// GetMetaBlockBody returns the body for provided header parameter
func (tpn *TestProcessorNode) GetMetaBlockBody(header *dataBlock.MetaBlock) (*dataBlock.Body, error) {
	invalidCachers := tpn.DataPool == nil || tpn.DataPool.MiniBlocks() == nil
	if invalidCachers {
		return nil, errors.New("invalid data pool")
	}

	body := &dataBlock.Body{}
	for _, miniBlockHeader := range header.MiniBlockHeaders {
		miniBlockHash := miniBlockHeader.Hash

		mbObject, ok := tpn.DataPool.MiniBlocks().Get(miniBlockHash)
		if !ok {
			return nil, errors.New(fmt.Sprintf("no miniblock found for hash %s", hex.EncodeToString(miniBlockHash)))
		}

		mb, ok := mbObject.(*dataBlock.MiniBlock)
		if !ok {
			return nil, errors.New(fmt.Sprintf("not a *dataBlock.MiniBlock stored in miniblocks found for hash %s", hex.EncodeToString(miniBlockHash)))
		}

		body.MiniBlocks = append(body.MiniBlocks, mb)
	}

	return body, nil
}

// GetMetaHeader returns the first *dataBlock.MetaBlock stored in datapools having the nonce provided as parameter
func (tpn *TestProcessorNode) GetMetaHeader(nonce uint64) (*dataBlock.MetaBlock, error) {
	invalidCachers := tpn.DataPool == nil || tpn.DataPool.Headers() == nil
	if invalidCachers {
		return nil, errors.New("invalid data pool")
	}

	headerObjects, _, err := tpn.DataPool.Headers().GetHeadersByNonceAndShardId(nonce, core.MetachainShardId)
	if err != nil {
		return nil, errors.New(fmt.Sprintf("no headers found for nonce and shard id %d %d %s", nonce, core.MetachainShardId, err.Error()))
	}

	headerObject := headerObjects[len(headerObjects)-1]

	header, ok := headerObject.(*dataBlock.MetaBlock)
	if !ok {
		return nil, errors.New(fmt.Sprintf("not a *dataBlock.MetaBlock stored in headers found for nonce and shard id %d %d", nonce, core.MetachainShardId))
	}

	return header, nil
}

// SyncNode tries to process and commit a block already stored in data pool with provided nonce
func (tpn *TestProcessorNode) SyncNode(nonce uint64) error {
	if tpn.ShardCoordinator.SelfId() == core.MetachainShardId {
		return tpn.syncMetaNode(nonce)
	} else {
		return tpn.syncShardNode(nonce)
	}
}

func (tpn *TestProcessorNode) syncShardNode(nonce uint64) error {
	header, err := tpn.GetShardHeader(nonce)
	if err != nil {
		return err
	}

	body, err := tpn.GetBlockBody(header)
	if err != nil {
		return err
	}

	err = tpn.BlockProcessor.ProcessBlock(
		header,
		body,
		func() time.Duration {
			return time.Second * 5
		},
	)
	if err != nil {
		return err
	}

	err = tpn.BlockProcessor.CommitBlock(header, body)
	if err != nil {
		return err
	}

	return nil
}

func (tpn *TestProcessorNode) syncMetaNode(nonce uint64) error {
	header, err := tpn.GetMetaHeader(nonce)
	if err != nil {
		return err
	}

	body, err := tpn.GetMetaBlockBody(header)
	if err != nil {
		return err
	}

	err = tpn.BlockProcessor.ProcessBlock(
		header,
		body,
		func() time.Duration {
			return time.Second * 2
		},
	)
	if err != nil {
		return err
	}

	err = tpn.BlockProcessor.CommitBlock(header, body)
	if err != nil {
		return err
	}

	return nil
}

// SetAccountNonce sets the account nonce with journal
func (tpn *TestProcessorNode) SetAccountNonce(nonce uint64) error {
	nodeAccount, _ := tpn.AccntState.LoadAccount(tpn.OwnAccount.Address)
	nodeAccount.(state.UserAccountHandler).IncreaseNonce(nonce)

	err := tpn.AccntState.SaveAccount(nodeAccount)
	if err != nil {
		return err
	}

	_, err = tpn.AccntState.Commit()
	if err != nil {
		return err
	}

	return nil
}

// MiniBlocksPresent checks if the all the miniblocks are present in the pool
func (tpn *TestProcessorNode) MiniBlocksPresent(hashes [][]byte) bool {
	mbCacher := tpn.DataPool.MiniBlocks()
	for i := 0; i < len(hashes); i++ {
		ok := mbCacher.Has(hashes[i])
		if !ok {
			return false
		}
	}

	return true
}

func (tpn *TestProcessorNode) initRoundHandler() {
	tpn.RoundHandler = &mock.RoundHandlerMock{TimeDurationField: 5 * time.Second}
}

func (tpn *TestProcessorNode) initRequestedItemsHandler() {
	tpn.RequestedItemsHandler = timecache.NewTimeCache(roundDuration)
}

func (tpn *TestProcessorNode) initBlockTracker() {
	argBaseTracker := track.ArgBaseTracker{
		Hasher:           TestHasher,
		HeaderValidator:  tpn.HeaderValidator,
		Marshalizer:      TestMarshalizer,
		RequestHandler:   tpn.RequestHandler,
		RoundHandler:     tpn.RoundHandler,
		ShardCoordinator: tpn.ShardCoordinator,
		Store:            tpn.Storage,
		StartHeaders:     tpn.GenesisBlocks,
		PoolsHolder:      tpn.DataPool,
		WhitelistHandler: tpn.WhiteListHandler,
	}

	if tpn.ShardCoordinator.SelfId() != core.MetachainShardId {
		arguments := track.ArgShardTracker{
			ArgBaseTracker: argBaseTracker,
		}

		tpn.BlockTracker, _ = track.NewShardBlockTrack(arguments)
	} else {
		arguments := track.ArgMetaTracker{
			ArgBaseTracker: argBaseTracker,
		}

		tpn.BlockTracker, _ = track.NewMetaBlockTrack(arguments)
	}
}

func (tpn *TestProcessorNode) initHeaderValidator() {
	argsHeaderValidator := block.ArgsHeaderValidator{
		Hasher:      TestHasher,
		Marshalizer: TestMarshalizer,
	}

	tpn.HeaderValidator, _ = block.NewHeaderValidator(argsHeaderValidator)
}

func (tpn *TestProcessorNode) createHeartbeatWithHardforkTrigger(heartbeatPk string) {
	pkBytes, _ := tpn.NodeKeys.Pk.ToByteArray()
	argHardforkTrigger := trigger.ArgHardforkTrigger{
		TriggerPubKeyBytes:        pkBytes,
		Enabled:                   true,
		EnabledAuthenticated:      true,
		ArgumentParser:            smartContract.NewArgumentParser(),
		EpochProvider:             tpn.EpochStartTrigger,
		ExportFactoryHandler:      &mock.ExportFactoryHandlerStub{},
		CloseAfterExportInMinutes: 5,
		ChanStopNodeProcess:       make(chan endProcess.ArgEndProcess),
		EpochConfirmedNotifier:    tpn.EpochStartNotifier,
		SelfPubKeyBytes:           pkBytes,
		ImportStartHandler:        &mock.ImportStartHandlerStub{},
		RoundHandler:              &mock.RoundHandlerMock{},
	}
	var err error
	if len(heartbeatPk) > 0 {
		argHardforkTrigger.TriggerPubKeyBytes, err = hex.DecodeString(heartbeatPk)
		log.LogIfError(err)
	}

	hardforkTrigger, err := trigger.NewTrigger(argHardforkTrigger)
	log.LogIfError(err)

	cacher := testscommon.NewCacherMock()
	psh, err := peerSignatureHandler.NewPeerSignatureHandler(
		cacher,
		tpn.OwnAccount.BlockSingleSigner,
		tpn.OwnAccount.KeygenBlockSign,
	)
	log.LogIfError(err)

	cryptoComponents := GetDefaultCryptoComponents()
	cryptoComponents.PrivKey = tpn.NodeKeys.Sk
	cryptoComponents.PubKey = tpn.NodeKeys.Pk
	cryptoComponents.TxSig = tpn.OwnAccount.SingleSigner
	cryptoComponents.BlockSig = tpn.OwnAccount.SingleSigner
	cryptoComponents.MultiSig = tpn.MultiSigner
	cryptoComponents.BlKeyGen = tpn.OwnAccount.KeygenTxSign
	cryptoComponents.TxKeyGen = TestKeyGenForAccounts
	cryptoComponents.PeerSignHandler = psh

	networkComponents := GetDefaultNetworkComponents()
	networkComponents.Messenger = tpn.Messenger
	networkComponents.InputAntiFlood = &mock.NilAntifloodHandler{}

	processComponents := GetDefaultProcessComponents()
	processComponents.BlockProcess = tpn.BlockProcessor
	processComponents.ResFinder = tpn.ResolverFinder
	processComponents.HeaderIntegrVerif = tpn.HeaderIntegrityVerifier
	processComponents.HeaderSigVerif = tpn.HeaderSigVerifier
	processComponents.BlackListHdl = tpn.BlockBlackListHandler
	processComponents.NodesCoord = tpn.NodesCoordinator
	processComponents.ShardCoord = tpn.ShardCoordinator
	processComponents.IntContainer = tpn.InterceptorsContainer
	processComponents.ValidatorStatistics = &mock.ValidatorStatisticsProcessorStub{
		GetValidatorInfoForRootHashCalled: func(_ []byte) (map[uint32][]*state.ValidatorInfo, error) {
			return map[uint32][]*state.ValidatorInfo{
				0: {{PublicKey: []byte("pk0")}},
			}, nil
		},
	}
	processComponents.ValidatorProvider = &mock.ValidatorsProviderStub{}
	processComponents.EpochTrigger = tpn.EpochStartTrigger
	processComponents.EpochNotifier = tpn.EpochStartNotifier
	processComponents.WhiteListerVerifiedTxsInternal = tpn.WhiteListerVerifiedTxs
	processComponents.WhiteListHandlerInternal = tpn.WhiteListHandler
	processComponents.HistoryRepositoryInternal = tpn.HistoryRepository

	redundancyHandler := &mock.RedundancyHandlerStub{}

	err = tpn.Node.ApplyOptions(
		node.WithHardforkTrigger(hardforkTrigger),
		node.WithCryptoComponents(cryptoComponents),
		node.WithNetworkComponents(networkComponents),
		node.WithProcessComponents(processComponents),
	)
	log.LogIfError(err)

	hbConfig := config.HeartbeatConfig{
		MinTimeToWaitBetweenBroadcastsInSec: 4,
		MaxTimeToWaitBetweenBroadcastsInSec: 6,
		DurationToConsiderUnresponsiveInSec: 60,
		HeartbeatRefreshIntervalInSec:       5,
		HideInactiveValidatorIntervalInSec:  600,
	}

	hbFactoryArgs := mainFactory.HeartbeatComponentsFactoryArgs{
		Config: config.Config{
			Heartbeat: hbConfig,
		},
		Prefs:             config.Preferences{},
		HardforkTrigger:   hardforkTrigger,
		RedundancyHandler: redundancyHandler,
		CoreComponents:    tpn.Node.GetCoreComponents(),
		DataComponents:    tpn.Node.GetDataComponents(),
		NetworkComponents: tpn.Node.GetNetworkComponents(),
		CryptoComponents:  tpn.Node.GetCryptoComponents(),
		ProcessComponents: tpn.Node.GetProcessComponents(),
	}

	heartbeatFactory, err := mainFactory.NewHeartbeatComponentsFactory(hbFactoryArgs)
	log.LogIfError(err)

	managedHeartbeatComponents, err := mainFactory.NewManagedHeartbeatComponents(heartbeatFactory)
	log.LogIfError(err)

	err = managedHeartbeatComponents.Create()
	log.LogIfError(err)

	err = tpn.Node.ApplyOptions(
		node.WithHeartbeatComponents(managedHeartbeatComponents),
	)

	log.LogIfError(err)
}

// GetDefaultCoreComponents -
func GetDefaultCoreComponents() *mock.CoreComponentsStub {
	return &mock.CoreComponentsStub{
		InternalMarshalizerField:      TestMarshalizer,
		TxMarshalizerField:            TestTxSignMarshalizer,
		VmMarshalizerField:            TestVmMarshalizer,
		HasherField:                   TestHasher,
		TxSignHasherField:             TestTxSignHasher,
		Uint64ByteSliceConverterField: TestUint64Converter,
		AddressPubKeyConverterField:   TestAddressPubkeyConverter,
		ValidatorPubKeyConverterField: TestValidatorPubkeyConverter,
		PathHandlerField:              &testscommon.PathManagerStub{},
		ChainIdCalled: func() string {
			return string(ChainID)
		},
		MinTransactionVersionCalled: func() uint32 {
			return 1
		},
		StatusHandlerField:     &statusHandlerMock.AppStatusHandlerStub{},
		WatchdogField:          &testscommon.WatchdogMock{},
		AlarmSchedulerField:    &testscommon.AlarmSchedulerStub{},
		SyncTimerField:         &testscommon.SyncTimerStub{},
		RoundHandlerField:      &testscommon.RoundHandlerMock{},
		EconomicsDataField:     &economicsmocks.EconomicsHandlerStub{},
		RatingsDataField:       &testscommon.RatingsInfoMock{},
		RaterField:             &testscommon.RaterMock{},
		GenesisNodesSetupField: &testscommon.NodesSetupStub{},
		GenesisTimeField:       time.Time{},
		EpochNotifierField:     &epochNotifier.EpochNotifierStub{},
		TxVersionCheckField:    versioning.NewTxVersionChecker(MinTransactionVersion),
	}
}

// GetDefaultProcessComponents -
func GetDefaultProcessComponents() *mock.ProcessComponentsStub {
	return &mock.ProcessComponentsStub{
		NodesCoord: &mock.NodesCoordinatorMock{},
		ShardCoord: &testscommon.ShardsCoordinatorMock{
			NoShards:     1,
			CurrentShard: 0,
		},
		IntContainer:             &testscommon.InterceptorsContainerStub{},
		ResFinder:                &mock.ResolversFinderStub{},
		RoundHandlerField:        &testscommon.RoundHandlerMock{},
		EpochTrigger:             &testscommon.EpochStartTriggerStub{},
		EpochNotifier:            &mock.EpochStartNotifierStub{},
		ForkDetect:               &mock.ForkDetectorStub{},
		BlockProcess:             &mock.BlockProcessorMock{},
		BlackListHdl:             &testscommon.TimeCacheStub{},
		BootSore:                 &mock.BoostrapStorerMock{},
		HeaderSigVerif:           &mock.HeaderSigVerifierStub{},
		HeaderIntegrVerif:        &mock.HeaderIntegrityVerifierStub{},
		ValidatorStatistics:      &mock.ValidatorStatisticsProcessorStub{},
		ValidatorProvider:        &mock.ValidatorsProviderStub{},
		BlockTrack:               &mock.BlockTrackerStub{},
		PendingMiniBlocksHdl:     &mock.PendingMiniBlocksHandlerStub{},
		ReqHandler:               &testscommon.RequestHandlerStub{},
		TxLogsProcess:            &mock.TxLogProcessorMock{},
		HeaderConstructValidator: &mock.HeaderValidatorStub{},
		PeerMapper:               &p2pmocks.NetworkShardingCollectorStub{},
		FallbackHdrValidator:     &testscommon.FallBackHeaderValidatorStub{},
		NodeRedundancyHandlerInternal: &mock.RedundancyHandlerStub{
			IsRedundancyNodeCalled: func() bool {
				return false
			},
			IsMainMachineActiveCalled: func() bool {
				return false
			},
			ObserverPrivateKeyCalled: func() crypto.PrivateKey {
				return &mock.PrivateKeyMock{}
			},
		},
		CurrentEpochProviderInternal: &testscommon.CurrentEpochProviderStub{},
		HistoryRepositoryInternal:    &dblookupextMock.HistoryRepositoryStub{},
	}
}

// GetDefaultDataComponents -
func GetDefaultDataComponents() *mock.DataComponentsStub {
	return &mock.DataComponentsStub{
		BlockChain: &mock.BlockChainMock{},
		Store:      &mock.ChainStorerMock{},
		DataPool:   &dataRetrieverMock.PoolsHolderMock{},
		MbProvider: &mock.MiniBlocksProviderStub{},
	}
}

// GetDefaultCryptoComponents -
func GetDefaultCryptoComponents() *mock.CryptoComponentsStub {
	return &mock.CryptoComponentsStub{
		PubKey:          &mock.PublicKeyMock{},
		PrivKey:         &mock.PrivateKeyMock{},
		PubKeyString:    "pubKey",
		PrivKeyBytes:    []byte("privKey"),
		PubKeyBytes:     []byte("pubKey"),
		BlockSig:        &mock.SignerMock{},
		TxSig:           &mock.SignerMock{},
		MultiSig:        TestMultiSig,
		PeerSignHandler: &mock.PeerSignatureHandler{},
		BlKeyGen:        &mock.KeyGenMock{},
		TxKeyGen:        &mock.KeyGenMock{},
		MsgSigVerifier:  &testscommon.MessageSignVerifierMock{},
	}
}

// GetDefaultStateComponents -
func GetDefaultStateComponents() *testscommon.StateComponentsMock {
	return &testscommon.StateComponentsMock{
		PeersAcc: &stateMock.AccountsStub{},
		Accounts: &stateMock.AccountsStub{},
		Tries:    &mock.TriesHolderStub{},
		StorageManagers: map[string]common.StorageManager{
			"0":                         &testscommon.StorageManagerStub{},
			trieFactory.UserAccountTrie: &testscommon.StorageManagerStub{},
			trieFactory.PeerAccountTrie: &testscommon.StorageManagerStub{},
		},
	}
}

// GetDefaultNetworkComponents -
func GetDefaultNetworkComponents() *mock.NetworkComponentsStub {
	return &mock.NetworkComponentsStub{
		Messenger:       &p2pmocks.MessengerStub{},
		InputAntiFlood:  &mock.P2PAntifloodHandlerStub{},
		OutputAntiFlood: &mock.P2PAntifloodHandlerStub{},
		PeerBlackList:   &mock.PeerBlackListCacherStub{},
	}
}

// GetDefaultStatusComponents -
func GetDefaultStatusComponents() *mock.StatusComponentsStub {
	return &mock.StatusComponentsStub{
		Outport:              mock.NewNilOutport(),
		SoftwareVersionCheck: &mock.SoftwareVersionCheckerMock{},
		AppStatusHandler:     &statusHandlerMock.AppStatusHandlerStub{},
	}
}

// getDefaultBootstrapComponents -
func getDefaultBootstrapComponents(shardCoordinator sharding.Coordinator) *mainFactoryMocks.BootstrapComponentsStub {
	var versionedHeaderFactory nodeFactory.VersionedHeaderFactory

	headerVersionHandler := &testscommon.HeaderVersionHandlerStub{}
	versionedHeaderFactory, _ = hdrFactory.NewShardHeaderFactory(headerVersionHandler)
	if shardCoordinator.SelfId() == core.MetachainShardId {
		versionedHeaderFactory, _ = hdrFactory.NewMetaHeaderFactory(headerVersionHandler)
	}

	return &mainFactoryMocks.BootstrapComponentsStub{
		Bootstrapper: &bootstrapMocks.EpochStartBootstrapperStub{
			TrieHolder:      &mock.TriesHolderStub{},
			StorageManagers: map[string]common.StorageManager{"0": &testscommon.StorageManagerStub{}},
			BootstrapCalled: nil,
		},
		BootstrapParams:      &bootstrapMocks.BootstrapParamsHandlerMock{},
		NodeRole:             "",
		ShCoordinator:        shardCoordinator,
		HdrVersionHandler:    headerVersionHandler,
		VersionedHdrFactory:  versionedHeaderFactory,
		HdrIntegrityVerifier: &mock.HeaderIntegrityVerifierStub{},
	}
}

// IsInterfaceNil returns true if there is no value under the interface
func (tpn *TestProcessorNode) IsInterfaceNil() bool {
	return tpn == nil
}

// GetTokenIdentifier returns the token identifier from the metachain for the given ticker
func GetTokenIdentifier(nodes []*TestProcessorNode, ticker []byte) []byte {
	for _, n := range nodes {
		if n.ShardCoordinator.SelfId() != core.MetachainShardId {
			continue
		}

		acc, _ := n.AccntState.LoadAccount(vm.ESDTSCAddress)
		userAcc, _ := acc.(state.UserAccountHandler)

		rootHash, _ := userAcc.DataTrie().RootHash()
		chLeaves, _ := userAcc.DataTrie().GetAllLeavesOnChannel(rootHash)
		for leaf := range chLeaves {
			if !bytes.HasPrefix(leaf.Key(), ticker) {
				continue
			}

			return leaf.Key()
		}
	}

	return nil
}<|MERGE_RESOLUTION|>--- conflicted
+++ resolved
@@ -675,22 +675,6 @@
 	}
 
 	arguments := peer.ArgValidatorStatisticsProcessor{
-<<<<<<< HEAD
-		PeerAdapter:          tpn.PeerState,
-		PubkeyConv:           TestValidatorPubkeyConverter,
-		NodesCoordinator:     tpn.NodesCoordinator,
-		ShardCoordinator:     tpn.ShardCoordinator,
-		DataPool:             tpn.DataPool,
-		StorageService:       tpn.Storage,
-		Marshalizer:          TestMarshalizer,
-		Rater:                rater,
-		MaxComputableRounds:  1000,
-		RewardsHandler:       tpn.EconomicsData,
-		NodesSetup:           tpn.NodesSetup,
-		GenesisNonce:         tpn.BlockChain.GetGenesisHeader().GetNonce(),
-		EpochNotifier:        &epochNotifier.EpochNotifierStub{},
-		StakingV2EnableEpoch: StakingV2Epoch,
-=======
 		PeerAdapter:                          tpn.PeerState,
 		PubkeyConv:                           TestValidatorPubkeyConverter,
 		NodesCoordinator:                     tpn.NodesCoordinator,
@@ -704,9 +688,8 @@
 		RewardsHandler:                       tpn.EconomicsData,
 		NodesSetup:                           tpn.NodesSetup,
 		GenesisNonce:                         tpn.BlockChain.GetGenesisHeader().GetNonce(),
-		EpochNotifier:                        &mock.EpochNotifierStub{},
+		EpochNotifier:                        &epochNotifier.EpochNotifierStub{},
 		StakingV2EnableEpoch:                 StakingV2Epoch,
->>>>>>> 3ba1d923
 	}
 
 	tpn.ValidatorStatisticsProcessor, _ = peer.NewValidatorStatisticsProcessor(arguments)
@@ -1554,13 +1537,10 @@
 		TestBalanceComputationHandler,
 		tpn.EpochNotifier,
 		tpn.EnableEpochs.OptimizeGasUsedInCrossMiniBlocksEnableEpoch,
-<<<<<<< HEAD
+		tpn.EnableEpochs.FrontRunningProtectionEnableEpoch,
 		tpn.ScheduledMiniBlocksEnableEpoch,
 		txTypeHandler,
 		scheduledTxsExecutionHandler,
-=======
-		tpn.EnableEpochs.FrontRunningProtectionEnableEpoch,
->>>>>>> 3ba1d923
 	)
 	tpn.PreProcessorsContainer, _ = fact.Create()
 
@@ -1787,13 +1767,10 @@
 		TestBalanceComputationHandler,
 		tpn.EpochNotifier,
 		tpn.EnableEpochs.OptimizeGasUsedInCrossMiniBlocksEnableEpoch,
-<<<<<<< HEAD
+		tpn.EnableEpochs.FrontRunningProtectionEnableEpoch,
 		tpn.ScheduledMiniBlocksEnableEpoch,
 		txTypeHandler,
 		scheduledTxsExecutionHandler,
-=======
-		tpn.EnableEpochs.FrontRunningProtectionEnableEpoch,
->>>>>>> 3ba1d923
 	)
 	tpn.PreProcessorsContainer, _ = fact.Create()
 
