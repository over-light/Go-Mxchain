package integrationTests

import (
	"context"
	"encoding/hex"
	"fmt"
	"math/big"
	"strconv"
	"sync/atomic"
	"time"

	"github.com/ElrondNetwork/elrond-go/config"
	"github.com/ElrondNetwork/elrond-go/consensus"
	"github.com/ElrondNetwork/elrond-go/consensus/spos/sposFactory"
	"github.com/ElrondNetwork/elrond-go/core"
	"github.com/ElrondNetwork/elrond-go/core/partitioning"
	"github.com/ElrondNetwork/elrond-go/crypto"
	"github.com/ElrondNetwork/elrond-go/crypto/signing"
	"github.com/ElrondNetwork/elrond-go/crypto/signing/kyber"
	"github.com/ElrondNetwork/elrond-go/data"
	dataBlock "github.com/ElrondNetwork/elrond-go/data/block"
	"github.com/ElrondNetwork/elrond-go/data/state"
	"github.com/ElrondNetwork/elrond-go/data/state/addressConverters"
	factory2 "github.com/ElrondNetwork/elrond-go/data/state/factory"
	dataTransaction "github.com/ElrondNetwork/elrond-go/data/transaction"
	"github.com/ElrondNetwork/elrond-go/data/typeConverters/uint64ByteSlice"
	"github.com/ElrondNetwork/elrond-go/dataRetriever"
	"github.com/ElrondNetwork/elrond-go/dataRetriever/factory/containers"
	metafactoryDataRetriever "github.com/ElrondNetwork/elrond-go/dataRetriever/factory/metachain"
	factoryDataRetriever "github.com/ElrondNetwork/elrond-go/dataRetriever/factory/shard"
	"github.com/ElrondNetwork/elrond-go/dataRetriever/requestHandlers"
	"github.com/ElrondNetwork/elrond-go/hashing/sha256"
	"github.com/ElrondNetwork/elrond-go/integrationTests/mock"
	"github.com/ElrondNetwork/elrond-go/marshal"
	"github.com/ElrondNetwork/elrond-go/node"
	"github.com/ElrondNetwork/elrond-go/node/external"
	"github.com/ElrondNetwork/elrond-go/p2p"
	"github.com/ElrondNetwork/elrond-go/process"
	"github.com/ElrondNetwork/elrond-go/process/block"
	"github.com/ElrondNetwork/elrond-go/process/block/preprocess"
	"github.com/ElrondNetwork/elrond-go/process/coordinator"
	"github.com/ElrondNetwork/elrond-go/process/economics"
	"github.com/ElrondNetwork/elrond-go/process/factory"
	metaProcess "github.com/ElrondNetwork/elrond-go/process/factory/metachain"
	"github.com/ElrondNetwork/elrond-go/process/factory/shard"
	"github.com/ElrondNetwork/elrond-go/process/rewardTransaction"
	scToProtocol2 "github.com/ElrondNetwork/elrond-go/process/scToProtocol"
	"github.com/ElrondNetwork/elrond-go/process/smartContract"
	"github.com/ElrondNetwork/elrond-go/process/smartContract/hooks"
	"github.com/ElrondNetwork/elrond-go/process/transaction"
	"github.com/ElrondNetwork/elrond-go/sharding"
	"github.com/ElrondNetwork/elrond-go/storage/timecache"
	"github.com/pkg/errors"
)

// TestHasher represents a Sha256 hasher
var TestHasher = sha256.Sha256{}

// TestMarshalizer represents a JSON marshalizer
var TestMarshalizer = &marshal.JsonMarshalizer{}

// TestAddressConverter represents a plain address converter
var TestAddressConverter, _ = addressConverters.NewPlainAddressConverter(32, "0x")

// TestMultiSig represents a mock multisig
var TestMultiSig = mock.NewMultiSigner(1)

// TestKeyGenForAccounts represents a mock key generator for balances
var TestKeyGenForAccounts = signing.NewKeyGenerator(kyber.NewBlakeSHA256Ed25519())

// TestUint64Converter represents an uint64 to byte slice converter
var TestUint64Converter = uint64ByteSlice.NewBigEndianConverter()

// MinTxGasPrice minimum gas price required by a transaction
//TODO refactor all tests to pass with a non zero value
var MinTxGasPrice = uint64(0)

// MinTxGasLimit minimum gas limit required by a transaction
var MinTxGasLimit = uint64(4)

const maxTxNonceDeltaAllowed = 8000
const minConnectedPeers = 0

// TimeSpanForBadHeaders is the expiry time for an added block header hash
var TimeSpanForBadHeaders = time.Second * 30

// TestKeyPair holds a pair of private/public Keys
type TestKeyPair struct {
	Sk crypto.PrivateKey
	Pk crypto.PublicKey
}

//CryptoParams holds crypto parametres
type CryptoParams struct {
	KeyGen       crypto.KeyGenerator
	Keys         map[uint32][]*TestKeyPair
	SingleSigner crypto.SingleSigner
}

// TestProcessorNode represents a container type of class used in integration tests
// with all its fields exported
type TestProcessorNode struct {
	ShardCoordinator      sharding.Coordinator
	NodesCoordinator      sharding.NodesCoordinator
	SpecialAddressHandler process.SpecialAddressHandler
	Messenger             p2p.Messenger

	OwnAccount *TestWalletAccount
	NodeKeys   *TestKeyPair

	ShardDataPool dataRetriever.PoolsHolder
	MetaDataPool  dataRetriever.MetaPoolsHolder
	Storage       dataRetriever.StorageService
	PeerState     state.AccountsAdapter
	AccntState    state.AccountsAdapter
	StateTrie     data.Trie
	BlockChain    data.ChainHandler
	GenesisBlocks map[uint32]data.HeaderHandler

	EconomicsData *economics.TestEconomicsData

	BlackListHandler      process.BlackListHandler
	InterceptorsContainer process.InterceptorsContainer
	ResolversContainer    dataRetriever.ResolversContainer
	ResolverFinder        dataRetriever.ResolversFinder
	RequestHandler        process.RequestHandler

	InterimProcContainer   process.IntermediateProcessorContainer
	TxProcessor            process.TransactionProcessor
	TxCoordinator          process.TransactionCoordinator
	ScrForwarder           process.IntermediateTransactionHandler
	VMContainer            process.VirtualMachinesContainer
	ArgsParser             process.ArgumentsParser
	ScProcessor            process.SmartContractProcessor
	RewardsProcessor       process.RewardTransactionProcessor
	PreProcessorsContainer process.PreProcessorsContainer
	MiniBlocksCompacter    process.MiniBlocksCompacter
	BlockChainHookImpl     process.BlockChainHookHandler

	ForkDetector       process.ForkDetector
	BlockProcessor     process.BlockProcessor
	BroadcastMessenger consensus.BroadcastMessenger
	Bootstrapper       TestBootstrapper
	Rounder            *mock.RounderMock

	MultiSigner crypto.MultiSigner

	//Node is used to call the functionality already implemented in it
	Node         *node.Node
	ScDataGetter external.ScDataGetter

	CounterHdrRecv int32
	CounterMbRecv  int32
	CounterTxRecv  int32
	CounterMetaRcv int32
}

// NewTestProcessorNode returns a new TestProcessorNode instance
func NewTestProcessorNode(
	maxShards uint32,
	nodeShardId uint32,
	txSignPrivKeyShardId uint32,
	initialNodeAddr string,
) *TestProcessorNode {

	shardCoordinator, _ := sharding.NewMultiShardCoordinator(maxShards, nodeShardId)

	kg := &mock.KeyGenMock{}
	sk, pk := kg.GeneratePair()

	pkBytes, _ := pk.ToByteArray()
	nodesCoordinator := &mock.NodesCoordinatorMock{
		ComputeValidatorsGroupCalled: func(randomness []byte, round uint64, shardId uint32) (validators []sharding.Validator, err error) {
			validator := mock.NewValidatorMock(big.NewInt(0), 0, pkBytes, []byte("add"))
			return []sharding.Validator{validator}, nil
		},
	}

	messenger := CreateMessengerWithKadDht(context.Background(), initialNodeAddr)
	tpn := &TestProcessorNode{
		ShardCoordinator: shardCoordinator,
		Messenger:        messenger,
		NodesCoordinator: nodesCoordinator,
	}

	tpn.NodeKeys = &TestKeyPair{
		Sk: sk,
		Pk: pk,
	}
	tpn.MultiSigner = TestMultiSig
	tpn.OwnAccount = CreateTestWalletAccount(shardCoordinator, txSignPrivKeyShardId)
	tpn.initDataPools()
	tpn.initTestNode()

	return tpn
}

// NewTestProcessorNodeWithCustomDataPool returns a new TestProcessorNode instance with the given data pool
func NewTestProcessorNodeWithCustomDataPool(maxShards uint32, nodeShardId uint32, txSignPrivKeyShardId uint32, initialNodeAddr string, dPool dataRetriever.PoolsHolder) *TestProcessorNode {
	shardCoordinator, _ := sharding.NewMultiShardCoordinator(maxShards, nodeShardId)

	messenger := CreateMessengerWithKadDht(context.Background(), initialNodeAddr)
	_ = messenger.SetThresholdMinConnectedPeers(minConnectedPeers)
	nodesCoordinator := &mock.NodesCoordinatorMock{}
	kg := &mock.KeyGenMock{}
	sk, pk := kg.GeneratePair()

	tpn := &TestProcessorNode{
		ShardCoordinator: shardCoordinator,
		Messenger:        messenger,
		NodesCoordinator: nodesCoordinator,
	}

	tpn.NodeKeys = &TestKeyPair{
		Sk: sk,
		Pk: pk,
	}
	tpn.MultiSigner = TestMultiSig
	tpn.OwnAccount = CreateTestWalletAccount(shardCoordinator, txSignPrivKeyShardId)
	if tpn.ShardCoordinator.SelfId() != sharding.MetachainShardId {
		tpn.ShardDataPool = dPool
	} else {
		tpn.initDataPools()
	}
	tpn.initTestNode()

	return tpn
}

func (tpn *TestProcessorNode) initTestNode() {
	tpn.SpecialAddressHandler = mock.NewSpecialAddressHandlerMock(
		TestAddressConverter,
		tpn.ShardCoordinator,
		tpn.NodesCoordinator,
	)
	tpn.initStorage()
<<<<<<< HEAD
	tpn.AccntState, tpn.StateTrie, _ = CreateAccountsDB(0)
=======
	tpn.AccntState, _, _ = CreateAccountsDB(factory2.UserAccount)
	tpn.PeerState, _, _ = CreateAccountsDB(factory2.ValidatorAccount)
>>>>>>> 638df2b3
	tpn.initChainHandler()
	tpn.initEconomicsData()
	tpn.initInterceptors()
	tpn.initResolvers()
	tpn.initInnerProcessors()
	tpn.ScDataGetter, _ = smartContract.NewSCDataGetter(TestAddressConverter, tpn.VMContainer)
	tpn.GenesisBlocks = CreateGenesisBlocks(
		tpn.AccntState,
		TestAddressConverter,
		&sharding.NodesSetup{},
		tpn.ShardCoordinator,
		tpn.Storage,
		tpn.BlockChain,
		TestMarshalizer,
		TestHasher,
		TestUint64Converter,
		tpn.MetaDataPool,
		tpn.EconomicsData.EconomicsData,
	)
	tpn.initBlockProcessor()
	tpn.BroadcastMessenger, _ = sposFactory.GetBroadcastMessenger(
		TestMarshalizer,
		tpn.Messenger,
		tpn.ShardCoordinator,
		tpn.OwnAccount.SkTxSign,
		tpn.OwnAccount.SingleSigner,
	)
	tpn.setGenesisBlock()
	tpn.initNode()
	tpn.addHandlersForCounters()
	tpn.addGenesisBlocksIntoStorage()
}

func (tpn *TestProcessorNode) initDataPools() {
	if tpn.ShardCoordinator.SelfId() == sharding.MetachainShardId {
		tpn.MetaDataPool = CreateTestMetaDataPool()
	} else {
		tpn.ShardDataPool = CreateTestShardDataPool(nil)
	}
}

func (tpn *TestProcessorNode) initStorage() {
	if tpn.ShardCoordinator.SelfId() == sharding.MetachainShardId {
		tpn.Storage = CreateMetaStore(tpn.ShardCoordinator)
	} else {
		tpn.Storage = CreateShardStore(tpn.ShardCoordinator.NumberOfShards())
	}
}

func (tpn *TestProcessorNode) initChainHandler() {
	if tpn.ShardCoordinator.SelfId() == sharding.MetachainShardId {
		tpn.BlockChain = CreateMetaChain()
	} else {
		tpn.BlockChain = CreateShardChain()
	}
}

func (tpn *TestProcessorNode) initEconomicsData() {
	mingGasPrice := strconv.FormatUint(MinTxGasPrice, 10)
	minGasLimit := strconv.FormatUint(MinTxGasLimit, 10)

	economicsData, _ := economics.NewEconomicsData(
		&config.ConfigEconomics{
			EconomicsAddresses: config.EconomicsAddresses{
				CommunityAddress: "addr1",
				BurnAddress:      "addr2",
			},
			RewardsSettings: config.RewardsSettings{
				RewardsValue:        "1000",
				CommunityPercentage: 0.10,
				LeaderPercentage:    0.50,
				BurnPercentage:      0.40,
			},
			FeeSettings: config.FeeSettings{
				MinGasPrice: mingGasPrice,
				MinGasLimit: minGasLimit,
			},
			ValidatorSettings: config.ValidatorSettings{
				StakeValue:    "500",
				UnBoundPeriod: "5",
			},
		},
	)

	tpn.EconomicsData = &economics.TestEconomicsData{
		EconomicsData: economicsData,
	}
}

func (tpn *TestProcessorNode) initInterceptors() {
	var err error
	tpn.BlackListHandler = timecache.NewTimeCache(TimeSpanForBadHeaders)

	if tpn.ShardCoordinator.SelfId() == sharding.MetachainShardId {
		interceptorContainerFactory, _ := metaProcess.NewInterceptorsContainerFactory(
			tpn.ShardCoordinator,
			tpn.NodesCoordinator,
			tpn.Messenger,
			tpn.Storage,
			TestMarshalizer,
			TestHasher,
			TestMultiSig,
			tpn.MetaDataPool,
			tpn.AccntState,
			TestAddressConverter,
			tpn.OwnAccount.SingleSigner,
			tpn.OwnAccount.BlockSingleSigner,
			tpn.OwnAccount.KeygenTxSign,
			tpn.OwnAccount.KeygenBlockSign,
			maxTxNonceDeltaAllowed,
			tpn.EconomicsData,
<<<<<<< HEAD
			tpn.StateTrie.Database(),
=======
			tpn.BlackListHandler,
>>>>>>> 638df2b3
		)

		tpn.InterceptorsContainer, err = interceptorContainerFactory.Create()
		if err != nil {
			fmt.Println(err.Error())
		}
	} else {
		interceptorContainerFactory, _ := shard.NewInterceptorsContainerFactory(
			tpn.AccntState,
			tpn.ShardCoordinator,
			tpn.NodesCoordinator,
			tpn.Messenger,
			tpn.Storage,
			TestMarshalizer,
			TestHasher,
			tpn.OwnAccount.KeygenTxSign,
			tpn.OwnAccount.KeygenBlockSign,
			tpn.OwnAccount.SingleSigner,
			tpn.OwnAccount.BlockSingleSigner,
			TestMultiSig,
			tpn.ShardDataPool,
			TestAddressConverter,
			maxTxNonceDeltaAllowed,
			tpn.EconomicsData,
<<<<<<< HEAD
			tpn.StateTrie.Database(),
=======
			tpn.BlackListHandler,
>>>>>>> 638df2b3
		)

		tpn.InterceptorsContainer, err = interceptorContainerFactory.Create()
		if err != nil {
			fmt.Println(err.Error())
		}
	}
}

func (tpn *TestProcessorNode) initResolvers() {
	dataPacker, _ := partitioning.NewSimpleDataPacker(TestMarshalizer)

	if tpn.ShardCoordinator.SelfId() == sharding.MetachainShardId {
		resolversContainerFactory, _ := metafactoryDataRetriever.NewResolversContainerFactory(
			tpn.ShardCoordinator,
			tpn.Messenger,
			tpn.Storage,
			TestMarshalizer,
			tpn.MetaDataPool,
			TestUint64Converter,
			dataPacker,
			tpn.StateTrie,
		)

		tpn.ResolversContainer, _ = resolversContainerFactory.Create()
		tpn.ResolverFinder, _ = containers.NewResolversFinder(tpn.ResolversContainer, tpn.ShardCoordinator)
		tpn.RequestHandler, _ = requestHandlers.NewMetaResolverRequestHandler(
			tpn.ResolverFinder,
			factory.ShardHeadersForMetachainTopic,
			factory.MetachainBlocksTopic,
			factory.TransactionTopic,
			factory.UnsignedTransactionTopic,
			factory.MiniBlocksTopic,
<<<<<<< HEAD
			factory.TrieNodesTopic,
=======
			100,
>>>>>>> 638df2b3
		)
	} else {
		resolversContainerFactory, _ := factoryDataRetriever.NewResolversContainerFactory(
			tpn.ShardCoordinator,
			tpn.Messenger,
			tpn.Storage,
			TestMarshalizer,
			tpn.ShardDataPool,
			TestUint64Converter,
			dataPacker,
			tpn.StateTrie,
		)

		tpn.ResolversContainer, _ = resolversContainerFactory.Create()
		tpn.ResolverFinder, _ = containers.NewResolversFinder(tpn.ResolversContainer, tpn.ShardCoordinator)
		tpn.RequestHandler, _ = requestHandlers.NewShardResolverRequestHandler(
			tpn.ResolverFinder,
			factory.TransactionTopic,
			factory.UnsignedTransactionTopic,
			factory.RewardsTransactionTopic,
			factory.MiniBlocksTopic,
			factory.HeadersTopic,
			factory.MetachainBlocksTopic,
			factory.TrieNodesTopic,
			100,
		)
	}
}

func (tpn *TestProcessorNode) initInnerProcessors() {
	if tpn.ShardCoordinator.SelfId() == sharding.MetachainShardId {
		tpn.initMetaInnerProcessors()
		return
	}

	interimProcFactory, _ := shard.NewIntermediateProcessorsContainerFactory(
		tpn.ShardCoordinator,
		TestMarshalizer,
		TestHasher,
		TestAddressConverter,
		tpn.SpecialAddressHandler,
		tpn.Storage,
		tpn.ShardDataPool,
		tpn.EconomicsData.EconomicsData,
	)

	tpn.InterimProcContainer, _ = interimProcFactory.Create()
	tpn.ScrForwarder, _ = tpn.InterimProcContainer.Get(dataBlock.SmartContractResultBlock)
	rewardsInter, _ := tpn.InterimProcContainer.Get(dataBlock.RewardsBlock)
	rewardsHandler, _ := rewardsInter.(process.TransactionFeeHandler)
	internalTxProducer, _ := rewardsInter.(process.InternalTransactionProducer)

	tpn.RewardsProcessor, _ = rewardTransaction.NewRewardTxProcessor(
		tpn.AccntState,
		TestAddressConverter,
		tpn.ShardCoordinator,
		rewardsInter,
	)

	argsHook := hooks.ArgBlockChainHook{
		Accounts:         tpn.AccntState,
		AddrConv:         TestAddressConverter,
		StorageService:   tpn.Storage,
		BlockChain:       tpn.BlockChain,
		ShardCoordinator: tpn.ShardCoordinator,
		Marshalizer:      TestMarshalizer,
		Uint64Converter:  TestUint64Converter,
	}

	vmFactory, _ := shard.NewVMContainerFactory(argsHook)

	tpn.VMContainer, _ = vmFactory.Create()
	tpn.BlockChainHookImpl = vmFactory.BlockChainHookImpl()

	tpn.ArgsParser, _ = smartContract.NewAtArgumentParser()
	tpn.ScProcessor, _ = smartContract.NewSmartContractProcessor(
		tpn.VMContainer,
		tpn.ArgsParser,
		TestHasher,
		TestMarshalizer,
		tpn.AccntState,
		vmFactory.BlockChainHookImpl(),
		TestAddressConverter,
		tpn.ShardCoordinator,
		tpn.ScrForwarder,
		rewardsHandler,
	)

	txTypeHandler, _ := coordinator.NewTxTypeHandler(TestAddressConverter, tpn.ShardCoordinator, tpn.AccntState)

	tpn.TxProcessor, _ = transaction.NewTxProcessor(
		tpn.AccntState,
		TestHasher,
		TestAddressConverter,
		TestMarshalizer,
		tpn.ShardCoordinator,
		tpn.ScProcessor,
		rewardsHandler,
		txTypeHandler,
		tpn.EconomicsData,
	)

	tpn.MiniBlocksCompacter, _ = preprocess.NewMiniBlocksCompaction(tpn.EconomicsData, tpn.ShardCoordinator)

	fact, _ := shard.NewPreProcessorsContainerFactory(
		tpn.ShardCoordinator,
		tpn.Storage,
		TestMarshalizer,
		TestHasher,
		tpn.ShardDataPool,
		TestAddressConverter,
		tpn.AccntState,
		tpn.RequestHandler,
		tpn.TxProcessor,
		tpn.ScProcessor,
		tpn.ScProcessor.(process.SmartContractResultProcessor),
		tpn.RewardsProcessor,
		internalTxProducer,
		tpn.EconomicsData,
		tpn.MiniBlocksCompacter,
	)
	tpn.PreProcessorsContainer, _ = fact.Create()

	tpn.TxCoordinator, _ = coordinator.NewTransactionCoordinator(
		tpn.ShardCoordinator,
		tpn.AccntState,
		tpn.ShardDataPool.MiniBlocks(),
		tpn.RequestHandler,
		tpn.PreProcessorsContainer,
		tpn.InterimProcContainer,
	)
}

func (tpn *TestProcessorNode) initMetaInnerProcessors() {
	interimProcFactory, _ := metaProcess.NewIntermediateProcessorsContainerFactory(
		tpn.ShardCoordinator,
		TestMarshalizer,
		TestHasher,
		TestAddressConverter,
		tpn.Storage,
		tpn.MetaDataPool,
	)

	tpn.InterimProcContainer, _ = interimProcFactory.Create()
	tpn.ScrForwarder, _ = tpn.InterimProcContainer.Get(dataBlock.SmartContractResultBlock)

	argsHook := hooks.ArgBlockChainHook{
		Accounts:         tpn.AccntState,
		AddrConv:         TestAddressConverter,
		StorageService:   tpn.Storage,
		BlockChain:       tpn.BlockChain,
		ShardCoordinator: tpn.ShardCoordinator,
		Marshalizer:      TestMarshalizer,
		Uint64Converter:  TestUint64Converter,
	}

	vmFactory, _ := metaProcess.NewVMContainerFactory(argsHook, tpn.EconomicsData.EconomicsData)

	tpn.VMContainer, _ = vmFactory.Create()
	tpn.BlockChainHookImpl = vmFactory.BlockChainHookImpl()

	tpn.ArgsParser, _ = smartContract.NewAtArgumentParser()
	tpn.ScProcessor, _ = smartContract.NewSmartContractProcessor(
		tpn.VMContainer,
		tpn.ArgsParser,
		TestHasher,
		TestMarshalizer,
		tpn.AccntState,
		vmFactory.BlockChainHookImpl(),
		TestAddressConverter,
		tpn.ShardCoordinator,
		tpn.ScrForwarder,
		&metaProcess.TransactionFeeHandler{},
	)

	txTypeHandler, _ := coordinator.NewTxTypeHandler(TestAddressConverter, tpn.ShardCoordinator, tpn.AccntState)

	tpn.TxProcessor, _ = transaction.NewMetaTxProcessor(
		tpn.AccntState,
		TestAddressConverter,
		tpn.ShardCoordinator,
		tpn.ScProcessor,
		txTypeHandler,
	)

	tpn.MiniBlocksCompacter, _ = preprocess.NewMiniBlocksCompaction(tpn.EconomicsData, tpn.ShardCoordinator)

	fact, _ := metaProcess.NewPreProcessorsContainerFactory(
		tpn.ShardCoordinator,
		tpn.Storage,
		TestMarshalizer,
		TestHasher,
		tpn.MetaDataPool,
		tpn.AccntState,
		tpn.RequestHandler,
		tpn.TxProcessor,
		tpn.EconomicsData.EconomicsData,
		tpn.MiniBlocksCompacter,
	)
	tpn.PreProcessorsContainer, _ = fact.Create()

	tpn.TxCoordinator, _ = coordinator.NewTransactionCoordinator(
		tpn.ShardCoordinator,
		tpn.AccntState,
		tpn.MetaDataPool.MiniBlocks(),
		tpn.RequestHandler,
		tpn.PreProcessorsContainer,
		tpn.InterimProcContainer,
	)
}

func (tpn *TestProcessorNode) initBlockProcessor() {
	var err error

	tpn.ForkDetector = &mock.ForkDetectorMock{
		AddHeaderCalled: func(header data.HeaderHandler, hash []byte, state process.BlockHeaderState, finalHeaders []data.HeaderHandler, finalHeadersHashes [][]byte, isNotarizedShardStuck bool) error {
			return nil
		},
		GetHighestFinalBlockNonceCalled: func() uint64 {
			return 0
		},
		ProbableHighestNonceCalled: func() uint64 {
			return 0
		},
	}

	argumentsBase := block.ArgBaseProcessor{
		Accounts:                     tpn.AccntState,
		ForkDetector:                 tpn.ForkDetector,
		Hasher:                       TestHasher,
		Marshalizer:                  TestMarshalizer,
		Store:                        tpn.Storage,
		ShardCoordinator:             tpn.ShardCoordinator,
		NodesCoordinator:             tpn.NodesCoordinator,
		SpecialAddressHandler:        tpn.SpecialAddressHandler,
		Uint64Converter:              TestUint64Converter,
		StartHeaders:                 tpn.GenesisBlocks,
		RequestHandler:               tpn.RequestHandler,
		Core:                         nil,
		BlockChainHook:               tpn.BlockChainHookImpl,
		ValidatorStatisticsProcessor: &mock.ValidatorStatisticsProcessorMock{},
		Rounder:                      &mock.RounderMock{},
	}

	if tpn.ShardCoordinator.SelfId() == sharding.MetachainShardId {
		argumentsBase.TxCoordinator = tpn.TxCoordinator

		argsStakingToPeer := scToProtocol2.ArgStakingToPeer{
			AdrConv:      TestAddressConverter,
			Hasher:       TestHasher,
			Marshalizer:  TestMarshalizer,
			PeerState:    tpn.PeerState,
			BaseState:    tpn.AccntState,
			ArgParser:    tpn.ArgsParser,
			CurrTxs:      tpn.MetaDataPool.CurrentBlockTxs(),
			ScDataGetter: tpn.ScDataGetter,
		}
		scToProtocol, _ := scToProtocol2.NewStakingToPeer(argsStakingToPeer)
		arguments := block.ArgMetaProcessor{
			ArgBaseProcessor:   argumentsBase,
			DataPool:           tpn.MetaDataPool,
			SCDataGetter:       tpn.ScDataGetter,
			SCToProtocol:       scToProtocol,
			PeerChangesHandler: scToProtocol,
		}

		tpn.BlockProcessor, err = block.NewMetaProcessor(arguments)
	} else {
		argumentsBase.BlockChainHook = tpn.BlockChainHookImpl
		argumentsBase.TxCoordinator = tpn.TxCoordinator
		arguments := block.ArgShardProcessor{
			ArgBaseProcessor: argumentsBase,
			DataPool:         tpn.ShardDataPool,
			TxsPoolsCleaner:  &mock.TxPoolsCleanerMock{},
		}

		tpn.BlockProcessor, err = block.NewShardProcessor(arguments)
	}

	if err != nil {
		fmt.Printf("Error creating blockprocessor: %s\n", err.Error())
	}
}

func (tpn *TestProcessorNode) setGenesisBlock() {
	genesisBlock := tpn.GenesisBlocks[tpn.ShardCoordinator.SelfId()]
	_ = tpn.BlockChain.SetGenesisHeader(genesisBlock)
	hash, _ := core.CalculateHash(TestMarshalizer, TestHasher, genesisBlock)
	tpn.BlockChain.SetGenesisHeaderHash(hash)
}

func (tpn *TestProcessorNode) initNode() {
	var err error

	tpn.Node, err = node.NewNode(
		node.WithMessenger(tpn.Messenger),
		node.WithMarshalizer(TestMarshalizer),
		node.WithHasher(TestHasher),
		node.WithHasher(TestHasher),
		node.WithAddressConverter(TestAddressConverter),
		node.WithAccountsAdapter(tpn.AccntState),
		node.WithKeyGen(tpn.OwnAccount.KeygenTxSign),
		node.WithKeyGenForAccounts(TestKeyGenForAccounts),
		node.WithTxFeeHandler(tpn.EconomicsData),
		node.WithShardCoordinator(tpn.ShardCoordinator),
		node.WithNodesCoordinator(tpn.NodesCoordinator),
		node.WithBlockChain(tpn.BlockChain),
		node.WithUint64ByteSliceConverter(TestUint64Converter),
		node.WithMultiSigner(tpn.MultiSigner),
		node.WithSingleSigner(tpn.OwnAccount.SingleSigner),
		node.WithTxSignPrivKey(tpn.OwnAccount.SkTxSign),
		node.WithTxSignPubKey(tpn.OwnAccount.PkTxSign),
		node.WithPrivKey(tpn.NodeKeys.Sk),
		node.WithPubKey(tpn.NodeKeys.Pk),
		node.WithInterceptorsContainer(tpn.InterceptorsContainer),
		node.WithResolversFinder(tpn.ResolverFinder),
		node.WithBlockProcessor(tpn.BlockProcessor),
		node.WithTxSingleSigner(tpn.OwnAccount.SingleSigner),
		node.WithDataStore(tpn.Storage),
		node.WithSyncer(&mock.SyncTimerMock{}),
		node.WithBlackListHandler(tpn.BlackListHandler),
	)
	if err != nil {
		fmt.Printf("Error creating node: %s\n", err.Error())
	}

	if tpn.ShardCoordinator.SelfId() == sharding.MetachainShardId {
		err = tpn.Node.ApplyOptions(
			node.WithMetaDataPool(tpn.MetaDataPool),
		)
	} else {
		err = tpn.Node.ApplyOptions(
			node.WithDataPool(tpn.ShardDataPool),
		)
	}

	if err != nil {
		fmt.Printf("Error creating node: %s\n", err.Error())
	}
}

// SendTransaction can send a transaction (it does the dispatching)
func (tpn *TestProcessorNode) SendTransaction(tx *dataTransaction.Transaction) (string, error) {
	txHash, err := tpn.Node.SendTransaction(
		tx.Nonce,
		hex.EncodeToString(tx.SndAddr),
		hex.EncodeToString(tx.RcvAddr),
		tx.Value.String(),
		tx.GasPrice,
		tx.GasLimit,
		tx.Data,
		tx.Signature,
	)
	return txHash, err
}

func (tpn *TestProcessorNode) addHandlersForCounters() {
	metaHandlers := func(key []byte) {
		atomic.AddInt32(&tpn.CounterMetaRcv, 1)
	}
	hdrHandlers := func(key []byte) {
		atomic.AddInt32(&tpn.CounterHdrRecv, 1)
	}

	if tpn.ShardCoordinator.SelfId() == sharding.MetachainShardId {
		tpn.MetaDataPool.ShardHeaders().RegisterHandler(hdrHandlers)
		tpn.MetaDataPool.MetaBlocks().RegisterHandler(metaHandlers)
	} else {
		txHandler := func(key []byte) {
			atomic.AddInt32(&tpn.CounterTxRecv, 1)
		}
		mbHandlers := func(key []byte) {
			atomic.AddInt32(&tpn.CounterMbRecv, 1)
		}

		tpn.ShardDataPool.UnsignedTransactions().RegisterHandler(txHandler)
		tpn.ShardDataPool.Transactions().RegisterHandler(txHandler)
		tpn.ShardDataPool.RewardTransactions().RegisterHandler(txHandler)
		tpn.ShardDataPool.Headers().RegisterHandler(hdrHandlers)
		tpn.ShardDataPool.MetaBlocks().RegisterHandler(metaHandlers)
		tpn.ShardDataPool.MiniBlocks().RegisterHandler(mbHandlers)
	}
}

// StartSync calls Bootstrapper.StartSync. Errors if bootstrapper is not set
func (tpn *TestProcessorNode) StartSync() error {
	if tpn.Bootstrapper == nil {
		return errors.New("no bootstrapper available")
	}

	tpn.Bootstrapper.StartSync()

	return nil
}

// LoadTxSignSkBytes alters the already generated sk/pk pair
func (tpn *TestProcessorNode) LoadTxSignSkBytes(skBytes []byte) {
	tpn.OwnAccount.LoadTxSignSkBytes(skBytes)
}

// ProposeBlock proposes a new block
func (tpn *TestProcessorNode) ProposeBlock(round uint64, nonce uint64) (data.BodyHandler, data.HeaderHandler, [][]byte) {
	startTime := time.Now()
	maxTime := time.Second * 200000

	haveTime := func() bool {
		elapsedTime := time.Since(startTime)
		remainingTime := maxTime - elapsedTime
		return remainingTime > 0
	}

	blockHeader := tpn.BlockProcessor.CreateNewHeader()

	blockHeader.SetRound(round)
	blockHeader.SetNonce(nonce)
	blockHeader.SetPubKeysBitmap([]byte{1})
	currHdr := tpn.BlockChain.GetCurrentBlockHeader()
	if currHdr == nil {
		currHdr = tpn.BlockChain.GetGenesisHeader()
	}

	buff, _ := TestMarshalizer.Marshal(currHdr)
	blockHeader.SetPrevHash(TestHasher.Compute(string(buff)))
	blockHeader.SetPrevRandSeed(currHdr.GetRandSeed())
	sig, _ := TestMultiSig.AggregateSigs(nil)
	blockHeader.SetSignature(sig)
	blockHeader.SetRandSeed(sig)

	blockBody, err := tpn.BlockProcessor.CreateBlockBody(blockHeader, haveTime)
	if err != nil {
		fmt.Println(err.Error())
		return nil, nil, nil
	}
	err = tpn.BlockProcessor.ApplyBodyToHeader(blockHeader, blockBody)
	if err != nil {
		fmt.Println(err.Error())
		return nil, nil, nil
	}

	shardBlockBody, ok := blockBody.(dataBlock.Body)
	txHashes := make([][]byte, 0)
	if !ok {
		return blockBody, blockHeader, txHashes
	}

	for _, mb := range shardBlockBody {
		for _, hash := range mb.TxHashes {
			copiedHash := make([]byte, len(hash))
			copy(copiedHash, hash)
			txHashes = append(txHashes, copiedHash)
		}
	}

	return blockBody, blockHeader, txHashes
}

// BroadcastBlock broadcasts the block and body to the connected peers
func (tpn *TestProcessorNode) BroadcastBlock(body data.BodyHandler, header data.HeaderHandler) {
	_ = tpn.BroadcastMessenger.BroadcastBlock(body, header)
	_ = tpn.BroadcastMessenger.BroadcastShardHeader(header)
	miniBlocks, transactions, _ := tpn.BlockProcessor.MarshalizedDataToBroadcast(header, body)
	_ = tpn.BroadcastMessenger.BroadcastMiniBlocks(miniBlocks)
	_ = tpn.BroadcastMessenger.BroadcastTransactions(transactions)
}

// CommitBlock commits the block and body
func (tpn *TestProcessorNode) CommitBlock(body data.BodyHandler, header data.HeaderHandler) {
	_ = tpn.BlockProcessor.CommitBlock(tpn.BlockChain, header, body)
}

// GetShardHeader returns the first *dataBlock.Header stored in datapools having the nonce provided as parameter
func (tpn *TestProcessorNode) GetShardHeader(nonce uint64) (*dataBlock.Header, error) {
	invalidCachers := tpn.ShardDataPool == nil || tpn.ShardDataPool.Headers() == nil || tpn.ShardDataPool.HeadersNonces() == nil
	if invalidCachers {
		return nil, errors.New("invalid data pool")
	}

	syncMapHashNonce, ok := tpn.ShardDataPool.HeadersNonces().Get(nonce)
	if !ok {
		return nil, errors.New(fmt.Sprintf("no hash-nonce link in HeadersNonces for nonce %d", nonce))
	}

	headerHash, ok := syncMapHashNonce.Load(tpn.ShardCoordinator.SelfId())
	if !ok {
		return nil, errors.New(fmt.Sprintf("no hash-nonce hash in HeadersNonces for nonce %d", nonce))
	}

	headerObject, ok := tpn.ShardDataPool.Headers().Get(headerHash)
	if !ok {
		return nil, errors.New(fmt.Sprintf("no header found for hash %s", hex.EncodeToString(headerHash)))
	}

	header, ok := headerObject.(*dataBlock.Header)
	if !ok {
		return nil, errors.New(fmt.Sprintf("not a *dataBlock.Header stored in headers found for hash %s", hex.EncodeToString(headerHash)))
	}

	return header, nil
}

// GetBlockBody returns the body for provided header parameter
func (tpn *TestProcessorNode) GetBlockBody(header *dataBlock.Header) (dataBlock.Body, error) {
	invalidCachers := tpn.ShardDataPool == nil || tpn.ShardDataPool.MiniBlocks() == nil
	if invalidCachers {
		return nil, errors.New("invalid data pool")
	}

	body := dataBlock.Body{}
	for _, miniBlockHeader := range header.MiniBlockHeaders {
		miniBlockHash := miniBlockHeader.Hash

		mbObject, ok := tpn.ShardDataPool.MiniBlocks().Get(miniBlockHash)
		if !ok {
			return nil, errors.New(fmt.Sprintf("no miniblock found for hash %s", hex.EncodeToString(miniBlockHash)))
		}

		mb, ok := mbObject.(*dataBlock.MiniBlock)
		if !ok {
			return nil, errors.New(fmt.Sprintf("not a *dataBlock.MiniBlock stored in miniblocks found for hash %s", hex.EncodeToString(miniBlockHash)))
		}

		body = append(body, mb)
	}

	return body, nil
}

// GetMetaBlockBody returns the body for provided header parameter
func (tpn *TestProcessorNode) GetMetaBlockBody(header *dataBlock.MetaBlock) (dataBlock.Body, error) {
	invalidCachers := tpn.MetaDataPool == nil || tpn.MetaDataPool.MiniBlocks() == nil
	if invalidCachers {
		return nil, errors.New("invalid data pool")
	}

	body := dataBlock.Body{}
	for _, miniBlockHeader := range header.MiniBlockHeaders {
		miniBlockHash := miniBlockHeader.Hash

		mbObject, ok := tpn.MetaDataPool.MiniBlocks().Get(miniBlockHash)
		if !ok {
			return nil, errors.New(fmt.Sprintf("no miniblock found for hash %s", hex.EncodeToString(miniBlockHash)))
		}

		mb, ok := mbObject.(*dataBlock.MiniBlock)
		if !ok {
			return nil, errors.New(fmt.Sprintf("not a *dataBlock.MiniBlock stored in miniblocks found for hash %s", hex.EncodeToString(miniBlockHash)))
		}

		body = append(body, mb)
	}

	return body, nil
}

// GetMetaHeader returns the first *dataBlock.MetaBlock stored in datapools having the nonce provided as parameter
func (tpn *TestProcessorNode) GetMetaHeader(nonce uint64) (*dataBlock.MetaBlock, error) {
	invalidCachers := tpn.MetaDataPool == nil || tpn.MetaDataPool.MetaBlocks() == nil || tpn.MetaDataPool.HeadersNonces() == nil
	if invalidCachers {
		return nil, errors.New("invalid data pool")
	}

	syncMapHashNonce, ok := tpn.MetaDataPool.HeadersNonces().Get(nonce)
	if !ok {
		return nil, errors.New(fmt.Sprintf("no hash-nonce link in HeadersNonces for nonce %d", nonce))
	}

	headerHash, ok := syncMapHashNonce.Load(tpn.ShardCoordinator.SelfId())
	if !ok {
		return nil, errors.New(fmt.Sprintf("no hash-nonce hash in HeadersNonces for nonce %d", nonce))
	}

	headerObject, ok := tpn.MetaDataPool.MetaBlocks().Get(headerHash)
	if !ok {
		return nil, errors.New(fmt.Sprintf("no header found for hash %s", hex.EncodeToString(headerHash)))
	}

	header, ok := headerObject.(*dataBlock.MetaBlock)
	if !ok {
		return nil, errors.New(fmt.Sprintf("not a *dataBlock.MetaBlock stored in headers found for hash %s", hex.EncodeToString(headerHash)))
	}

	return header, nil
}

// SyncNode tries to process and commit a block already stored in data pool with provided nonce
func (tpn *TestProcessorNode) SyncNode(nonce uint64) error {
	if tpn.ShardCoordinator.SelfId() == sharding.MetachainShardId {
		return tpn.syncMetaNode(nonce)
	} else {
		return tpn.syncShardNode(nonce)
	}
}

func (tpn *TestProcessorNode) syncShardNode(nonce uint64) error {
	header, err := tpn.GetShardHeader(nonce)
	if err != nil {
		return err
	}

	body, err := tpn.GetBlockBody(header)
	if err != nil {
		return err
	}

	err = tpn.BlockProcessor.ProcessBlock(
		tpn.BlockChain,
		header,
		body,
		func() time.Duration {
			return time.Second * 2
		},
	)
	if err != nil {
		return err
	}

	err = tpn.BlockProcessor.CommitBlock(tpn.BlockChain, header, body)
	if err != nil {
		return err
	}

	return nil
}

func (tpn *TestProcessorNode) syncMetaNode(nonce uint64) error {
	header, err := tpn.GetMetaHeader(nonce)
	if err != nil {
		return err
	}

	body, err := tpn.GetMetaBlockBody(header)
	if err != nil {
		return err
	}

	err = tpn.BlockProcessor.ProcessBlock(
		tpn.BlockChain,
		header,
		body,
		func() time.Duration {
			return time.Second * 2000
		},
	)
	if err != nil {
		return err
	}

	err = tpn.BlockProcessor.CommitBlock(tpn.BlockChain, header, body)
	if err != nil {
		return err
	}

	return nil
}

// SetAccountNonce sets the account nonce with journal
func (tpn *TestProcessorNode) SetAccountNonce(nonce uint64) error {
	nodeAccount, _ := tpn.AccntState.GetAccountWithJournal(tpn.OwnAccount.Address)
	err := nodeAccount.(*state.Account).SetNonceWithJournal(nonce)
	if err != nil {
		return err
	}

	_, err = tpn.AccntState.Commit()
	if err != nil {
		return err
	}

	return nil
}

// MiniBlocksPresent checks if the all the miniblocks are present in the pool
func (tpn *TestProcessorNode) MiniBlocksPresent(hashes [][]byte) bool {
	mbCacher := tpn.ShardDataPool.MiniBlocks()
	for i := 0; i < len(hashes); i++ {
		ok := mbCacher.Has(hashes[i])
		if !ok {
			return false
		}
	}

	return true
}

func (tpn *TestProcessorNode) initRounder() {
	tpn.Rounder = &mock.RounderMock{}
}<|MERGE_RESOLUTION|>--- conflicted
+++ resolved
@@ -234,12 +234,8 @@
 		tpn.NodesCoordinator,
 	)
 	tpn.initStorage()
-<<<<<<< HEAD
-	tpn.AccntState, tpn.StateTrie, _ = CreateAccountsDB(0)
-=======
-	tpn.AccntState, _, _ = CreateAccountsDB(factory2.UserAccount)
+	tpn.AccntState, tpn.StateTrie, _ = CreateAccountsDB(factory2.UserAccount)
 	tpn.PeerState, _, _ = CreateAccountsDB(factory2.ValidatorAccount)
->>>>>>> 638df2b3
 	tpn.initChainHandler()
 	tpn.initEconomicsData()
 	tpn.initInterceptors()
@@ -351,11 +347,8 @@
 			tpn.OwnAccount.KeygenBlockSign,
 			maxTxNonceDeltaAllowed,
 			tpn.EconomicsData,
-<<<<<<< HEAD
 			tpn.StateTrie.Database(),
-=======
 			tpn.BlackListHandler,
->>>>>>> 638df2b3
 		)
 
 		tpn.InterceptorsContainer, err = interceptorContainerFactory.Create()
@@ -380,11 +373,8 @@
 			TestAddressConverter,
 			maxTxNonceDeltaAllowed,
 			tpn.EconomicsData,
-<<<<<<< HEAD
 			tpn.StateTrie.Database(),
-=======
 			tpn.BlackListHandler,
->>>>>>> 638df2b3
 		)
 
 		tpn.InterceptorsContainer, err = interceptorContainerFactory.Create()
@@ -418,11 +408,8 @@
 			factory.TransactionTopic,
 			factory.UnsignedTransactionTopic,
 			factory.MiniBlocksTopic,
-<<<<<<< HEAD
 			factory.TrieNodesTopic,
-=======
 			100,
->>>>>>> 638df2b3
 		)
 	} else {
 		resolversContainerFactory, _ := factoryDataRetriever.NewResolversContainerFactory(
