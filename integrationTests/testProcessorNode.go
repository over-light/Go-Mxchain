--- conflicted
+++ resolved
@@ -1384,25 +1384,6 @@
 	)
 	tpn.PreProcessorsContainer, _ = fact.Create()
 
-<<<<<<< HEAD
-	tpn.TxCoordinator, _ = coordinator.NewTransactionCoordinator(
-		TestHasher,
-		TestMarshalizer,
-		tpn.ShardCoordinator,
-		tpn.AccntState,
-		tpn.DataPool.MiniBlocks(),
-		tpn.RequestHandler,
-		tpn.PreProcessorsContainer,
-		tpn.InterimProcContainer,
-		tpn.GasHandler,
-		tpn.FeeAccumulator,
-		TestBlockSizeComputationHandler,
-		TestBalanceComputationHandler,
-		tpn.EconomicsData,
-		txTypeHandler,
-		tpn.BlockGasAndFeesReCheckEnableEpoch,
-	)
-=======
 	argsTransactionCoordinator := coordinator.ArgTransactionCoordinator{
 		Hasher:               TestHasher,
 		Marshalizer:          TestMarshalizer,
@@ -1416,9 +1397,11 @@
 		FeeHandler:           tpn.FeeAccumulator,
 		BlockSizeComputation: TestBlockSizeComputationHandler,
 		BalanceComputation:   TestBalanceComputationHandler,
+		EconomicsFee: tpn.EconomicsData,
+		TxTypeHandler: txTypeHandler,
+		BlockGasAndFeesReCheckEnableEpoch: tpn.BlockGasAndFeesReCheckEnableEpoch,
 	}
 	tpn.TxCoordinator, _ = coordinator.NewTransactionCoordinator(argsTransactionCoordinator)
->>>>>>> 30953067
 }
 
 func (tpn *TestProcessorNode) initMetaInnerProcessors() {
@@ -1606,25 +1589,6 @@
 	)
 	tpn.PreProcessorsContainer, _ = fact.Create()
 
-<<<<<<< HEAD
-	tpn.TxCoordinator, _ = coordinator.NewTransactionCoordinator(
-		TestHasher,
-		TestMarshalizer,
-		tpn.ShardCoordinator,
-		tpn.AccntState,
-		tpn.DataPool.MiniBlocks(),
-		tpn.RequestHandler,
-		tpn.PreProcessorsContainer,
-		tpn.InterimProcContainer,
-		tpn.GasHandler,
-		tpn.FeeAccumulator,
-		TestBlockSizeComputationHandler,
-		TestBalanceComputationHandler,
-		tpn.EconomicsData,
-		txTypeHandler,
-		tpn.BlockGasAndFeesReCheckEnableEpoch,
-	)
-=======
 	argsTransactionCoordinator := coordinator.ArgTransactionCoordinator{
 		Hasher:               TestHasher,
 		Marshalizer:          TestMarshalizer,
@@ -1638,9 +1602,11 @@
 		FeeHandler:           tpn.FeeAccumulator,
 		BlockSizeComputation: TestBlockSizeComputationHandler,
 		BalanceComputation:   TestBalanceComputationHandler,
+		EconomicsFee: tpn.EconomicsData,
+		TxTypeHandler: txTypeHandler,
+		BlockGasAndFeesReCheckEnableEpoch: tpn.BlockGasAndFeesReCheckEnableEpoch,
 	}
 	tpn.TxCoordinator, _ = coordinator.NewTransactionCoordinator(argsTransactionCoordinator)
->>>>>>> 30953067
 }
 
 // InitDelegationManager will initialize the delegation manager whenever required
