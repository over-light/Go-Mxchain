--- conflicted
+++ resolved
@@ -515,11 +515,8 @@
 
 		tpn.BlockProcessor, err = block.NewMetaProcessor(arguments)
 	} else {
-<<<<<<< HEAD
 		argumentsBase.BlockChainHook = tpn.BlockchainHook.(process.BlockChainHookHandler)
-=======
 		argumentsBase.TxCoordinator = tpn.TxCoordinator
->>>>>>> ff089fae
 		arguments := block.ArgShardProcessor{
 			ArgBaseProcessor: argumentsBase,
 			DataPool:         tpn.ShardDataPool,
