--- conflicted
+++ resolved
@@ -721,7 +721,6 @@
 
 	gasSchedule := mock.NewGasScheduleNotifierMock(gasMap)
 	argsBuiltIn := builtInFunctions.ArgsCreateBuiltInFunctionContainer{
-<<<<<<< HEAD
 		GasSchedule:               gasSchedule,
 		MapDNSAddresses:           make(map[string]struct{}),
 		Marshalizer:               TestMarshalizer,
@@ -729,18 +728,8 @@
 		ShardCoordinator:          tpn.ShardCoordinator,
 		EpochNotifier:             tpn.EpochNotifier,
 		EnableEpochsHandler:       tpn.EnableEpochsHandler,
-		AutomaticCrawlerAddress:   bytes.Repeat([]byte{1}, 32),
+
 		MaxNumNodesInTransferRole: 100,
-=======
-		GasSchedule:                gasSchedule,
-		MapDNSAddresses:            make(map[string]struct{}),
-		Marshalizer:                TestMarshalizer,
-		Accounts:                   tpn.AccntState,
-		ShardCoordinator:           tpn.ShardCoordinator,
-		EpochNotifier:              tpn.EpochNotifier,
-		GlobalMintBurnDisableEpoch: tpn.EnableEpochs.GlobalMintBurnDisableEpoch,
-		MaxNumNodesInTransferRole:  100,
->>>>>>> efc64177
 	}
 	argsBuiltIn.AutomaticCrawlerAddresses = GenerateOneAddressPerShard(argsBuiltIn.ShardCoordinator)
 	builtInFuncFactory, _ := builtInFunctions.CreateBuiltInFunctionsFactory(argsBuiltIn)
@@ -1366,7 +1355,6 @@
 
 	gasSchedule := mock.NewGasScheduleNotifierMock(gasMap)
 	argsBuiltIn := builtInFunctions.ArgsCreateBuiltInFunctionContainer{
-<<<<<<< HEAD
 		GasSchedule:               gasSchedule,
 		MapDNSAddresses:           mapDNSAddresses,
 		Marshalizer:               TestMarshalizer,
@@ -1374,18 +1362,8 @@
 		ShardCoordinator:          tpn.ShardCoordinator,
 		EpochNotifier:             tpn.EpochNotifier,
 		EnableEpochsHandler:       tpn.EnableEpochsHandler,
-		AutomaticCrawlerAddress:   bytes.Repeat([]byte{1}, 32),
+
 		MaxNumNodesInTransferRole: 100,
-=======
-		GasSchedule:                gasSchedule,
-		MapDNSAddresses:            mapDNSAddresses,
-		Marshalizer:                TestMarshalizer,
-		Accounts:                   tpn.AccntState,
-		ShardCoordinator:           tpn.ShardCoordinator,
-		EpochNotifier:              tpn.EpochNotifier,
-		GlobalMintBurnDisableEpoch: tpn.EnableEpochs.GlobalMintBurnDisableEpoch,
-		MaxNumNodesInTransferRole:  100,
->>>>>>> efc64177
 	}
 	argsBuiltIn.AutomaticCrawlerAddresses = GenerateOneAddressPerShard(argsBuiltIn.ShardCoordinator)
 	builtInFuncFactory, _ := builtInFunctions.CreateBuiltInFunctionsFactory(argsBuiltIn)
@@ -1590,7 +1568,6 @@
 
 	gasSchedule := mock.NewGasScheduleNotifierMock(gasMap)
 	argsBuiltIn := builtInFunctions.ArgsCreateBuiltInFunctionContainer{
-<<<<<<< HEAD
 		GasSchedule:               gasSchedule,
 		MapDNSAddresses:           make(map[string]struct{}),
 		Marshalizer:               TestMarshalizer,
@@ -1598,18 +1575,8 @@
 		ShardCoordinator:          tpn.ShardCoordinator,
 		EpochNotifier:             tpn.EpochNotifier,
 		EnableEpochsHandler:       tpn.EnableEpochsHandler,
-		AutomaticCrawlerAddress:   bytes.Repeat([]byte{1}, 32),
+
 		MaxNumNodesInTransferRole: 100,
-=======
-		GasSchedule:                gasSchedule,
-		MapDNSAddresses:            make(map[string]struct{}),
-		Marshalizer:                TestMarshalizer,
-		Accounts:                   tpn.AccntState,
-		ShardCoordinator:           tpn.ShardCoordinator,
-		EpochNotifier:              tpn.EpochNotifier,
-		GlobalMintBurnDisableEpoch: tpn.EnableEpochs.GlobalMintBurnDisableEpoch,
-		MaxNumNodesInTransferRole:  100,
->>>>>>> efc64177
 	}
 	argsBuiltIn.AutomaticCrawlerAddresses = GenerateOneAddressPerShard(argsBuiltIn.ShardCoordinator)
 	builtInFuncFactory, _ := builtInFunctions.CreateBuiltInFunctionsFactory(argsBuiltIn)
