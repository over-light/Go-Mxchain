package genesis

import (
	"bytes"
	"encoding/json"

	"github.com/ElrondNetwork/elrond-go/core"
	"github.com/ElrondNetwork/elrond-go/data"
	"github.com/ElrondNetwork/elrond-go/data/block"
	"github.com/ElrondNetwork/elrond-go/data/state"
	"github.com/ElrondNetwork/elrond-go/data/state/factory"
	"github.com/ElrondNetwork/elrond-go/hashing"
	"github.com/ElrondNetwork/elrond-go/marshal"
	"github.com/ElrondNetwork/elrond-go/update"
)

type ArgsNewStateImport struct {
}

type stateImport struct {
	reader            update.MultiFileReader
	genesisHeaders    map[uint32]data.HeaderHandler
	transactions      map[string]data.TransactionHandler
	miniBlocks        map[string]*block.MiniBlock
	importedMetaBlock *block.MetaBlock
	tries             map[string]data.Trie

	hasher      hashing.Hasher
	marshalizer marshal.Marshalizer
}

func NewStateImport(args ArgsNewStateImport) (*stateImport, error) {
	return nil, nil
}

func (si *stateImport) ImportAll() error {
	files := si.reader.GetFileNames()
	if len(files) == 0 {
		return update.ErrNoFileToImport
	}

	var err error
	for _, fileName := range files {
		switch fileName {
		case MetaBlockFileName:
			err = si.importMetaBlock()
		case MiniBlocksFileName:
			err = si.importMiniBlocks()
		case TransactionsFileName:
			err = si.importTransactions()
		default:
			err = si.importState(fileName)
		}
		if err != nil {
			return err
		}
	}

<<<<<<< HEAD
	si.reader.Finish()

	err = si.processTransactions()
	if err != nil {
		return err
	}

	err = si.createGenesisBlocks()
	if err != nil {
		return err
	}

=======
>>>>>>> e4aa7bb5
	return nil
}

func (si *stateImport) importMetaBlock() error {

	object, err := si.readNextElement(MetaBlockFileName)
	if err != nil {
		return nil
	}

	metaBlock, ok := object.(*block.MetaBlock)
	if !ok {
		return core.ErrWrongTypeAssertion
	}

	si.importedMetaBlock = metaBlock

	return nil
}

func (si *stateImport) importTransactions() error {
	var err error
	var object interface{}
	for {
		object, err = si.readNextElement(TransactionsFileName)
		if err != nil {
			break
		}

		tx, ok := object.(data.TransactionHandler)
		if !ok {
			err = core.ErrWrongTypeAssertion
			break
		}

		hash, err := core.CalculateHash(si.marshalizer, si.hasher, tx)
		if err != nil {
			break
		}

		si.transactions[string(hash)] = tx
	}

	if err != update.ErrEndOfFile {
		return err
	}

	return nil
}

func (si *stateImport) readNextElement(fileName string) (interface{}, error) {
	key, value, err := si.reader.ReadNextItem(fileName)
	if err != nil {
		return nil, err
	}

	objType, readHash, err := GetKeyTypeAndHash(key)
	if err != nil {
		return nil, err
	}

	object, err := NewObject(objType)
	if err != nil {
		return nil, err
	}

	hash := si.hasher.Compute(string(value))
	if !bytes.Equal(readHash, hash) {
		return nil, update.ErrHashMissmatch
	}

	err = json.Unmarshal(value, object)
	if err != nil {
		return nil, err
	}

	return object, nil
}

func (si *stateImport) importMiniBlocks() error {
	var err error
	var object interface{}
	for {
		object, err = si.readNextElement(MiniBlocksFileName)
		if err != nil {
			break
		}

		miniBlock, ok := object.(*block.MiniBlock)
		if !ok {
			err = core.ErrWrongTypeAssertion
			break
		}

		hash, err := core.CalculateHash(si.marshalizer, si.hasher, miniBlock)
		if err != nil {
			break
		}

		si.miniBlocks[string(hash)] = miniBlock
	}

	if err != update.ErrEndOfFile {
		return err
	}

	return nil
}

func (si *stateImport) importState(fileName string) error {
	accType, _, err := GetTrieTypeAndShId(fileName)
	if err != nil {
		return err
	}

	accountFactory, err := factory.NewAccountFactoryCreator(accType)
	if err != nil {
		return err
	}

	accountsDB, err := state.NewAccountsDB(si.tries[fileName], si.hasher, si.marshalizer, accountFactory)
	if err != nil {
		return err
	}

	// read root hash - that is the first saved in the file
	key, value, err := si.reader.ReadNextItem(fileName)
	if err != nil {
		return err
	}

	keyType, _, err := GetKeyTypeAndHash(key)
	if err != nil {
		return err
	}

	if keyType != RootHash {
		return core.ErrWrongTypeAssertion
	}

	oldRootHash := value
	log.Debug("old root hash", "value", oldRootHash)

	for {
		key, value, err := si.reader.ReadNextItem(fileName)
		if err != nil {
			break
		}

		_, address, err := GetKeyTypeAndHash(key)
		if err != nil {
			break
		}

		account, err := NewEmptyAccount(accType)
		if err != nil {
			break
		}

		err = json.Unmarshal(value, account)
		if err != nil {
			break
		}

		if !bytes.Equal(account.AddressContainer().Bytes(), address) {
			return update.ErrHashMissmatch
		}

		err = accountsDB.SaveAccount(account)
		if err != nil {
			break
		}
	}

	if err != update.ErrEndOfFile {
		return err
	}

	return nil
}

<<<<<<< HEAD
func (si *stateImport) processTransactions() error {
	// TODO: implement
=======
func (si *stateImport) ProcessTransactions() error {
	return nil
}

func (si *stateImport) CreateGenesisBlocks() error {
>>>>>>> e4aa7bb5
	return nil
}

func (si *stateImport) createGenesisBlocks() error {
	// TODO: implement
	return nil
}

func (si *stateImport) GetAllGenesisBlocks() map[uint32]data.HeaderHandler {
	return si.genesisHeaders
}

func (si *stateImport) IsInterfaceNil() bool {
	return si == nil
}<|MERGE_RESOLUTION|>--- conflicted
+++ resolved
@@ -51,26 +51,10 @@
 		default:
 			err = si.importState(fileName)
 		}
-		if err != nil {
-			return err
-		}
-	}
-
-<<<<<<< HEAD
+	}
+
 	si.reader.Finish()
 
-	err = si.processTransactions()
-	if err != nil {
-		return err
-	}
-
-	err = si.createGenesisBlocks()
-	if err != nil {
-		return err
-	}
-
-=======
->>>>>>> e4aa7bb5
 	return nil
 }
 
@@ -252,21 +236,11 @@
 	return nil
 }
 
-<<<<<<< HEAD
-func (si *stateImport) processTransactions() error {
-	// TODO: implement
-=======
 func (si *stateImport) ProcessTransactions() error {
 	return nil
 }
 
 func (si *stateImport) CreateGenesisBlocks() error {
->>>>>>> e4aa7bb5
-	return nil
-}
-
-func (si *stateImport) createGenesisBlocks() error {
-	// TODO: implement
 	return nil
 }
 
