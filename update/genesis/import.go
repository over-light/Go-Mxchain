--- conflicted
+++ resolved
@@ -41,15 +41,9 @@
 	genesisHeaders               map[uint32]data.HeaderHandler
 	transactions                 map[string]data.TransactionHandler
 	miniBlocks                   map[string]*block.MiniBlock
-<<<<<<< HEAD
 	importedEpochStartMetaBlock  data.MetaHeaderHandler
 	importedUnFinishedMetaBlocks map[string]data.MetaHeaderHandler
-	tries                        map[string]temporary.Trie
-=======
-	importedEpochStartMetaBlock  *block.MetaBlock
-	importedUnFinishedMetaBlocks map[string]*block.MetaBlock
 	tries                        map[string]common.Trie
->>>>>>> 9bd1c2df
 	accountDBsMap                map[uint32]state.AccountsDBImporter
 	validatorDB                  state.AccountsDBImporter
 	hardforkStorer               update.HardforkStorer
@@ -81,13 +75,8 @@
 		transactions:                 make(map[string]data.TransactionHandler),
 		miniBlocks:                   make(map[string]*block.MiniBlock),
 		importedEpochStartMetaBlock:  &block.MetaBlock{},
-<<<<<<< HEAD
 		importedUnFinishedMetaBlocks: make(map[string]data.MetaHeaderHandler),
-		tries:                        make(map[string]temporary.Trie),
-=======
-		importedUnFinishedMetaBlocks: make(map[string]*block.MetaBlock),
 		tries:                        make(map[string]common.Trie),
->>>>>>> 9bd1c2df
 		hasher:                       args.Hasher,
 		marshalizer:                  args.Marshalizer,
 		accountDBsMap:                make(map[uint32]state.AccountsDBImporter),
