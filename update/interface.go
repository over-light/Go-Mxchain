--- conflicted
+++ resolved
@@ -5,10 +5,7 @@
 
 	"github.com/ElrondNetwork/elrond-go/data"
 	"github.com/ElrondNetwork/elrond-go/data/block"
-<<<<<<< HEAD
 	"github.com/ElrondNetwork/elrond-go/epochStart/notifier"
-=======
->>>>>>> e4aa7bb5
 )
 
 // StateSyncer interface defines the methods needed to sync and get all states
@@ -28,11 +25,7 @@
 	IsInterfaceNil() bool
 }
 
-<<<<<<< HEAD
-// TrieSyncerContainer keep a list of TrieSyncer
-=======
 // TrieSyncContainer keep a list of TrieSyncer
->>>>>>> e4aa7bb5
 type TrieSyncContainer interface {
 	Get(key string) (TrieSyncer, error)
 	Add(key string, val TrieSyncer) error
@@ -43,7 +36,6 @@
 	IsInterfaceNil() bool
 }
 
-<<<<<<< HEAD
 // DataTriesContainer is used to store multiple tries
 type DataTriesContainer interface {
 	Put([]byte, data.Trie)
@@ -58,8 +50,6 @@
 	IsInterfaceNil() bool
 }
 
-=======
->>>>>>> e4aa7bb5
 // EpochStartVerifier defines the functionality needed by sync all state from epochTrigger
 type EpochStartVerifier interface {
 	IsEpochStart() bool
@@ -84,11 +74,7 @@
 	IsInterfaceNil() bool
 }
 
-<<<<<<< HEAD
 // MultiFileWriter writes the pushed data in several files in a buffered way
-=======
-// MultiFileWriter defines the methods to write in multiple files
->>>>>>> e4aa7bb5
 type MultiFileWriter interface {
 	NewFile(name string) error
 	Write(fileName string, key string, value []byte) error
@@ -96,11 +82,7 @@
 	IsInterfaceNil() bool
 }
 
-<<<<<<< HEAD
 // MultiFileReaders reads data from several files in a buffered way
-=======
-// MultiFileReader defines the methods to read from multiple files
->>>>>>> e4aa7bb5
 type MultiFileReader interface {
 	GetFileNames() []string
 	ReadNextItem(fileName string) (string, []byte, error)
