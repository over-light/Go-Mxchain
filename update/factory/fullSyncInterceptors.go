package factory

import (
	"github.com/ElrondNetwork/elrond-go/core"
	"github.com/ElrondNetwork/elrond-go/core/check"
	"github.com/ElrondNetwork/elrond-go/core/throttler"
	"github.com/ElrondNetwork/elrond-go/crypto"
	"github.com/ElrondNetwork/elrond-go/data/state"
	"github.com/ElrondNetwork/elrond-go/dataRetriever"
	"github.com/ElrondNetwork/elrond-go/hashing"
	"github.com/ElrondNetwork/elrond-go/marshal"
	"github.com/ElrondNetwork/elrond-go/process"
	"github.com/ElrondNetwork/elrond-go/process/dataValidators"
	"github.com/ElrondNetwork/elrond-go/process/factory"
	"github.com/ElrondNetwork/elrond-go/process/interceptors"
	interceptorFactory "github.com/ElrondNetwork/elrond-go/process/interceptors/factory"
	"github.com/ElrondNetwork/elrond-go/process/interceptors/processor"
	"github.com/ElrondNetwork/elrond-go/process/mock"
	"github.com/ElrondNetwork/elrond-go/sharding"
	"github.com/ElrondNetwork/elrond-go/update"
)

var _ process.InterceptorsContainerFactory = (*fullSyncInterceptorsContainerFactory)(nil)

const numGoRoutines = 2000

// fullSyncInterceptorsContainerFactory will handle the creation the interceptors container for shards
type fullSyncInterceptorsContainerFactory struct {
	container              process.InterceptorsContainer
	shardCoordinator       sharding.Coordinator
	accounts               state.AccountsAdapter
	marshalizer            marshal.Marshalizer
	hasher                 hashing.Hasher
	store                  dataRetriever.StorageService
	dataPool               dataRetriever.PoolsHolder
	messenger              process.TopicHandler
	multiSigner            crypto.MultiSigner
	nodesCoordinator       sharding.NodesCoordinator
	blackList              process.BlackListHandler
	argInterceptorFactory  *interceptorFactory.ArgInterceptedDataFactory
	globalThrottler        process.InterceptorThrottler
	maxTxNonceDeltaAllowed int
	keyGen                 crypto.KeyGenerator
	singleSigner           crypto.SingleSigner
	addrConverter          state.AddressConverter
	whiteListHandler       update.WhiteListHandler
}

// ArgsNewFullSyncInterceptorsContainerFactory holds the arguments needed for fullSyncInterceptorsContainerFactory
type ArgsNewFullSyncInterceptorsContainerFactory struct {
	Accounts               state.AccountsAdapter
	ShardCoordinator       sharding.Coordinator
	NodesCoordinator       sharding.NodesCoordinator
	Messenger              process.TopicHandler
	Store                  dataRetriever.StorageService
	Marshalizer            marshal.Marshalizer
	Hasher                 hashing.Hasher
	KeyGen                 crypto.KeyGenerator
	BlockSignKeyGen        crypto.KeyGenerator
	SingleSigner           crypto.SingleSigner
	BlockSingleSigner      crypto.SingleSigner
	MultiSigner            crypto.MultiSigner
	DataPool               dataRetriever.PoolsHolder
	AddrConverter          state.AddressConverter
	MaxTxNonceDeltaAllowed int
	TxFeeHandler           process.FeeHandler
	BlackList              process.BlackListHandler
	HeaderSigVerifier      process.InterceptedHeaderSigVerifier
	ChainID                []byte
	SizeCheckDelta         uint32
	ValidityAttester       process.ValidityAttester
	EpochStartTrigger      process.EpochStartTriggerHandler
	WhiteListHandler       update.WhiteListHandler
	InterceptorsContainer  process.InterceptorsContainer
}

// NewFullSyncInterceptorsContainerFactory is responsible for creating a new interceptors factory object
func NewFullSyncInterceptorsContainerFactory(
	args ArgsNewFullSyncInterceptorsContainerFactory,
) (*fullSyncInterceptorsContainerFactory, error) {
	if args.SizeCheckDelta > 0 {
		args.Marshalizer = marshal.NewSizeCheckUnmarshalizer(args.Marshalizer, args.SizeCheckDelta)
	}
	err := checkBaseParams(
		args.ShardCoordinator,
		args.Accounts,
		args.Marshalizer,
		args.Hasher,
		args.Store,
		args.DataPool,
		args.Messenger,
		args.MultiSigner,
		args.NodesCoordinator,
		args.BlackList,
	)
	if err != nil {
		return nil, err
	}

	if check.IfNil(args.KeyGen) {
		return nil, process.ErrNilKeyGen
	}
	if check.IfNil(args.SingleSigner) {
		return nil, process.ErrNilSingleSigner
	}
	if check.IfNil(args.AddrConverter) {
		return nil, process.ErrNilAddressConverter
	}
	if check.IfNil(args.TxFeeHandler) {
		return nil, process.ErrNilEconomicsFeeHandler
	}
	if check.IfNil(args.BlockSignKeyGen) {
		return nil, process.ErrNilKeyGen
	}
	if check.IfNil(args.BlockSingleSigner) {
		return nil, process.ErrNilSingleSigner
	}
	if check.IfNil(args.HeaderSigVerifier) {
		return nil, process.ErrNilHeaderSigVerifier
	}
	if len(args.ChainID) == 0 {
		return nil, process.ErrInvalidChainID
	}
	if check.IfNil(args.ValidityAttester) {
		return nil, process.ErrNilValidityAttester
	}
	if check.IfNil(args.EpochStartTrigger) {
		return nil, process.ErrNilEpochStartTrigger
	}
	if check.IfNil(args.InterceptorsContainer) {
		return nil, update.ErrNilInterceptorsContainer
	}
	if check.IfNil(args.WhiteListHandler) {
		return nil, update.ErrNilWhiteListHandler
	}

	argInterceptorFactory := &interceptorFactory.ArgInterceptedDataFactory{
		Marshalizer:       args.Marshalizer,
		Hasher:            args.Hasher,
		ShardCoordinator:  args.ShardCoordinator,
		MultiSigVerifier:  args.MultiSigner,
		NodesCoordinator:  args.NodesCoordinator,
		KeyGen:            args.KeyGen,
		BlockKeyGen:       args.BlockSignKeyGen,
		Signer:            args.SingleSigner,
		BlockSigner:       args.BlockSingleSigner,
		AddrConv:          args.AddrConverter,
		FeeHandler:        args.TxFeeHandler,
		HeaderSigVerifier: args.HeaderSigVerifier,
		ChainID:           args.ChainID,
		ValidityAttester:  args.ValidityAttester,
		EpochStartTrigger: args.EpochStartTrigger,
	}

	icf := &fullSyncInterceptorsContainerFactory{
		container:              args.InterceptorsContainer,
		accounts:               args.Accounts,
		shardCoordinator:       args.ShardCoordinator,
		messenger:              args.Messenger,
		store:                  args.Store,
		marshalizer:            args.Marshalizer,
		hasher:                 args.Hasher,
		multiSigner:            args.MultiSigner,
		dataPool:               args.DataPool,
		nodesCoordinator:       args.NodesCoordinator,
		argInterceptorFactory:  argInterceptorFactory,
		blackList:              args.BlackList,
		maxTxNonceDeltaAllowed: args.MaxTxNonceDeltaAllowed,
		keyGen:                 args.KeyGen,
		singleSigner:           args.SingleSigner,
		addrConverter:          args.AddrConverter,
		whiteListHandler:       args.WhiteListHandler,
	}

	icf.globalThrottler, err = throttler.NewNumGoRoutineThrottler(numGoRoutines)
	if err != nil {
		return nil, err
	}

	return icf, nil
}

// Create returns an interceptor container that will hold all interceptors in the system
func (ficf *fullSyncInterceptorsContainerFactory) Create() (process.InterceptorsContainer, error) {
	err := ficf.generateTxInterceptors()
	if err != nil {
		return nil, err
	}

	err = ficf.generateUnsignedTxsInterceptors()
	if err != nil {
		return nil, err
	}

	err = ficf.generateRewardTxInterceptors()
	if err != nil {
		return nil, err
	}

	err = ficf.generateMiniBlocksInterceptors()
	if err != nil {
		return nil, err
	}

	err = ficf.generateMetachainHeaderInterceptors()
	if err != nil {
		return nil, err
	}

	err = ficf.generateShardHeaderInterceptors()
	if err != nil {
		return nil, err
	}

	err = ficf.generateTrieNodesInterceptors()
	if err != nil {
		return nil, err
	}

	err = ficf.setWhiteListHandlerToInterceptors()
	if err != nil {
		return nil, err
	}

	return ficf.container, nil
}

func checkBaseParams(
	shardCoordinator sharding.Coordinator,
	accounts state.AccountsAdapter,
	marshalizer marshal.Marshalizer,
	hasher hashing.Hasher,
	store dataRetriever.StorageService,
	dataPool dataRetriever.PoolsHolder,
	messenger process.TopicHandler,
	multiSigner crypto.MultiSigner,
	nodesCoordinator sharding.NodesCoordinator,
	blackList process.BlackListHandler,
) error {
	if check.IfNil(shardCoordinator) {
		return process.ErrNilShardCoordinator
	}
	if check.IfNil(messenger) {
		return process.ErrNilMessenger
	}
	if check.IfNil(store) {
		return process.ErrNilStore
	}
	if check.IfNil(marshalizer) {
		return process.ErrNilMarshalizer
	}
	if check.IfNil(hasher) {
		return process.ErrNilHasher
	}
	if check.IfNil(multiSigner) {
		return process.ErrNilMultiSigVerifier
	}
	if check.IfNil(dataPool) {
		return process.ErrNilDataPoolHolder
	}
	if check.IfNil(nodesCoordinator) {
		return process.ErrNilNodesCoordinator
	}
	if check.IfNil(accounts) {
		return process.ErrNilAccountsAdapter
	}
	if check.IfNil(blackList) {
		return process.ErrNilBlackListHandler
	}

	return nil
}

func (ficf *fullSyncInterceptorsContainerFactory) checkIfInterceptorExists(identifier string) bool {
	_, err := ficf.container.Get(identifier)
	return err == nil
}

func (ficf *fullSyncInterceptorsContainerFactory) generateShardHeaderInterceptors() error {
	numShards := ficf.shardCoordinator.NumberOfShards()
	tmpSC, err := sharding.NewMultiShardCoordinator(numShards, core.MetachainShardId)
	if err != nil {
		return err
	}

	keys := make([]string, numShards)
	interceptorsSlice := make([]process.Interceptor, numShards)

	//wire up to topics: shardBlocks_0_META, shardBlocks_1_META ...
	for idx := uint32(0); idx < numShards; idx++ {
		identifierHeader := factory.ShardBlocksTopic + tmpSC.CommunicationIdentifier(idx)
		if ficf.checkIfInterceptorExists(identifierHeader) {
			continue
		}

		interceptor, err := ficf.createOneShardHeaderInterceptor(identifierHeader)
		if err != nil {
			return err
		}

		keys[int(idx)] = identifierHeader
		interceptorsSlice[int(idx)] = interceptor
	}

	return ficf.container.AddMultiple(keys, interceptorsSlice)
}

func (ficf *fullSyncInterceptorsContainerFactory) createOneShardHeaderInterceptor(topic string) (process.Interceptor, error) {
	hdrValidator, err := dataValidators.NewNilHeaderValidator()
	if err != nil {
		return nil, err
	}

	hdrFactory, err := interceptorFactory.NewInterceptedShardHeaderDataFactory(ficf.argInterceptorFactory)
	if err != nil {
		return nil, err
	}

	argProcessor := &processor.ArgHdrInterceptorProcessor{
		Headers:      ficf.dataPool.Headers(),
		HdrValidator: hdrValidator,
		BlackList:    ficf.blackList,
	}
	hdrProcessor, err := processor.NewHdrInterceptorProcessor(argProcessor)
	if err != nil {
		return nil, err
	}

	interceptor, err := interceptors.NewSingleDataInterceptor(
		hdrFactory,
		hdrProcessor,
		ficf.globalThrottler,
	)
	if err != nil {
		return nil, err
	}

	return ficf.createTopicAndAssignHandler(topic, interceptor, true)
}

func (ficf *fullSyncInterceptorsContainerFactory) generateUnsignedTxsInterceptors() error {
	shardC := ficf.shardCoordinator

	numShards := shardC.NumberOfShards()

	keys := make([]string, numShards+1)
	interceptorsSlice := make([]process.Interceptor, numShards+1)

	for idx := uint32(0); idx < numShards; idx++ {
		identifierScr := factory.UnsignedTransactionTopic + shardC.CommunicationIdentifier(idx)
		if ficf.checkIfInterceptorExists(identifierScr) {
			continue
		}

		interceptor, err := ficf.createOneUnsignedTxInterceptor(identifierScr)
		if err != nil {
			return err
		}

		keys[int(idx)] = identifierScr
		interceptorsSlice[int(idx)] = interceptor
	}

	identifierScr := factory.UnsignedTransactionTopic + shardC.CommunicationIdentifier(core.MetachainShardId)
	if !ficf.checkIfInterceptorExists(identifierScr) {
		interceptor, err := ficf.createOneUnsignedTxInterceptor(identifierScr)
		if err != nil {
			return err
		}

		keys[numShards] = identifierScr
		interceptorsSlice[numShards] = interceptor
	}

	return ficf.container.AddMultiple(keys, interceptorsSlice)
}

func (ficf *fullSyncInterceptorsContainerFactory) generateTrieNodesInterceptors() error {
<<<<<<< HEAD
	noOfShards := ficf.shardCoordinator.NumberOfShards()
=======
	numShards := ficf.shardCoordinator.NumberOfShards()
	tmpSC, err := sharding.NewMultiShardCoordinator(numShards, core.MetachainShardId)
	if err != nil {
		return err
	}
>>>>>>> 990bc509

	keys := make([]string, 0)
	trieInterceptors := make([]process.Interceptor, 0)

	for i := uint32(0); i < noOfShards; i++ {
		identifierTrieNodes := factory.AccountTrieNodesTopic + core.CommunicationIdentifierBetweenShards(i, core.MetachainShardId)
		if ficf.checkIfInterceptorExists(identifierTrieNodes) {
			continue
		}

		interceptor, err := ficf.createOneTrieNodesInterceptor(identifierTrieNodes)
		if err != nil {
			return err
		}

		keys = append(keys, identifierTrieNodes)
		trieInterceptors = append(trieInterceptors, interceptor)
	}

	identifierTrieNodes := factory.ValidatorTrieNodesTopic + core.CommunicationIdentifierBetweenShards(core.MetachainShardId, core.MetachainShardId)
	if !ficf.checkIfInterceptorExists(identifierTrieNodes) {
		interceptor, err := ficf.createOneTrieNodesInterceptor(identifierTrieNodes)
		if err != nil {
			return err
		}

		keys = append(keys, identifierTrieNodes)
		trieInterceptors = append(trieInterceptors, interceptor)
	}

	identifierTrieNodes = factory.AccountTrieNodesTopic + core.CommunicationIdentifierBetweenShards(core.MetachainShardId, core.MetachainShardId)
	if !ficf.checkIfInterceptorExists(identifierTrieNodes) {
		interceptor, err := ficf.createOneTrieNodesInterceptor(identifierTrieNodes)
		if err != nil {
			return err
		}

		keys = append(keys, identifierTrieNodes)
		trieInterceptors = append(trieInterceptors, interceptor)
	}

	return ficf.container.AddMultiple(keys, trieInterceptors)
}

func (ficf *fullSyncInterceptorsContainerFactory) createTopicAndAssignHandler(
	topic string,
	interceptor process.Interceptor,
	createChannel bool,
) (process.Interceptor, error) {

	err := ficf.messenger.CreateTopic(topic, createChannel)
	if err != nil {
		return nil, err
	}

	return interceptor, ficf.messenger.RegisterMessageProcessor(topic, interceptor)
}

func (ficf *fullSyncInterceptorsContainerFactory) generateTxInterceptors() error {
	shardC := ficf.shardCoordinator

	numShards := shardC.NumberOfShards()

	keys := make([]string, numShards)
	interceptorSlice := make([]process.Interceptor, numShards)

	for idx := uint32(0); idx < numShards; idx++ {
		identifierTx := factory.TransactionTopic + shardC.CommunicationIdentifier(idx)
		if ficf.checkIfInterceptorExists(identifierTx) {
			continue
		}

		interceptor, err := ficf.createOneTxInterceptor(identifierTx)
		if err != nil {
			return err
		}

		keys[int(idx)] = identifierTx
		interceptorSlice[int(idx)] = interceptor
	}

	//tx interceptor for metachain topic
	identifierTx := factory.TransactionTopic + shardC.CommunicationIdentifier(core.MetachainShardId)
	if !ficf.checkIfInterceptorExists(identifierTx) {
		interceptor, err := ficf.createOneTxInterceptor(identifierTx)
		if err != nil {
			return err
		}

		keys = append(keys, identifierTx)
		interceptorSlice = append(interceptorSlice, interceptor)
	}

	return ficf.container.AddMultiple(keys, interceptorSlice)
}

func (ficf *fullSyncInterceptorsContainerFactory) createOneTxInterceptor(topic string) (process.Interceptor, error) {
	txValidator, err := dataValidators.NewTxValidator(ficf.accounts, ficf.shardCoordinator, ficf.maxTxNonceDeltaAllowed)
	if err != nil {
		return nil, err
	}

	argProcessor := &processor.ArgTxInterceptorProcessor{
		ShardedDataCache: ficf.dataPool.Transactions(),
		TxValidator:      txValidator,
	}
	txProcessor, err := processor.NewTxInterceptorProcessor(argProcessor)
	if err != nil {
		return nil, err
	}

	txFactory, err := interceptorFactory.NewInterceptedTxDataFactory(ficf.argInterceptorFactory)
	if err != nil {
		return nil, err
	}

	interceptor, err := interceptors.NewMultiDataInterceptor(
		ficf.marshalizer,
		txFactory,
		txProcessor,
		ficf.globalThrottler,
	)
	if err != nil {
		return nil, err
	}

	return ficf.createTopicAndAssignHandler(topic, interceptor, true)
}

func (ficf *fullSyncInterceptorsContainerFactory) createOneUnsignedTxInterceptor(topic string) (process.Interceptor, error) {
	txValidator, err := mock.NewNilTxValidator()
	if err != nil {
		return nil, err
	}

	argProcessor := &processor.ArgTxInterceptorProcessor{
		ShardedDataCache: ficf.dataPool.UnsignedTransactions(),
		TxValidator:      txValidator,
	}
	txProcessor, err := processor.NewTxInterceptorProcessor(argProcessor)
	if err != nil {
		return nil, err
	}

	txFactory, err := interceptorFactory.NewInterceptedUnsignedTxDataFactory(ficf.argInterceptorFactory)
	if err != nil {
		return nil, err
	}

	interceptor, err := interceptors.NewMultiDataInterceptor(
		ficf.marshalizer,
		txFactory,
		txProcessor,
		ficf.globalThrottler,
	)
	if err != nil {
		return nil, err
	}

	return ficf.createTopicAndAssignHandler(topic, interceptor, true)
}

func (ficf *fullSyncInterceptorsContainerFactory) createOneRewardTxInterceptor(topic string) (process.Interceptor, error) {
	txValidator, err := mock.NewNilTxValidator()
	if err != nil {
		return nil, err
	}

	argProcessor := &processor.ArgTxInterceptorProcessor{
		ShardedDataCache: ficf.dataPool.RewardTransactions(),
		TxValidator:      txValidator,
	}
	txProcessor, err := processor.NewTxInterceptorProcessor(argProcessor)
	if err != nil {
		return nil, err
	}

	txFactory, err := interceptorFactory.NewInterceptedRewardTxDataFactory(ficf.argInterceptorFactory)
	if err != nil {
		return nil, err
	}

	interceptor, err := interceptors.NewMultiDataInterceptor(
		ficf.marshalizer,
		txFactory,
		txProcessor,
		ficf.globalThrottler,
	)
	if err != nil {
		return nil, err
	}

	return ficf.createTopicAndAssignHandler(topic, interceptor, true)
}

func (ficf *fullSyncInterceptorsContainerFactory) generateMiniBlocksInterceptors() error {
	shardC := ficf.shardCoordinator
	numShards := shardC.NumberOfShards()
	keys := make([]string, numShards+1)
	interceptorsSlice := make([]process.Interceptor, numShards+1)

	for idx := uint32(0); idx < numShards; idx++ {
		identifierMiniBlocks := factory.MiniBlocksTopic + shardC.CommunicationIdentifier(idx)
		if ficf.checkIfInterceptorExists(identifierMiniBlocks) {
			continue
		}

		interceptor, err := ficf.createOneMiniBlocksInterceptor(identifierMiniBlocks)
		if err != nil {
			return err
		}

		keys[int(idx)] = identifierMiniBlocks
		interceptorsSlice[int(idx)] = interceptor
	}

	identifierMiniBlocks := factory.MiniBlocksTopic + shardC.CommunicationIdentifier(core.MetachainShardId)
	if !ficf.checkIfInterceptorExists(identifierMiniBlocks) {
		interceptor, err := ficf.createOneMiniBlocksInterceptor(identifierMiniBlocks)
		if err != nil {
			return err
		}

		keys[numShards] = identifierMiniBlocks
		interceptorsSlice[numShards] = interceptor
	}

	return ficf.container.AddMultiple(keys, interceptorsSlice)
}

func (ficf *fullSyncInterceptorsContainerFactory) createOneMiniBlocksInterceptor(topic string) (process.Interceptor, error) {
	argProcessor := &processor.ArgTxBodyInterceptorProcessor{
		MiniblockCache:   ficf.dataPool.MiniBlocks(),
		Marshalizer:      ficf.marshalizer,
		Hasher:           ficf.hasher,
		ShardCoordinator: ficf.shardCoordinator,
	}
	txBlockBodyProcessor, err := processor.NewTxBodyInterceptorProcessor(argProcessor)
	if err != nil {
		return nil, err
	}

	txFactory, err := interceptorFactory.NewInterceptedTxBlockBodyDataFactory(ficf.argInterceptorFactory)
	if err != nil {
		return nil, err
	}

	interceptor, err := interceptors.NewSingleDataInterceptor(
		txFactory,
		txBlockBodyProcessor,
		ficf.globalThrottler,
	)
	if err != nil {
		return nil, err
	}

	return ficf.createTopicAndAssignHandler(topic, interceptor, true)
}

func (ficf *fullSyncInterceptorsContainerFactory) generateMetachainHeaderInterceptors() error {
	identifierHdr := factory.MetachainBlocksTopic
	if ficf.checkIfInterceptorExists(identifierHdr) {
		return nil
	}

	hdrValidator, err := dataValidators.NewNilHeaderValidator()
	if err != nil {
		return err
	}

	hdrFactory, err := interceptorFactory.NewInterceptedMetaHeaderDataFactory(ficf.argInterceptorFactory)
	if err != nil {
		return err
	}

	argProcessor := &processor.ArgHdrInterceptorProcessor{
		Headers:      ficf.dataPool.Headers(),
		HdrValidator: hdrValidator,
		BlackList:    ficf.blackList,
	}
	hdrProcessor, err := processor.NewHdrInterceptorProcessor(argProcessor)
	if err != nil {
		return err
	}

	//only one metachain header topic
	interceptor, err := interceptors.NewSingleDataInterceptor(
		hdrFactory,
		hdrProcessor,
		ficf.globalThrottler,
	)
	if err != nil {
		return err
	}

	_, err = ficf.createTopicAndAssignHandler(identifierHdr, interceptor, true)
	if err != nil {
		return err
	}

	return ficf.container.Add(identifierHdr, interceptor)
}

func (ficf *fullSyncInterceptorsContainerFactory) createOneTrieNodesInterceptor(topic string) (process.Interceptor, error) {
	trieNodesProcessor, err := processor.NewTrieNodesInterceptorProcessor(ficf.dataPool.TrieNodes())
	if err != nil {
		return nil, err
	}

	trieNodesFactory, err := interceptorFactory.NewInterceptedTrieNodeDataFactory(ficf.argInterceptorFactory)
	if err != nil {
		return nil, err
	}

	interceptor, err := interceptors.NewMultiDataInterceptor(
		ficf.marshalizer,
		trieNodesFactory,
		trieNodesProcessor,
		ficf.globalThrottler,
	)
	if err != nil {
		return nil, err
	}

	return ficf.createTopicAndAssignHandler(topic, interceptor, true)
}

func (ficf *fullSyncInterceptorsContainerFactory) generateRewardTxInterceptors() error {
	numShards := ficf.shardCoordinator.NumberOfShards()

	tmpSC, err := sharding.NewMultiShardCoordinator(numShards, core.MetachainShardId)
	if err != nil {
		return err
	}

	keys := make([]string, numShards)
	interceptorSlice := make([]process.Interceptor, numShards)

	for idx := uint32(0); idx < numShards; idx++ {
		identifierScr := factory.RewardsTransactionTopic + tmpSC.CommunicationIdentifier(idx)
		if ficf.checkIfInterceptorExists(identifierScr) {
			return nil
		}

		interceptor, err := ficf.createOneRewardTxInterceptor(identifierScr)
		if err != nil {
			return err
		}

		keys[int(idx)] = identifierScr
		interceptorSlice[int(idx)] = interceptor
	}

	return ficf.container.AddMultiple(keys, interceptorSlice)
}

func (ficf *fullSyncInterceptorsContainerFactory) setWhiteListHandlerToInterceptors() error {
	var err error

	ficf.container.Iterate(func(key string, interceptor process.Interceptor) bool {
		errFound := interceptor.SetIsDataForCurrentShardVerifier(ficf.whiteListHandler)
		if errFound != nil {
			err = errFound
			return false
		}
		return true
	})

	return err
}

// IsInterfaceNil returns true if there is no value under the interface
func (ficf *fullSyncInterceptorsContainerFactory) IsInterfaceNil() bool {
	return ficf == nil
}<|MERGE_RESOLUTION|>--- conflicted
+++ resolved
@@ -376,20 +376,12 @@
 }
 
 func (ficf *fullSyncInterceptorsContainerFactory) generateTrieNodesInterceptors() error {
-<<<<<<< HEAD
-	noOfShards := ficf.shardCoordinator.NumberOfShards()
-=======
 	numShards := ficf.shardCoordinator.NumberOfShards()
-	tmpSC, err := sharding.NewMultiShardCoordinator(numShards, core.MetachainShardId)
-	if err != nil {
-		return err
-	}
->>>>>>> 990bc509
 
 	keys := make([]string, 0)
 	trieInterceptors := make([]process.Interceptor, 0)
 
-	for i := uint32(0); i < noOfShards; i++ {
+	for i := uint32(0); i < numShards; i++ {
 		identifierTrieNodes := factory.AccountTrieNodesTopic + core.CommunicationIdentifierBetweenShards(i, core.MetachainShardId)
 		if ficf.checkIfInterceptorExists(identifierTrieNodes) {
 			continue
