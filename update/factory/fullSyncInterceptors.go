package factory

import (
	"github.com/ElrondNetwork/elrond-go/core"
	"github.com/ElrondNetwork/elrond-go/core/check"
	"github.com/ElrondNetwork/elrond-go/core/throttler"
	"github.com/ElrondNetwork/elrond-go/crypto"
	"github.com/ElrondNetwork/elrond-go/data/state"
	"github.com/ElrondNetwork/elrond-go/data/typeConverters"
	"github.com/ElrondNetwork/elrond-go/dataRetriever"
	"github.com/ElrondNetwork/elrond-go/hashing"
	"github.com/ElrondNetwork/elrond-go/marshal"
	"github.com/ElrondNetwork/elrond-go/process"
	"github.com/ElrondNetwork/elrond-go/process/dataValidators"
	"github.com/ElrondNetwork/elrond-go/process/factory"
	"github.com/ElrondNetwork/elrond-go/process/interceptors"
	interceptorFactory "github.com/ElrondNetwork/elrond-go/process/interceptors/factory"
	"github.com/ElrondNetwork/elrond-go/process/interceptors/processor"
	"github.com/ElrondNetwork/elrond-go/process/mock"
	"github.com/ElrondNetwork/elrond-go/sharding"
	"github.com/ElrondNetwork/elrond-go/update"
)

var _ process.InterceptorsContainerFactory = (*fullSyncInterceptorsContainerFactory)(nil)

const numGoRoutines = 2000

// fullSyncInterceptorsContainerFactory will handle the creation the interceptors container for shards
type fullSyncInterceptorsContainerFactory struct {
	container              process.InterceptorsContainer
	shardCoordinator       sharding.Coordinator
	accounts               state.AccountsAdapter
	marshalizer            marshal.Marshalizer
	hasher                 hashing.Hasher
	store                  dataRetriever.StorageService
	dataPool               dataRetriever.PoolsHolder
	messenger              process.TopicHandler
	multiSigner            crypto.MultiSigner
	nodesCoordinator       sharding.NodesCoordinator
	blackList              process.BlackListHandler
	argInterceptorFactory  *interceptorFactory.ArgInterceptedDataFactory
	globalThrottler        process.InterceptorThrottler
	maxTxNonceDeltaAllowed int
	keyGen                 crypto.KeyGenerator
	singleSigner           crypto.SingleSigner
	addressPubkeyConv      state.PubkeyConverter
	whiteListHandler       update.WhiteListHandler
	whiteListVerified      update.WhiteListHandler
	antifloodHandler       process.P2PAntifloodHandler
}

// ArgsNewFullSyncInterceptorsContainerFactory holds the arguments needed for fullSyncInterceptorsContainerFactory
type ArgsNewFullSyncInterceptorsContainerFactory struct {
	Accounts               state.AccountsAdapter
	ShardCoordinator       sharding.Coordinator
	NodesCoordinator       sharding.NodesCoordinator
	Messenger              process.TopicHandler
	Store                  dataRetriever.StorageService
	Marshalizer            marshal.Marshalizer
	TxSignMarshalizer      marshal.Marshalizer
	Hasher                 hashing.Hasher
	KeyGen                 crypto.KeyGenerator
	BlockSignKeyGen        crypto.KeyGenerator
	SingleSigner           crypto.SingleSigner
	BlockSingleSigner      crypto.SingleSigner
	MultiSigner            crypto.MultiSigner
	DataPool               dataRetriever.PoolsHolder
	AddressPubkeyConverter state.PubkeyConverter
	MaxTxNonceDeltaAllowed int
	TxFeeHandler           process.FeeHandler
	BlackList              process.BlackListHandler
	HeaderSigVerifier      process.InterceptedHeaderSigVerifier
	ChainID                []byte
	SizeCheckDelta         uint32
	ValidityAttester       process.ValidityAttester
	EpochStartTrigger      process.EpochStartTriggerHandler
	WhiteListHandler       update.WhiteListHandler
	WhiteListVerified      update.WhiteListHandler
	InterceptorsContainer  process.InterceptorsContainer
	AntifloodHandler       process.P2PAntifloodHandler
	NonceConverter         typeConverters.Uint64ByteSliceConverter
}

// NewFullSyncInterceptorsContainerFactory is responsible for creating a new interceptors factory object
func NewFullSyncInterceptorsContainerFactory(
	args ArgsNewFullSyncInterceptorsContainerFactory,
) (*fullSyncInterceptorsContainerFactory, error) {
	if args.SizeCheckDelta > 0 {
		args.Marshalizer = marshal.NewSizeCheckUnmarshalizer(args.Marshalizer, args.SizeCheckDelta)
	}
	err := checkBaseParams(
		args.ShardCoordinator,
		args.Accounts,
		args.Marshalizer,
		args.Hasher,
		args.Store,
		args.DataPool,
		args.Messenger,
		args.MultiSigner,
		args.NodesCoordinator,
		args.BlackList,
<<<<<<< HEAD
		args.WhiteListVerified,
=======
		args.NonceConverter,
>>>>>>> 8ca4f7fc
	)
	if err != nil {
		return nil, err
	}

	if check.IfNil(args.KeyGen) {
		return nil, process.ErrNilKeyGen
	}
	if check.IfNil(args.SingleSigner) {
		return nil, process.ErrNilSingleSigner
	}
	if check.IfNil(args.AddressPubkeyConverter) {
		return nil, process.ErrNilPubkeyConverter
	}
	if check.IfNil(args.TxFeeHandler) {
		return nil, process.ErrNilEconomicsFeeHandler
	}
	if check.IfNil(args.BlockSignKeyGen) {
		return nil, process.ErrNilKeyGen
	}
	if check.IfNil(args.BlockSingleSigner) {
		return nil, process.ErrNilSingleSigner
	}
	if check.IfNil(args.HeaderSigVerifier) {
		return nil, process.ErrNilHeaderSigVerifier
	}
	if len(args.ChainID) == 0 {
		return nil, process.ErrInvalidChainID
	}
	if check.IfNil(args.ValidityAttester) {
		return nil, process.ErrNilValidityAttester
	}
	if check.IfNil(args.EpochStartTrigger) {
		return nil, process.ErrNilEpochStartTrigger
	}
	if check.IfNil(args.InterceptorsContainer) {
		return nil, update.ErrNilInterceptorsContainer
	}
	if check.IfNil(args.WhiteListHandler) {
		return nil, update.ErrNilWhiteListHandler
	}
	if check.IfNil(args.AntifloodHandler) {
		return nil, process.ErrNilAntifloodHandler
	}

	argInterceptorFactory := &interceptorFactory.ArgInterceptedDataFactory{
		Hasher:            args.Hasher,
		ProtoMarshalizer:  args.Marshalizer,
		TxSignMarshalizer: args.TxSignMarshalizer,
		ShardCoordinator:  args.ShardCoordinator,
		MultiSigVerifier:  args.MultiSigner,
		NodesCoordinator:  args.NodesCoordinator,
		KeyGen:            args.KeyGen,
		BlockKeyGen:       args.BlockSignKeyGen,
		Signer:            args.SingleSigner,
		BlockSigner:       args.BlockSingleSigner,
		AddressPubkeyConv: args.AddressPubkeyConverter,
		FeeHandler:        args.TxFeeHandler,
		HeaderSigVerifier: args.HeaderSigVerifier,
		ChainID:           args.ChainID,
		ValidityAttester:  args.ValidityAttester,
		EpochStartTrigger: args.EpochStartTrigger,
<<<<<<< HEAD
		WhiteListVerified: args.WhiteListVerified,
=======
		NonceConverter:    args.NonceConverter,
>>>>>>> 8ca4f7fc
	}

	icf := &fullSyncInterceptorsContainerFactory{
		container:              args.InterceptorsContainer,
		accounts:               args.Accounts,
		shardCoordinator:       args.ShardCoordinator,
		messenger:              args.Messenger,
		store:                  args.Store,
		marshalizer:            args.Marshalizer,
		hasher:                 args.Hasher,
		multiSigner:            args.MultiSigner,
		dataPool:               args.DataPool,
		nodesCoordinator:       args.NodesCoordinator,
		argInterceptorFactory:  argInterceptorFactory,
		blackList:              args.BlackList,
		maxTxNonceDeltaAllowed: args.MaxTxNonceDeltaAllowed,
		keyGen:                 args.KeyGen,
		singleSigner:           args.SingleSigner,
		addressPubkeyConv:      args.AddressPubkeyConverter,
		whiteListHandler:       args.WhiteListHandler,
		whiteListVerified:      args.WhiteListVerified,
		antifloodHandler:       args.AntifloodHandler,
	}

	icf.globalThrottler, err = throttler.NewNumGoRoutinesThrottler(numGoRoutines)
	if err != nil {
		return nil, err
	}

	return icf, nil
}

// Create returns an interceptor container that will hold all interceptors in the system
func (ficf *fullSyncInterceptorsContainerFactory) Create() (process.InterceptorsContainer, error) {
	err := ficf.generateTxInterceptors()
	if err != nil {
		return nil, err
	}

	err = ficf.generateUnsignedTxsInterceptors()
	if err != nil {
		return nil, err
	}

	err = ficf.generateRewardTxInterceptors()
	if err != nil {
		return nil, err
	}

	err = ficf.generateMiniBlocksInterceptors()
	if err != nil {
		return nil, err
	}

	err = ficf.generateMetachainHeaderInterceptors()
	if err != nil {
		return nil, err
	}

	err = ficf.generateShardHeaderInterceptors()
	if err != nil {
		return nil, err
	}

	err = ficf.generateTrieNodesInterceptors()
	if err != nil {
		return nil, err
	}

	return ficf.container, nil
}

func checkBaseParams(
	shardCoordinator sharding.Coordinator,
	accounts state.AccountsAdapter,
	marshalizer marshal.Marshalizer,
	hasher hashing.Hasher,
	store dataRetriever.StorageService,
	dataPool dataRetriever.PoolsHolder,
	messenger process.TopicHandler,
	multiSigner crypto.MultiSigner,
	nodesCoordinator sharding.NodesCoordinator,
	blackList process.BlackListHandler,
<<<<<<< HEAD
	whiteListVerified update.WhiteListHandler,
=======
	nonceConverter typeConverters.Uint64ByteSliceConverter,
>>>>>>> 8ca4f7fc
) error {
	if check.IfNil(shardCoordinator) {
		return process.ErrNilShardCoordinator
	}
	if check.IfNil(messenger) {
		return process.ErrNilMessenger
	}
	if check.IfNil(store) {
		return process.ErrNilStore
	}
	if check.IfNil(marshalizer) {
		return process.ErrNilMarshalizer
	}
	if check.IfNil(hasher) {
		return process.ErrNilHasher
	}
	if check.IfNil(multiSigner) {
		return process.ErrNilMultiSigVerifier
	}
	if check.IfNil(dataPool) {
		return process.ErrNilDataPoolHolder
	}
	if check.IfNil(nodesCoordinator) {
		return process.ErrNilNodesCoordinator
	}
	if check.IfNil(accounts) {
		return process.ErrNilAccountsAdapter
	}
	if check.IfNil(blackList) {
		return process.ErrNilBlackListHandler
	}
<<<<<<< HEAD
	if check.IfNil(whiteListVerified) {
		return process.ErrNilWhiteListHandler
=======
	if check.IfNil(nonceConverter) {
		return process.ErrNilUint64Converter
>>>>>>> 8ca4f7fc
	}

	return nil
}

func (ficf *fullSyncInterceptorsContainerFactory) checkIfInterceptorExists(identifier string) bool {
	_, err := ficf.container.Get(identifier)
	return err == nil
}

func (ficf *fullSyncInterceptorsContainerFactory) generateShardHeaderInterceptors() error {
	numShards := ficf.shardCoordinator.NumberOfShards()
	tmpSC, err := sharding.NewMultiShardCoordinator(numShards, core.MetachainShardId)
	if err != nil {
		return err
	}

	keys := make([]string, numShards)
	interceptorsSlice := make([]process.Interceptor, numShards)

	//wire up to topics: shardBlocks_0_META, shardBlocks_1_META ...
	for idx := uint32(0); idx < numShards; idx++ {
		identifierHeader := factory.ShardBlocksTopic + tmpSC.CommunicationIdentifier(idx)
		if ficf.checkIfInterceptorExists(identifierHeader) {
			continue
		}

		interceptor, errCreate := ficf.createOneShardHeaderInterceptor(identifierHeader)
		if errCreate != nil {
			return errCreate
		}

		keys[int(idx)] = identifierHeader
		interceptorsSlice[int(idx)] = interceptor
	}

	return ficf.container.AddMultiple(keys, interceptorsSlice)
}

func (ficf *fullSyncInterceptorsContainerFactory) createOneShardHeaderInterceptor(topic string) (process.Interceptor, error) {
	hdrValidator, err := dataValidators.NewNilHeaderValidator()
	if err != nil {
		return nil, err
	}

	hdrFactory, err := interceptorFactory.NewInterceptedShardHeaderDataFactory(ficf.argInterceptorFactory)
	if err != nil {
		return nil, err
	}

	argProcessor := &processor.ArgHdrInterceptorProcessor{
		Headers:      ficf.dataPool.Headers(),
		HdrValidator: hdrValidator,
		BlackList:    ficf.blackList,
	}
	hdrProcessor, err := processor.NewHdrInterceptorProcessor(argProcessor)
	if err != nil {
		return nil, err
	}

	interceptor, err := interceptors.NewSingleDataInterceptor(
		topic,
		hdrFactory,
		hdrProcessor,
		ficf.globalThrottler,
		ficf.antifloodHandler,
		ficf.whiteListHandler,
	)
	if err != nil {
		return nil, err
	}

	return ficf.createTopicAndAssignHandler(topic, interceptor, true)
}

func (ficf *fullSyncInterceptorsContainerFactory) generateUnsignedTxsInterceptors() error {
	shardC := ficf.shardCoordinator

	numShards := shardC.NumberOfShards()

	keys := make([]string, numShards+1)
	interceptorsSlice := make([]process.Interceptor, numShards+1)

	for idx := uint32(0); idx < numShards; idx++ {
		identifierScr := factory.UnsignedTransactionTopic + shardC.CommunicationIdentifier(idx)
		if ficf.checkIfInterceptorExists(identifierScr) {
			continue
		}

		interceptor, err := ficf.createOneUnsignedTxInterceptor(identifierScr)
		if err != nil {
			return err
		}

		keys[int(idx)] = identifierScr
		interceptorsSlice[int(idx)] = interceptor
	}

	identifierScr := factory.UnsignedTransactionTopic + shardC.CommunicationIdentifier(core.MetachainShardId)
	if !ficf.checkIfInterceptorExists(identifierScr) {
		interceptor, err := ficf.createOneUnsignedTxInterceptor(identifierScr)
		if err != nil {
			return err
		}

		keys[numShards] = identifierScr
		interceptorsSlice[numShards] = interceptor
	}

	return ficf.container.AddMultiple(keys, interceptorsSlice)
}

func (ficf *fullSyncInterceptorsContainerFactory) generateTrieNodesInterceptors() error {
	numShards := ficf.shardCoordinator.NumberOfShards()

	keys := make([]string, 0)
	trieInterceptors := make([]process.Interceptor, 0)

	for i := uint32(0); i < numShards; i++ {
		identifierTrieNodes := factory.AccountTrieNodesTopic + core.CommunicationIdentifierBetweenShards(i, core.MetachainShardId)
		if ficf.checkIfInterceptorExists(identifierTrieNodes) {
			continue
		}

		interceptor, err := ficf.createOneTrieNodesInterceptor(identifierTrieNodes)
		if err != nil {
			return err
		}

		keys = append(keys, identifierTrieNodes)
		trieInterceptors = append(trieInterceptors, interceptor)
	}

	identifierTrieNodes := factory.ValidatorTrieNodesTopic + core.CommunicationIdentifierBetweenShards(core.MetachainShardId, core.MetachainShardId)
	if !ficf.checkIfInterceptorExists(identifierTrieNodes) {
		interceptor, err := ficf.createOneTrieNodesInterceptor(identifierTrieNodes)
		if err != nil {
			return err
		}

		keys = append(keys, identifierTrieNodes)
		trieInterceptors = append(trieInterceptors, interceptor)
	}

	identifierTrieNodes = factory.AccountTrieNodesTopic + core.CommunicationIdentifierBetweenShards(core.MetachainShardId, core.MetachainShardId)
	if !ficf.checkIfInterceptorExists(identifierTrieNodes) {
		interceptor, err := ficf.createOneTrieNodesInterceptor(identifierTrieNodes)
		if err != nil {
			return err
		}

		keys = append(keys, identifierTrieNodes)
		trieInterceptors = append(trieInterceptors, interceptor)
	}

	return ficf.container.AddMultiple(keys, trieInterceptors)
}

func (ficf *fullSyncInterceptorsContainerFactory) createTopicAndAssignHandler(
	topic string,
	interceptor process.Interceptor,
	createChannel bool,
) (process.Interceptor, error) {

	err := ficf.messenger.CreateTopic(topic, createChannel)
	if err != nil {
		return nil, err
	}

	return interceptor, ficf.messenger.RegisterMessageProcessor(topic, interceptor)
}

func (ficf *fullSyncInterceptorsContainerFactory) generateTxInterceptors() error {
	shardC := ficf.shardCoordinator

	numShards := shardC.NumberOfShards()

	keys := make([]string, numShards)
	interceptorSlice := make([]process.Interceptor, numShards)

	for idx := uint32(0); idx < numShards; idx++ {
		identifierTx := factory.TransactionTopic + shardC.CommunicationIdentifier(idx)
		if ficf.checkIfInterceptorExists(identifierTx) {
			continue
		}

		interceptor, err := ficf.createOneTxInterceptor(identifierTx)
		if err != nil {
			return err
		}

		keys[int(idx)] = identifierTx
		interceptorSlice[int(idx)] = interceptor
	}

	//tx interceptor for metachain topic
	identifierTx := factory.TransactionTopic + shardC.CommunicationIdentifier(core.MetachainShardId)
	if !ficf.checkIfInterceptorExists(identifierTx) {
		interceptor, err := ficf.createOneTxInterceptor(identifierTx)
		if err != nil {
			return err
		}

		keys = append(keys, identifierTx)
		interceptorSlice = append(interceptorSlice, interceptor)
	}

	return ficf.container.AddMultiple(keys, interceptorSlice)
}

func (ficf *fullSyncInterceptorsContainerFactory) createOneTxInterceptor(topic string) (process.Interceptor, error) {
	txValidator, err := dataValidators.NewTxValidator(
		ficf.accounts,
		ficf.shardCoordinator,
		ficf.whiteListHandler,
		ficf.addressPubkeyConv,
		ficf.maxTxNonceDeltaAllowed,
	)
	if err != nil {
		return nil, err
	}

	argProcessor := &processor.ArgTxInterceptorProcessor{
		ShardedDataCache: ficf.dataPool.Transactions(),
		TxValidator:      txValidator,
	}
	txProcessor, err := processor.NewTxInterceptorProcessor(argProcessor)
	if err != nil {
		return nil, err
	}

	txFactory, err := interceptorFactory.NewInterceptedTxDataFactory(ficf.argInterceptorFactory)
	if err != nil {
		return nil, err
	}

	interceptor, err := interceptors.NewMultiDataInterceptor(
		topic,
		ficf.marshalizer,
		txFactory,
		txProcessor,
		ficf.globalThrottler,
		ficf.antifloodHandler,
		ficf.whiteListHandler,
	)
	if err != nil {
		return nil, err
	}

	return ficf.createTopicAndAssignHandler(topic, interceptor, true)
}

func (ficf *fullSyncInterceptorsContainerFactory) createOneUnsignedTxInterceptor(topic string) (process.Interceptor, error) {
	txValidator, err := mock.NewNilTxValidator()
	if err != nil {
		return nil, err
	}

	argProcessor := &processor.ArgTxInterceptorProcessor{
		ShardedDataCache: ficf.dataPool.UnsignedTransactions(),
		TxValidator:      txValidator,
	}
	txProcessor, err := processor.NewTxInterceptorProcessor(argProcessor)
	if err != nil {
		return nil, err
	}

	txFactory, err := interceptorFactory.NewInterceptedUnsignedTxDataFactory(ficf.argInterceptorFactory)
	if err != nil {
		return nil, err
	}

	interceptor, err := interceptors.NewMultiDataInterceptor(
		topic,
		ficf.marshalizer,
		txFactory,
		txProcessor,
		ficf.globalThrottler,
		ficf.antifloodHandler,
		ficf.whiteListHandler,
	)
	if err != nil {
		return nil, err
	}

	return ficf.createTopicAndAssignHandler(topic, interceptor, true)
}

func (ficf *fullSyncInterceptorsContainerFactory) createOneRewardTxInterceptor(topic string) (process.Interceptor, error) {
	txValidator, err := mock.NewNilTxValidator()
	if err != nil {
		return nil, err
	}

	argProcessor := &processor.ArgTxInterceptorProcessor{
		ShardedDataCache: ficf.dataPool.RewardTransactions(),
		TxValidator:      txValidator,
	}
	txProcessor, err := processor.NewTxInterceptorProcessor(argProcessor)
	if err != nil {
		return nil, err
	}

	txFactory, err := interceptorFactory.NewInterceptedRewardTxDataFactory(ficf.argInterceptorFactory)
	if err != nil {
		return nil, err
	}

	interceptor, err := interceptors.NewMultiDataInterceptor(
		topic,
		ficf.marshalizer,
		txFactory,
		txProcessor,
		ficf.globalThrottler,
		ficf.antifloodHandler,
		ficf.whiteListHandler,
	)
	if err != nil {
		return nil, err
	}

	return ficf.createTopicAndAssignHandler(topic, interceptor, true)
}

func (ficf *fullSyncInterceptorsContainerFactory) generateMiniBlocksInterceptors() error {
	shardC := ficf.shardCoordinator
	numShards := shardC.NumberOfShards()
	keys := make([]string, numShards+1)
	interceptorsSlice := make([]process.Interceptor, numShards+1)

	for idx := uint32(0); idx < numShards; idx++ {
		identifierMiniBlocks := factory.MiniBlocksTopic + shardC.CommunicationIdentifier(idx)
		if ficf.checkIfInterceptorExists(identifierMiniBlocks) {
			continue
		}

		interceptor, err := ficf.createOneMiniBlocksInterceptor(identifierMiniBlocks)
		if err != nil {
			return err
		}

		keys[int(idx)] = identifierMiniBlocks
		interceptorsSlice[int(idx)] = interceptor
	}

	identifierMiniBlocks := factory.MiniBlocksTopic + shardC.CommunicationIdentifier(core.MetachainShardId)
	if !ficf.checkIfInterceptorExists(identifierMiniBlocks) {
		interceptor, err := ficf.createOneMiniBlocksInterceptor(identifierMiniBlocks)
		if err != nil {
			return err
		}

		keys[numShards] = identifierMiniBlocks
		interceptorsSlice[numShards] = interceptor
	}

	return ficf.container.AddMultiple(keys, interceptorsSlice)
}

func (ficf *fullSyncInterceptorsContainerFactory) createOneMiniBlocksInterceptor(topic string) (process.Interceptor, error) {
	argProcessor := &processor.ArgMiniblockInterceptorProcessor{
		MiniblockCache:   ficf.dataPool.MiniBlocks(),
		Marshalizer:      ficf.marshalizer,
		Hasher:           ficf.hasher,
		ShardCoordinator: ficf.shardCoordinator,
		WhiteListHandler: ficf.whiteListHandler,
	}
	txBlockBodyProcessor, err := processor.NewMiniblockInterceptorProcessor(argProcessor)
	if err != nil {
		return nil, err
	}

	txFactory, err := interceptorFactory.NewInterceptedMiniblockDataFactory(ficf.argInterceptorFactory)
	if err != nil {
		return nil, err
	}

	interceptor, err := interceptors.NewSingleDataInterceptor(
		topic,
		txFactory,
		txBlockBodyProcessor,
		ficf.globalThrottler,
		ficf.antifloodHandler,
		ficf.whiteListHandler,
	)
	if err != nil {
		return nil, err
	}

	return ficf.createTopicAndAssignHandler(topic, interceptor, true)
}

func (ficf *fullSyncInterceptorsContainerFactory) generateMetachainHeaderInterceptors() error {
	identifierHdr := factory.MetachainBlocksTopic
	if ficf.checkIfInterceptorExists(identifierHdr) {
		return nil
	}

	hdrValidator, err := dataValidators.NewNilHeaderValidator()
	if err != nil {
		return err
	}

	hdrFactory, err := interceptorFactory.NewInterceptedMetaHeaderDataFactory(ficf.argInterceptorFactory)
	if err != nil {
		return err
	}

	argProcessor := &processor.ArgHdrInterceptorProcessor{
		Headers:      ficf.dataPool.Headers(),
		HdrValidator: hdrValidator,
		BlackList:    ficf.blackList,
	}
	hdrProcessor, err := processor.NewHdrInterceptorProcessor(argProcessor)
	if err != nil {
		return err
	}

	//only one metachain header topic
	interceptor, err := interceptors.NewSingleDataInterceptor(
		identifierHdr,
		hdrFactory,
		hdrProcessor,
		ficf.globalThrottler,
		ficf.antifloodHandler,
		ficf.whiteListHandler,
	)
	if err != nil {
		return err
	}

	_, err = ficf.createTopicAndAssignHandler(identifierHdr, interceptor, true)
	if err != nil {
		return err
	}

	return ficf.container.Add(identifierHdr, interceptor)
}

func (ficf *fullSyncInterceptorsContainerFactory) createOneTrieNodesInterceptor(topic string) (process.Interceptor, error) {
	trieNodesProcessor, err := processor.NewTrieNodesInterceptorProcessor(ficf.dataPool.TrieNodes())
	if err != nil {
		return nil, err
	}

	trieNodesFactory, err := interceptorFactory.NewInterceptedTrieNodeDataFactory(ficf.argInterceptorFactory)
	if err != nil {
		return nil, err
	}

	interceptor, err := interceptors.NewMultiDataInterceptor(
		topic,
		ficf.marshalizer,
		trieNodesFactory,
		trieNodesProcessor,
		ficf.globalThrottler,
		ficf.antifloodHandler,
		ficf.whiteListHandler,
	)
	if err != nil {
		return nil, err
	}

	return ficf.createTopicAndAssignHandler(topic, interceptor, true)
}

func (ficf *fullSyncInterceptorsContainerFactory) generateRewardTxInterceptors() error {
	numShards := ficf.shardCoordinator.NumberOfShards()

	tmpSC, err := sharding.NewMultiShardCoordinator(numShards, core.MetachainShardId)
	if err != nil {
		return err
	}

	keys := make([]string, numShards)
	interceptorSlice := make([]process.Interceptor, numShards)

	for idx := uint32(0); idx < numShards; idx++ {
		identifierScr := factory.RewardsTransactionTopic + tmpSC.CommunicationIdentifier(idx)
		if ficf.checkIfInterceptorExists(identifierScr) {
			return nil
		}

		var interceptor process.Interceptor
		interceptor, err = ficf.createOneRewardTxInterceptor(identifierScr)
		if err != nil {
			return err
		}

		keys[int(idx)] = identifierScr
		interceptorSlice[int(idx)] = interceptor
	}

	return ficf.container.AddMultiple(keys, interceptorSlice)
}

// IsInterfaceNil returns true if there is no value under the interface
func (ficf *fullSyncInterceptorsContainerFactory) IsInterfaceNil() bool {
	return ficf == nil
}<|MERGE_RESOLUTION|>--- conflicted
+++ resolved
@@ -99,11 +99,8 @@
 		args.MultiSigner,
 		args.NodesCoordinator,
 		args.BlackList,
-<<<<<<< HEAD
+		args.NonceConverter,
 		args.WhiteListVerified,
-=======
-		args.NonceConverter,
->>>>>>> 8ca4f7fc
 	)
 	if err != nil {
 		return nil, err
@@ -166,11 +163,8 @@
 		ChainID:           args.ChainID,
 		ValidityAttester:  args.ValidityAttester,
 		EpochStartTrigger: args.EpochStartTrigger,
-<<<<<<< HEAD
+		NonceConverter:    args.NonceConverter,
 		WhiteListVerified: args.WhiteListVerified,
-=======
-		NonceConverter:    args.NonceConverter,
->>>>>>> 8ca4f7fc
 	}
 
 	icf := &fullSyncInterceptorsContainerFactory{
@@ -254,11 +248,8 @@
 	multiSigner crypto.MultiSigner,
 	nodesCoordinator sharding.NodesCoordinator,
 	blackList process.BlackListHandler,
-<<<<<<< HEAD
+	nonceConverter typeConverters.Uint64ByteSliceConverter,
 	whiteListVerified update.WhiteListHandler,
-=======
-	nonceConverter typeConverters.Uint64ByteSliceConverter,
->>>>>>> 8ca4f7fc
 ) error {
 	if check.IfNil(shardCoordinator) {
 		return process.ErrNilShardCoordinator
@@ -290,13 +281,11 @@
 	if check.IfNil(blackList) {
 		return process.ErrNilBlackListHandler
 	}
-<<<<<<< HEAD
+	if check.IfNil(nonceConverter) {
+		return process.ErrNilUint64Converter
+	}
 	if check.IfNil(whiteListVerified) {
 		return process.ErrNilWhiteListHandler
-=======
-	if check.IfNil(nonceConverter) {
-		return process.ErrNilUint64Converter
->>>>>>> 8ca4f7fc
 	}
 
 	return nil
