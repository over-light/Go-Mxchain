--- conflicted
+++ resolved
@@ -49,15 +49,6 @@
 	WhiteListerVerifiedTxs   process.WhiteListHandler
 	InterceptorsContainer    process.InterceptorsContainer
 	NodesCoordinator         sharding.NodesCoordinator
-<<<<<<< HEAD
-=======
-	SingleSigner             crypto.SingleSigner
-	AddressPubKeyConverter   core.PubkeyConverter
-	ValidatorPubKeyConverter core.PubkeyConverter
-	BlockKeyGen              crypto.KeyGenerator
-	KeyGen                   crypto.KeyGenerator
-	BlockSigner              crypto.SingleSigner
->>>>>>> 81460390
 	HeaderSigVerifier        process.InterceptedHeaderSigVerifier
 	HeaderIntegrityVerifier  process.InterceptedHeaderIntegrityVerifier
 	ValidityAttester         process.ValidityAttester
@@ -89,15 +80,6 @@
 	epochStartTrigger        epochStart.TriggerHandler
 	accounts                 state.AccountsAdapter
 	nodesCoordinator         sharding.NodesCoordinator
-<<<<<<< HEAD
-=======
-	singleSigner             crypto.SingleSigner
-	blockKeyGen              crypto.KeyGenerator
-	keyGen                   crypto.KeyGenerator
-	blockSigner              crypto.SingleSigner
-	addressPubKeyConverter   core.PubkeyConverter
-	validatorPubKeyConverter core.PubkeyConverter
->>>>>>> 81460390
 	headerSigVerifier        process.InterceptedHeaderSigVerifier
 	headerIntegrityVerifier  process.InterceptedHeaderIntegrityVerifier
 	validityAttester         process.ValidityAttester
@@ -167,16 +149,11 @@
 	if check.IfNil(args.CryptoComponents.TxSingleSigner()) {
 		return nil, update.ErrNilSingleSigner
 	}
-<<<<<<< HEAD
 	if check.IfNil(args.CoreComponents.AddressPubKeyConverter()) {
 		return nil, update.ErrNilPubkeyConverter
-=======
-	if check.IfNil(args.AddressPubKeyConverter) {
-		return nil, fmt.Errorf("%w for addresses", update.ErrNilPubKeyConverter)
-	}
-	if check.IfNil(args.ValidatorPubKeyConverter) {
-		return nil, fmt.Errorf("%w for validators", update.ErrNilPubKeyConverter)
->>>>>>> 81460390
+	}
+	if check.IfNil(args.CoreComponents.ValidatorPubKeyConverter()) {
+		return nil, update.ErrNilPubkeyConverter
 	}
 	if check.IfNil(args.CryptoComponents.BlockSignKeyGen()) {
 		return nil, update.ErrNilBlockKeyGen
@@ -232,15 +209,6 @@
 		existingResolvers:        args.ExistingResolvers,
 		accounts:                 args.ActiveAccountsDBs[state.UserAccountsState],
 		nodesCoordinator:         args.NodesCoordinator,
-<<<<<<< HEAD
-=======
-		singleSigner:             args.SingleSigner,
-		addressPubKeyConverter:   args.AddressPubKeyConverter,
-		validatorPubKeyConverter: args.ValidatorPubKeyConverter,
-		blockKeyGen:              args.BlockKeyGen,
-		keyGen:                   args.KeyGen,
-		blockSigner:              args.BlockSigner,
->>>>>>> 81460390
 		headerSigVerifier:        args.HeaderSigVerifier,
 		headerIntegrityVerifier:  args.HeaderIntegrityVerifier,
 		validityAttester:         args.ValidityAttester,
@@ -418,23 +386,15 @@
 	hs, err := storing.NewHardforkStorer(arg)
 
 	argsExporter := genesis.ArgsNewStateExporter{
-<<<<<<< HEAD
-		ShardCoordinator: e.shardCoordinator,
-		StateSyncer:      stateSyncer,
-		Marshalizer:      e.CoreComponents.InternalMarshalizer(),
-		HardforkStorer:   hs,
-		Hasher:           e.CoreComponents.Hasher(),
-=======
 		ShardCoordinator:         e.shardCoordinator,
 		StateSyncer:              stateSyncer,
-		Marshalizer:              e.marshalizer,
+		Marshalizer:              e.CoreComponents.InternalMarshalizer(),
 		HardforkStorer:           hs,
-		Hasher:                   e.hasher,
+		Hasher:                   e.CoreComponents.Hasher(),
 		ExportFolder:             e.exportFolder,
-		ValidatorPubKeyConverter: e.validatorPubKeyConverter,
-		AddressPubKeyConverter:   e.addressPubKeyConverter,
+		ValidatorPubKeyConverter: e.CoreComponents.ValidatorPubKeyConverter(),
+		AddressPubKeyConverter:   e.CoreComponents.AddressPubKeyConverter(),
 		GenesisNodesSetupHandler: e.genesisNodesSetupHandler,
->>>>>>> 81460390
 	}
 	exportHandler, err := genesis.NewStateExporter(argsExporter)
 	if err != nil {
@@ -469,10 +429,6 @@
 		Messenger:               e.messenger,
 		Store:                   e.storageService,
 		DataPool:                e.dataPool,
-<<<<<<< HEAD
-=======
-		AddressPubkeyConverter:  e.addressPubKeyConverter,
->>>>>>> 81460390
 		MaxTxNonceDeltaAllowed:  math.MaxInt32,
 		TxFeeHandler:            &disabled.FeeHandler{},
 		BlockBlackList:          timecache.NewTimeCache(time.Second),
