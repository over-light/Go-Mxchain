--- conflicted
+++ resolved
@@ -200,20 +200,12 @@
 	}
 
 	argsNewHeadersSync := sync.ArgsNewHeadersSyncHandler{
-<<<<<<< HEAD
-		StorageService: e.storageService,
-		Cache:          e.dataPool.Headers(),
-		Marshalizer:    e.marshalizer,
-		EpochHandler:   epochHandler,
-		RequestHandler: e.requestHandler,
-=======
 		StorageService:  e.storageService,
 		Cache:           e.dataPool.Headers(),
 		Marshalizer:     e.marshalizer,
 		EpochHandler:    epochHandler,
 		RequestHandler:  e.requestHandler,
 		Uint64Converter: e.uint64Converter,
->>>>>>> 029f70ed
 	}
 	epochStartHeadersSyncer, err := sync.NewHeadersSyncHandler(argsNewHeadersSync)
 	if err != nil {
