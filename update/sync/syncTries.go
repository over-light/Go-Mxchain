--- conflicted
+++ resolved
@@ -103,14 +103,11 @@
 	st.synced = true
 	st.mutSynced.Unlock()
 
-<<<<<<< HEAD
 	return nil
 }
-=======
-func (st *syncTries) syncMeta(meta *block.MetaBlock) error {
->>>>>>> bd35f1ec
 
 func (st *syncTries) syncMeta(meta *block.MetaBlock) error {
+
 	err := st.syncTrieOfType(factory.UserAccount, sharding.MetachainShardId, meta.RootHash)
 	if err != nil {
 		return err
