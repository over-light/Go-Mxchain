#!/usr/bin/env bash

export ELRONDTESTNETSCRIPTSDIR="$( cd "$( dirname "${BASH_SOURCE[0]}" )" >/dev/null 2>&1 && pwd )"
source "$ELRONDTESTNETSCRIPTSDIR/variables.sh"

export DISTRIBUTION=$(cat /etc/os-release | grep "^ID=" | sed 's/ID=//')


if [[ "$DISTRIBUTION" =~ ^(fedora|centos|rhel)$ ]]; then
  export PACKAGE_MANAGER="dnf"
  export REQUIRED_PACKAGES="git golang gcc lsof jq curl"
  export INSTALL_PACKAGES_COMMAND="sudo $PACKAGE_MANAGER install -y $REQUIRED_PACKAGES"
elif [[ "$DISTRIBUTION" =~ ^(ubuntu|debian)$ ]]; then
  export PACKAGE_MANAGER="apt-get"
  export REQUIRED_PACKAGES="git gcc lsof jq curl"
  export INSTALL_PACKAGES_COMMAND="sudo $PACKAGE_MANAGER install -y $REQUIRED_PACKAGES"
elif [[ "$DISTRIBUTION" =~ ^(arch)$ ]]; then
  export PACKAGE_MANAGER="pacman"
  export REQUIRED_PACKAGES="git gcc lsof jq curl"
  export INSTALL_PACKAGES_COMMAND="sudo $PACKAGE_MANAGER -S $REQUIRED_PACKAGES"
fi

if [ -z "$INSTALL_PACKAGES_COMMAND" ]; then
  echo "Your operating system was not identified. The required packages were not installed, however they could still be part of your system."
  read -r -p "Would you like to try to continue anyway? [Y/n] " response
  if [[ "$response" =~ ^[Nn][Oo]?$ ]]; then
    exit
  fi
else
  echo "Using $PACKAGE_MANAGER to install required packages: $REQUIRED_PACKAGES"
  $INSTALL_PACKAGES_COMMAND
fi

if [[ "$DISTRIBUTION" =~ ^(ubuntu|debian)$ ]]; then

  if ! [ -x "$(command -v go)" ]; then
    echo "Installing Go..."
    GO_LATEST=$(curl -sS https://golang.org/VERSION?m=text) 
    wget https://dl.google.com/go/$GO_LATEST.linux-amd64.tar.gz
    sudo tar -C /usr/local -xzf $GO_LATEST.linux-amd64.tar.gz
    rm $GO_LATEST.linux-amd64.tar.gz

    export GOROOT="/usr/local/go"
    export GOBIN="$HOME/go/bin"
    export PATH=$PATH:$GOROOT/bin:$GOBIN
    mkdir -p $GOBIN

    echo "export GOROOT=/usr/local/go" >> ~/.profile
    echo "export GOBIN=$HOME/go/bin" >> ~/.profile
    echo "export PATH=$PATH:$GOROOT/bin:$GOBIN" >> ~/.profile
    source ~/.profile 
  fi
fi


cd $(dirname $ELRONDDIR)
git clone git@github.com:ElrondNetwork/elrond-deploy-go.git
git clone git@github.com:ElrondNetwork/elrond-proxy-go.git

<<<<<<< HEAD
if [ $USE_TXGEN -eq 1 ]; then
=======

if [[ $PRIVATE_REPOS -eq 1 ]]; then
>>>>>>> 6c0f34cb
  git clone git@github.com:ElrondNetwork/elrond-txgen-go.git
  cd elrond-txgen-go
  git checkout master
fi<|MERGE_RESOLUTION|>--- conflicted
+++ resolved
@@ -57,12 +57,8 @@
 git clone git@github.com:ElrondNetwork/elrond-deploy-go.git
 git clone git@github.com:ElrondNetwork/elrond-proxy-go.git
 
-<<<<<<< HEAD
-if [ $USE_TXGEN -eq 1 ]; then
-=======
 
 if [[ $PRIVATE_REPOS -eq 1 ]]; then
->>>>>>> 6c0f34cb
   git clone git@github.com:ElrondNetwork/elrond-txgen-go.git
   cd elrond-txgen-go
   git checkout master
