package core

import (
	"fmt"
	"sync"
	"time"
)

// MeasurementsLoggerFormat contains the formatting string to output elapsed time in seconds in a consistent way
const MeasurementsLoggerFormat = "%.4fs"

// StopWatch is used to measure duration
type StopWatch struct {
	mut         sync.RWMutex
	identifiers []string
	started     map[string]time.Time
	elapsed     map[string]time.Duration
}

// NewStopWatch returns a new stopWatch instance used to measure duration between finished and started events
func NewStopWatch() *StopWatch {
	return &StopWatch{
		identifiers: make([]string, 0),
		started:     make(map[string]time.Time),
		elapsed:     make(map[string]time.Duration),
	}
}

// Start marks a start event for a provided identifier
func (sw *StopWatch) Start(identifier string) {
	sw.mut.Lock()
	sw.addIdentifier(identifier)

	sw.started[identifier] = time.Now()
	sw.mut.Unlock()
}

func (sw *StopWatch) addIdentifier(identifier string) {
	_, hasStarted := sw.started[identifier]
	if hasStarted {
		return
	}

	_, hasElapsed := sw.elapsed[identifier]
	if hasElapsed {
		return
	}

	sw.identifiers = append(sw.identifiers, identifier)
}

// Stop marks a finish event for a provided identifier
func (sw *StopWatch) Stop(identifier string) {
	sw.mut.Lock()
	defer sw.mut.Unlock()

	timeStarted, ok := sw.started[identifier]
	if !ok {
		return
	}

	sw.elapsed[identifier] += time.Since(timeStarted)
	delete(sw.started, identifier)
}

// GetMeasurements returns a logger compatible slice of interface{} containing pairs of (identifier, duration)
func (sw *StopWatch) GetMeasurements() []interface{} {
	data, newIdentifiers := sw.getContainingDuration()

	output := make([]interface{}, 0)
	for _, identifier := range newIdentifiers {
		duration := data[identifier]
		output = append(output, identifier)
		output = append(output, fmt.Sprintf(MeasurementsLoggerFormat, duration.Seconds()))
	}

	return output
}

// GetMeasurementsMap returns the measurements as a map of (identifier, duration in seconds)
func (sw *StopWatch) GetMeasurementsMap() map[string]float64 {
	sw.mut.RLock()
	defer sw.mut.RUnlock()

	output := make(map[string]float64)

	for identifier, duration := range sw.elapsed {
		output[identifier] = duration.Seconds()
	}

	return output
}

// GetMeasurement returns the measurement (duration in seconds) by identifier
func (sw *StopWatch) GetMeasurement(identifier string) float64 {
	sw.mut.RLock()
	defer sw.mut.RUnlock()

	duration, ok := sw.elapsed[identifier]
	if ok {
		return duration.Seconds()
	}

	return 0
}

// getContainingDuration returns the containing map of (identifier, duration) pairs and the identifiers
func (sw *StopWatch) getContainingDuration() (map[string]time.Duration, []string) {
	sw.mut.Lock()

	output := make(map[string]time.Duration)
	newIdentifiers := make([]string, 0)
	for _, identifier := range sw.identifiers {
		duration, ok := sw.elapsed[identifier]
		if !ok {
			continue
		}

		output[identifier] = duration
		newIdentifiers = append(newIdentifiers, identifier)
	}
	sw.mut.Unlock()

	return output, newIdentifiers
}

// Add adds a time measure containing duration list to self
<<<<<<< HEAD
func (sw *StopWatch) Add(src *StopWatch) {
=======
func (sw *stopWatch) Add(src *stopWatch) {
	data, identifiers := src.getContainingDuration()

>>>>>>> f98bf404
	sw.mut.Lock()
	for _, identifier := range identifiers {
		sw.addIdentifier(identifier)
		sw.elapsed[identifier] += data[identifier]
	}
	sw.mut.Unlock()
}<|MERGE_RESOLUTION|>--- conflicted
+++ resolved
@@ -125,13 +125,9 @@
 }
 
 // Add adds a time measure containing duration list to self
-<<<<<<< HEAD
 func (sw *StopWatch) Add(src *StopWatch) {
-=======
-func (sw *stopWatch) Add(src *stopWatch) {
 	data, identifiers := src.getContainingDuration()
 
->>>>>>> f98bf404
 	sw.mut.Lock()
 	for _, identifier := range identifiers {
 		sw.addIdentifier(identifier)
