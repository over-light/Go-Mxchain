package indexer_test

import (
	"bytes"
	"encoding/hex"
	"fmt"
	"math/big"
	"net/http"
	"net/http/httptest"
	"testing"
	"time"

	"github.com/ElrondNetwork/elrond-go/core"
	"github.com/ElrondNetwork/elrond-go/core/indexer"
	"github.com/ElrondNetwork/elrond-go/core/mock"
	"github.com/ElrondNetwork/elrond-go/data"
	"github.com/ElrondNetwork/elrond-go/data/block"
	"github.com/ElrondNetwork/elrond-go/data/smartContractResult"
	"github.com/ElrondNetwork/elrond-go/data/transaction"
	"github.com/ElrondNetwork/elrond-go/logger"
	"github.com/gin-gonic/gin/json"
	"github.com/stretchr/testify/assert"
)

var (
	url              = "http://localhost:9300"
	shardCoordinator = mock.ShardCoordinatorMock{}
	marshalizer      = &mock.MarshalizerMock{}
	hasher           = mock.HasherMock{}
	username         = "username"
	password         = "password"
)

func newTestBlockHeader() *block.Header {
	return &block.Header{
		Nonce:            10,
		PrevHash:         []byte("prev hash"),
		PrevRandSeed:     []byte("prev rand seed"),
		RandSeed:         []byte("rand seed"),
		PubKeysBitmap:    []byte("pub keys bitmap"),
		ShardID:          5,
		TimeStamp:        1024,
		Round:            6,
		Epoch:            4,
		BlockBodyType:    block.TxBlock,
		Signature:        []byte("signature"),
		MiniBlockHeaders: nil,
		PeerChanges:      nil,
		RootHash:         []byte("root hash"),
		TxCount:          3,
	}
}

func newTestMetaBlock() *block.MetaBlock {
	shardData := block.ShardData{
		ShardID:               1,
		HeaderHash:            []byte{1},
		ShardMiniBlockHeaders: []block.ShardMiniBlockHeader{},
		TxCount:               100,
	}
	return &block.MetaBlock{
		Nonce:     1,
		Round:     2,
		TxCount:   100,
		ShardInfo: []block.ShardData{shardData},
	}
}

<<<<<<< HEAD
func newTestBlockBody() *block.Body {
	return &block.Body{
		MiniBlocks: []*block.MiniBlock{
			&block.MiniBlock{
				TxHashes:        [][]byte{[]byte("tx1"), []byte("tx2")},
				ReceiverShardID: 2,
				SenderShardID:   2,
				Type:            0,
			},
			&block.MiniBlock{
				TxHashes:        [][]byte{[]byte("tx3")},
				ReceiverShardID: 4,
				SenderShardID:   1,
				Type:            0,
			},
		},
=======
func newTestBlockBody() block.Body {
	return block.Body{
		{TxHashes: [][]byte{[]byte("tx1"), []byte("tx2")}, ReceiverShardID: 2, SenderShardID: 2},
		{TxHashes: [][]byte{[]byte("tx3")}, ReceiverShardID: 4, SenderShardID: 1},
>>>>>>> 1b4b5936
	}
}

func newTestBlockBodyWithSc(scKey string) *block.Body {
	mainBody := newTestBlockBody()
	mainBody.MiniBlocks = append(mainBody.MiniBlocks, &block.MiniBlock{
		TxHashes:        [][]byte{[]byte(scKey)},
		ReceiverShardID: 3,
		SenderShardID:   1,
		Type:            0,
	})
	return mainBody
}

func newTestTxPool() map[string]data.TransactionHandler {
	txPool := make(map[string]data.TransactionHandler)

	txPool["tx1"] = &transaction.Transaction{
		Nonce:     uint64(1),
		Value:     big.NewInt(1),
		RcvAddr:   []byte("receiver_address1"),
		SndAddr:   []byte("sender_address1"),
		GasPrice:  uint64(10000),
		GasLimit:  uint64(1000),
		Data:      []byte("tx_data1"),
		Signature: []byte("signature1"),
	}

	txPool["tx2"] = &transaction.Transaction{
		Nonce:     uint64(2),
		Value:     big.NewInt(2),
		RcvAddr:   []byte("receiver_address2"),
		SndAddr:   []byte("sender_address2"),
		GasPrice:  uint64(10000),
		GasLimit:  uint64(1000),
		Data:      []byte("tx_data2"),
		Signature: []byte("signature2"),
	}

	txPool["tx3"] = &transaction.Transaction{
		Nonce:     uint64(3),
		Value:     big.NewInt(3),
		RcvAddr:   []byte("receiver_address3"),
		SndAddr:   []byte("sender_address3"),
		GasPrice:  uint64(10000),
		GasLimit:  uint64(1000),
		Data:      []byte("tx_data3"),
		Signature: []byte("signature3"),
	}

	return txPool
}

func newTestTxPoolWithScResults(testKey string, testScResult *smartContractResult.SmartContractResult) map[string]data.TransactionHandler {
	mainTxPool := newTestTxPool()

	mainTxPool[testKey] = testScResult

	return mainTxPool
}

func TestElasticIndexer_NewIndexerWithNilUrlShouldError(t *testing.T) {
	ei, err := indexer.NewElasticIndexer("", username, password, shardCoordinator, marshalizer, hasher, &indexer.Options{})

	assert.Nil(t, ei)
	assert.Equal(t, core.ErrNilUrl, err)
}

func TestElasticIndexer_NewIndexerWithNilShardCoordinatorShouldError(t *testing.T) {
	ei, err := indexer.NewElasticIndexer("a", username, password, nil, marshalizer, hasher, &indexer.Options{})

	assert.Nil(t, ei)
	assert.Equal(t, core.ErrNilCoordinator, err)
}

func TestElasticIndexer_NewIndexerWithNilMarsharlizerShouldError(t *testing.T) {
	ei, err := indexer.NewElasticIndexer("a", username, password, shardCoordinator, nil, hasher, &indexer.Options{})

	assert.Nil(t, ei)
	assert.Equal(t, core.ErrNilMarshalizer, err)
}

func TestElasticIndexer_NewIndexerWithNilHasherShouldError(t *testing.T) {
	ei, err := indexer.NewElasticIndexer("a", username, password, shardCoordinator, marshalizer, nil, &indexer.Options{})

	assert.Nil(t, ei)
	assert.Equal(t, core.ErrNilHasher, err)
}

func TestElasticIndexer_NewIndexerWithCorrectParamsShouldWork(t *testing.T) {
	ts := httptest.NewServer(http.HandlerFunc(func(w http.ResponseWriter, r *http.Request) {
		if r.URL.Path == "/blocks" {
			w.WriteHeader(http.StatusOK)
		}
		if r.URL.Path == "/transactions" {
			w.WriteHeader(http.StatusOK)
		}
		if r.URL.Path == "/tps" {
			w.WriteHeader(http.StatusOK)
		}
	}))

	ei, err := indexer.NewElasticIndexer(ts.URL, username, password, shardCoordinator, marshalizer, hasher, &indexer.Options{})

	assert.NotNil(t, ei)
	assert.Nil(t, err)
}

func TestElasticIndexer_CheckAndCreateIndexShouldWorkIfIndexExists(t *testing.T) {
	blocksFunctionCount := 0
	ts := httptest.NewServer(http.HandlerFunc(func(w http.ResponseWriter, r *http.Request) {
		if r.URL.Path == "/blocks" {
			w.WriteHeader(http.StatusOK)
			blocksFunctionCount++
		}
	}))

	ei := indexer.NewTestElasticIndexer(ts.URL, username, password, shardCoordinator, marshalizer, hasher, &indexer.Options{})

	err := ei.CheckAndCreateIndex("blocks", nil)

	assert.Nil(t, err)
	assert.Equal(t, 1, blocksFunctionCount)
}

func TestElasticIndexer_CheckAndCreateIndexShouldCreateIndexIfItDoesNotExist(t *testing.T) {
	blocksFunctionCount := 0
	putFunctionCount := 0
	ts := httptest.NewServer(http.HandlerFunc(func(w http.ResponseWriter, r *http.Request) {
		if r.Method == "PUT" {
			w.WriteHeader(http.StatusOK)
			putFunctionCount++
			return
		}
		if r.URL.Path == "/blocks" {
			w.WriteHeader(http.StatusNotFound)
			blocksFunctionCount++
			return
		}
	}))

	ei := indexer.NewTestElasticIndexer(ts.URL, username, password, shardCoordinator, marshalizer, hasher, &indexer.Options{})

	err := ei.CheckAndCreateIndex("blocks", nil)

	assert.Nil(t, err)
	assert.Equal(t, 1, blocksFunctionCount)
	assert.Equal(t, 1, putFunctionCount)
}

func TestElasticIndexer_CreateIndexShouldCreateIndexIfItDoesNotExist(t *testing.T) {
	blocksFunctionCount := 0
	putFunctionCount := 0
	ts := httptest.NewServer(http.HandlerFunc(func(w http.ResponseWriter, r *http.Request) {
		if r.Method == "PUT" {
			w.WriteHeader(http.StatusOK)
			putFunctionCount++
			return
		}
		if r.URL.Path == "/blocks" {
			w.WriteHeader(http.StatusNotFound)
			blocksFunctionCount++
			return
		}
	}))

	ei := indexer.NewTestElasticIndexer(ts.URL, username, password, shardCoordinator, marshalizer, hasher, &indexer.Options{})

	err := ei.CreateIndex("blocks", nil)

	assert.Nil(t, err)
	assert.Equal(t, 0, blocksFunctionCount)
	assert.Equal(t, 1, putFunctionCount)
}

func TestNewElasticIndexerIncorrectUrl(t *testing.T) {
	url := string([]byte{1, 2, 3})

	ind, err := indexer.NewElasticIndexer(url, username, password, shardCoordinator, marshalizer, hasher, &indexer.Options{})
	assert.Nil(t, ind)
	assert.NotNil(t, err)
}

func TestElasticIndexer_getSerializedElasticBlockAndHeaderHash(t *testing.T) {
	ei := indexer.NewTestElasticIndexer(url, username, password, shardCoordinator, marshalizer, hasher, &indexer.Options{})
	header := newTestBlockHeader()
	signersIndexes := []uint64{0, 1, 2, 3}

	serializedBlock, headerHash := ei.GetSerializedElasticBlockAndHeaderHash(header, signersIndexes)

	h, _ := marshalizer.Marshal(header)
	expectedHeaderHash := hasher.Compute(string(h))
	assert.Equal(t, expectedHeaderHash, headerHash)

	elasticBlock := indexer.Block{
		Nonce:         header.Nonce,
		Round:         header.Round,
		ShardID:       header.ShardID,
		Hash:          hex.EncodeToString(headerHash),
		Proposer:      signersIndexes[0],
		Validators:    signersIndexes,
		PubKeyBitmap:  hex.EncodeToString(header.PubKeysBitmap),
		Size:          int64(len(h)),
		Timestamp:     time.Duration(header.TimeStamp),
		TxCount:       header.TxCount,
		StateRootHash: hex.EncodeToString(header.RootHash),
		PrevHash:      hex.EncodeToString(header.PrevHash),
	}
	expectedSerializedBlock, _ := json.Marshal(elasticBlock)
	assert.Equal(t, expectedSerializedBlock, serializedBlock)
}

func TestElasticIndexer_buildTransactionBulks(t *testing.T) {
	ei := indexer.NewTestElasticIndexer(url, username, password, shardCoordinator, marshalizer, hasher, &indexer.Options{})

	header := newTestBlockHeader()
	body := newTestBlockBody()
	txPool := newTestTxPool()

	bulks := ei.BuildTransactionBulks(body, header, txPool)

	for _, bulk := range bulks {
		assert.NotNil(t, bulk)
	}
}

func TestElasticIndexer_buildTransactionBulksWithSCResults(t *testing.T) {
	ei := indexer.NewTestElasticIndexer(url, username, password, shardCoordinator, marshalizer, hasher, &indexer.Options{})
	testSCKey := "utx1"
	testSCResult := &smartContractResult.SmartContractResult{
		Nonce:  1,
		TxHash: []byte("tx1"),
	}
	header := newTestBlockHeader()
	body := newTestBlockBodyWithSc(testSCKey)

	txPool := newTestTxPoolWithScResults(testSCKey, testSCResult)

	bulks := ei.BuildTransactionBulks(body, header, txPool)

	foundSc := false
	for _, bulk := range bulks {
		for _, tx := range bulk {
			if tx.Hash == hex.EncodeToString([]byte(testSCKey)) {
				foundSc = true
				break
			}
		}
		if foundSc {
			break
		}
	}

	assert.True(t, foundSc)
}

//
//func TestElasticIndexer_SaveBlockShouldWork(t *testing.T) {
//	var buf bytes.Buffer
//	testLogger := logger.NewElrondLogger(logger.WithFile(&buf))
//
//	ei := indexer.NewTestElasticIndexer(url, username, password, shardCoordinator, marshalizer, hasher, testLogger)
//
//	header := newTestBlockHeader()
//	body := newTestBlockBody()
//	txPool := newTestTxPool()
//
//	ei.SaveBlock(body, header, txPool)
//
//	//TODO: add thread sleep
//
//	assert.Equal(t, 0, buf.Len())
//}
//
//func TestElasticIndexer_SaveBlockWithNilHeaderShouldErr(t *testing.T) {
//	var buf bytes.Buffer
//	testLogger := logger.NewElrondLogger(logger.WithFile(&buf))
//
//	ei := indexer.NewTestElasticIndexer(url, username, password, shardCoordinator, marshalizer, hasher, testLogger)
//
//	body := newTestBlockBody()
//	txPool := newTestTxPool()
//
//	ei.SaveBlock(body, nil, txPool)
//
//	//TODO: add thread sleep
//
//	assert.True(t, strings.Contains(buf.String(), indexer.ErrNoHeader.Error()))
//}
//
//func TestElasticIndexer_SaveBlockWithNilBodyShouldErr(t *testing.T) {
//	var buf bytes.Buffer
//	testLogger := logger.NewElrondLogger(logger.WithFile(&buf))
//
//	ei := indexer.NewTestElasticIndexer(url, username, password, shardCoordinator, marshalizer, hasher, testLogger)
//
//	header := newTestBlockHeader()
//	txPool := newTestTxPool()
//
//	ei.SaveBlock(nil, header, txPool)
//
//	//TODO: add thread sleep
//
//	assert.True(t, strings.Contains(buf.String(), indexer.ErrBodyTypeAssertion.Error()))
//}
//
//func TestElasticIndexer_SaveBlockWithEmptyBodyShouldErr(t *testing.T) {
//	var buf bytes.Buffer
//	testLogger := logger.NewElrondLogger(logger.WithFile(&buf))
//
//	ei := indexer.NewTestElasticIndexer(url, username, password, shardCoordinator, marshalizer, hasher, testLogger)
//
//	header := newTestBlockHeader()
//	txPool := newTestTxPool()
//	body := block.Body{}
//
//	ei.SaveBlock(body, header, txPool)
//
//	//TODO: add thread sleep
//
//	assert.True(t, strings.Contains(buf.String(), indexer.ErrNoMiniblocks.Error()))
//}

func TestElasticIndexer_serializeBulkTx(t *testing.T) {
	ei := indexer.NewTestElasticIndexer(url, username, password, shardCoordinator, marshalizer, hasher, &indexer.Options{})

	header := newTestBlockHeader()
	body := newTestBlockBody()
	txPool := newTestTxPool()

	bulks := ei.BuildTransactionBulks(body, header, txPool)

	serializedTx := ei.SerializeBulkTx(bulks[0])

	var buff bytes.Buffer
	for _, tx := range bulks[0] {
		meta := []byte(fmt.Sprintf(`{ "index" : { "_id" : "%s", "_type" : "%s" } }%s`, tx.Hash, "_doc", "\n"))
		serializedTx, _ := json.Marshal(tx)
		serializedTx = append(serializedTx, "\n"...)
		buff.Grow(len(meta) + len(serializedTx))
		buff.Write(meta)
		buff.Write(serializedTx)
	}

	assert.Equal(t, buff, serializedTx)
}

func TestElasticIndexer_UpdateTPS(t *testing.T) {
	output := &bytes.Buffer{}
	_ = logger.SetLogLevel("core/indexer:TRACE")
	_ = logger.AddLogObserver(output, &logger.PlainFormatter{})
	ei := indexer.NewTestElasticIndexer(url, username, password, shardCoordinator, marshalizer, hasher, &indexer.Options{})

	tpsBench := mock.TpsBenchmarkMock{}
	tpsBench.Update(newTestMetaBlock())

	ei.UpdateTPS(&tpsBench)
	assert.Empty(t, output.String())
	_ = logger.RemoveLogObserver(output)
	_ = logger.SetLogLevel("core/indexer:INFO")
}

func TestElasticIndexer_UpdateTPSNil(t *testing.T) {
	output := &bytes.Buffer{}
	_ = logger.SetLogLevel("core/indexer:TRACE")
	_ = logger.AddLogObserver(output, &logger.PlainFormatter{})
	ei := indexer.NewTestElasticIndexer(url, username, password, shardCoordinator, marshalizer, hasher, &indexer.Options{})

	ei.UpdateTPS(nil)
	assert.NotEmpty(t, output.String())
	_ = logger.RemoveLogObserver(output)
	_ = logger.SetLogLevel("core/indexer:INFO")
}

func TestElasticIndexer_SerializeShardInfo(t *testing.T) {
	ei := indexer.NewTestElasticIndexer(url, username, password, shardCoordinator, marshalizer, hasher, &indexer.Options{})

	tpsBench := mock.TpsBenchmarkMock{}
	tpsBench.UpdateWithShardStats(newTestMetaBlock())

	for _, shardInfo := range tpsBench.ShardStatistics() {
		serializedInfo, meta := ei.SerializeShardInfo(shardInfo)
		assert.NotNil(t, serializedInfo)
		assert.NotNil(t, meta)
	}
}<|MERGE_RESOLUTION|>--- conflicted
+++ resolved
@@ -66,29 +66,18 @@
 	}
 }
 
-<<<<<<< HEAD
 func newTestBlockBody() *block.Body {
 	return &block.Body{
 		MiniBlocks: []*block.MiniBlock{
 			&block.MiniBlock{
-				TxHashes:        [][]byte{[]byte("tx1"), []byte("tx2")},
-				ReceiverShardID: 2,
-				SenderShardID:   2,
-				Type:            0,
-			},
+				TxHashes: [][]byte{[]byte("tx1"), []byte("tx2")}, 
+				ReceiverShardID: 2, 
+				SenderShardID: 2},,
 			&block.MiniBlock{
-				TxHashes:        [][]byte{[]byte("tx3")},
-				ReceiverShardID: 4,
-				SenderShardID:   1,
-				Type:            0,
-			},
+				TxHashes: [][]byte{[]byte("tx3")}, 
+				ReceiverShardID: 4, 
+				SenderShardID: 1},
 		},
-=======
-func newTestBlockBody() block.Body {
-	return block.Body{
-		{TxHashes: [][]byte{[]byte("tx1"), []byte("tx2")}, ReceiverShardID: 2, SenderShardID: 2},
-		{TxHashes: [][]byte{[]byte("tx3")}, ReceiverShardID: 4, SenderShardID: 1},
->>>>>>> 1b4b5936
 	}
 }
 
