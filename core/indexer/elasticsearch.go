package indexer

import (
	"bytes"
	"context"
	"encoding/hex"
	"fmt"
	"io"
	"math/big"
	"net/http"
	"strconv"
	"strings"
	"time"

	"github.com/ElrondNetwork/elrond-go/core"
	"github.com/ElrondNetwork/elrond-go/core/statistics"
	"github.com/ElrondNetwork/elrond-go/data"
	"github.com/ElrondNetwork/elrond-go/data/block"
	"github.com/ElrondNetwork/elrond-go/data/receipt"
	"github.com/ElrondNetwork/elrond-go/data/rewardTx"
	"github.com/ElrondNetwork/elrond-go/data/smartContractResult"
	"github.com/ElrondNetwork/elrond-go/data/transaction"
	"github.com/ElrondNetwork/elrond-go/hashing"
	"github.com/ElrondNetwork/elrond-go/logger"
	"github.com/ElrondNetwork/elrond-go/marshal"
	"github.com/ElrondNetwork/elrond-go/sharding"
	"github.com/elastic/go-elasticsearch/v7"
	"github.com/elastic/go-elasticsearch/v7/esapi"
	"github.com/gin-gonic/gin/json"
)

const txBulkSize = 1000
const txIndex = "transactions"
const blockIndex = "blocks"
const tpsIndex = "tps"
const validatorsIndex = "validators"
const roundIndex = "rounds"

const metachainTpsDocID = "meta"
const shardTpsDocIDPrefix = "shard"

const badRequest = 400

var log = logger.GetOrCreate("core/indexer")

// Options structure holds the indexer's configuration options
type Options struct {
	TxIndexingEnabled bool
}

//TODO refactor this and split in 3: glue code, interface and logic code
type elasticIndexer struct {
	db               *elasticsearch.Client
	shardCoordinator sharding.Coordinator
	marshalizer      marshal.Marshalizer
	hasher           hashing.Hasher
	options          *Options
	isNilIndexer     bool
}

// NewElasticIndexer creates a new elasticIndexer where the server listens on the url, authentication for the server is
// using the username and password
func NewElasticIndexer(
	url string,
	username string,
	password string,
	shardCoordinator sharding.Coordinator,
	marshalizer marshal.Marshalizer,
	hasher hashing.Hasher,
	options *Options,
) (Indexer, error) {
	err := checkElasticSearchParams(
		url,
		shardCoordinator,
		marshalizer,
		hasher,
	)
	if err != nil {
		return nil, err
	}

	cfg := elasticsearch.Config{
		Addresses: []string{url},
		Username:  username,
		Password:  password,
	}
	es, err := elasticsearch.NewClient(cfg)
	if err != nil {
		return nil, err
	}

	indexer := &elasticIndexer{
		es,
		shardCoordinator,
		marshalizer,
		hasher,
		options,
		false,
	}

	err = indexer.checkAndCreateIndex(blockIndex, timestampMapping())
	if err != nil {
		return nil, err
	}

	err = indexer.checkAndCreateIndex(txIndex, timestampMapping())
	if err != nil {
		return nil, err
	}

	err = indexer.checkAndCreateIndex(tpsIndex, nil)
	if err != nil {
		return nil, err
	}

	err = indexer.checkAndCreateIndex(validatorsIndex, nil)
	if err != nil {
		return nil, err
	}

	err = indexer.checkAndCreateIndex(roundIndex, timestampMapping())
	if err != nil {
		return nil, err
	}

	return indexer, nil
}

func checkElasticSearchParams(
	url string,
	coordinator sharding.Coordinator,
	marshalizer marshal.Marshalizer,
	hasher hashing.Hasher,
) error {
	if url == "" {
		return core.ErrNilUrl
	}
	if coordinator == nil || coordinator.IsInterfaceNil() {
		return core.ErrNilCoordinator
	}
	if marshalizer == nil || marshalizer.IsInterfaceNil() {
		return core.ErrNilMarshalizer
	}
	if hasher == nil || hasher.IsInterfaceNil() {
		return core.ErrNilHasher
	}

	return nil
}

func (ei *elasticIndexer) checkAndCreateIndex(index string, body io.Reader) error {
	res, err := ei.db.Indices.Exists([]string{index})
	if err != nil {
		return err
	}

	defer closeESResponseBody(res)
	// Indices.Exists actually does a HEAD request to the elastic index.
	// A status code of 200 actually means the index exists so we
	//  don't need to do anything.
	if res.StatusCode == http.StatusOK {
		return nil
	}
	// A status code of 404 means the index does not exist so we create it
	if res.StatusCode == http.StatusNotFound {
		err = ei.createIndex(index, body)
		if err != nil {
			return err
		}
	}

	return nil
}

func (ei *elasticIndexer) createIndex(index string, body io.Reader) error {
	var err error
	var res *esapi.Response

	if body != nil {
		res, err = ei.db.Indices.Create(
			index,
			ei.db.Indices.Create.WithBody(body))
	} else {
		res, err = ei.db.Indices.Create(index)
	}

	defer closeESResponseBody(res)

	if err != nil {
		return err
	}

	if res.IsError() {
		// Resource already exists
		if res.StatusCode == badRequest {
			return nil
		}

		log.Warn("indexer: resource already exists", "error", res.String())
		return ErrCannotCreateIndex
	}

	return nil
}

// SaveBlock will build
func (ei *elasticIndexer) SaveBlock(
	bodyHandler data.BodyHandler,
	headerhandler data.HeaderHandler,
	txPool map[string]data.TransactionHandler,
	signersIndexes []uint64,
) {

	if headerhandler == nil || headerhandler.IsInterfaceNil() {
		log.Debug("indexer: no header", "error", ErrNoHeader.Error())
		return
	}

	body, ok := bodyHandler.(*block.Body)
	if !ok {
		log.Debug("indexer", "error", ErrBodyTypeAssertion.Error())
		return
	}

	go ei.saveHeader(headerhandler, signersIndexes)

	if len(body.MiniBlocks) == 0 {
		log.Debug("indexer", "error", ErrNoMiniblocks.Error())
		return
	}

	if ei.options.TxIndexingEnabled {
		go ei.saveTransactions(body, headerhandler, txPool)
	}
}

// SaveMetaBlock will index a meta block in elastic search
func (ei *elasticIndexer) SaveMetaBlock(header data.HeaderHandler, signersIndexes []uint64) {
	if header == nil || header.IsInterfaceNil() {
		log.Debug("indexer: nil header", "error", ErrNoHeader.Error())
		return
	}

	go ei.saveHeader(header, signersIndexes)
}

// SaveRoundInfo will save data about a round on elastic search
func (ei *elasticIndexer) SaveRoundInfo(roundInfo RoundInfo) {
	var buff bytes.Buffer

	marshalizedRoundInfo, err := ei.marshalizer.Marshal(roundInfo)
	if err != nil {
		log.Debug("indexer: marshal", "error", "could not marshal signers indexes")
		return
	}

	buff.Grow(len(marshalizedRoundInfo))
	_, err = buff.Write(marshalizedRoundInfo)
	if err != nil {
		log.Warn("elastic search: save round info, write", "error", err.Error())
		return
	}

	req := esapi.IndexRequest{
		Index:      roundIndex,
		DocumentID: strconv.FormatUint(uint64(roundInfo.ShardId), 10) + "_" + strconv.FormatUint(roundInfo.Index, 10),
		Body:       bytes.NewReader(buff.Bytes()),
		Refresh:    "true",
	}

	res, err := req.Do(context.Background(), ei.db)
	if err != nil {
		log.Warn("indexer: can not index round info", "error", err.Error())
		return
	}

	defer closeESResponseBody(res)

	if res.IsError() {
		log.Warn("indexer", "error", res.String())
	}
}

//SaveValidatorsPubKeys will send all validators public keys to elastic search
func (ei *elasticIndexer) SaveValidatorsPubKeys(validatorsPubKeys map[uint32][][]byte) {
	valPubKeys := make(map[uint32][]string)
	for shardId, shardPubKeys := range validatorsPubKeys {
		for _, pubKey := range shardPubKeys {
			valPubKeys[shardId] = append(valPubKeys[shardId], hex.EncodeToString(pubKey))
		}
		go func(id uint32, publicKeys []string) {
			ei.saveShardValidatorsPubKeys(id, publicKeys)
		}(shardId, valPubKeys[shardId])
	}
}

// IsNilIndexer will return a bool value that signals if the indexer's implementation is a NilIndexer
func (ei *elasticIndexer) IsNilIndexer() bool {
	return ei.isNilIndexer
}

func (ei *elasticIndexer) saveShardValidatorsPubKeys(shardId uint32, shardValidatorsPubKeys []string) {
	var buff bytes.Buffer

	shardValPubKeys := ValidatorsPublicKeys{PublicKeys: shardValidatorsPubKeys}
	marshalizedValidatorPubKeys, err := ei.marshalizer.Marshal(shardValPubKeys)
	if err != nil {
		log.Debug("indexer: marshal", "error", "could not marshal validators public keys")
		return
	}

	buff.Grow(len(marshalizedValidatorPubKeys))
	_, err = buff.Write(marshalizedValidatorPubKeys)
	if err != nil {
		log.Warn("elastic search: save shard validators pub keys, write", "error", err.Error())
	}

	req := esapi.IndexRequest{
		Index:      validatorsIndex,
		DocumentID: strconv.FormatUint(uint64(shardId), 10),
		Body:       bytes.NewReader(buff.Bytes()),
		Refresh:    "true",
	}

	res, err := req.Do(context.Background(), ei.db)
	if err != nil {
		log.Warn("indexer: can not index validators pubkey", "error", err.Error())
		return
	}
	log.Debug("indexer: response validators pubkey", "msg", res.String())

	defer closeESResponseBody(res)

	if res.IsError() {
		log.Warn("indexer", "error", res.String())
	}
}

func (ei *elasticIndexer) getSerializedElasticBlockAndHeaderHash(header data.HeaderHandler, signersIndexes []uint64) ([]byte, []byte) {
	h, err := ei.marshalizer.Marshal(header)
	if err != nil {
		log.Debug("indexer: marshal", "error", "could not marshal header")
		return nil, nil
	}

	headerHash := ei.hasher.Compute(string(h))
	elasticBlock := Block{
		Nonce:         header.GetNonce(),
		Round:         header.GetRound(),
		ShardID:       header.GetShardID(),
		Hash:          hex.EncodeToString(headerHash),
		Proposer:      signersIndexes[0],
		Validators:    signersIndexes,
		PubKeyBitmap:  hex.EncodeToString(header.GetPubKeysBitmap()),
		Size:          int64(len(h)),
		Timestamp:     time.Duration(header.GetTimeStamp()),
		TxCount:       header.GetTxCount(),
		StateRootHash: hex.EncodeToString(header.GetRootHash()),
		PrevHash:      hex.EncodeToString(header.GetPrevHash()),
	}

	serializedBlock, err := json.Marshal(elasticBlock)
	if err != nil {
		log.Debug("indexer: marshal", "error", "could not marshal elastic header")
		return nil, nil
	}

	return serializedBlock, headerHash
}

func (ei *elasticIndexer) saveHeader(header data.HeaderHandler, signersIndexes []uint64) {
	var buff bytes.Buffer

	serializedBlock, headerHash := ei.getSerializedElasticBlockAndHeaderHash(header, signersIndexes)

	buff.Grow(len(serializedBlock))
	_, err := buff.Write(serializedBlock)
	if err != nil {
		log.Warn("elastic search: save header, write", "error", err.Error())
	}

	req := esapi.IndexRequest{
		Index:      blockIndex,
		DocumentID: hex.EncodeToString(headerHash),
		Body:       bytes.NewReader(buff.Bytes()),
		Refresh:    "true",
	}

	res, err := req.Do(context.Background(), ei.db)
	if err != nil {
		log.Warn("indexer: could not index block header", "error", err.Error())
		return
	}

	defer closeESResponseBody(res)

	if res.IsError() {
		log.Warn("indexer", "error", res.String())
	}
}

func (ei *elasticIndexer) serializeBulkTx(bulk []*Transaction) bytes.Buffer {
	var buff bytes.Buffer
	for _, tx := range bulk {
		meta := []byte(fmt.Sprintf(`{ "index" : { "_id" : "%s", "_type" : "%s" } }%s`, tx.Hash, "_doc", "\n"))
		serializedTx, err := json.Marshal(tx)
		if err != nil {
			log.Debug("indexer: marshal",
				"error", "could not serialize transaction, will skip indexing",
				"tx hash", tx.Hash)
			continue
		}
		// append a newline foreach element
		serializedTx = append(serializedTx, "\n"...)

		buff.Grow(len(meta) + len(serializedTx))
		_, err = buff.Write(meta)
		if err != nil {
			log.Warn("elastic search: serialize bulk tx, write meta", "error", err.Error())
		}
		_, err = buff.Write(serializedTx)
		if err != nil {
			log.Warn("elastic search: serialize bulk tx, write serialized tx", "error", err.Error())
		}
	}

	return buff
}

func (ei *elasticIndexer) saveTransactions(
	body *block.Body,
	header data.HeaderHandler,
	txPool map[string]data.TransactionHandler) {
	bulks := ei.buildTransactionBulks(body, header, txPool)

	for _, bulk := range bulks {
		buff := ei.serializeBulkTx(bulk)
		res, err := ei.db.Bulk(bytes.NewReader(buff.Bytes()), ei.db.Bulk.WithIndex(txIndex))
		if err != nil {
			log.Warn("indexer", "error", "indexing bulk of transactions")
			continue
		}
		if res.IsError() {
			log.Warn("indexer", "error", res.String())
		}

		closeESResponseBody(res)
	}
}

// buildTransactionBulks creates bulks of maximum txBulkSize transactions to be indexed together
//  using the elasticsearch bulk API
func (ei *elasticIndexer) buildTransactionBulks(
	body *block.Body,
	header data.HeaderHandler,
	txPool map[string]data.TransactionHandler,
) [][]*Transaction {
	processedTxCount := 0
	bulks := make([][]*Transaction, (header.GetTxCount()/txBulkSize)+1)
	blockMarshal, _ := ei.marshalizer.Marshal(header)
	blockHash := ei.hasher.Compute(string(blockMarshal))

	for _, mb := range body.MiniBlocks {
		mbMarshal, err := ei.marshalizer.Marshal(mb)
		if err != nil {
			log.Debug("indexer: marshal", "error", "could not marshal miniblock")
			continue
		}
		mbHash := ei.hasher.Compute(string(mbMarshal))

		mbTxStatus := "Pending"
		if ei.shardCoordinator.SelfId() == mb.ReceiverShardID {
			mbTxStatus = "Success"
		}

		for _, txHash := range mb.TxHashes {
			processedTxCount++

			currentBulk := processedTxCount / txBulkSize
			currentTxHandler, ok := txPool[string(txHash)]
			if !ok {
				log.Debug("indexer: elasticsearch could not find tx hash in pool")
				continue
			}

			currentTx := getTransactionByType(currentTxHandler, txHash, mbHash, blockHash, mb, header, mbTxStatus)
			if currentTx == nil {
				log.Debug("indexer: elasticsearch found tx in pool but of wrong type")
				continue
			}

			bulks[currentBulk] = append(bulks[currentBulk], currentTx)
		}
	}

	return bulks
}

func (ei *elasticIndexer) serializeShardInfo(shardInfo statistics.ShardStatistic) ([]byte, []byte) {
	meta := []byte(fmt.Sprintf(`{ "index" : { "_id" : "%s%d", "_type" : "%s" } }%s`,
		shardTpsDocIDPrefix, shardInfo.ShardID(), tpsIndex, "\n"))

	bigTxCount := big.NewInt(int64(shardInfo.AverageBlockTxCount()))
	shardTPS := TPS{
		ShardID:               shardInfo.ShardID(),
		LiveTPS:               shardInfo.LiveTPS(),
		PeakTPS:               shardInfo.PeakTPS(),
		AverageTPS:            shardInfo.AverageTPS(),
		AverageBlockTxCount:   bigTxCount,
		CurrentBlockNonce:     shardInfo.CurrentBlockNonce(),
		LastBlockTxCount:      shardInfo.LastBlockTxCount(),
		TotalProcessedTxCount: shardInfo.TotalProcessedTxCount(),
	}

	serializedInfo, err := json.Marshal(shardTPS)
	if err != nil {
		log.Debug("indexer: could not serialize tps info, will skip indexing tps this shard")
		return nil, nil
	}
	// append a newline foreach element in the bulk we create
	serializedInfo = append(serializedInfo, "\n"...)

	return serializedInfo, meta
}

// UpdateTPS updates the tps and statistics into elasticsearch index
func (ei *elasticIndexer) UpdateTPS(tpsBenchmark statistics.TPSBenchmark) {
	if tpsBenchmark == nil {
		log.Debug("indexer: update tps called, but the tpsBenchmark is nil")
		return
	}

	var buff bytes.Buffer

	meta := []byte(fmt.Sprintf(`{ "index" : { "_id" : "%s", "_type" : "%s" } }%s`, metachainTpsDocID, tpsIndex, "\n"))
	generalInfo := TPS{
		LiveTPS:    tpsBenchmark.LiveTPS(),
		PeakTPS:    tpsBenchmark.PeakTPS(),
		NrOfShards: tpsBenchmark.NrOfShards(),
		// TODO: This value is still mocked, it should be removed if we cannot populate it correctly
		NrOfNodes:             100,
		BlockNumber:           tpsBenchmark.BlockNumber(),
		RoundNumber:           tpsBenchmark.RoundNumber(),
		RoundTime:             tpsBenchmark.RoundTime(),
		AverageBlockTxCount:   tpsBenchmark.AverageBlockTxCount(),
		LastBlockTxCount:      tpsBenchmark.LastBlockTxCount(),
		TotalProcessedTxCount: tpsBenchmark.TotalProcessedTxCount(),
	}

	serializedInfo, err := json.Marshal(generalInfo)
	if err != nil {
		log.Debug("indexer: could not serialize tps info, will skip indexing tps this round")
		return
	}
	// append a newline foreach element in the bulk we create
	serializedInfo = append(serializedInfo, "\n"...)

	buff.Grow(len(meta) + len(serializedInfo))
	_, err = buff.Write(meta)
	if err != nil {
		log.Warn("elastic search: update TPS write meta", "error", err.Error())
	}
	_, err = buff.Write(serializedInfo)
	if err != nil {
		log.Warn("elastic search: update TPS write serialized info", "error", err.Error())
	}

	var serializedShardInfo []byte
	var serializedMetaInfo []byte
	var res *esapi.Response
	for _, shardInfo := range tpsBenchmark.ShardStatistics() {
		serializedShardInfo, serializedMetaInfo = ei.serializeShardInfo(shardInfo)
		if serializedShardInfo == nil {
			continue
		}

		buff.Grow(len(serializedMetaInfo) + len(serializedShardInfo))
		_, err = buff.Write(serializedMetaInfo)
		if err != nil {
			log.Warn("elastic search: update TPS write meta", "error", err.Error())
		}
		_, err = buff.Write(serializedShardInfo)
		if err != nil {
			log.Warn("elastic search: update TPS write serialized data", "error", err.Error())
		}

		res, err = ei.db.Bulk(bytes.NewReader(buff.Bytes()), ei.db.Bulk.WithIndex(tpsIndex))
		if err != nil {
			log.Warn("indexer: error indexing tps information")
			continue
		}
		if res.IsError() {
			log.Warn("indexer", "error", res.String())
		}

		closeESResponseBody(res)
	}
}

// IsInterfaceNil returns true if there is no value under the interface
func (ei *elasticIndexer) IsInterfaceNil() bool {
	return ei == nil
}

func closeESResponseBody(res *esapi.Response) {
	if res == nil {
		return
	}
	if res.Body == nil {
		return
	}

	_ = res.Body.Close()
}

func timestampMapping() io.Reader {
	return strings.NewReader(
		`{
				"settings": {"index": {"sort.field": "timestamp", "sort.order": "desc"}},
				"mappings": {"_doc": {"properties": {"timestamp": {"type": "date"}}}}
			}`,
	)
}

func getTransactionByType(
	tx data.TransactionHandler,
	txHash []byte,
	mbHash []byte,
	blockHash []byte,
	mb *block.MiniBlock,
	header data.HeaderHandler,
	txStatus string,
) *Transaction {
	currentTx, ok := tx.(*transaction.Transaction)
	if ok && currentTx != nil {
		return buildTransaction(currentTx, txHash, mbHash, blockHash, mb, header, txStatus)
	}

	currentSc, ok := tx.(*smartContractResult.SmartContractResult)
	if ok && currentSc != nil {
		return buildSmartContractResult(currentSc, txHash, mbHash, blockHash, mb, header)
	}

	currentReward, ok := tx.(*rewardTx.RewardTx)
	if ok && currentReward != nil {
		return buildRewardTransaction(currentReward, txHash, mbHash, blockHash, mb, header)
	}

	currentReceipt, ok := tx.(*receipt.Receipt)
	if ok && currentReceipt != nil {
		return buildReceiptTransaction(currentReceipt, txHash, mbHash, blockHash, mb, header)
	}

	return nil
}

func buildTransaction(
	tx *transaction.Transaction,
	txHash []byte,
	mbHash []byte,
	blockHash []byte,
	mb *block.MiniBlock,
	header data.HeaderHandler,
	txStatus string,
) *Transaction {
	return &Transaction{
		Hash:          hex.EncodeToString(txHash),
		MBHash:        hex.EncodeToString(mbHash),
		BlockHash:     hex.EncodeToString(blockHash),
		Nonce:         tx.Nonce,
		Round:         header.GetRound(),
		Value:         tx.Value.String(),
		Receiver:      hex.EncodeToString(tx.RcvAddr),
		Sender:        hex.EncodeToString(tx.SndAddr),
		ReceiverShard: mb.ReceiverShardID,
		SenderShard:   mb.SenderShardID,
		GasPrice:      tx.GasPrice,
		GasLimit:      tx.GasLimit,
		Data:          tx.Data,
		Signature:     hex.EncodeToString(tx.Signature),
		Timestamp:     time.Duration(header.GetTimeStamp()),
		Status:        txStatus,
	}
}

func buildSmartContractResult(
	scr *smartContractResult.SmartContractResult,
	txHash []byte,
	mbHash []byte,
	blockHash []byte,
	mb *block.MiniBlock,
	header data.HeaderHandler,
) *Transaction {
	return &Transaction{
		Hash:          hex.EncodeToString(txHash),
		MBHash:        hex.EncodeToString(mbHash),
		BlockHash:     hex.EncodeToString(blockHash),
		Nonce:         scr.Nonce,
		Round:         header.GetRound(),
		Value:         scr.Value.String(),
		Receiver:      hex.EncodeToString(scr.RcvAddr),
		Sender:        hex.EncodeToString(scr.SndAddr),
		ReceiverShard: mb.ReceiverShardID,
		SenderShard:   mb.SenderShardID,
		GasPrice:      0,
		GasLimit:      0,
		Data:          scr.Data,
		Signature:     "",
		Timestamp:     time.Duration(header.GetTimeStamp()),
		Status:        "Success",
	}
}

func buildRewardTransaction(
	rTx *rewardTx.RewardTx,
	txHash []byte,
	mbHash []byte,
	blockHash []byte,
	mb *block.MiniBlock,
	header data.HeaderHandler,
) *Transaction {
<<<<<<< HEAD

	shardIdStr := fmt.Sprintf("Shard%d", rTx.ShardID)
=======
	shardIdStr := fmt.Sprintf("Shard%d", rTx.ShardId)
>>>>>>> 1b4b5936

	return &Transaction{
		Hash:          hex.EncodeToString(txHash),
		MBHash:        hex.EncodeToString(mbHash),
		BlockHash:     hex.EncodeToString(blockHash),
		Nonce:         0,
		Round:         rTx.Round,
		Value:         rTx.Value.String(),
		Receiver:      hex.EncodeToString(rTx.RcvAddr),
		Sender:        shardIdStr,
		ReceiverShard: mb.ReceiverShardID,
		SenderShard:   mb.SenderShardID,
		GasPrice:      0,
		GasLimit:      0,
		Data:          []byte(""),
		Signature:     "",
		Timestamp:     time.Duration(header.GetTimeStamp()),
		Status:        "Success",
	}
}

func buildReceiptTransaction(
	rpt *receipt.Receipt,
	txHash []byte,
	mbHash []byte,
	blockHash []byte,
	mb *block.MiniBlock,
	header data.HeaderHandler,
) *Transaction {
	return &Transaction{
		Hash:          hex.EncodeToString(txHash),
		MBHash:        hex.EncodeToString(mbHash),
		BlockHash:     hex.EncodeToString(blockHash),
		Nonce:         rpt.GetNonce(),
		Round:         header.GetRound(),
		Value:         rpt.Value.String(),
		Receiver:      hex.EncodeToString(rpt.GetRecvAddress()),
		Sender:        hex.EncodeToString(rpt.GetSndAddress()),
		ReceiverShard: mb.ReceiverShardID,
		SenderShard:   mb.SenderShardID,
		GasPrice:      0,
		GasLimit:      0,
		Data:          rpt.Data,
		Signature:     "",
		Timestamp:     time.Duration(header.GetTimeStamp()),
		Status:        "Success",
	}
}<|MERGE_RESOLUTION|>--- conflicted
+++ resolved
@@ -719,12 +719,7 @@
 	mb *block.MiniBlock,
 	header data.HeaderHandler,
 ) *Transaction {
-<<<<<<< HEAD
-
 	shardIdStr := fmt.Sprintf("Shard%d", rTx.ShardID)
-=======
-	shardIdStr := fmt.Sprintf("Shard%d", rTx.ShardId)
->>>>>>> 1b4b5936
 
 	return &Transaction{
 		Hash:          hex.EncodeToString(txHash),
