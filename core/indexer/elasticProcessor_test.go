package indexer

import (
	"bytes"
	"encoding/hex"
	"encoding/json"
	"errors"
	"fmt"
	"io/ioutil"
	"math/big"
	"strconv"
	"testing"

	"github.com/ElrondNetwork/elrond-go/core"
	"github.com/ElrondNetwork/elrond-go/core/indexer/workItems"
	"github.com/ElrondNetwork/elrond-go/core/mock"
	"github.com/ElrondNetwork/elrond-go/data"
	dataBlock "github.com/ElrondNetwork/elrond-go/data/block"
	"github.com/ElrondNetwork/elrond-go/data/receipt"
	"github.com/ElrondNetwork/elrond-go/data/rewardTx"
	"github.com/ElrondNetwork/elrond-go/data/smartContractResult"
	"github.com/ElrondNetwork/elrond-go/data/transaction"
	"github.com/ElrondNetwork/elrond-go/testscommon"
	"github.com/elastic/go-elasticsearch/v7"
	"github.com/elastic/go-elasticsearch/v7/esapi"
	"github.com/stretchr/testify/require"
)

func newTestElasticSearchDatabase(elasticsearchWriter DatabaseClientHandler, arguments ArgElasticProcessor) *elasticProcessor {
	return &elasticProcessor{
		txDatabaseProcessor: newTxDatabaseProcessor(
			arguments.Hasher,
			arguments.Marshalizer,
			arguments.AddressPubkeyConverter,
			arguments.ValidatorPubkeyConverter,
		),
		elasticClient: elasticsearchWriter,
		parser: &dataParser{
			marshalizer: arguments.Marshalizer,
			hasher:      arguments.Hasher,
		},
	}
}

<<<<<<< HEAD
func createMockElasticProcessorArgs() ElasticProcessorArgs {
	return ElasticProcessorArgs{
=======
func createMockElasticProcessorArgs() ArgElasticProcessor {
	return ArgElasticProcessor{
>>>>>>> 63c3513f
		AddressPubkeyConverter:   mock.NewPubkeyConverterMock(32),
		ValidatorPubkeyConverter: mock.NewPubkeyConverterMock(32),
		Hasher:                   &mock.HasherMock{},
		Marshalizer:              &mock.MarshalizerMock{},
		DBClient:                 &mock.DatabaseWriterStub{},
		Options:                  &Options{},
	}
}

func newTestTxPool() map[string]data.TransactionHandler {
	txPool := map[string]data.TransactionHandler{
		"tx1": &transaction.Transaction{
			Nonce:     uint64(1),
			Value:     big.NewInt(1),
			RcvAddr:   []byte("receiver_address1"),
			SndAddr:   []byte("sender_address1"),
			GasPrice:  uint64(10000),
			GasLimit:  uint64(1000),
			Data:      []byte("tx_data1"),
			Signature: []byte("signature1"),
		},
		"tx2": &transaction.Transaction{
			Nonce:     uint64(2),
			Value:     big.NewInt(2),
			RcvAddr:   []byte("receiver_address2"),
			SndAddr:   []byte("sender_address2"),
			GasPrice:  uint64(10000),
			GasLimit:  uint64(1000),
			Data:      []byte("tx_data2"),
			Signature: []byte("signature2"),
		},
		"tx3": &transaction.Transaction{
			Nonce:     uint64(3),
			Value:     big.NewInt(3),
			RcvAddr:   []byte("receiver_address3"),
			SndAddr:   []byte("sender_address3"),
			GasPrice:  uint64(10000),
			GasLimit:  uint64(1000),
			Data:      []byte("tx_data3"),
			Signature: []byte("signature3"),
		},
	}

	return txPool
}

func newTestBlockBody() *dataBlock.Body {
	return &dataBlock.Body{
		MiniBlocks: []*dataBlock.MiniBlock{
			{TxHashes: [][]byte{[]byte("tx1"), []byte("tx2")}, ReceiverShardID: 2, SenderShardID: 2},
			{TxHashes: [][]byte{[]byte("tx3")}, ReceiverShardID: 4, SenderShardID: 1},
		},
	}
}

func TestNewElasticProcessorWithKibana(t *testing.T) {
	t.Parallel()

	args := createMockElasticProcessorArgs()
	args.Options = &Options{
		UseKibana: true,
	}
	args.DBClient = &mock.DatabaseWriterStub{}

	elasticProcessor, err := NewElasticProcessor(args)
	require.NoError(t, err)
	require.NotNil(t, elasticProcessor)
}

func TestElasticProcessor_RemoveHeader(t *testing.T) {
	t.Parallel()

	called := false
	args := createMockElasticProcessorArgs()
	args.DBClient = &mock.DatabaseWriterStub{
		DoBulkRemoveCalled: func(index string, hashes []string) error {
			called = true
			return nil
		},
	}

	elasticProcessor, err := NewElasticProcessor(args)
	require.NoError(t, err)

	err = elasticProcessor.RemoveHeader(&dataBlock.Header{})
	require.Nil(t, err)
	require.True(t, called)
}

func TestElasticProcessor_RemoveMiniblocks(t *testing.T) {
	t.Parallel()

	called := false

	mb1 := &dataBlock.MiniBlock{Type: dataBlock.PeerBlock}
	mb2 := &dataBlock.MiniBlock{ReceiverShardID: 0, SenderShardID: 1} // should be removed
	mb3 := &dataBlock.MiniBlock{ReceiverShardID: 1, SenderShardID: 1} // should be removed
	mb4 := &dataBlock.MiniBlock{ReceiverShardID: 1, SenderShardID: 0} // should NOT be removed

	args := createMockElasticProcessorArgs()

	mbHash2, _ := core.CalculateHash(args.Marshalizer, args.Hasher, mb2)
	mbHash3, _ := core.CalculateHash(args.Marshalizer, args.Hasher, mb3)

	args.DBClient = &mock.DatabaseWriterStub{
		DoBulkRemoveCalled: func(index string, hashes []string) error {
			called = true
			require.Equal(t, hashes[0], hex.EncodeToString(mbHash2))
			require.Equal(t, hashes[1], hex.EncodeToString(mbHash3))
			return nil
		},
	}

	elasticProcessor, err := NewElasticProcessor(args)
	require.NoError(t, err)

	header := &dataBlock.Header{
		ShardID: 1,
		MiniBlockHeaders: []dataBlock.MiniBlockHeader{
			{Hash: []byte("hash1")}, {Hash: []byte("hash2")}, {Hash: []byte("hash3")}, {Hash: []byte("hash4")},
		},
	}
	body := &dataBlock.Body{
		MiniBlocks: dataBlock.MiniBlockSlice{
			mb1, mb2, mb3, mb4,
		},
	}
	err = elasticProcessor.RemoveMiniblocks(header, body)
	require.Nil(t, err)
	require.True(t, called)
}

func TestElasticseachDatabaseSaveHeader_RequestError(t *testing.T) {
	localErr := errors.New("localErr")
	header := &dataBlock.Header{Nonce: 1}
	signerIndexes := []uint64{0, 1}
	arguments := createMockElasticProcessorArgs()
	dbWriter := &mock.DatabaseWriterStub{
		DoRequestCalled: func(req *esapi.IndexRequest) error {
			return localErr
		},
	}
	elasticDatabase := newTestElasticSearchDatabase(dbWriter, arguments)

	err := elasticDatabase.SaveHeader(header, signerIndexes, &dataBlock.Body{}, nil, 1)
	require.Equal(t, localErr, err)
}

func TestElasticseachDatabaseSaveHeader_CheckRequestBody(t *testing.T) {
	header := &dataBlock.Header{Nonce: 1}
	signerIndexes := []uint64{0, 1}

	miniBlock := &dataBlock.MiniBlock{Type: dataBlock.TxBlock}
	blockBody := &dataBlock.Body{
		MiniBlocks: []*dataBlock.MiniBlock{
			miniBlock,
		},
	}

	arguments := createMockElasticProcessorArgs()

	mbHash, _ := core.CalculateHash(arguments.Marshalizer, arguments.Hasher, miniBlock)
	hexEncodedHash := hex.EncodeToString(mbHash)

	dbWriter := &mock.DatabaseWriterStub{
		DoRequestCalled: func(req *esapi.IndexRequest) error {
			require.Equal(t, blockIndex, req.Index)

			var block Block
			blockBytes, _ := ioutil.ReadAll(req.Body)
			_ = json.Unmarshal(blockBytes, &block)
			require.Equal(t, header.Nonce, block.Nonce)
			require.Equal(t, hexEncodedHash, block.MiniBlocksHashes[0])
			require.Equal(t, signerIndexes, block.Validators)

			return nil
		},
	}

	elasticDatabase := newTestElasticSearchDatabase(dbWriter, arguments)
	err := elasticDatabase.SaveHeader(header, signerIndexes, blockBody, nil, 1)
	require.Nil(t, err)
}

func TestElasticseachSaveTransactions(t *testing.T) {
	localErr := errors.New("localErr")
	arguments := createMockElasticProcessorArgs()
	dbWriter := &mock.DatabaseWriterStub{
		DoBulkRequestCalled: func(buff *bytes.Buffer, index string) error {
			return localErr
		},
	}

	body := newTestBlockBody()
	header := &dataBlock.Header{Nonce: 1, TxCount: 2}
	txPool := newTestTxPool()

	elasticDatabase := newTestElasticSearchDatabase(dbWriter, arguments)
	err := elasticDatabase.SaveTransactions(body, header, txPool, 0, map[string]bool{})
	require.Equal(t, localErr, err)
}

func TestElasticsearch_saveShardValidatorsPubKeys_RequestError(t *testing.T) {
	shardID := uint32(0)
	epoch := uint32(0)
	valPubKeys := [][]byte{[]byte("key1"), []byte("key2")}
	localErr := errors.New("localErr")
	arguments := createMockElasticProcessorArgs()
	dbWriter := &mock.DatabaseWriterStub{
		DoRequestCalled: func(req *esapi.IndexRequest) error {
			return localErr
		},
	}
	elasticDatabase := newTestElasticSearchDatabase(dbWriter, arguments)

	err := elasticDatabase.SaveShardValidatorsPubKeys(shardID, epoch, valPubKeys)
	require.Equal(t, localErr, err)
}

func TestElasticsearch_saveShardValidatorsPubKeys(t *testing.T) {
	shardID := uint32(0)
	epoch := uint32(0)
	valPubKeys := [][]byte{[]byte("key1"), []byte("key2")}
	arguments := createMockElasticProcessorArgs()
	dbWriter := &mock.DatabaseWriterStub{
		DoRequestCalled: func(req *esapi.IndexRequest) error {
			require.Equal(t, fmt.Sprintf("%d_%d", shardID, epoch), req.DocumentID)
			return nil
		},
	}
	elasticDatabase := newTestElasticSearchDatabase(dbWriter, arguments)

	err := elasticDatabase.SaveShardValidatorsPubKeys(shardID, epoch, valPubKeys)
	require.Nil(t, err)
}

func TestElasticsearch_saveShardStatistics_reqError(t *testing.T) {
	tpsBenchmark := &testscommon.TpsBenchmarkMock{}
	metaBlock := &dataBlock.MetaBlock{
		TxCount: 2, Nonce: 1,
		ShardInfo: []dataBlock.ShardData{{HeaderHash: []byte("hash")}},
	}
	tpsBenchmark.UpdateWithShardStats(metaBlock)

	localError := errors.New("local err")
	arguments := createMockElasticProcessorArgs()
	dbWriter := &mock.DatabaseWriterStub{
		DoBulkRequestCalled: func(buff *bytes.Buffer, index string) error {
			return localError
		},
	}

	elasticDatabase := newTestElasticSearchDatabase(dbWriter, arguments)

	err := elasticDatabase.SaveShardStatistics(tpsBenchmark)
	require.Equal(t, localError, err)
}

func TestElasticsearch_saveShardStatistics(t *testing.T) {
	tpsBenchmark := &testscommon.TpsBenchmarkMock{}
	metaBlock := &dataBlock.MetaBlock{
		TxCount: 2, Nonce: 1,
		ShardInfo: []dataBlock.ShardData{{HeaderHash: []byte("hash")}},
	}
	tpsBenchmark.UpdateWithShardStats(metaBlock)

	arguments := createMockElasticProcessorArgs()
	dbWriter := &mock.DatabaseWriterStub{
		DoBulkRequestCalled: func(buff *bytes.Buffer, index string) error {
			require.Equal(t, tpsIndex, index)
			return nil
		},
	}
	elasticDatabase := newTestElasticSearchDatabase(dbWriter, arguments)

	err := elasticDatabase.SaveShardStatistics(tpsBenchmark)
	require.Nil(t, err)
}

func TestElasticsearch_saveRoundInfo(t *testing.T) {
	roundInfo := workItems.RoundInfo{
		Index: 1, ShardId: 0, BlockWasProposed: true,
	}
	arguments := createMockElasticProcessorArgs()
	dbWriter := &mock.DatabaseWriterStub{
		DoRequestCalled: func(req *esapi.IndexRequest) error {
			require.Equal(t, strconv.FormatUint(uint64(roundInfo.ShardId), 10)+"_"+strconv.FormatUint(roundInfo.Index, 10), req.DocumentID)
			return nil
		},
	}
	elasticDatabase := newTestElasticSearchDatabase(dbWriter, arguments)

	err := elasticDatabase.SaveRoundsInfo([]workItems.RoundInfo{roundInfo})
	require.Nil(t, err)
}

func TestElasticsearch_saveRoundInfoRequestError(t *testing.T) {
	roundInfo := workItems.RoundInfo{}
	localError := errors.New("local err")
	arguments := createMockElasticProcessorArgs()
	dbWriter := &mock.DatabaseWriterStub{
		DoBulkRequestCalled: func(buff *bytes.Buffer, index string) error {
			return localError
		},
	}
	elasticDatabase := newTestElasticSearchDatabase(dbWriter, arguments)

	err := elasticDatabase.SaveRoundsInfo([]workItems.RoundInfo{roundInfo})
	require.Equal(t, localError, err)

}

func TestUpdateMiniBlock(t *testing.T) {
	t.Skip("test must run only if you have an elasticsearch server on address http://localhost:9200")

	indexTemplates, indexPolicies := getIndexTemplateAndPolicies()
	dbClient, _ := NewElasticClient(elasticsearch.Config{
		Addresses: []string{"https://search-elrond-test-okohrj6g5r575cvmkwfv6jraki.eu-west-1.es.amazonaws.com/"},
	})

	args := ArgElasticProcessor{
		DBClient:       dbClient,
		Marshalizer:    &mock.MarshalizerMock{},
		Hasher:         &mock.HasherMock{},
		IndexTemplates: indexTemplates,
		IndexPolicies:  indexPolicies,
	}

	esDatabase, _ := NewElasticProcessor(args)

	header1 := &dataBlock.Header{
		ShardID: 0,
	}
	body1 := &dataBlock.Body{
		MiniBlocks: []*dataBlock.MiniBlock{
			{SenderShardID: 1, ReceiverShardID: 0, TxHashes: [][]byte{[]byte("hash12")}},
			{SenderShardID: 0, ReceiverShardID: 1, TxHashes: [][]byte{[]byte("hash1")}},
		},
	}

	header2 := &dataBlock.Header{
		ShardID: 1,
	}

	// insert
	_, _ = esDatabase.SaveMiniblocks(header1, body1)
	// update
	_, _ = esDatabase.SaveMiniblocks(header2, body1)
}

func TestSaveRoundsInfo(t *testing.T) {
	t.Skip("test must run only if you have an elasticsearch server on address http://localhost:9200")

	indexTemplates, indexPolicies := getIndexTemplateAndPolicies()
	dbClient, _ := NewElasticClient(elasticsearch.Config{
		Addresses: []string{"https://search-elrond-test-okohrj6g5r575cvmkwfv6jraki.eu-west-1.es.amazonaws.com/"},
	})

	args := ArgElasticProcessor{
		DBClient:       dbClient,
		Marshalizer:    &mock.MarshalizerMock{},
		Hasher:         &mock.HasherMock{},
		IndexTemplates: indexTemplates,
		IndexPolicies:  indexPolicies,
	}

	esDatabase, _ := NewElasticProcessor(args)

	roundInfo1 := workItems.RoundInfo{
		Index: 1, ShardId: 0, BlockWasProposed: true,
	}
	roundInfo2 := workItems.RoundInfo{
		Index: 2, ShardId: 0, BlockWasProposed: true,
	}
	roundInfo3 := workItems.RoundInfo{
		Index: 3, ShardId: 0, BlockWasProposed: true,
	}

	_ = esDatabase.SaveRoundsInfo([]workItems.RoundInfo{roundInfo1, roundInfo2, roundInfo3})
}

func TestUpdateTransaction(t *testing.T) {
	t.Skip("test must run only if you have an elasticsearch server on address http://localhost:9200")

	indexTemplates, indexPolicies := getIndexTemplateAndPolicies()
	dbClient, _ := NewElasticClient(elasticsearch.Config{
		Addresses: []string{"https://search-elrond-test-okohrj6g5r575cvmkwfv6jraki.eu-west-1.es.amazonaws.com/"},
	})

	args := ArgElasticProcessor{
		DBClient:       dbClient,
		Marshalizer:    &mock.MarshalizerMock{},
		Hasher:         &mock.HasherMock{},
		IndexTemplates: indexTemplates,
		IndexPolicies:  indexPolicies,
	}

	esDatabase, _ := NewElasticProcessor(args)

	txHash1 := []byte("txHash1")
	tx1 := &transaction.Transaction{
		GasPrice: 10,
		GasLimit: 500,
	}
	txHash2 := []byte("txHash2")
	sndAddr := []byte("snd")
	tx2 := &transaction.Transaction{
		GasPrice: 10,
		GasLimit: 500,
		SndAddr:  sndAddr,
	}
	txHash3 := []byte("txHash3")
	tx3 := &transaction.Transaction{}

	recHash1 := []byte("recHash1")
	rec1 := &receipt.Receipt{
		Value:  big.NewInt(100),
		TxHash: txHash1,
	}

	scHash1 := []byte("scHash1")
	scResult1 := &smartContractResult.SmartContractResult{
		OriginalTxHash: txHash1,
	}

	scHash2 := []byte("scHash2")
	scResult2 := &smartContractResult.SmartContractResult{
		OriginalTxHash: txHash2,
		RcvAddr:        sndAddr,
		GasLimit:       500,
		GasPrice:       1,
		Value:          big.NewInt(150),
	}

	rTx1Hash := []byte("rTxHash1")
	rTx1 := &rewardTx.RewardTx{
		Round: 1113,
	}
	rTx2Hash := []byte("rTxHash2")
	rTx2 := &rewardTx.RewardTx{
		Round: 1114,
	}

	body := &dataBlock.Body{
		MiniBlocks: []*dataBlock.MiniBlock{
			{
				TxHashes: [][]byte{txHash1, txHash2},
				Type:     dataBlock.TxBlock,
			},
			{
				TxHashes: [][]byte{txHash3},
				Type:     dataBlock.TxBlock,
			},
			{
				Type:     dataBlock.RewardsBlock,
				TxHashes: [][]byte{rTx1Hash, rTx2Hash},
			},
			{
				TxHashes: [][]byte{recHash1},
				Type:     dataBlock.ReceiptBlock,
			},
			{
				TxHashes: [][]byte{scHash1, scHash2},
				Type:     dataBlock.SmartContractResultBlock,
			},
		},
	}
	header := &dataBlock.Header{}
	txPool := map[string]data.TransactionHandler{
		string(txHash1):  tx1,
		string(txHash2):  tx2,
		string(txHash3):  tx3,
		string(recHash1): rec1,
		string(rTx1Hash): rTx1,
		string(rTx2Hash): rTx2,
	}

	body.MiniBlocks[0].ReceiverShardID = 1
	// insert
	_ = esDatabase.SaveTransactions(body, header, txPool, 0, map[string]bool{})

	header.TimeStamp = 1234
	txPool = map[string]data.TransactionHandler{
		string(txHash1): tx1,
		string(txHash2): tx2,
		string(scHash1): scResult1,
		string(scHash2): scResult2,
	}

	// update
	_ = esDatabase.SaveTransactions(body, header, txPool, 1, map[string]bool{})
}

func TestGetMultiple(t *testing.T) {
	t.Skip("test must run only if you have an elasticsearch server on address http://localhost:9200")

	indexTemplates, indexPolicies := getIndexTemplateAndPolicies()
	dbClient, _ := NewElasticClient(elasticsearch.Config{
		Addresses: []string{"https://search-elrond-test-okohrj6g5r575cvmkwfv6jraki.eu-west-1.es.amazonaws.com/"},
	})

	args := ArgElasticProcessor{
		DBClient:       dbClient,
		Marshalizer:    &mock.MarshalizerMock{},
		Hasher:         &mock.HasherMock{},
		IndexTemplates: indexTemplates,
		IndexPolicies:  indexPolicies,
	}

	esDatabase, _ := NewElasticProcessor(args)

	hashes := []string{
		"57cf251084cd7f79563207c52f938359eebdaf27f91fef1335a076f5dc4873351",
		"9a3beb87930e42b820cbcb5e73b224ebfc707308aa377905eda18d4589e2b093",
	}

	es := esDatabase.(*elasticProcessor)
	response, _ := es.getExistingObjMap(hashes, "transactions")
	fmt.Println(response)
}

func TestIndexTransactionDestinationBeforeSourceShard(t *testing.T) {
	t.Skip("test must run only if you have an elasticsearch server on address http://localhost:9200")

	indexTemplates, indexPolicies := getIndexTemplateAndPolicies()
	dbClient, _ := NewElasticClient(elasticsearch.Config{
		Addresses: []string{"https://search-elrond-test-okohrj6g5r575cvmkwfv6jraki.eu-west-1.es.amazonaws.com/"},
	})

	args := ArgElasticProcessor{
		DBClient:                 dbClient,
		Marshalizer:              &mock.MarshalizerMock{},
		Hasher:                   &mock.HasherMock{},
		AddressPubkeyConverter:   &mock.PubkeyConverterMock{},
		ValidatorPubkeyConverter: &mock.PubkeyConverterMock{},
		IndexTemplates:           indexTemplates,
		IndexPolicies:            indexPolicies,
	}

	esDatabase, _ := NewElasticProcessor(args)

	txHash1 := []byte("txHash1")
	tx1 := &transaction.Transaction{
		GasPrice: 10,
		GasLimit: 500,
	}
	txHash2 := []byte("txHash2")
	sndAddr := []byte("snd")
	tx2 := &transaction.Transaction{
		GasPrice: 10,
		GasLimit: 500,
		SndAddr:  sndAddr,
	}

	header := &dataBlock.Header{}
	txPool := map[string]data.TransactionHandler{
		string(txHash1): tx1,
		string(txHash2): tx2,
	}
	body := &dataBlock.Body{
		MiniBlocks: []*dataBlock.MiniBlock{
			{
				TxHashes: [][]byte{txHash1, txHash2},
				Type:     dataBlock.TxBlock,
			},
		},
	}
	body.MiniBlocks[0].ReceiverShardID = 2
	body.MiniBlocks[0].SenderShardID = 1
	isMBSInDB, _ := esDatabase.SaveMiniblocks(header, body)
	_ = esDatabase.SaveTransactions(body, header, txPool, 2, isMBSInDB)

	txPool = map[string]data.TransactionHandler{
		string(txHash1): tx1,
		string(txHash2): tx2,
	}

	header.ShardID = 1
	isMBSInDB, _ = esDatabase.SaveMiniblocks(header, body)
	_ = esDatabase.SaveTransactions(body, header, txPool, 0, isMBSInDB)
}

func TestDoBulkRequestLimit(t *testing.T) {
	t.Skip("test must run only if you have an elasticsearch server on address http://localhost:9200")

	indexTemplates, indexPolicies := getIndexTemplateAndPolicies()
	dbClient, _ := NewElasticClient(elasticsearch.Config{
		Addresses: []string{"https://search-elrond-test-okohrj6g5r575cvmkwfv6jraki.eu-west-1.es.amazonaws.com/"},
	})

	args := ArgElasticProcessor{
		DBClient:                 dbClient,
		Marshalizer:              &mock.MarshalizerMock{},
		Hasher:                   &mock.HasherMock{},
		AddressPubkeyConverter:   &mock.PubkeyConverterMock{},
		ValidatorPubkeyConverter: &mock.PubkeyConverterMock{},
		IndexTemplates:           indexTemplates,
		IndexPolicies:            indexPolicies,
	}

	esDatabase, _ := NewElasticProcessor(args)
	//Generate transaction and hashes
	numTransactions := 1
	dataSize := 900001
	for i := 0; i < 1000; i++ {
		txs, hashes := generateTransactions(numTransactions, dataSize)

		header := &dataBlock.Header{}
		txsPool := make(map[string]data.TransactionHandler)
		for j := 0; j < numTransactions; j++ {
			txsPool[hashes[j]] = &txs[j]
		}

		miniblock := &dataBlock.MiniBlock{
			TxHashes: make([][]byte, numTransactions),
			Type:     dataBlock.TxBlock,
		}
		for j := 0; j < numTransactions; j++ {
			miniblock.TxHashes[j] = []byte(hashes[j])
		}

		body := &dataBlock.Body{
			MiniBlocks: []*dataBlock.MiniBlock{
				miniblock,
			},
		}
		body.MiniBlocks[0].ReceiverShardID = 2
		body.MiniBlocks[0].SenderShardID = 1

		_ = esDatabase.SaveTransactions(body, header, txsPool, 2, map[string]bool{})
	}
}<|MERGE_RESOLUTION|>--- conflicted
+++ resolved
@@ -42,13 +42,8 @@
 	}
 }
 
-<<<<<<< HEAD
-func createMockElasticProcessorArgs() ElasticProcessorArgs {
-	return ElasticProcessorArgs{
-=======
 func createMockElasticProcessorArgs() ArgElasticProcessor {
 	return ArgElasticProcessor{
->>>>>>> 63c3513f
 		AddressPubkeyConverter:   mock.NewPubkeyConverterMock(32),
 		ValidatorPubkeyConverter: mock.NewPubkeyConverterMock(32),
 		Hasher:                   &mock.HasherMock{},
