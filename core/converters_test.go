--- conflicted
+++ resolved
@@ -306,8 +306,73 @@
 	for sh, cnt := range counts {
 		fmt.Printf("Shard %d:\n\t\t%d accounts\n", sh, cnt)
 	}
-<<<<<<< HEAD
-
-=======
->>>>>>> 5c686850
+}
+
+func TestAssignShardForPubKeyWhenNotSpecified(t *testing.T) {
+	t.Parallel()
+
+	numShards := uint32(3)
+
+	key := []byte{5, 7, 4} // 4 % 4 = 0
+	require.Equal(t, uint32(0), core.AssignShardForPubKeyWhenNotSpecified(key, numShards))
+
+	key = []byte{5, 7, 5} // 5 % 4 = 1
+	require.Equal(t, uint32(1), core.AssignShardForPubKeyWhenNotSpecified(key, numShards))
+
+	key = []byte{5, 7, 6} // 6 % 4 = 2
+	require.Equal(t, uint32(2), core.AssignShardForPubKeyWhenNotSpecified(key, numShards))
+
+	key = []byte{5, 7, 7} // 7 % 4 = 3 => metachain
+	require.Equal(t, core.MetachainShardId, core.AssignShardForPubKeyWhenNotSpecified(key, numShards))
+
+	key = []byte{5, 7, 8} // 8 % 4 = 0
+	require.Equal(t, uint32(0), core.AssignShardForPubKeyWhenNotSpecified(key, numShards))
+
+	key = []byte{} // empty
+	require.Equal(t, uint32(0), core.AssignShardForPubKeyWhenNotSpecified(key, numShards))
+}
+
+func TestAssignShardForPubKeyWhenNotSpecifiedShouldReturnSameShardForSameKey(t *testing.T) {
+	t.Parallel()
+
+	key := []byte("test pub key number 0")
+	numShards := uint32(3)
+
+	result0 := core.AssignShardForPubKeyWhenNotSpecified(key, numShards)
+	result1 := core.AssignShardForPubKeyWhenNotSpecified(key, numShards)
+
+	require.Equal(t, result0, result1)
+}
+
+func TestShardAssignment(t *testing.T) {
+	t.Skip()
+
+	keyGen := signing.NewKeyGenerator(mcl.NewSuiteBLS12())
+	generatePubKey := func() []byte {
+		_, pk := keyGen.GeneratePair()
+		pkB, _ := pk.ToByteArray()
+
+		return pkB
+	}
+
+	numShards := uint32(3)
+	counts := map[uint32]uint64{
+		0:                     0,
+		1:                     0,
+		2:                     0,
+		core.MetachainShardId: 0,
+	}
+
+	numAccounts := 1000
+
+	for i := 0; i < numAccounts; i++ {
+		pubKey := generatePubKey()
+		shId := core.AssignShardForPubKeyWhenNotSpecified(pubKey, numShards)
+		counts[shId]++
+	}
+
+	for sh, cnt := range counts {
+		fmt.Printf("Shard %d:\n\t\t%d accounts\n", sh, cnt)
+	}
+
 }