package core

import (
	"math"
	"time"
)

// PeerType represents the type of a peer
type PeerType string

// EligibleList represents the list of peers who participate in consensus inside a shard
const EligibleList PeerType = "eligible"

// WaitingList represents the list of peers who don't participate in consensus but will join the next epoch
const WaitingList PeerType = "waiting"

// LeavingList represents the list of peers who were taken out of eligible and waiting because of rating
const LeavingList PeerType = "leaving"

// InactiveList represents the list of peers who were taken out because they were leaving
const InactiveList PeerType = "inactive"

// JailedList represents the list of peers who have stake but are in jail
const JailedList PeerType = "jailed"

// ObserverList represents the list of peers who don't participate in consensus but will join the next epoch
const ObserverList PeerType = "observer"

// NewList -
const NewList PeerType = "new"

// CombinedPeerType - represents the combination of two peerTypes
const CombinedPeerType = "%s (%s)"

// UnVersionedAppString represents the default app version that indicate that the binary wasn't build by setting
// the appVersion flag
const UnVersionedAppString = "undefined"

// NodeType represents the node's role in the network
type NodeType string

// NodeTypeObserver signals that a node is running as observer node
const NodeTypeObserver NodeType = "observer"

// NodeTypeValidator signals that a node is running as validator node
const NodeTypeValidator NodeType = "validator"

// DisabledShardIDAsObserver defines the uint32 identifier which tells that the node hasn't configured any preferred
// shard to start in as observer
const DisabledShardIDAsObserver = uint32(0xFFFFFFFF) - 7

// pkPrefixSize specifies the max numbers of chars to be displayed from one publc key
const pkPrefixSize = 12

// FileModeUserReadWrite represents the permission for a file which allows the user for reading and writing
const FileModeUserReadWrite = 0600

// MaxTxNonceDeltaAllowed specifies the maximum difference between an account's nonce and a received transaction's nonce
// in order to mark the transaction as valid.
const MaxTxNonceDeltaAllowed = 30000

// MaxBulkTransactionSize specifies the maximum size of one bulk with txs which can be send over the network
//TODO convert this const into a var and read it from config when this code moves to another binary
const MaxBulkTransactionSize = 1 << 18 //256KB bulks

// NodesSetupJsonFileName specifies the name of the json file which contains the setup of the nodes
const NodesSetupJsonFileName = "nodesSetup.json"

// ConsensusTopic is the topic used in consensus algorithm
const ConsensusTopic = "consensus"

// HeartbeatTopic is the topic used for heartbeat signaling
const HeartbeatTopic = "heartbeat"

// PathShardPlaceholder represents the placeholder for the shard ID in paths
const PathShardPlaceholder = "[S]"

// PathEpochPlaceholder represents the placeholder for the epoch number in paths
const PathEpochPlaceholder = "[E]"

// PathIdentifierPlaceholder represents the placeholder for the identifier in paths
const PathIdentifierPlaceholder = "[I]"

// MetricCurrentRound is the metric for monitoring the current round of a node
const MetricCurrentRound = "erd_current_round"

// MetricNonce is the metric for monitoring the nonce of a node
const MetricNonce = "erd_nonce"

// MetricNonceForTPS is the metric for monitoring the nonce of a node used in TPS benchmarks
const MetricNonceForTPS = "erd_nonce_for_tps"

// MetricProbableHighestNonce is the metric for monitoring the max speculative nonce received by the node by listening on the network
const MetricProbableHighestNonce = "erd_probable_highest_nonce"

// MetricNumConnectedPeers is the metric for monitoring the number of connected peers
const MetricNumConnectedPeers = "erd_num_connected_peers"

// MetricNumConnectedPeersClassification is the metric for monitoring the number of connected peers split on the connection type
const MetricNumConnectedPeersClassification = "erd_num_connected_peers_classification"

// MetricSynchronizedRound is the metric for monitoring the synchronized round of a node
const MetricSynchronizedRound = "erd_synchronized_round"

// MetricIsSyncing is the metric for monitoring if a node is syncing
const MetricIsSyncing = "erd_is_syncing"

// MetricPublicKeyBlockSign is the metric for monitoring public key of a node used in block signing
const MetricPublicKeyBlockSign = "erd_public_key_block_sign"

// MetricShardId is the metric for monitoring shard id of a node
const MetricShardId = "erd_shard_id"

// MetricNumShardsWithoutMetacahin is the metric for monitoring the number of shards (excluding meta)
const MetricNumShardsWithoutMetacahin = "erd_num_shards_without_meta"

// MetricTxPoolLoad is the metric for monitoring number of transactions from pool of a node
const MetricTxPoolLoad = "erd_tx_pool_load"

// MetricCountLeader is the metric for monitoring number of rounds when a node was leader
const MetricCountLeader = "erd_count_leader"

// MetricCountConsensus is the metric for monitoring number of rounds when a node was in consensus group
const MetricCountConsensus = "erd_count_consensus"

// MetricCountAcceptedBlocks is the metric for monitoring number of blocks that was accepted proposed by a node
const MetricCountAcceptedBlocks = "erd_count_accepted_blocks"

// MetricNodeType is the metric for monitoring the type of the node
const MetricNodeType = "erd_node_type"

// MetricLiveValidatorNodes is the metric for monitoring live validators on the network
const MetricLiveValidatorNodes = "erd_live_validator_nodes"

// MetricConnectedNodes is the metric for monitoring total connected nodes on the network
const MetricConnectedNodes = "erd_connected_nodes"

// MetricCpuLoadPercent is the metric for monitoring CPU load [%]
const MetricCpuLoadPercent = "erd_cpu_load_percent"

// MetricMemLoadPercent is the metric for monitoring memory load [%]
const MetricMemLoadPercent = "erd_mem_load_percent"

// MetricMemTotal is the metric for monitoring total memory bytes
const MetricMemTotal = "erd_mem_total"

// MetricMemUsedGolang is a metric for monitoring the memory ("total")
const MetricMemUsedGolang = "erd_mem_used_golang"

// MetricMemUsedSystem is a metric for monitoring the memory ("sys mem")
const MetricMemUsedSystem = "erd_mem_used_sys"

// MetricMemHeapInUse is a metric for monitoring the memory ("heap in use")
const MetricMemHeapInUse = "erd_mem_heap_inuse"

// MetricMemStackInUse is a metric for monitoring the memory ("stack in use")
const MetricMemStackInUse = "erd_mem_stack_inuse"

// MetricNetworkRecvPercent is the metric for monitoring network receive load [%]
const MetricNetworkRecvPercent = "erd_network_recv_percent"

// MetricNetworkRecvBps is the metric for monitoring network received bytes per second
const MetricNetworkRecvBps = "erd_network_recv_bps"

// MetricNetworkRecvBpsPeak is the metric for monitoring network received peak bytes per second
const MetricNetworkRecvBpsPeak = "erd_network_recv_bps_peak"

// MetricNetworkSentPercent is the metric for monitoring network sent load [%]
const MetricNetworkSentPercent = "erd_network_sent_percent"

// MetricNetworkSentBps is the metric for monitoring network sent bytes per second
const MetricNetworkSentBps = "erd_network_sent_bps"

// MetricNetworkSentBpsPeak is the metric for monitoring network sent peak bytes per second
const MetricNetworkSentBpsPeak = "erd_network_sent_bps_peak"

// MetricRoundTime is the metric for round time in seconds
const MetricRoundTime = "erd_round_time"

// MetricEpochNumber is the metric for the number of epoch
const MetricEpochNumber = "erd_epoch_number"

// MetricAppVersion is the metric for the current app version
const MetricAppVersion = "erd_app_version"

// MetricNumTxInBlock is the metric for the number of transactions in the proposed block
const MetricNumTxInBlock = "erd_num_tx_block"

// MetricConsensusState is the metric for consensus state of node proposer,participant or not consensus group
const MetricConsensusState = "erd_consensus_state"

// MetricNumMiniBlocks is the metric for number of miniblocks in a block
const MetricNumMiniBlocks = "erd_num_mini_blocks"

// MetricConsensusRoundState is the metric for consensus round state for a block
const MetricConsensusRoundState = "erd_consensus_round_state"

// MetricCrossCheckBlockHeight is the metric that store cross block height
const MetricCrossCheckBlockHeight = "erd_cross_check_block_height"

// MetricNumProcessedTxs is the metric that stores the number of transactions processed
const MetricNumProcessedTxs = "erd_num_transactions_processed"

// MetricCurrentBlockHash is the metric that stores the current block hash
const MetricCurrentBlockHash = "erd_current_block_hash"

// MetricCurrentRoundTimestamp is the metric that stores current round timestamp
const MetricCurrentRoundTimestamp = "erd_current_round_timestamp"

// MetricHeaderSize is the metric that stores the current block size
const MetricHeaderSize = "erd_current_block_size"

// MetricMiniBlocksSize is the metric that stores the current block size
const MetricMiniBlocksSize = "erd_mini_blocks_size"

// MetricNumShardHeadersFromPool is the metric that stores number of shard header from pool
const MetricNumShardHeadersFromPool = "erd_num_shard_headers_from_pool"

// MetricNumShardHeadersProcessed is the metric that stores number of shard header processed
const MetricNumShardHeadersProcessed = "erd_num_shard_headers_processed"

// MetricNumTimesInForkChoice is the metric that counts how many time a node was in fork choice
const MetricNumTimesInForkChoice = "erd_fork_choice_count"

// MetricHighestFinalBlock is the metric for the nonce of the highest final block
const MetricHighestFinalBlock = "erd_highest_final_nonce"

// MetricLatestTagSoftwareVersion is the metric that stores the latest tag software version
const MetricLatestTagSoftwareVersion = "erd_latest_tag_software_version"

// MetricCountConsensusAcceptedBlocks is the metric for monitoring number of blocks accepted when the node was in consensus group
const MetricCountConsensusAcceptedBlocks = "erd_count_consensus_accepted_blocks"

// MetricRewardsValue is the metric that stores rewards value
const MetricRewardsValue = "erd_rewards_value"

// MetricNodeDisplayName is the metric that stores the name of the node
const MetricNodeDisplayName = "erd_node_display_name"

// MetricConsensusGroupSize is the metric for consensus group size for the current shard/meta
const MetricConsensusGroupSize = "erd_consensus_group_size"

// MetricShardConsensusGroupSize is the metric for the shard consensus group size
const MetricShardConsensusGroupSize = "erd_shard_consensus_group_size"

// MetricMetaConsensusGroupSize is the metric for the metachain consensus group size
const MetricMetaConsensusGroupSize = "erd_meta_consensus_group_size"

// MetricNumNodesPerShard is the metric which holds the number of nodes in a shard
const MetricNumNodesPerShard = "erd_num_nodes_in_shard"

// MetricNumMetachainNodes is the metric which holds the number of nodes in metachain
const MetricNumMetachainNodes = "erd_num_metachain_nodes"

//MetricNumValidators is the metric for the number of validators
const MetricNumValidators = "erd_num_validators"

// MetricPeerType is the metric which tells the peer's type (in eligible list, in waiting list, or observer)
const MetricPeerType = "erd_peer_type"

//MetricLeaderPercentage is the metric for leader rewards percentage
const MetricLeaderPercentage = "erd_leader_percentage"

//MetricDenomination is the metric for exposing the denomination
const MetricDenomination = "erd_denomination"

// MetricRoundAtEpochStart is the metric for storing the first round of the current epoch
const MetricRoundAtEpochStart = "erd_round_at_epoch_start"

// MetricNonceAtEpochStart is the metric for storing the first nonce of the current epoch
const MetricNonceAtEpochStart = "erd_nonce_at_epoch_start"

// MetricRoundsPerEpoch is the metric that tells the number of rounds in an epoch
const MetricRoundsPerEpoch = "erd_rounds_per_epoch"

// MetricRoundsPassedInCurrentEpoch is the metric that tells the number of rounds passed in current epoch
const MetricRoundsPassedInCurrentEpoch = "erd_rounds_passed_in_current_epoch"

// MetricNoncesPassedInCurrentEpoch is the metric that tells the number of nonces passed in current epoch
const MetricNoncesPassedInCurrentEpoch = "erd_nonces_passed_in_current_epoch"

//MetricReceivedProposedBlock is the metric that specify the moment in the round when the received block has reached the
//current node. The value is provided in percent (0 meaning it has been received just after the round started and
//100 meaning that the block has been received in the last moment of the round)
const MetricReceivedProposedBlock = "erd_consensus_received_proposed_block"

//MetricCreatedProposedBlock is the metric that specify the percent of the block subround used for header and body
//creation (0 meaning that the block was created in no-time and 100 meaning that the block creation used all the
//subround spare duration)
const MetricCreatedProposedBlock = "erd_consensus_created_proposed_block"

//MetricProcessedProposedBlock is the metric that specify the percent of the block subround used for header and body
//processing (0 meaning that the block was processed in no-time and 100 meaning that the block processing used all the
//subround spare duration)
const MetricProcessedProposedBlock = "erd_consensus_processed_proposed_block"

// MetricMinGasPrice is the metric that specifies min gas price
const MetricMinGasPrice = "erd_min_gas_price"

// MetricMinGasLimit is the metric that specifies the minimum gas limit
const MetricMinGasLimit = "erd_min_gas_limit"

// MetricMinTransactionVersion is the metric that specifies the minimum transaction version
const MetricMinTransactionVersion = "erd_min_transaction_version"

// MetricGasPerDataByte is the metric that specifies the required gas for a data byte
const MetricGasPerDataByte = "erd_gas_per_data_byte"

// MetricChainId is the metric that specifies current chain id
const MetricChainId = "erd_chain_id"

// MetricStartTime is the metric that specifies the genesis start time
const MetricStartTime = "erd_start_time"

// MetricRoundDuration is the metric that specifies the round duration in milliseconds
const MetricRoundDuration = "erd_round_duration"

// MetricPeakTPS holds the peak transactions per second
const MetricPeakTPS = "erd_peak_tps"

// MetricLastBlockTxCount holds the number of transactions in the last block
const MetricLastBlockTxCount = "erd_last_block_tx_count"

// MetricAverageBlockTxCount holds the average count of transactions in a block
const MetricAverageBlockTxCount = "erd_average_block_tx_count"

// LastNonceKeyMetricsStorage holds the key used for storing the last nonce for stored metrics
const LastNonceKeyMetricsStorage = "lastNonce"

// MetachainShardId will be used to identify a shard ID as metachain
const MetachainShardId = uint32(0xFFFFFFFF)

// AllShardId will be used to identify that a message is for all shards
const AllShardId = uint32(0xFFFFFFF0)

// MegabyteSize represents the size in bytes of a megabyte
const MegabyteSize = 1024 * 1024

// BaseOperationCost represents the field name for base operation costs
const BaseOperationCost = "BaseOperationCost"

// BuiltInCost represents the field name for built in operation costs
const BuiltInCost = "BuiltInCost"

// MetaChainSystemSCsCost represents the field name for metachain system smart contract operation costs
const MetaChainSystemSCsCost = "MetaChainSystemSCsCost"

<<<<<<< HEAD
// ElrondAPICost represents the field name of the Elrond SC API (EEI) gas costs
const ElrondAPICost = "ElrondAPICost"

// AsyncCallStep is the field name for the gas cost for any of the two steps required to execute an async call
const AsyncCallStepField = "AsyncCallStep"

// AsyncCallbackGasLock is the field name for the gas amount to be locked
// before executing the destination async call, to be put aside for the async callback
const AsyncCallbackGasLockField = "AsyncCallbackGasLock"

// TransactionStatus is the type used to represent the status of a transaction
type TransactionStatus string

const (
	// TxStatusReceived represents the status of a transaction which was received but not yet executed
	TxStatusReceived TransactionStatus = "received"
	// TxStatusPartiallyExecuted represent the status of a transaction which was received and executed on source shard
	TxStatusPartiallyExecuted TransactionStatus = "partially-executed"
	// TxStatusExecuted represents the status of a transaction which was received and executed
	TxStatusExecuted TransactionStatus = "executed"
	// TxStatusNotExecuted represents the status of a transaction which was received and not executed
	TxStatusNotExecuted TransactionStatus = "not-executed"
	// TxStatusInvalid represents the status of a transaction which was considered invalid
	TxStatusInvalid TransactionStatus = "invalid"
)

=======
>>>>>>> 6fe498b8
const (
	// StorerOrder defines the order of storers to be notified of a start of epoch event
	StorerOrder = iota
	// NodesCoordinatorOrder defines the order in which NodesCoordinator is notified of a start of epoch event
	NodesCoordinatorOrder
	// ConsensusOrder defines the order in which Consensus is notified of a start of epoch event
	ConsensusOrder
	// NetworkShardingOrder defines the order in which the network sharding subsystem is notified of a start of epoch event
	NetworkShardingOrder
	// IndexerOrder defines the order in which Indexer is notified of a start of epoch event
	IndexerOrder
)

// NodeState specifies what type of state a node could have
type NodeState int

const (
	// NsSynchronized defines ID of a state of synchronized
	NsSynchronized NodeState = iota
	// NsNotSynchronized defines ID of a state of not synchronized
	NsNotSynchronized
	// NsNotCalculated defines ID of a state which is not calculated
	NsNotCalculated
)

// MetricP2PPeerInfo is the metric for the node's p2p info
const MetricP2PPeerInfo = "erd_p2p_peer_info"

// MetricP2PIntraShardValidators is the metric that outputs the intra-shard connected validators
const MetricP2PIntraShardValidators = "erd_p2p_intra_shard_validators"

// MetricP2PCrossShardValidators is the metric that outputs the cross-shard connected validators
const MetricP2PCrossShardValidators = "erd_p2p_cross_shard_validators"

// MetricP2PIntraShardObservers is the metric that outputs the intra-shard connected observers
const MetricP2PIntraShardObservers = "erd_p2p_intra_shard_observers"

// MetricP2PCrossShardObservers is the metric that outputs the cross-shard connected observers
const MetricP2PCrossShardObservers = "erd_p2p_cross_shard_observers"

// MetricP2PUnknownPeers is the metric that outputs the unknown-shard connected peers
const MetricP2PUnknownPeers = "erd_p2p_unknown_shard_peers"

// MetricP2PNumConnectedPeersClassification is the metric for monitoring the number of connected peers split on the connection type
const MetricP2PNumConnectedPeersClassification = "erd_p2p_num_connected_peers_classification"

// HighestRoundFromBootStorage is the key for the highest round that is saved in storage
const HighestRoundFromBootStorage = "highestRoundFromBootStorage"

// TriggerRegistryKeyPrefix is the key prefix to save epoch start registry to storage
const TriggerRegistryKeyPrefix = "epochStartTrigger_"

// TriggerRegistryInitialKeyPrefix is the key prefix to save initial data to storage
const TriggerRegistryInitialKeyPrefix = "initial_value_epoch_"

// NodesCoordinatorRegistryKeyPrefix is the key prefix to save epoch start registry to storage
const NodesCoordinatorRegistryKeyPrefix = "indexHashed_"

// BuiltInFunctionClaimDeveloperRewards is the key for the claim developer rewards built-in function
const BuiltInFunctionClaimDeveloperRewards = "ClaimDeveloperRewards"

// BuiltInFunctionChangeOwnerAddress is the key for the change owner built in function built-in function
const BuiltInFunctionChangeOwnerAddress = "ChangeOwnerAddress"

// BuiltInFunctionSetUserName is the key for the set user name built-in function
const BuiltInFunctionSetUserName = "SetUserName"

// BuiltInFunctionSaveKeyValue is the key for the save key value built-in function
const BuiltInFunctionSaveKeyValue = "SaveKeyValue"

// BuiltInFunctionESDTTransfer is the key for the elrond standard digital token transfer built-in function
const BuiltInFunctionESDTTransfer = "ESDTTransfer"

// RelayedTransaction is the key for the elrond meta/gassless/relayed transaction standard
const RelayedTransaction = "relayedTx"

// SCDeployInitFunctionName is the key for the function which is called at smart contract deploy time
const SCDeployInitFunctionName = "_init"

// ShuffledOut signals that a restart is pending because the node was shuffled out
const ShuffledOut = "shuffledOut"

// MaxRetriesToCreateDB represents the maximum number of times to try to create DB if it failed
const MaxRetriesToCreateDB = 10

// SleepTimeBetweenCreateDBRetries represents the number of seconds to sleep between DB creates
const SleepTimeBetweenCreateDBRetries = 5 * time.Second

// ElrondProtectedKeyPrefix is the key prefix which is protected from writing in the trie - only for special builtin functions
const ElrondProtectedKeyPrefix = "ELROND"

// MaxSoftwareVersionLengthInBytes represents the maximum length for the software version to be saved in block header
const MaxSoftwareVersionLengthInBytes = 10

// ExtraDelayForBroadcastBlockInfo represents the number of seconds to wait since a block has been broadcast and the
// moment when its components, like mini blocks and transactions, would be broadcast too
const ExtraDelayForBroadcastBlockInfo = 1 * time.Second

// ExtraDelayBetweenBroadcastMbsAndTxs represents the number of seconds to wait since miniblocks have been broadcast
// and the moment when theirs transactions would be broadcast too
const ExtraDelayBetweenBroadcastMbsAndTxs = 1 * time.Second

// ExtraDelayForRequestBlockInfo represents the number of seconds to wait since a block has been received and the
// moment when its components, like mini blocks and transactions, would be requested too if they are still missing
const ExtraDelayForRequestBlockInfo = ExtraDelayForBroadcastBlockInfo + ExtraDelayBetweenBroadcastMbsAndTxs + time.Second

// CommitMaxTime represents max time accepted for a commit action, after which a warn message is displayed
const CommitMaxTime = 3 * time.Second

// PutInStorerMaxTime represents max time accepted for a put action, after which a warn message is displayed
const PutInStorerMaxTime = time.Second

// DefaultUnstakedEpoch represents the default epoch that is set for a validator that has not unstaked yet
const DefaultUnstakedEpoch = math.MaxUint32

// InvalidMessageBlacklistDuration represents the time to keep a peer in the black list if it sends a message that
// does not follow the protocol: example not useing the same marshaler as the other peers
const InvalidMessageBlacklistDuration = time.Second * 3600

// MaxNumShards represents the maximum number of shards possible in the system
const MaxNumShards = 256

// PublicKeyBlacklistDuration represents the time to keep a public key in the black list if it will degrade its
// rating to a minimum threshold due to improper messages
const PublicKeyBlacklistDuration = time.Second * 7200

// WrongP2PMessageBlacklistDuration represents the time to keep a peer id in the blacklist if it sends a message that
// do not follow this protocol
const WrongP2PMessageBlacklistDuration = time.Second * 7200

// MaxWaitingTimeToReceiveRequestedItem represents the maximum waiting time in seconds needed to receive the requested items
const MaxWaitingTimeToReceiveRequestedItem = 5 * time.Second

// DefaultLogProfileIdentifier represents the default log profile used when the logviewer/termui applications do not
// need to change the current logging profile
const DefaultLogProfileIdentifier = "[default log profile]"<|MERGE_RESOLUTION|>--- conflicted
+++ resolved
@@ -345,35 +345,16 @@
 // MetaChainSystemSCsCost represents the field name for metachain system smart contract operation costs
 const MetaChainSystemSCsCost = "MetaChainSystemSCsCost"
 
-<<<<<<< HEAD
 // ElrondAPICost represents the field name of the Elrond SC API (EEI) gas costs
 const ElrondAPICost = "ElrondAPICost"
 
-// AsyncCallStep is the field name for the gas cost for any of the two steps required to execute an async call
+// AsyncCallStepField is the field name for the gas cost for any of the two steps required to execute an async call
 const AsyncCallStepField = "AsyncCallStep"
 
-// AsyncCallbackGasLock is the field name for the gas amount to be locked
+// AsyncCallbackGasLockField is the field name for the gas amount to be locked
 // before executing the destination async call, to be put aside for the async callback
 const AsyncCallbackGasLockField = "AsyncCallbackGasLock"
 
-// TransactionStatus is the type used to represent the status of a transaction
-type TransactionStatus string
-
-const (
-	// TxStatusReceived represents the status of a transaction which was received but not yet executed
-	TxStatusReceived TransactionStatus = "received"
-	// TxStatusPartiallyExecuted represent the status of a transaction which was received and executed on source shard
-	TxStatusPartiallyExecuted TransactionStatus = "partially-executed"
-	// TxStatusExecuted represents the status of a transaction which was received and executed
-	TxStatusExecuted TransactionStatus = "executed"
-	// TxStatusNotExecuted represents the status of a transaction which was received and not executed
-	TxStatusNotExecuted TransactionStatus = "not-executed"
-	// TxStatusInvalid represents the status of a transaction which was considered invalid
-	TxStatusInvalid TransactionStatus = "invalid"
-)
-
-=======
->>>>>>> 6fe498b8
 const (
 	// StorerOrder defines the order of storers to be notified of a start of epoch event
 	StorerOrder = iota
