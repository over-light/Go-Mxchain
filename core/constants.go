--- conflicted
+++ resolved
@@ -493,13 +493,11 @@
 // ElrondProtectedKeyPrefix is the key prefix which is protected from writing in the trie - only for special builtin functions
 const ElrondProtectedKeyPrefix = "ELROND"
 
-<<<<<<< HEAD
 // DelegationSystemSCKey is the key under which there is data in case of system delegation smart contracts
 const DelegationSystemSCKey = "delegation"
-=======
+
 // ESDTKeyIdentifier is the key prefix for esdt tokens
 const ESDTKeyIdentifier = "esdt"
->>>>>>> c1f2f16b
 
 // MaxSoftwareVersionLengthInBytes represents the maximum length for the software version to be saved in block header
 const MaxSoftwareVersionLengthInBytes = 10
