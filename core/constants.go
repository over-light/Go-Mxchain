--- conflicted
+++ resolved
@@ -203,24 +203,6 @@
 const MetricCommunityPercentage = "erd_metric_community_percentage"
 
 //MetricDenominationCoefficient is the metric for denomination coefficient that is used in views
-<<<<<<< HEAD
-const MetricDenominationCoefficient = "erc_metric_denomination_coefficient"
-
-// MetricP2pPeerInfo is the metric for the node's p2p info
-const MetricP2pPeerInfo = "erd_p2p_peer_info"
-
-// MetricP2pIntraShardConnectedPeers is the metric that outputs the intra-shard connected peers
-const MetricP2pIntraShardConnectedPeers = "erd_p2p_intra_shard_peers"
-
-// MetricP2pCrossShardConnectedPeers is the metric that outputs the cross-shard connected peers
-const MetricP2pCrossShardConnectedPeers = "erd_p2p_cross_shard_peers"
-
-// MetricP2pUnknownShardConnectedPeers is the metric that outputs the unknown-shard connected peers
-const MetricP2pUnknownShardConnectedPeers = "erd_p2p_unknown_shard_peers"
-
-// MetricP2pNumConnectedPeersClassification is the metric for monitoring the number of connected peers split on the connection type
-const MetricP2pNumConnectedPeersClassification = "erd_p2p_num_connected_peers_classification"
-=======
 const MetricDenominationCoefficient = "erd_metric_denomination_coefficient"
 
 //MetricReceivedProposedBlock is the metric that specify the moment in the round when the received block has reached the
@@ -240,4 +222,18 @@
 
 // MegabyteSize represents the size in bytes of a megabyte
 const MegabyteSize = 1024 * 1024
->>>>>>> 1b4b5936
+
+// MetricP2pPeerInfo is the metric for the node's p2p info
+const MetricP2pPeerInfo = "erd_p2p_peer_info"
+
+// MetricP2pIntraShardConnectedPeers is the metric that outputs the intra-shard connected peers
+const MetricP2pIntraShardConnectedPeers = "erd_p2p_intra_shard_peers"
+
+// MetricP2pCrossShardConnectedPeers is the metric that outputs the cross-shard connected peers
+const MetricP2pCrossShardConnectedPeers = "erd_p2p_cross_shard_peers"
+
+// MetricP2pUnknownShardConnectedPeers is the metric that outputs the unknown-shard connected peers
+const MetricP2pUnknownShardConnectedPeers = "erd_p2p_unknown_shard_peers"
+
+// MetricP2pNumConnectedPeersClassification is the metric for monitoring the number of connected peers split on the connection type
+const MetricP2pNumConnectedPeersClassification = "erd_p2p_num_connected_peers_classification"