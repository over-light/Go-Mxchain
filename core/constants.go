package core

// PeerType represents the type of a peer
type PeerType string

// EligibleList represents the list of peers who participate in consensus inside a shard
const EligibleList PeerType = "eligible"

// WaitingList represents the list of peers who don't participate in consensus but will join the next epoch
const WaitingList PeerType = "waiting"

// LeavingList represents the list of peers who were taken out of eligible and waiting because of rating
const LeavingList PeerType = "leaving"

// ObserverList represents the list of peers who don't participate in consensus but will join the next epoch
const ObserverList PeerType = "observer"

// NewList -
const NewList PeerType = "new"

// UnVersionedAppString represents the default app version that indicate that the binary wasn't build by setting
// the appVersion flag
const UnVersionedAppString = "undefined"

// NodeType represents the node's role in the network
type NodeType string

// NodeTypeObserver signals that a node is running as observer node
const NodeTypeObserver NodeType = "observer"

// NodeTypeValidator signals that a node is running as validator node
const NodeTypeValidator NodeType = "validator"

// pkPrefixSize specifies the max numbers of chars to be displayed from one publc key
const pkPrefixSize = 12

// FileModeUserReadWrite represents the permission for a file which allows the user for reading and writing
const FileModeUserReadWrite = 0600

// MaxTxNonceDeltaAllowed specifies the maximum difference between an account's nonce and a received transaction's nonce
// in order to mark the transaction as valid.
const MaxTxNonceDeltaAllowed = 30000

// MaxBulkTransactionSize specifies the maximum size of one bulk with txs which can be send over the network
//TODO convert this const into a var and read it from config when this code moves to another binary
const MaxBulkTransactionSize = 2 << 17 //128KB bulks

// ConsensusTopic is the topic used in consensus algorithm
const ConsensusTopic = "consensus"

// HeartbeatTopic is the topic used for heartbeat signaling
const HeartbeatTopic = "heartbeat"

// PathShardPlaceholder represents the placeholder for the shard ID in paths
const PathShardPlaceholder = "[S]"

// PathEpochPlaceholder represents the placeholder for the epoch number in paths
const PathEpochPlaceholder = "[E]"

// PathIdentifierPlaceholder represents the placeholder for the identifier in paths
const PathIdentifierPlaceholder = "[I]"

// MetricCurrentRound is the metric for monitoring the current round of a node
const MetricCurrentRound = "erd_current_round"

// MetricNonce is the metric for monitoring the nonce of a node
const MetricNonce = "erd_nonce"

// MetricProbableHighestNonce is the metric for monitoring the max speculative nonce received by the node by listening on the network
const MetricProbableHighestNonce = "erd_probable_highest_nonce"

// MetricNumConnectedPeers is the metric for monitoring the number of connected peers
const MetricNumConnectedPeers = "erd_num_connected_peers"

// MetricNumConnectedPeersClassification is the metric for monitoring the number of connected peers split on the connection type
const MetricNumConnectedPeersClassification = "erd_num_connected_peers_classification"

// MetricSynchronizedRound is the metric for monitoring the synchronized round of a node
const MetricSynchronizedRound = "erd_synchronized_round"

// MetricIsSyncing is the metric for monitoring if a node is syncing
const MetricIsSyncing = "erd_is_syncing"

// MetricPublicKeyBlockSign is the metric for monitoring public key of a node used in block signing
const MetricPublicKeyBlockSign = "erd_public_key_block_sign"

// MetricShardId is the metric for monitoring shard id of a node
const MetricShardId = "erd_shard_id"

// MetricTxPoolLoad is the metric for monitoring number of transactions from pool of a node
const MetricTxPoolLoad = "erd_tx_pool_load"

// MetricCountLeader is the metric for monitoring number of rounds when a node was leader
const MetricCountLeader = "erd_count_leader"

// MetricCountConsensus is the metric for monitoring number of rounds when a node was in consensus group
const MetricCountConsensus = "erd_count_consensus"

// MetricCountAcceptedBlocks is the metric for monitoring number of blocks that was accepted proposed by a node
const MetricCountAcceptedBlocks = "erd_count_accepted_blocks"

// MetricNodeType is the metric for monitoring the type of the node
const MetricNodeType = "erd_node_type"

// MetricLiveValidatorNodes is the metric for monitoring live validators on the network
const MetricLiveValidatorNodes = "erd_live_validator_nodes"

// MetricConnectedNodes is the metric for monitoring total connected nodes on the network
const MetricConnectedNodes = "erd_connected_nodes"

// MetricCpuLoadPercent is the metric for monitoring CPU load [%]
const MetricCpuLoadPercent = "erd_cpu_load_percent"

// MetricMemLoadPercent is the metric for monitoring memory load [%]
const MetricMemLoadPercent = "erd_mem_load_percent"

// MetricMemTotal is the metric for monitoring total memory bytes
const MetricMemTotal = "erd_mem_total"

// MetricMemUsedGolang is the metric that stores the total memory used by golang in bytes
const MetricMemUsedGolang = "erd_mem_used_golang"

// MetricMemUsedSystem is the metric that stores the total memory used by the system in bytes
const MetricMemUsedSystem = "erd_mem_used_sys"

// MetricNetworkRecvPercent is the metric for monitoring network receive load [%]
const MetricNetworkRecvPercent = "erd_network_recv_percent"

// MetricNetworkRecvBps is the metric for monitoring network received bytes per second
const MetricNetworkRecvBps = "erd_network_recv_bps"

// MetricNetworkRecvBpsPeak is the metric for monitoring network received peak bytes per second
const MetricNetworkRecvBpsPeak = "erd_network_recv_bps_peak"

// MetricNetworkSentPercent is the metric for monitoring network sent load [%]
const MetricNetworkSentPercent = "erd_network_sent_percent"

// MetricNetworkSentBps is the metric for monitoring network sent bytes per second
const MetricNetworkSentBps = "erd_network_sent_bps"

// MetricNetworkSentBpsPeak is the metric for monitoring network sent peak bytes per second
const MetricNetworkSentBpsPeak = "erd_network_sent_bps_peak"

// MetricRoundTime is the metric for round time in seconds
const MetricRoundTime = "erd_round_time"

// MetricEpochNumber is the metric for the number of epoch
const MetricEpochNumber = "erd_epoch_number"

// MetricAppVersion is the metric for the current app version
const MetricAppVersion = "erd_app_version"

// MetricNumTxInBlock is the metric for the number of transactions in the proposed block
const MetricNumTxInBlock = "erd_num_tx_block"

// MetricConsensusState is the metric for consensus state of node proposer,participant or not consensus group
const MetricConsensusState = "erd_consensus_state"

// MetricNumMiniBlocks is the metric for number of miniblocks in a block
const MetricNumMiniBlocks = "erd_num_mini_blocks"

// MetricConsensusRoundState is the metric for consensus round state for a block
const MetricConsensusRoundState = "erd_consensus_round_state"

// MetricCrossCheckBlockHeight is the metric that store cross block height
const MetricCrossCheckBlockHeight = "erd_metric_cross_check_block_height"

// MetricNumProcessedTxs is the metric that stores the number of transactions processed
const MetricNumProcessedTxs = "erd_num_transactions_processed"

// MetricCurrentBlockHash is the metric that stores the current block hash
const MetricCurrentBlockHash = "erd_current_block_hash"

// MetricCurrentRoundTimestamp is the metric that stores current round timestamp
const MetricCurrentRoundTimestamp = "erd_current_round_timestamp"

// MetricHeaderSize is the metric that stores the current block size
const MetricHeaderSize = "erd_current_block_size"

// MetricMiniBlocksSize is the metric that stores the current block size
const MetricMiniBlocksSize = "erd_mini_blocks_size"

// MetricNumShardHeadersFromPool is the metric that stores number of shard header from pool
const MetricNumShardHeadersFromPool = "erd_num_shard_headers_from_pool"

// MetricNumShardHeadersProcessed is the metric that stores number of shard header processed
const MetricNumShardHeadersProcessed = "erd_num_shard_headers_processed"

// MetricNumTimesInForkChoice is the metric that counts how many time a node was in fork choice
const MetricNumTimesInForkChoice = "erd_fork_choice_count"

//MetricHighestFinalBlockInShard is the metric that stores the highest nonce block notarized by metachain for current shard
const MetricHighestFinalBlockInShard = "erd_highest_notarized_block_by_metachain_for_current_shard"

//MetricLatestTagSoftwareVersion is the metric that stores the latest tag software version
const MetricLatestTagSoftwareVersion = "erd_latest_tag_software_version"

//MetricCountConsensusAcceptedBlocks is the metric for monitoring number of blocks accepted when the node was in consensus group
const MetricCountConsensusAcceptedBlocks = "erd_count_consensus_accepted_blocks"

//MetricRewardsValue is the metric that stores rewards value
const MetricRewardsValue = "erd_rewards_value"

//MetricNodeDisplayName is the metric that stores the name of the node
const MetricNodeDisplayName = "erd_node_display_name"

//MetricConsensusGroupSize is the metric for consensus group size
const MetricConsensusGroupSize = "erd_metric_consensus_group_size"

//MetricNumValidators is the metric for the number of validators
const MetricNumValidators = "erd_metric_num_validators"

// MetricPeerType is the metric which tells the peer's type (in eligible list, in waiting list, or observer)
const MetricPeerType = "erd_peer_type"

//MetricLeaderPercentage is the metric for leader rewards percentage
const MetricLeaderPercentage = "erd_metric_leader_percentage"

//MetricDenominationCoefficient is the metric for denomination coefficient that is used in views
const MetricDenominationCoefficient = "erd_metric_denomination_coefficient"

// MetricRoundAtEpochStart is the metric for storing the first round of the current epoch
const MetricRoundAtEpochStart = "erd_round_at_epoch_start"

// MetricRoundsPerEpoch is the metric that tells the number of rounds in an epoch
const MetricRoundsPerEpoch = "erd_rounds_per_epoch"

// MetricRoundsPassedInCurrentEpoch is the metric that tells the number of rounds passed in current epoch
const MetricRoundsPassedInCurrentEpoch = "erd_rounds_passed_in_current_epoch"

//MetricReceivedProposedBlock is the metric that specify the moment in the round when the received block has reached the
//current node. The value is provided in percent (0 meaning it has been received just after the round started and
//100 meaning that the block has been received in the last moment of the round)
const MetricReceivedProposedBlock = "erd_consensus_received_proposed_block"

//MetricCreatedProposedBlock is the metric that specify the percent of the block subround used for header and body
//creation (0 meaning that the block was created in no-time and 100 meaning that the block creation used all the
//subround spare duration)
const MetricCreatedProposedBlock = "erd_consensus_created_proposed_block"

//MetricProcessedProposedBlock is the metric that specify the percent of the block subround used for header and body
//processing (0 meaning that the block was processed in no-time and 100 meaning that the block processing used all the
//subround spare duration)
const MetricProcessedProposedBlock = "erd_consensus_processed_proposed_block"

// MetricMinGasPrice is the metric that specifies min gas price
const MetricMinGasPrice = "erd_min_gas_price"

// MetricChainId is the metric that specifies current chain id
const MetricChainId = "erd_chain_id"

// MetachainShardId will be used to identify a shard ID as metachain
const MetachainShardId = uint32(0xFFFFFFFF)

// AllShardId will be used to identify that a message is for all shards
const AllShardId = uint32(0xFFFFFFF0)

// MegabyteSize represents the size in bytes of a megabyte
const MegabyteSize = 1024 * 1024

// BaseOperationCost represents the field name for base operation costs
const BaseOperationCost = "BaseOperationCost"

// BuiltInCost represents the field name for built in operation costs
const BuiltInCost = "BuiltInCost"

// MetaChainSystemSCsCost represents the field name for metachain system smart contract operation costs
const MetaChainSystemSCsCost = "MetaChainSystemSCsCost"

const (
	// StorerOrder defines the order of storers to be notified of a start of epoch event
	StorerOrder = iota
	// NodesCoordinatorOrder defines the order in which NodesCoordinator is notified of a start of epoch event
	NodesCoordinatorOrder
	// ConsensusOrder defines the order in which Consensus is notified of a start of epoch event
	ConsensusOrder
	// NetworkShardingOrder defines the order in which the network sharding subsystem is notified of a start of epoch event
	NetworkShardingOrder
	// IndexerOrder defines the order in which Indexer is notified of a start of epoch event
	IndexerOrder
)

// NodeState specifies what type of state a node could have
type NodeState int

const (
	// NsSynchronized defines ID of a state of synchronized
	NsSynchronized NodeState = iota
	// NsNotSynchronized defines ID of a state of not synchronized
	NsNotSynchronized
	// NsNotCalculated defines ID of a state which is not calculated
	NsNotCalculated
)

// MetricP2PPeerInfo is the metric for the node's p2p info
const MetricP2PPeerInfo = "erd_p2p_peer_info"

// MetricP2PIntraShardValidators is the metric that outputs the intra-shard connected validators
const MetricP2PIntraShardValidators = "erd_p2p_intra_shard_validators"

// MetricP2PCrossShardValidators is the metric that outputs the cross-shard connected validators
const MetricP2PCrossShardValidators = "erd_p2p_cross_shard_validators"

// MetricP2PIntraShardObservers is the metric that outputs the intra-shard connected observers
const MetricP2PIntraShardObservers = "erd_p2p_intra_shard_observers"

// MetricP2PCrossShardObservers is the metric that outputs the cross-shard connected observers
const MetricP2PCrossShardObservers = "erd_p2p_cross_shard_observers"

// MetricP2PUnknownPeers is the metric that outputs the unknown-shard connected peers
const MetricP2PUnknownPeers = "erd_p2p_unknown_shard_peers"

// MetricP2PNumConnectedPeersClassification is the metric for monitoring the number of connected peers split on the connection type
const MetricP2PNumConnectedPeersClassification = "erd_p2p_num_connected_peers_classification"

// HighestRoundFromBootStorage is the key for the highest round that is saved in storage
const HighestRoundFromBootStorage = "highestRoundFromBootStorage"

// TriggerRegistryKeyPrefix is the key prefix to save epoch start registry to storage
const TriggerRegistryKeyPrefix = "epochStartTrigger_"

// TriggerRegistryInitialKeyPrefix is the key prefix to save initial data to storage
const TriggerRegistryInitialKeyPrefix = "initial_value_epoch_"

// NodesCoordinatorRegistryKeyPrefix is the key prefix to save epoch start registry to storage
const NodesCoordinatorRegistryKeyPrefix = "indexHashed_"

<<<<<<< HEAD
// ShuffledOut signals that a restart is pending because the node was shuffled out
const ShuffledOut = "shuffledOut"
=======
const (
	// BuiltInFunctionClaimDeveloperRewards is a built-in function
	BuiltInFunctionClaimDeveloperRewards = "ClaimDeveloperRewards"
	// BuiltInFunctionChangeOwnerAddress is a built-in function
	BuiltInFunctionChangeOwnerAddress = "ChangeOwnerAddress"
	// BuiltInFunctionSetUserName is a built-in function
	BuiltInFunctionSetUserName = "SetUserName"
	// BuiltInFunctionSaveKeyValue is a built-in function
	BuiltInFunctionSaveKeyValue = "SaveKeyValue"
)
>>>>>>> 27306749
<|MERGE_RESOLUTION|>--- conflicted
+++ resolved
@@ -325,10 +325,6 @@
 // NodesCoordinatorRegistryKeyPrefix is the key prefix to save epoch start registry to storage
 const NodesCoordinatorRegistryKeyPrefix = "indexHashed_"
 
-<<<<<<< HEAD
-// ShuffledOut signals that a restart is pending because the node was shuffled out
-const ShuffledOut = "shuffledOut"
-=======
 const (
 	// BuiltInFunctionClaimDeveloperRewards is a built-in function
 	BuiltInFunctionClaimDeveloperRewards = "ClaimDeveloperRewards"
@@ -339,4 +335,6 @@
 	// BuiltInFunctionSaveKeyValue is a built-in function
 	BuiltInFunctionSaveKeyValue = "SaveKeyValue"
 )
->>>>>>> 27306749
+
+// ShuffledOut signals that a restart is pending because the node was shuffled out
+const ShuffledOut = "shuffledOut"