package mock

import "github.com/ElrondNetwork/elrond-go/vm"

type SystemSCContainerStub struct {
	GetCalled     func(key []byte) (vm.SystemSmartContract, error)
	AddCalled     func(key []byte, val vm.SystemSmartContract) error
	ReplaceCalled func(key []byte, val vm.SystemSmartContract) error
	RemoveCalled  func(key []byte)
	LenCalled     func() int
	KeysCalled    func() [][]byte
}

func (s *SystemSCContainerStub) Get(key []byte) (vm.SystemSmartContract, error) {
	if s.GetCalled != nil {
		return s.GetCalled(key)
	}
	return nil, vm.ErrUnknownSystemSmartContract
}

func (s *SystemSCContainerStub) Add(key []byte, val vm.SystemSmartContract) error {
	if s.AddCalled != nil {
		return s.AddCalled(key, val)
	}
	return nil
}

func (s *SystemSCContainerStub) Replace(key []byte, val vm.SystemSmartContract) error {
	if s.ReplaceCalled != nil {
		return s.ReplaceCalled(key, val)
	}
	return nil
}

func (s *SystemSCContainerStub) Remove(key []byte) {
	if s.RemoveCalled != nil {
		s.RemoveCalled(key)
	}
}

func (s *SystemSCContainerStub) Len() int {
	if s.LenCalled != nil {
		return s.LenCalled()
	}
	return 0
}

func (s *SystemSCContainerStub) Keys() [][]byte {
	if s.KeysCalled != nil {
		return s.KeysCalled()
	}
	return nil
}

func (s *SystemSCContainerStub) IsInterfaceNil() bool {
<<<<<<< HEAD
	if s == nil {
		return true
	}
	return false
=======
	return s == nil
>>>>>>> f98bf404
}<|MERGE_RESOLUTION|>--- conflicted
+++ resolved
@@ -53,12 +53,5 @@
 }
 
 func (s *SystemSCContainerStub) IsInterfaceNil() bool {
-<<<<<<< HEAD
-	if s == nil {
-		return true
-	}
-	return false
-=======
 	return s == nil
->>>>>>> f98bf404
 }