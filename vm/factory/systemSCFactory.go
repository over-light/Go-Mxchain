package factory

import (
	"fmt"

	logger "github.com/ElrondNetwork/elrond-go-logger"
	"github.com/ElrondNetwork/elrond-go/config"
	"github.com/ElrondNetwork/elrond-go/core"
	"github.com/ElrondNetwork/elrond-go/core/check"
	"github.com/ElrondNetwork/elrond-go/hashing"
	"github.com/ElrondNetwork/elrond-go/marshal"
	"github.com/ElrondNetwork/elrond-go/sharding"
	"github.com/ElrondNetwork/elrond-go/vm"
	"github.com/ElrondNetwork/elrond-go/vm/systemSmartContracts"
	"github.com/mitchellh/mapstructure"
)

var log = logger.GetOrCreate("vm/factory")

type systemSCFactory struct {
	systemEI               vm.ContextHandler
	economics              vm.EconomicsHandler
	nodesConfigProvider    vm.NodesConfigProvider
	sigVerifier            vm.MessageSignVerifier
	gasCost                vm.GasCost
	marshalizer            marshal.Marshalizer
	hasher                 hashing.Hasher
	systemSCConfig         *config.SystemSmartContractsConfig
	epochNotifier          vm.EpochNotifier
	systemSCsContainer     vm.SystemSCContainer
	addressPubKeyConverter core.PubkeyConverter
<<<<<<< HEAD
	epochConfig            *config.EpochConfig
=======
	shardCoordinator       sharding.Coordinator
>>>>>>> d4aa42ef
}

// ArgsNewSystemSCFactory defines the arguments struct needed to create the system SCs
type ArgsNewSystemSCFactory struct {
	SystemEI               vm.ContextHandler
	Economics              vm.EconomicsHandler
	NodesConfigProvider    vm.NodesConfigProvider
	SigVerifier            vm.MessageSignVerifier
	GasSchedule            core.GasScheduleNotifier
	Marshalizer            marshal.Marshalizer
	Hasher                 hashing.Hasher
	SystemSCConfig         *config.SystemSmartContractsConfig
	EpochNotifier          vm.EpochNotifier
	AddressPubKeyConverter core.PubkeyConverter
<<<<<<< HEAD
	EpochConfig            *config.EpochConfig
=======
	ShardCoordinator       sharding.Coordinator
>>>>>>> d4aa42ef
}

// NewSystemSCFactory creates a factory which will instantiate the system smart contracts
func NewSystemSCFactory(args ArgsNewSystemSCFactory) (*systemSCFactory, error) {
	if check.IfNil(args.SystemEI) {
		return nil, fmt.Errorf("%w in NewSystemSCFactory", vm.ErrNilSystemEnvironmentInterface)
	}
	if check.IfNil(args.SigVerifier) {
		return nil, fmt.Errorf("%w in NewSystemSCFactory", vm.ErrNilMessageSignVerifier)
	}
	if check.IfNil(args.NodesConfigProvider) {
		return nil, fmt.Errorf("%w in NewSystemSCFactory", vm.ErrNilNodesConfigProvider)
	}
	if check.IfNil(args.Marshalizer) {
		return nil, fmt.Errorf("%w in NewSystemSCFactory", vm.ErrNilMarshalizer)
	}
	if check.IfNil(args.Hasher) {
		return nil, fmt.Errorf("%w in NewSystemSCFactory", vm.ErrNilHasher)
	}
	if check.IfNil(args.Economics) {
		return nil, fmt.Errorf("%w in NewSystemSCFactory", vm.ErrNilEconomicsData)
	}
	if args.SystemSCConfig == nil {
		return nil, fmt.Errorf("%w in NewSystemSCFactory", vm.ErrNilSystemSCConfig)
	}
	if check.IfNil(args.EpochNotifier) {
		return nil, fmt.Errorf("%w in NewSystemSCFactory", vm.ErrNilEpochNotifier)
	}
	if check.IfNil(args.AddressPubKeyConverter) {
		return nil, fmt.Errorf("%w in NewSystemSCFactory", vm.ErrNilAddressPubKeyConverter)
	}
	if check.IfNil(args.ShardCoordinator) {
		return nil, fmt.Errorf("%w in NewSystemSCFactory", vm.ErrNilShardCoordinator)
	}

	scf := &systemSCFactory{
		systemEI:               args.SystemEI,
		sigVerifier:            args.SigVerifier,
		nodesConfigProvider:    args.NodesConfigProvider,
		marshalizer:            args.Marshalizer,
		hasher:                 args.Hasher,
		systemSCConfig:         args.SystemSCConfig,
		economics:              args.Economics,
		epochNotifier:          args.EpochNotifier,
		addressPubKeyConverter: args.AddressPubKeyConverter,
<<<<<<< HEAD
		epochConfig:            args.EpochConfig,
=======
		shardCoordinator:       args.ShardCoordinator,
>>>>>>> d4aa42ef
	}

	err := scf.createGasConfig(args.GasSchedule.LatestGasSchedule())
	if err != nil {
		return nil, err
	}

	scf.systemSCsContainer = NewSystemSCContainer()
	args.GasSchedule.RegisterNotifyHandler(scf)

	return scf, nil
}

func (scf *systemSCFactory) createGasConfig(gasMap map[string]map[string]uint64) error {
	baseOps := &vm.BaseOperationCost{}
	err := mapstructure.Decode(gasMap[core.BaseOperationCost], baseOps)
	if err != nil {
		return err
	}

	err = check.ForZeroUintFields(*baseOps)
	if err != nil {
		return err
	}

	metaChainSCsOps := &vm.MetaChainSystemSCsCost{}
	err = mapstructure.Decode(gasMap[core.MetaChainSystemSCsCost], metaChainSCsOps)
	if err != nil {
		return err
	}

	err = check.ForZeroUintFields(*metaChainSCsOps)
	if err != nil {
		return err
	}

	builtInFunctionsCost := &vm.BuiltInCost{}
	err = mapstructure.Decode(gasMap[core.BuiltInCost], builtInFunctionsCost)
	if err != nil {
		return err
	}

	scf.gasCost = vm.GasCost{
		BaseOperationCost:      *baseOps,
		MetaChainSystemSCsCost: *metaChainSCsOps,
		BuiltInCost:            *builtInFunctionsCost,
	}

	return nil
}

// GasScheduleChange is called when gas schedule is changed, thus all contracts must be updated
func (scf *systemSCFactory) GasScheduleChange(gasSchedule map[string]map[string]uint64) {
	err := scf.createGasConfig(gasSchedule)
	if err != nil {
		log.Error("error changing gas schedule", "error", err)
		return
	}

	var systemSC vm.SystemSmartContract
	for _, key := range scf.systemSCsContainer.Keys() {
		systemSC, err = scf.systemSCsContainer.Get(key)
		if err != nil {
			log.Error("error getting system SC", "key", key, "error", err)
			return
		}

		systemSC.SetNewGasCost(scf.gasCost)
	}

	log.Debug("new gas schedule was set")
}

func (scf *systemSCFactory) createStakingContract() (vm.SystemSmartContract, error) {
	argsStaking := systemSmartContracts.ArgsNewStakingSmartContract{
		MinNumNodes:          uint64(scf.nodesConfigProvider.MinNumberOfNodes()),
		StakingSCConfig:      scf.systemSCConfig.StakingSystemSCConfig,
		Eei:                  scf.systemEI,
		StakingAccessAddr:    vm.ValidatorSCAddress,
		JailAccessAddr:       vm.JailingAddress,
		EndOfEpochAccessAddr: vm.EndOfEpochAddress,
		GasCost:              scf.gasCost,
		Marshalizer:          scf.marshalizer,
		EpochNotifier:        scf.epochNotifier,
		EpochConfig:          *scf.epochConfig,
	}
	staking, err := systemSmartContracts.NewStakingSmartContract(argsStaking)
	return staking, err
}

func (scf *systemSCFactory) createValidatorContract() (vm.SystemSmartContract, error) {
	args := systemSmartContracts.ArgsValidatorSmartContract{
<<<<<<< HEAD
		Eei:                      scf.systemEI,
		SigVerifier:              scf.sigVerifier,
		StakingSCConfig:          scf.systemSCConfig.StakingSystemSCConfig,
		StakingSCAddress:         vm.StakingSCAddress,
		EndOfEpochAddress:        vm.EndOfEpochAddress,
		ValidatorSCAddress:       vm.ValidatorSCAddress,
		GasCost:                  scf.gasCost,
		Marshalizer:              scf.marshalizer,
		GenesisTotalSupply:       scf.economics.GenesisTotalSupply(),
		EpochNotifier:            scf.epochNotifier,
		MinDeposit:               scf.systemSCConfig.DelegationManagerSystemSCConfig.MinCreationDeposit,
		DelegationMgrEnableEpoch: scf.epochConfig.EnableEpochs.DelegationManagerEnableEpoch,
		DelegationMgrSCAddress:   vm.DelegationManagerSCAddress,
		EpochConfig:              *scf.epochConfig,
=======
		Eei:                              scf.systemEI,
		SigVerifier:                      scf.sigVerifier,
		StakingSCConfig:                  scf.systemSCConfig.StakingSystemSCConfig,
		StakingSCAddress:                 vm.StakingSCAddress,
		EndOfEpochAddress:                vm.EndOfEpochAddress,
		ValidatorSCAddress:               vm.ValidatorSCAddress,
		GasCost:                          scf.gasCost,
		Marshalizer:                      scf.marshalizer,
		GenesisTotalSupply:               scf.economics.GenesisTotalSupply(),
		EpochNotifier:                    scf.epochNotifier,
		MinDeposit:                       scf.systemSCConfig.DelegationManagerSystemSCConfig.MinCreationDeposit,
		DelegationMgrEnableEpoch:         scf.systemSCConfig.DelegationManagerSystemSCConfig.EnabledEpoch,
		DelegationMgrSCAddress:           vm.DelegationManagerSCAddress,
		ValidatorToDelegationEnableEpoch: scf.systemSCConfig.DelegationManagerSystemSCConfig.ValidatorToDelegationEnableEpoch,
		ShardCoordinator:                 scf.shardCoordinator,
>>>>>>> d4aa42ef
	}
	validatorSC, err := systemSmartContracts.NewValidatorSmartContract(args)
	return validatorSC, err
}

func (scf *systemSCFactory) createESDTContract() (vm.SystemSmartContract, error) {
	argsESDT := systemSmartContracts.ArgsNewESDTSmartContract{
		Eei:                    scf.systemEI,
		GasCost:                scf.gasCost,
		ESDTSCAddress:          vm.ESDTSCAddress,
		Marshalizer:            scf.marshalizer,
		Hasher:                 scf.hasher,
		ESDTSCConfig:           scf.systemSCConfig.ESDTSystemSCConfig,
		EpochNotifier:          scf.epochNotifier,
		AddressPubKeyConverter: scf.addressPubKeyConverter,
		EndOfEpochSCAddress:    vm.EndOfEpochAddress,
		EpochConfig:            *scf.epochConfig,
	}
	esdt, err := systemSmartContracts.NewESDTSmartContract(argsESDT)
	return esdt, err
}

func (scf *systemSCFactory) createGovernanceContract() (vm.SystemSmartContract, error) {
	argsGovernance := systemSmartContracts.ArgsNewGovernanceContract{
		Eei:                 scf.systemEI,
		GasCost:             scf.gasCost,
		GovernanceConfig:    scf.systemSCConfig.GovernanceSystemSCConfig,
		ESDTSCAddress:       vm.ESDTSCAddress,
		Marshalizer:         scf.marshalizer,
		Hasher:              scf.hasher,
		GovernanceSCAddress: vm.GovernanceSCAddress,
		StakingSCAddress:    vm.StakingSCAddress,
		ValidatorSCAddress:  vm.ValidatorSCAddress,
		EpochNotifier:       scf.epochNotifier,
		EpochConfig:         *scf.epochConfig,
	}
	governance, err := systemSmartContracts.NewGovernanceContract(argsGovernance)
	return governance, err
}

func (scf *systemSCFactory) createDelegationContract() (vm.SystemSmartContract, error) {
	argsDelegation := systemSmartContracts.ArgsNewDelegation{
		DelegationSCConfig:     scf.systemSCConfig.DelegationSystemSCConfig,
		StakingSCConfig:        scf.systemSCConfig.StakingSystemSCConfig,
		Eei:                    scf.systemEI,
		SigVerifier:            scf.sigVerifier,
		DelegationMgrSCAddress: vm.DelegationManagerSCAddress,
		StakingSCAddress:       vm.StakingSCAddress,
		ValidatorSCAddress:     vm.ValidatorSCAddress,
		GasCost:                scf.gasCost,
		Marshalizer:            scf.marshalizer,
		EpochNotifier:          scf.epochNotifier,
		EndOfEpochAddress:      vm.EndOfEpochAddress,
		EpochConfig:            *scf.epochConfig,
	}
	delegation, err := systemSmartContracts.NewDelegationSystemSC(argsDelegation)
	return delegation, err
}

func (scf *systemSCFactory) createDelegationManagerContract() (vm.SystemSmartContract, error) {
	configChangeAddres, err := scf.addressPubKeyConverter.Decode(scf.systemSCConfig.DelegationManagerSystemSCConfig.ConfigChangeAddress)
	if err != nil {
		return nil, fmt.Errorf("%w for DelegationManagerSystemSCConfig.ConfigChangeAddress in systemSCFactory", vm.ErrInvalidAddress)
	}

	argsDelegationManager := systemSmartContracts.ArgsNewDelegationManager{
		DelegationMgrSCConfig:  scf.systemSCConfig.DelegationManagerSystemSCConfig,
		DelegationSCConfig:     scf.systemSCConfig.DelegationSystemSCConfig,
		Eei:                    scf.systemEI,
		DelegationMgrSCAddress: vm.DelegationManagerSCAddress,
		StakingSCAddress:       vm.StakingSCAddress,
		ValidatorSCAddress:     vm.ValidatorSCAddress,
		ConfigChangeAddress:    configChangeAddres,
		GasCost:                scf.gasCost,
		Marshalizer:            scf.marshalizer,
		EpochNotifier:          scf.epochNotifier,
		EpochConfig:            *scf.epochConfig,
	}
	delegationManager, err := systemSmartContracts.NewDelegationManagerSystemSC(argsDelegationManager)
	return delegationManager, err
}

// CreateForGenesis instantiates all the system smart contracts and returns a container containing them to be used in the genesis process
func (scf *systemSCFactory) CreateForGenesis() (vm.SystemSCContainer, error) {
	staking, err := scf.createStakingContract()
	if err != nil {
		return nil, err
	}

	err = scf.systemSCsContainer.Add(vm.StakingSCAddress, staking)
	if err != nil {
		return nil, err
	}

	validatorSC, err := scf.createValidatorContract()
	if err != nil {
		return nil, err
	}

	err = scf.systemSCsContainer.Add(vm.ValidatorSCAddress, validatorSC)
	if err != nil {
		return nil, err
	}

	esdt, err := scf.createESDTContract()
	if err != nil {
		return nil, err
	}

	err = scf.systemSCsContainer.Add(vm.ESDTSCAddress, esdt)
	if err != nil {
		return nil, err
	}

	governance, err := scf.createGovernanceContract()
	if err != nil {
		return nil, err
	}

	err = scf.systemSCsContainer.Add(vm.GovernanceSCAddress, governance)
	if err != nil {
		return nil, err
	}

	err = scf.systemEI.SetSystemSCContainer(scf.systemSCsContainer)
	if err != nil {
		return nil, err
	}

	return scf.systemSCsContainer, nil
}

// Create instantiates all the system smart contracts and returns a container
func (scf *systemSCFactory) Create() (vm.SystemSCContainer, error) {
	_, err := scf.CreateForGenesis()
	if err != nil {
		return nil, err
	}

	delegationManager, err := scf.createDelegationManagerContract()
	if err != nil {
		return nil, err
	}

	err = scf.systemSCsContainer.Add(vm.DelegationManagerSCAddress, delegationManager)
	if err != nil {
		return nil, err
	}

	delegation, err := scf.createDelegationContract()
	if err != nil {
		return nil, err
	}

	err = scf.systemSCsContainer.Add(vm.FirstDelegationSCAddress, delegation)
	if err != nil {
		return nil, err
	}

	err = scf.systemEI.SetSystemSCContainer(scf.systemSCsContainer)
	if err != nil {
		return nil, err
	}

	return scf.systemSCsContainer, nil
}

// IsInterfaceNil checks whether the underlying object is nil
func (scf *systemSCFactory) IsInterfaceNil() bool {
	return scf == nil
}<|MERGE_RESOLUTION|>--- conflicted
+++ resolved
@@ -29,11 +29,8 @@
 	epochNotifier          vm.EpochNotifier
 	systemSCsContainer     vm.SystemSCContainer
 	addressPubKeyConverter core.PubkeyConverter
-<<<<<<< HEAD
 	epochConfig            *config.EpochConfig
-=======
 	shardCoordinator       sharding.Coordinator
->>>>>>> d4aa42ef
 }
 
 // ArgsNewSystemSCFactory defines the arguments struct needed to create the system SCs
@@ -48,11 +45,8 @@
 	SystemSCConfig         *config.SystemSmartContractsConfig
 	EpochNotifier          vm.EpochNotifier
 	AddressPubKeyConverter core.PubkeyConverter
-<<<<<<< HEAD
 	EpochConfig            *config.EpochConfig
-=======
 	ShardCoordinator       sharding.Coordinator
->>>>>>> d4aa42ef
 }
 
 // NewSystemSCFactory creates a factory which will instantiate the system smart contracts
@@ -98,11 +92,8 @@
 		economics:              args.Economics,
 		epochNotifier:          args.EpochNotifier,
 		addressPubKeyConverter: args.AddressPubKeyConverter,
-<<<<<<< HEAD
 		epochConfig:            args.EpochConfig,
-=======
 		shardCoordinator:       args.ShardCoordinator,
->>>>>>> d4aa42ef
 	}
 
 	err := scf.createGasConfig(args.GasSchedule.LatestGasSchedule())
@@ -195,7 +186,6 @@
 
 func (scf *systemSCFactory) createValidatorContract() (vm.SystemSmartContract, error) {
 	args := systemSmartContracts.ArgsValidatorSmartContract{
-<<<<<<< HEAD
 		Eei:                      scf.systemEI,
 		SigVerifier:              scf.sigVerifier,
 		StakingSCConfig:          scf.systemSCConfig.StakingSystemSCConfig,
@@ -210,23 +200,7 @@
 		DelegationMgrEnableEpoch: scf.epochConfig.EnableEpochs.DelegationManagerEnableEpoch,
 		DelegationMgrSCAddress:   vm.DelegationManagerSCAddress,
 		EpochConfig:              *scf.epochConfig,
-=======
-		Eei:                              scf.systemEI,
-		SigVerifier:                      scf.sigVerifier,
-		StakingSCConfig:                  scf.systemSCConfig.StakingSystemSCConfig,
-		StakingSCAddress:                 vm.StakingSCAddress,
-		EndOfEpochAddress:                vm.EndOfEpochAddress,
-		ValidatorSCAddress:               vm.ValidatorSCAddress,
-		GasCost:                          scf.gasCost,
-		Marshalizer:                      scf.marshalizer,
-		GenesisTotalSupply:               scf.economics.GenesisTotalSupply(),
-		EpochNotifier:                    scf.epochNotifier,
-		MinDeposit:                       scf.systemSCConfig.DelegationManagerSystemSCConfig.MinCreationDeposit,
-		DelegationMgrEnableEpoch:         scf.systemSCConfig.DelegationManagerSystemSCConfig.EnabledEpoch,
-		DelegationMgrSCAddress:           vm.DelegationManagerSCAddress,
-		ValidatorToDelegationEnableEpoch: scf.systemSCConfig.DelegationManagerSystemSCConfig.ValidatorToDelegationEnableEpoch,
-		ShardCoordinator:                 scf.shardCoordinator,
->>>>>>> d4aa42ef
+		ShardCoordinator:         scf.shardCoordinator,
 	}
 	validatorSC, err := systemSmartContracts.NewValidatorSmartContract(args)
 	return validatorSC, err
