--- conflicted
+++ resolved
@@ -914,17 +914,16 @@
 	log.Debug("governance contract", "enabled", g.flagEnabled.IsSet())
 }
 
-<<<<<<< HEAD
 // CanUseContract returns true if contract is enabled
 func (g *governanceContract) CanUseContract() bool {
 	return true
-=======
+}
+
 // SetNewGasCost is called whenever a gas cost was changed
 func (g *governanceContract) SetNewGasCost(gasCost vm.GasCost) {
 	g.mutExecution.Lock()
 	g.gasCost = gasCost
 	g.mutExecution.Unlock()
->>>>>>> c1f2f16b
 }
 
 // IsInterfaceNil returns true if underlying object is nil
