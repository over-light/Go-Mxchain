--- conflicted
+++ resolved
@@ -225,20 +225,13 @@
 		return vmcommon.UserError
 	}
 
-<<<<<<< HEAD
-	var registrationData stakingData
+	var registrationData StakingData
 	stakerAddress := args.Arguments[0].Bytes()
 	data := r.eei.GetStorage(stakerAddress)
 	if data == nil {
 		return vmcommon.UserError
 	}
-
 	err := json.Unmarshal(data, &registrationData)
-=======
-	var registrationData StakingData
-	data := r.eei.GetStorage(args.Arguments[0].Bytes())
-	err := json.Unmarshal(data, registrationData)
->>>>>>> 63860be4
 	if err != nil {
 		log.Error("unmarshal error on slash function" + err.Error())
 		return vmcommon.UserError
