--- conflicted
+++ resolved
@@ -19,11 +19,6 @@
 const OwnerKey = "owner"
 
 type stakingSC struct {
-<<<<<<< HEAD
-	eei           vm.SystemEI
-	stakeValue    *big.Int
-	unBoundPeriod uint64
-=======
 	eei                      vm.SystemEI
 	minStakeValue            *big.Int
 	unBondPeriod             uint64
@@ -33,17 +28,6 @@
 	bleedPercentagePerRound  float64
 	maximumPercentageToBleed float64
 	gasCost                  vm.GasCost
-}
-
-// StakedData represents the data which is saved for the selected nodes
-type StakedData struct {
-	RegisterNonce uint64   `json:"RegisterNonce"`
-	Staked        bool     `json:"Staked"`
-	UnStakedNonce uint64   `json:"UnStakedNonce"`
-	UnStakedEpoch uint32   `json:"UnStakedEpoch"`
-	RewardAddress []byte   `json:"RewardAddress"`
-	StakeValue    *big.Int `json:"StakeValue"`
-	JailedRound   uint64   `json:"JailedRound"`
 }
 
 // ArgsNewStakingSmartContract holds the arguments needed to create a StakingSmartContract
@@ -57,7 +41,6 @@
 	BleedPercentagePerRound  float64
 	MaximumPercentageToBleed float64
 	GasCost                  vm.GasCost
->>>>>>> 331b346c
 }
 
 // NewStakingSmartContract creates a staking smart contract
@@ -290,14 +273,10 @@
 		RegisterNonce: 0,
 		Staked:        false,
 		UnStakedNonce: 0,
-<<<<<<< HEAD
-		StakeValue:    stakeValue,
-=======
 		UnStakedEpoch: 0,
 		RewardAddress: nil,
 		StakeValue:    big.NewInt(0),
 		JailedRound:   math.MaxUint64,
->>>>>>> 331b346c
 	}
 
 	data := r.eei.GetStorage(key)
@@ -590,12 +569,8 @@
 
 	stakedValue := big.NewInt(0).Set(registrationData.StakeValue)
 	slashValue := big.NewInt(0).SetBytes(args.Arguments[1])
-<<<<<<< HEAD
-	registrationData.StakeValue.Set(stakedValue.Sub(stakedValue, slashValue))
-=======
 	registrationData.StakeValue = registrationData.StakeValue.Sub(stakedValue, slashValue)
 	registrationData.JailedRound = r.eei.BlockChainHook().CurrentRound()
->>>>>>> 331b346c
 
 	err = r.saveStakingData(args.Arguments[0], registrationData)
 	if err != nil {
