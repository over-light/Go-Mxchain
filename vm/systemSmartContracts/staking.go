--- conflicted
+++ resolved
@@ -42,15 +42,11 @@
 	marshalizer              marshal.Marshalizer
 	enableStakingEpoch       uint32
 	stakeValue               *big.Int
-<<<<<<< HEAD
 	flagEnableStaking        atomic.Flag
 	flagStakingV2            atomic.Flag
 	stakingV2Epoch           uint32
 	walletAddressLen         int
-=======
-	flagStake                atomic.Flag
 	mutExecution             sync.RWMutex
->>>>>>> c1f2f16b
 }
 
 // ArgsNewStakingSmartContract holds the arguments needed to create a StakingSmartContract
