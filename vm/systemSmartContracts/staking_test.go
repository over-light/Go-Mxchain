package systemSmartContracts

import (
	"bytes"
	"encoding/hex"
	"encoding/json"
	"math"
	"math/big"
	"strconv"
	"strings"
	"testing"

	"github.com/ElrondNetwork/elrond-go/config"
	"github.com/ElrondNetwork/elrond-go/core"
	"github.com/ElrondNetwork/elrond-go/core/check"
	"github.com/ElrondNetwork/elrond-go/data/state"
	"github.com/ElrondNetwork/elrond-go/process/smartContract/hooks"
	"github.com/ElrondNetwork/elrond-go/testscommon"
	"github.com/ElrondNetwork/elrond-go/vm"
	"github.com/ElrondNetwork/elrond-go/vm/mock"
	vmcommon "github.com/ElrondNetwork/elrond-vm-common"
	"github.com/stretchr/testify/assert"
	"github.com/stretchr/testify/require"
)

func createMockStakingScArgumentsWithSystemScAddresses(
	validatorScAddress []byte,
	jailScAddress []byte,
	endOfEpochAddress []byte,
) ArgsNewStakingSmartContract {
	return ArgsNewStakingSmartContract{
		Eei:                  &mock.SystemEIStub{},
		StakingAccessAddr:    validatorScAddress,
		JailAccessAddr:       jailScAddress,
		EndOfEpochAccessAddr: endOfEpochAddress,
		MinNumNodes:          1,
		Marshalizer:          &mock.MarshalizerMock{},
		StakingSCConfig: config.StakingSystemSCConfig{
			GenesisNodePrice:                     "100",
			MinStakeValue:                        "1",
			UnJailValue:                          "1",
			MinStepValue:                         "1",
			UnBondPeriod:                         0,
			NumRoundsWithoutBleed:                0,
			MaximumPercentageToBleed:             0,
			BleedPercentagePerRound:              0,
			MaxNumberOfNodesForStake:             10,
			ActivateBLSPubKeyMessageVerification: false,
			MinUnstakeTokensValue:                "1",
		},
		EpochNotifier: &mock.EpochNotifierStub{},
		EpochConfig: config.EpochConfig{
			EnableEpochs: config.EnableEpochs{
				StakingV2EnableEpoch: 10,
				StakeEnableEpoch:     0,
			},
		},
	}
}

func createMockStakingScArguments() ArgsNewStakingSmartContract {
	return createMockStakingScArgumentsWithSystemScAddresses(
		[]byte("validator"),
		[]byte("jail"),
		[]byte("endOfEpoch"),
	)
}

func createMockStakingScArgumentsWithRealSystemScAddresses() ArgsNewStakingSmartContract {
	return createMockStakingScArgumentsWithSystemScAddresses(
		vm.ValidatorSCAddress,
		vm.JailingAddress,
		vm.EndOfEpochAddress,
	)
}

func CreateVmContractCallInput() *vmcommon.ContractCallInput {
	return &vmcommon.ContractCallInput{
		VMInput: vmcommon.VMInput{
			CallerAddr:  []byte("validator"),
			Arguments:   nil,
			CallValue:   big.NewInt(0),
			GasPrice:    0,
			GasProvided: 0,
			CallType:    vmcommon.DirectCall,
		},
		RecipientAddr: []byte("rcpntaddr"),
		Function:      "something",
	}
}

func TestNewStakingSmartContract_NilSystemEIShouldErr(t *testing.T) {
	t.Parallel()

	args := createMockStakingScArguments()
	args.Eei = nil
	stakingSmartContract, err := NewStakingSmartContract(args)

	assert.Nil(t, stakingSmartContract)
	assert.Equal(t, vm.ErrNilSystemEnvironmentInterface, err)
}

func TestNewStakingSmartContract_NilStakingAccessAddrEIShouldErr(t *testing.T) {
	t.Parallel()

	args := createMockStakingScArguments()
	args.StakingAccessAddr = nil
	stakingSmartContract, err := NewStakingSmartContract(args)

	assert.Nil(t, stakingSmartContract)
	assert.Equal(t, vm.ErrInvalidStakingAccessAddress, err)
}

func TestNewStakingSmartContract_NilJailAccessAddrEIShouldErr(t *testing.T) {
	t.Parallel()

	args := createMockStakingScArguments()
	args.JailAccessAddr = nil
	stakingSmartContract, err := NewStakingSmartContract(args)

	assert.Nil(t, stakingSmartContract)
	assert.Equal(t, vm.ErrInvalidJailAccessAddress, err)
}

func TestNewStakingSmartContract(t *testing.T) {
	t.Parallel()

	args := createMockStakingScArguments()
	stakingSmartContract, err := NewStakingSmartContract(args)

	assert.False(t, check.IfNil(stakingSmartContract))
	assert.Nil(t, err)
}

func TestStakingSC_ExecuteInit(t *testing.T) {
	t.Parallel()

	stakeValue := big.NewInt(100)
	eei, _ := NewVMContext(
		&mock.BlockChainHookStub{},
		hooks.NewVMCryptoHook(),
		&mock.ArgumentParserMock{},
		&testscommon.AccountsStub{},
		&mock.RaterMock{})
	eei.SetSCAddress([]byte("addr"))
	args := createMockStakingScArguments()
	args.StakingSCConfig.MinStakeValue = stakeValue.Text(10)
	args.Eei = eei
	stakingSmartContract, _ := NewStakingSmartContract(args)
	arguments := CreateVmContractCallInput()
	arguments.Function = core.SCDeployInitFunctionName

	retCode := stakingSmartContract.Execute(arguments)
	assert.Equal(t, vmcommon.Ok, retCode)

	ownerAddr := stakingSmartContract.eei.GetStorage([]byte(ownerKey))
	assert.Equal(t, arguments.CallerAddr, ownerAddr)

	ownerBalanceBytes := stakingSmartContract.eei.GetStorage(arguments.CallerAddr)
	ownerBalance := big.NewInt(0).SetBytes(ownerBalanceBytes)
	assert.Equal(t, big.NewInt(0), ownerBalance)

}

func TestStakingSC_ExecuteInitTwoTimeShouldReturnUserError(t *testing.T) {
	stakeValue := big.NewInt(100)
	eei, _ := NewVMContext(&mock.BlockChainHookStub{}, hooks.NewVMCryptoHook(), &mock.ArgumentParserMock{}, &testscommon.AccountsStub{}, &mock.RaterMock{})
	eei.SetSCAddress([]byte("addr"))
	args := createMockStakingScArguments()
	args.StakingSCConfig.MinStakeValue = stakeValue.Text(10)
	args.Eei = eei
	stakingSmartContract, _ := NewStakingSmartContract(args)

	arguments := CreateVmContractCallInput()
	arguments.Function = core.SCDeployInitFunctionName

	retCode := stakingSmartContract.Execute(arguments)
	assert.Equal(t, vmcommon.Ok, retCode)

	retCode = stakingSmartContract.Execute(arguments)
	assert.Equal(t, vmcommon.UserError, retCode)
}

func TestStakingSC_ExecuteStakeWrongStakeValueShouldErr(t *testing.T) {
	t.Parallel()

	stakeValue := big.NewInt(100)
	blockChainHook := &mock.BlockChainHookStub{
		GetUserAccountCalled: func(address []byte) (vmcommon.UserAccountHandler, error) {
			return nil, state.ErrAccNotFound
		},
	}
	eei, _ := NewVMContext(blockChainHook, hooks.NewVMCryptoHook(), &mock.ArgumentParserMock{}, &testscommon.AccountsStub{}, &mock.RaterMock{})
	eei.SetSCAddress([]byte("addr"))
	args := createMockStakingScArguments()
	args.StakingSCConfig.MinStakeValue = stakeValue.Text(10)
	args.Eei = eei
	stakingSmartContract, _ := NewStakingSmartContract(args)

	arguments := CreateVmContractCallInput()
	arguments.Function = "stake"

	retCode := stakingSmartContract.Execute(arguments)
	assert.Equal(t, vmcommon.UserError, retCode)

	balance := eei.GetBalance(arguments.CallerAddr)
	assert.Equal(t, big.NewInt(0), balance)
}

func TestStakingSC_ExecuteStakeWrongUnmarshalDataShouldErr(t *testing.T) {
	t.Parallel()

	stakeValue := big.NewInt(100)
	eei := &mock.SystemEIStub{}
	eei.GetStorageCalled = func(key []byte) []byte {
		return []byte("data")
	}
	args := createMockStakingScArguments()
	args.StakingSCConfig.MinStakeValue = stakeValue.Text(10)
	args.Eei = eei
	stakingSmartContract, _ := NewStakingSmartContract(args)

	arguments := CreateVmContractCallInput()
	arguments.Function = "stake"

	retCode := stakingSmartContract.Execute(arguments)
	assert.Equal(t, vmcommon.UserError, retCode)
}

func TestStakingSC_ExecuteStakeRegistrationDataStakedShouldErr(t *testing.T) {
	t.Parallel()

	stakeValue := big.NewInt(100)
	eei := &mock.SystemEIStub{}
	eei.GetStorageCalled = func(key []byte) []byte {
		registrationDataMarshalized, _ := json.Marshal(
			&StakedDataV2_0{
				Staked: true,
			})
		return registrationDataMarshalized
	}
	args := createMockStakingScArguments()
	args.StakingSCConfig.MinStakeValue = stakeValue.Text(10)
	args.Eei = eei
	stakingSmartContract, _ := NewStakingSmartContract(args)

	arguments := CreateVmContractCallInput()
	arguments.Function = "stake"

	retCode := stakingSmartContract.Execute(arguments)
	assert.Equal(t, vmcommon.UserError, retCode)
}

func TestStakingSC_ExecuteStakeNotEnoughArgsShouldErr(t *testing.T) {
	t.Parallel()

	stakeValue := big.NewInt(100)
	eei := &mock.SystemEIStub{}
	eei.GetStorageCalled = func(key []byte) []byte {
		registrationDataMarshalized, _ := json.Marshal(&StakedDataV2_0{})
		return registrationDataMarshalized
	}
	args := createMockStakingScArguments()
	args.StakingSCConfig.MinStakeValue = stakeValue.Text(10)
	args.Eei = eei
	stakingSmartContract, _ := NewStakingSmartContract(args)

	arguments := CreateVmContractCallInput()
	arguments.Function = "stake"

	retCode := stakingSmartContract.Execute(arguments)
	assert.Equal(t, vmcommon.UserError, retCode)
}

func TestStakingSC_ExecuteStake(t *testing.T) {
	t.Parallel()

	stakeValue := big.NewInt(100)
	stakerAddress := big.NewInt(100)
	stakerPubKey := big.NewInt(100)
	expectedRegistrationData := StakedDataV2_0{
		RegisterNonce: 0,
		Staked:        true,
		UnStakedNonce: 0,
		RewardAddress: []byte{100},
		StakeValue:    big.NewInt(100),
		JailedRound:   math.MaxUint64,
		UnStakedEpoch: core.DefaultUnstakedEpoch,
		SlashValue:    big.NewInt(0),
	}

	blockChainHook := &mock.BlockChainHookStub{}
	blockChainHook.GetStorageDataCalled = func(accountsAddress []byte, index []byte) (i []byte, e error) {
		return nil, nil
	}

	eei, _ := NewVMContext(blockChainHook, hooks.NewVMCryptoHook(), &mock.ArgumentParserMock{}, &testscommon.AccountsStub{}, &mock.RaterMock{})
	eei.SetSCAddress([]byte("addr"))

	args := createMockStakingScArguments()
	args.StakingSCConfig.MinStakeValue = stakeValue.Text(10)
	args.Eei = eei
	stakingSmartContract, _ := NewStakingSmartContract(args)

	arguments := CreateVmContractCallInput()
	arguments.Function = "stake"
	arguments.CallerAddr = []byte("validator")
	arguments.Arguments = [][]byte{stakerPubKey.Bytes(), stakerAddress.Bytes(), stakerAddress.Bytes()}
	arguments.CallValue = big.NewInt(100)

	retCode := stakingSmartContract.Execute(arguments)
	assert.Equal(t, vmcommon.Ok, retCode)

	var registrationData StakedDataV2_0
	data := stakingSmartContract.eei.GetStorage(stakerPubKey.Bytes())
	err := json.Unmarshal(data, &registrationData)
	assert.Nil(t, err)
	assert.Equal(t, expectedRegistrationData, registrationData)
}

func TestStakingSC_ExecuteUnStakeAddressNotStakedShouldErr(t *testing.T) {
	t.Parallel()

	stakeValue := big.NewInt(100)
	eei := &mock.SystemEIStub{}
	args := createMockStakingScArguments()
	args.StakingSCConfig.MinStakeValue = stakeValue.Text(10)
	args.Eei = eei
	stakingSmartContract, _ := NewStakingSmartContract(args)

	arguments := CreateVmContractCallInput()
	arguments.Function = "unStake@abc"

	retCode := stakingSmartContract.Execute(arguments)
	assert.Equal(t, vmcommon.UserError, retCode)
}

func TestStakingSC_ExecuteUnStakeUnmarshalErr(t *testing.T) {
	t.Parallel()

	stakeValue := big.NewInt(100)
	eei := &mock.SystemEIStub{}
	eei.GetStorageCalled = func(key []byte) []byte {
		return []byte("data")
	}
	args := createMockStakingScArguments()
	args.StakingSCConfig.MinStakeValue = stakeValue.Text(10)
	args.Eei = eei
	stakingSmartContract, _ := NewStakingSmartContract(args)

	arguments := CreateVmContractCallInput()
	arguments.Function = "unStake@abc"

	retCode := stakingSmartContract.Execute(arguments)
	assert.Equal(t, vmcommon.UserError, retCode)
}

func TestStakingSC_ExecuteUnStakeAlreadyUnStakedAddrShouldErr(t *testing.T) {
	t.Parallel()

	stakedRegistrationData := StakedDataV2_0{
		RegisterNonce: 0,
		Staked:        false,
		UnStakedNonce: 0,
		RewardAddress: nil,
		StakeValue:    nil,
	}

	stakeValue := big.NewInt(100)
	eei, _ := NewVMContext(&mock.BlockChainHookStub{}, hooks.NewVMCryptoHook(), &mock.ArgumentParserMock{}, &testscommon.AccountsStub{}, &mock.RaterMock{})
	eei.SetSCAddress([]byte("addr"))

	args := createMockStakingScArguments()
	args.StakingSCConfig.MinStakeValue = stakeValue.Text(10)
	args.Eei = eei
	stakingSmartContract, _ := NewStakingSmartContract(args)

	arguments := CreateVmContractCallInput()
	arguments.Function = "unStake"
	arguments.Arguments = [][]byte{big.NewInt(100).Bytes(), big.NewInt(200).Bytes()}
	marshalizedExpectedRegData, _ := json.Marshal(&stakedRegistrationData)
	stakingSmartContract.eei.SetStorage(arguments.CallerAddr, marshalizedExpectedRegData)

	retCode := stakingSmartContract.Execute(arguments)
	assert.Equal(t, vmcommon.UserError, retCode)
}

func TestStakingSC_ExecuteUnStakeFailsWithWrongCaller(t *testing.T) {
	t.Parallel()

	expectedCallerAddress := []byte("caller")
	wrongCallerAddress := []byte("wrongCaller")

	stakedRegistrationData := StakedDataV2_0{
		RegisterNonce: 0,
		Staked:        true,
		UnStakedNonce: 0,
		RewardAddress: expectedCallerAddress,
		StakeValue:    nil,
	}

	stakeValue := big.NewInt(100)
	eei, _ := NewVMContext(&mock.BlockChainHookStub{}, hooks.NewVMCryptoHook(), &mock.ArgumentParserMock{}, &testscommon.AccountsStub{}, &mock.RaterMock{})
	eei.SetSCAddress([]byte("addr"))

	args := createMockStakingScArguments()
	args.StakingSCConfig.MinStakeValue = stakeValue.Text(10)
	args.Eei = eei
	stakingSmartContract, _ := NewStakingSmartContract(args)

	arguments := CreateVmContractCallInput()
	arguments.Function = "unStake"
	arguments.Arguments = [][]byte{wrongCallerAddress}
	marshalizedExpectedRegData, _ := json.Marshal(&stakedRegistrationData)
	stakingSmartContract.eei.SetStorage(arguments.Arguments[0], marshalizedExpectedRegData)

	retCode := stakingSmartContract.Execute(arguments)
	assert.Equal(t, vmcommon.UserError, retCode)
}

func TestStakingSC_ExecuteUnStakeShouldErrorNotEnoughNodes(t *testing.T) {
	t.Parallel()

	callerAddress := []byte("caller")

	expectedRegistrationData := StakedDataV2_0{
		RegisterNonce: 0,
		Staked:        false,
		UnStakedNonce: 0,
		RewardAddress: callerAddress,
		StakeValue:    nil,
		JailedRound:   math.MaxUint64,
		SlashValue:    big.NewInt(0),
	}

	stakedRegistrationData := StakedDataV2_0{
		RegisterNonce: 0,
		Staked:        true,
		UnStakedNonce: 0,
		RewardAddress: callerAddress,
		StakeValue:    nil,
		JailedRound:   math.MaxUint64,
	}

	stakeValue := big.NewInt(100)
	eei, _ := NewVMContext(&mock.BlockChainHookStub{}, hooks.NewVMCryptoHook(), &mock.ArgumentParserMock{}, &testscommon.AccountsStub{}, &mock.RaterMock{})
	eei.SetSCAddress([]byte("addr"))

	args := createMockStakingScArguments()
	args.StakingSCConfig.MinStakeValue = stakeValue.Text(10)
	args.Eei = eei
	args.MinNumNodes = 1
	stakingSmartContract, _ := NewStakingSmartContract(args)

	arguments := CreateVmContractCallInput()
	arguments.Function = "unStake"
	arguments.Arguments = [][]byte{[]byte("abc"), callerAddress}
	arguments.CallerAddr = []byte("validator")
	marshalizedExpectedRegData, _ := json.Marshal(&stakedRegistrationData)
	stakingSmartContract.eei.SetStorage(arguments.Arguments[0], marshalizedExpectedRegData)
	stakingSmartContract.setConfig(&StakingNodesConfig{MinNumNodes: 5, StakedNodes: 10})

	retCode := stakingSmartContract.Execute(arguments)
	assert.Equal(t, vmcommon.Ok, retCode)

	var registrationData StakedDataV2_0
	data := stakingSmartContract.eei.GetStorage(arguments.Arguments[0])
	err := json.Unmarshal(data, &registrationData)
	assert.Nil(t, err)
	assert.Equal(t, expectedRegistrationData, registrationData)
}

func TestStakingSC_ExecuteUnStake(t *testing.T) {
	t.Parallel()

	callerAddress := []byte("caller")

	expectedRegistrationData := StakedDataV2_0{
		RegisterNonce: 0,
		Staked:        false,
		UnStakedNonce: 0,
		RewardAddress: callerAddress,
		StakeValue:    nil,
		JailedRound:   math.MaxUint64,
		SlashValue:    big.NewInt(0),
	}

	stakedRegistrationData := StakedDataV2_0{
		RegisterNonce: 0,
		Staked:        true,
		UnStakedNonce: 0,
		RewardAddress: callerAddress,
		StakeValue:    nil,
		JailedRound:   math.MaxUint64,
	}

	stakeValue := big.NewInt(100)
	eei, _ := NewVMContext(&mock.BlockChainHookStub{}, hooks.NewVMCryptoHook(), &mock.ArgumentParserMock{}, &testscommon.AccountsStub{}, &mock.RaterMock{})
	eei.SetSCAddress([]byte("addr"))

	args := createMockStakingScArguments()
	args.StakingSCConfig.MinStakeValue = stakeValue.Text(10)
	args.Eei = eei
	stakingSmartContract, _ := NewStakingSmartContract(args)

	arguments := CreateVmContractCallInput()
	arguments.Function = "unStake"
	arguments.Arguments = [][]byte{[]byte("abc"), callerAddress}
	arguments.CallerAddr = []byte("validator")
	marshalizedExpectedRegData, _ := json.Marshal(&stakedRegistrationData)
	stakingSmartContract.eei.SetStorage(arguments.Arguments[0], marshalizedExpectedRegData)
	stakingSmartContract.setConfig(&StakingNodesConfig{MinNumNodes: 5, StakedNodes: 10})

	retCode := stakingSmartContract.Execute(arguments)
	assert.Equal(t, vmcommon.Ok, retCode)

	var registrationData StakedDataV2_0
	data := stakingSmartContract.eei.GetStorage(arguments.Arguments[0])
	err := json.Unmarshal(data, &registrationData)
	assert.Nil(t, err)
	assert.Equal(t, expectedRegistrationData, registrationData)
}

func TestStakingSC_ExecuteUnBoundUnmarshalErr(t *testing.T) {
	t.Parallel()

	stakeValue := big.NewInt(100)
	eei := &mock.SystemEIStub{}
	eei.GetStorageCalled = func(key []byte) []byte {
		return []byte("data")
	}
	args := createMockStakingScArguments()
	args.StakingSCConfig.MinStakeValue = stakeValue.Text(10)
	args.Eei = eei
	stakingSmartContract, _ := NewStakingSmartContract(args)

	arguments := CreateVmContractCallInput()
	arguments.CallerAddr = []byte("data")
	arguments.Function = "unBond"
	arguments.Arguments = [][]byte{big.NewInt(100).Bytes(), big.NewInt(200).Bytes()}

	retCode := stakingSmartContract.Execute(arguments)
	assert.Equal(t, vmcommon.UserError, retCode)
}

func TestStakingSC_ExecuteUnBoundValidatorNotUnStakeShouldErr(t *testing.T) {
	t.Parallel()

	stakeValue := big.NewInt(100)
	eei := &mock.SystemEIStub{}
	eei.GetStorageCalled = func(key []byte) []byte {
		switch {
		case bytes.Equal(key, []byte(ownerKey)):
			return []byte("data")
		default:
			registrationDataMarshalized, _ := json.Marshal(
				&StakedDataV2_0{
					UnStakedNonce: 0,
				})
			return registrationDataMarshalized
		}
	}
	eei.BlockChainHookCalled = func() vm.BlockchainHook {
		return &mock.BlockChainHookStub{CurrentNonceCalled: func() uint64 {
			return 10000
		}}
	}
	args := createMockStakingScArguments()
	args.StakingSCConfig.MinStakeValue = stakeValue.Text(10)
	args.Eei = eei
	stakingSmartContract, _ := NewStakingSmartContract(args)

	arguments := CreateVmContractCallInput()
	arguments.CallerAddr = []byte("data")
	arguments.Function = "unBond"
	arguments.Arguments = [][]byte{big.NewInt(100).Bytes()}

	retCode := stakingSmartContract.Execute(arguments)
	assert.Equal(t, vmcommon.UserError, retCode)
}

func TestStakingSC_ExecuteFinalizeUnBoundBeforePeriodEnds(t *testing.T) {
	t.Parallel()

	unstakedNonce := uint64(10)
	registrationData := StakedDataV2_0{
		RegisterNonce: 0,
		Staked:        true,
		UnStakedNonce: unstakedNonce,
		RewardAddress: nil,
		StakeValue:    big.NewInt(100),
	}
	blsPubKey := big.NewInt(100)
	stakeValue := big.NewInt(100)
	marshalizedRegData, _ := json.Marshal(&registrationData)
	eei, _ := NewVMContext(&mock.BlockChainHookStub{
		CurrentNonceCalled: func() uint64 {
			return unstakedNonce + 1
		},
	}, hooks.NewVMCryptoHook(), &mock.ArgumentParserMock{}, &testscommon.AccountsStub{}, &mock.RaterMock{})
	eei.SetSCAddress([]byte("addr"))
	eei.SetStorage([]byte(ownerKey), []byte("data"))
	eei.SetStorage(blsPubKey.Bytes(), marshalizedRegData)
	args := createMockStakingScArguments()
	args.StakingSCConfig.MinStakeValue = stakeValue.Text(10)
	args.Eei = eei
	stakingSmartContract, _ := NewStakingSmartContract(args)

	arguments := CreateVmContractCallInput()
	arguments.CallerAddr = []byte("data")
	arguments.Function = "finalizeUnStake"
	arguments.Arguments = [][]byte{blsPubKey.Bytes()}

	retCode := stakingSmartContract.Execute(arguments)
	assert.Equal(t, vmcommon.UserError, retCode)
}

func TestStakingSC_ExecuteUnBoundStillValidator(t *testing.T) {
	t.Parallel()

	unBondPeriod := uint64(100)
	unstakedNonce := uint64(10)
	registrationData := StakedDataV2_0{
		RegisterNonce: 0,
		Staked:        false,
		UnStakedNonce: unstakedNonce,
		RewardAddress: []byte("validator"),
		StakeValue:    big.NewInt(100),
		JailedRound:   math.MaxUint64,
	}

	peerAccount := state.NewEmptyPeerAccount()
	peerAccount.List = string(core.EligibleList)
	stakeValue := big.NewInt(100)
	marshalizedRegData, _ := json.Marshal(&registrationData)
	eei, _ := NewVMContext(
		&mock.BlockChainHookStub{
			CurrentNonceCalled: func() uint64 {
				return unstakedNonce + unBondPeriod + 1
			},
		},
		hooks.NewVMCryptoHook(),
		&mock.ArgumentParserMock{},
<<<<<<< HEAD
		&testscommon.AccountsStub{
			GetExistingAccountCalled: func(address []byte) (state.AccountHandler, error) {
=======
		&mock.AccountsStub{
			GetExistingAccountCalled: func(address []byte) (vmcommon.AccountHandler, error) {
>>>>>>> b618d814
				return peerAccount, nil
			}},
		&mock.RaterMock{})
	scAddress := []byte("owner")
	eei.SetSCAddress(scAddress)
	eei.SetStorage([]byte(ownerKey), scAddress)

	args := createMockStakingScArguments()
	args.StakingSCConfig.MinStakeValue = stakeValue.Text(10)
	args.Eei = eei
	stakingSmartContract, _ := NewStakingSmartContract(args)

	arguments := CreateVmContractCallInput()
	arguments.CallerAddr = []byte("validator")
	arguments.Function = "unBond"
	arguments.Arguments = [][]byte{[]byte("abc")}

	stakingSmartContract.eei.SetStorage(arguments.Arguments[0], marshalizedRegData)
	stakingSmartContract.setConfig(&StakingNodesConfig{MinNumNodes: 5, StakedNodes: 10})

	retCode := stakingSmartContract.Execute(arguments)
	assert.Equal(t, vmcommon.UserError, retCode)
}

func TestStakingSC_ExecuteUnBound(t *testing.T) {
	t.Parallel()

	unBondPeriod := uint64(100)
	unstakedNonce := uint64(10)
	registrationData := StakedDataV2_0{
		RegisterNonce: 0,
		Staked:        false,
		UnStakedNonce: unstakedNonce,
		RewardAddress: []byte("validator"),
		StakeValue:    big.NewInt(100),
		JailedRound:   math.MaxUint64,
	}

	stakeValue := big.NewInt(100)
	marshalizedRegData, _ := json.Marshal(&registrationData)
	eei, _ := NewVMContext(&mock.BlockChainHookStub{
		CurrentNonceCalled: func() uint64 {
			return unstakedNonce + unBondPeriod + 1
		},
	}, hooks.NewVMCryptoHook(), &mock.ArgumentParserMock{}, &testscommon.AccountsStub{}, &mock.RaterMock{})
	scAddress := []byte("owner")
	eei.SetSCAddress(scAddress)
	eei.SetStorage([]byte(ownerKey), scAddress)

	args := createMockStakingScArguments()
	args.StakingSCConfig.MinStakeValue = stakeValue.Text(10)
	args.Eei = eei
	stakingSmartContract, _ := NewStakingSmartContract(args)

	arguments := CreateVmContractCallInput()
	arguments.CallerAddr = []byte("validator")
	arguments.Function = "unBond"
	arguments.Arguments = [][]byte{[]byte("abc")}

	stakingSmartContract.eei.SetStorage(arguments.Arguments[0], marshalizedRegData)
	stakingSmartContract.setConfig(&StakingNodesConfig{MinNumNodes: 5, StakedNodes: 10})

	retCode := stakingSmartContract.Execute(arguments)
	assert.Equal(t, vmcommon.Ok, retCode)

	data := stakingSmartContract.eei.GetStorage(arguments.Arguments[0])
	assert.Equal(t, 0, len(data))
}

func TestStakingSC_ExecuteSlashOwnerAddrNotOkShouldErr(t *testing.T) {
	t.Parallel()

	stakeValue := big.NewInt(100)
	eei := &mock.SystemEIStub{}
	args := createMockStakingScArguments()
	args.StakingSCConfig.MinStakeValue = stakeValue.Text(10)
	args.Eei = eei
	stakingSmartContract, _ := NewStakingSmartContract(args)

	arguments := CreateVmContractCallInput()
	arguments.Function = "slash"

	retCode := stakingSmartContract.Execute(arguments)
	assert.Equal(t, vmcommon.UserError, retCode)
}

func TestStakingSC_ExecuteSlashArgumentsNotOkShouldErr(t *testing.T) {
	t.Parallel()

	stakeValue := big.NewInt(100)
	eei := &mock.SystemEIStub{}
	eei.GetStorageCalled = func(key []byte) []byte {
		return []byte("data")
	}
	args := createMockStakingScArguments()
	args.StakingSCConfig.MinStakeValue = stakeValue.Text(10)
	args.Eei = eei
	stakingSmartContract, _ := NewStakingSmartContract(args)

	arguments := CreateVmContractCallInput()
	arguments.Function = "slash"
	arguments.CallerAddr = []byte("data")

	retCode := stakingSmartContract.Execute(arguments)
	assert.Equal(t, vmcommon.UserError, retCode)
}

func TestStakingSC_ExecuteSlashUnmarhsalErr(t *testing.T) {
	t.Parallel()

	stakeValue := big.NewInt(100)
	eei := &mock.SystemEIStub{}
	eei.GetStorageCalled = func(key []byte) []byte {
		return []byte("data")
	}
	args := createMockStakingScArguments()
	args.StakingSCConfig.MinStakeValue = stakeValue.Text(10)
	args.Eei = eei
	stakingSmartContract, _ := NewStakingSmartContract(args)

	arguments := CreateVmContractCallInput()
	arguments.Function = "slash"
	arguments.CallerAddr = []byte("data")
	arguments.Arguments = [][]byte{big.NewInt(100).Bytes(), big.NewInt(100).Bytes()}

	retCode := stakingSmartContract.Execute(arguments)
	assert.Equal(t, vmcommon.UserError, retCode)
}

func TestStakingSC_ExecuteSlashNotStake(t *testing.T) {
	t.Parallel()

	stakeValue := big.NewInt(100)
	eei := &mock.SystemEIStub{}
	eei.GetStorageCalled = func(key []byte) []byte {
		switch {
		case bytes.Equal(key, []byte(ownerKey)):
			return []byte("data")
		default:
			registrationDataMarshalized, _ := json.Marshal(
				&StakedDataV2_0{
					StakeValue: big.NewInt(100),
				})
			return registrationDataMarshalized
		}
	}

	args := createMockStakingScArguments()
	args.StakingSCConfig.MinStakeValue = stakeValue.Text(10)
	args.Eei = eei
	stakingSmartContract, _ := NewStakingSmartContract(args)

	arguments := CreateVmContractCallInput()
	arguments.Function = "slash"
	arguments.CallerAddr = []byte("data")
	arguments.Arguments = [][]byte{big.NewInt(100).Bytes(), big.NewInt(100).Bytes()}

	retCode := stakingSmartContract.Execute(arguments)
	assert.Equal(t, vmcommon.UserError, retCode)
}

func TestStakingSC_ExecuteUnStakeAndUnBoundStake(t *testing.T) {
	t.Parallel()

	// Preparation
	unBondPeriod := uint64(100)
	stakeValue := big.NewInt(100)
	valueStakedByTheCaller := big.NewInt(100)
	stakerAddress := []byte("address")
	stakerPubKey := []byte("pubKey")
	blockChainHook := &mock.BlockChainHookStub{}
	eei, _ := NewVMContext(blockChainHook, hooks.NewVMCryptoHook(), &mock.ArgumentParserMock{}, &testscommon.AccountsStub{}, &mock.RaterMock{})

	smartcontractAddress := "smartcontractAddress"
	eei.SetSCAddress([]byte(smartcontractAddress))

	ownerAddress := "ownerAddress"
	eei.SetStorage([]byte(ownerKey), []byte(ownerAddress))

	args := createMockStakingScArguments()
	args.StakingSCConfig.MinStakeValue = stakeValue.Text(10)
	args.Eei = eei
	stakingSmartContract, _ := NewStakingSmartContract(args)
	stakingSmartContract.setConfig(&StakingNodesConfig{MinNumNodes: 5, StakedNodes: 10})

	arguments := CreateVmContractCallInput()
	arguments.Arguments = [][]byte{stakerPubKey, stakerAddress}
	arguments.CallerAddr = []byte("validator")

	stakedRegistrationData := StakedDataV2_0{
		RegisterNonce: 0,
		Staked:        true,
		UnStakedNonce: 0,
		RewardAddress: stakerAddress,
		StakeValue:    valueStakedByTheCaller,
		JailedRound:   math.MaxUint64,
		SlashValue:    big.NewInt(0),
	}
	marshalizedExpectedRegData, _ := json.Marshal(&stakedRegistrationData)
	stakingSmartContract.eei.SetStorage(arguments.Arguments[0], marshalizedExpectedRegData)

	arguments.Function = "unStake"

	unStakeNonce := uint64(10)
	blockChainHook.CurrentNonceCalled = func() uint64 {
		return unStakeNonce
	}
	retCode := stakingSmartContract.Execute(arguments)
	assert.Equal(t, vmcommon.Ok, retCode)

	var registrationData StakedDataV2_0
	data := stakingSmartContract.eei.GetStorage(arguments.Arguments[0])
	err := json.Unmarshal(data, &registrationData)
	assert.Nil(t, err)

	expectedRegistrationData := StakedDataV2_0{
		RegisterNonce: 0,
		Staked:        false,
		UnStakedNonce: unStakeNonce,
		RewardAddress: stakerAddress,
		StakeValue:    valueStakedByTheCaller,
		JailedRound:   math.MaxUint64,
		SlashValue:    big.NewInt(0),
	}
	assert.Equal(t, expectedRegistrationData, registrationData)

	arguments.Function = "unBond"

	blockChainHook.CurrentNonceCalled = func() uint64 {
		return unStakeNonce + unBondPeriod + 1
	}
	retCode = stakingSmartContract.Execute(arguments)
	assert.Equal(t, vmcommon.Ok, retCode)
}

func TestStakingSC_ExecuteGetShouldReturnUserErr(t *testing.T) {
	t.Parallel()

	stakeValue := big.NewInt(100)
	arguments := CreateVmContractCallInput()
	arguments.Function = "get"
	eei, _ := NewVMContext(&mock.BlockChainHookStub{}, hooks.NewVMCryptoHook(), &mock.ArgumentParserMock{}, &testscommon.AccountsStub{}, &mock.RaterMock{})
	args := createMockStakingScArguments()
	args.StakingSCConfig.MinStakeValue = stakeValue.Text(10)
	args.Eei = eei
	stakingSmartContract, _ := NewStakingSmartContract(args)

	err := stakingSmartContract.Execute(arguments)

	assert.Equal(t, vmcommon.UserError, err)
}

func TestStakingSC_ExecuteGetShouldOk(t *testing.T) {
	t.Parallel()

	stakeValue := big.NewInt(100)
	arguments := CreateVmContractCallInput()
	arguments.Function = "get"
	arguments.Arguments = [][]byte{arguments.CallerAddr}
	eei, _ := NewVMContext(&mock.BlockChainHookStub{}, hooks.NewVMCryptoHook(), &mock.ArgumentParserMock{}, &testscommon.AccountsStub{}, &mock.RaterMock{})
	args := createMockStakingScArguments()
	args.StakingSCConfig.MinStakeValue = stakeValue.Text(10)
	args.Eei = eei
	stakingSmartContract, _ := NewStakingSmartContract(args)

	err := stakingSmartContract.Execute(arguments)

	assert.Equal(t, vmcommon.Ok, err)
}

func TestStakingSc_ExecuteNilArgs(t *testing.T) {
	t.Parallel()

	stakeValue := big.NewInt(100)
	eei, _ := NewVMContext(&mock.BlockChainHookStub{}, hooks.NewVMCryptoHook(), &mock.ArgumentParserMock{}, &testscommon.AccountsStub{}, &mock.RaterMock{})

	args := createMockStakingScArguments()
	args.StakingSCConfig.MinStakeValue = stakeValue.Text(10)
	args.Eei = eei
	stakingSmartContract, _ := NewStakingSmartContract(args)

	retCode := stakingSmartContract.Execute(nil)
	assert.Equal(t, vmcommon.UserError, retCode)
}

// TestStakingSc_ExecuteIsStaked
// Will test next behaviour
// 1 - will execute function isStaked should return UserError
// 2 - will execute function stake and after that will call function isStaked and will return Ok
// 3 - will execute function unStake and after that will cal function isStaked and will return UserError
func TestStakingSc_ExecuteIsStaked(t *testing.T) {
	t.Parallel()

	stakeValue := big.NewInt(100)
	blockChainHook := &mock.BlockChainHookStub{}
	blockChainHook.GetStorageDataCalled = func(accountsAddress []byte, index []byte) (i []byte, e error) {
		return nil, nil
	}

	eei, _ := NewVMContext(blockChainHook, hooks.NewVMCryptoHook(), &mock.ArgumentParserMock{}, &testscommon.AccountsStub{}, &mock.RaterMock{})
	eei.SetSCAddress([]byte("addr"))

	stakingAccessAddress := []byte("stakingAccessAddress")
	args := createMockStakingScArguments()
	args.StakingAccessAddr = stakingAccessAddress
	args.StakingSCConfig.MinStakeValue = stakeValue.Text(10)
	args.Eei = eei
	stakingSmartContract, _ := NewStakingSmartContract(args)

	stakerAddress := []byte("stakerAddr")
	stakerPubKey := []byte("stakerPublicKey")
	callerAddress := []byte("data")

	// check if account is staked should return error code
	checkIsStaked(t, stakingSmartContract, callerAddress, nil, vmcommon.UserError)
	// check if account is staked should return error code
	checkIsStaked(t, stakingSmartContract, callerAddress, stakerPubKey, vmcommon.UserError)
	// do stake should work
	doStake(t, stakingSmartContract, stakingAccessAddress, stakerAddress, []byte("anotherKey"))
	doStake(t, stakingSmartContract, stakingAccessAddress, stakerAddress, stakerPubKey)
	// check again isStaked should return vmcommon.Ok
	checkIsStaked(t, stakingSmartContract, callerAddress, stakerPubKey, vmcommon.Ok)
	//do unStake
	doUnStake(t, stakingSmartContract, stakingAccessAddress, stakerAddress, stakerPubKey, vmcommon.Ok)
	// check if account is staked should return error code
	checkIsStaked(t, stakingSmartContract, callerAddress, stakerPubKey, vmcommon.UserError)
}

func TestStakingSc_StakeWithV1ShouldWork(t *testing.T) {
	t.Parallel()

	stakeValue := big.NewInt(100)
	blockChainHook := &mock.BlockChainHookStub{}
	blockChainHook.GetStorageDataCalled = func(accountsAddress []byte, index []byte) (i []byte, e error) {
		return nil, nil
	}

	jailAccessAddr := []byte("jailAccessAddr")
	eei, _ := NewVMContext(blockChainHook, hooks.NewVMCryptoHook(), &mock.ArgumentParserMock{}, &testscommon.AccountsStub{}, &mock.RaterMock{})
	eei.SetSCAddress([]byte("addr"))

	stakingAccessAddress := []byte("stakingAccessAddress")
	args := createMockStakingScArguments()
	args.StakingSCConfig.MinStakeValue = stakeValue.Text(10)
	args.EpochConfig.EnableEpochs.StakeEnableEpoch = 10
	args.StakingAccessAddr = stakingAccessAddress
	args.Eei = eei
	args.StakingSCConfig.NumRoundsWithoutBleed = 100
	args.StakingSCConfig.MaximumPercentageToBleed = 0.5
	args.StakingSCConfig.BleedPercentagePerRound = 0.00001
	args.JailAccessAddr = jailAccessAddr
	args.MinNumNodes = 0
	stakingSmartContract, _ := NewStakingSmartContract(args)

	stakerAddress := []byte("stakerAddr")
	stakerPubKey := []byte("stakerPublicKey")

	//do stake should work
	doStake(t, stakingSmartContract, stakingAccessAddress, stakerAddress, stakerPubKey)

	blockChainHook.CurrentNonceCalled = func() uint64 {
		return 11
	}

	//do unStake with V2 should work
	doUnStake(t, stakingSmartContract, stakingAccessAddress, stakerAddress, stakerPubKey, vmcommon.Ok)
}

// Test scenario
// 1 -- will set stake value for current epoch should work
// 2 -- will try to do jail before stake should return user error
// 3 -- will stake and stake should work
// 4 -- will jail user that stake and should work
// 5 -- will try do to unStake and should not work because cannot do unStake if validator is jail
// 6 -- will try to do unJail with wrong access address should not work
// 7 -- will do unJail with correct parameters and should work and after that stakeValue should be 999
func TestStakingSc_StakeJailAndUnJail(t *testing.T) {
	t.Parallel()

	stakeValue := big.NewInt(100)
	blockChainHook := &mock.BlockChainHookStub{}
	blockChainHook.GetStorageDataCalled = func(accountsAddress []byte, index []byte) (i []byte, e error) {
		return nil, nil
	}

	jailAccessAddr := []byte("jailAccessAddr")
	eei, _ := NewVMContext(blockChainHook, hooks.NewVMCryptoHook(), &mock.ArgumentParserMock{}, &testscommon.AccountsStub{}, &mock.RaterMock{})
	eei.SetSCAddress([]byte("addr"))

	stakingAccessAddress := []byte("stakingAccessAddress")
	args := createMockStakingScArguments()
	args.StakingSCConfig.MinStakeValue = stakeValue.Text(10)
	args.StakingAccessAddr = stakingAccessAddress
	args.Eei = eei
	args.StakingSCConfig.NumRoundsWithoutBleed = 100
	args.StakingSCConfig.MaximumPercentageToBleed = 0.5
	args.StakingSCConfig.BleedPercentagePerRound = 0.00001
	args.JailAccessAddr = jailAccessAddr
	stakingSmartContract, _ := NewStakingSmartContract(args)

	stakerAddress := []byte("stakerAddr")
	stakerPubKey := []byte("stakerPublicKey")

	// cannot do jail if access addr is wrong should return userError
	doJail(t, stakingSmartContract, []byte("addr"), stakerPubKey, vmcommon.UserError)
	// cannot do jail if no stake should return userError
	doJail(t, stakingSmartContract, jailAccessAddr, stakerPubKey, vmcommon.UserError)
	//do stake should work
	doStake(t, stakingSmartContract, stakingAccessAddress, stakerAddress, stakerPubKey)
	// jail should work
	blockChainHook.CurrentRoundCalled = func() uint64 {
		return 1000
	}
	doJail(t, stakingSmartContract, jailAccessAddr, stakerPubKey, vmcommon.Ok)

	//do unStake should return error because validator is jail
	doUnStake(t, stakingSmartContract, stakingAccessAddress, stakerAddress, stakerPubKey, vmcommon.UserError)

	// unJail wrong access address should not work
	doUnJail(t, stakingSmartContract, []byte("addr"), stakerPubKey, vmcommon.UserError)
	// cannot do unJail on a address that not stake
	doUnJail(t, stakingSmartContract, stakingAccessAddress, []byte("addr"), vmcommon.UserError)
	// unJail should work
	blockChainHook.CurrentRoundCalled = func() uint64 {
		return 1200
	}
	doUnJail(t, stakingSmartContract, stakingAccessAddress, stakerPubKey, vmcommon.Ok)
}

func TestStakingSc_ExecuteStakeStakeJailAndSwitch(t *testing.T) {
	t.Parallel()

	stakeValue := big.NewInt(100)
	blockChainHook := &mock.BlockChainHookStub{}
	blockChainHook.GetStorageDataCalled = func(accountsAddress []byte, index []byte) (i []byte, e error) {
		return nil, nil
	}

	eei, _ := NewVMContext(blockChainHook, hooks.NewVMCryptoHook(), &mock.ArgumentParserMock{}, &testscommon.AccountsStub{}, &mock.RaterMock{})
	eei.SetSCAddress([]byte("addr"))

	stakingAccessAddress := []byte("stakingAccessAddress")
	args := createMockStakingScArguments()
	args.StakingAccessAddr = stakingAccessAddress
	args.StakingSCConfig.MinStakeValue = stakeValue.Text(10)
	args.StakingSCConfig.MaxNumberOfNodesForStake = 2
	args.EpochConfig.EnableEpochs.StakingV2EnableEpoch = 0
	args.Eei = eei
	stakingSmartContract, _ := NewStakingSmartContract(args)

	stakerAddress := []byte("stakerAddr")
	stakerPubKey := []byte("stakerPublicKey")
	callerAddress := []byte("data")

	// do stake should work
	doStake(t, stakingSmartContract, stakingAccessAddress, stakerAddress, []byte("firstKey"))
	doStake(t, stakingSmartContract, stakingAccessAddress, stakerAddress, []byte("secondKey"))
	doStake(t, stakingSmartContract, stakingAccessAddress, stakerAddress, stakerPubKey)

	checkIsStaked(t, stakingSmartContract, callerAddress, []byte("firstKey"), vmcommon.Ok)
	checkIsStaked(t, stakingSmartContract, callerAddress, []byte("secondKey"), vmcommon.Ok)
	checkIsStaked(t, stakingSmartContract, callerAddress, stakerPubKey, vmcommon.UserError)

	arguments := CreateVmContractCallInput()
	arguments.Function = "switchJailedWithWaiting"
	arguments.CallerAddr = args.EndOfEpochAccessAddr
	arguments.Arguments = [][]byte{[]byte("firstKey")}
	retCode := stakingSmartContract.Execute(arguments)
	assert.Equal(t, retCode, vmcommon.Ok)
	// check if account is staked should return error code
	checkIsStaked(t, stakingSmartContract, callerAddress, stakerPubKey, vmcommon.Ok)
	checkIsStaked(t, stakingSmartContract, callerAddress, []byte("firstKey"), vmcommon.UserError)

	arguments = CreateVmContractCallInput()
	arguments.Function = "switchJailedWithWaiting"
	arguments.CallerAddr = args.EndOfEpochAccessAddr
	arguments.Arguments = [][]byte{[]byte("secondKey")}
	retCode = stakingSmartContract.Execute(arguments)
	assert.Equal(t, retCode, vmcommon.Ok)

	marshaledData := args.Eei.GetStorage([]byte("secondKey"))
	stakedData := &StakedDataV2_0{}
	_ = json.Unmarshal(marshaledData, stakedData)
	assert.True(t, stakedData.Jailed)
	assert.True(t, stakedData.Staked)

	arguments.Function = "getTotalNumberOfRegisteredNodes"
	arguments.Arguments = [][]byte{}
	retCode = stakingSmartContract.Execute(arguments)
	assert.Equal(t, retCode, vmcommon.Ok)

	lastOutput := eei.output[len(eei.output)-1]
	assert.Equal(t, lastOutput, []byte{2})
}

func TestStakingSc_ExecuteStakeStakeStakeJailJailUnJailTwice(t *testing.T) {
	t.Parallel()

	stakeValue := big.NewInt(100)
	blockChainHook := &mock.BlockChainHookStub{}
	blockChainHook.GetStorageDataCalled = func(accountsAddress []byte, index []byte) (i []byte, e error) {
		return nil, nil
	}

	eei, _ := NewVMContext(blockChainHook, hooks.NewVMCryptoHook(), &mock.ArgumentParserMock{}, &testscommon.AccountsStub{}, &mock.RaterMock{})
	eei.SetSCAddress([]byte("addr"))

	stakingAccessAddress := []byte("stakingAccessAddress")
	args := createMockStakingScArguments()
	args.StakingAccessAddr = stakingAccessAddress
	args.StakingSCConfig.MinStakeValue = stakeValue.Text(10)
	args.StakingSCConfig.MaxNumberOfNodesForStake = 2
	args.EpochConfig.EnableEpochs.StakingV2EnableEpoch = 0
	args.Eei = eei
	stakingSmartContract, _ := NewStakingSmartContract(args)

	stakerAddress := []byte("stakerAddr")
	stakerPubKey := []byte("stakerPublicKey")
	callerAddress := []byte("data")

	// do stake should work
	doStake(t, stakingSmartContract, stakingAccessAddress, stakerAddress, []byte("firsstKey"))
	doStake(t, stakingSmartContract, stakingAccessAddress, stakerAddress, []byte("secondKey"))
	doStake(t, stakingSmartContract, stakingAccessAddress, stakerAddress, stakerPubKey)
	doStake(t, stakingSmartContract, stakingAccessAddress, stakerAddress, []byte("fourthKey"))

	checkIsStaked(t, stakingSmartContract, callerAddress, []byte("firsstKey"), vmcommon.Ok)
	checkIsStaked(t, stakingSmartContract, callerAddress, []byte("secondKey"), vmcommon.Ok)
	checkIsStaked(t, stakingSmartContract, callerAddress, stakerPubKey, vmcommon.UserError)
	checkIsStaked(t, stakingSmartContract, callerAddress, []byte("fourthKey"), vmcommon.UserError)

	arguments := CreateVmContractCallInput()
	arguments.Function = "switchJailedWithWaiting"
	arguments.CallerAddr = args.EndOfEpochAccessAddr
	arguments.Arguments = [][]byte{[]byte("firsstKey")}
	retCode := stakingSmartContract.Execute(arguments)
	assert.Equal(t, retCode, vmcommon.Ok)
	// check if account is staked should return error code
	checkIsStaked(t, stakingSmartContract, callerAddress, stakerPubKey, vmcommon.Ok)
	checkIsStaked(t, stakingSmartContract, callerAddress, []byte("firsstKey"), vmcommon.UserError)

	arguments = CreateVmContractCallInput()
	arguments.Function = "switchJailedWithWaiting"
	arguments.CallerAddr = args.EndOfEpochAccessAddr
	arguments.Arguments = [][]byte{[]byte("secondKey")}
	retCode = stakingSmartContract.Execute(arguments)
	assert.Equal(t, retCode, vmcommon.Ok)
	checkIsStaked(t, stakingSmartContract, callerAddress, []byte("fourthKey"), vmcommon.Ok)
	checkIsStaked(t, stakingSmartContract, callerAddress, []byte("secondKey"), vmcommon.UserError)

	doStake(t, stakingSmartContract, stakingAccessAddress, stakerAddress, []byte("fifthhKey"))
	checkIsStaked(t, stakingSmartContract, callerAddress, []byte("fifthhKey"), vmcommon.UserError)

	doGetStatus(t, stakingSmartContract, eei, []byte("firsstKey"), "jailed")
	doUnJail(t, stakingSmartContract, stakingAccessAddress, []byte("firsstKey"), vmcommon.Ok)
	doGetStatus(t, stakingSmartContract, eei, []byte("firsstKey"), "queued")
	doUnJail(t, stakingSmartContract, stakingAccessAddress, []byte("secondKey"), vmcommon.Ok)

	waitingList, _ := stakingSmartContract.getWaitingListHead()
	assert.Equal(t, uint32(3), waitingList.Length)
	assert.Equal(t, []byte("w_secondKey"), waitingList.LastJailedKey)
	assert.Equal(t, []byte("w_firsstKey"), waitingList.FirstKey)
	assert.Equal(t, []byte("w_fifthhKey"), waitingList.LastKey)

	doStake(t, stakingSmartContract, stakingAccessAddress, stakerAddress, []byte("sixthhKey"))
	doGetWaitingListIndex(t, stakingSmartContract, eei, []byte("firsstKey"), vmcommon.Ok, 1)
	doGetWaitingListIndex(t, stakingSmartContract, eei, []byte("secondKey"), vmcommon.Ok, 2)
	doGetWaitingListIndex(t, stakingSmartContract, eei, []byte("fifthhKey"), vmcommon.Ok, 3)
	doGetWaitingListIndex(t, stakingSmartContract, eei, []byte("sixthhKey"), vmcommon.Ok, 4)

	outPut := doGetWaitingListRegisterNonceAndRewardAddress(t, stakingSmartContract, eei)
	assert.Equal(t, 12, len(outPut))

	stakingSmartContract.unBondPeriod = 0
	doUnStake(t, stakingSmartContract, stakingAccessAddress, stakerAddress, []byte("secondKey"), vmcommon.Ok)
	doUnBond(t, stakingSmartContract, stakingAccessAddress, []byte("secondKey"), vmcommon.Ok)
	waitingList, _ = stakingSmartContract.getWaitingListHead()
	assert.Equal(t, []byte("w_firsstKey"), waitingList.LastJailedKey)

	doUnStake(t, stakingSmartContract, stakingAccessAddress, stakerAddress, []byte("firsstKey"), vmcommon.Ok)
	doUnBond(t, stakingSmartContract, stakingAccessAddress, []byte("firsstKey"), vmcommon.Ok)
	waitingList, _ = stakingSmartContract.getWaitingListHead()
	assert.Equal(t, 0, len(waitingList.LastJailedKey))

	doGetWaitingListSize(t, stakingSmartContract, eei, 2)
	doGetRewardAddress(t, stakingSmartContract, eei, []byte("fifthhKey"), string(stakerAddress))
	doGetStatus(t, stakingSmartContract, eei, []byte("fifthhKey"), "queued")
	doGetStatus(t, stakingSmartContract, eei, []byte("fourthKey"), "staked")

	stakingSmartContract.unBondPeriod = 100
	blockChainHook.CurrentNonceCalled = func() uint64 {
		return 1
	}
	doUnStake(t, stakingSmartContract, stakingAccessAddress, stakerAddress, []byte("fourthKey"), vmcommon.Ok)
	doGetRemainingUnbondPeriod(t, stakingSmartContract, eei, []byte("fourthKey"), 100)

	blockChainHook.CurrentNonceCalled = func() uint64 {
		return 50
	}
	doGetRemainingUnbondPeriod(t, stakingSmartContract, eei, []byte("fourthKey"), 51)

	blockChainHook.CurrentNonceCalled = func() uint64 {
		return 101
	}
	doGetRemainingUnbondPeriod(t, stakingSmartContract, eei, []byte("fourthKey"), 0)

	doStake(t, stakingSmartContract, stakingAccessAddress, stakerAddress, []byte("seventKey"))
	doGetWaitingListSize(t, stakingSmartContract, eei, 2)
	outPut = doGetWaitingListRegisterNonceAndRewardAddress(t, stakingSmartContract, eei)
	assert.Equal(t, 6, len(outPut))

	arguments.Function = "getTotalNumberOfRegisteredNodes"
	arguments.Arguments = [][]byte{}
	retCode = stakingSmartContract.Execute(arguments)
	assert.Equal(t, retCode, vmcommon.Ok)

	lastOutput := eei.output[len(eei.output)-1]
	assert.Equal(t, lastOutput, []byte{4})
}

func TestStakingSc_ExecuteStakeUnStakeJailCombinations(t *testing.T) {
	t.Parallel()

	stakeValue := big.NewInt(100)
	blockChainHook := &mock.BlockChainHookStub{}
	blockChainHook.GetStorageDataCalled = func(accountsAddress []byte, index []byte) (i []byte, e error) {
		return nil, nil
	}

	eei, _ := NewVMContext(blockChainHook, hooks.NewVMCryptoHook(), &mock.ArgumentParserMock{}, &testscommon.AccountsStub{}, &mock.RaterMock{})
	eei.SetSCAddress([]byte("addr"))

	stakingAccessAddress := []byte("stakingAccessAddress")
	args := createMockStakingScArguments()
	args.StakingAccessAddr = stakingAccessAddress
	args.StakingSCConfig.MinStakeValue = stakeValue.Text(10)
	args.StakingSCConfig.MaxNumberOfNodesForStake = 2
	args.EpochConfig.EnableEpochs.StakingV2EnableEpoch = 0
	args.Eei = eei
	stakingSmartContract, _ := NewStakingSmartContract(args)

	stakerAddress := []byte("stakerAddr")
	stakerPubKey := []byte("stakerPun")
	callerAddress := []byte("data")

	// do stake should work
	doStake(t, stakingSmartContract, stakingAccessAddress, stakerAddress, []byte("firsstKey"))
	doStake(t, stakingSmartContract, stakingAccessAddress, stakerAddress, []byte("secondKey"))
	doStake(t, stakingSmartContract, stakingAccessAddress, stakerAddress, stakerPubKey)
	doStake(t, stakingSmartContract, stakingAccessAddress, stakerAddress, []byte("fourthKey"))

	checkIsStaked(t, stakingSmartContract, callerAddress, []byte("firsstKey"), vmcommon.Ok)
	checkIsStaked(t, stakingSmartContract, callerAddress, []byte("secondKey"), vmcommon.Ok)
	checkIsStaked(t, stakingSmartContract, callerAddress, stakerPubKey, vmcommon.UserError)
	checkIsStaked(t, stakingSmartContract, callerAddress, []byte("fourthKey"), vmcommon.UserError)

	doSwitchJailedWithWaiting(t, stakingSmartContract, []byte("firsstKey"))
	// check if account is staked should return error code
	checkIsStaked(t, stakingSmartContract, callerAddress, stakerPubKey, vmcommon.Ok)
	checkIsStaked(t, stakingSmartContract, callerAddress, []byte("firsstKey"), vmcommon.UserError)

	doSwitchJailedWithWaiting(t, stakingSmartContract, []byte("secondKey"))
	checkIsStaked(t, stakingSmartContract, callerAddress, []byte("fourthKey"), vmcommon.Ok)
	checkIsStaked(t, stakingSmartContract, callerAddress, []byte("secondKey"), vmcommon.UserError)

	doStake(t, stakingSmartContract, stakingAccessAddress, stakerAddress, []byte("fifthhKey"))
	checkIsStaked(t, stakingSmartContract, callerAddress, []byte("fifthhKey"), vmcommon.UserError)

	doGetStatus(t, stakingSmartContract, eei, []byte("firsstKey"), "jailed")
	doUnJail(t, stakingSmartContract, stakingAccessAddress, []byte("firsstKey"), vmcommon.Ok)
	doGetStatus(t, stakingSmartContract, eei, []byte("firsstKey"), "queued")
	doUnJail(t, stakingSmartContract, stakingAccessAddress, []byte("secondKey"), vmcommon.Ok)

	waitingList, _ := stakingSmartContract.getWaitingListHead()
	assert.Equal(t, uint32(3), waitingList.Length)
	assert.Equal(t, []byte("w_secondKey"), waitingList.LastJailedKey)
	assert.Equal(t, []byte("w_firsstKey"), waitingList.FirstKey)
	assert.Equal(t, []byte("w_fifthhKey"), waitingList.LastKey)

	doStake(t, stakingSmartContract, stakingAccessAddress, stakerAddress, []byte("sixthhKey"))
	doGetWaitingListIndex(t, stakingSmartContract, eei, []byte("firsstKey"), vmcommon.Ok, 1)
	doGetWaitingListIndex(t, stakingSmartContract, eei, []byte("secondKey"), vmcommon.Ok, 2)
	doGetWaitingListIndex(t, stakingSmartContract, eei, []byte("fifthhKey"), vmcommon.Ok, 3)
	doGetWaitingListIndex(t, stakingSmartContract, eei, []byte("sixthhKey"), vmcommon.Ok, 4)
	doUnStake(t, stakingSmartContract, stakingAccessAddress, stakerAddress, []byte("firsstKey"), vmcommon.Ok)
	doUnStake(t, stakingSmartContract, stakingAccessAddress, stakerAddress, []byte("secondKey"), vmcommon.Ok)

	doStake(t, stakingSmartContract, stakingAccessAddress, stakerAddress, []byte("sixthhKey"))
	doStake(t, stakingSmartContract, stakingAccessAddress, stakerAddress, []byte("seventKey"))
	doStake(t, stakingSmartContract, stakingAccessAddress, stakerAddress, []byte("eigthhKey"))
	doStake(t, stakingSmartContract, stakingAccessAddress, stakerAddress, []byte("ninethKey"))

	doUnStake(t, stakingSmartContract, stakingAccessAddress, stakerAddress, stakerPubKey, vmcommon.Ok)
	doUnStake(t, stakingSmartContract, stakingAccessAddress, stakerAddress, []byte("fourthKey"), vmcommon.Ok)
	doUnStake(t, stakingSmartContract, stakingAccessAddress, stakerAddress, []byte("fifthhKey"), vmcommon.Ok)
	doStake(t, stakingSmartContract, stakingAccessAddress, stakerAddress, []byte("tenthhKey"))
	doStake(t, stakingSmartContract, stakingAccessAddress, stakerAddress, []byte("elventKey"))

	// unstake from additional queue
	doUnStake(t, stakingSmartContract, stakingAccessAddress, stakerAddress, []byte("tenthhKey"), vmcommon.Ok)

	// jail and unjail the node
	doSwitchJailedWithWaiting(t, stakingSmartContract, []byte("sixthhKey"))
	doUnJail(t, stakingSmartContract, stakingAccessAddress, []byte("sixthhKey"), vmcommon.Ok)

	doGetWaitingListIndex(t, stakingSmartContract, eei, []byte("sixthhKey"), vmcommon.Ok, 1)
}

func TestStakingSc_UnBondFromWaitingNotPossible(t *testing.T) {
	t.Parallel()

	stakeValue := big.NewInt(100)
	blockChainHook := &mock.BlockChainHookStub{}
	blockChainHook.GetStorageDataCalled = func(accountsAddress []byte, index []byte) (i []byte, e error) {
		return nil, nil
	}

	eei, _ := NewVMContext(blockChainHook, hooks.NewVMCryptoHook(), &mock.ArgumentParserMock{}, &testscommon.AccountsStub{}, &mock.RaterMock{})
	eei.SetSCAddress([]byte("addr"))

	stakingAccessAddress := []byte("stakingAccessAddress")
	args := createMockStakingScArguments()
	args.StakingAccessAddr = stakingAccessAddress
	args.StakingSCConfig.MinStakeValue = stakeValue.Text(10)
	args.StakingSCConfig.MaxNumberOfNodesForStake = 2
	args.Eei = eei
	args.StakingSCConfig.UnBondPeriod = 100
	stakingSmartContract, _ := NewStakingSmartContract(args)

	stakerAddress := []byte("stakerAddr")

	blockChainHook.CurrentNonceCalled = func() uint64 {
		return 1
	}

	// do stake should work
	doStake(t, stakingSmartContract, stakingAccessAddress, stakerAddress, []byte("firsstKey"))
	doStake(t, stakingSmartContract, stakingAccessAddress, stakerAddress, []byte("secondKey"))
	doStake(t, stakingSmartContract, stakingAccessAddress, stakerAddress, []byte("thirdKey"))
	doStake(t, stakingSmartContract, stakingAccessAddress, stakerAddress, []byte("fourthKey"))

	doUnBond(t, stakingSmartContract, stakingAccessAddress, []byte("secondKey"), vmcommon.UserError)
	doUnBond(t, stakingSmartContract, stakingAccessAddress, []byte("thirdKey"), vmcommon.UserError)

	doUnStake(t, stakingSmartContract, stakingAccessAddress, stakerAddress, []byte("thirdKey"), vmcommon.Ok)
	doUnBond(t, stakingSmartContract, stakingAccessAddress, []byte("thirdKey"), vmcommon.Ok)

	doUnStake(t, stakingSmartContract, stakingAccessAddress, stakerAddress, []byte("secondKey"), vmcommon.Ok)
	doUnBond(t, stakingSmartContract, stakingAccessAddress, []byte("secondKey"), vmcommon.UserError)

	blockChainHook.CurrentNonceCalled = func() uint64 {
		return 200
	}
	doUnStake(t, stakingSmartContract, stakingAccessAddress, stakerAddress, []byte("secondKey"), vmcommon.UserError)
	doUnBond(t, stakingSmartContract, stakingAccessAddress, []byte("secondKey"), vmcommon.Ok)

	doUnStake(t, stakingSmartContract, stakingAccessAddress, stakerAddress, []byte("fourthKey"), vmcommon.Ok)
	doUnBond(t, stakingSmartContract, stakingAccessAddress, []byte("fourthKey"), vmcommon.UserError)

	blockChainHook.CurrentNonceCalled = func() uint64 {
		return 400
	}

	doUnBond(t, stakingSmartContract, stakingAccessAddress, []byte("fourthKey"), vmcommon.Ok)
}

func Test_NoActionAllowedForBadRatingOrJailed(t *testing.T) {
	t.Parallel()

	stakeValue := big.NewInt(100)
	blockChainHook := &mock.BlockChainHookStub{}
	blockChainHook.GetStorageDataCalled = func(accountsAddress []byte, index []byte) (i []byte, e error) {
		return nil, nil
	}

	accountsStub := &testscommon.AccountsStub{}
	raterStub := &mock.RaterMock{}
	eei, _ := NewVMContext(blockChainHook, hooks.NewVMCryptoHook(), &mock.ArgumentParserMock{}, accountsStub, raterStub)
	eei.SetSCAddress([]byte("addr"))

	stakingAccessAddress := []byte("stakingAccessAddress")
	args := createMockStakingScArguments()
	args.StakingAccessAddr = stakingAccessAddress
	args.StakingSCConfig.MinStakeValue = stakeValue.Text(10)
	args.StakingSCConfig.MaxNumberOfNodesForStake = 1
	args.Eei = eei
	args.StakingSCConfig.UnBondPeriod = 100
	stakingSmartContract, _ := NewStakingSmartContract(args)

	stakerAddress := []byte("stakerAddr")

	blockChainHook.CurrentNonceCalled = func() uint64 {
		return 1
	}

	// do stake should work
	doStake(t, stakingSmartContract, stakingAccessAddress, stakerAddress, []byte("firsstKey"))
	doStake(t, stakingSmartContract, stakingAccessAddress, stakerAddress, []byte("secondKey"))

	peerAccount := state.NewEmptyPeerAccount()
	accountsStub.GetExistingAccountCalled = func(address []byte) (vmcommon.AccountHandler, error) {
		return peerAccount, nil
	}
	peerAccount.List = string(core.JailedList)
	doUnStake(t, stakingSmartContract, stakingAccessAddress, stakerAddress, []byte("secondKey"), vmcommon.UserError)
	doUnBond(t, stakingSmartContract, stakingAccessAddress, []byte("secondKey"), vmcommon.UserError)

	peerAccount.List = string(core.EligibleList)
	peerAccount.TempRating = 9
	raterStub.GetChancesCalled = func(u uint32) uint32 {
		if u == 0 {
			return 10
		}
		return 5
	}
	doUnStake(t, stakingSmartContract, stakingAccessAddress, stakerAddress, []byte("firsstKey"), vmcommon.UserError)
	doUnBond(t, stakingSmartContract, stakingAccessAddress, []byte("firsstKey"), vmcommon.UserError)
}

func Test_UnJailNotAllowedIfJailed(t *testing.T) {
	t.Parallel()

	stakeValue := big.NewInt(100)
	blockChainHook := &mock.BlockChainHookStub{}
	blockChainHook.GetStorageDataCalled = func(accountsAddress []byte, index []byte) (i []byte, e error) {
		return nil, nil
	}

	accountsStub := &testscommon.AccountsStub{}
	raterStub := &mock.RaterMock{}
	eei, _ := NewVMContext(blockChainHook, hooks.NewVMCryptoHook(), &mock.ArgumentParserMock{}, accountsStub, raterStub)
	eei.SetSCAddress([]byte("addr"))

	stakingAccessAddress := []byte("stakingAccessAddress")
	args := createMockStakingScArguments()
	args.StakingAccessAddr = stakingAccessAddress
	args.StakingSCConfig.MinStakeValue = stakeValue.Text(10)
	args.StakingSCConfig.MaxNumberOfNodesForStake = 1
	args.Eei = eei
	args.StakingSCConfig.UnBondPeriod = 100
	stakingSmartContract, _ := NewStakingSmartContract(args)

	stakerAddress := []byte("stakerAddr")

	blockChainHook.CurrentNonceCalled = func() uint64 {
		return 1
	}

	// do stake should work
	doStake(t, stakingSmartContract, stakingAccessAddress, stakerAddress, []byte("firsstKey"))
	doStake(t, stakingSmartContract, stakingAccessAddress, stakerAddress, []byte("secondKey"))

	peerAccount := state.NewEmptyPeerAccount()
	accountsStub.GetExistingAccountCalled = func(address []byte) (vmcommon.AccountHandler, error) {
		return peerAccount, nil
	}
	peerAccount.List = string(core.EligibleList)
	doUnJail(t, stakingSmartContract, stakingAccessAddress, []byte("firsstKey"), vmcommon.UserError)
	doUnJail(t, stakingSmartContract, stakingAccessAddress, []byte("secondKey"), vmcommon.UserError)

	peerAccount.List = string(core.JailedList)
	doUnJail(t, stakingSmartContract, stakingAccessAddress, []byte("firsstKey"), vmcommon.Ok)
	doUnJail(t, stakingSmartContract, stakingAccessAddress, []byte("secondKey"), vmcommon.Ok)
}

func TestStakingSc_updateConfigMinNodesOK(t *testing.T) {
	t.Parallel()

	stakeValue := big.NewInt(100)
	blockChainHook := &mock.BlockChainHookStub{}
	blockChainHook.GetStorageDataCalled = func(accountsAddress []byte, index []byte) (i []byte, e error) {
		return nil, nil
	}

	eei, _ := NewVMContext(blockChainHook, hooks.NewVMCryptoHook(), &mock.ArgumentParserMock{}, &testscommon.AccountsStub{}, &mock.RaterMock{})
	eei.SetSCAddress([]byte("addr"))

	stakingAccessAddress := []byte("stakingAccessAddress")
	args := createMockStakingScArguments()
	args.StakingAccessAddr = stakingAccessAddress
	args.StakingSCConfig.MinStakeValue = stakeValue.Text(10)
	args.StakingSCConfig.MaxNumberOfNodesForStake = 40
	args.Eei = eei
	stakingSmartContract, _ := NewStakingSmartContract(args)
	stakingConfig := &StakingNodesConfig{
		MinNumNodes: 5,
		MaxNumNodes: 40,
		StakedNodes: 10,
		JailedNodes: 2,
	}
	stakingSmartContract.setConfig(stakingConfig)

	originalStakeConfigMarshalled := args.Eei.GetStorage([]byte(nodesConfigKey))
	require.NotEqual(t, 0, originalStakeConfigMarshalled)

	originalStakeConfig := &StakingNodesConfig{}
	err := json.Unmarshal(originalStakeConfigMarshalled, originalStakeConfig)
	require.Nil(t, err)
	require.Equal(t, stakingConfig, originalStakeConfig)

	newMinNodes := int64(30)
	arguments := CreateVmContractCallInput()
	arguments.Function = "updateConfigMinNodes"
	arguments.CallerAddr = args.EndOfEpochAccessAddr
	arguments.Arguments = [][]byte{big.NewInt(0).SetInt64(newMinNodes).Bytes()}
	retCode := stakingSmartContract.Execute(arguments)
	assert.Equal(t, retCode, vmcommon.Ok)

	// check storage is updated
	updatedStakeConfigMarshalled := args.Eei.GetStorage([]byte(nodesConfigKey))
	require.NotEqual(t, 0, updatedStakeConfigMarshalled)

	updatedStakeConfig := &StakingNodesConfig{}
	err = json.Unmarshal(updatedStakeConfigMarshalled, updatedStakeConfig)
	require.Nil(t, err)

	require.Equal(t, originalStakeConfig.JailedNodes, updatedStakeConfig.JailedNodes)
	require.Equal(t, originalStakeConfig.MaxNumNodes, updatedStakeConfig.MaxNumNodes)
	require.Equal(t, originalStakeConfig.StakedNodes, updatedStakeConfig.StakedNodes)
	require.NotEqual(t, newMinNodes, originalStakeConfig.MinNumNodes)
	require.Equal(t, newMinNodes, updatedStakeConfig.MinNumNodes)
}

func TestStakingSc_updateConfigMaxNodesOK(t *testing.T) {
	t.Parallel()

	stakeValue := big.NewInt(100)
	blockChainHook := &mock.BlockChainHookStub{}
	blockChainHook.GetStorageDataCalled = func(accountsAddress []byte, index []byte) (i []byte, e error) {
		return nil, nil
	}

	eei, _ := NewVMContext(blockChainHook, hooks.NewVMCryptoHook(), &mock.ArgumentParserMock{}, &testscommon.AccountsStub{}, &mock.RaterMock{})
	eei.SetSCAddress([]byte("addr"))

	stakingAccessAddress := []byte("stakingAccessAddress")
	args := createMockStakingScArguments()
	args.EpochConfig.EnableEpochs.StakingV2EnableEpoch = 0
	args.StakingAccessAddr = stakingAccessAddress
	args.StakingSCConfig.MinStakeValue = stakeValue.Text(10)
	args.StakingSCConfig.MaxNumberOfNodesForStake = 40
	args.Eei = eei
	stakingSmartContract, _ := NewStakingSmartContract(args)
	stakingConfig := &StakingNodesConfig{
		MinNumNodes: 5,
		MaxNumNodes: 40,
		StakedNodes: 10,
		JailedNodes: 2,
	}
	stakingSmartContract.setConfig(stakingConfig)

	originalStakeConfigMarshalled := args.Eei.GetStorage([]byte(nodesConfigKey))
	require.NotEqual(t, 0, originalStakeConfigMarshalled)

	originalStakeConfig := &StakingNodesConfig{}
	err := json.Unmarshal(originalStakeConfigMarshalled, originalStakeConfig)
	require.Nil(t, err)
	require.Equal(t, stakingConfig, originalStakeConfig)

	newMaxNodes := int64(100)
	arguments := CreateVmContractCallInput()
	arguments.Function = "updateConfigMaxNodes"
	arguments.CallerAddr = args.EndOfEpochAccessAddr
	arguments.Arguments = [][]byte{big.NewInt(0).SetInt64(newMaxNodes).Bytes()}
	retCode := stakingSmartContract.Execute(arguments)
	assert.Equal(t, retCode, vmcommon.Ok)

	// check storage is updated
	updatedStakeConfigMarshalled := args.Eei.GetStorage([]byte(nodesConfigKey))
	require.NotEqual(t, 0, updatedStakeConfigMarshalled)

	updatedStakeConfig := &StakingNodesConfig{}
	err = json.Unmarshal(updatedStakeConfigMarshalled, updatedStakeConfig)
	require.Nil(t, err)

	require.Equal(t, originalStakeConfig.JailedNodes, updatedStakeConfig.JailedNodes)
	require.Equal(t, originalStakeConfig.MinNumNodes, updatedStakeConfig.MinNumNodes)
	require.Equal(t, originalStakeConfig.StakedNodes, updatedStakeConfig.StakedNodes)
	require.NotEqual(t, newMaxNodes, originalStakeConfig.MaxNumNodes)
	require.Equal(t, newMaxNodes, updatedStakeConfig.MaxNumNodes)
}

func TestStakingSC_SetOwnersOnAddressesNotEnabledShouldErr(t *testing.T) {
	t.Parallel()

	args := createMockStakingScArguments()
	args.EpochConfig.EnableEpochs.StakingV2EnableEpoch = 100
	blockChainHook := &mock.BlockChainHookStub{}
	blockChainHook.GetStorageDataCalled = func(accountsAddress []byte, index []byte) (i []byte, e error) {
		return nil, nil
	}
	eei, _ := NewVMContext(blockChainHook, hooks.NewVMCryptoHook(), &mock.ArgumentParserMock{}, &testscommon.AccountsStub{}, &mock.RaterMock{})
	args.Eei = eei

	stakingSmartContract, _ := NewStakingSmartContract(args)

	arguments := CreateVmContractCallInput()
	arguments.Function = "setOwnersOnAddresses"
	arguments.CallerAddr = []byte("owner")
	retCode := stakingSmartContract.Execute(arguments)
	assert.Equal(t, retCode, vmcommon.UserError)
	assert.Equal(t, "invalid method to call", eei.returnMessage)
}

func TestStakingSC_SetOwnersOnAddressesWrongCallerShouldErr(t *testing.T) {
	t.Parallel()

	args := createMockStakingScArguments()
	args.EpochConfig.EnableEpochs.StakingV2EnableEpoch = 0
	blockChainHook := &mock.BlockChainHookStub{}
	blockChainHook.GetStorageDataCalled = func(accountsAddress []byte, index []byte) (i []byte, e error) {
		return nil, nil
	}
	eei, _ := NewVMContext(blockChainHook, hooks.NewVMCryptoHook(), &mock.ArgumentParserMock{}, &testscommon.AccountsStub{}, &mock.RaterMock{})
	args.Eei = eei

	stakingSmartContract, _ := NewStakingSmartContract(args)

	arguments := CreateVmContractCallInput()
	arguments.Function = "setOwnersOnAddresses"
	arguments.CallerAddr = []byte("owner")
	retCode := stakingSmartContract.Execute(arguments)
	assert.Equal(t, retCode, vmcommon.UserError)
	assert.True(t, strings.Contains(eei.returnMessage, "setOwnersOnAddresses function not allowed to be called by address"))
}

func TestStakingSC_SetOwnersOnAddressesWrongArgumentsShouldErr(t *testing.T) {
	t.Parallel()

	args := createMockStakingScArguments()
	args.EpochConfig.EnableEpochs.StakingV2EnableEpoch = 0
	blockChainHook := &mock.BlockChainHookStub{}
	blockChainHook.GetStorageDataCalled = func(accountsAddress []byte, index []byte) (i []byte, e error) {
		return nil, nil
	}
	eei, _ := NewVMContext(blockChainHook, hooks.NewVMCryptoHook(), &mock.ArgumentParserMock{}, &testscommon.AccountsStub{}, &mock.RaterMock{})
	args.Eei = eei

	stakingSmartContract, _ := NewStakingSmartContract(args)

	arguments := CreateVmContractCallInput()
	arguments.Function = "setOwnersOnAddresses"
	arguments.CallerAddr = args.EndOfEpochAccessAddr
	arguments.Arguments = [][]byte{[]byte("bls key")}
	retCode := stakingSmartContract.Execute(arguments)
	assert.Equal(t, retCode, vmcommon.UserError)
	assert.True(t, strings.Contains(eei.returnMessage, "invalid number of arguments: expected an even number of arguments"))
}

func TestStakingSC_SetOwnersOnAddressesShouldWork(t *testing.T) {
	t.Parallel()

	args := createMockStakingScArguments()
	args.EpochConfig.EnableEpochs.StakingV2EnableEpoch = 0
	blockChainHook := &mock.BlockChainHookStub{}
	blockChainHook.GetStorageDataCalled = func(accountsAddress []byte, index []byte) (i []byte, e error) {
		return nil, nil
	}
	eei, _ := NewVMContext(blockChainHook, hooks.NewVMCryptoHook(), &mock.ArgumentParserMock{}, &testscommon.AccountsStub{}, &mock.RaterMock{})
	args.Eei = eei

	stakingSmartContract, _ := NewStakingSmartContract(args)
	blsKey1 := []byte("blsKey1")
	owner1 := []byte("owner1")
	blsKey2 := []byte("blsKey2")
	owner2 := []byte("owner2")

	doStake(t, stakingSmartContract, args.StakingAccessAddr, owner1, blsKey1)
	doStake(t, stakingSmartContract, args.StakingAccessAddr, owner2, blsKey2)

	arguments := CreateVmContractCallInput()
	arguments.Function = "setOwnersOnAddresses"
	arguments.CallerAddr = args.EndOfEpochAccessAddr
	arguments.Arguments = [][]byte{blsKey1, owner1, blsKey2, owner2}
	retCode := stakingSmartContract.Execute(arguments)
	assert.Equal(t, retCode, vmcommon.Ok)

	registrationData, err := stakingSmartContract.getOrCreateRegisteredData(blsKey1)
	require.Nil(t, err)
	assert.Equal(t, owner1, registrationData.OwnerAddress)

	registrationData, err = stakingSmartContract.getOrCreateRegisteredData(blsKey2)
	require.Nil(t, err)
	assert.Equal(t, owner2, registrationData.OwnerAddress)
}

func TestStakingSC_SetOwnersOnAddressesEmptyArgsShouldWork(t *testing.T) {
	t.Parallel()

	args := createMockStakingScArguments()
	args.EpochConfig.EnableEpochs.StakingV2EnableEpoch = 0
	blockChainHook := &mock.BlockChainHookStub{}
	blockChainHook.GetStorageDataCalled = func(accountsAddress []byte, index []byte) (i []byte, e error) {
		return nil, nil
	}
	eei, _ := NewVMContext(blockChainHook, hooks.NewVMCryptoHook(), &mock.ArgumentParserMock{}, &testscommon.AccountsStub{}, &mock.RaterMock{})
	args.Eei = eei

	stakingSmartContract, _ := NewStakingSmartContract(args)
	arguments := CreateVmContractCallInput()
	arguments.Function = "setOwnersOnAddresses"
	arguments.CallerAddr = args.EndOfEpochAccessAddr
	arguments.Arguments = make([][]byte, 0)
	retCode := stakingSmartContract.Execute(arguments)
	assert.Equal(t, retCode, vmcommon.Ok)
}

func TestStakingSC_GetOwnerStakingV2NotEnabledShouldErr(t *testing.T) {
	t.Parallel()

	args := createMockStakingScArguments()
	args.EpochConfig.EnableEpochs.StakingV2EnableEpoch = 100
	blockChainHook := &mock.BlockChainHookStub{}
	blockChainHook.GetStorageDataCalled = func(accountsAddress []byte, index []byte) (i []byte, e error) {
		return nil, nil
	}
	eei, _ := NewVMContext(blockChainHook, hooks.NewVMCryptoHook(), &mock.ArgumentParserMock{}, &testscommon.AccountsStub{}, &mock.RaterMock{})
	args.Eei = eei

	stakingSmartContract, _ := NewStakingSmartContract(args)

	arguments := CreateVmContractCallInput()
	arguments.Function = "getOwner"
	arguments.CallerAddr = []byte("owner")
	retCode := stakingSmartContract.Execute(arguments)
	assert.Equal(t, retCode, vmcommon.UserError)
	assert.Equal(t, "invalid method to call", eei.returnMessage)
}

func TestStakingSC_GetOwnerWrongCallerShouldErr(t *testing.T) {
	t.Parallel()

	args := createMockStakingScArguments()
	args.EpochConfig.EnableEpochs.StakingV2EnableEpoch = 0
	blockChainHook := &mock.BlockChainHookStub{}
	blockChainHook.GetStorageDataCalled = func(accountsAddress []byte, index []byte) (i []byte, e error) {
		return nil, nil
	}
	eei, _ := NewVMContext(blockChainHook, hooks.NewVMCryptoHook(), &mock.ArgumentParserMock{}, &testscommon.AccountsStub{}, &mock.RaterMock{})
	args.Eei = eei

	stakingSmartContract, _ := NewStakingSmartContract(args)

	arguments := CreateVmContractCallInput()
	arguments.Function = "getOwner"
	arguments.CallerAddr = []byte("owner")
	retCode := stakingSmartContract.Execute(arguments)
	assert.Equal(t, retCode, vmcommon.UserError)
	assert.True(t, strings.Contains(eei.returnMessage, "this is only a view function"))
}

func TestStakingSC_GetOwnerWrongArgumentsShouldErr(t *testing.T) {
	t.Parallel()

	args := createMockStakingScArguments()
	args.EpochConfig.EnableEpochs.StakingV2EnableEpoch = 0
	blockChainHook := &mock.BlockChainHookStub{}
	blockChainHook.GetStorageDataCalled = func(accountsAddress []byte, index []byte) (i []byte, e error) {
		return nil, nil
	}
	eei, _ := NewVMContext(blockChainHook, hooks.NewVMCryptoHook(), &mock.ArgumentParserMock{}, &testscommon.AccountsStub{}, &mock.RaterMock{})
	args.Eei = eei

	stakingSmartContract, _ := NewStakingSmartContract(args)

	arguments := CreateVmContractCallInput()
	arguments.Function = "getOwner"
	arguments.CallerAddr = args.StakingAccessAddr
	retCode := stakingSmartContract.Execute(arguments)
	assert.Equal(t, retCode, vmcommon.UserError)
	assert.True(t, strings.Contains(eei.returnMessage, "invalid number of arguments: expected min"))
}

func TestStakingSC_GetOwnerShouldWork(t *testing.T) {
	t.Parallel()

	args := createMockStakingScArguments()
	args.EpochConfig.EnableEpochs.StakingV2EnableEpoch = 0
	blockChainHook := &mock.BlockChainHookStub{}
	blockChainHook.GetStorageDataCalled = func(accountsAddress []byte, index []byte) (i []byte, e error) {
		return nil, nil
	}
	eei, _ := NewVMContext(blockChainHook, hooks.NewVMCryptoHook(), &mock.ArgumentParserMock{}, &testscommon.AccountsStub{}, &mock.RaterMock{})
	args.Eei = eei

	stakingSmartContract, _ := NewStakingSmartContract(args)
	blsKey := []byte("blsKey")
	owner := []byte("owner")

	doStake(t, stakingSmartContract, args.StakingAccessAddr, owner, blsKey)

	arguments := CreateVmContractCallInput()
	arguments.Function = "setOwnersOnAddresses"
	arguments.CallerAddr = args.EndOfEpochAccessAddr
	arguments.Arguments = [][]byte{blsKey, owner}
	retCode := stakingSmartContract.Execute(arguments)
	assert.Equal(t, retCode, vmcommon.Ok)

	arguments = CreateVmContractCallInput()
	arguments.Function = "getOwner"
	arguments.CallerAddr = args.StakingAccessAddr
	arguments.Arguments = [][]byte{blsKey}
	retCode = stakingSmartContract.Execute(arguments)
	assert.Equal(t, retCode, vmcommon.Ok)

	vmOutput := eei.CreateVMOutput()
	assert.Equal(t, owner, vmOutput.ReturnData[0])
}

func TestStakingSc_StakeFromQueue(t *testing.T) {
	t.Parallel()

	blockChainHook := &mock.BlockChainHookStub{}
	blockChainHook.GetStorageDataCalled = func(accountsAddress []byte, index []byte) (i []byte, e error) {
		return nil, nil
	}

	eei, _ := NewVMContext(blockChainHook, hooks.NewVMCryptoHook(), &mock.ArgumentParserMock{}, &testscommon.AccountsStub{}, &mock.RaterMock{})
	eei.SetSCAddress([]byte("addr"))

	stakingAccessAddress := vm.ValidatorSCAddress
	args := createMockStakingScArguments()
	args.StakingAccessAddr = stakingAccessAddress
	args.StakingSCConfig.MaxNumberOfNodesForStake = 1
	args.EpochConfig.EnableEpochs.StakingV2EnableEpoch = 0
	args.Eei = eei
	args.StakingSCConfig.UnBondPeriod = 100
	stakingSmartContract, _ := NewStakingSmartContract(args)

	stakerAddress := []byte("stakerAddr")

	blockChainHook.CurrentNonceCalled = func() uint64 {
		return 1
	}

	// do stake should work
	doStake(t, stakingSmartContract, stakingAccessAddress, stakerAddress, []byte("firsstKey"))
	doStake(t, stakingSmartContract, stakingAccessAddress, stakerAddress, []byte("secondKey"))
	doStake(t, stakingSmartContract, stakingAccessAddress, stakerAddress, []byte("thirdKeyy"))
	doStake(t, stakingSmartContract, stakingAccessAddress, stakerAddress, []byte("fourthKey"))

	waitingReturn := doGetWaitingListRegisterNonceAndRewardAddress(t, stakingSmartContract, eei)
	assert.Equal(t, len(waitingReturn), 9)

	newMaxNodes := int64(100)
	arguments := CreateVmContractCallInput()
	arguments.Function = "updateConfigMaxNodes"
	arguments.CallerAddr = args.EndOfEpochAccessAddr
	arguments.Arguments = [][]byte{big.NewInt(0).SetInt64(newMaxNodes).Bytes()}
	retCode := stakingSmartContract.Execute(arguments)
	assert.Equal(t, retCode, vmcommon.Ok)

	validatorData := &ValidatorDataV2{
		TotalStakeValue: big.NewInt(200),
		TotalUnstaked:   big.NewInt(0),
		RewardAddress:   stakerAddress,
		BlsPubKeys:      [][]byte{[]byte("firsstKey"), []byte("secondKey"), []byte("thirdKeyy"), []byte("fourthKey")},
	}
	marshaledData, _ := stakingSmartContract.marshalizer.Marshal(validatorData)
	eei.SetStorageForAddress(vm.ValidatorSCAddress, stakerAddress, marshaledData)

	currentOutPutIndex := len(eei.output)
	arguments.Function = "stakeNodesFromQueue"
	retCode = stakingSmartContract.Execute(arguments)
	assert.Equal(t, retCode, vmcommon.Ok)

	// nothing to stake - as not enough funds - one remains in waiting queue
	assert.Equal(t, currentOutPutIndex, len(eei.output))

	cleanAdditionalInput := CreateVmContractCallInput()
	cleanAdditionalInput.Function = "cleanAdditionalQueue"
	cleanAdditionalInput.CallerAddr = args.EndOfEpochAccessAddr
	retCode = stakingSmartContract.Execute(cleanAdditionalInput)
	assert.Equal(t, retCode, vmcommon.Ok)

	newHead, _ := stakingSmartContract.getWaitingListHead()
	assert.Equal(t, uint32(1), newHead.Length)

	doGetStatus(t, stakingSmartContract, eei, []byte("secondKey"), "queued")

	newMaxNodes = int64(1)
	arguments = CreateVmContractCallInput()
	arguments.Function = "updateConfigMaxNodes"
	arguments.CallerAddr = args.EndOfEpochAccessAddr
	arguments.Arguments = [][]byte{big.NewInt(0).SetInt64(newMaxNodes).Bytes()}
	retCode = stakingSmartContract.Execute(arguments)
	assert.Equal(t, retCode, vmcommon.Ok)

	// stake them again - as they were deleted from waiting list
	doStake(t, stakingSmartContract, stakingAccessAddress, stakerAddress, []byte("thirdKeyy"))
	doStake(t, stakingSmartContract, stakingAccessAddress, stakerAddress, []byte("fourthKey"))

	validatorData = &ValidatorDataV2{
		TotalStakeValue: big.NewInt(400),
	}
	marshaledData, _ = stakingSmartContract.marshalizer.Marshal(validatorData)
	eei.SetStorageForAddress(vm.ValidatorSCAddress, stakerAddress, marshaledData)

	newMaxNodes = int64(100)
	arguments.Arguments = [][]byte{big.NewInt(0).SetInt64(newMaxNodes).Bytes()}
	retCode = stakingSmartContract.Execute(arguments)
	assert.Equal(t, retCode, vmcommon.Ok)

	currentOutPutIndex = len(eei.output)
	arguments.Function = "stakeNodesFromQueue"
	retCode = stakingSmartContract.Execute(arguments)
	assert.Equal(t, retCode, vmcommon.Ok)

	for i := currentOutPutIndex; i < len(eei.output); i += 2 {
		checkIsStaked(t, stakingSmartContract, arguments.CallerAddr, eei.output[i], vmcommon.Ok)
	}
	assert.Equal(t, 6, len(eei.output)-currentOutPutIndex)
	stakingConfig := stakingSmartContract.getConfig()
	assert.Equal(t, stakingConfig.StakedNodes, int64(4))

	retCode = stakingSmartContract.Execute(cleanAdditionalInput)
	assert.Equal(t, retCode, vmcommon.Ok)
	newHead, _ = stakingSmartContract.getWaitingListHead()
	assert.Equal(t, uint32(0), newHead.Length)
}

func TestStakingSC_UnstakeAtEndOfEpoch(t *testing.T) {
	t.Parallel()

	stakeValue := big.NewInt(100)
	blockChainHook := &mock.BlockChainHookStub{}
	blockChainHook.GetStorageDataCalled = func(accountsAddress []byte, index []byte) (i []byte, e error) {
		return nil, nil
	}

	eei, _ := NewVMContext(blockChainHook, hooks.NewVMCryptoHook(), &mock.ArgumentParserMock{}, &testscommon.AccountsStub{}, &mock.RaterMock{})
	eei.SetSCAddress([]byte("addr"))

	stakingAccessAddress := []byte("stakingAccessAddress")
	args := createMockStakingScArguments()
	args.StakingAccessAddr = stakingAccessAddress
	args.StakingSCConfig.MinStakeValue = stakeValue.Text(10)
	args.Eei = eei
	stakingSmartContract, _ := NewStakingSmartContract(args)

	stakerAddress := []byte("stakerAddr")
	stakerPubKey := []byte("stakerPublicKey")
	callerAddress := []byte("data")

	// do stake should work
	doStake(t, stakingSmartContract, stakingAccessAddress, stakerAddress, stakerPubKey)
	checkIsStaked(t, stakingSmartContract, callerAddress, stakerPubKey, vmcommon.Ok)

	doUnStakeAtEndOfEpoch(t, stakingSmartContract, stakerPubKey, vmcommon.Ok)
	checkIsStaked(t, stakingSmartContract, callerAddress, stakerPubKey, vmcommon.UserError)
}

func TestStakingSC_ResetWaitingListUnJailed(t *testing.T) {
	t.Parallel()

	stakeValue := big.NewInt(100)
	blockChainHook := &mock.BlockChainHookStub{}
	blockChainHook.GetStorageDataCalled = func(accountsAddress []byte, index []byte) (i []byte, e error) {
		return nil, nil
	}

	eei, _ := NewVMContext(blockChainHook, hooks.NewVMCryptoHook(), &mock.ArgumentParserMock{}, &testscommon.AccountsStub{}, &mock.RaterMock{})
	eei.SetSCAddress([]byte("addr"))

	stakingAccessAddress := []byte("stakingAccessAddress")
	args := createMockStakingScArguments()
	args.StakingAccessAddr = stakingAccessAddress
	args.StakingSCConfig.MinStakeValue = stakeValue.Text(10)
	args.StakingSCConfig.MaxNumberOfNodesForStake = 1
	args.EpochConfig.EnableEpochs.StakingV2EnableEpoch = 0
	args.Eei = eei
	stakingSmartContract, _ := NewStakingSmartContract(args)

	stakerAddress := []byte("stakerAddr")

	doStake(t, stakingSmartContract, stakingAccessAddress, stakerAddress, []byte("firsstKey"))
	doStake(t, stakingSmartContract, stakingAccessAddress, stakerAddress, []byte("secondKey"))

	arguments := CreateVmContractCallInput()
	arguments.Function = "resetLastUnJailedFromQueue"
	arguments.Arguments = [][]byte{}
	arguments.CallerAddr = stakingSmartContract.endOfEpochAccessAddr

	retCode := stakingSmartContract.Execute(arguments)
	assert.Equal(t, vmcommon.Ok, retCode)

	doSwitchJailedWithWaiting(t, stakingSmartContract, []byte("firsstKey"))
	doUnJail(t, stakingSmartContract, stakingAccessAddress, []byte("firsstKey"), vmcommon.Ok)

	waitingList, _ := stakingSmartContract.getWaitingListHead()
	assert.Equal(t, waitingList.LastJailedKey, []byte("w_firsstKey"))

	retCode = stakingSmartContract.Execute(arguments)
	assert.Equal(t, vmcommon.Ok, retCode)

	waitingList, _ = stakingSmartContract.getWaitingListHead()
	assert.Equal(t, len(waitingList.LastJailedKey), 0)

	arguments.CallerAddr = []byte("anotherAddress")
	retCode = stakingSmartContract.Execute(arguments)
	assert.Equal(t, vmcommon.UserError, retCode)

	arguments.CallerAddr = stakingSmartContract.endOfEpochAccessAddr
	arguments.Arguments = [][]byte{[]byte("someArg")}
	retCode = stakingSmartContract.Execute(arguments)
	assert.Equal(t, vmcommon.UserError, retCode)

	stakingSmartContract.flagCorrectLastUnjailed.Unset()
	retCode = stakingSmartContract.Execute(arguments)
	assert.Equal(t, vmcommon.UserError, retCode)
}

func TestStakingSc_UnStakeNodeWhenMaxNumIsMoreShouldNotStakeFromWaiting(t *testing.T) {
	t.Parallel()

	stakeValue := big.NewInt(100)
	blockChainHook := &mock.BlockChainHookStub{}
	blockChainHook.GetStorageDataCalled = func(accountsAddress []byte, index []byte) (i []byte, e error) {
		return nil, nil
	}

	eei, _ := NewVMContext(blockChainHook, hooks.NewVMCryptoHook(), &mock.ArgumentParserMock{}, &testscommon.AccountsStub{}, &mock.RaterMock{})
	eei.SetSCAddress([]byte("addr"))

	stakingAccessAddress := []byte("stakingAccessAddress")
	args := createMockStakingScArguments()
	args.StakingAccessAddr = stakingAccessAddress
	args.StakingSCConfig.MinStakeValue = stakeValue.Text(10)
	args.StakingSCConfig.MaxNumberOfNodesForStake = 2
	args.MinNumNodes = 1
	args.EpochConfig.EnableEpochs.StakingV2EnableEpoch = 0
	args.EpochConfig.EnableEpochs.CorrectLastUnjailedEnableEpoch = 0
	args.Eei = eei
	stakingSmartContract, _ := NewStakingSmartContract(args)

	stakerAddress := []byte("stakerAddr")

	doStake(t, stakingSmartContract, stakingAccessAddress, stakerAddress, []byte("firsstKey"))
	doStake(t, stakingSmartContract, stakingAccessAddress, stakerAddress, []byte("secondKey"))
	doStake(t, stakingSmartContract, stakingAccessAddress, stakerAddress, []byte("thirddKey"))

	stakingSmartContract.addToStakedNodes(10)

	doUnStake(t, stakingSmartContract, stakingAccessAddress, stakerAddress, []byte("firsstKey"), vmcommon.Ok)
	doUnStake(t, stakingSmartContract, stakingAccessAddress, stakerAddress, []byte("secondKey"), vmcommon.Ok)

	doGetStatus(t, stakingSmartContract, eei, []byte("thirddKey"), "queued")
}

func TestStakingSc_ChangeRewardAndOwnerAddress(t *testing.T) {
	t.Parallel()

	blockChainHook := &mock.BlockChainHookStub{}
	blockChainHook.GetStorageDataCalled = func(accountsAddress []byte, index []byte) (i []byte, e error) {
		return nil, nil
	}

	eei, _ := NewVMContext(blockChainHook, hooks.NewVMCryptoHook(), &mock.ArgumentParserMock{}, &testscommon.AccountsStub{}, &mock.RaterMock{})
	eei.SetSCAddress([]byte("addr"))

	stakingAccessAddress := []byte("stakingAccessAddress")
	args := createMockStakingScArguments()
	args.StakingAccessAddr = stakingAccessAddress
	args.Eei = eei
	sc, _ := NewStakingSmartContract(args)

	stakerAddress := []byte("stakerAddr")

	doStake(t, sc, stakingAccessAddress, stakerAddress, []byte("firsstKey"))
	doStake(t, sc, stakingAccessAddress, stakerAddress, []byte("secondKey"))
	doStake(t, sc, stakingAccessAddress, stakerAddress, []byte("thirddKey"))

	sc.flagValidatorToDelegation.Unset()

	arguments := CreateVmContractCallInput()
	arguments.Function = "changeOwnerAndRewardAddress"
	retCode := sc.Execute(arguments)
	assert.Equal(t, vmcommon.UserError, retCode)

	sc.flagValidatorToDelegation.Set()
	eei.returnMessage = ""
	retCode = sc.Execute(arguments)
	assert.Equal(t, vmcommon.UserError, retCode)
	assert.Equal(t, eei.returnMessage, "change owner and reward address can be called by validator SC only")

	eei.returnMessage = ""
	arguments.CallerAddr = stakingAccessAddress
	arguments.CallValue.SetUint64(10)
	retCode = sc.Execute(arguments)
	assert.Equal(t, vmcommon.UserError, retCode)
	assert.Equal(t, eei.returnMessage, "callValue must be 0")

	arguments.CallValue.SetUint64(0)
	eei.returnMessage = ""
	retCode = sc.Execute(arguments)
	assert.Equal(t, vmcommon.UserError, retCode)
	assert.Equal(t, eei.returnMessage, "number of arguments is 2 at minimum")

	arguments.Arguments = [][]byte{[]byte("key1"), []byte("key2")}
	eei.returnMessage = ""
	retCode = sc.Execute(arguments)
	assert.Equal(t, vmcommon.UserError, retCode)
	assert.Equal(t, eei.returnMessage, "new address must be a smart contract address")

	arguments.Arguments[0] = vm.FirstDelegationSCAddress
	eei.returnMessage = ""
	retCode = sc.Execute(arguments)
	assert.Equal(t, vmcommon.UserError, retCode)
	assert.Equal(t, eei.returnMessage, "cannot change owner and reward address for a key which is not registered")

	arguments.Arguments[1] = []byte("firsstKey")
	retCode = sc.Execute(arguments)
	assert.Equal(t, vmcommon.Ok, retCode)

	doJail(t, sc, sc.jailAccessAddr, []byte("secondKey"), vmcommon.Ok)

	arguments.Arguments = [][]byte{vm.FirstDelegationSCAddress, []byte("firsstKey"), []byte("secondKey"), []byte("thirddKey")}
	eei.returnMessage = ""
	retCode = sc.Execute(arguments)
	assert.Equal(t, vmcommon.UserError, retCode)
	assert.Equal(t, eei.returnMessage, "can not migrate nodes while jailed nodes exists")

	doUnJail(t, sc, sc.stakeAccessAddr, []byte("secondKey"), vmcommon.Ok)
	retCode = sc.Execute(arguments)
	assert.Equal(t, vmcommon.Ok, retCode)
}

func doUnStakeAtEndOfEpoch(t *testing.T, sc *stakingSC, blsKey []byte, expectedReturnCode vmcommon.ReturnCode) {
	arguments := CreateVmContractCallInput()
	arguments.CallerAddr = sc.endOfEpochAccessAddr
	arguments.Function = "unStakeAtEndOfEpoch"
	arguments.Arguments = [][]byte{blsKey}

	retCode := sc.Execute(arguments)
	assert.Equal(t, expectedReturnCode, retCode)
}

func doGetRewardAddress(t *testing.T, sc *stakingSC, eei *vmContext, blsKey []byte, expectedAddress string) {
	arguments := CreateVmContractCallInput()
	arguments.Function = "getRewardAddress"
	arguments.Arguments = [][]byte{blsKey}

	retCode := sc.Execute(arguments)
	assert.Equal(t, vmcommon.Ok, retCode)

	lastOutput := eei.output[len(eei.output)-1]
	assert.True(t, bytes.Equal(lastOutput, []byte(hex.EncodeToString([]byte(expectedAddress)))))
}

func doGetRemainingUnbondPeriod(t *testing.T, sc *stakingSC, eei *vmContext, blsKey []byte, expected int) {
	arguments := CreateVmContractCallInput()
	arguments.Function = "getRemainingUnBondPeriod"
	arguments.Arguments = [][]byte{blsKey}

	retCode := sc.Execute(arguments)
	assert.Equal(t, vmcommon.Ok, retCode)

	lastOutput := eei.output[len(eei.output)-1]
	assert.True(t, bytes.Equal(lastOutput, big.NewInt(int64(expected)).Bytes()))
}

func doGetStatus(t *testing.T, sc *stakingSC, eei *vmContext, blsKey []byte, expectedStatus string) {
	arguments := CreateVmContractCallInput()
	arguments.Function = "getBLSKeyStatus"
	arguments.Arguments = [][]byte{blsKey}

	retCode := sc.Execute(arguments)
	assert.Equal(t, vmcommon.Ok, retCode)

	lastOutput := eei.output[len(eei.output)-1]
	assert.True(t, bytes.Equal(lastOutput, []byte(expectedStatus)))
}

func doGetWaitingListSize(t *testing.T, sc *stakingSC, eei *vmContext, expectedSize int) {
	arguments := CreateVmContractCallInput()
	arguments.Function = "getQueueSize"

	retCode := sc.Execute(arguments)
	assert.Equal(t, vmcommon.Ok, retCode)

	lastOutput := eei.output[len(eei.output)-1]
	assert.True(t, bytes.Equal(lastOutput, []byte(strconv.Itoa(expectedSize))))
}

func doGetWaitingListRegisterNonceAndRewardAddress(t *testing.T, sc *stakingSC, eei *vmContext) [][]byte {
	arguments := CreateVmContractCallInput()
	arguments.Function = "getQueueRegisterNonceAndRewardAddress"
	arguments.CallerAddr = sc.stakeAccessAddr

	currentOutPutIndex := len(eei.output)

	retCode := sc.Execute(arguments)
	assert.Equal(t, vmcommon.Ok, retCode)

	return eei.output[currentOutPutIndex:]
}

func doGetWaitingListIndex(t *testing.T, sc *stakingSC, eei *vmContext, blsKey []byte, expectedCode vmcommon.ReturnCode, expectedIndex int) {
	arguments := CreateVmContractCallInput()
	arguments.Function = "getQueueIndex"
	arguments.CallerAddr = sc.stakeAccessAddr
	arguments.Arguments = [][]byte{blsKey}

	retCode := sc.Execute(arguments)
	assert.Equal(t, expectedCode, retCode)

	lastOutput := eei.output[len(eei.output)-1]
	assert.True(t, bytes.Equal(lastOutput, []byte(strconv.Itoa(expectedIndex))))
}

func doUnJail(t *testing.T, sc *stakingSC, callerAddr, addrToUnJail []byte, expectedCode vmcommon.ReturnCode) {
	arguments := CreateVmContractCallInput()
	arguments.Function = "unJail"
	arguments.CallerAddr = callerAddr
	arguments.Arguments = [][]byte{addrToUnJail}

	retCode := sc.Execute(arguments)
	assert.Equal(t, expectedCode, retCode)
}

func doJail(t *testing.T, sc *stakingSC, callerAddr, addrToJail []byte, expectedCode vmcommon.ReturnCode) {
	arguments := CreateVmContractCallInput()
	arguments.Function = "jail"
	arguments.CallerAddr = callerAddr
	arguments.Arguments = [][]byte{addrToJail}

	retCode := sc.Execute(arguments)
	assert.Equal(t, expectedCode, retCode)
}

func doStake(t *testing.T, sc *stakingSC, callerAddr, stakerAddr, stakerPubKey []byte) {
	arguments := CreateVmContractCallInput()
	arguments.Function = "stake"
	arguments.CallerAddr = callerAddr
	arguments.Arguments = [][]byte{stakerPubKey, stakerAddr, stakerAddr}

	retCode := sc.Execute(arguments)
	assert.Equal(t, vmcommon.Ok, retCode)
}

func doUnStake(t *testing.T, sc *stakingSC, callerAddr, stakerAddr, stakerPubKey []byte, expectedCode vmcommon.ReturnCode) {
	arguments := CreateVmContractCallInput()
	arguments.Function = "unStake"
	arguments.CallerAddr = callerAddr
	arguments.Arguments = [][]byte{stakerPubKey, stakerAddr}

	retCode := sc.Execute(arguments)
	assert.Equal(t, expectedCode, retCode)
}

func doUnBond(t *testing.T, sc *stakingSC, callerAddr, stakerPubKey []byte, expectedCode vmcommon.ReturnCode) {
	arguments := CreateVmContractCallInput()
	arguments.Function = "unBond"
	arguments.CallerAddr = callerAddr
	arguments.Arguments = [][]byte{stakerPubKey}

	retCode := sc.Execute(arguments)
	assert.Equal(t, expectedCode, retCode)
}

func doSwitchJailedWithWaiting(t *testing.T, sc *stakingSC, pubKey []byte) {
	arguments := CreateVmContractCallInput()
	arguments.Function = "switchJailedWithWaiting"
	arguments.CallerAddr = sc.endOfEpochAccessAddr
	arguments.Arguments = [][]byte{pubKey}
	retCode := sc.Execute(arguments)
	assert.Equal(t, retCode, vmcommon.Ok)
}

func checkIsStaked(t *testing.T, sc *stakingSC, callerAddr, stakerPubKey []byte, expectedCode vmcommon.ReturnCode) {
	arguments := CreateVmContractCallInput()
	arguments.Function = "isStaked"
	arguments.CallerAddr = callerAddr
	arguments.Arguments = [][]byte{stakerPubKey}

	retCode := sc.Execute(arguments)
	assert.Equal(t, expectedCode, retCode)
}<|MERGE_RESOLUTION|>--- conflicted
+++ resolved
@@ -641,13 +641,8 @@
 		},
 		hooks.NewVMCryptoHook(),
 		&mock.ArgumentParserMock{},
-<<<<<<< HEAD
 		&testscommon.AccountsStub{
-			GetExistingAccountCalled: func(address []byte) (state.AccountHandler, error) {
-=======
-		&mock.AccountsStub{
 			GetExistingAccountCalled: func(address []byte) (vmcommon.AccountHandler, error) {
->>>>>>> b618d814
 				return peerAccount, nil
 			}},
 		&mock.RaterMock{})
