--- conflicted
+++ resolved
@@ -79,16 +79,14 @@
 	if check.IfNil(args.Marshalizer) {
 		return nil, vm.ErrNilMarshalizer
 	}
-<<<<<<< HEAD
+	if check.IfNil(args.SigVerifier) {
+		return nil, vm.ErrNilMessageSignVerifier
+	}
+	if args.GenesisTotalSupply == nil || args.GenesisTotalSupply.Cmp(zero) <= 0 {
+		return nil, fmt.Errorf("%w, value is %v", vm.ErrInvalidGenesisTotalSupply, args.GenesisTotalSupply)
+	}
 	if check.IfNil(args.EpochNotifier) {
 		return nil, vm.ErrNilEpochNotifier
-=======
-	if check.IfNil(args.SigVerifier) {
-		return nil, vm.ErrNilMessageSignVerifier
-	}
-	if args.GenesisTotalSupply == nil || args.GenesisTotalSupply.Cmp(zero) <= 0 {
-		return nil, fmt.Errorf("%w, value is %v", vm.ErrInvalidGenesisTotalSupply, args.GenesisTotalSupply)
->>>>>>> 9c4bb10d
 	}
 
 	baseConfig := AuctionConfig{
@@ -715,16 +713,10 @@
 		return vmcommon.OutOfGas
 	}
 
-<<<<<<< HEAD
 	isGenesis := s.eei.BlockChainHook().CurrentNonce() == 0
 	stakeEnabled := isGenesis || s.flagStake.IsSet()
 	if !stakeEnabled {
-		s.eei.AddReturnMessage("stake is not enabled")
-=======
-	isStakeEnabled := s.isFunctionEnabled(s.enableStakingNonce)
-	if !isStakeEnabled {
 		s.eei.AddReturnMessage(vm.StakeNotEnabled)
->>>>>>> 9c4bb10d
 		return vmcommon.UserError
 	}
 
@@ -949,14 +941,8 @@
 		return vmcommon.UserError
 	}
 
-<<<<<<< HEAD
 	if !s.flagStake.IsSet() {
-		s.eei.AddReturnMessage("unStake is not enabled")
-=======
-	isUnStakeEnabled := s.isFunctionEnabled(s.enableStakingNonce)
-	if !isUnStakeEnabled {
 		s.eei.AddReturnMessage(vm.UnStakeNotEnabled)
->>>>>>> 9c4bb10d
 		return vmcommon.UserError
 	}
 
@@ -1016,11 +1002,7 @@
 		}
 
 		if !found {
-<<<<<<< HEAD
-			return vm.ErrBLSPublicKeyMismatch
-=======
 			return fmt.Errorf("%w, key %s not found", vm.ErrBLSPublicKeyMismatch, hex.EncodeToString(argKey))
->>>>>>> 9c4bb10d
 		}
 	}
 
@@ -1037,14 +1019,8 @@
 		return vmcommon.UserError
 	}
 
-<<<<<<< HEAD
 	if !s.flagStake.IsSet() {
-		s.eei.AddReturnMessage("unBond is not enabled")
-=======
-	isStakeEnabled := s.isFunctionEnabled(s.enableStakingNonce)
-	if !isStakeEnabled {
 		s.eei.AddReturnMessage(vm.UnBondNotEnabled)
->>>>>>> 9c4bb10d
 		return vmcommon.UserError
 	}
 
