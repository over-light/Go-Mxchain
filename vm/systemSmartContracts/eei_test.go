--- conflicted
+++ resolved
@@ -198,13 +198,8 @@
 		&mock.BlockChainHookStub{},
 		hooks.NewVMCryptoHook(),
 		&mock.ArgumentParserMock{},
-<<<<<<< HEAD
 		&testscommon.AccountsStub{
-			GetExistingAccountCalled: func(address []byte) (state.AccountHandler, error) {
-=======
-		&mock.AccountsStub{
 			GetExistingAccountCalled: func(address []byte) (vmcommon.AccountHandler, error) {
->>>>>>> b618d814
 				return nil, errors.New("not found")
 			},
 		},
@@ -220,13 +215,8 @@
 		&mock.BlockChainHookStub{},
 		hooks.NewVMCryptoHook(),
 		&mock.ArgumentParserMock{},
-<<<<<<< HEAD
 		&testscommon.AccountsStub{
-			GetExistingAccountCalled: func(address []byte) (state.AccountHandler, error) {
-=======
-		&mock.AccountsStub{
 			GetExistingAccountCalled: func(address []byte) (vmcommon.AccountHandler, error) {
->>>>>>> b618d814
 				return state.NewEmptyUserAccount(), nil
 			},
 		},
@@ -272,13 +262,8 @@
 			&mock.BlockChainHookStub{},
 			hooks.NewVMCryptoHook(),
 			&mock.ArgumentParserMock{},
-<<<<<<< HEAD
 			&testscommon.AccountsStub{
-				GetExistingAccountCalled: func(address []byte) (state.AccountHandler, error) {
-=======
-			&mock.AccountsStub{
 				GetExistingAccountCalled: func(address []byte) (vmcommon.AccountHandler, error) {
->>>>>>> b618d814
 					assert.Equal(t, blsKey, address)
 
 					acnt := state.NewEmptyPeerAccount()
