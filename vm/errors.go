package vm

import "errors"

// ErrUnknownSystemSmartContract signals that there is no system smart contract on the provided address
var ErrUnknownSystemSmartContract = errors.New("missing system smart contract on selected address")

// ErrNilSystemEnvironmentInterface signals that a nil system environment interface was provided
var ErrNilSystemEnvironmentInterface = errors.New("system environment interface is nil")

// ErrNilSystemContractsContainer signals that the provided system contract container is nil
var ErrNilSystemContractsContainer = errors.New("system contract container is nil")

// ErrNilVMType signals that the provided vm type is nil
var ErrNilVMType = errors.New("vm type is nil")

// ErrInputArgsIsNil signals that input arguments are nil for system smart contract
var ErrInputArgsIsNil = errors.New("input system smart contract arguments are nil")

// ErrInputCallValueIsNil signals that input call value is nil for system smart contract
var ErrInputCallValueIsNil = errors.New("input value for system smart contract is nil")

// ErrInputFunctionIsNil signals that input function is nil for system smart contract
var ErrInputFunctionIsNil = errors.New("input function for system smart contract is nil")

// ErrInputCallerAddrIsNil signals that input caller address is nil for system smart contract
var ErrInputCallerAddrIsNil = errors.New("input called address for system smart contract is nil")

// ErrInputRecipientAddrIsNil signals that input recipient address for system smart contract is nil
var ErrInputRecipientAddrIsNil = errors.New("input recipient address for system smart contract is nil")

// ErrInputGasProvidedIsNil signals that input gas provided value is nil for system smart contracts
var ErrInputGasProvidedIsNil = errors.New("input gas provided for system smart contract is nil")

// ErrInputGasPriceIsNil signals that input gas price value is nil for system smart contracts
var ErrInputGasPriceIsNil = errors.New("input gas price for system smart contract is nil")

// ErrInputHeaderIsNil signals that input header for system smart contract is nil
var ErrInputHeaderIsNil = errors.New("input header for system smart contract is nil")

// ErrNilBlockchainHook signals that blockchain hook is nil
var ErrNilBlockchainHook = errors.New("blockchain hook is nil")

// ErrNilCryptoHook signals that crypto hook is nil
var ErrNilCryptoHook = errors.New("crypto hook is nil")

// ErrNilOrEmptyKey signals that key is nil or empty
var ErrNilOrEmptyKey = errors.New("nil or empty key")

// ErrInvalidStakeValue signals that config stake value is invalid
var ErrInvalidStakeValue = errors.New("bad config value for initial stake")

// ErrNilInitialStakeValue signals that nil initial stake value was provided
var ErrNilInitialStakeValue = errors.New("initial stake value is nil")

<<<<<<< HEAD
// ErrNilNodesSetup signals that nil nodes setup has been provided
var ErrNilNodesSetup = errors.New("nil nodes setup")
=======
// ErrNegativeInitialStakeValue signals that a negative initial stake value was provided
var ErrNegativeInitialStakeValue = errors.New("initial stake value is negative")
>>>>>>> 002eaa5e
<|MERGE_RESOLUTION|>--- conflicted
+++ resolved
@@ -53,10 +53,8 @@
 // ErrNilInitialStakeValue signals that nil initial stake value was provided
 var ErrNilInitialStakeValue = errors.New("initial stake value is nil")
 
-<<<<<<< HEAD
 // ErrNilNodesSetup signals that nil nodes setup has been provided
 var ErrNilNodesSetup = errors.New("nil nodes setup")
-=======
+
 // ErrNegativeInitialStakeValue signals that a negative initial stake value was provided
-var ErrNegativeInitialStakeValue = errors.New("initial stake value is negative")
->>>>>>> 002eaa5e
+var ErrNegativeInitialStakeValue = errors.New("initial stake value is negative")