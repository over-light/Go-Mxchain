--- conflicted
+++ resolved
@@ -323,14 +323,12 @@
 					Shards:   1,
 				},
 			},
-<<<<<<< HEAD
-			Hardfork: config.HardforkConfig{
-				PublicKeyToListenFrom: dummyPk,
-=======
 			PeersRatingConfig: config.PeersRatingConfig{
 				TopRatedCacheCapacity: 1000,
 				BadRatedCacheCapacity: 1000,
->>>>>>> 106920ad
+			},
+			Hardfork: config.HardforkConfig{
+				PublicKeyToListenFrom: dummyPk,
 			},
 		},
 		ConfigPathsHolder: config.ConfigurationPathsHolder{
