--- conflicted
+++ resolved
@@ -8,11 +8,8 @@
 	"github.com/ElrondNetwork/elrond-go/errors"
 	"github.com/ElrondNetwork/elrond-go/factory"
 	"github.com/ElrondNetwork/elrond-go/factory/mock"
-<<<<<<< HEAD
 	"github.com/ElrondNetwork/elrond-go/process/economics"
 	"github.com/ElrondNetwork/elrond-go/sharding"
-=======
->>>>>>> f5ba898d
 	"github.com/ElrondNetwork/elrond-go/testscommon"
 	"github.com/ElrondNetwork/elrond-go/testscommon/economicsmocks"
 	"github.com/stretchr/testify/require"
@@ -111,7 +108,6 @@
 	require.NotNil(t, dc)
 }
 
-<<<<<<< HEAD
 // ------------ Test DataComponents --------------------
 func TestManagedDataComponents_Close_ShouldWork(t *testing.T) {
 	t.Parallel()
@@ -128,8 +124,11 @@
 }
 
 func getDataArgs(coreComponents factory.CoreComponentsHolder, shardCoordinator sharding.Coordinator) factory.DataComponentsFactoryArgs {
-	testEconomics := &economics.TestEconomicsData{EconomicsData: &economics.EconomicsData{}}
-	testEconomics.SetMinGasPrice(200000000000)
+	testEconomics := &economicsmocks.EconomicsHandlerStub{
+		MinGasPriceCalled: func() uint64 {
+			return 200000000000
+		},
+	}
 
 	return factory.DataComponentsFactoryArgs{
 		Config:                        testscommon.GetGeneralConfig(),
@@ -138,22 +137,5 @@
 		EpochStartNotifier:            &mock.EpochStartNotifierStub{},
 		CurrentEpoch:                  0,
 		CreateTrieEpochRootHashStorer: false,
-=======
-func getDataArgs() factory.DataComponentsFactoryArgs {
-	testEconomics := &economicsmocks.EconomicsHandlerStub{
-		MinGasPriceCalled: func() uint64 {
-			return 200000000000
-		},
-	}
-
-	return factory.DataComponentsFactoryArgs{
-		Config:             testscommon.GetGeneralConfig(),
-		EconomicsData:      testEconomics,
-		ShardCoordinator:   mock.NewMultiShardsCoordinatorMock(2),
-		Core:               getCoreComponents(),
-		PathManager:        &mock.PathManagerStub{},
-		EpochStartNotifier: &mock.EpochStartNotifierStub{},
-		CurrentEpoch:       0,
->>>>>>> f5ba898d
 	}
 }