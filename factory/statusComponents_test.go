--- conflicted
+++ resolved
@@ -169,15 +169,9 @@
 			},
 		},
 		EconomicsConfig:    config.EconomicsConfig{},
-<<<<<<< HEAD
-		ShardCoordinator:   processComponents.ShardCoordinator(),
-		NodesCoordinator:   processComponents.NodesCoordinator(),
-		EpochStartNotifier: processComponents.EpochStartNotifier(),
-=======
 		ShardCoordinator:   shardCoordinator,
 		NodesCoordinator:   nodesCoordinator,
 		EpochStartNotifier: coreComponents.EpochStartNotifierWithConfirm(),
->>>>>>> 7c1bbe2e
 		CoreComponents:     coreComponents,
 		DataComponents:     dataComponents,
 		NetworkComponents:  networkComponents,
