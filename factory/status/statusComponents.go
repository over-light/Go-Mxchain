package status

import (
	"context"
	"fmt"

	covalentFactory "github.com/ElrondNetwork/covalent-indexer-go/factory"
	indexerFactory "github.com/ElrondNetwork/elastic-indexer-go/process/factory"
	"github.com/ElrondNetwork/elrond-go-core/core"
	"github.com/ElrondNetwork/elrond-go-core/core/check"
	nodeData "github.com/ElrondNetwork/elrond-go-core/data"
	factoryMarshalizer "github.com/ElrondNetwork/elrond-go-core/marshal/factory"
	"github.com/ElrondNetwork/elrond-go-core/websocketOutportDriver/data"
	wsDriverFactory "github.com/ElrondNetwork/elrond-go-core/websocketOutportDriver/factory"
	logger "github.com/ElrondNetwork/elrond-go-logger"
	"github.com/ElrondNetwork/elrond-go/common"
	"github.com/ElrondNetwork/elrond-go/common/statistics"
	swVersionFactory "github.com/ElrondNetwork/elrond-go/common/statistics/softwareVersion/factory"
	"github.com/ElrondNetwork/elrond-go/config"
	"github.com/ElrondNetwork/elrond-go/epochStart"
	"github.com/ElrondNetwork/elrond-go/epochStart/notifier"
	"github.com/ElrondNetwork/elrond-go/errors"
	"github.com/ElrondNetwork/elrond-go/factory"
	"github.com/ElrondNetwork/elrond-go/outport"
	outportDriverFactory "github.com/ElrondNetwork/elrond-go/outport/factory"
	"github.com/ElrondNetwork/elrond-go/process"
	"github.com/ElrondNetwork/elrond-go/sharding"
	"github.com/ElrondNetwork/elrond-go/sharding/nodesCoordinator"
)

// TODO: move app status handler initialization here

type statusComponents struct {
	nodesCoordinator nodesCoordinator.NodesCoordinator
	statusHandler    core.AppStatusHandler
	outportHandler   outport.OutportHandler
	softwareVersion  statistics.SoftwareVersionChecker
	resourceMonitor  statistics.ResourceMonitorHandler
	cancelFunc       func()
}

// StatusComponentsFactoryArgs redefines the arguments structure needed for the status components factory
type StatusComponentsFactoryArgs struct {
	Config               config.Config
	ExternalConfig       config.ExternalConfig
	EconomicsConfig      config.EconomicsConfig
	ShardCoordinator     sharding.Coordinator
	NodesCoordinator     nodesCoordinator.NodesCoordinator
	EpochStartNotifier   factory.EpochStartNotifier
	CoreComponents       factory.CoreComponentsHolder
	StatusCoreComponents factory.StatusCoreComponentsHolder
	DataComponents       factory.DataComponentsHolder
	NetworkComponents    factory.NetworkComponentsHolder
	StateComponents      factory.StateComponentsHolder
	IsInImportMode       bool
}

type statusComponentsFactory struct {
	config               config.Config
	externalConfig       config.ExternalConfig
	economicsConfig      config.EconomicsConfig
	shardCoordinator     sharding.Coordinator
	nodesCoordinator     nodesCoordinator.NodesCoordinator
	epochStartNotifier   factory.EpochStartNotifier
	forkDetector         process.ForkDetector
	coreComponents       factory.CoreComponentsHolder
	statusCoreComponents factory.StatusCoreComponentsHolder
	dataComponents       factory.DataComponentsHolder
	networkComponents    factory.NetworkComponentsHolder
	stateComponents      factory.StateComponentsHolder
	isInImportMode       bool
}

var log = logger.GetOrCreate("factory")

// NewStatusComponentsFactory will return a status components factory
func NewStatusComponentsFactory(args StatusComponentsFactoryArgs) (*statusComponentsFactory, error) {
	if check.IfNil(args.CoreComponents) {
		return nil, errors.ErrNilCoreComponentsHolder
	}
	if check.IfNil(args.DataComponents) {
		return nil, errors.ErrNilDataComponentsHolder
	}
	if check.IfNil(args.NetworkComponents) {
		return nil, errors.ErrNilNetworkComponentsHolder
	}
	if check.IfNil(args.CoreComponents.AddressPubKeyConverter()) {
		return nil, fmt.Errorf("%w for address", errors.ErrNilPubKeyConverter)
	}
	if check.IfNil(args.CoreComponents.ValidatorPubKeyConverter()) {
		return nil, fmt.Errorf("%w for validator", errors.ErrNilPubKeyConverter)
	}
	if check.IfNil(args.ShardCoordinator) {
		return nil, errors.ErrNilShardCoordinator
	}
	if check.IfNil(args.NodesCoordinator) {
		return nil, errors.ErrNilNodesCoordinator
	}
	if check.IfNil(args.EpochStartNotifier) {
		return nil, errors.ErrNilEpochStartNotifier
	}
	if check.IfNil(args.StatusCoreComponents) {
		return nil, errors.ErrNilStatusCoreComponents
	}

	return &statusComponentsFactory{
		config:               args.Config,
		externalConfig:       args.ExternalConfig,
		economicsConfig:      args.EconomicsConfig,
		shardCoordinator:     args.ShardCoordinator,
		nodesCoordinator:     args.NodesCoordinator,
		epochStartNotifier:   args.EpochStartNotifier,
		coreComponents:       args.CoreComponents,
		statusCoreComponents: args.StatusCoreComponents,
		dataComponents:       args.DataComponents,
		networkComponents:    args.NetworkComponents,
		stateComponents:      args.StateComponents,
		isInImportMode:       args.IsInImportMode,
	}, nil
}

// Create will create and return the status components
func (scf *statusComponentsFactory) Create() (*statusComponents, error) {
	var err error

	log.Trace("creating software checker structure")
	softwareVersionCheckerFactory, err := swVersionFactory.NewSoftwareVersionFactory(
		scf.coreComponents.StatusHandler(),
		scf.config.SoftwareVersionConfig,
	)
	if err != nil {
		return nil, err
	}

	softwareVersionChecker, err := softwareVersionCheckerFactory.Create()
	if err != nil {
		return nil, err
	}

	softwareVersionChecker.StartCheckSoftwareVersion()

	roundDurationSec := scf.coreComponents.GenesisNodesSetup().GetRoundDuration() / 1000
	if roundDurationSec < 1 {
		return nil, errors.ErrInvalidRoundDuration
	}

	outportHandler, err := scf.createOutportDriver()
	if err != nil {
		return nil, err
	}

	_, cancelFunc := context.WithCancel(context.Background())

	statusComponentsInstance := &statusComponents{
		nodesCoordinator: scf.nodesCoordinator,
		softwareVersion:  softwareVersionChecker,
		outportHandler:   outportHandler,
		statusHandler:    scf.coreComponents.StatusHandler(),
		cancelFunc:       cancelFunc,
	}

	if scf.shardCoordinator.SelfId() == core.MetachainShardId {
		scf.epochStartNotifier.RegisterHandler(statusComponentsInstance.epochStartEventHandler())
	}

	return statusComponentsInstance, nil
}

func (pc *statusComponents) epochStartEventHandler() epochStart.ActionHandler {
	subscribeHandler := notifier.NewHandlerForEpochStart(func(hdr nodeData.HeaderHandler) {
		currentEpoch := hdr.GetEpoch()
		validatorsPubKeys, err := pc.nodesCoordinator.GetAllEligibleValidatorsPublicKeys(currentEpoch)
		if err != nil {
			log.Warn("pc.nodesCoordinator.GetAllEligibleValidatorPublicKeys for current epoch failed",
				"epoch", currentEpoch,
				"error", err.Error())
		}

		pc.outportHandler.SaveValidatorsPubKeys(validatorsPubKeys, currentEpoch)

	}, func(_ nodeData.HeaderHandler) {}, common.IndexerOrder)

	return subscribeHandler
}

// IsInterfaceNil returns true if there is no value under the interface
func (scf *statusComponentsFactory) IsInterfaceNil() bool {
	return scf == nil
}

// Close closes all underlying components that need closing
func (pc *statusComponents) Close() error {
	pc.cancelFunc()

	if !check.IfNil(pc.softwareVersion) {
		log.LogIfError(pc.softwareVersion.Close())
	}

	return nil
}

// createOutportDriver creates a new outport.OutportHandler which is used to register outport drivers
// once a driver is subscribed it will receive data through the implemented outport.Driver methods
func (scf *statusComponentsFactory) createOutportDriver() (outport.OutportHandler, error) {
	webSocketSenderDriverFactoryArgs, err := scf.makeWebSocketDriverArgs()
	if err != nil {
		return nil, err
	}

	outportFactoryArgs := &outportDriverFactory.OutportFactoryArgs{
		RetrialInterval:            common.RetrialIntervalForOutportDriver,
		ElasticIndexerFactoryArgs:  scf.makeElasticIndexerArgs(),
		EventNotifierFactoryArgs:   scf.makeEventNotifierArgs(),
		CovalentIndexerFactoryArgs: scf.makeCovalentIndexerArgs(),
		WebSocketSenderDriverFactoryArgs: outportDriverFactory.WrappedOutportDriverWebSocketSenderFactoryArgs{
			Enabled:                                 scf.externalConfig.WebSocketConnector.Enabled,
			OutportDriverWebSocketSenderFactoryArgs: webSocketSenderDriverFactoryArgs,
		},
	}

	return outportDriverFactory.CreateOutport(outportFactoryArgs)
}

func (scf *statusComponentsFactory) makeElasticIndexerArgs() indexerFactory.ArgsIndexerFactory {
	elasticSearchConfig := scf.externalConfig.ElasticSearchConnector
	return indexerFactory.ArgsIndexerFactory{
		Enabled:                  elasticSearchConfig.Enabled,
		IndexerCacheSize:         elasticSearchConfig.IndexerCacheSize,
		BulkRequestMaxSize:       elasticSearchConfig.BulkRequestMaxSizeInBytes,
		Url:                      elasticSearchConfig.URL,
		UserName:                 elasticSearchConfig.Username,
		Password:                 elasticSearchConfig.Password,
		Marshalizer:              scf.coreComponents.InternalMarshalizer(),
		Hasher:                   scf.coreComponents.Hasher(),
		AddressPubkeyConverter:   scf.coreComponents.AddressPubKeyConverter(),
		ValidatorPubkeyConverter: scf.coreComponents.ValidatorPubKeyConverter(),
		EnabledIndexes:           elasticSearchConfig.EnabledIndexes,
		Denomination:             scf.economicsConfig.GlobalSettings.Denomination,
		UseKibana:                elasticSearchConfig.UseKibana,
	}
}

func (scf *statusComponentsFactory) makeEventNotifierArgs() *outportDriverFactory.EventNotifierFactoryArgs {
	eventNotifierConfig := scf.externalConfig.EventNotifierConnector
	return &outportDriverFactory.EventNotifierFactoryArgs{
		Enabled:           eventNotifierConfig.Enabled,
		UseAuthorization:  eventNotifierConfig.UseAuthorization,
		ProxyUrl:          eventNotifierConfig.ProxyUrl,
		Username:          eventNotifierConfig.Username,
		Password:          eventNotifierConfig.Password,
		RequestTimeoutSec: eventNotifierConfig.RequestTimeoutSec,
		Marshaller:        scf.coreComponents.InternalMarshalizer(),
		Hasher:            scf.coreComponents.Hasher(),
		PubKeyConverter:   scf.coreComponents.AddressPubKeyConverter(),
	}
}

func (scf *statusComponentsFactory) makeCovalentIndexerArgs() *covalentFactory.ArgsCovalentIndexerFactory {
	return &covalentFactory.ArgsCovalentIndexerFactory{
		Enabled:              scf.externalConfig.CovalentConnector.Enabled,
		URL:                  scf.externalConfig.CovalentConnector.URL,
		RouteSendData:        scf.externalConfig.CovalentConnector.RouteSendData,
		RouteAcknowledgeData: scf.externalConfig.CovalentConnector.RouteAcknowledgeData,
		PubKeyConverter:      scf.coreComponents.AddressPubKeyConverter(),
		Hasher:               scf.coreComponents.Hasher(),
		Marshaller:           scf.coreComponents.InternalMarshalizer(),
		ShardCoordinator:     scf.shardCoordinator,
	}
<<<<<<< HEAD
}

func (scf *statusComponentsFactory) makeWebSocketDriverArgs() (wsDriverFactory.OutportDriverWebSocketSenderFactoryArgs, error) {
	if !scf.externalConfig.WebSocketConnector.Enabled {
		return wsDriverFactory.OutportDriverWebSocketSenderFactoryArgs{}, nil
	}

	marshaller, err := factoryMarshalizer.NewMarshalizer(scf.externalConfig.WebSocketConnector.MarshallerType)
	if err != nil {
		return wsDriverFactory.OutportDriverWebSocketSenderFactoryArgs{}, err
	}

	return wsDriverFactory.OutportDriverWebSocketSenderFactoryArgs{
		Marshaller: marshaller,
		WebSocketConfig: data.WebSocketConfig{
			URL:             scf.externalConfig.WebSocketConnector.URL,
			WithAcknowledge: scf.externalConfig.WebSocketConnector.WithAcknowledge,
		},
		Uint64ByteSliceConverter: scf.coreComponents.Uint64ByteSliceConverter(),
		Log:                      log,
		WithAcknowledge:          scf.externalConfig.WebSocketConnector.WithAcknowledge,
	}, nil
}

func startStatisticsMonitor(
	generalConfig *config.Config,
	pathManager storage.PathManagerHandler,
	shardId string,
) (*statistics.ResourceMonitor, error) {
	if generalConfig.ResourceStats.RefreshIntervalInSec < 1 {
		return nil, fmt.Errorf("invalid RefreshIntervalInSec in section [ResourceStats]. Should be an integer higher than 1")
	}
	resMon, err := statistics.NewResourceMonitor(generalConfig, pathManager, shardId)
	if err != nil {
		return nil, err
	}

	resMon.StartMonitoring()

	return resMon, nil
=======
>>>>>>> b68f49fb
}<|MERGE_RESOLUTION|>--- conflicted
+++ resolved
@@ -266,7 +266,6 @@
 		Marshaller:           scf.coreComponents.InternalMarshalizer(),
 		ShardCoordinator:     scf.shardCoordinator,
 	}
-<<<<<<< HEAD
 }
 
 func (scf *statusComponentsFactory) makeWebSocketDriverArgs() (wsDriverFactory.OutportDriverWebSocketSenderFactoryArgs, error) {
@@ -289,24 +288,4 @@
 		Log:                      log,
 		WithAcknowledge:          scf.externalConfig.WebSocketConnector.WithAcknowledge,
 	}, nil
-}
-
-func startStatisticsMonitor(
-	generalConfig *config.Config,
-	pathManager storage.PathManagerHandler,
-	shardId string,
-) (*statistics.ResourceMonitor, error) {
-	if generalConfig.ResourceStats.RefreshIntervalInSec < 1 {
-		return nil, fmt.Errorf("invalid RefreshIntervalInSec in section [ResourceStats]. Should be an integer higher than 1")
-	}
-	resMon, err := statistics.NewResourceMonitor(generalConfig, pathManager, shardId)
-	if err != nil {
-		return nil, err
-	}
-
-	resMon.StartMonitoring()
-
-	return resMon, nil
-=======
->>>>>>> b68f49fb
 }