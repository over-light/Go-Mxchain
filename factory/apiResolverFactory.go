--- conflicted
+++ resolved
@@ -188,7 +188,6 @@
 		return nil, err
 	}
 
-<<<<<<< HEAD
 	builtInCostHandler, err := economics.NewBuiltInFunctionsCost(&economics.ArgsBuiltInFunctionCost{
 		ArgsParser:  smartContract.NewArgumentParser(),
 		GasSchedule: args.GasScheduleNotifier,
@@ -208,14 +207,13 @@
 	}
 
 	logsFacade, err := createLogsFacade(args)
-=======
+
 	argsDataFieldParser := &datafield.ArgsOperationDataFieldParser{
 		AddressLength:    args.CoreComponents.AddressPubKeyConverter().Len(),
 		Marshalizer:      args.CoreComponents.InternalMarshalizer(),
 		ShardCoordinator: args.ProcessComponents.ShardCoordinator(),
 	}
 	dataFieldParser, err := datafield.NewOperationDataFieldParser(argsDataFieldParser)
->>>>>>> 028847a6
 	if err != nil {
 		return nil, err
 	}
@@ -230,13 +228,10 @@
 		StorageService:           args.DataComponents.StorageService(),
 		DataPool:                 args.DataComponents.Datapool(),
 		Uint64ByteSliceConverter: args.CoreComponents.Uint64ByteSliceConverter(),
-<<<<<<< HEAD
 		FeeComputer:              feeComputer,
 		TxTypeHandler:            txTypeHandler,
 		LogsFacade:               logsFacade,
-=======
 		DataFieldParser:          dataFieldParser,
->>>>>>> 028847a6
 	}
 	apiTransactionProcessor, err := transactionAPI.NewAPITransactionProcessor(argsAPITransactionProc)
 	if err != nil {
