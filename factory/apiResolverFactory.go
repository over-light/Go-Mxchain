package factory

import (
	"errors"
	"fmt"
	"path/filepath"
	"sync"

	"github.com/ElrondNetwork/elrond-go-core/core"
	"github.com/ElrondNetwork/elrond-go-core/marshal"
	"github.com/ElrondNetwork/elrond-go/common"
	"github.com/ElrondNetwork/elrond-go/config"
	"github.com/ElrondNetwork/elrond-go/facade"
	"github.com/ElrondNetwork/elrond-go/node/external"
	"github.com/ElrondNetwork/elrond-go/node/external/blockAPI"
	"github.com/ElrondNetwork/elrond-go/node/external/logs"
	"github.com/ElrondNetwork/elrond-go/node/external/timemachine/fee"
	"github.com/ElrondNetwork/elrond-go/node/external/transactionAPI"
	"github.com/ElrondNetwork/elrond-go/node/trieIterators"
	trieIteratorsFactory "github.com/ElrondNetwork/elrond-go/node/trieIterators/factory"
	"github.com/ElrondNetwork/elrond-go/process"
	"github.com/ElrondNetwork/elrond-go/process/coordinator"
	"github.com/ElrondNetwork/elrond-go/process/economics"
	"github.com/ElrondNetwork/elrond-go/process/factory/metachain"
	"github.com/ElrondNetwork/elrond-go/process/factory/shard"
	"github.com/ElrondNetwork/elrond-go/process/smartContract"
	"github.com/ElrondNetwork/elrond-go/process/smartContract/builtInFunctions"
	"github.com/ElrondNetwork/elrond-go/process/smartContract/hooks"
	"github.com/ElrondNetwork/elrond-go/process/transaction"
	"github.com/ElrondNetwork/elrond-go/process/txstatus"
	"github.com/ElrondNetwork/elrond-go/sharding"
	"github.com/ElrondNetwork/elrond-go/state"
	storageFactory "github.com/ElrondNetwork/elrond-go/storage/factory"
	"github.com/ElrondNetwork/elrond-go/storage/storageUnit"
	"github.com/ElrondNetwork/elrond-go/vm"
	vmcommon "github.com/ElrondNetwork/elrond-vm-common"
	vmcommonBuiltInFunctions "github.com/ElrondNetwork/elrond-vm-common/builtInFunctions"
	"github.com/ElrondNetwork/elrond-vm-common/parsers"
	datafield "github.com/ElrondNetwork/elrond-vm-common/parsers/dataField"
)

// ApiResolverArgs holds the argument needed to create an API resolver
type ApiResolverArgs struct {
	Configs             *config.Configs
	CoreComponents      CoreComponentsHolder
	DataComponents      DataComponentsHolder
	StateComponents     StateComponentsHolder
	BootstrapComponents BootstrapComponentsHolder
	CryptoComponents    CryptoComponentsHolder
	ProcessComponents   ProcessComponentsHolder
	GasScheduleNotifier common.GasScheduleNotifierAPI
	Bootstrapper        process.Bootstrapper
	AllowVMQueriesChan  chan struct{}
}

type scQueryServiceArgs struct {
	generalConfig       *config.Config
	epochConfig         *config.EpochConfig
	coreComponents      CoreComponentsHolder
	stateComponents     StateComponentsHolder
	dataComponents      DataComponentsHolder
	processComponents   ProcessComponentsHolder
	gasScheduleNotifier core.GasScheduleNotifier
	messageSigVerifier  vm.MessageSignVerifier
	systemSCConfig      *config.SystemSmartContractsConfig
	bootstrapper        process.Bootstrapper
	allowVMQueriesChan  chan struct{}
	workingDir          string
}

type scQueryElementArgs struct {
	generalConfig       *config.Config
	epochConfig         *config.EpochConfig
	coreComponents      CoreComponentsHolder
	stateComponents     StateComponentsHolder
	dataComponents      DataComponentsHolder
	processComponents   ProcessComponentsHolder
	gasScheduleNotifier core.GasScheduleNotifier
	messageSigVerifier  vm.MessageSignVerifier
	systemSCConfig      *config.SystemSmartContractsConfig
	bootstrapper        process.Bootstrapper
	allowVMQueriesChan  chan struct{}
	workingDir          string
	index               int
}

// CreateApiResolver is able to create an ApiResolver instance that will solve the REST API requests through the node facade
// TODO: refactor to further decrease node's codebase
func CreateApiResolver(args *ApiResolverArgs) (facade.ApiResolver, error) {
	apiWorkingDir := filepath.Join(args.Configs.FlagsConfig.WorkingDir, common.TemporaryPath)
	argsSCQuery := &scQueryServiceArgs{
		generalConfig:       args.Configs.GeneralConfig,
		epochConfig:         args.Configs.EpochConfig,
		coreComponents:      args.CoreComponents,
		dataComponents:      args.DataComponents,
		stateComponents:     args.StateComponents,
		processComponents:   args.ProcessComponents,
		gasScheduleNotifier: args.GasScheduleNotifier,
		messageSigVerifier:  args.CryptoComponents.MessageSignVerifier(),
		systemSCConfig:      args.Configs.SystemSCConfig,
		bootstrapper:        args.Bootstrapper,
		allowVMQueriesChan:  args.AllowVMQueriesChan,
		workingDir:          apiWorkingDir,
	}

	scQueryService, err := createScQueryService(argsSCQuery)
	if err != nil {
		return nil, err
	}

	pubKeyConverter := args.CoreComponents.AddressPubKeyConverter()
	convertedAddress, err := pubKeyConverter.Decode(args.Configs.GeneralConfig.BuiltInFunctions.AutomaticCrawlerAddress)
	if err != nil {
		return nil, err
	}
	builtInFuncs, _, _, err := createBuiltinFuncs(
		args.GasScheduleNotifier,
		args.CoreComponents.InternalMarshalizer(),
		args.StateComponents.AccountsAdapterAPI(),
		args.BootstrapComponents.ShardCoordinator(),
		args.CoreComponents.EpochNotifier(),
		args.Configs.EpochConfig.EnableEpochs.ESDTMultiTransferEnableEpoch,
		args.Configs.EpochConfig.EnableEpochs.GlobalMintBurnDisableEpoch,
		args.Configs.EpochConfig.EnableEpochs.ESDTTransferRoleEnableEpoch,
		args.Configs.EpochConfig.EnableEpochs.BuiltInFunctionOnMetaEnableEpoch,
		args.Configs.EpochConfig.EnableEpochs.OptimizeNFTStoreEnableEpoch,
		args.Configs.EpochConfig.EnableEpochs.CheckCorrectTokenIDForTransferRoleEnableEpoch,
<<<<<<< HEAD
		args.Configs.EpochConfig.EnableEpochs.ESDTMetadataContinuousCleanupEnableEpoch,
		convertedAddress,
		args.Configs.GeneralConfig.BuiltInFunctions.MaxNumAddressesInTransferRole,
=======
		args.Configs.EpochConfig.EnableEpochs.CheckFunctionArgumentEnableEpoch,
>>>>>>> d6cca722
	)
	if err != nil {
		return nil, err
	}

	esdtTransferParser, err := parsers.NewESDTTransferParser(args.CoreComponents.InternalMarshalizer())
	if err != nil {
		return nil, err
	}

	argsTxTypeHandler := coordinator.ArgNewTxTypeHandler{
		PubkeyConverter:    args.CoreComponents.AddressPubKeyConverter(),
		ShardCoordinator:   args.ProcessComponents.ShardCoordinator(),
		BuiltInFunctions:   builtInFuncs,
		ArgumentParser:     parsers.NewCallArgsParser(),
		ESDTTransferParser: esdtTransferParser,
	}
	txTypeHandler, err := coordinator.NewTxTypeHandler(argsTxTypeHandler)
	if err != nil {
		return nil, err
	}

	txCostHandler, err := transaction.NewTransactionCostEstimator(
		txTypeHandler,
		args.CoreComponents.EconomicsData(),
		args.ProcessComponents.TransactionSimulatorProcessor(),
		args.StateComponents.AccountsAdapterAPI(),
		args.ProcessComponents.ShardCoordinator(),
		args.CoreComponents.EpochNotifier(),
		args.Configs.EpochConfig.EnableEpochs.CleanUpInformativeSCRsEnableEpoch,
	)
	if err != nil {
		return nil, err
	}

	accountsWrapper := &trieIterators.AccountsWrapper{
		Mutex:           &sync.Mutex{},
		AccountsAdapter: args.StateComponents.AccountsAdapterAPI(),
	}

	argsProcessors := trieIterators.ArgTrieIteratorProcessor{
		ShardID:            args.BootstrapComponents.ShardCoordinator().SelfId(),
		Accounts:           accountsWrapper,
		PublicKeyConverter: args.CoreComponents.AddressPubKeyConverter(),
		QueryService:       scQueryService,
	}
	totalStakedValueHandler, err := trieIteratorsFactory.CreateTotalStakedValueHandler(argsProcessors)
	if err != nil {
		return nil, err
	}

	directStakedListHandler, err := trieIteratorsFactory.CreateDirectStakedListHandler(argsProcessors)
	if err != nil {
		return nil, err
	}

	delegatedListHandler, err := trieIteratorsFactory.CreateDelegatedListHandler(argsProcessors)
	if err != nil {
		return nil, err
	}

	builtInCostHandler, err := economics.NewBuiltInFunctionsCost(&economics.ArgsBuiltInFunctionCost{
		ArgsParser:  smartContract.NewArgumentParser(),
		GasSchedule: args.GasScheduleNotifier,
	})
	if err != nil {
		return nil, err
	}

	feeComputer, err := fee.NewFeeComputer(fee.ArgsNewFeeComputer{
		BuiltInFunctionsCostHandler:    builtInCostHandler,
		EconomicsConfig:                *args.Configs.EconomicsConfig,
		PenalizedTooMuchGasEnableEpoch: args.Configs.EpochConfig.EnableEpochs.PenalizedTooMuchGasEnableEpoch,
		GasPriceModifierEnableEpoch:    args.Configs.EpochConfig.EnableEpochs.GasPriceModifierEnableEpoch,
	})
	if err != nil {
		return nil, err
	}

	logsFacade, err := createLogsFacade(args)
	if err != nil {
		return nil, err
	}

	argsDataFieldParser := &datafield.ArgsOperationDataFieldParser{
		AddressLength:    args.CoreComponents.AddressPubKeyConverter().Len(),
		Marshalizer:      args.CoreComponents.InternalMarshalizer(),
		ShardCoordinator: args.ProcessComponents.ShardCoordinator(),
	}
	dataFieldParser, err := datafield.NewOperationDataFieldParser(argsDataFieldParser)
	if err != nil {
		return nil, err
	}

	argsAPITransactionProc := &transactionAPI.ArgAPITransactionProcessor{
		RoundDuration:            args.CoreComponents.GenesisNodesSetup().GetRoundDuration(),
		GenesisTime:              args.CoreComponents.GenesisTime(),
		Marshalizer:              args.CoreComponents.InternalMarshalizer(),
		AddressPubKeyConverter:   args.CoreComponents.AddressPubKeyConverter(),
		ShardCoordinator:         args.ProcessComponents.ShardCoordinator(),
		HistoryRepository:        args.ProcessComponents.HistoryRepository(),
		StorageService:           args.DataComponents.StorageService(),
		DataPool:                 args.DataComponents.Datapool(),
		Uint64ByteSliceConverter: args.CoreComponents.Uint64ByteSliceConverter(),
		FeeComputer:              feeComputer,
		TxTypeHandler:            txTypeHandler,
		LogsFacade:               logsFacade,
		DataFieldParser:          dataFieldParser,
	}
	apiTransactionProcessor, err := transactionAPI.NewAPITransactionProcessor(argsAPITransactionProc)
	if err != nil {
		return nil, err
	}

	apiBlockProcessor, err := createAPIBlockProcessor(args, apiTransactionProcessor)
	if err != nil {
		return nil, err
	}

	apiInternalBlockProcessor, err := createAPIInternalBlockProcessor(args, apiTransactionProcessor)
	if err != nil {
		return nil, err
	}

	argsApiResolver := external.ArgNodeApiResolver{
		SCQueryService:           scQueryService,
		StatusMetricsHandler:     args.CoreComponents.StatusHandlerUtils().Metrics(),
		TxCostHandler:            txCostHandler,
		TotalStakedValueHandler:  totalStakedValueHandler,
		DirectStakedListHandler:  directStakedListHandler,
		DelegatedListHandler:     delegatedListHandler,
		APITransactionHandler:    apiTransactionProcessor,
		APIBlockHandler:          apiBlockProcessor,
		APIInternalBlockHandler:  apiInternalBlockProcessor,
		GenesisNodesSetupHandler: args.CoreComponents.GenesisNodesSetup(),
		ValidatorPubKeyConverter: args.CoreComponents.ValidatorPubKeyConverter(),
		AccountsParser:           args.ProcessComponents.AccountsParser(),
		GasScheduleNotifier:      args.GasScheduleNotifier,
	}

	return external.NewNodeApiResolver(argsApiResolver)
}

func createScQueryService(
	args *scQueryServiceArgs,
) (process.SCQueryService, error) {
	numConcurrentVms := args.generalConfig.VirtualMachine.Querying.NumConcurrentVMs
	if numConcurrentVms < 1 {
		return nil, fmt.Errorf("VirtualMachine.Querying.NumConcurrentVms should be a positive number more than 1")
	}

	argsQueryElem := &scQueryElementArgs{
		generalConfig:       args.generalConfig,
		epochConfig:         args.epochConfig,
		coreComponents:      args.coreComponents,
		dataComponents:      args.dataComponents,
		stateComponents:     args.stateComponents,
		processComponents:   args.processComponents,
		gasScheduleNotifier: args.gasScheduleNotifier,
		messageSigVerifier:  args.messageSigVerifier,
		systemSCConfig:      args.systemSCConfig,
		workingDir:          args.workingDir,
		bootstrapper:        args.bootstrapper,
		allowVMQueriesChan:  args.allowVMQueriesChan,
		index:               0,
	}

	var err error
	var scQueryService process.SCQueryService

	list := make([]process.SCQueryService, 0, numConcurrentVms)
	for i := 0; i < numConcurrentVms; i++ {
		argsQueryElem.index = i
		scQueryService, err = createScQueryElement(argsQueryElem)
		if err != nil {
			return nil, err
		}

		list = append(list, scQueryService)
	}

	sqQueryDispatcher, err := smartContract.NewScQueryServiceDispatcher(list)
	if err != nil {
		return nil, err
	}

	return sqQueryDispatcher, nil
}

func createScQueryElement(
	args *scQueryElementArgs,
) (process.SCQueryService, error) {
	var vmFactory process.VirtualMachinesContainerFactory
	var err error

	pubKeyConverter := args.coreComponents.AddressPubKeyConverter()
	convertedAddress, err := pubKeyConverter.Decode(args.generalConfig.BuiltInFunctions.AutomaticCrawlerAddress)
	if err != nil {
		return nil, err
	}
	builtInFuncs, nftStorageHandler, globalSettingsHandler, err := createBuiltinFuncs(
		args.gasScheduleNotifier,
		args.coreComponents.InternalMarshalizer(),
		args.stateComponents.AccountsAdapterAPI(),
		args.processComponents.ShardCoordinator(),
		args.coreComponents.EpochNotifier(),
		args.epochConfig.EnableEpochs.ESDTMultiTransferEnableEpoch,
		args.epochConfig.EnableEpochs.GlobalMintBurnDisableEpoch,
		args.epochConfig.EnableEpochs.ESDTTransferRoleEnableEpoch,
		args.epochConfig.EnableEpochs.BuiltInFunctionOnMetaEnableEpoch,
		args.epochConfig.EnableEpochs.OptimizeNFTStoreEnableEpoch,
		args.epochConfig.EnableEpochs.CheckCorrectTokenIDForTransferRoleEnableEpoch,
<<<<<<< HEAD
		args.epochConfig.EnableEpochs.ESDTMetadataContinuousCleanupEnableEpoch,
		convertedAddress,
		args.generalConfig.BuiltInFunctions.MaxNumAddressesInTransferRole,
=======
		args.epochConfig.EnableEpochs.CheckFunctionArgumentEnableEpoch,
>>>>>>> d6cca722
	)
	if err != nil {
		return nil, err
	}

	cacherCfg := storageFactory.GetCacherFromConfig(args.generalConfig.SmartContractDataPool)
	smartContractsCache, err := storageUnit.NewCache(cacherCfg)
	if err != nil {
		return nil, err
	}

	scStorage := args.generalConfig.SmartContractsStorageForSCQuery
	scStorage.DB.FilePath += fmt.Sprintf("%d", args.index)
	argsHook := hooks.ArgBlockChainHook{
		Accounts:              args.stateComponents.AccountsAdapterAPI(),
		PubkeyConv:            args.coreComponents.AddressPubKeyConverter(),
		StorageService:        args.dataComponents.StorageService(),
		BlockChain:            args.dataComponents.Blockchain(),
		ShardCoordinator:      args.processComponents.ShardCoordinator(),
		Marshalizer:           args.coreComponents.InternalMarshalizer(),
		Uint64Converter:       args.coreComponents.Uint64ByteSliceConverter(),
		BuiltInFunctions:      builtInFuncs,
		NFTStorageHandler:     nftStorageHandler,
		GlobalSettingsHandler: globalSettingsHandler,
		DataPool:              args.dataComponents.Datapool(),
		ConfigSCStorage:       scStorage,
		CompiledSCPool:        smartContractsCache,
		WorkingDir:            args.workingDir,
		EpochNotifier:         args.coreComponents.EpochNotifier(),
		EnableEpochs:          args.epochConfig.EnableEpochs,
		NilCompiledSCStore:    true,
	}

	maxGasForVmQueries := args.generalConfig.VirtualMachine.GasConfig.ShardMaxGasPerVmQuery
	if args.processComponents.ShardCoordinator().SelfId() == core.MetachainShardId {
		maxGasForVmQueries = args.generalConfig.VirtualMachine.GasConfig.MetaMaxGasPerVmQuery

		blockChainHookImpl, errBlockChainHook := hooks.NewBlockChainHookImpl(argsHook)
		if errBlockChainHook != nil {
			return nil, errBlockChainHook
		}

		argsNewVmFactory := metachain.ArgsNewVMContainerFactory{
			BlockChainHook:      blockChainHookImpl,
			PubkeyConv:          argsHook.PubkeyConv,
			Economics:           args.coreComponents.EconomicsData(),
			MessageSignVerifier: args.messageSigVerifier,
			GasSchedule:         args.gasScheduleNotifier,
			NodesConfigProvider: args.coreComponents.GenesisNodesSetup(),
			Hasher:              args.coreComponents.Hasher(),
			Marshalizer:         args.coreComponents.InternalMarshalizer(),
			SystemSCConfig:      args.systemSCConfig,
			ValidatorAccountsDB: args.stateComponents.PeerAccounts(),
			ChanceComputer:      args.coreComponents.Rater(),
			EpochNotifier:       args.coreComponents.EpochNotifier(),
			EpochConfig:         args.epochConfig,
			ShardCoordinator:    args.processComponents.ShardCoordinator(),
		}
		vmFactory, err = metachain.NewVMContainerFactory(argsNewVmFactory)
		if err != nil {
			return nil, err
		}
	} else {
		queryVirtualMachineConfig := args.generalConfig.VirtualMachine.Querying.VirtualMachineConfig
		esdtTransferParser, errParser := parsers.NewESDTTransferParser(args.coreComponents.InternalMarshalizer())
		if errParser != nil {
			return nil, err
		}

		blockChainHookImpl, errBlockChainHook := hooks.NewBlockChainHookImpl(argsHook)
		if errBlockChainHook != nil {
			return nil, errBlockChainHook
		}

		argsNewVMFactory := shard.ArgVMContainerFactory{
			BlockChainHook:     blockChainHookImpl,
			BuiltInFunctions:   argsHook.BuiltInFunctions,
			Config:             queryVirtualMachineConfig,
			BlockGasLimit:      args.coreComponents.EconomicsData().MaxGasLimitPerBlock(args.processComponents.ShardCoordinator().SelfId()),
			GasSchedule:        args.gasScheduleNotifier,
			EpochNotifier:      args.coreComponents.EpochNotifier(),
			EpochConfig:        args.epochConfig.EnableEpochs,
			ArwenChangeLocker:  args.coreComponents.ArwenChangeLocker(),
			ESDTTransferParser: esdtTransferParser,
		}

		log.Debug("apiResolver: enable epoch for sc deploy", "epoch", args.epochConfig.EnableEpochs.SCDeployEnableEpoch)
		log.Debug("apiResolver: enable epoch for ahead of time gas usage", "epoch", args.epochConfig.EnableEpochs.AheadOfTimeGasUsageEnableEpoch)
		log.Debug("apiResolver: enable epoch for repair callback", "epoch", args.epochConfig.EnableEpochs.RepairCallbackEnableEpoch)

		vmFactory, err = shard.NewVMContainerFactory(argsNewVMFactory)
		if err != nil {
			return nil, err
		}
	}

	log.Debug("maximum gas per VM Query", "value", maxGasForVmQueries)

	vmContainer, err := vmFactory.Create()
	if err != nil {
		return nil, err
	}

	err = vmcommonBuiltInFunctions.SetPayableHandler(builtInFuncs, vmFactory.BlockChainHookImpl())
	if err != nil {
		return nil, err
	}

	argsNewSCQueryService := smartContract.ArgsNewSCQueryService{
		VmContainer:              vmContainer,
		EconomicsFee:             args.coreComponents.EconomicsData(),
		BlockChainHook:           vmFactory.BlockChainHookImpl(),
		BlockChain:               args.dataComponents.Blockchain(),
		ArwenChangeLocker:        args.coreComponents.ArwenChangeLocker(),
		Bootstrapper:             args.bootstrapper,
		AllowExternalQueriesChan: args.allowVMQueriesChan,
		MaxGasLimitPerQuery:      maxGasForVmQueries,
	}

	return smartContract.NewSCQueryService(argsNewSCQueryService)
}

func createBuiltinFuncs(
	gasScheduleNotifier core.GasScheduleNotifier,
	marshalizer marshal.Marshalizer,
	accnts state.AccountsAdapter,
	shardCoordinator sharding.Coordinator,
	epochNotifier vmcommon.EpochNotifier,
	esdtMultiTransferEnableEpoch uint32,
	esdtGlobalMintBurnDisableEpoch uint32,
	esdtTransferRoleEnableEpoch uint32,
	transferToMetaEnableEpoch uint32,
	optimizeNFTStoreEnableEpoch uint32,
	checkCorrectTokenIDEnableEpoch uint32,
<<<<<<< HEAD
	esdtMetadataContinuousCleanupEnableEpoch uint32,
	automaticCrawlerAddress []byte,
	maxNumAddressesInTransferRole uint32,
) (vmcommon.BuiltInFunctionContainer, vmcommon.SimpleESDTNFTStorageHandler, vmcommon.ESDTGlobalSettingsHandler, error) {
	argsBuiltIn := builtInFunctions.ArgsCreateBuiltInFunctionContainer{
		GasSchedule:                              gasScheduleNotifier,
		MapDNSAddresses:                          make(map[string]struct{}),
		Marshalizer:                              marshalizer,
		Accounts:                                 accnts,
		ShardCoordinator:                         shardCoordinator,
		EpochNotifier:                            epochNotifier,
		ESDTMultiTransferEnableEpoch:             esdtMultiTransferEnableEpoch,
		ESDTTransferRoleEnableEpoch:              esdtTransferRoleEnableEpoch,
		GlobalMintBurnDisableEpoch:               esdtGlobalMintBurnDisableEpoch,
		ESDTTransferMetaEnableEpoch:              transferToMetaEnableEpoch,
		OptimizeNFTStoreEnableEpoch:              optimizeNFTStoreEnableEpoch,
		CheckCorrectTokenIDEnableEpoch:           checkCorrectTokenIDEnableEpoch,
		ESDTMetadataContinuousCleanupEnableEpoch: esdtMetadataContinuousCleanupEnableEpoch,
		AutomaticCrawlerAddress:                  automaticCrawlerAddress,
		MaxNumNodesInTransferRole:                maxNumAddressesInTransferRole,
=======
	checkFunctionArgumentEnableEpoch uint32,
) (vmcommon.BuiltInFunctionContainer, vmcommon.SimpleESDTNFTStorageHandler, vmcommon.ESDTGlobalSettingsHandler, error) {
	argsBuiltIn := builtInFunctions.ArgsCreateBuiltInFunctionContainer{
		GasSchedule:                      gasScheduleNotifier,
		MapDNSAddresses:                  make(map[string]struct{}),
		Marshalizer:                      marshalizer,
		Accounts:                         accnts,
		ShardCoordinator:                 shardCoordinator,
		EpochNotifier:                    epochNotifier,
		ESDTMultiTransferEnableEpoch:     esdtMultiTransferEnableEpoch,
		ESDTTransferRoleEnableEpoch:      esdtTransferRoleEnableEpoch,
		GlobalMintBurnDisableEpoch:       esdtGlobalMintBurnDisableEpoch,
		ESDTTransferMetaEnableEpoch:      transferToMetaEnableEpoch,
		OptimizeNFTStoreEnableEpoch:      optimizeNFTStoreEnableEpoch,
		CheckCorrectTokenIDEnableEpoch:   checkCorrectTokenIDEnableEpoch,
		CheckFunctionArgumentEnableEpoch: checkFunctionArgumentEnableEpoch,
>>>>>>> d6cca722
	}
	return builtInFunctions.CreateBuiltInFuncContainerAndNFTStorageHandler(argsBuiltIn)
}

func createAPIBlockProcessor(args *ApiResolverArgs, apiTransactionHandler external.APITransactionHandler) (blockAPI.APIBlockHandler, error) {
	blockApiArgs, err := createAPIBlockProcessorArgs(args, apiTransactionHandler)
	if err != nil {
		return nil, err
	}

	return blockAPI.CreateAPIBlockProcessor(blockApiArgs)
}

func createAPIInternalBlockProcessor(args *ApiResolverArgs, apiTransactionHandler external.APITransactionHandler) (blockAPI.APIInternalBlockHandler, error) {
	blockApiArgs, err := createAPIBlockProcessorArgs(args, apiTransactionHandler)
	if err != nil {
		return nil, err
	}

	return blockAPI.CreateAPIInternalBlockProcessor(blockApiArgs)
}

func createAPIBlockProcessorArgs(args *ApiResolverArgs, apiTransactionHandler external.APITransactionHandler) (*blockAPI.ArgAPIBlockProcessor, error) {
	statusComputer, err := txstatus.NewStatusComputer(
		args.ProcessComponents.ShardCoordinator().SelfId(),
		args.CoreComponents.Uint64ByteSliceConverter(),
		args.DataComponents.StorageService(),
	)
	if err != nil {
		return nil, errors.New("error creating transaction status computer " + err.Error())
	}

	logsFacade, err := createLogsFacade(args)
	if err != nil {
		return nil, err
	}

	blockApiArgs := &blockAPI.ArgAPIBlockProcessor{
		SelfShardID:              args.ProcessComponents.ShardCoordinator().SelfId(),
		Store:                    args.DataComponents.StorageService(),
		Marshalizer:              args.CoreComponents.InternalMarshalizer(),
		Uint64ByteSliceConverter: args.CoreComponents.Uint64ByteSliceConverter(),
		HistoryRepo:              args.ProcessComponents.HistoryRepository(),
		APITransactionHandler:    apiTransactionHandler,
		StatusComputer:           statusComputer,
		AddressPubkeyConverter:   args.CoreComponents.AddressPubKeyConverter(),
		Hasher:                   args.CoreComponents.Hasher(),
		LogsFacade:               logsFacade,
	}

	return blockApiArgs, nil
}

func createLogsFacade(args *ApiResolverArgs) (LogsFacade, error) {
	return logs.NewLogsFacade(logs.ArgsNewLogsFacade{
		StorageService:  args.DataComponents.StorageService(),
		Marshaller:      args.CoreComponents.InternalMarshalizer(),
		PubKeyConverter: args.CoreComponents.AddressPubKeyConverter(),
	})
}<|MERGE_RESOLUTION|>--- conflicted
+++ resolved
@@ -125,13 +125,10 @@
 		args.Configs.EpochConfig.EnableEpochs.BuiltInFunctionOnMetaEnableEpoch,
 		args.Configs.EpochConfig.EnableEpochs.OptimizeNFTStoreEnableEpoch,
 		args.Configs.EpochConfig.EnableEpochs.CheckCorrectTokenIDForTransferRoleEnableEpoch,
-<<<<<<< HEAD
+		args.Configs.EpochConfig.EnableEpochs.CheckFunctionArgumentEnableEpoch,
 		args.Configs.EpochConfig.EnableEpochs.ESDTMetadataContinuousCleanupEnableEpoch,
 		convertedAddress,
 		args.Configs.GeneralConfig.BuiltInFunctions.MaxNumAddressesInTransferRole,
-=======
-		args.Configs.EpochConfig.EnableEpochs.CheckFunctionArgumentEnableEpoch,
->>>>>>> d6cca722
 	)
 	if err != nil {
 		return nil, err
@@ -344,13 +341,10 @@
 		args.epochConfig.EnableEpochs.BuiltInFunctionOnMetaEnableEpoch,
 		args.epochConfig.EnableEpochs.OptimizeNFTStoreEnableEpoch,
 		args.epochConfig.EnableEpochs.CheckCorrectTokenIDForTransferRoleEnableEpoch,
-<<<<<<< HEAD
+		args.epochConfig.EnableEpochs.CheckFunctionArgumentEnableEpoch,
 		args.epochConfig.EnableEpochs.ESDTMetadataContinuousCleanupEnableEpoch,
 		convertedAddress,
 		args.generalConfig.BuiltInFunctions.MaxNumAddressesInTransferRole,
-=======
-		args.epochConfig.EnableEpochs.CheckFunctionArgumentEnableEpoch,
->>>>>>> d6cca722
 	)
 	if err != nil {
 		return nil, err
@@ -485,7 +479,7 @@
 	transferToMetaEnableEpoch uint32,
 	optimizeNFTStoreEnableEpoch uint32,
 	checkCorrectTokenIDEnableEpoch uint32,
-<<<<<<< HEAD
+	checkFunctionArgumentEnableEpoch uint32,
 	esdtMetadataContinuousCleanupEnableEpoch uint32,
 	automaticCrawlerAddress []byte,
 	maxNumAddressesInTransferRole uint32,
@@ -503,27 +497,10 @@
 		ESDTTransferMetaEnableEpoch:              transferToMetaEnableEpoch,
 		OptimizeNFTStoreEnableEpoch:              optimizeNFTStoreEnableEpoch,
 		CheckCorrectTokenIDEnableEpoch:           checkCorrectTokenIDEnableEpoch,
+		CheckFunctionArgumentEnableEpoch:         checkFunctionArgumentEnableEpoch,
 		ESDTMetadataContinuousCleanupEnableEpoch: esdtMetadataContinuousCleanupEnableEpoch,
 		AutomaticCrawlerAddress:                  automaticCrawlerAddress,
 		MaxNumNodesInTransferRole:                maxNumAddressesInTransferRole,
-=======
-	checkFunctionArgumentEnableEpoch uint32,
-) (vmcommon.BuiltInFunctionContainer, vmcommon.SimpleESDTNFTStorageHandler, vmcommon.ESDTGlobalSettingsHandler, error) {
-	argsBuiltIn := builtInFunctions.ArgsCreateBuiltInFunctionContainer{
-		GasSchedule:                      gasScheduleNotifier,
-		MapDNSAddresses:                  make(map[string]struct{}),
-		Marshalizer:                      marshalizer,
-		Accounts:                         accnts,
-		ShardCoordinator:                 shardCoordinator,
-		EpochNotifier:                    epochNotifier,
-		ESDTMultiTransferEnableEpoch:     esdtMultiTransferEnableEpoch,
-		ESDTTransferRoleEnableEpoch:      esdtTransferRoleEnableEpoch,
-		GlobalMintBurnDisableEpoch:       esdtGlobalMintBurnDisableEpoch,
-		ESDTTransferMetaEnableEpoch:      transferToMetaEnableEpoch,
-		OptimizeNFTStoreEnableEpoch:      optimizeNFTStoreEnableEpoch,
-		CheckCorrectTokenIDEnableEpoch:   checkCorrectTokenIDEnableEpoch,
-		CheckFunctionArgumentEnableEpoch: checkFunctionArgumentEnableEpoch,
->>>>>>> d6cca722
 	}
 	return builtInFunctions.CreateBuiltInFuncContainerAndNFTStorageHandler(argsBuiltIn)
 }
