package factory

import (
	"context"
	"fmt"
	"sort"
	"strings"
	"sync"
	"time"

	"github.com/ElrondNetwork/elrond-go/core"
	"github.com/ElrondNetwork/elrond-go/core/appStatusPolling"
	"github.com/ElrondNetwork/elrond-go/core/check"
	"github.com/ElrondNetwork/elrond-go/core/statistics"
	"github.com/ElrondNetwork/elrond-go/core/statistics/machine"
	"github.com/ElrondNetwork/elrond-go/errors"
	"github.com/ElrondNetwork/elrond-go/outport"
	"github.com/ElrondNetwork/elrond-go/p2p"
	"github.com/ElrondNetwork/elrond-go/process"
	"github.com/ElrondNetwork/elrond-go/sharding"
)

var _ ComponentHandler = (*managedStatusComponents)(nil)
var _ StatusComponentsHolder = (*managedStatusComponents)(nil)
var _ StatusComponentsHandler = (*managedStatusComponents)(nil)

type managedStatusComponents struct {
	*statusComponents
	statusComponentsFactory *statusComponentsFactory
	cancelFunc              func()
	mutStatusComponents     sync.RWMutex
}

// NewManagedStatusComponents returns a new instance of managedStatusComponents
func NewManagedStatusComponents(scf *statusComponentsFactory) (*managedStatusComponents, error) {
	if scf == nil {
		return nil, errors.ErrNilStatusComponentsFactory
	}

	return &managedStatusComponents{
		statusComponents:        nil,
		statusComponentsFactory: scf,
		cancelFunc:              nil,
		mutStatusComponents:     sync.RWMutex{},
	}, nil
}

// Create will create the status components
func (msc *managedStatusComponents) Create() error {
	components, err := msc.statusComponentsFactory.Create()
	if err != nil {
		return fmt.Errorf("%w: %v", errors.ErrStatusComponentsFactoryCreate, err)
	}

	msc.mutStatusComponents.Lock()
	msc.statusComponents = components
	msc.mutStatusComponents.Unlock()

	return nil
}

// Close will close all the underlying components
func (msc *managedStatusComponents) Close() error {
	msc.mutStatusComponents.Lock()
	defer msc.mutStatusComponents.Unlock()

	if msc.statusComponents == nil {
		return nil
	}
	if msc.cancelFunc != nil {
		msc.cancelFunc()
	}

	err := msc.statusComponents.Close()
	if err != nil {
		return err
	}
	msc.statusComponents = nil

	return nil
}

// CheckSubcomponents verifies all subcomponents
func (msc *managedStatusComponents) CheckSubcomponents() error {
	msc.mutStatusComponents.Lock()
	defer msc.mutStatusComponents.Unlock()

	if msc.statusComponents == nil {
		return errors.ErrNilStatusComponents
	}
	if check.IfNil(msc.tpsBenchmark) {
		return errors.ErrNilTpsBenchmark
	}
<<<<<<< HEAD
	if check.IfNil(msc.elasticIndexer) {
		return errors.ErrNilElasticIndexer
=======
	if check.IfNil(m.outportHandler) {
		return errors.ErrNilOutportHandler
>>>>>>> 1ac5cad8
	}
	if check.IfNil(msc.softwareVersion) {
		return errors.ErrNilSoftwareVersion
	}
	if check.IfNil(msc.statusHandler) {
		return errors.ErrNilStatusHandler
	}

	return nil
}

// SetForkDetector sets the fork detector
func (msc *managedStatusComponents) SetForkDetector(forkDetector process.ForkDetector) {
	msc.mutStatusComponents.Lock()
	msc.statusComponentsFactory.forkDetector = forkDetector
	msc.mutStatusComponents.Unlock()
}

// StartPolling starts polling for the updated status
func (msc *managedStatusComponents) StartPolling() error {
	var ctx context.Context
	msc.mutStatusComponents.Lock()
	ctx, msc.cancelFunc = context.WithCancel(context.Background())
	msc.mutStatusComponents.Unlock()

	err := msc.startStatusPolling(ctx)
	if err != nil {
		return err
	}

	err = msc.startMachineStatisticsPolling(ctx)
	if err != nil {
		return err
	}

	return nil
}

// TpsBenchmark returns the tps benchmark handler
func (msc *managedStatusComponents) TpsBenchmark() statistics.TPSBenchmark {
	msc.mutStatusComponents.RLock()
	defer msc.mutStatusComponents.RUnlock()

	if msc.statusComponents == nil {
		return nil
	}

	return msc.statusComponents.tpsBenchmark
}

<<<<<<< HEAD
// ElasticIndexer returns the elastic indexer handler
func (msc *managedStatusComponents) ElasticIndexer() indexer.Indexer {
	msc.mutStatusComponents.RLock()
	defer msc.mutStatusComponents.RUnlock()
=======
// OutportHandler returns the outport handler
func (m *managedStatusComponents) OutportHandler() outport.OutportHandler {
	m.mutStatusComponents.RLock()
	defer m.mutStatusComponents.RUnlock()
>>>>>>> 1ac5cad8

	if msc.statusComponents == nil {
		return nil
	}

<<<<<<< HEAD
	return msc.statusComponents.elasticIndexer
=======
	return m.statusComponents.outportHandler
>>>>>>> 1ac5cad8
}

// SoftwareVersionChecker returns the software version checker handler
func (msc *managedStatusComponents) SoftwareVersionChecker() statistics.SoftwareVersionChecker {
	msc.mutStatusComponents.RLock()
	defer msc.mutStatusComponents.RUnlock()

	if msc.statusComponents == nil {
		return nil
	}

	return msc.statusComponents.softwareVersion
}

// IsInterfaceNil returns true if there is no value under the interface
func (msc *managedStatusComponents) IsInterfaceNil() bool {
	return msc == nil
}

func (msc *managedStatusComponents) startStatusPolling(ctx context.Context) error {
	// TODO: inject the context to the AppStatusPolling
	appStatusPollingHandler, err := appStatusPolling.NewAppStatusPolling(
		msc.statusComponentsFactory.coreComponents.StatusHandler(),
		time.Duration(msc.statusComponentsFactory.config.GeneralSettings.StatusPollingIntervalSec)*time.Second,
	)
	if err != nil {
		return errors.ErrStatusPollingInit
	}

	err = registerPollConnectedPeers(appStatusPollingHandler, msc.statusComponentsFactory.networkComponents)
	if err != nil {
		return err
	}

	err = registerPollProbableHighestNonce(appStatusPollingHandler, msc.statusComponentsFactory.forkDetector)
	if err != nil {
		return err
	}

	err = registerShardsInformation(appStatusPollingHandler, msc.statusComponentsFactory.shardCoordinator)
	if err != nil {
		return err
	}

	appStatusPollingHandler.Poll(ctx)

	return nil
}

func registerPollConnectedPeers(
	appStatusPollingHandler *appStatusPolling.AppStatusPolling,
	networkComponents NetworkComponentsHolder,
) error {

	p2pMetricsHandlerFunc := func(appStatusHandler core.AppStatusHandler) {
		computeNumConnectedPeers(appStatusHandler, networkComponents)
		computeConnectedPeers(appStatusHandler, networkComponents)
	}

	err := appStatusPollingHandler.RegisterPollingFunc(p2pMetricsHandlerFunc)
	if err != nil {
		return errors.ErrPollingFunctionRegistration
	}

	return nil
}

func registerShardsInformation(
	appStatusPollingHandler *appStatusPolling.AppStatusPolling,
	coordinator sharding.Coordinator,
) error {

	computeShardsInfo := func(appStatusHandler core.AppStatusHandler) {
		shardId := uint64(coordinator.SelfId())
		numOfShards := uint64(coordinator.NumberOfShards())

		appStatusHandler.SetUInt64Value(core.MetricShardId, shardId)
		appStatusHandler.SetUInt64Value(core.MetricNumShardsWithoutMetacahin, numOfShards)
	}

	err := appStatusPollingHandler.RegisterPollingFunc(computeShardsInfo)
	if err != nil {
		return fmt.Errorf("%w, cannot register handler func for shards information", err)
	}

	return nil
}

func computeNumConnectedPeers(
	appStatusHandler core.AppStatusHandler,
	networkComponents NetworkComponentsHolder,
) {
	numOfConnectedPeers := uint64(len(networkComponents.NetworkMessenger().ConnectedAddresses()))
	appStatusHandler.SetUInt64Value(core.MetricNumConnectedPeers, numOfConnectedPeers)
}

func computeConnectedPeers(
	appStatusHandler core.AppStatusHandler,
	networkComponents NetworkComponentsHolder,
) {
	peersInfo := networkComponents.NetworkMessenger().GetConnectedPeersInfo()

	peerClassification := fmt.Sprintf("intraVal:%d,crossVal:%d,intraObs:%d,crossObs:%d,unknown:%d,",
		len(peersInfo.IntraShardValidators),
		len(peersInfo.CrossShardValidators),
		len(peersInfo.IntraShardObservers),
		len(peersInfo.CrossShardObservers),
		len(peersInfo.UnknownPeers),
	)
	appStatusHandler.SetStringValue(core.MetricNumConnectedPeersClassification, peerClassification)
	appStatusHandler.SetStringValue(core.MetricP2PNumConnectedPeersClassification, peerClassification)

	setP2pConnectedPeersMetrics(appStatusHandler, peersInfo)
	setCurrentP2pNodeAddresses(appStatusHandler, networkComponents)
}

func setP2pConnectedPeersMetrics(appStatusHandler core.AppStatusHandler, info *p2p.ConnectedPeersInfo) {
	appStatusHandler.SetStringValue(core.MetricP2PUnknownPeers, sliceToString(info.UnknownPeers))
	appStatusHandler.SetStringValue(core.MetricP2PIntraShardValidators, mapToString(info.IntraShardValidators))
	appStatusHandler.SetStringValue(core.MetricP2PIntraShardObservers, mapToString(info.IntraShardObservers))
	appStatusHandler.SetStringValue(core.MetricP2PCrossShardValidators, mapToString(info.CrossShardValidators))
	appStatusHandler.SetStringValue(core.MetricP2PCrossShardObservers, mapToString(info.CrossShardObservers))
}

func sliceToString(input []string) string {
	return strings.Join(input, ",")
}

func mapToString(input map[uint32][]string) string {
	strs := make([]string, 0, len(input))
	keys := make([]uint32, 0, len(input))
	for shard := range input {
		keys = append(keys, shard)
	}

	sort.Slice(keys, func(i, j int) bool {
		return keys[i] < keys[j]
	})

	for _, key := range keys {
		strs = append(strs, sliceToString(input[key]))
	}

	return strings.Join(strs, ",")
}

func setCurrentP2pNodeAddresses(
	appStatusHandler core.AppStatusHandler,
	networkComponents NetworkComponentsHolder,
) {
	appStatusHandler.SetStringValue(core.MetricP2PPeerInfo, sliceToString(networkComponents.NetworkMessenger().Addresses()))
}

func registerPollProbableHighestNonce(
	appStatusPollingHandler *appStatusPolling.AppStatusPolling,
	forkDetector process.ForkDetector,
) error {

	probableHighestNonceHandlerFunc := func(appStatusHandler core.AppStatusHandler) {
		probableHigherNonce := forkDetector.ProbableHighestNonce()
		appStatusHandler.SetUInt64Value(core.MetricProbableHighestNonce, probableHigherNonce)
	}

	err := appStatusPollingHandler.RegisterPollingFunc(probableHighestNonceHandlerFunc)
	if err != nil {
		return fmt.Errorf("%w, cannot register handler func for forkdetector's probable higher nonce", err)
	}

	return nil
}

func (msc *managedStatusComponents) startMachineStatisticsPolling(ctx context.Context) error {
	appStatusPollingHandler, err := appStatusPolling.NewAppStatusPolling(msc.statusComponentsFactory.coreComponents.StatusHandler(), time.Second)
	if err != nil {
		return fmt.Errorf("%w, cannot init AppStatusPolling", err)
	}

	err = registerCpuStatistics(ctx, appStatusPollingHandler)
	if err != nil {
		return err
	}

	err = registerMemStatistics(ctx, appStatusPollingHandler)
	if err != nil {
		return err
	}

	err = registerNetStatistics(ctx, appStatusPollingHandler, msc.statusComponentsFactory.epochStartNotifier)
	if err != nil {
		return err
	}

	appStatusPollingHandler.Poll(ctx)

	return nil
}

func registerMemStatistics(_ context.Context, appStatusPollingHandler *appStatusPolling.AppStatusPolling) error {
	return appStatusPollingHandler.RegisterPollingFunc(func(appStatusHandler core.AppStatusHandler) {
		mem := machine.AcquireMemStatistics()

		appStatusHandler.SetUInt64Value(core.MetricMemLoadPercent, mem.PercentUsed)
		appStatusHandler.SetUInt64Value(core.MetricMemTotal, mem.Total)
		appStatusHandler.SetUInt64Value(core.MetricMemUsedGolang, mem.UsedByGolang)
		appStatusHandler.SetUInt64Value(core.MetricMemUsedSystem, mem.UsedBySystem)
		appStatusHandler.SetUInt64Value(core.MetricMemHeapInUse, mem.HeapInUse)
		appStatusHandler.SetUInt64Value(core.MetricMemStackInUse, mem.StackInUse)
	})
}

func registerNetStatistics(ctx context.Context, appStatusPollingHandler *appStatusPolling.AppStatusPolling, notifier sharding.EpochStartEventNotifier) error {
	netStats := &machine.NetStatistics{}
	notifier.RegisterHandler(netStats.EpochStartEventHandler())
	go func() {
		for {
			select {
			case <-ctx.Done():
				return
			default:
			}
			netStats.ComputeStatistics()
		}
	}()

	return appStatusPollingHandler.RegisterPollingFunc(func(appStatusHandler core.AppStatusHandler) {
		appStatusHandler.SetUInt64Value(core.MetricNetworkRecvBps, netStats.BpsRecv())
		appStatusHandler.SetUInt64Value(core.MetricNetworkRecvBpsPeak, netStats.BpsRecvPeak())
		appStatusHandler.SetUInt64Value(core.MetricNetworkRecvPercent, netStats.PercentRecv())

		appStatusHandler.SetUInt64Value(core.MetricNetworkSentBps, netStats.BpsSent())
		appStatusHandler.SetUInt64Value(core.MetricNetworkSentBpsPeak, netStats.BpsSentPeak())
		appStatusHandler.SetUInt64Value(core.MetricNetworkSentPercent, netStats.PercentSent())

		appStatusHandler.SetUInt64Value(core.MetricNetworkRecvBytesInCurrentEpochPerHost, netStats.TotalBytesReceivedInCurrentEpoch())
		appStatusHandler.SetUInt64Value(core.MetricNetworkSendBytesInCurrentEpochPerHost, netStats.TotalBytesSentInCurrentEpoch())
	})
}

func registerCpuStatistics(ctx context.Context, appStatusPollingHandler *appStatusPolling.AppStatusPolling) error {
	cpuStats, err := machine.NewCpuStatistics()
	if err != nil {
		return err
	}

	go func() {
		for {
			select {
			case <-ctx.Done():
				return
			default:
			}
			cpuStats.ComputeStatistics()
		}
	}()

	return appStatusPollingHandler.RegisterPollingFunc(func(appStatusHandler core.AppStatusHandler) {
		appStatusHandler.SetUInt64Value(core.MetricCpuLoadPercent, cpuStats.CpuPercentUsage())
	})
}

// String returns the name of the component
func (msc *managedStatusComponents) String() string {
	return "managedStatusComponents"
}<|MERGE_RESOLUTION|>--- conflicted
+++ resolved
@@ -91,13 +91,8 @@
 	if check.IfNil(msc.tpsBenchmark) {
 		return errors.ErrNilTpsBenchmark
 	}
-<<<<<<< HEAD
-	if check.IfNil(msc.elasticIndexer) {
-		return errors.ErrNilElasticIndexer
-=======
-	if check.IfNil(m.outportHandler) {
+	if check.IfNil(msc.outportHandler) {
 		return errors.ErrNilOutportHandler
->>>>>>> 1ac5cad8
 	}
 	if check.IfNil(msc.softwareVersion) {
 		return errors.ErrNilSoftwareVersion
@@ -148,27 +143,16 @@
 	return msc.statusComponents.tpsBenchmark
 }
 
-<<<<<<< HEAD
-// ElasticIndexer returns the elastic indexer handler
-func (msc *managedStatusComponents) ElasticIndexer() indexer.Indexer {
+// OutportHandler returns the outport handler
+func (msc *managedStatusComponents) OutportHandler() outport.OutportHandler {
 	msc.mutStatusComponents.RLock()
 	defer msc.mutStatusComponents.RUnlock()
-=======
-// OutportHandler returns the outport handler
-func (m *managedStatusComponents) OutportHandler() outport.OutportHandler {
-	m.mutStatusComponents.RLock()
-	defer m.mutStatusComponents.RUnlock()
->>>>>>> 1ac5cad8
 
 	if msc.statusComponents == nil {
 		return nil
 	}
 
-<<<<<<< HEAD
-	return msc.statusComponents.elasticIndexer
-=======
-	return m.statusComponents.outportHandler
->>>>>>> 1ac5cad8
+	return msc.statusComponents.outportHandler
 }
 
 // SoftwareVersionChecker returns the software version checker handler
