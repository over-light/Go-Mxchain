--- conflicted
+++ resolved
@@ -153,16 +153,13 @@
 	if check.IfNil(m.processComponents.scheduledTxsExecutionHandler) {
 		return errors.ErrNilScheduledTxsExecutionHandler
 	}
-<<<<<<< HEAD
+	if check.IfNil(m.processComponents.txsSender) {
+		return errors.ErrNilTxsSender
+	}
 	if check.IfNil(m.processComponents.esdtDataStorageForApi) {
 		return errors.ErrNilESDTDataStorage
 	}
 
-=======
-	if check.IfNil(m.processComponents.txsSender) {
-		return errors.ErrNilTxsSender
-	}
->>>>>>> 96a11067
 	return nil
 }
 
@@ -538,7 +535,18 @@
 	return m.processComponents.scheduledTxsExecutionHandler
 }
 
-<<<<<<< HEAD
+// TxsSenderHandler returns the transactions sender handler
+func (m *managedProcessComponents) TxsSenderHandler() process.TxsSenderHandler {
+	m.mutProcessComponents.RLock()
+	defer m.mutProcessComponents.RUnlock()
+
+	if m.processComponents == nil {
+		return nil
+	}
+
+	return m.processComponents.txsSender
+}
+
 // ESDTDataStorageHandlerForAPI returns the esdt data storage handler to be used for API calls
 func (m *managedProcessComponents) ESDTDataStorageHandlerForAPI() vmcommon.ESDTNFTStorageHandler {
 	m.mutProcessComponents.RLock()
@@ -549,18 +557,6 @@
 	}
 
 	return m.processComponents.esdtDataStorageForApi
-=======
-// TxsSenderHandler returns the transactions sender handler
-func (m *managedProcessComponents) TxsSenderHandler() process.TxsSenderHandler {
-	m.mutProcessComponents.RLock()
-	defer m.mutProcessComponents.RUnlock()
-
-	if m.processComponents == nil {
-		return nil
-	}
-
-	return m.processComponents.txsSender
->>>>>>> 96a11067
 }
 
 // IsInterfaceNil returns true if the interface is nil
