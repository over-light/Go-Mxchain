package statusCore

import (
	"fmt"
	"sync"

	"github.com/ElrondNetwork/elrond-go-core/core"
	"github.com/ElrondNetwork/elrond-go-core/core/check"
	"github.com/ElrondNetwork/elrond-go/errors"
	"github.com/ElrondNetwork/elrond-go/factory"
	"github.com/ElrondNetwork/elrond-go/node/external"
)

var _ factory.ComponentHandler = (*managedStatusCoreComponents)(nil)
var _ factory.StatusCoreComponentsHolder = (*managedStatusCoreComponents)(nil)
var _ factory.StatusCoreComponentsHandler = (*managedStatusCoreComponents)(nil)

// managedStatusCoreComponents is an implementation of status core components handler that can create, close and access the status core components
type managedStatusCoreComponents struct {
	statusCoreComponentsFactory *statusCoreComponentsFactory
	*statusCoreComponents
	mutCoreComponents sync.RWMutex
}

// NewManagedStatusCoreComponents creates a new status core components handler implementation
func NewManagedStatusCoreComponents(sccf *statusCoreComponentsFactory) (*managedStatusCoreComponents, error) {
	if sccf == nil {
		return nil, errors.ErrNilCoreComponentsFactory
	}

	mcc := &managedStatusCoreComponents{
		statusCoreComponents:        nil,
		statusCoreComponentsFactory: sccf,
	}
	return mcc, nil
}

// Create creates the core components
func (mscc *managedStatusCoreComponents) Create() error {
	scc, err := mscc.statusCoreComponentsFactory.Create()
	if err != nil {
		return fmt.Errorf("%w: %v", errors.ErrStatusCoreComponentsFactoryCreate, err)
	}

	mscc.mutCoreComponents.Lock()
	mscc.statusCoreComponents = scc
	mscc.mutCoreComponents.Unlock()

	return nil
}

// Close closes the managed core components
func (mscc *managedStatusCoreComponents) Close() error {
	mscc.mutCoreComponents.Lock()
	defer mscc.mutCoreComponents.Unlock()

	if mscc.statusCoreComponents == nil {
		return nil
	}

	err := mscc.statusCoreComponents.Close()
	if err != nil {
		return err
	}
	mscc.statusCoreComponents = nil

	return nil
}

// CheckSubcomponents verifies all subcomponents
func (mscc *managedStatusCoreComponents) CheckSubcomponents() error {
	mscc.mutCoreComponents.RLock()
	defer mscc.mutCoreComponents.RUnlock()

	if mscc.statusCoreComponents == nil {
		return errors.ErrNilStatusCoreComponents
	}
	if check.IfNil(mscc.networkStatistics) {
		return errors.ErrNilNetworkStatistics
	}
	if check.IfNil(mscc.resourceMonitor) {
		return errors.ErrNilResourceMonitor
	}
<<<<<<< HEAD
	if check.IfNil(mscc.appStatusHandler) {
		return errors.ErrNilAppStatusHandler
	}
	if check.IfNil(mscc.statusMetrics) {
		return errors.ErrNilStatusMetrics
	}
	if check.IfNil(mscc.persistentHandler) {
		return errors.ErrNilPersistentHandler
=======
	if check.IfNil(mscc.trieSyncStatistics) {
		return errors.ErrNilTrieSyncStatistics
>>>>>>> 56964f83
	}

	return nil
}

// NetworkStatistics returns the network statistics instance
func (mscc *managedStatusCoreComponents) NetworkStatistics() factory.NetworkStatisticsProvider {
	mscc.mutCoreComponents.RLock()
	defer mscc.mutCoreComponents.RUnlock()

	if mscc.statusCoreComponents == nil {
		return nil
	}

	return mscc.statusCoreComponents.networkStatistics
}

// ResourceMonitor returns the resource monitor instance
func (mscc *managedStatusCoreComponents) ResourceMonitor() factory.ResourceMonitor {
	mscc.mutCoreComponents.RLock()
	defer mscc.mutCoreComponents.RUnlock()

	if mscc.statusCoreComponents == nil {
		return nil
	}

	return mscc.statusCoreComponents.resourceMonitor
}

<<<<<<< HEAD
// AppStatusHandler returns the app status handler instance
func (mscc *managedStatusCoreComponents) AppStatusHandler() core.AppStatusHandler {
=======
// TrieSyncStatistics returns the trie sync statistics instance
func (mscc *managedStatusCoreComponents) TrieSyncStatistics() factory.TrieSyncStatisticsProvider {
>>>>>>> 56964f83
	mscc.mutCoreComponents.RLock()
	defer mscc.mutCoreComponents.RUnlock()

	if mscc.statusCoreComponents == nil {
		return nil
	}

<<<<<<< HEAD
	return mscc.statusCoreComponents.appStatusHandler
}

// StatusMetrics returns the status metrics instance
func (mscc *managedStatusCoreComponents) StatusMetrics() external.StatusMetricsHandler {
	mscc.mutCoreComponents.RLock()
	defer mscc.mutCoreComponents.RUnlock()

	if mscc.statusCoreComponents == nil {
		return nil
	}

	return mscc.statusCoreComponents.statusMetrics
}

// PersistentStatusHandler returns the persistent handler instance
func (mscc *managedStatusCoreComponents) PersistentStatusHandler() factory.PersistenStatusHandler {
	mscc.mutCoreComponents.RLock()
	defer mscc.mutCoreComponents.RUnlock()

	if mscc.statusCoreComponents == nil {
		return nil
	}

	return mscc.statusCoreComponents.persistentHandler
=======
	return mscc.statusCoreComponents.trieSyncStatistics
>>>>>>> 56964f83
}

// IsInterfaceNil returns true if there is no value under the interface
func (mscc *managedStatusCoreComponents) IsInterfaceNil() bool {
	return mscc == nil
}

// String returns the name of the component
func (mscc *managedStatusCoreComponents) String() string {
	return factory.StatusCoreComponentsName
}<|MERGE_RESOLUTION|>--- conflicted
+++ resolved
@@ -81,7 +81,9 @@
 	if check.IfNil(mscc.resourceMonitor) {
 		return errors.ErrNilResourceMonitor
 	}
-<<<<<<< HEAD
+	if check.IfNil(mscc.trieSyncStatistics) {
+		return errors.ErrNilTrieSyncStatistics
+	}
 	if check.IfNil(mscc.appStatusHandler) {
 		return errors.ErrNilAppStatusHandler
 	}
@@ -90,10 +92,6 @@
 	}
 	if check.IfNil(mscc.persistentHandler) {
 		return errors.ErrNilPersistentHandler
-=======
-	if check.IfNil(mscc.trieSyncStatistics) {
-		return errors.ErrNilTrieSyncStatistics
->>>>>>> 56964f83
 	}
 
 	return nil
@@ -123,13 +121,8 @@
 	return mscc.statusCoreComponents.resourceMonitor
 }
 
-<<<<<<< HEAD
-// AppStatusHandler returns the app status handler instance
-func (mscc *managedStatusCoreComponents) AppStatusHandler() core.AppStatusHandler {
-=======
 // TrieSyncStatistics returns the trie sync statistics instance
 func (mscc *managedStatusCoreComponents) TrieSyncStatistics() factory.TrieSyncStatisticsProvider {
->>>>>>> 56964f83
 	mscc.mutCoreComponents.RLock()
 	defer mscc.mutCoreComponents.RUnlock()
 
@@ -137,7 +130,18 @@
 		return nil
 	}
 
-<<<<<<< HEAD
+	return mscc.statusCoreComponents.trieSyncStatistics
+}
+
+// AppStatusHandler returns the app status handler instance
+func (mscc *managedStatusCoreComponents) AppStatusHandler() core.AppStatusHandler {
+	mscc.mutCoreComponents.RLock()
+	defer mscc.mutCoreComponents.RUnlock()
+
+	if mscc.statusCoreComponents == nil {
+		return nil
+	}
+
 	return mscc.statusCoreComponents.appStatusHandler
 }
 
@@ -163,9 +167,6 @@
 	}
 
 	return mscc.statusCoreComponents.persistentHandler
-=======
-	return mscc.statusCoreComponents.trieSyncStatistics
->>>>>>> 56964f83
 }
 
 // IsInterfaceNil returns true if there is no value under the interface
