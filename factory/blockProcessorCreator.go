package factory

import (
	"errors"
	"fmt"

	"github.com/ElrondNetwork/elrond-go-core/core"
	dataBlock "github.com/ElrondNetwork/elrond-go-core/data/block"
	"github.com/ElrondNetwork/elrond-go/common"
	"github.com/ElrondNetwork/elrond-go/config"
	"github.com/ElrondNetwork/elrond-go/dataRetriever"
	"github.com/ElrondNetwork/elrond-go/epochStart"
	"github.com/ElrondNetwork/elrond-go/epochStart/bootstrap/disabled"
	metachainEpochStart "github.com/ElrondNetwork/elrond-go/epochStart/metachain"
	"github.com/ElrondNetwork/elrond-go/genesis"
	processDisabled "github.com/ElrondNetwork/elrond-go/genesis/process/disabled"
	"github.com/ElrondNetwork/elrond-go/process"
	"github.com/ElrondNetwork/elrond-go/process/block"
	"github.com/ElrondNetwork/elrond-go/process/block/postprocess"
	"github.com/ElrondNetwork/elrond-go/process/block/preprocess"
	"github.com/ElrondNetwork/elrond-go/process/coordinator"
	"github.com/ElrondNetwork/elrond-go/process/factory"
	"github.com/ElrondNetwork/elrond-go/process/factory/metachain"
	"github.com/ElrondNetwork/elrond-go/process/factory/shard"
	"github.com/ElrondNetwork/elrond-go/process/rewardTransaction"
	"github.com/ElrondNetwork/elrond-go/process/scToProtocol"
	"github.com/ElrondNetwork/elrond-go/process/smartContract"
	"github.com/ElrondNetwork/elrond-go/process/smartContract/builtInFunctions"
	"github.com/ElrondNetwork/elrond-go/process/smartContract/hooks"
	"github.com/ElrondNetwork/elrond-go/process/throttle"
	"github.com/ElrondNetwork/elrond-go/process/transaction"
	"github.com/ElrondNetwork/elrond-go/process/txsimulator"
	"github.com/ElrondNetwork/elrond-go/state"
	"github.com/ElrondNetwork/elrond-go/storage/txcache"
	"github.com/ElrondNetwork/elrond-go/vm"
	vmcommon "github.com/ElrondNetwork/elrond-vm-common"
	vmcommonBuiltInFunctions "github.com/ElrondNetwork/elrond-vm-common/builtInFunctions"
	"github.com/ElrondNetwork/elrond-vm-common/parsers"
)

func (pcf *processComponentsFactory) newBlockProcessor(
	requestHandler process.RequestHandler,
	forkDetector process.ForkDetector,
	epochStartTrigger epochStart.TriggerHandler,
	bootStorer process.BootStorer,
	validatorStatisticsProcessor process.ValidatorStatisticsProcessor,
	headerValidator process.HeaderConstructionValidator,
	blockTracker process.BlockTracker,
	pendingMiniBlocksHandler process.PendingMiniBlocksHandler,
	txSimulatorProcessorArgs *txsimulator.ArgsTxSimulator,
	arwenChangeLocker common.Locker,
	scheduledTxsExecutionHandler process.ScheduledTxsExecutionHandler,
) (process.BlockProcessor, process.VirtualMachinesContainerFactory, error) {
	if pcf.bootstrapComponents.ShardCoordinator().SelfId() < pcf.bootstrapComponents.ShardCoordinator().NumberOfShards() {
		return pcf.newShardBlockProcessor(
			requestHandler,
			forkDetector,
			epochStartTrigger,
			bootStorer,
			headerValidator,
			blockTracker,
			pcf.smartContractParser,
			txSimulatorProcessorArgs,
			arwenChangeLocker,
			scheduledTxsExecutionHandler,
		)
	}
	if pcf.bootstrapComponents.ShardCoordinator().SelfId() == core.MetachainShardId {
		return pcf.newMetaBlockProcessor(
			requestHandler,
			forkDetector,
			validatorStatisticsProcessor,
			epochStartTrigger,
			bootStorer,
			headerValidator,
			blockTracker,
			pendingMiniBlocksHandler,
			txSimulatorProcessorArgs,
			arwenChangeLocker,
			scheduledTxsExecutionHandler,
		)
	}

	return nil, nil, errors.New("could not create block processor")
}

func (pcf *processComponentsFactory) newShardBlockProcessor(
	requestHandler process.RequestHandler,
	forkDetector process.ForkDetector,
	epochStartTrigger process.EpochStartTriggerHandler,
	bootStorer process.BootStorer,
	headerValidator process.HeaderConstructionValidator,
	blockTracker process.BlockTracker,
	smartContractParser genesis.InitialSmartContractParser,
	txSimulatorProcessorArgs *txsimulator.ArgsTxSimulator,
	arwenChangeLocker common.Locker,
	scheduledTxsExecutionHandler process.ScheduledTxsExecutionHandler,
) (process.BlockProcessor, process.VirtualMachinesContainerFactory, error) {
	argsParser := smartContract.NewArgumentParser()

	esdtTransferParser, err := parsers.NewESDTTransferParser(pcf.coreData.InternalMarshalizer())
	if err != nil {
		return nil, nil, err
	}

	mapDNSAddresses, err := smartContractParser.GetDeployedSCAddresses(genesis.DNSType)
	if err != nil {
		return nil, nil, err
	}

	builtInFuncs, nftStorageHandler, err := pcf.createBuiltInFunctionContainer(pcf.state.AccountsAdapter(), mapDNSAddresses)
	if err != nil {
		return nil, nil, err
	}

	log.Debug("blockProcessorCreator: enable epoch for sc deploy", "epoch", pcf.epochConfig.EnableEpochs.SCDeployEnableEpoch)
	log.Debug("blockProcessorCreator: enable epoch for ahead of time gas usage", "epoch", pcf.epochConfig.EnableEpochs.AheadOfTimeGasUsageEnableEpoch)
	log.Debug("blockProcessorCreator: enable epoch for repair callback", "epoch", pcf.epochConfig.EnableEpochs.RepairCallbackEnableEpoch)

	vmFactory, err := pcf.createVMFactoryShard(pcf.state.AccountsAdapter(), builtInFuncs, esdtTransferParser, arwenChangeLocker, pcf.config.SmartContractsStorage, nftStorageHandler)
	if err != nil {
		return nil, nil, err
	}

	vmContainer, err := vmFactory.Create()
	if err != nil {
		return nil, nil, err
	}

	err = vmcommonBuiltInFunctions.SetPayableHandler(builtInFuncs, vmFactory.BlockChainHookImpl())
	if err != nil {
		return nil, nil, err
	}

	interimProcFactory, err := shard.NewIntermediateProcessorsContainerFactory(
		pcf.bootstrapComponents.ShardCoordinator(),
		pcf.coreData.InternalMarshalizer(),
		pcf.coreData.Hasher(),
		pcf.coreData.AddressPubKeyConverter(),
		pcf.data.StorageService(),
		pcf.data.Datapool(),
		pcf.coreData.EconomicsData(),
	)
	if err != nil {
		return nil, nil, err
	}

	interimProcContainer, err := interimProcFactory.Create()
	if err != nil {
		return nil, nil, err
	}

	scForwarder, err := interimProcContainer.Get(dataBlock.SmartContractResultBlock)
	if err != nil {
		return nil, nil, err
	}

	receiptTxInterim, err := interimProcContainer.Get(dataBlock.ReceiptBlock)
	if err != nil {
		return nil, nil, err
	}

	badTxInterim, err := interimProcContainer.Get(dataBlock.InvalidBlock)
	if err != nil {
		return nil, nil, err
	}

	argsTxTypeHandler := coordinator.ArgNewTxTypeHandler{
		PubkeyConverter:        pcf.coreData.AddressPubKeyConverter(),
		ShardCoordinator:       pcf.bootstrapComponents.ShardCoordinator(),
		BuiltInFunctions:       builtInFuncs,
		ArgumentParser:         parsers.NewCallArgsParser(),
		EpochNotifier:          pcf.coreData.EpochNotifier(),
		RelayedTxV2EnableEpoch: pcf.epochConfig.EnableEpochs.RelayedTransactionsV2EnableEpoch,
		ESDTTransferParser:     esdtTransferParser,
	}
	txTypeHandler, err := coordinator.NewTxTypeHandler(argsTxTypeHandler)
	if err != nil {
		return nil, nil, err
	}

	gasHandler, err := preprocess.NewGasComputation(
		pcf.coreData.EconomicsData(),
		txTypeHandler,
		pcf.coreData.EpochNotifier(),
		pcf.epochConfig.EnableEpochs.SCDeployEnableEpoch,
	)
	if err != nil {
		return nil, nil, err
	}

	txFeeHandler, err := postprocess.NewFeeAccumulator()
	if err != nil {
		return nil, nil, err
	}

	enableEpochs := pcf.epochConfig.EnableEpochs

	argsNewScProcessor := smartContract.ArgsNewSmartContractProcessor{
		VmContainer:         vmContainer,
		ArgsParser:          argsParser,
		Hasher:              pcf.coreData.Hasher(),
		Marshalizer:         pcf.coreData.InternalMarshalizer(),
		AccountsDB:          pcf.state.AccountsAdapter(),
		BlockChainHook:      vmFactory.BlockChainHookImpl(),
		PubkeyConv:          pcf.coreData.AddressPubKeyConverter(),
		ShardCoordinator:    pcf.bootstrapComponents.ShardCoordinator(),
		ScrForwarder:        scForwarder,
		TxFeeHandler:        txFeeHandler,
		EconomicsFee:        pcf.coreData.EconomicsData(),
		GasHandler:          gasHandler,
		GasSchedule:         pcf.gasSchedule,
		TxLogsProcessor:     pcf.txLogsProcessor,
		TxTypeHandler:       txTypeHandler,
		IsGenesisProcessing: false,
		BadTxForwarder:      badTxInterim,
		EpochNotifier:       pcf.epochNotifier,
		VMOutputCacher:      txcache.NewDisabledCache(),
		ArwenChangeLocker:   arwenChangeLocker,
		EnableEpochs:        enableEpochs,
	}
	scProcessor, err := smartContract.NewSmartContractProcessor(argsNewScProcessor)
	if err != nil {
		return nil, nil, err
	}

	rewardsTxProcessor, err := rewardTransaction.NewRewardTxProcessor(
		pcf.state.AccountsAdapter(),
		pcf.coreData.AddressPubKeyConverter(),
		pcf.bootstrapComponents.ShardCoordinator(),
	)
	if err != nil {
		return nil, nil, err
	}

	argsNewTxProcessor := transaction.ArgsNewTxProcessor{
		Accounts:                       pcf.state.AccountsAdapter(),
		Hasher:                         pcf.coreData.Hasher(),
		PubkeyConv:                     pcf.coreData.AddressPubKeyConverter(),
		Marshalizer:                    pcf.coreData.InternalMarshalizer(),
		SignMarshalizer:                pcf.coreData.TxMarshalizer(),
		ShardCoordinator:               pcf.bootstrapComponents.ShardCoordinator(),
		ScProcessor:                    scProcessor,
		TxFeeHandler:                   txFeeHandler,
		TxTypeHandler:                  txTypeHandler,
		EconomicsFee:                   pcf.coreData.EconomicsData(),
		ReceiptForwarder:               receiptTxInterim,
		BadTxForwarder:                 badTxInterim,
		ArgsParser:                     argsParser,
		ScrForwarder:                   scForwarder,
		RelayedTxEnableEpoch:           enableEpochs.RelayedTransactionsEnableEpoch,
		PenalizedTooMuchGasEnableEpoch: enableEpochs.PenalizedTooMuchGasEnableEpoch,
		MetaProtectionEnableEpoch:      enableEpochs.MetaProtectionEnableEpoch,
		EpochNotifier:                  pcf.epochNotifier,
		RelayedTxV2EnableEpoch:         enableEpochs.RelayedTransactionsV2EnableEpoch,
	}
	transactionProcessor, err := transaction.NewTxProcessor(argsNewTxProcessor)
	if err != nil {
		return nil, nil, errors.New("could not create transaction statisticsProcessor: " + err.Error())
	}

	scheduledTxsExecutionHandler.SetTransactionProcessor(transactionProcessor)

	vmContainerTxSimulator, err := pcf.createShardTxSimulatorProcessor(txSimulatorProcessorArgs, argsNewScProcessor, argsNewTxProcessor, esdtTransferParser, arwenChangeLocker, mapDNSAddresses)
	if err != nil {
		return nil, nil, err
	}

	blockSizeThrottler, err := throttle.NewBlockSizeThrottle(
		pcf.config.BlockSizeThrottleConfig.MinSizeInBytes,
		pcf.config.BlockSizeThrottleConfig.MaxSizeInBytes,
	)
	if err != nil {
		return nil, nil, err
	}

	blockSizeComputationHandler, err := preprocess.NewBlockSizeComputation(
		pcf.coreData.InternalMarshalizer(),
		blockSizeThrottler,
		pcf.config.BlockSizeThrottleConfig.MaxSizeInBytes,
	)
	if err != nil {
		return nil, nil, err
	}

	balanceComputationHandler, err := preprocess.NewBalanceComputation()
	if err != nil {
		return nil, nil, err
	}

	preProcFactory, err := shard.NewPreProcessorsContainerFactory(
		pcf.bootstrapComponents.ShardCoordinator(),
		pcf.data.StorageService(),
		pcf.coreData.InternalMarshalizer(),
		pcf.coreData.Hasher(),
		pcf.data.Datapool(),
		pcf.coreData.AddressPubKeyConverter(),
		pcf.state.AccountsAdapter(),
		requestHandler,
		transactionProcessor,
		scProcessor,
		scProcessor,
		rewardsTxProcessor,
		pcf.coreData.EconomicsData(),
		gasHandler,
		blockTracker,
		blockSizeComputationHandler,
		balanceComputationHandler,
		pcf.epochNotifier,
		enableEpochs.OptimizeGasUsedInCrossMiniBlocksEnableEpoch,
<<<<<<< HEAD
		enableEpochs.ScheduledMiniBlocksEnableEpoch,
		txTypeHandler,
		scheduledTxsExecutionHandler,
=======
		enableEpochs.FrontRunningProtectionEnableEpoch,
>>>>>>> 3ba1d923
	)
	if err != nil {
		return nil, nil, err
	}

	preProcContainer, err := preProcFactory.Create()
	if err != nil {
		return nil, nil, err
	}

	argsTransactionCoordinator := coordinator.ArgTransactionCoordinator{
		Hasher:                            pcf.coreData.Hasher(),
		Marshalizer:                       pcf.coreData.InternalMarshalizer(),
		ShardCoordinator:                  pcf.bootstrapComponents.ShardCoordinator(),
		Accounts:                          pcf.state.AccountsAdapter(),
		MiniBlockPool:                     pcf.data.Datapool().MiniBlocks(),
		RequestHandler:                    requestHandler,
		PreProcessors:                     preProcContainer,
		InterProcessors:                   interimProcContainer,
		GasHandler:                        gasHandler,
		FeeHandler:                        txFeeHandler,
		BlockSizeComputation:              blockSizeComputationHandler,
		BalanceComputation:                balanceComputationHandler,
		EconomicsFee:                      pcf.coreData.EconomicsData(),
		TxTypeHandler:                     txTypeHandler,
		BlockGasAndFeesReCheckEnableEpoch: pcf.epochConfig.EnableEpochs.BlockGasAndFeesReCheckEnableEpoch,
		TransactionsLogProcessor:          pcf.txLogsProcessor,
	}
	txCoordinator, err := coordinator.NewTransactionCoordinator(argsTransactionCoordinator)
	if err != nil {
		return nil, nil, err
	}

	scheduledTxsExecutionHandler.SetTransactionCoordinator(txCoordinator)

	accountsDb := make(map[state.AccountsDbIdentifier]state.AccountsAdapter)
	accountsDb[state.UserAccountsState] = pcf.state.AccountsAdapter()

	argumentsBaseProcessor := block.ArgBaseProcessor{
		CoreComponents:                 pcf.coreData,
		DataComponents:                 pcf.data,
		BootstrapComponents:            pcf.bootstrapComponents,
		StatusComponents:               pcf.statusComponents,
		Config:                         pcf.config,
		Version:                        pcf.version,
		AccountsDB:                     accountsDb,
		ForkDetector:                   forkDetector,
		NodesCoordinator:               pcf.nodesCoordinator,
		RequestHandler:                 requestHandler,
		BlockChainHook:                 vmFactory.BlockChainHookImpl(),
		TxCoordinator:                  txCoordinator,
		EpochStartTrigger:              epochStartTrigger,
		HeaderValidator:                headerValidator,
		BootStorer:                     bootStorer,
		BlockTracker:                   blockTracker,
		FeeHandler:                     txFeeHandler,
		BlockSizeThrottler:             blockSizeThrottler,
		HistoryRepository:              pcf.historyRepo,
		EpochNotifier:                  pcf.epochNotifier,
		VMContainersFactory:            vmFactory,
		VmContainer:                    vmContainer,
		GasHandler:                     gasHandler,
		ScheduledTxsExecutionHandler:   scheduledTxsExecutionHandler,
		ScheduledMiniBlocksEnableEpoch: enableEpochs.ScheduledMiniBlocksEnableEpoch,
	}
	arguments := block.ArgShardProcessor{
		ArgBaseProcessor: argumentsBaseProcessor,
	}

	blockProcessor, err := block.NewShardProcessor(arguments)
	if err != nil {
		return nil, nil, errors.New("could not create block statisticsProcessor: " + err.Error())
	}

	return blockProcessor, vmContainerTxSimulator, nil
}

func (pcf *processComponentsFactory) newMetaBlockProcessor(
	requestHandler process.RequestHandler,
	forkDetector process.ForkDetector,
	validatorStatisticsProcessor process.ValidatorStatisticsProcessor,
	epochStartTrigger process.EpochStartTriggerHandler,
	bootStorer process.BootStorer,
	headerValidator process.HeaderConstructionValidator,
	blockTracker process.BlockTracker,
	pendingMiniBlocksHandler process.PendingMiniBlocksHandler,
	txSimulatorProcessorArgs *txsimulator.ArgsTxSimulator,
	arwenChangeLocker common.Locker,
	scheduledTxsExecutionHandler process.ScheduledTxsExecutionHandler,
) (process.BlockProcessor, process.VirtualMachinesContainerFactory, error) {
	builtInFuncs, nftStorageHandler, err := pcf.createBuiltInFunctionContainer(pcf.state.AccountsAdapter(), make(map[string]struct{}))
	if err != nil {
		return nil, nil, err
	}

	argsParser := smartContract.NewArgumentParser()

	vmFactory, err := pcf.createVMFactoryMeta(pcf.state.AccountsAdapter(), builtInFuncs, pcf.config.SmartContractsStorage, nftStorageHandler)
	if err != nil {
		return nil, nil, err
	}

	vmContainer, err := vmFactory.Create()
	if err != nil {
		return nil, nil, err
	}

	interimProcFactory, err := metachain.NewIntermediateProcessorsContainerFactory(
		pcf.bootstrapComponents.ShardCoordinator(),
		pcf.coreData.InternalMarshalizer(),
		pcf.coreData.Hasher(),
		pcf.coreData.AddressPubKeyConverter(),
		pcf.data.StorageService(),
		pcf.data.Datapool(),
		pcf.coreData.EconomicsData(),
	)
	if err != nil {
		return nil, nil, err
	}

	interimProcContainer, err := interimProcFactory.Create()
	if err != nil {
		return nil, nil, err
	}

	scForwarder, err := interimProcContainer.Get(dataBlock.SmartContractResultBlock)
	if err != nil {
		return nil, nil, err
	}

	badTxForwarder, err := interimProcContainer.Get(dataBlock.InvalidBlock)
	if err != nil {
		return nil, nil, err
	}

	esdtTransferParser, err := parsers.NewESDTTransferParser(pcf.coreData.InternalMarshalizer())
	if err != nil {
		return nil, nil, err
	}

	argsTxTypeHandler := coordinator.ArgNewTxTypeHandler{
		PubkeyConverter:        pcf.coreData.AddressPubKeyConverter(),
		ShardCoordinator:       pcf.bootstrapComponents.ShardCoordinator(),
		BuiltInFunctions:       builtInFuncs,
		ArgumentParser:         parsers.NewCallArgsParser(),
		EpochNotifier:          pcf.coreData.EpochNotifier(),
		RelayedTxV2EnableEpoch: pcf.epochConfig.EnableEpochs.RelayedTransactionsV2EnableEpoch,
		ESDTTransferParser:     esdtTransferParser,
	}
	txTypeHandler, err := coordinator.NewTxTypeHandler(argsTxTypeHandler)
	if err != nil {
		return nil, nil, err
	}

	gasHandler, err := preprocess.NewGasComputation(
		pcf.coreData.EconomicsData(),
		txTypeHandler,
		pcf.epochNotifier,
		pcf.epochConfig.EnableEpochs.SCDeployEnableEpoch,
	)
	if err != nil {
		return nil, nil, err
	}

	txFeeHandler, err := postprocess.NewFeeAccumulator()
	if err != nil {
		return nil, nil, err
	}

	enableEpochs := pcf.epochConfig.EnableEpochs
	argsNewScProcessor := smartContract.ArgsNewSmartContractProcessor{
		VmContainer:         vmContainer,
		ArgsParser:          argsParser,
		Hasher:              pcf.coreData.Hasher(),
		Marshalizer:         pcf.coreData.InternalMarshalizer(),
		AccountsDB:          pcf.state.AccountsAdapter(),
		BlockChainHook:      vmFactory.BlockChainHookImpl(),
		PubkeyConv:          pcf.coreData.AddressPubKeyConverter(),
		ShardCoordinator:    pcf.bootstrapComponents.ShardCoordinator(),
		ScrForwarder:        scForwarder,
		TxFeeHandler:        txFeeHandler,
		EconomicsFee:        pcf.coreData.EconomicsData(),
		TxTypeHandler:       txTypeHandler,
		GasHandler:          gasHandler,
		GasSchedule:         pcf.gasSchedule,
		TxLogsProcessor:     pcf.txLogsProcessor,
		IsGenesisProcessing: false,
		BadTxForwarder:      badTxForwarder,
		EpochNotifier:       pcf.epochNotifier,
		VMOutputCacher:      txcache.NewDisabledCache(),
		ArwenChangeLocker:   arwenChangeLocker,
		EnableEpochs:        enableEpochs,
	}
	scProcessor, err := smartContract.NewSmartContractProcessor(argsNewScProcessor)
	if err != nil {
		return nil, nil, err
	}

	argsNewMetaTxProcessor := transaction.ArgsNewMetaTxProcessor{
		Hasher:                                pcf.coreData.Hasher(),
		Marshalizer:                           pcf.coreData.InternalMarshalizer(),
		Accounts:                              pcf.state.AccountsAdapter(),
		PubkeyConv:                            pcf.coreData.AddressPubKeyConverter(),
		ShardCoordinator:                      pcf.bootstrapComponents.ShardCoordinator(),
		ScProcessor:                           scProcessor,
		TxTypeHandler:                         txTypeHandler,
		EconomicsFee:                          pcf.coreData.EconomicsData(),
		ESDTEnableEpoch:                       pcf.epochConfig.EnableEpochs.ESDTEnableEpoch,
		BuiltInFunctionOnMetachainEnableEpoch: pcf.epochConfig.EnableEpochs.BuiltInFunctionOnMetaEnableEpoch,
		EpochNotifier:                         pcf.epochNotifier,
	}

	transactionProcessor, err := transaction.NewMetaTxProcessor(argsNewMetaTxProcessor)
	if err != nil {
		return nil, nil, errors.New("could not create transaction processor: " + err.Error())
	}

	scheduledTxsExecutionHandler.SetTransactionProcessor(transactionProcessor)

	vmFactoryTxSimulator, err := pcf.createMetaTxSimulatorProcessor(txSimulatorProcessorArgs, argsNewScProcessor, txTypeHandler)
	if err != nil {
		return nil, nil, err
	}

	blockSizeThrottler, err := throttle.NewBlockSizeThrottle(pcf.config.BlockSizeThrottleConfig.MinSizeInBytes, pcf.config.BlockSizeThrottleConfig.MaxSizeInBytes)
	if err != nil {
		return nil, nil, err
	}

	blockSizeComputationHandler, err := preprocess.NewBlockSizeComputation(
		pcf.coreData.InternalMarshalizer(),
		blockSizeThrottler,
		pcf.config.BlockSizeThrottleConfig.MaxSizeInBytes,
	)
	if err != nil {
		return nil, nil, err
	}

	balanceComputationHandler, err := preprocess.NewBalanceComputation()
	if err != nil {
		return nil, nil, err
	}

	preProcFactory, err := metachain.NewPreProcessorsContainerFactory(
		pcf.bootstrapComponents.ShardCoordinator(),
		pcf.data.StorageService(),
		pcf.coreData.InternalMarshalizer(),
		pcf.coreData.Hasher(),
		pcf.data.Datapool(),
		pcf.state.AccountsAdapter(),
		requestHandler,
		transactionProcessor,
		scProcessor,
		pcf.coreData.EconomicsData(),
		gasHandler,
		blockTracker,
		pcf.coreData.AddressPubKeyConverter(),
		blockSizeComputationHandler,
		balanceComputationHandler,
		pcf.epochNotifier,
		enableEpochs.OptimizeGasUsedInCrossMiniBlocksEnableEpoch,
<<<<<<< HEAD
		enableEpochs.ScheduledMiniBlocksEnableEpoch,
		txTypeHandler,
		scheduledTxsExecutionHandler,
=======
		enableEpochs.FrontRunningProtectionEnableEpoch,
>>>>>>> 3ba1d923
	)
	if err != nil {
		return nil, nil, err
	}

	preProcContainer, err := preProcFactory.Create()
	if err != nil {
		return nil, nil, err
	}

	argsTransactionCoordinator := coordinator.ArgTransactionCoordinator{
		Hasher:                            pcf.coreData.Hasher(),
		Marshalizer:                       pcf.coreData.InternalMarshalizer(),
		ShardCoordinator:                  pcf.bootstrapComponents.ShardCoordinator(),
		Accounts:                          pcf.state.AccountsAdapter(),
		MiniBlockPool:                     pcf.data.Datapool().MiniBlocks(),
		RequestHandler:                    requestHandler,
		PreProcessors:                     preProcContainer,
		InterProcessors:                   interimProcContainer,
		GasHandler:                        gasHandler,
		FeeHandler:                        txFeeHandler,
		BlockSizeComputation:              blockSizeComputationHandler,
		BalanceComputation:                balanceComputationHandler,
		EconomicsFee:                      pcf.coreData.EconomicsData(),
		TxTypeHandler:                     txTypeHandler,
		BlockGasAndFeesReCheckEnableEpoch: enableEpochs.BlockGasAndFeesReCheckEnableEpoch,
		TransactionsLogProcessor:          pcf.txLogsProcessor,
	}
	txCoordinator, err := coordinator.NewTransactionCoordinator(argsTransactionCoordinator)
	if err != nil {
		return nil, nil, err
	}

	scheduledTxsExecutionHandler.SetTransactionCoordinator(txCoordinator)

	argsStaking := scToProtocol.ArgStakingToPeer{
		PubkeyConv:       pcf.coreData.ValidatorPubKeyConverter(),
		Hasher:           pcf.coreData.Hasher(),
		Marshalizer:      pcf.coreData.InternalMarshalizer(),
		PeerState:        pcf.state.PeerAccounts(),
		BaseState:        pcf.state.AccountsAdapter(),
		ArgParser:        argsParser,
		CurrTxs:          pcf.data.Datapool().CurrentBlockTxs(),
		RatingsData:      pcf.coreData.RatingsData(),
		EpochNotifier:    pcf.coreData.EpochNotifier(),
		StakeEnableEpoch: pcf.epochConfig.EnableEpochs.StakeEnableEpoch,
	}
	smartContractToProtocol, err := scToProtocol.NewStakingToPeer(argsStaking)
	if err != nil {
		return nil, nil, err
	}

	genesisHdr := pcf.data.Blockchain().GetGenesisHeader()
	argsEpochStartData := metachainEpochStart.ArgsNewEpochStartData{
		Marshalizer:       pcf.coreData.InternalMarshalizer(),
		Hasher:            pcf.coreData.Hasher(),
		Store:             pcf.data.StorageService(),
		DataPool:          pcf.data.Datapool(),
		BlockTracker:      blockTracker,
		ShardCoordinator:  pcf.bootstrapComponents.ShardCoordinator(),
		EpochStartTrigger: epochStartTrigger,
		RequestHandler:    requestHandler,
		GenesisEpoch:      genesisHdr.GetEpoch(),
	}
	epochStartDataCreator, err := metachainEpochStart.NewEpochStartData(argsEpochStartData)
	if err != nil {
		return nil, nil, err
	}

	economicsDataProvider := metachainEpochStart.NewEpochEconomicsStatistics()
	argsEpochEconomics := metachainEpochStart.ArgsNewEpochEconomics{
		Marshalizer:           pcf.coreData.InternalMarshalizer(),
		Hasher:                pcf.coreData.Hasher(),
		Store:                 pcf.data.StorageService(),
		ShardCoordinator:      pcf.bootstrapComponents.ShardCoordinator(),
		RewardsHandler:        pcf.coreData.EconomicsData(),
		RoundTime:             pcf.coreData.RoundHandler(),
		GenesisNonce:          genesisHdr.GetNonce(),
		GenesisEpoch:          genesisHdr.GetEpoch(),
		GenesisTotalSupply:    pcf.coreData.EconomicsData().GenesisTotalSupply(),
		EconomicsDataNotified: economicsDataProvider,
		StakingV2EnableEpoch:  pcf.epochConfig.EnableEpochs.StakingV2EnableEpoch,
	}
	epochEconomics, err := metachainEpochStart.NewEndOfEpochEconomicsDataCreator(argsEpochEconomics)
	if err != nil {
		return nil, nil, err
	}

	systemVM, err := vmContainer.Get(factory.SystemVirtualMachine)
	if err != nil {
		return nil, nil, err
	}

	// TODO: in case of changing the minimum node price, make sure to update the staking data provider
	stakingDataProvider, err := metachainEpochStart.NewStakingDataProvider(systemVM, pcf.systemSCConfig.StakingSystemSCConfig.GenesisNodePrice)
	if err != nil {
		return nil, nil, err
	}

	rewardsStorage := pcf.data.StorageService().GetStorer(dataRetriever.RewardTransactionUnit)
	miniBlockStorage := pcf.data.StorageService().GetStorer(dataRetriever.MiniBlockUnit)
	argsEpochRewards := metachainEpochStart.RewardsCreatorProxyArgs{
		BaseRewardsCreatorArgs: metachainEpochStart.BaseRewardsCreatorArgs{
			ShardCoordinator:              pcf.bootstrapComponents.ShardCoordinator(),
			PubkeyConverter:               pcf.coreData.AddressPubKeyConverter(),
			RewardsStorage:                rewardsStorage,
			MiniBlockStorage:              miniBlockStorage,
			Hasher:                        pcf.coreData.Hasher(),
			Marshalizer:                   pcf.coreData.InternalMarshalizer(),
			DataPool:                      pcf.data.Datapool(),
			ProtocolSustainabilityAddress: pcf.coreData.EconomicsData().ProtocolSustainabilityAddress(),
			NodesConfigProvider:           pcf.nodesCoordinator,
			UserAccountsDB:                pcf.state.AccountsAdapter(),
			RewardsFix1EpochEnable:        enableEpochs.SwitchJailWaitingEnableEpoch,
			DelegationSystemSCEnableEpoch: pcf.epochConfig.EnableEpochs.StakingV2EnableEpoch,
		},
		StakingDataProvider:   stakingDataProvider,
		RewardsHandler:        pcf.coreData.EconomicsData(),
		EconomicsDataProvider: economicsDataProvider,
		EpochEnableV2:         pcf.epochConfig.EnableEpochs.StakingV2EnableEpoch,
	}
	epochRewards, err := metachainEpochStart.NewRewardsCreatorProxy(argsEpochRewards)
	if err != nil {
		return nil, nil, err
	}

	argsEpochValidatorInfo := metachainEpochStart.ArgsNewValidatorInfoCreator{
		ShardCoordinator: pcf.bootstrapComponents.ShardCoordinator(),
		MiniBlockStorage: miniBlockStorage,
		Hasher:           pcf.coreData.Hasher(),
		Marshalizer:      pcf.coreData.InternalMarshalizer(),
		DataPool:         pcf.data.Datapool(),
	}
	validatorInfoCreator, err := metachainEpochStart.NewValidatorInfoCreator(argsEpochValidatorInfo)
	if err != nil {
		return nil, nil, err
	}

	accountsDb := make(map[state.AccountsDbIdentifier]state.AccountsAdapter)
	accountsDb[state.UserAccountsState] = pcf.state.AccountsAdapter()
	accountsDb[state.PeerAccountsState] = pcf.state.PeerAccounts()

	argumentsBaseProcessor := block.ArgBaseProcessor{
		CoreComponents:                 pcf.coreData,
		DataComponents:                 pcf.data,
		BootstrapComponents:            pcf.bootstrapComponents,
		StatusComponents:               pcf.statusComponents,
		Config:                         pcf.config,
		Version:                        pcf.version,
		AccountsDB:                     accountsDb,
		ForkDetector:                   forkDetector,
		NodesCoordinator:               pcf.nodesCoordinator,
		RequestHandler:                 requestHandler,
		BlockChainHook:                 vmFactory.BlockChainHookImpl(),
		TxCoordinator:                  txCoordinator,
		EpochStartTrigger:              epochStartTrigger,
		HeaderValidator:                headerValidator,
		BootStorer:                     bootStorer,
		BlockTracker:                   blockTracker,
		FeeHandler:                     txFeeHandler,
		BlockSizeThrottler:             blockSizeThrottler,
		HistoryRepository:              pcf.historyRepo,
		EpochNotifier:                  pcf.epochNotifier,
		VMContainersFactory:            vmFactory,
		VmContainer:                    vmContainer,
		GasHandler:                     gasHandler,
		ScheduledTxsExecutionHandler:   scheduledTxsExecutionHandler,
		ScheduledMiniBlocksEnableEpoch: enableEpochs.ScheduledMiniBlocksEnableEpoch,
	}

	esdtOwnerAddress, err := pcf.coreData.AddressPubKeyConverter().Decode(pcf.systemSCConfig.ESDTSystemSCConfig.OwnerAddress)
	if err != nil {
		return nil, nil, fmt.Errorf("%w while decoding systemSCConfig.ESDTSystemSCConfig.OwnerAddress "+
			"in processComponentsFactory.newMetaBlockProcessor", err)
	}

	argsEpochSystemSC := metachainEpochStart.ArgsNewEpochStartSystemSCProcessing{
		SystemVM:                systemVM,
		UserAccountsDB:          pcf.state.AccountsAdapter(),
		PeerAccountsDB:          pcf.state.PeerAccounts(),
		Marshalizer:             pcf.coreData.InternalMarshalizer(),
		StartRating:             pcf.coreData.RatingsData().StartRating(),
		ValidatorInfoCreator:    validatorStatisticsProcessor,
		EndOfEpochCallerAddress: vm.EndOfEpochAddress,
		StakingSCAddress:        vm.StakingSCAddress,
		ChanceComputer:          pcf.coreData.Rater(),
		EpochNotifier:           pcf.coreData.EpochNotifier(),
		GenesisNodesConfig:      pcf.coreData.GenesisNodesSetup(),
		MaxNodesEnableConfig:    enableEpochs.MaxNodesChangeEnableEpoch,
		StakingDataProvider:     stakingDataProvider,
		NodesConfigProvider:     pcf.nodesCoordinator,
		ShardCoordinator:        pcf.bootstrapComponents.ShardCoordinator(),
		ESDTOwnerAddressBytes:   esdtOwnerAddress,
		EpochConfig:             pcf.epochConfig,
	}
	epochStartSystemSCProcessor, err := metachainEpochStart.NewSystemSCProcessor(argsEpochSystemSC)
	if err != nil {
		return nil, nil, err
	}

	arguments := block.ArgMetaProcessor{
		ArgBaseProcessor:             argumentsBaseProcessor,
		SCToProtocol:                 smartContractToProtocol,
		PendingMiniBlocksHandler:     pendingMiniBlocksHandler,
		EpochStartDataCreator:        epochStartDataCreator,
		EpochEconomics:               epochEconomics,
		EpochRewardsCreator:          epochRewards,
		EpochValidatorInfoCreator:    validatorInfoCreator,
		ValidatorStatisticsProcessor: validatorStatisticsProcessor,
		EpochSystemSCProcessor:       epochStartSystemSCProcessor,
		RewardsV2EnableEpoch:         pcf.epochConfig.EnableEpochs.StakingV2EnableEpoch,
	}

	metaProcessor, err := block.NewMetaProcessor(arguments)
	if err != nil {
		return nil, nil, errors.New("could not create block processor: " + err.Error())
	}

	return metaProcessor, vmFactoryTxSimulator, nil
}

func (pcf *processComponentsFactory) createShardTxSimulatorProcessor(
	txSimulatorProcessorArgs *txsimulator.ArgsTxSimulator,
	scProcArgs smartContract.ArgsNewSmartContractProcessor,
	txProcArgs transaction.ArgsNewTxProcessor,
	esdtTransferParser vmcommon.ESDTTransferParser,
	arwenChangeLocker common.Locker,
	mapDNSAddresses map[string]struct{},
) (process.VirtualMachinesContainerFactory, error) {
	readOnlyAccountsDB, err := txsimulator.NewReadOnlyAccountsDB(pcf.state.AccountsAdapter())
	if err != nil {
		return nil, err
	}

	interimProcFactory, err := shard.NewIntermediateProcessorsContainerFactory(
		pcf.bootstrapComponents.ShardCoordinator(),
		pcf.coreData.InternalMarshalizer(),
		pcf.coreData.Hasher(),
		pcf.coreData.AddressPubKeyConverter(),
		disabled.NewChainStorer(),
		pcf.data.Datapool(),
		&processDisabled.FeeHandler{},
	)
	if err != nil {
		return nil, err
	}

	builtInFuncs, nftStorageHandler, err := pcf.createBuiltInFunctionContainer(readOnlyAccountsDB, mapDNSAddresses)
	if err != nil {
		return nil, err
	}

	smartContractStorageSimulate := pcf.config.SmartContractsStorageSimulate
	vmFactory, err := pcf.createVMFactoryShard(readOnlyAccountsDB, builtInFuncs, esdtTransferParser, arwenChangeLocker, smartContractStorageSimulate, nftStorageHandler)
	if err != nil {
		return nil, err
	}

	vmContainer, err := vmFactory.Create()
	if err != nil {
		return nil, err
	}

	scProcArgs.VmContainer = vmContainer

	interimProcContainer, err := interimProcFactory.Create()
	if err != nil {
		return nil, err
	}

	scForwarder, err := interimProcContainer.Get(dataBlock.SmartContractResultBlock)
	if err != nil {
		return nil, err
	}
	scProcArgs.ScrForwarder = scForwarder
	scProcArgs.BlockChainHook = vmFactory.BlockChainHookImpl()

	receiptTxInterim, err := interimProcContainer.Get(dataBlock.ReceiptBlock)
	if err != nil {
		return nil, err
	}
	txProcArgs.ReceiptForwarder = receiptTxInterim

	badTxInterim, err := interimProcContainer.Get(dataBlock.InvalidBlock)
	if err != nil {
		return nil, err
	}
	scProcArgs.BadTxForwarder = badTxInterim
	txProcArgs.BadTxForwarder = badTxInterim

	scProcArgs.TxFeeHandler = &processDisabled.FeeHandler{}
	txProcArgs.TxFeeHandler = &processDisabled.FeeHandler{}

	scProcArgs.AccountsDB = readOnlyAccountsDB
	scProcArgs.VMOutputCacher = txSimulatorProcessorArgs.VMOutputCacher
	scProcessor, err := smartContract.NewSmartContractProcessor(scProcArgs)
	if err != nil {
		return nil, err
	}
	txProcArgs.ScProcessor = scProcessor

	txProcArgs.Accounts = readOnlyAccountsDB

	txSimulatorProcessorArgs.TransactionProcessor, err = transaction.NewTxProcessor(txProcArgs)
	if err != nil {
		return nil, err
	}

	txSimulatorProcessorArgs.IntermediateProcContainer = interimProcContainer

	return vmFactory, nil
}

func (pcf *processComponentsFactory) createMetaTxSimulatorProcessor(
	txSimulatorProcessorArgs *txsimulator.ArgsTxSimulator,
	scProcArgs smartContract.ArgsNewSmartContractProcessor,
	txTypeHandler process.TxTypeHandler,
) (process.VirtualMachinesContainerFactory, error) {
	interimProcFactory, err := shard.NewIntermediateProcessorsContainerFactory(
		pcf.bootstrapComponents.ShardCoordinator(),
		pcf.coreData.InternalMarshalizer(),
		pcf.coreData.Hasher(),
		pcf.coreData.AddressPubKeyConverter(),
		disabled.NewChainStorer(),
		pcf.data.Datapool(),
		&processDisabled.FeeHandler{},
	)
	if err != nil {
		return nil, err
	}

	interimProcContainer, err := interimProcFactory.Create()
	if err != nil {
		return nil, err
	}

	scForwarder, err := interimProcContainer.Get(dataBlock.SmartContractResultBlock)
	if err != nil {
		return nil, err
	}
	scProcArgs.ScrForwarder = scForwarder

	badTxInterim, err := interimProcContainer.Get(dataBlock.InvalidBlock)
	if err != nil {
		return nil, err
	}
	scProcArgs.BadTxForwarder = badTxInterim
	scProcArgs.VMOutputCacher = txSimulatorProcessorArgs.VMOutputCacher

	scProcArgs.TxFeeHandler = &processDisabled.FeeHandler{}

	scProcArgs.VMOutputCacher = txSimulatorProcessorArgs.VMOutputCacher

	readOnlyAccountsDB, err := txsimulator.NewReadOnlyAccountsDB(pcf.state.AccountsAdapter())
	if err != nil {
		return nil, err
	}

	builtInFuncs, nftStorageHandler, err := pcf.createBuiltInFunctionContainer(readOnlyAccountsDB, make(map[string]struct{}))
	if err != nil {
		return nil, err
	}

	vmFactory, err := pcf.createVMFactoryMeta(readOnlyAccountsDB, builtInFuncs, pcf.config.SmartContractsStorageSimulate, nftStorageHandler)
	if err != nil {
		return nil, err
	}

	vmContainer, err := vmFactory.Create()
	if err != nil {
		return nil, err
	}

	scProcArgs.VmContainer = vmContainer
	scProcArgs.BlockChainHook = vmFactory.BlockChainHookImpl()

	scProcessor, err := smartContract.NewSmartContractProcessor(scProcArgs)
	if err != nil {
		return nil, err
	}

	argsNewMetaTx := transaction.ArgsNewMetaTxProcessor{
		Hasher:                                pcf.coreData.Hasher(),
		Marshalizer:                           pcf.coreData.InternalMarshalizer(),
		Accounts:                              readOnlyAccountsDB,
		PubkeyConv:                            pcf.coreData.AddressPubKeyConverter(),
		ShardCoordinator:                      pcf.bootstrapComponents.ShardCoordinator(),
		ScProcessor:                           scProcessor,
		TxTypeHandler:                         txTypeHandler,
		EconomicsFee:                          &processDisabled.FeeHandler{},
		ESDTEnableEpoch:                       pcf.epochConfig.EnableEpochs.ESDTEnableEpoch,
		BuiltInFunctionOnMetachainEnableEpoch: pcf.epochConfig.EnableEpochs.BuiltInFunctionOnMetaEnableEpoch,
		EpochNotifier:                         pcf.epochNotifier,
	}

	txSimulatorProcessorArgs.TransactionProcessor, err = transaction.NewMetaTxProcessor(argsNewMetaTx)
	if err != nil {
		return nil, err
	}

	txSimulatorProcessorArgs.IntermediateProcContainer = interimProcContainer

	return vmFactory, nil
}

func (pcf *processComponentsFactory) createVMFactoryShard(
	accounts state.AccountsAdapter,
	builtInFuncs vmcommon.BuiltInFunctionContainer,
	esdtTransferParser vmcommon.ESDTTransferParser,
	arwenChangeLocker common.Locker,
	configSCStorage config.StorageConfig,
	nftStorageHandler vmcommon.SimpleESDTNFTStorageHandler,
) (process.VirtualMachinesContainerFactory, error) {
	argsHook := hooks.ArgBlockChainHook{
		Accounts:           accounts,
		PubkeyConv:         pcf.coreData.AddressPubKeyConverter(),
		StorageService:     pcf.data.StorageService(),
		BlockChain:         pcf.data.Blockchain(),
		ShardCoordinator:   pcf.bootstrapComponents.ShardCoordinator(),
		Marshalizer:        pcf.coreData.InternalMarshalizer(),
		Uint64Converter:    pcf.coreData.Uint64ByteSliceConverter(),
		BuiltInFunctions:   builtInFuncs,
		DataPool:           pcf.data.Datapool(),
		CompiledSCPool:     pcf.data.Datapool().SmartContracts(),
		WorkingDir:         pcf.workingDir,
		NFTStorageHandler:  nftStorageHandler,
		NilCompiledSCStore: false,
		ConfigSCStorage:    configSCStorage,
	}

	argsNewVMFactory := shard.ArgVMContainerFactory{
		Config:             pcf.config.VirtualMachine.Execution,
		BlockGasLimit:      pcf.coreData.EconomicsData().MaxGasLimitPerBlock(pcf.bootstrapComponents.ShardCoordinator().SelfId()),
		GasSchedule:        pcf.gasSchedule,
		ArgBlockChainHook:  argsHook,
		EpochNotifier:      pcf.coreData.EpochNotifier(),
		EpochConfig:        pcf.epochConfig.EnableEpochs,
		ArwenChangeLocker:  arwenChangeLocker,
		ESDTTransferParser: esdtTransferParser,
	}

	return shard.NewVMContainerFactory(argsNewVMFactory)
}

func (pcf *processComponentsFactory) createVMFactoryMeta(
	accounts state.AccountsAdapter,
	builtInFuncs vmcommon.BuiltInFunctionContainer,
	configSCStorage config.StorageConfig,
	nftStorageHandler vmcommon.SimpleESDTNFTStorageHandler,
) (process.VirtualMachinesContainerFactory, error) {
	argsHook := hooks.ArgBlockChainHook{
		Accounts:           accounts,
		PubkeyConv:         pcf.coreData.AddressPubKeyConverter(),
		StorageService:     pcf.data.StorageService(),
		BlockChain:         pcf.data.Blockchain(),
		ShardCoordinator:   pcf.bootstrapComponents.ShardCoordinator(),
		Marshalizer:        pcf.coreData.InternalMarshalizer(),
		Uint64Converter:    pcf.coreData.Uint64ByteSliceConverter(),
		BuiltInFunctions:   builtInFuncs,
		DataPool:           pcf.data.Datapool(),
		CompiledSCPool:     pcf.data.Datapool().SmartContracts(),
		ConfigSCStorage:    configSCStorage,
		WorkingDir:         pcf.workingDir,
		NFTStorageHandler:  nftStorageHandler,
		NilCompiledSCStore: false,
	}

	argsNewVMContainer := metachain.ArgsNewVMContainerFactory{
		ArgBlockChainHook:   argsHook,
		Economics:           pcf.coreData.EconomicsData(),
		MessageSignVerifier: pcf.crypto.MessageSignVerifier(),
		GasSchedule:         pcf.gasSchedule,
		NodesConfigProvider: pcf.coreData.GenesisNodesSetup(),
		Hasher:              pcf.coreData.Hasher(),
		Marshalizer:         pcf.coreData.InternalMarshalizer(),
		SystemSCConfig:      pcf.systemSCConfig,
		ValidatorAccountsDB: pcf.state.PeerAccounts(),
		ChanceComputer:      pcf.coreData.Rater(),
		EpochNotifier:       pcf.coreData.EpochNotifier(),
		EpochConfig:         &pcf.epochConfig,
		ShardCoordinator:    pcf.bootstrapComponents.ShardCoordinator(),
	}
	return metachain.NewVMContainerFactory(argsNewVMContainer)
}

func (pcf *processComponentsFactory) createBuiltInFunctionContainer(
	accounts state.AccountsAdapter,
	mapDNSAddresses map[string]struct{},
) (vmcommon.BuiltInFunctionContainer, vmcommon.SimpleESDTNFTStorageHandler, error) {
	argsBuiltIn := builtInFunctions.ArgsCreateBuiltInFunctionContainer{
		GasSchedule:                  pcf.gasSchedule,
		MapDNSAddresses:              mapDNSAddresses,
		Marshalizer:                  pcf.coreData.InternalMarshalizer(),
		Accounts:                     accounts,
		ShardCoordinator:             pcf.bootstrapComponents.ShardCoordinator(),
		EpochNotifier:                pcf.epochNotifier,
		ESDTMultiTransferEnableEpoch: pcf.epochConfig.EnableEpochs.ESDTMultiTransferEnableEpoch,
		ESDTTransferRoleEnableEpoch:  pcf.epochConfig.EnableEpochs.ESDTTransferRoleEnableEpoch,
		GlobalMintBurnDisableEpoch:   pcf.epochConfig.EnableEpochs.GlobalMintBurnDisableEpoch,
		ESDTTransferMetaEnableEpoch:  pcf.epochConfig.EnableEpochs.BuiltInFunctionOnMetaEnableEpoch,
		OptimizeNFTStoreEnableEpoch:  pcf.epochConfig.EnableEpochs.OptimizeNFTStoreEnableEpoch,
	}

	return builtInFunctions.CreateBuiltInFuncContainerAndNFTStorageHandler(argsBuiltIn)
}<|MERGE_RESOLUTION|>--- conflicted
+++ resolved
@@ -308,13 +308,10 @@
 		balanceComputationHandler,
 		pcf.epochNotifier,
 		enableEpochs.OptimizeGasUsedInCrossMiniBlocksEnableEpoch,
-<<<<<<< HEAD
+		enableEpochs.FrontRunningProtectionEnableEpoch,
 		enableEpochs.ScheduledMiniBlocksEnableEpoch,
 		txTypeHandler,
 		scheduledTxsExecutionHandler,
-=======
-		enableEpochs.FrontRunningProtectionEnableEpoch,
->>>>>>> 3ba1d923
 	)
 	if err != nil {
 		return nil, nil, err
@@ -576,13 +573,10 @@
 		balanceComputationHandler,
 		pcf.epochNotifier,
 		enableEpochs.OptimizeGasUsedInCrossMiniBlocksEnableEpoch,
-<<<<<<< HEAD
+		enableEpochs.FrontRunningProtectionEnableEpoch,
 		enableEpochs.ScheduledMiniBlocksEnableEpoch,
 		txTypeHandler,
 		scheduledTxsExecutionHandler,
-=======
-		enableEpochs.FrontRunningProtectionEnableEpoch,
->>>>>>> 3ba1d923
 	)
 	if err != nil {
 		return nil, nil, err
