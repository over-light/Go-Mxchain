--- conflicted
+++ resolved
@@ -429,11 +429,8 @@
 		ScheduledTxsExecutionHandler:   scheduledTxsExecutionHandler,
 		ScheduledMiniBlocksEnableEpoch: enableEpochs.ScheduledMiniBlocksEnableEpoch,
 		ProcessedMiniBlocksTracker:     processedMiniBlocksTracker,
-<<<<<<< HEAD
+		ReceiptsRepository:             receiptsRepository,
 		OutportDataProvider:            outportDataProvider,
-=======
-		ReceiptsRepository:             receiptsRepository,
->>>>>>> 22a40759
 	}
 	arguments := block.ArgShardProcessor{
 		ArgBaseProcessor: argumentsBaseProcessor,
@@ -853,11 +850,8 @@
 		ScheduledTxsExecutionHandler:   scheduledTxsExecutionHandler,
 		ScheduledMiniBlocksEnableEpoch: enableEpochs.ScheduledMiniBlocksEnableEpoch,
 		ProcessedMiniBlocksTracker:     processedMiniBlocksTracker,
-<<<<<<< HEAD
+		ReceiptsRepository:             receiptsRepository,
 		OutportDataProvider:            outportDataProvider,
-=======
-		ReceiptsRepository:             receiptsRepository,
->>>>>>> 22a40759
 	}
 
 	esdtOwnerAddress, err := pcf.coreData.AddressPubKeyConverter().Decode(pcf.systemSCConfig.ESDTSystemSCConfig.OwnerAddress)
