package factory

import (
	"errors"
	"fmt"

	"github.com/ElrondNetwork/elrond-go-core/core"
	dataBlock "github.com/ElrondNetwork/elrond-go-core/data/block"
	"github.com/ElrondNetwork/elrond-go/common"
	"github.com/ElrondNetwork/elrond-go/config"
	"github.com/ElrondNetwork/elrond-go/dataRetriever"
	"github.com/ElrondNetwork/elrond-go/epochStart"
	"github.com/ElrondNetwork/elrond-go/epochStart/bootstrap/disabled"
	metachainEpochStart "github.com/ElrondNetwork/elrond-go/epochStart/metachain"
	"github.com/ElrondNetwork/elrond-go/genesis"
	processDisabled "github.com/ElrondNetwork/elrond-go/genesis/process/disabled"
	"github.com/ElrondNetwork/elrond-go/process"
	"github.com/ElrondNetwork/elrond-go/process/block"
	"github.com/ElrondNetwork/elrond-go/process/block/alteredaccounts"
	"github.com/ElrondNetwork/elrond-go/process/block/postprocess"
	"github.com/ElrondNetwork/elrond-go/process/block/preprocess"
	"github.com/ElrondNetwork/elrond-go/process/coordinator"
	"github.com/ElrondNetwork/elrond-go/process/factory"
	"github.com/ElrondNetwork/elrond-go/process/factory/metachain"
	"github.com/ElrondNetwork/elrond-go/process/factory/shard"
	"github.com/ElrondNetwork/elrond-go/process/rewardTransaction"
	"github.com/ElrondNetwork/elrond-go/process/scToProtocol"
	"github.com/ElrondNetwork/elrond-go/process/smartContract"
	"github.com/ElrondNetwork/elrond-go/process/smartContract/builtInFunctions"
	"github.com/ElrondNetwork/elrond-go/process/smartContract/hooks"
	"github.com/ElrondNetwork/elrond-go/process/throttle"
	"github.com/ElrondNetwork/elrond-go/process/transaction"
	"github.com/ElrondNetwork/elrond-go/process/txsimulator"
	"github.com/ElrondNetwork/elrond-go/state"
	"github.com/ElrondNetwork/elrond-go/storage/txcache"
	"github.com/ElrondNetwork/elrond-go/vm"
	vmcommon "github.com/ElrondNetwork/elrond-vm-common"
	vmcommonBuiltInFunctions "github.com/ElrondNetwork/elrond-vm-common/builtInFunctions"
	"github.com/ElrondNetwork/elrond-vm-common/parsers"
)

type blockProcessorAndVmFactories struct {
	blockProcessor         process.BlockProcessor
	vmFactoryForTxSimulate process.VirtualMachinesContainerFactory
	vmFactoryForProcessing process.VirtualMachinesContainerFactory
}

func (pcf *processComponentsFactory) newBlockProcessor(
	requestHandler process.RequestHandler,
	forkDetector process.ForkDetector,
	epochStartTrigger epochStart.TriggerHandler,
	bootStorer process.BootStorer,
	validatorStatisticsProcessor process.ValidatorStatisticsProcessor,
	headerValidator process.HeaderConstructionValidator,
	blockTracker process.BlockTracker,
	pendingMiniBlocksHandler process.PendingMiniBlocksHandler,
	txSimulatorProcessorArgs *txsimulator.ArgsTxSimulator,
	arwenChangeLocker common.Locker,
	scheduledTxsExecutionHandler process.ScheduledTxsExecutionHandler,
	processedMiniBlocksTracker process.ProcessedMiniBlocksTracker,
) (*blockProcessorAndVmFactories, error) {
	if pcf.bootstrapComponents.ShardCoordinator().SelfId() < pcf.bootstrapComponents.ShardCoordinator().NumberOfShards() {
		return pcf.newShardBlockProcessor(
			requestHandler,
			forkDetector,
			epochStartTrigger,
			bootStorer,
			headerValidator,
			blockTracker,
			pcf.smartContractParser,
			txSimulatorProcessorArgs,
			arwenChangeLocker,
			scheduledTxsExecutionHandler,
			processedMiniBlocksTracker,
		)
	}
	if pcf.bootstrapComponents.ShardCoordinator().SelfId() == core.MetachainShardId {
		return pcf.newMetaBlockProcessor(
			requestHandler,
			forkDetector,
			validatorStatisticsProcessor,
			epochStartTrigger,
			bootStorer,
			headerValidator,
			blockTracker,
			pendingMiniBlocksHandler,
			txSimulatorProcessorArgs,
			arwenChangeLocker,
			scheduledTxsExecutionHandler,
			processedMiniBlocksTracker,
		)
	}

	return nil, errors.New("could not create block processor")
}

func (pcf *processComponentsFactory) newShardBlockProcessor(
	requestHandler process.RequestHandler,
	forkDetector process.ForkDetector,
	epochStartTrigger process.EpochStartTriggerHandler,
	bootStorer process.BootStorer,
	headerValidator process.HeaderConstructionValidator,
	blockTracker process.BlockTracker,
	smartContractParser genesis.InitialSmartContractParser,
	txSimulatorProcessorArgs *txsimulator.ArgsTxSimulator,
	arwenChangeLocker common.Locker,
	scheduledTxsExecutionHandler process.ScheduledTxsExecutionHandler,
	processedMiniBlocksTracker process.ProcessedMiniBlocksTracker,
) (*blockProcessorAndVmFactories, error) {
	argsParser := smartContract.NewArgumentParser()

	esdtTransferParser, err := parsers.NewESDTTransferParser(pcf.coreData.InternalMarshalizer())
	if err != nil {
		return nil, err
	}

	mapDNSAddresses, err := smartContractParser.GetDeployedSCAddresses(genesis.DNSType)
	if err != nil {
		return nil, err
	}

	builtInFuncs, nftStorageHandler, globalSettingsHandler, err := pcf.createBuiltInFunctionContainer(pcf.state.AccountsAdapter(), mapDNSAddresses)
	if err != nil {
		return nil, err
	}

	log.Debug("blockProcessorCreator: enable epoch for sc deploy", "epoch", pcf.epochConfig.EnableEpochs.SCDeployEnableEpoch)
	log.Debug("blockProcessorCreator: enable epoch for ahead of time gas usage", "epoch", pcf.epochConfig.EnableEpochs.AheadOfTimeGasUsageEnableEpoch)
	log.Debug("blockProcessorCreator: enable epoch for repair callback", "epoch", pcf.epochConfig.EnableEpochs.RepairCallbackEnableEpoch)

	vmFactory, err := pcf.createVMFactoryShard(pcf.state.AccountsAdapter(), builtInFuncs, esdtTransferParser, arwenChangeLocker, pcf.config.SmartContractsStorage, nftStorageHandler, globalSettingsHandler)
	if err != nil {
		return nil, err
	}

	vmContainer, err := vmFactory.Create()
	if err != nil {
		return nil, err
	}

	err = vmcommonBuiltInFunctions.SetPayableHandler(builtInFuncs, vmFactory.BlockChainHookImpl())
	if err != nil {
		return nil, err
	}

	interimProcFactory, err := shard.NewIntermediateProcessorsContainerFactory(
		pcf.bootstrapComponents.ShardCoordinator(),
		pcf.coreData.InternalMarshalizer(),
		pcf.coreData.Hasher(),
		pcf.coreData.AddressPubKeyConverter(),
		pcf.data.StorageService(),
		pcf.data.Datapool(),
		pcf.coreData.EconomicsData(),
	)
	if err != nil {
		return nil, err
	}

	interimProcContainer, err := interimProcFactory.Create()
	if err != nil {
		return nil, err
	}

	scForwarder, err := interimProcContainer.Get(dataBlock.SmartContractResultBlock)
	if err != nil {
		return nil, err
	}

	receiptTxInterim, err := interimProcContainer.Get(dataBlock.ReceiptBlock)
	if err != nil {
		return nil, err
	}

	badTxInterim, err := interimProcContainer.Get(dataBlock.InvalidBlock)
	if err != nil {
		return nil, err
	}

	argsTxTypeHandler := coordinator.ArgNewTxTypeHandler{
		PubkeyConverter:        pcf.coreData.AddressPubKeyConverter(),
		ShardCoordinator:       pcf.bootstrapComponents.ShardCoordinator(),
		BuiltInFunctions:       builtInFuncs,
		ArgumentParser:         parsers.NewCallArgsParser(),
		EpochNotifier:          pcf.coreData.EpochNotifier(),
		RelayedTxV2EnableEpoch: pcf.epochConfig.EnableEpochs.RelayedTransactionsV2EnableEpoch,
		ESDTTransferParser:     esdtTransferParser,
	}
	txTypeHandler, err := coordinator.NewTxTypeHandler(argsTxTypeHandler)
	if err != nil {
		return nil, err
	}

	gasHandler, err := preprocess.NewGasComputation(
		pcf.coreData.EconomicsData(),
		txTypeHandler,
		pcf.coreData.EpochNotifier(),
		pcf.epochConfig.EnableEpochs.SCDeployEnableEpoch,
	)
	if err != nil {
		return nil, err
	}

	txFeeHandler, err := postprocess.NewFeeAccumulator()
	if err != nil {
		return nil, err
	}

	enableEpochs := pcf.epochConfig.EnableEpochs

	argsNewScProcessor := smartContract.ArgsNewSmartContractProcessor{
		VmContainer:         vmContainer,
		ArgsParser:          argsParser,
		Hasher:              pcf.coreData.Hasher(),
		Marshalizer:         pcf.coreData.InternalMarshalizer(),
		AccountsDB:          pcf.state.AccountsAdapter(),
		BlockChainHook:      vmFactory.BlockChainHookImpl(),
		BuiltInFunctions:    builtInFuncs,
		PubkeyConv:          pcf.coreData.AddressPubKeyConverter(),
		ShardCoordinator:    pcf.bootstrapComponents.ShardCoordinator(),
		ScrForwarder:        scForwarder,
		TxFeeHandler:        txFeeHandler,
		EconomicsFee:        pcf.coreData.EconomicsData(),
		GasHandler:          gasHandler,
		GasSchedule:         pcf.gasSchedule,
		TxLogsProcessor:     pcf.txLogsProcessor,
		TxTypeHandler:       txTypeHandler,
		IsGenesisProcessing: false,
		BadTxForwarder:      badTxInterim,
		EpochNotifier:       pcf.epochNotifier,
		VMOutputCacher:      txcache.NewDisabledCache(),
		ArwenChangeLocker:   arwenChangeLocker,
		EnableEpochs:        enableEpochs,
	}
	scProcessor, err := smartContract.NewSmartContractProcessor(argsNewScProcessor)
	if err != nil {
		return nil, err
	}

	rewardsTxProcessor, err := rewardTransaction.NewRewardTxProcessor(
		pcf.state.AccountsAdapter(),
		pcf.coreData.AddressPubKeyConverter(),
		pcf.bootstrapComponents.ShardCoordinator(),
	)
	if err != nil {
		return nil, err
	}

	argsNewTxProcessor := transaction.ArgsNewTxProcessor{
		Accounts:                              pcf.state.AccountsAdapter(),
		Hasher:                                pcf.coreData.Hasher(),
		PubkeyConv:                            pcf.coreData.AddressPubKeyConverter(),
		Marshalizer:                           pcf.coreData.InternalMarshalizer(),
		SignMarshalizer:                       pcf.coreData.TxMarshalizer(),
		ShardCoordinator:                      pcf.bootstrapComponents.ShardCoordinator(),
		ScProcessor:                           scProcessor,
		TxFeeHandler:                          txFeeHandler,
		TxTypeHandler:                         txTypeHandler,
		EconomicsFee:                          pcf.coreData.EconomicsData(),
		ReceiptForwarder:                      receiptTxInterim,
		BadTxForwarder:                        badTxInterim,
		ArgsParser:                            argsParser,
		ScrForwarder:                          scForwarder,
		RelayedTxEnableEpoch:                  enableEpochs.RelayedTransactionsEnableEpoch,
		PenalizedTooMuchGasEnableEpoch:        enableEpochs.PenalizedTooMuchGasEnableEpoch,
		MetaProtectionEnableEpoch:             enableEpochs.MetaProtectionEnableEpoch,
		EpochNotifier:                         pcf.epochNotifier,
		RelayedTxV2EnableEpoch:                enableEpochs.RelayedTransactionsV2EnableEpoch,
		AddFailedRelayedToInvalidDisableEpoch: enableEpochs.AddFailedRelayedTxToInvalidMBsDisableEpoch,
	}
	transactionProcessor, err := transaction.NewTxProcessor(argsNewTxProcessor)
	if err != nil {
		return nil, errors.New("could not create transaction statisticsProcessor: " + err.Error())
	}

	scheduledTxsExecutionHandler.SetTransactionProcessor(transactionProcessor)

	vmFactoryTxSimulator, err := pcf.createShardTxSimulatorProcessor(txSimulatorProcessorArgs, argsNewScProcessor, argsNewTxProcessor, esdtTransferParser, arwenChangeLocker, mapDNSAddresses)
	if err != nil {
		return nil, err
	}

	blockSizeThrottler, err := throttle.NewBlockSizeThrottle(
		pcf.config.BlockSizeThrottleConfig.MinSizeInBytes,
		pcf.config.BlockSizeThrottleConfig.MaxSizeInBytes,
	)
	if err != nil {
		return nil, err
	}

	blockSizeComputationHandler, err := preprocess.NewBlockSizeComputation(
		pcf.coreData.InternalMarshalizer(),
		blockSizeThrottler,
		pcf.config.BlockSizeThrottleConfig.MaxSizeInBytes,
	)
	if err != nil {
		return nil, err
	}

	balanceComputationHandler, err := preprocess.NewBalanceComputation()
	if err != nil {
		return nil, err
	}

	preProcFactory, err := shard.NewPreProcessorsContainerFactory(
		pcf.bootstrapComponents.ShardCoordinator(),
		pcf.data.StorageService(),
		pcf.coreData.InternalMarshalizer(),
		pcf.coreData.Hasher(),
		pcf.data.Datapool(),
		pcf.coreData.AddressPubKeyConverter(),
		pcf.state.AccountsAdapter(),
		requestHandler,
		transactionProcessor,
		scProcessor,
		scProcessor,
		rewardsTxProcessor,
		pcf.coreData.EconomicsData(),
		gasHandler,
		blockTracker,
		blockSizeComputationHandler,
		balanceComputationHandler,
		pcf.epochNotifier,
		enableEpochs.OptimizeGasUsedInCrossMiniBlocksEnableEpoch,
		enableEpochs.FrontRunningProtectionEnableEpoch,
		enableEpochs.ScheduledMiniBlocksEnableEpoch,
		txTypeHandler,
		scheduledTxsExecutionHandler,
		processedMiniBlocksTracker,
	)
	if err != nil {
		return nil, err
	}

	preProcContainer, err := preProcFactory.Create()
	if err != nil {
		return nil, err
	}

	argsDetector := coordinator.ArgsPrintDoubleTransactionsDetector{
		Marshaller:    pcf.coreData.InternalMarshalizer(),
		Hasher:        pcf.coreData.Hasher(),
		EpochNotifier: pcf.epochNotifier,

		AddFailedRelayedTxToInvalidMBsDisableEpoch: pcf.epochConfig.EnableEpochs.AddFailedRelayedTxToInvalidMBsDisableEpoch,
	}
	doubleTransactionsDetector, err := coordinator.NewPrintDoubleTransactionsDetector(argsDetector)
	if err != nil {
		return nil, err
	}

	argsTransactionCoordinator := coordinator.ArgTransactionCoordinator{
		Hasher:                               pcf.coreData.Hasher(),
		Marshalizer:                          pcf.coreData.InternalMarshalizer(),
		ShardCoordinator:                     pcf.bootstrapComponents.ShardCoordinator(),
		Accounts:                             pcf.state.AccountsAdapter(),
		MiniBlockPool:                        pcf.data.Datapool().MiniBlocks(),
		RequestHandler:                       requestHandler,
		PreProcessors:                        preProcContainer,
		InterProcessors:                      interimProcContainer,
		GasHandler:                           gasHandler,
		FeeHandler:                           txFeeHandler,
		BlockSizeComputation:                 blockSizeComputationHandler,
		BalanceComputation:                   balanceComputationHandler,
		EconomicsFee:                         pcf.coreData.EconomicsData(),
		TxTypeHandler:                        txTypeHandler,
		BlockGasAndFeesReCheckEnableEpoch:    pcf.epochConfig.EnableEpochs.BlockGasAndFeesReCheckEnableEpoch,
		TransactionsLogProcessor:             pcf.txLogsProcessor,
		EpochNotifier:                        pcf.epochNotifier,
		ScheduledTxsExecutionHandler:         scheduledTxsExecutionHandler,
		ScheduledMiniBlocksEnableEpoch:       enableEpochs.ScheduledMiniBlocksEnableEpoch,
		DoubleTransactionsDetector:           doubleTransactionsDetector,
		MiniBlockPartialExecutionEnableEpoch: enableEpochs.MiniBlockPartialExecutionEnableEpoch,
		ProcessedMiniBlocksTracker:           processedMiniBlocksTracker,
	}
	txCoordinator, err := coordinator.NewTransactionCoordinator(argsTransactionCoordinator)
	if err != nil {
		return nil, err
	}

	alteredAccountsProvider, err := pcf.createAlteredAccountsProvider()
	if err != nil {
		return nil, err
	}

	scheduledTxsExecutionHandler.SetTransactionCoordinator(txCoordinator)

	accountsDb := make(map[state.AccountsDbIdentifier]state.AccountsAdapter)
	accountsDb[state.UserAccountsState] = pcf.state.AccountsAdapter()
	accountsDb[state.PeerAccountsState] = pcf.state.PeerAccounts()

	argumentsBaseProcessor := block.ArgBaseProcessor{
		CoreComponents:                 pcf.coreData,
		DataComponents:                 pcf.data,
		BootstrapComponents:            pcf.bootstrapComponents,
		StatusComponents:               pcf.statusComponents,
		Config:                         pcf.config,
		Version:                        pcf.version,
		AccountsDB:                     accountsDb,
		ForkDetector:                   forkDetector,
		NodesCoordinator:               pcf.nodesCoordinator,
		RequestHandler:                 requestHandler,
		BlockChainHook:                 vmFactory.BlockChainHookImpl(),
		TxCoordinator:                  txCoordinator,
		EpochStartTrigger:              epochStartTrigger,
		HeaderValidator:                headerValidator,
		BootStorer:                     bootStorer,
		BlockTracker:                   blockTracker,
		FeeHandler:                     txFeeHandler,
		BlockSizeThrottler:             blockSizeThrottler,
		HistoryRepository:              pcf.historyRepo,
		EpochNotifier:                  pcf.epochNotifier,
		RoundNotifier:                  pcf.coreData.RoundNotifier(),
		VMContainersFactory:            vmFactory,
		VmContainer:                    vmContainer,
		GasHandler:                     gasHandler,
		ScheduledTxsExecutionHandler:   scheduledTxsExecutionHandler,
		ScheduledMiniBlocksEnableEpoch: enableEpochs.ScheduledMiniBlocksEnableEpoch,
<<<<<<< HEAD
		AlteredAccountsProvider:        alteredAccountsProvider,
=======
		ProcessedMiniBlocksTracker:     processedMiniBlocksTracker,
>>>>>>> 1b91b6ff
	}
	arguments := block.ArgShardProcessor{
		ArgBaseProcessor: argumentsBaseProcessor,
	}

	blockProcessor, err := block.NewShardProcessor(arguments)
	if err != nil {
		return nil, errors.New("could not create block statisticsProcessor: " + err.Error())
	}

	blockProcessorComponents := &blockProcessorAndVmFactories{
		blockProcessor:         blockProcessor,
		vmFactoryForTxSimulate: vmFactoryTxSimulator,
		vmFactoryForProcessing: vmFactory,
	}

	return blockProcessorComponents, nil
}

func (pcf *processComponentsFactory) newMetaBlockProcessor(
	requestHandler process.RequestHandler,
	forkDetector process.ForkDetector,
	validatorStatisticsProcessor process.ValidatorStatisticsProcessor,
	epochStartTrigger process.EpochStartTriggerHandler,
	bootStorer process.BootStorer,
	headerValidator process.HeaderConstructionValidator,
	blockTracker process.BlockTracker,
	pendingMiniBlocksHandler process.PendingMiniBlocksHandler,
	txSimulatorProcessorArgs *txsimulator.ArgsTxSimulator,
	arwenChangeLocker common.Locker,
	scheduledTxsExecutionHandler process.ScheduledTxsExecutionHandler,
	processedMiniBlocksTracker process.ProcessedMiniBlocksTracker,
) (*blockProcessorAndVmFactories, error) {
	builtInFuncs, nftStorageHandler, globalSettingsHandler, err := pcf.createBuiltInFunctionContainer(pcf.state.AccountsAdapter(), make(map[string]struct{}))
	if err != nil {
		return nil, err
	}

	argsParser := smartContract.NewArgumentParser()

	vmFactory, err := pcf.createVMFactoryMeta(pcf.state.AccountsAdapter(), builtInFuncs, pcf.config.SmartContractsStorage, nftStorageHandler, globalSettingsHandler)
	if err != nil {
		return nil, err
	}

	vmContainer, err := vmFactory.Create()
	if err != nil {
		return nil, err
	}

	interimProcFactory, err := metachain.NewIntermediateProcessorsContainerFactory(
		pcf.bootstrapComponents.ShardCoordinator(),
		pcf.coreData.InternalMarshalizer(),
		pcf.coreData.Hasher(),
		pcf.coreData.AddressPubKeyConverter(),
		pcf.data.StorageService(),
		pcf.data.Datapool(),
		pcf.coreData.EconomicsData(),
	)
	if err != nil {
		return nil, err
	}

	interimProcContainer, err := interimProcFactory.Create()
	if err != nil {
		return nil, err
	}

	scForwarder, err := interimProcContainer.Get(dataBlock.SmartContractResultBlock)
	if err != nil {
		return nil, err
	}

	badTxForwarder, err := interimProcContainer.Get(dataBlock.InvalidBlock)
	if err != nil {
		return nil, err
	}

	esdtTransferParser, err := parsers.NewESDTTransferParser(pcf.coreData.InternalMarshalizer())
	if err != nil {
		return nil, err
	}

	argsTxTypeHandler := coordinator.ArgNewTxTypeHandler{
		PubkeyConverter:        pcf.coreData.AddressPubKeyConverter(),
		ShardCoordinator:       pcf.bootstrapComponents.ShardCoordinator(),
		BuiltInFunctions:       builtInFuncs,
		ArgumentParser:         parsers.NewCallArgsParser(),
		EpochNotifier:          pcf.coreData.EpochNotifier(),
		RelayedTxV2EnableEpoch: pcf.epochConfig.EnableEpochs.RelayedTransactionsV2EnableEpoch,
		ESDTTransferParser:     esdtTransferParser,
	}
	txTypeHandler, err := coordinator.NewTxTypeHandler(argsTxTypeHandler)
	if err != nil {
		return nil, err
	}

	gasHandler, err := preprocess.NewGasComputation(
		pcf.coreData.EconomicsData(),
		txTypeHandler,
		pcf.epochNotifier,
		pcf.epochConfig.EnableEpochs.SCDeployEnableEpoch,
	)
	if err != nil {
		return nil, err
	}

	txFeeHandler, err := postprocess.NewFeeAccumulator()
	if err != nil {
		return nil, err
	}

	enableEpochs := pcf.epochConfig.EnableEpochs
	argsNewScProcessor := smartContract.ArgsNewSmartContractProcessor{
		VmContainer:         vmContainer,
		ArgsParser:          argsParser,
		Hasher:              pcf.coreData.Hasher(),
		Marshalizer:         pcf.coreData.InternalMarshalizer(),
		AccountsDB:          pcf.state.AccountsAdapter(),
		BlockChainHook:      vmFactory.BlockChainHookImpl(),
		BuiltInFunctions:    builtInFuncs,
		PubkeyConv:          pcf.coreData.AddressPubKeyConverter(),
		ShardCoordinator:    pcf.bootstrapComponents.ShardCoordinator(),
		ScrForwarder:        scForwarder,
		TxFeeHandler:        txFeeHandler,
		EconomicsFee:        pcf.coreData.EconomicsData(),
		TxTypeHandler:       txTypeHandler,
		GasHandler:          gasHandler,
		GasSchedule:         pcf.gasSchedule,
		TxLogsProcessor:     pcf.txLogsProcessor,
		IsGenesisProcessing: false,
		BadTxForwarder:      badTxForwarder,
		EpochNotifier:       pcf.epochNotifier,
		VMOutputCacher:      txcache.NewDisabledCache(),
		ArwenChangeLocker:   arwenChangeLocker,
		EnableEpochs:        enableEpochs,
	}
	scProcessor, err := smartContract.NewSmartContractProcessor(argsNewScProcessor)
	if err != nil {
		return nil, err
	}

	argsNewMetaTxProcessor := transaction.ArgsNewMetaTxProcessor{
		Hasher:                                pcf.coreData.Hasher(),
		Marshalizer:                           pcf.coreData.InternalMarshalizer(),
		Accounts:                              pcf.state.AccountsAdapter(),
		PubkeyConv:                            pcf.coreData.AddressPubKeyConverter(),
		ShardCoordinator:                      pcf.bootstrapComponents.ShardCoordinator(),
		ScProcessor:                           scProcessor,
		TxTypeHandler:                         txTypeHandler,
		EconomicsFee:                          pcf.coreData.EconomicsData(),
		ESDTEnableEpoch:                       pcf.epochConfig.EnableEpochs.ESDTEnableEpoch,
		BuiltInFunctionOnMetachainEnableEpoch: pcf.epochConfig.EnableEpochs.BuiltInFunctionOnMetaEnableEpoch,
		EpochNotifier:                         pcf.epochNotifier,
	}

	transactionProcessor, err := transaction.NewMetaTxProcessor(argsNewMetaTxProcessor)
	if err != nil {
		return nil, errors.New("could not create transaction processor: " + err.Error())
	}

	scheduledTxsExecutionHandler.SetTransactionProcessor(transactionProcessor)

	vmFactoryTxSimulator, err := pcf.createMetaTxSimulatorProcessor(txSimulatorProcessorArgs, argsNewScProcessor, txTypeHandler)
	if err != nil {
		return nil, err
	}

	blockSizeThrottler, err := throttle.NewBlockSizeThrottle(pcf.config.BlockSizeThrottleConfig.MinSizeInBytes, pcf.config.BlockSizeThrottleConfig.MaxSizeInBytes)
	if err != nil {
		return nil, err
	}

	blockSizeComputationHandler, err := preprocess.NewBlockSizeComputation(
		pcf.coreData.InternalMarshalizer(),
		blockSizeThrottler,
		pcf.config.BlockSizeThrottleConfig.MaxSizeInBytes,
	)
	if err != nil {
		return nil, err
	}

	balanceComputationHandler, err := preprocess.NewBalanceComputation()
	if err != nil {
		return nil, err
	}

	preProcFactory, err := metachain.NewPreProcessorsContainerFactory(
		pcf.bootstrapComponents.ShardCoordinator(),
		pcf.data.StorageService(),
		pcf.coreData.InternalMarshalizer(),
		pcf.coreData.Hasher(),
		pcf.data.Datapool(),
		pcf.state.AccountsAdapter(),
		requestHandler,
		transactionProcessor,
		scProcessor,
		pcf.coreData.EconomicsData(),
		gasHandler,
		blockTracker,
		pcf.coreData.AddressPubKeyConverter(),
		blockSizeComputationHandler,
		balanceComputationHandler,
		pcf.epochNotifier,
		enableEpochs.OptimizeGasUsedInCrossMiniBlocksEnableEpoch,
		enableEpochs.FrontRunningProtectionEnableEpoch,
		enableEpochs.ScheduledMiniBlocksEnableEpoch,
		txTypeHandler,
		scheduledTxsExecutionHandler,
		processedMiniBlocksTracker,
	)
	if err != nil {
		return nil, err
	}

	preProcContainer, err := preProcFactory.Create()
	if err != nil {
		return nil, err
	}

	argsDetector := coordinator.ArgsPrintDoubleTransactionsDetector{
		Marshaller:    pcf.coreData.InternalMarshalizer(),
		Hasher:        pcf.coreData.Hasher(),
		EpochNotifier: pcf.epochNotifier,

		AddFailedRelayedTxToInvalidMBsDisableEpoch: pcf.epochConfig.EnableEpochs.AddFailedRelayedTxToInvalidMBsDisableEpoch,
	}
	doubleTransactionsDetector, err := coordinator.NewPrintDoubleTransactionsDetector(argsDetector)
	if err != nil {
		return nil, err
	}

	argsTransactionCoordinator := coordinator.ArgTransactionCoordinator{
		Hasher:                               pcf.coreData.Hasher(),
		Marshalizer:                          pcf.coreData.InternalMarshalizer(),
		ShardCoordinator:                     pcf.bootstrapComponents.ShardCoordinator(),
		Accounts:                             pcf.state.AccountsAdapter(),
		MiniBlockPool:                        pcf.data.Datapool().MiniBlocks(),
		RequestHandler:                       requestHandler,
		PreProcessors:                        preProcContainer,
		InterProcessors:                      interimProcContainer,
		GasHandler:                           gasHandler,
		FeeHandler:                           txFeeHandler,
		BlockSizeComputation:                 blockSizeComputationHandler,
		BalanceComputation:                   balanceComputationHandler,
		EconomicsFee:                         pcf.coreData.EconomicsData(),
		TxTypeHandler:                        txTypeHandler,
		BlockGasAndFeesReCheckEnableEpoch:    enableEpochs.BlockGasAndFeesReCheckEnableEpoch,
		TransactionsLogProcessor:             pcf.txLogsProcessor,
		EpochNotifier:                        pcf.epochNotifier,
		ScheduledTxsExecutionHandler:         scheduledTxsExecutionHandler,
		ScheduledMiniBlocksEnableEpoch:       enableEpochs.ScheduledMiniBlocksEnableEpoch,
		DoubleTransactionsDetector:           doubleTransactionsDetector,
		MiniBlockPartialExecutionEnableEpoch: enableEpochs.MiniBlockPartialExecutionEnableEpoch,
		ProcessedMiniBlocksTracker:           processedMiniBlocksTracker,
	}
	txCoordinator, err := coordinator.NewTransactionCoordinator(argsTransactionCoordinator)
	if err != nil {
		return nil, err
	}

	scheduledTxsExecutionHandler.SetTransactionCoordinator(txCoordinator)

	argsStaking := scToProtocol.ArgStakingToPeer{
		PubkeyConv:       pcf.coreData.ValidatorPubKeyConverter(),
		Hasher:           pcf.coreData.Hasher(),
		Marshalizer:      pcf.coreData.InternalMarshalizer(),
		PeerState:        pcf.state.PeerAccounts(),
		BaseState:        pcf.state.AccountsAdapter(),
		ArgParser:        argsParser,
		CurrTxs:          pcf.data.Datapool().CurrentBlockTxs(),
		RatingsData:      pcf.coreData.RatingsData(),
		EpochNotifier:    pcf.coreData.EpochNotifier(),
		StakeEnableEpoch: pcf.epochConfig.EnableEpochs.StakeEnableEpoch,
	}
	smartContractToProtocol, err := scToProtocol.NewStakingToPeer(argsStaking)
	if err != nil {
		return nil, err
	}

	genesisHdr := pcf.data.Blockchain().GetGenesisHeader()
	argsEpochStartData := metachainEpochStart.ArgsNewEpochStartData{
		Marshalizer:       pcf.coreData.InternalMarshalizer(),
		Hasher:            pcf.coreData.Hasher(),
		Store:             pcf.data.StorageService(),
		DataPool:          pcf.data.Datapool(),
		BlockTracker:      blockTracker,
		ShardCoordinator:  pcf.bootstrapComponents.ShardCoordinator(),
		EpochStartTrigger: epochStartTrigger,
		RequestHandler:    requestHandler,
		GenesisEpoch:      genesisHdr.GetEpoch(),
	}
	epochStartDataCreator, err := metachainEpochStart.NewEpochStartData(argsEpochStartData)
	if err != nil {
		return nil, err
	}

	economicsDataProvider := metachainEpochStart.NewEpochEconomicsStatistics()
	argsEpochEconomics := metachainEpochStart.ArgsNewEpochEconomics{
		Marshalizer:           pcf.coreData.InternalMarshalizer(),
		Hasher:                pcf.coreData.Hasher(),
		Store:                 pcf.data.StorageService(),
		ShardCoordinator:      pcf.bootstrapComponents.ShardCoordinator(),
		RewardsHandler:        pcf.coreData.EconomicsData(),
		RoundTime:             pcf.coreData.RoundHandler(),
		GenesisNonce:          genesisHdr.GetNonce(),
		GenesisEpoch:          genesisHdr.GetEpoch(),
		GenesisTotalSupply:    pcf.coreData.EconomicsData().GenesisTotalSupply(),
		EconomicsDataNotified: economicsDataProvider,
		StakingV2EnableEpoch:  pcf.epochConfig.EnableEpochs.StakingV2EnableEpoch,
	}
	epochEconomics, err := metachainEpochStart.NewEndOfEpochEconomicsDataCreator(argsEpochEconomics)
	if err != nil {
		return nil, err
	}

	systemVM, err := vmContainer.Get(factory.SystemVirtualMachine)
	if err != nil {
		return nil, err
	}

	// TODO: in case of changing the minimum node price, make sure to update the staking data provider
	stakingDataProvider, err := metachainEpochStart.NewStakingDataProvider(systemVM, pcf.systemSCConfig.StakingSystemSCConfig.GenesisNodePrice)
	if err != nil {
		return nil, err
	}

	rewardsStorage := pcf.data.StorageService().GetStorer(dataRetriever.RewardTransactionUnit)
	miniBlockStorage := pcf.data.StorageService().GetStorer(dataRetriever.MiniBlockUnit)
	argsEpochRewards := metachainEpochStart.RewardsCreatorProxyArgs{
		BaseRewardsCreatorArgs: metachainEpochStart.BaseRewardsCreatorArgs{
			ShardCoordinator:              pcf.bootstrapComponents.ShardCoordinator(),
			PubkeyConverter:               pcf.coreData.AddressPubKeyConverter(),
			RewardsStorage:                rewardsStorage,
			MiniBlockStorage:              miniBlockStorage,
			Hasher:                        pcf.coreData.Hasher(),
			Marshalizer:                   pcf.coreData.InternalMarshalizer(),
			DataPool:                      pcf.data.Datapool(),
			ProtocolSustainabilityAddress: pcf.coreData.EconomicsData().ProtocolSustainabilityAddress(),
			NodesConfigProvider:           pcf.nodesCoordinator,
			UserAccountsDB:                pcf.state.AccountsAdapter(),
			RewardsFix1EpochEnable:        enableEpochs.SwitchJailWaitingEnableEpoch,
			DelegationSystemSCEnableEpoch: pcf.epochConfig.EnableEpochs.StakingV2EnableEpoch,
		},
		StakingDataProvider:   stakingDataProvider,
		RewardsHandler:        pcf.coreData.EconomicsData(),
		EconomicsDataProvider: economicsDataProvider,
		EpochEnableV2:         pcf.epochConfig.EnableEpochs.StakingV2EnableEpoch,
	}
	epochRewards, err := metachainEpochStart.NewRewardsCreatorProxy(argsEpochRewards)
	if err != nil {
		return nil, err
	}

	argsEpochValidatorInfo := metachainEpochStart.ArgsNewValidatorInfoCreator{
		ShardCoordinator: pcf.bootstrapComponents.ShardCoordinator(),
		MiniBlockStorage: miniBlockStorage,
		Hasher:           pcf.coreData.Hasher(),
		Marshalizer:      pcf.coreData.InternalMarshalizer(),
		DataPool:         pcf.data.Datapool(),
	}
	validatorInfoCreator, err := metachainEpochStart.NewValidatorInfoCreator(argsEpochValidatorInfo)
	if err != nil {
		return nil, err
	}

	alteredAccountsProvider, err := pcf.createAlteredAccountsProvider()
	if err != nil {
		return nil, err
	}

	accountsDb := make(map[state.AccountsDbIdentifier]state.AccountsAdapter)
	accountsDb[state.UserAccountsState] = pcf.state.AccountsAdapter()
	accountsDb[state.PeerAccountsState] = pcf.state.PeerAccounts()

	argumentsBaseProcessor := block.ArgBaseProcessor{
		CoreComponents:                 pcf.coreData,
		DataComponents:                 pcf.data,
		BootstrapComponents:            pcf.bootstrapComponents,
		StatusComponents:               pcf.statusComponents,
		Config:                         pcf.config,
		Version:                        pcf.version,
		AccountsDB:                     accountsDb,
		ForkDetector:                   forkDetector,
		NodesCoordinator:               pcf.nodesCoordinator,
		RequestHandler:                 requestHandler,
		BlockChainHook:                 vmFactory.BlockChainHookImpl(),
		TxCoordinator:                  txCoordinator,
		EpochStartTrigger:              epochStartTrigger,
		HeaderValidator:                headerValidator,
		BootStorer:                     bootStorer,
		BlockTracker:                   blockTracker,
		FeeHandler:                     txFeeHandler,
		BlockSizeThrottler:             blockSizeThrottler,
		HistoryRepository:              pcf.historyRepo,
		EpochNotifier:                  pcf.epochNotifier,
		RoundNotifier:                  pcf.coreData.RoundNotifier(),
		VMContainersFactory:            vmFactory,
		VmContainer:                    vmContainer,
		GasHandler:                     gasHandler,
		ScheduledTxsExecutionHandler:   scheduledTxsExecutionHandler,
		ScheduledMiniBlocksEnableEpoch: enableEpochs.ScheduledMiniBlocksEnableEpoch,
<<<<<<< HEAD
		AlteredAccountsProvider:        alteredAccountsProvider,
=======
		ProcessedMiniBlocksTracker:     processedMiniBlocksTracker,
>>>>>>> 1b91b6ff
	}

	esdtOwnerAddress, err := pcf.coreData.AddressPubKeyConverter().Decode(pcf.systemSCConfig.ESDTSystemSCConfig.OwnerAddress)
	if err != nil {
		return nil, fmt.Errorf("%w while decoding systemSCConfig.ESDTSystemSCConfig.OwnerAddress "+
			"in processComponentsFactory.newMetaBlockProcessor", err)
	}

	argsEpochSystemSC := metachainEpochStart.ArgsNewEpochStartSystemSCProcessing{
		SystemVM:                systemVM,
		UserAccountsDB:          pcf.state.AccountsAdapter(),
		PeerAccountsDB:          pcf.state.PeerAccounts(),
		Marshalizer:             pcf.coreData.InternalMarshalizer(),
		StartRating:             pcf.coreData.RatingsData().StartRating(),
		ValidatorInfoCreator:    validatorStatisticsProcessor,
		EndOfEpochCallerAddress: vm.EndOfEpochAddress,
		StakingSCAddress:        vm.StakingSCAddress,
		ChanceComputer:          pcf.coreData.Rater(),
		EpochNotifier:           pcf.coreData.EpochNotifier(),
		GenesisNodesConfig:      pcf.coreData.GenesisNodesSetup(),
		MaxNodesEnableConfig:    enableEpochs.MaxNodesChangeEnableEpoch,
		StakingDataProvider:     stakingDataProvider,
		NodesConfigProvider:     pcf.nodesCoordinator,
		ShardCoordinator:        pcf.bootstrapComponents.ShardCoordinator(),
		ESDTOwnerAddressBytes:   esdtOwnerAddress,
		EpochConfig:             pcf.epochConfig,
	}
	epochStartSystemSCProcessor, err := metachainEpochStart.NewSystemSCProcessor(argsEpochSystemSC)
	if err != nil {
		return nil, err
	}

	arguments := block.ArgMetaProcessor{
		ArgBaseProcessor:             argumentsBaseProcessor,
		SCToProtocol:                 smartContractToProtocol,
		PendingMiniBlocksHandler:     pendingMiniBlocksHandler,
		EpochStartDataCreator:        epochStartDataCreator,
		EpochEconomics:               epochEconomics,
		EpochRewardsCreator:          epochRewards,
		EpochValidatorInfoCreator:    validatorInfoCreator,
		ValidatorStatisticsProcessor: validatorStatisticsProcessor,
		EpochSystemSCProcessor:       epochStartSystemSCProcessor,
		RewardsV2EnableEpoch:         pcf.epochConfig.EnableEpochs.StakingV2EnableEpoch,
	}

	metaProcessor, err := block.NewMetaProcessor(arguments)
	if err != nil {
		return nil, errors.New("could not create block processor: " + err.Error())
	}

	blockProcessorComponents := &blockProcessorAndVmFactories{
		blockProcessor:         metaProcessor,
		vmFactoryForTxSimulate: vmFactoryTxSimulator,
		vmFactoryForProcessing: vmFactory,
	}

	return blockProcessorComponents, nil
}

func (pcf *processComponentsFactory) createAlteredAccountsProvider() (process.AlteredAccountsProviderHandler, error) {
	return alteredaccounts.NewAlteredAccountsProvider(alteredaccounts.ArgsAlteredAccountsProvider{
		ShardCoordinator:       pcf.bootstrapComponents.ShardCoordinator(),
		AddressConverter:       pcf.coreData.AddressPubKeyConverter(),
		AccountsDB:             pcf.state.AccountsAdapter(),
		Marshalizer:            pcf.coreData.InternalMarshalizer(),
		EsdtDataStorageHandler: pcf.esdtNftStorage,
	})
}

func (pcf *processComponentsFactory) createShardTxSimulatorProcessor(
	txSimulatorProcessorArgs *txsimulator.ArgsTxSimulator,
	scProcArgs smartContract.ArgsNewSmartContractProcessor,
	txProcArgs transaction.ArgsNewTxProcessor,
	esdtTransferParser vmcommon.ESDTTransferParser,
	arwenChangeLocker common.Locker,
	mapDNSAddresses map[string]struct{},
) (process.VirtualMachinesContainerFactory, error) {
	readOnlyAccountsDB, err := txsimulator.NewReadOnlyAccountsDB(pcf.state.AccountsAdapterAPI())
	if err != nil {
		return nil, err
	}

	interimProcFactory, err := shard.NewIntermediateProcessorsContainerFactory(
		pcf.bootstrapComponents.ShardCoordinator(),
		pcf.coreData.InternalMarshalizer(),
		pcf.coreData.Hasher(),
		pcf.coreData.AddressPubKeyConverter(),
		disabled.NewChainStorer(),
		pcf.data.Datapool(),
		&processDisabled.FeeHandler{},
	)
	if err != nil {
		return nil, err
	}

	builtInFuncs, nftStorageHandler, globalSettingsHandler, err := pcf.createBuiltInFunctionContainer(readOnlyAccountsDB, mapDNSAddresses)
	if err != nil {
		return nil, err
	}

	smartContractStorageSimulate := pcf.config.SmartContractsStorageSimulate
	vmFactory, err := pcf.createVMFactoryShard(readOnlyAccountsDB, builtInFuncs, esdtTransferParser, arwenChangeLocker, smartContractStorageSimulate, nftStorageHandler, globalSettingsHandler)
	if err != nil {
		return nil, err
	}

	vmContainer, err := vmFactory.Create()
	if err != nil {
		return nil, err
	}

	scProcArgs.VmContainer = vmContainer

	interimProcContainer, err := interimProcFactory.Create()
	if err != nil {
		return nil, err
	}

	scForwarder, err := interimProcContainer.Get(dataBlock.SmartContractResultBlock)
	if err != nil {
		return nil, err
	}
	scProcArgs.ScrForwarder = scForwarder
	scProcArgs.BlockChainHook = vmFactory.BlockChainHookImpl()

	receiptTxInterim, err := interimProcContainer.Get(dataBlock.ReceiptBlock)
	if err != nil {
		return nil, err
	}
	txProcArgs.ReceiptForwarder = receiptTxInterim

	badTxInterim, err := interimProcContainer.Get(dataBlock.InvalidBlock)
	if err != nil {
		return nil, err
	}
	scProcArgs.BadTxForwarder = badTxInterim
	txProcArgs.BadTxForwarder = badTxInterim

	scProcArgs.TxFeeHandler = &processDisabled.FeeHandler{}
	txProcArgs.TxFeeHandler = &processDisabled.FeeHandler{}

	scProcArgs.AccountsDB = readOnlyAccountsDB
	scProcArgs.VMOutputCacher = txSimulatorProcessorArgs.VMOutputCacher
	scProcessor, err := smartContract.NewSmartContractProcessor(scProcArgs)
	if err != nil {
		return nil, err
	}
	txProcArgs.ScProcessor = scProcessor

	txProcArgs.Accounts = readOnlyAccountsDB

	txSimulatorProcessorArgs.TransactionProcessor, err = transaction.NewTxProcessor(txProcArgs)
	if err != nil {
		return nil, err
	}

	txSimulatorProcessorArgs.IntermediateProcContainer = interimProcContainer

	return vmFactory, nil
}

func (pcf *processComponentsFactory) createMetaTxSimulatorProcessor(
	txSimulatorProcessorArgs *txsimulator.ArgsTxSimulator,
	scProcArgs smartContract.ArgsNewSmartContractProcessor,
	txTypeHandler process.TxTypeHandler,
) (process.VirtualMachinesContainerFactory, error) {
	interimProcFactory, err := shard.NewIntermediateProcessorsContainerFactory(
		pcf.bootstrapComponents.ShardCoordinator(),
		pcf.coreData.InternalMarshalizer(),
		pcf.coreData.Hasher(),
		pcf.coreData.AddressPubKeyConverter(),
		disabled.NewChainStorer(),
		pcf.data.Datapool(),
		&processDisabled.FeeHandler{},
	)
	if err != nil {
		return nil, err
	}

	interimProcContainer, err := interimProcFactory.Create()
	if err != nil {
		return nil, err
	}

	scForwarder, err := interimProcContainer.Get(dataBlock.SmartContractResultBlock)
	if err != nil {
		return nil, err
	}
	scProcArgs.ScrForwarder = scForwarder

	badTxInterim, err := interimProcContainer.Get(dataBlock.InvalidBlock)
	if err != nil {
		return nil, err
	}
	scProcArgs.BadTxForwarder = badTxInterim
	scProcArgs.VMOutputCacher = txSimulatorProcessorArgs.VMOutputCacher

	scProcArgs.TxFeeHandler = &processDisabled.FeeHandler{}

	scProcArgs.VMOutputCacher = txSimulatorProcessorArgs.VMOutputCacher

	readOnlyAccountsDB, err := txsimulator.NewReadOnlyAccountsDB(pcf.state.AccountsAdapterAPI())
	if err != nil {
		return nil, err
	}

	builtInFuncs, nftStorageHandler, globalSettingsHandler, err := pcf.createBuiltInFunctionContainer(readOnlyAccountsDB, make(map[string]struct{}))
	if err != nil {
		return nil, err
	}

	vmFactory, err := pcf.createVMFactoryMeta(readOnlyAccountsDB, builtInFuncs, pcf.config.SmartContractsStorageSimulate, nftStorageHandler, globalSettingsHandler)
	if err != nil {
		return nil, err
	}

	vmContainer, err := vmFactory.Create()
	if err != nil {
		return nil, err
	}

	scProcArgs.VmContainer = vmContainer
	scProcArgs.BlockChainHook = vmFactory.BlockChainHookImpl()

	scProcessor, err := smartContract.NewSmartContractProcessor(scProcArgs)
	if err != nil {
		return nil, err
	}

	argsNewMetaTx := transaction.ArgsNewMetaTxProcessor{
		Hasher:                                pcf.coreData.Hasher(),
		Marshalizer:                           pcf.coreData.InternalMarshalizer(),
		Accounts:                              readOnlyAccountsDB,
		PubkeyConv:                            pcf.coreData.AddressPubKeyConverter(),
		ShardCoordinator:                      pcf.bootstrapComponents.ShardCoordinator(),
		ScProcessor:                           scProcessor,
		TxTypeHandler:                         txTypeHandler,
		EconomicsFee:                          &processDisabled.FeeHandler{},
		ESDTEnableEpoch:                       pcf.epochConfig.EnableEpochs.ESDTEnableEpoch,
		BuiltInFunctionOnMetachainEnableEpoch: pcf.epochConfig.EnableEpochs.BuiltInFunctionOnMetaEnableEpoch,
		EpochNotifier:                         pcf.epochNotifier,
	}

	txSimulatorProcessorArgs.TransactionProcessor, err = transaction.NewMetaTxProcessor(argsNewMetaTx)
	if err != nil {
		return nil, err
	}

	txSimulatorProcessorArgs.IntermediateProcContainer = interimProcContainer

	return vmFactory, nil
}

func (pcf *processComponentsFactory) createVMFactoryShard(
	accounts state.AccountsAdapter,
	builtInFuncs vmcommon.BuiltInFunctionContainer,
	esdtTransferParser vmcommon.ESDTTransferParser,
	arwenChangeLocker common.Locker,
	configSCStorage config.StorageConfig,
	nftStorageHandler vmcommon.SimpleESDTNFTStorageHandler,
	globalSettingsHandler vmcommon.ESDTGlobalSettingsHandler,
) (process.VirtualMachinesContainerFactory, error) {
	argsHook := hooks.ArgBlockChainHook{
		Accounts:              accounts,
		PubkeyConv:            pcf.coreData.AddressPubKeyConverter(),
		StorageService:        pcf.data.StorageService(),
		BlockChain:            pcf.data.Blockchain(),
		ShardCoordinator:      pcf.bootstrapComponents.ShardCoordinator(),
		Marshalizer:           pcf.coreData.InternalMarshalizer(),
		Uint64Converter:       pcf.coreData.Uint64ByteSliceConverter(),
		BuiltInFunctions:      builtInFuncs,
		DataPool:              pcf.data.Datapool(),
		CompiledSCPool:        pcf.data.Datapool().SmartContracts(),
		WorkingDir:            pcf.workingDir,
		NFTStorageHandler:     nftStorageHandler,
		GlobalSettingsHandler: globalSettingsHandler,
		EpochNotifier:         pcf.coreData.EpochNotifier(),
		NilCompiledSCStore:    false,
		ConfigSCStorage:       configSCStorage,
		EnableEpochs:          pcf.epochConfig.EnableEpochs,
	}

	blockChainHookImpl, err := hooks.NewBlockChainHookImpl(argsHook)
	if err != nil {
		return nil, err
	}

	argsNewVMFactory := shard.ArgVMContainerFactory{
		BlockChainHook:     blockChainHookImpl,
		BuiltInFunctions:   argsHook.BuiltInFunctions,
		Config:             pcf.config.VirtualMachine.Execution,
		BlockGasLimit:      pcf.coreData.EconomicsData().MaxGasLimitPerBlock(pcf.bootstrapComponents.ShardCoordinator().SelfId()),
		GasSchedule:        pcf.gasSchedule,
		EpochNotifier:      pcf.coreData.EpochNotifier(),
		EpochConfig:        pcf.epochConfig.EnableEpochs,
		ArwenChangeLocker:  arwenChangeLocker,
		ESDTTransferParser: esdtTransferParser,
	}

	return shard.NewVMContainerFactory(argsNewVMFactory)
}

func (pcf *processComponentsFactory) createVMFactoryMeta(
	accounts state.AccountsAdapter,
	builtInFuncs vmcommon.BuiltInFunctionContainer,
	configSCStorage config.StorageConfig,
	nftStorageHandler vmcommon.SimpleESDTNFTStorageHandler,
	globalSettingsHandler vmcommon.ESDTGlobalSettingsHandler,
) (process.VirtualMachinesContainerFactory, error) {
	argsHook := hooks.ArgBlockChainHook{
		Accounts:              accounts,
		PubkeyConv:            pcf.coreData.AddressPubKeyConverter(),
		StorageService:        pcf.data.StorageService(),
		BlockChain:            pcf.data.Blockchain(),
		ShardCoordinator:      pcf.bootstrapComponents.ShardCoordinator(),
		Marshalizer:           pcf.coreData.InternalMarshalizer(),
		Uint64Converter:       pcf.coreData.Uint64ByteSliceConverter(),
		BuiltInFunctions:      builtInFuncs,
		DataPool:              pcf.data.Datapool(),
		CompiledSCPool:        pcf.data.Datapool().SmartContracts(),
		ConfigSCStorage:       configSCStorage,
		WorkingDir:            pcf.workingDir,
		NFTStorageHandler:     nftStorageHandler,
		GlobalSettingsHandler: globalSettingsHandler,
		EpochNotifier:         pcf.coreData.EpochNotifier(),
		NilCompiledSCStore:    false,
		EnableEpochs:          pcf.epochConfig.EnableEpochs,
	}

	blockChainHookImpl, err := hooks.NewBlockChainHookImpl(argsHook)
	if err != nil {
		return nil, err
	}

	argsNewVMContainer := metachain.ArgsNewVMContainerFactory{
		BlockChainHook:      blockChainHookImpl,
		PubkeyConv:          argsHook.PubkeyConv,
		Economics:           pcf.coreData.EconomicsData(),
		MessageSignVerifier: pcf.crypto.MessageSignVerifier(),
		GasSchedule:         pcf.gasSchedule,
		NodesConfigProvider: pcf.coreData.GenesisNodesSetup(),
		Hasher:              pcf.coreData.Hasher(),
		Marshalizer:         pcf.coreData.InternalMarshalizer(),
		SystemSCConfig:      pcf.systemSCConfig,
		ValidatorAccountsDB: pcf.state.PeerAccounts(),
		ChanceComputer:      pcf.coreData.Rater(),
		EpochNotifier:       pcf.coreData.EpochNotifier(),
		EpochConfig:         &pcf.epochConfig,
		ShardCoordinator:    pcf.bootstrapComponents.ShardCoordinator(),
	}
	return metachain.NewVMContainerFactory(argsNewVMContainer)
}

func (pcf *processComponentsFactory) createBuiltInFunctionContainer(
	accounts state.AccountsAdapter,
	mapDNSAddresses map[string]struct{},
) (vmcommon.BuiltInFunctionContainer, vmcommon.SimpleESDTNFTStorageHandler, vmcommon.ESDTGlobalSettingsHandler, error) {
	argsBuiltIn := builtInFunctions.ArgsCreateBuiltInFunctionContainer{
		GasSchedule:                    pcf.gasSchedule,
		MapDNSAddresses:                mapDNSAddresses,
		Marshalizer:                    pcf.coreData.InternalMarshalizer(),
		Accounts:                       accounts,
		ShardCoordinator:               pcf.bootstrapComponents.ShardCoordinator(),
		EpochNotifier:                  pcf.epochNotifier,
		ESDTMultiTransferEnableEpoch:   pcf.epochConfig.EnableEpochs.ESDTMultiTransferEnableEpoch,
		ESDTTransferRoleEnableEpoch:    pcf.epochConfig.EnableEpochs.ESDTTransferRoleEnableEpoch,
		GlobalMintBurnDisableEpoch:     pcf.epochConfig.EnableEpochs.GlobalMintBurnDisableEpoch,
		ESDTTransferMetaEnableEpoch:    pcf.epochConfig.EnableEpochs.BuiltInFunctionOnMetaEnableEpoch,
		OptimizeNFTStoreEnableEpoch:    pcf.epochConfig.EnableEpochs.OptimizeNFTStoreEnableEpoch,
		CheckCorrectTokenIDEnableEpoch: pcf.epochConfig.EnableEpochs.CheckCorrectTokenIDForTransferRoleEnableEpoch,
	}

	return builtInFunctions.CreateBuiltInFuncContainerAndNFTStorageHandler(argsBuiltIn)
}<|MERGE_RESOLUTION|>--- conflicted
+++ resolved
@@ -415,11 +415,8 @@
 		GasHandler:                     gasHandler,
 		ScheduledTxsExecutionHandler:   scheduledTxsExecutionHandler,
 		ScheduledMiniBlocksEnableEpoch: enableEpochs.ScheduledMiniBlocksEnableEpoch,
-<<<<<<< HEAD
+		ProcessedMiniBlocksTracker:     processedMiniBlocksTracker,
 		AlteredAccountsProvider:        alteredAccountsProvider,
-=======
-		ProcessedMiniBlocksTracker:     processedMiniBlocksTracker,
->>>>>>> 1b91b6ff
 	}
 	arguments := block.ArgShardProcessor{
 		ArgBaseProcessor: argumentsBaseProcessor,
@@ -822,11 +819,8 @@
 		GasHandler:                     gasHandler,
 		ScheduledTxsExecutionHandler:   scheduledTxsExecutionHandler,
 		ScheduledMiniBlocksEnableEpoch: enableEpochs.ScheduledMiniBlocksEnableEpoch,
-<<<<<<< HEAD
+		ProcessedMiniBlocksTracker:     processedMiniBlocksTracker,
 		AlteredAccountsProvider:        alteredAccountsProvider,
-=======
-		ProcessedMiniBlocksTracker:     processedMiniBlocksTracker,
->>>>>>> 1b91b6ff
 	}
 
 	esdtOwnerAddress, err := pcf.coreData.AddressPubKeyConverter().Decode(pcf.systemSCConfig.ESDTSystemSCConfig.OwnerAddress)
