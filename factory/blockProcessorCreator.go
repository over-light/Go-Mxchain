package factory

import (
	"errors"
	"fmt"

	"github.com/ElrondNetwork/elrond-go-core/core"
	dataBlock "github.com/ElrondNetwork/elrond-go-core/data/block"
	"github.com/ElrondNetwork/elrond-go/common"
	"github.com/ElrondNetwork/elrond-go/config"
	"github.com/ElrondNetwork/elrond-go/dataRetriever"
	"github.com/ElrondNetwork/elrond-go/epochStart"
	"github.com/ElrondNetwork/elrond-go/epochStart/bootstrap/disabled"
	metachainEpochStart "github.com/ElrondNetwork/elrond-go/epochStart/metachain"
	"github.com/ElrondNetwork/elrond-go/genesis"
	processDisabled "github.com/ElrondNetwork/elrond-go/genesis/process/disabled"
	"github.com/ElrondNetwork/elrond-go/process"
	"github.com/ElrondNetwork/elrond-go/process/block"
	"github.com/ElrondNetwork/elrond-go/process/block/postprocess"
	"github.com/ElrondNetwork/elrond-go/process/block/preprocess"
	"github.com/ElrondNetwork/elrond-go/process/coordinator"
	"github.com/ElrondNetwork/elrond-go/process/factory"
	"github.com/ElrondNetwork/elrond-go/process/factory/metachain"
	"github.com/ElrondNetwork/elrond-go/process/factory/shard"
	"github.com/ElrondNetwork/elrond-go/process/rewardTransaction"
	"github.com/ElrondNetwork/elrond-go/process/scToProtocol"
	"github.com/ElrondNetwork/elrond-go/process/smartContract"
	"github.com/ElrondNetwork/elrond-go/process/smartContract/builtInFunctions"
	"github.com/ElrondNetwork/elrond-go/process/smartContract/hooks"
	"github.com/ElrondNetwork/elrond-go/process/throttle"
	"github.com/ElrondNetwork/elrond-go/process/transaction"
	"github.com/ElrondNetwork/elrond-go/process/txsimulator"
	"github.com/ElrondNetwork/elrond-go/state"
	"github.com/ElrondNetwork/elrond-go/storage/txcache"
	"github.com/ElrondNetwork/elrond-go/vm"
	vmcommon "github.com/ElrondNetwork/elrond-vm-common"
	"github.com/ElrondNetwork/elrond-vm-common/parsers"
)

type blockProcessorAndVmFactories struct {
	blockProcessor         process.BlockProcessor
	vmFactoryForTxSimulate process.VirtualMachinesContainerFactory
	vmFactoryForProcessing process.VirtualMachinesContainerFactory
}

func (pcf *processComponentsFactory) newBlockProcessor(
	requestHandler process.RequestHandler,
	forkDetector process.ForkDetector,
	epochStartTrigger epochStart.TriggerHandler,
	bootStorer process.BootStorer,
	validatorStatisticsProcessor process.ValidatorStatisticsProcessor,
	headerValidator process.HeaderConstructionValidator,
	blockTracker process.BlockTracker,
	pendingMiniBlocksHandler process.PendingMiniBlocksHandler,
	txSimulatorProcessorArgs *txsimulator.ArgsTxSimulator,
	arwenChangeLocker common.Locker,
	scheduledTxsExecutionHandler process.ScheduledTxsExecutionHandler,
	processedMiniBlocksTracker process.ProcessedMiniBlocksTracker,
	receiptsRepository ReceiptsRepository,
) (*blockProcessorAndVmFactories, error) {
	if pcf.bootstrapComponents.ShardCoordinator().SelfId() < pcf.bootstrapComponents.ShardCoordinator().NumberOfShards() {
		return pcf.newShardBlockProcessor(
			requestHandler,
			forkDetector,
			epochStartTrigger,
			bootStorer,
			headerValidator,
			blockTracker,
			pcf.smartContractParser,
			txSimulatorProcessorArgs,
			arwenChangeLocker,
			scheduledTxsExecutionHandler,
			processedMiniBlocksTracker,
			receiptsRepository,
		)
	}
	if pcf.bootstrapComponents.ShardCoordinator().SelfId() == core.MetachainShardId {
		return pcf.newMetaBlockProcessor(
			requestHandler,
			forkDetector,
			validatorStatisticsProcessor,
			epochStartTrigger,
			bootStorer,
			headerValidator,
			blockTracker,
			pendingMiniBlocksHandler,
			txSimulatorProcessorArgs,
			arwenChangeLocker,
			scheduledTxsExecutionHandler,
			processedMiniBlocksTracker,
			receiptsRepository,
		)
	}

	return nil, errors.New("could not create block processor")
}

func (pcf *processComponentsFactory) newShardBlockProcessor(
	requestHandler process.RequestHandler,
	forkDetector process.ForkDetector,
	epochStartTrigger process.EpochStartTriggerHandler,
	bootStorer process.BootStorer,
	headerValidator process.HeaderConstructionValidator,
	blockTracker process.BlockTracker,
	smartContractParser genesis.InitialSmartContractParser,
	txSimulatorProcessorArgs *txsimulator.ArgsTxSimulator,
	arwenChangeLocker common.Locker,
	scheduledTxsExecutionHandler process.ScheduledTxsExecutionHandler,
	processedMiniBlocksTracker process.ProcessedMiniBlocksTracker,
	receiptsRepository ReceiptsRepository,
) (*blockProcessorAndVmFactories, error) {
	argsParser := smartContract.NewArgumentParser()

	esdtTransferParser, err := parsers.NewESDTTransferParser(pcf.coreData.InternalMarshalizer())
	if err != nil {
		return nil, err
	}

	mapDNSAddresses, err := smartContractParser.GetDeployedSCAddresses(genesis.DNSType)
	if err != nil {
		return nil, err
	}

	builtInFuncFactory, err := pcf.createBuiltInFunctionContainer(pcf.state.AccountsAdapter(), mapDNSAddresses)
	if err != nil {
		return nil, err
	}

	log.Debug("blockProcessorCreator: enable epoch for sc deploy", "epoch", pcf.epochConfig.EnableEpochs.SCDeployEnableEpoch)
	log.Debug("blockProcessorCreator: enable epoch for ahead of time gas usage", "epoch", pcf.epochConfig.EnableEpochs.AheadOfTimeGasUsageEnableEpoch)
	log.Debug("blockProcessorCreator: enable epoch for repair callback", "epoch", pcf.epochConfig.EnableEpochs.RepairCallbackEnableEpoch)

	vmFactory, err := pcf.createVMFactoryShard(
		pcf.state.AccountsAdapter(),
		builtInFuncFactory.BuiltInFunctionContainer(),
		esdtTransferParser,
		arwenChangeLocker,
		pcf.config.SmartContractsStorage,
		builtInFuncFactory.NFTStorageHandler(),
		builtInFuncFactory.ESDTGlobalSettingsHandler(),
	)
	if err != nil {
		return nil, err
	}

	vmContainer, err := vmFactory.Create()
	if err != nil {
		return nil, err
	}

	err = builtInFuncFactory.SetPayableHandler(vmFactory.BlockChainHookImpl())
	if err != nil {
		return nil, err
	}

	interimProcFactory, err := shard.NewIntermediateProcessorsContainerFactory(
		pcf.bootstrapComponents.ShardCoordinator(),
		pcf.coreData.InternalMarshalizer(),
		pcf.coreData.Hasher(),
		pcf.coreData.AddressPubKeyConverter(),
		pcf.data.StorageService(),
		pcf.data.Datapool(),
		pcf.coreData.EconomicsData(),
	)
	if err != nil {
		return nil, err
	}

	interimProcContainer, err := interimProcFactory.Create()
	if err != nil {
		return nil, err
	}

	scForwarder, err := interimProcContainer.Get(dataBlock.SmartContractResultBlock)
	if err != nil {
		return nil, err
	}

	receiptTxInterim, err := interimProcContainer.Get(dataBlock.ReceiptBlock)
	if err != nil {
		return nil, err
	}

	badTxInterim, err := interimProcContainer.Get(dataBlock.InvalidBlock)
	if err != nil {
		return nil, err
	}

	argsTxTypeHandler := coordinator.ArgNewTxTypeHandler{
		PubkeyConverter:     pcf.coreData.AddressPubKeyConverter(),
		ShardCoordinator:    pcf.bootstrapComponents.ShardCoordinator(),
		BuiltInFunctions:    builtInFuncFactory.BuiltInFunctionContainer(),
		ArgumentParser:      parsers.NewCallArgsParser(),
		ESDTTransferParser:  esdtTransferParser,
		EnableEpochsHandler: pcf.coreData.EnableEpochsHandler(),
	}
	txTypeHandler, err := coordinator.NewTxTypeHandler(argsTxTypeHandler)
	if err != nil {
		return nil, err
	}

	gasHandler, err := preprocess.NewGasComputation(
		pcf.coreData.EconomicsData(),
		txTypeHandler,
		pcf.coreData.EnableEpochsHandler(),
	)
	if err != nil {
		return nil, err
	}

	txFeeHandler, err := postprocess.NewFeeAccumulator()
	if err != nil {
		return nil, err
	}

	argsNewScProcessor := smartContract.ArgsNewSmartContractProcessor{
		VmContainer:         vmContainer,
		ArgsParser:          argsParser,
		Hasher:              pcf.coreData.Hasher(),
		Marshalizer:         pcf.coreData.InternalMarshalizer(),
		AccountsDB:          pcf.state.AccountsAdapter(),
		BlockChainHook:      vmFactory.BlockChainHookImpl(),
		BuiltInFunctions:    builtInFuncFactory.BuiltInFunctionContainer(),
		PubkeyConv:          pcf.coreData.AddressPubKeyConverter(),
		ShardCoordinator:    pcf.bootstrapComponents.ShardCoordinator(),
		ScrForwarder:        scForwarder,
		TxFeeHandler:        txFeeHandler,
		EconomicsFee:        pcf.coreData.EconomicsData(),
		GasHandler:          gasHandler,
		GasSchedule:         pcf.gasSchedule,
		TxLogsProcessor:     pcf.txLogsProcessor,
		TxTypeHandler:       txTypeHandler,
		IsGenesisProcessing: false,
		BadTxForwarder:      badTxInterim,
		EnableEpochsHandler: pcf.coreData.EnableEpochsHandler(),
		VMOutputCacher:      txcache.NewDisabledCache(),
		ArwenChangeLocker:   arwenChangeLocker,
	}
	scProcessor, err := smartContract.NewSmartContractProcessor(argsNewScProcessor)
	if err != nil {
		return nil, err
	}

	rewardsTxProcessor, err := rewardTransaction.NewRewardTxProcessor(
		pcf.state.AccountsAdapter(),
		pcf.coreData.AddressPubKeyConverter(),
		pcf.bootstrapComponents.ShardCoordinator(),
	)
	if err != nil {
		return nil, err
	}

	argsNewTxProcessor := transaction.ArgsNewTxProcessor{
		Accounts:            pcf.state.AccountsAdapter(),
		Hasher:              pcf.coreData.Hasher(),
		PubkeyConv:          pcf.coreData.AddressPubKeyConverter(),
		Marshalizer:         pcf.coreData.InternalMarshalizer(),
		SignMarshalizer:     pcf.coreData.TxMarshalizer(),
		ShardCoordinator:    pcf.bootstrapComponents.ShardCoordinator(),
		ScProcessor:         scProcessor,
		TxFeeHandler:        txFeeHandler,
		TxTypeHandler:       txTypeHandler,
		EconomicsFee:        pcf.coreData.EconomicsData(),
		ReceiptForwarder:    receiptTxInterim,
		BadTxForwarder:      badTxInterim,
		ArgsParser:          argsParser,
		ScrForwarder:        scForwarder,
		EnableEpochsHandler: pcf.coreData.EnableEpochsHandler(),
	}
	transactionProcessor, err := transaction.NewTxProcessor(argsNewTxProcessor)
	if err != nil {
		return nil, errors.New("could not create transaction statisticsProcessor: " + err.Error())
	}

	scheduledTxsExecutionHandler.SetTransactionProcessor(transactionProcessor)

	vmFactoryTxSimulator, err := pcf.createShardTxSimulatorProcessor(txSimulatorProcessorArgs, argsNewScProcessor, argsNewTxProcessor, esdtTransferParser, arwenChangeLocker, mapDNSAddresses)
	if err != nil {
		return nil, err
	}

	blockSizeThrottler, err := throttle.NewBlockSizeThrottle(
		pcf.config.BlockSizeThrottleConfig.MinSizeInBytes,
		pcf.config.BlockSizeThrottleConfig.MaxSizeInBytes,
	)
	if err != nil {
		return nil, err
	}

	blockSizeComputationHandler, err := preprocess.NewBlockSizeComputation(
		pcf.coreData.InternalMarshalizer(),
		blockSizeThrottler,
		pcf.config.BlockSizeThrottleConfig.MaxSizeInBytes,
	)
	if err != nil {
		return nil, err
	}

	balanceComputationHandler, err := preprocess.NewBalanceComputation()
	if err != nil {
		return nil, err
	}

	preProcFactory, err := shard.NewPreProcessorsContainerFactory(
		pcf.bootstrapComponents.ShardCoordinator(),
		pcf.data.StorageService(),
		pcf.coreData.InternalMarshalizer(),
		pcf.coreData.Hasher(),
		pcf.data.Datapool(),
		pcf.coreData.AddressPubKeyConverter(),
		pcf.state.AccountsAdapter(),
		requestHandler,
		transactionProcessor,
		scProcessor,
		scProcessor,
		rewardsTxProcessor,
		pcf.coreData.EconomicsData(),
		gasHandler,
		blockTracker,
		blockSizeComputationHandler,
		balanceComputationHandler,
		pcf.coreData.EnableEpochsHandler(),
		txTypeHandler,
		scheduledTxsExecutionHandler,
		processedMiniBlocksTracker,
	)
	if err != nil {
		return nil, err
	}

	preProcContainer, err := preProcFactory.Create()
	if err != nil {
		return nil, err
	}

	argsDetector := coordinator.ArgsPrintDoubleTransactionsDetector{
		Marshaller:          pcf.coreData.InternalMarshalizer(),
		Hasher:              pcf.coreData.Hasher(),
		EnableEpochsHandler: pcf.coreData.EnableEpochsHandler(),
	}
	doubleTransactionsDetector, err := coordinator.NewPrintDoubleTransactionsDetector(argsDetector)
	if err != nil {
		return nil, err
	}

	argsTransactionCoordinator := coordinator.ArgTransactionCoordinator{
		Hasher:                       pcf.coreData.Hasher(),
		Marshalizer:                  pcf.coreData.InternalMarshalizer(),
		ShardCoordinator:             pcf.bootstrapComponents.ShardCoordinator(),
		Accounts:                     pcf.state.AccountsAdapter(),
		MiniBlockPool:                pcf.data.Datapool().MiniBlocks(),
		RequestHandler:               requestHandler,
		PreProcessors:                preProcContainer,
		InterProcessors:              interimProcContainer,
		GasHandler:                   gasHandler,
		FeeHandler:                   txFeeHandler,
		BlockSizeComputation:         blockSizeComputationHandler,
		BalanceComputation:           balanceComputationHandler,
		EconomicsFee:                 pcf.coreData.EconomicsData(),
		TxTypeHandler:                txTypeHandler,
		TransactionsLogProcessor:     pcf.txLogsProcessor,
		EnableEpochsHandler:          pcf.coreData.EnableEpochsHandler(),
		ScheduledTxsExecutionHandler: scheduledTxsExecutionHandler,
		DoubleTransactionsDetector:   doubleTransactionsDetector,
		ProcessedMiniBlocksTracker:   processedMiniBlocksTracker,
	}
	txCoordinator, err := coordinator.NewTransactionCoordinator(argsTransactionCoordinator)
	if err != nil {
		return nil, err
	}

	scheduledTxsExecutionHandler.SetTransactionCoordinator(txCoordinator)

	accountsDb := make(map[state.AccountsDbIdentifier]state.AccountsAdapter)
	accountsDb[state.UserAccountsState] = pcf.state.AccountsAdapter()
	accountsDb[state.PeerAccountsState] = pcf.state.PeerAccounts()

	argumentsBaseProcessor := block.ArgBaseProcessor{
		CoreComponents:               pcf.coreData,
		DataComponents:               pcf.data,
		BootstrapComponents:          pcf.bootstrapComponents,
		StatusComponents:             pcf.statusComponents,
		Config:                       pcf.config,
		Version:                      pcf.version,
		AccountsDB:                   accountsDb,
		ForkDetector:                 forkDetector,
		NodesCoordinator:             pcf.nodesCoordinator,
		RequestHandler:               requestHandler,
		BlockChainHook:               vmFactory.BlockChainHookImpl(),
		TxCoordinator:                txCoordinator,
		EpochStartTrigger:            epochStartTrigger,
		HeaderValidator:              headerValidator,
		BootStorer:                   bootStorer,
		BlockTracker:                 blockTracker,
		FeeHandler:                   txFeeHandler,
		BlockSizeThrottler:           blockSizeThrottler,
		HistoryRepository:            pcf.historyRepo,
		EnableRoundsHandler:          pcf.coreData.EnableRoundsHandler(),
		VMContainersFactory:          vmFactory,
		VmContainer:                  vmContainer,
		GasHandler:                   gasHandler,
		ScheduledTxsExecutionHandler: scheduledTxsExecutionHandler,
		ProcessedMiniBlocksTracker:   processedMiniBlocksTracker,
		ReceiptsRepository:           receiptsRepository,
	}
	arguments := block.ArgShardProcessor{
		ArgBaseProcessor: argumentsBaseProcessor,
	}

	blockProcessor, err := block.NewShardProcessor(arguments)
	if err != nil {
		return nil, errors.New("could not create block statisticsProcessor: " + err.Error())
	}

	blockProcessorComponents := &blockProcessorAndVmFactories{
		blockProcessor:         blockProcessor,
		vmFactoryForTxSimulate: vmFactoryTxSimulator,
		vmFactoryForProcessing: vmFactory,
	}

	return blockProcessorComponents, nil
}

func (pcf *processComponentsFactory) newMetaBlockProcessor(
	requestHandler process.RequestHandler,
	forkDetector process.ForkDetector,
	validatorStatisticsProcessor process.ValidatorStatisticsProcessor,
	epochStartTrigger process.EpochStartTriggerHandler,
	bootStorer process.BootStorer,
	headerValidator process.HeaderConstructionValidator,
	blockTracker process.BlockTracker,
	pendingMiniBlocksHandler process.PendingMiniBlocksHandler,
	txSimulatorProcessorArgs *txsimulator.ArgsTxSimulator,
	arwenChangeLocker common.Locker,
	scheduledTxsExecutionHandler process.ScheduledTxsExecutionHandler,
	processedMiniBlocksTracker process.ProcessedMiniBlocksTracker,
	receiptsRepository ReceiptsRepository,
) (*blockProcessorAndVmFactories, error) {
	builtInFuncFactory, err := pcf.createBuiltInFunctionContainer(pcf.state.AccountsAdapter(), make(map[string]struct{}))
	if err != nil {
		return nil, err
	}

	argsParser := smartContract.NewArgumentParser()

	vmFactory, err := pcf.createVMFactoryMeta(
		pcf.state.AccountsAdapter(),
		builtInFuncFactory.BuiltInFunctionContainer(),
		pcf.config.SmartContractsStorage,
		builtInFuncFactory.NFTStorageHandler(),
		builtInFuncFactory.ESDTGlobalSettingsHandler(),
	)
	if err != nil {
		return nil, err
	}

	vmContainer, err := vmFactory.Create()
	if err != nil {
		return nil, err
	}

	interimProcFactory, err := metachain.NewIntermediateProcessorsContainerFactory(
		pcf.bootstrapComponents.ShardCoordinator(),
		pcf.coreData.InternalMarshalizer(),
		pcf.coreData.Hasher(),
		pcf.coreData.AddressPubKeyConverter(),
		pcf.data.StorageService(),
		pcf.data.Datapool(),
		pcf.coreData.EconomicsData(),
	)
	if err != nil {
		return nil, err
	}

	interimProcContainer, err := interimProcFactory.Create()
	if err != nil {
		return nil, err
	}

	scForwarder, err := interimProcContainer.Get(dataBlock.SmartContractResultBlock)
	if err != nil {
		return nil, err
	}

	badTxForwarder, err := interimProcContainer.Get(dataBlock.InvalidBlock)
	if err != nil {
		return nil, err
	}

	esdtTransferParser, err := parsers.NewESDTTransferParser(pcf.coreData.InternalMarshalizer())
	if err != nil {
		return nil, err
	}

	argsTxTypeHandler := coordinator.ArgNewTxTypeHandler{
		PubkeyConverter:     pcf.coreData.AddressPubKeyConverter(),
		ShardCoordinator:    pcf.bootstrapComponents.ShardCoordinator(),
		BuiltInFunctions:    builtInFuncFactory.BuiltInFunctionContainer(),
		ArgumentParser:      parsers.NewCallArgsParser(),
		ESDTTransferParser:  esdtTransferParser,
		EnableEpochsHandler: pcf.coreData.EnableEpochsHandler(),
	}
	txTypeHandler, err := coordinator.NewTxTypeHandler(argsTxTypeHandler)
	if err != nil {
		return nil, err
	}

	gasHandler, err := preprocess.NewGasComputation(
		pcf.coreData.EconomicsData(),
		txTypeHandler,
		pcf.coreData.EnableEpochsHandler(),
	)
	if err != nil {
		return nil, err
	}

	txFeeHandler, err := postprocess.NewFeeAccumulator()
	if err != nil {
		return nil, err
	}

	enableEpochs := pcf.epochConfig.EnableEpochs
	argsNewScProcessor := smartContract.ArgsNewSmartContractProcessor{
		VmContainer:         vmContainer,
		ArgsParser:          argsParser,
		Hasher:              pcf.coreData.Hasher(),
		Marshalizer:         pcf.coreData.InternalMarshalizer(),
		AccountsDB:          pcf.state.AccountsAdapter(),
		BlockChainHook:      vmFactory.BlockChainHookImpl(),
		BuiltInFunctions:    builtInFuncFactory.BuiltInFunctionContainer(),
		PubkeyConv:          pcf.coreData.AddressPubKeyConverter(),
		ShardCoordinator:    pcf.bootstrapComponents.ShardCoordinator(),
		ScrForwarder:        scForwarder,
		TxFeeHandler:        txFeeHandler,
		EconomicsFee:        pcf.coreData.EconomicsData(),
		TxTypeHandler:       txTypeHandler,
		GasHandler:          gasHandler,
		GasSchedule:         pcf.gasSchedule,
		TxLogsProcessor:     pcf.txLogsProcessor,
		IsGenesisProcessing: false,
		BadTxForwarder:      badTxForwarder,
		EnableEpochsHandler: pcf.coreData.EnableEpochsHandler(),
		VMOutputCacher:      txcache.NewDisabledCache(),
		ArwenChangeLocker:   arwenChangeLocker,
	}
	scProcessor, err := smartContract.NewSmartContractProcessor(argsNewScProcessor)
	if err != nil {
		return nil, err
	}

	argsNewMetaTxProcessor := transaction.ArgsNewMetaTxProcessor{
		Hasher:              pcf.coreData.Hasher(),
		Marshalizer:         pcf.coreData.InternalMarshalizer(),
		Accounts:            pcf.state.AccountsAdapter(),
		PubkeyConv:          pcf.coreData.AddressPubKeyConverter(),
		ShardCoordinator:    pcf.bootstrapComponents.ShardCoordinator(),
		ScProcessor:         scProcessor,
		TxTypeHandler:       txTypeHandler,
		EconomicsFee:        pcf.coreData.EconomicsData(),
		EnableEpochsHandler: pcf.coreData.EnableEpochsHandler(),
	}

	transactionProcessor, err := transaction.NewMetaTxProcessor(argsNewMetaTxProcessor)
	if err != nil {
		return nil, errors.New("could not create transaction processor: " + err.Error())
	}

	scheduledTxsExecutionHandler.SetTransactionProcessor(transactionProcessor)

	vmFactoryTxSimulator, err := pcf.createMetaTxSimulatorProcessor(txSimulatorProcessorArgs, argsNewScProcessor, txTypeHandler)
	if err != nil {
		return nil, err
	}

	blockSizeThrottler, err := throttle.NewBlockSizeThrottle(pcf.config.BlockSizeThrottleConfig.MinSizeInBytes, pcf.config.BlockSizeThrottleConfig.MaxSizeInBytes)
	if err != nil {
		return nil, err
	}

	blockSizeComputationHandler, err := preprocess.NewBlockSizeComputation(
		pcf.coreData.InternalMarshalizer(),
		blockSizeThrottler,
		pcf.config.BlockSizeThrottleConfig.MaxSizeInBytes,
	)
	if err != nil {
		return nil, err
	}

	balanceComputationHandler, err := preprocess.NewBalanceComputation()
	if err != nil {
		return nil, err
	}

	preProcFactory, err := metachain.NewPreProcessorsContainerFactory(
		pcf.bootstrapComponents.ShardCoordinator(),
		pcf.data.StorageService(),
		pcf.coreData.InternalMarshalizer(),
		pcf.coreData.Hasher(),
		pcf.data.Datapool(),
		pcf.state.AccountsAdapter(),
		requestHandler,
		transactionProcessor,
		scProcessor,
		pcf.coreData.EconomicsData(),
		gasHandler,
		blockTracker,
		pcf.coreData.AddressPubKeyConverter(),
		blockSizeComputationHandler,
		balanceComputationHandler,
		pcf.coreData.EnableEpochsHandler(),
		txTypeHandler,
		scheduledTxsExecutionHandler,
		processedMiniBlocksTracker,
	)
	if err != nil {
		return nil, err
	}

	preProcContainer, err := preProcFactory.Create()
	if err != nil {
		return nil, err
	}

	argsDetector := coordinator.ArgsPrintDoubleTransactionsDetector{
		Marshaller:          pcf.coreData.InternalMarshalizer(),
		Hasher:              pcf.coreData.Hasher(),
		EnableEpochsHandler: pcf.coreData.EnableEpochsHandler(),
	}
	doubleTransactionsDetector, err := coordinator.NewPrintDoubleTransactionsDetector(argsDetector)
	if err != nil {
		return nil, err
	}

	argsTransactionCoordinator := coordinator.ArgTransactionCoordinator{
		Hasher:                       pcf.coreData.Hasher(),
		Marshalizer:                  pcf.coreData.InternalMarshalizer(),
		ShardCoordinator:             pcf.bootstrapComponents.ShardCoordinator(),
		Accounts:                     pcf.state.AccountsAdapter(),
		MiniBlockPool:                pcf.data.Datapool().MiniBlocks(),
		RequestHandler:               requestHandler,
		PreProcessors:                preProcContainer,
		InterProcessors:              interimProcContainer,
		GasHandler:                   gasHandler,
		FeeHandler:                   txFeeHandler,
		BlockSizeComputation:         blockSizeComputationHandler,
		BalanceComputation:           balanceComputationHandler,
		EconomicsFee:                 pcf.coreData.EconomicsData(),
		TxTypeHandler:                txTypeHandler,
		TransactionsLogProcessor:     pcf.txLogsProcessor,
		EnableEpochsHandler:          pcf.coreData.EnableEpochsHandler(),
		ScheduledTxsExecutionHandler: scheduledTxsExecutionHandler,
		DoubleTransactionsDetector:   doubleTransactionsDetector,
		ProcessedMiniBlocksTracker:   processedMiniBlocksTracker,
	}
	txCoordinator, err := coordinator.NewTransactionCoordinator(argsTransactionCoordinator)
	if err != nil {
		return nil, err
	}

	scheduledTxsExecutionHandler.SetTransactionCoordinator(txCoordinator)

	argsStaking := scToProtocol.ArgStakingToPeer{
		PubkeyConv:          pcf.coreData.ValidatorPubKeyConverter(),
		Hasher:              pcf.coreData.Hasher(),
		Marshalizer:         pcf.coreData.InternalMarshalizer(),
		PeerState:           pcf.state.PeerAccounts(),
		BaseState:           pcf.state.AccountsAdapter(),
		ArgParser:           argsParser,
		CurrTxs:             pcf.data.Datapool().CurrentBlockTxs(),
		RatingsData:         pcf.coreData.RatingsData(),
		EnableEpochsHandler: pcf.coreData.EnableEpochsHandler(),
	}
	smartContractToProtocol, err := scToProtocol.NewStakingToPeer(argsStaking)
	if err != nil {
		return nil, err
	}

	genesisHdr := pcf.data.Blockchain().GetGenesisHeader()
	argsEpochStartData := metachainEpochStart.ArgsNewEpochStartData{
		Marshalizer:         pcf.coreData.InternalMarshalizer(),
		Hasher:              pcf.coreData.Hasher(),
		Store:               pcf.data.StorageService(),
		DataPool:            pcf.data.Datapool(),
		BlockTracker:        blockTracker,
		ShardCoordinator:    pcf.bootstrapComponents.ShardCoordinator(),
		EpochStartTrigger:   epochStartTrigger,
		RequestHandler:      requestHandler,
		GenesisEpoch:        genesisHdr.GetEpoch(),
		EnableEpochsHandler: pcf.coreData.EnableEpochsHandler(),
	}
	epochStartDataCreator, err := metachainEpochStart.NewEpochStartData(argsEpochStartData)
	if err != nil {
		return nil, err
	}

	economicsDataProvider := metachainEpochStart.NewEpochEconomicsStatistics()
	argsEpochEconomics := metachainEpochStart.ArgsNewEpochEconomics{
		Marshalizer:           pcf.coreData.InternalMarshalizer(),
		Hasher:                pcf.coreData.Hasher(),
		Store:                 pcf.data.StorageService(),
		ShardCoordinator:      pcf.bootstrapComponents.ShardCoordinator(),
		RewardsHandler:        pcf.coreData.EconomicsData(),
		RoundTime:             pcf.coreData.RoundHandler(),
		GenesisNonce:          genesisHdr.GetNonce(),
		GenesisEpoch:          genesisHdr.GetEpoch(),
		GenesisTotalSupply:    pcf.coreData.EconomicsData().GenesisTotalSupply(),
		EconomicsDataNotified: economicsDataProvider,
		StakingV2EnableEpoch:  pcf.coreData.EnableEpochsHandler().StakingV2EnableEpoch(),
	}
	epochEconomics, err := metachainEpochStart.NewEndOfEpochEconomicsDataCreator(argsEpochEconomics)
	if err != nil {
		return nil, err
	}

	systemVM, err := vmContainer.Get(factory.SystemVirtualMachine)
	if err != nil {
		return nil, err
	}

	// TODO: in case of changing the minimum node price, make sure to update the staking data provider
	stakingDataProvider, err := metachainEpochStart.NewStakingDataProvider(systemVM, pcf.systemSCConfig.StakingSystemSCConfig.GenesisNodePrice)
	if err != nil {
		return nil, err
	}

	rewardsStorage, err := pcf.data.StorageService().GetStorer(dataRetriever.RewardTransactionUnit)
	if err != nil {
		return nil, err
	}

	miniBlockStorage, err := pcf.data.StorageService().GetStorer(dataRetriever.MiniBlockUnit)
	if err != nil {
		return nil, err
	}

	argsEpochRewards := metachainEpochStart.RewardsCreatorProxyArgs{
		BaseRewardsCreatorArgs: metachainEpochStart.BaseRewardsCreatorArgs{
			ShardCoordinator:              pcf.bootstrapComponents.ShardCoordinator(),
			PubkeyConverter:               pcf.coreData.AddressPubKeyConverter(),
			RewardsStorage:                rewardsStorage,
			MiniBlockStorage:              miniBlockStorage,
			Hasher:                        pcf.coreData.Hasher(),
			Marshalizer:                   pcf.coreData.InternalMarshalizer(),
			DataPool:                      pcf.data.Datapool(),
			ProtocolSustainabilityAddress: pcf.coreData.EconomicsData().ProtocolSustainabilityAddress(),
			NodesConfigProvider:           pcf.nodesCoordinator,
			UserAccountsDB:                pcf.state.AccountsAdapter(),
			EnableEpochsHandler:           pcf.coreData.EnableEpochsHandler(),
		},
		StakingDataProvider:   stakingDataProvider,
		RewardsHandler:        pcf.coreData.EconomicsData(),
		EconomicsDataProvider: economicsDataProvider,
	}
	epochRewards, err := metachainEpochStart.NewRewardsCreatorProxy(argsEpochRewards)
	if err != nil {
		return nil, err
	}

	argsEpochValidatorInfo := metachainEpochStart.ArgsNewValidatorInfoCreator{
		ShardCoordinator: pcf.bootstrapComponents.ShardCoordinator(),
		MiniBlockStorage: miniBlockStorage,
		Hasher:           pcf.coreData.Hasher(),
		Marshalizer:      pcf.coreData.InternalMarshalizer(),
		DataPool:         pcf.data.Datapool(),
	}
	validatorInfoCreator, err := metachainEpochStart.NewValidatorInfoCreator(argsEpochValidatorInfo)
	if err != nil {
		return nil, err
	}

	accountsDb := make(map[state.AccountsDbIdentifier]state.AccountsAdapter)
	accountsDb[state.UserAccountsState] = pcf.state.AccountsAdapter()
	accountsDb[state.PeerAccountsState] = pcf.state.PeerAccounts()

	argumentsBaseProcessor := block.ArgBaseProcessor{
		CoreComponents:               pcf.coreData,
		DataComponents:               pcf.data,
		BootstrapComponents:          pcf.bootstrapComponents,
		StatusComponents:             pcf.statusComponents,
		Config:                       pcf.config,
		Version:                      pcf.version,
		AccountsDB:                   accountsDb,
		ForkDetector:                 forkDetector,
		NodesCoordinator:             pcf.nodesCoordinator,
		RequestHandler:               requestHandler,
		BlockChainHook:               vmFactory.BlockChainHookImpl(),
		TxCoordinator:                txCoordinator,
		EpochStartTrigger:            epochStartTrigger,
		HeaderValidator:              headerValidator,
		BootStorer:                   bootStorer,
		BlockTracker:                 blockTracker,
		FeeHandler:                   txFeeHandler,
		BlockSizeThrottler:           blockSizeThrottler,
		HistoryRepository:            pcf.historyRepo,
		EnableRoundsHandler:          pcf.coreData.EnableRoundsHandler(),
		VMContainersFactory:          vmFactory,
		VmContainer:                  vmContainer,
		GasHandler:                   gasHandler,
		ScheduledTxsExecutionHandler: scheduledTxsExecutionHandler,
		ProcessedMiniBlocksTracker:   processedMiniBlocksTracker,
		ReceiptsRepository:           receiptsRepository,
	}

	esdtOwnerAddress, err := pcf.coreData.AddressPubKeyConverter().Decode(pcf.systemSCConfig.ESDTSystemSCConfig.OwnerAddress)
	if err != nil {
		return nil, fmt.Errorf("%w while decoding systemSCConfig.ESDTSystemSCConfig.OwnerAddress "+
			"in processComponentsFactory.newMetaBlockProcessor", err)
	}

	argsEpochSystemSC := metachainEpochStart.ArgsNewEpochStartSystemSCProcessing{
		SystemVM:                systemVM,
		UserAccountsDB:          pcf.state.AccountsAdapter(),
		PeerAccountsDB:          pcf.state.PeerAccounts(),
		Marshalizer:             pcf.coreData.InternalMarshalizer(),
		StartRating:             pcf.coreData.RatingsData().StartRating(),
		ValidatorInfoCreator:    validatorStatisticsProcessor,
		EndOfEpochCallerAddress: vm.EndOfEpochAddress,
		StakingSCAddress:        vm.StakingSCAddress,
		ChanceComputer:          pcf.coreData.Rater(),
		EpochNotifier:           pcf.coreData.EpochNotifier(),
		GenesisNodesConfig:      pcf.coreData.GenesisNodesSetup(),
		MaxNodesEnableConfig:    enableEpochs.MaxNodesChangeEnableEpoch,
		StakingDataProvider:     stakingDataProvider,
		NodesConfigProvider:     pcf.nodesCoordinator,
		ShardCoordinator:        pcf.bootstrapComponents.ShardCoordinator(),
		ESDTOwnerAddressBytes:   esdtOwnerAddress,
		EnableEpochsHandler:     pcf.coreData.EnableEpochsHandler(),
	}
	epochStartSystemSCProcessor, err := metachainEpochStart.NewSystemSCProcessor(argsEpochSystemSC)
	if err != nil {
		return nil, err
	}

	arguments := block.ArgMetaProcessor{
		ArgBaseProcessor:             argumentsBaseProcessor,
		SCToProtocol:                 smartContractToProtocol,
		PendingMiniBlocksHandler:     pendingMiniBlocksHandler,
		EpochStartDataCreator:        epochStartDataCreator,
		EpochEconomics:               epochEconomics,
		EpochRewardsCreator:          epochRewards,
		EpochValidatorInfoCreator:    validatorInfoCreator,
		ValidatorStatisticsProcessor: validatorStatisticsProcessor,
		EpochSystemSCProcessor:       epochStartSystemSCProcessor,
	}

	metaProcessor, err := block.NewMetaProcessor(arguments)
	if err != nil {
		return nil, errors.New("could not create block processor: " + err.Error())
	}

	blockProcessorComponents := &blockProcessorAndVmFactories{
		blockProcessor:         metaProcessor,
		vmFactoryForTxSimulate: vmFactoryTxSimulator,
		vmFactoryForProcessing: vmFactory,
	}

	return blockProcessorComponents, nil
}

func (pcf *processComponentsFactory) createShardTxSimulatorProcessor(
	txSimulatorProcessorArgs *txsimulator.ArgsTxSimulator,
	scProcArgs smartContract.ArgsNewSmartContractProcessor,
	txProcArgs transaction.ArgsNewTxProcessor,
	esdtTransferParser vmcommon.ESDTTransferParser,
	arwenChangeLocker common.Locker,
	mapDNSAddresses map[string]struct{},
) (process.VirtualMachinesContainerFactory, error) {
	readOnlyAccountsDB, err := txsimulator.NewReadOnlyAccountsDB(pcf.state.AccountsAdapterAPI())
	if err != nil {
		return nil, err
	}

	interimProcFactory, err := shard.NewIntermediateProcessorsContainerFactory(
		pcf.bootstrapComponents.ShardCoordinator(),
		pcf.coreData.InternalMarshalizer(),
		pcf.coreData.Hasher(),
		pcf.coreData.AddressPubKeyConverter(),
		disabled.NewChainStorer(),
		pcf.data.Datapool(),
		&processDisabled.FeeHandler{},
	)
	if err != nil {
		return nil, err
	}

	builtInFuncFactory, err := pcf.createBuiltInFunctionContainer(readOnlyAccountsDB, mapDNSAddresses)
	if err != nil {
		return nil, err
	}

	smartContractStorageSimulate := pcf.config.SmartContractsStorageSimulate
	vmFactory, err := pcf.createVMFactoryShard(
		readOnlyAccountsDB,
		builtInFuncFactory.BuiltInFunctionContainer(),
		esdtTransferParser,
		arwenChangeLocker,
		smartContractStorageSimulate,
		builtInFuncFactory.NFTStorageHandler(),
		builtInFuncFactory.ESDTGlobalSettingsHandler(),
	)
	if err != nil {
		return nil, err
	}

	vmContainer, err := vmFactory.Create()
	if err != nil {
		return nil, err
	}

	scProcArgs.VmContainer = vmContainer

	interimProcContainer, err := interimProcFactory.Create()
	if err != nil {
		return nil, err
	}

	scForwarder, err := interimProcContainer.Get(dataBlock.SmartContractResultBlock)
	if err != nil {
		return nil, err
	}
	scProcArgs.ScrForwarder = scForwarder
	scProcArgs.BlockChainHook = vmFactory.BlockChainHookImpl()

	receiptTxInterim, err := interimProcContainer.Get(dataBlock.ReceiptBlock)
	if err != nil {
		return nil, err
	}
	txProcArgs.ReceiptForwarder = receiptTxInterim

	badTxInterim, err := interimProcContainer.Get(dataBlock.InvalidBlock)
	if err != nil {
		return nil, err
	}
	scProcArgs.BadTxForwarder = badTxInterim
	txProcArgs.BadTxForwarder = badTxInterim

	scProcArgs.TxFeeHandler = &processDisabled.FeeHandler{}
	txProcArgs.TxFeeHandler = &processDisabled.FeeHandler{}

	scProcArgs.AccountsDB = readOnlyAccountsDB
	scProcArgs.VMOutputCacher = txSimulatorProcessorArgs.VMOutputCacher
	scProcessor, err := smartContract.NewSmartContractProcessor(scProcArgs)
	if err != nil {
		return nil, err
	}
	txProcArgs.ScProcessor = scProcessor

	txProcArgs.Accounts = readOnlyAccountsDB

	txSimulatorProcessorArgs.TransactionProcessor, err = transaction.NewTxProcessor(txProcArgs)
	if err != nil {
		return nil, err
	}

	txSimulatorProcessorArgs.IntermediateProcContainer = interimProcContainer

	return vmFactory, nil
}

func (pcf *processComponentsFactory) createMetaTxSimulatorProcessor(
	txSimulatorProcessorArgs *txsimulator.ArgsTxSimulator,
	scProcArgs smartContract.ArgsNewSmartContractProcessor,
	txTypeHandler process.TxTypeHandler,
) (process.VirtualMachinesContainerFactory, error) {
	interimProcFactory, err := shard.NewIntermediateProcessorsContainerFactory(
		pcf.bootstrapComponents.ShardCoordinator(),
		pcf.coreData.InternalMarshalizer(),
		pcf.coreData.Hasher(),
		pcf.coreData.AddressPubKeyConverter(),
		disabled.NewChainStorer(),
		pcf.data.Datapool(),
		&processDisabled.FeeHandler{},
	)
	if err != nil {
		return nil, err
	}

	interimProcContainer, err := interimProcFactory.Create()
	if err != nil {
		return nil, err
	}

	scForwarder, err := interimProcContainer.Get(dataBlock.SmartContractResultBlock)
	if err != nil {
		return nil, err
	}
	scProcArgs.ScrForwarder = scForwarder

	badTxInterim, err := interimProcContainer.Get(dataBlock.InvalidBlock)
	if err != nil {
		return nil, err
	}
	scProcArgs.BadTxForwarder = badTxInterim
	scProcArgs.VMOutputCacher = txSimulatorProcessorArgs.VMOutputCacher

	scProcArgs.TxFeeHandler = &processDisabled.FeeHandler{}

	scProcArgs.VMOutputCacher = txSimulatorProcessorArgs.VMOutputCacher

	readOnlyAccountsDB, err := txsimulator.NewReadOnlyAccountsDB(pcf.state.AccountsAdapterAPI())
	if err != nil {
		return nil, err
	}

	builtInFuncFactory, err := pcf.createBuiltInFunctionContainer(readOnlyAccountsDB, make(map[string]struct{}))
	if err != nil {
		return nil, err
	}

	vmFactory, err := pcf.createVMFactoryMeta(
		readOnlyAccountsDB,
		builtInFuncFactory.BuiltInFunctionContainer(),
		pcf.config.SmartContractsStorageSimulate,
		builtInFuncFactory.NFTStorageHandler(),
		builtInFuncFactory.ESDTGlobalSettingsHandler(),
	)
	if err != nil {
		return nil, err
	}

	vmContainer, err := vmFactory.Create()
	if err != nil {
		return nil, err
	}

	scProcArgs.VmContainer = vmContainer
	scProcArgs.BlockChainHook = vmFactory.BlockChainHookImpl()

	scProcessor, err := smartContract.NewSmartContractProcessor(scProcArgs)
	if err != nil {
		return nil, err
	}

	argsNewMetaTx := transaction.ArgsNewMetaTxProcessor{
		Hasher:              pcf.coreData.Hasher(),
		Marshalizer:         pcf.coreData.InternalMarshalizer(),
		Accounts:            readOnlyAccountsDB,
		PubkeyConv:          pcf.coreData.AddressPubKeyConverter(),
		ShardCoordinator:    pcf.bootstrapComponents.ShardCoordinator(),
		ScProcessor:         scProcessor,
		TxTypeHandler:       txTypeHandler,
		EconomicsFee:        &processDisabled.FeeHandler{},
		EnableEpochsHandler: pcf.coreData.EnableEpochsHandler(),
	}

	txSimulatorProcessorArgs.TransactionProcessor, err = transaction.NewMetaTxProcessor(argsNewMetaTx)
	if err != nil {
		return nil, err
	}

	txSimulatorProcessorArgs.IntermediateProcContainer = interimProcContainer

	return vmFactory, nil
}

func (pcf *processComponentsFactory) createVMFactoryShard(
	accounts state.AccountsAdapter,
	builtInFuncs vmcommon.BuiltInFunctionContainer,
	esdtTransferParser vmcommon.ESDTTransferParser,
	arwenChangeLocker common.Locker,
	configSCStorage config.StorageConfig,
	nftStorageHandler vmcommon.SimpleESDTNFTStorageHandler,
	globalSettingsHandler vmcommon.ESDTGlobalSettingsHandler,
) (process.VirtualMachinesContainerFactory, error) {
	argsHook := hooks.ArgBlockChainHook{
		Accounts:              accounts,
		PubkeyConv:            pcf.coreData.AddressPubKeyConverter(),
		StorageService:        pcf.data.StorageService(),
		BlockChain:            pcf.data.Blockchain(),
		ShardCoordinator:      pcf.bootstrapComponents.ShardCoordinator(),
		Marshalizer:           pcf.coreData.InternalMarshalizer(),
		Uint64Converter:       pcf.coreData.Uint64ByteSliceConverter(),
		BuiltInFunctions:      builtInFuncs,
		DataPool:              pcf.data.Datapool(),
		CompiledSCPool:        pcf.data.Datapool().SmartContracts(),
		WorkingDir:            pcf.workingDir,
		NFTStorageHandler:     nftStorageHandler,
		GlobalSettingsHandler: globalSettingsHandler,
		EpochNotifier:         pcf.coreData.EpochNotifier(),
		EnableEpochsHandler:   pcf.coreData.EnableEpochsHandler(),
		NilCompiledSCStore:    false,
		ConfigSCStorage:       configSCStorage,
	}

	blockChainHookImpl, err := hooks.NewBlockChainHookImpl(argsHook)
	if err != nil {
		return nil, err
	}

	argsNewVMFactory := shard.ArgVMContainerFactory{
		BlockChainHook:      blockChainHookImpl,
		BuiltInFunctions:    argsHook.BuiltInFunctions,
		Config:              pcf.config.VirtualMachine.Execution,
		BlockGasLimit:       pcf.coreData.EconomicsData().MaxGasLimitPerBlock(pcf.bootstrapComponents.ShardCoordinator().SelfId()),
		GasSchedule:         pcf.gasSchedule,
		EpochNotifier:       pcf.coreData.EpochNotifier(),
		EnableEpochsHandler: pcf.coreData.EnableEpochsHandler(),
		ArwenChangeLocker:   arwenChangeLocker,
		ESDTTransferParser:  esdtTransferParser,
	}

	return shard.NewVMContainerFactory(argsNewVMFactory)
}

func (pcf *processComponentsFactory) createVMFactoryMeta(
	accounts state.AccountsAdapter,
	builtInFuncs vmcommon.BuiltInFunctionContainer,
	configSCStorage config.StorageConfig,
	nftStorageHandler vmcommon.SimpleESDTNFTStorageHandler,
	globalSettingsHandler vmcommon.ESDTGlobalSettingsHandler,
) (process.VirtualMachinesContainerFactory, error) {
	argsHook := hooks.ArgBlockChainHook{
		Accounts:              accounts,
		PubkeyConv:            pcf.coreData.AddressPubKeyConverter(),
		StorageService:        pcf.data.StorageService(),
		BlockChain:            pcf.data.Blockchain(),
		ShardCoordinator:      pcf.bootstrapComponents.ShardCoordinator(),
		Marshalizer:           pcf.coreData.InternalMarshalizer(),
		Uint64Converter:       pcf.coreData.Uint64ByteSliceConverter(),
		BuiltInFunctions:      builtInFuncs,
		DataPool:              pcf.data.Datapool(),
		CompiledSCPool:        pcf.data.Datapool().SmartContracts(),
		ConfigSCStorage:       configSCStorage,
		WorkingDir:            pcf.workingDir,
		NFTStorageHandler:     nftStorageHandler,
		GlobalSettingsHandler: globalSettingsHandler,
		EpochNotifier:         pcf.coreData.EpochNotifier(),
		EnableEpochsHandler:   pcf.coreData.EnableEpochsHandler(),
		NilCompiledSCStore:    false,
	}

	blockChainHookImpl, err := hooks.NewBlockChainHookImpl(argsHook)
	if err != nil {
		return nil, err
	}

	argsNewVMContainer := metachain.ArgsNewVMContainerFactory{
		BlockChainHook:      blockChainHookImpl,
		PubkeyConv:          argsHook.PubkeyConv,
		Economics:           pcf.coreData.EconomicsData(),
		MessageSignVerifier: pcf.crypto.MessageSignVerifier(),
		GasSchedule:         pcf.gasSchedule,
		NodesConfigProvider: pcf.coreData.GenesisNodesSetup(),
		Hasher:              pcf.coreData.Hasher(),
		Marshalizer:         pcf.coreData.InternalMarshalizer(),
		SystemSCConfig:      pcf.systemSCConfig,
		ValidatorAccountsDB: pcf.state.PeerAccounts(),
		ChanceComputer:      pcf.coreData.Rater(),
		ShardCoordinator:    pcf.bootstrapComponents.ShardCoordinator(),
		EnableEpochsHandler: pcf.coreData.EnableEpochsHandler(),
	}
	return metachain.NewVMContainerFactory(argsNewVMContainer)
}

func (pcf *processComponentsFactory) createBuiltInFunctionContainer(
	accounts state.AccountsAdapter,
	mapDNSAddresses map[string]struct{},
) (vmcommon.BuiltInFunctionFactory, error) {
	convertedAddresses, err := decodeAddresses(
		pcf.coreData.AddressPubKeyConverter(),
		pcf.config.BuiltInFunctions.AutomaticCrawlerAddresses,
	)
	if err != nil {
		return nil, err
	}

	argsBuiltIn := builtInFunctions.ArgsCreateBuiltInFunctionContainer{
<<<<<<< HEAD
		GasSchedule:               pcf.gasSchedule,
		MapDNSAddresses:           mapDNSAddresses,
		Marshalizer:               pcf.coreData.InternalMarshalizer(),
		Accounts:                  accounts,
		ShardCoordinator:          pcf.bootstrapComponents.ShardCoordinator(),
		EpochNotifier:             pcf.coreData.EpochNotifier(),
		EnableEpochsHandler:       pcf.coreData.EnableEpochsHandler(),
		AutomaticCrawlerAddress:   convertedAddress,
		MaxNumNodesInTransferRole: pcf.config.BuiltInFunctions.MaxNumAddressesInTransferRole,
=======
		GasSchedule:                              pcf.gasSchedule,
		MapDNSAddresses:                          mapDNSAddresses,
		Marshalizer:                              pcf.coreData.InternalMarshalizer(),
		Accounts:                                 accounts,
		ShardCoordinator:                         pcf.bootstrapComponents.ShardCoordinator(),
		EpochNotifier:                            pcf.epochNotifier,
		ESDTMultiTransferEnableEpoch:             pcf.epochConfig.EnableEpochs.ESDTMultiTransferEnableEpoch,
		ESDTTransferRoleEnableEpoch:              pcf.epochConfig.EnableEpochs.ESDTTransferRoleEnableEpoch,
		GlobalMintBurnDisableEpoch:               pcf.epochConfig.EnableEpochs.GlobalMintBurnDisableEpoch,
		ESDTTransferMetaEnableEpoch:              pcf.epochConfig.EnableEpochs.BuiltInFunctionOnMetaEnableEpoch,
		OptimizeNFTStoreEnableEpoch:              pcf.epochConfig.EnableEpochs.OptimizeNFTStoreEnableEpoch,
		CheckCorrectTokenIDEnableEpoch:           pcf.epochConfig.EnableEpochs.CheckCorrectTokenIDForTransferRoleEnableEpoch,
		CheckFunctionArgumentEnableEpoch:         pcf.epochConfig.EnableEpochs.CheckFunctionArgumentEnableEpoch,
		ESDTMetadataContinuousCleanupEnableEpoch: pcf.epochConfig.EnableEpochs.ESDTMetadataContinuousCleanupEnableEpoch,
		AutomaticCrawlerAddresses:                convertedAddresses,
		MaxNumNodesInTransferRole:                pcf.config.BuiltInFunctions.MaxNumAddressesInTransferRole,
>>>>>>> efc64177
	}

	return builtInFunctions.CreateBuiltInFunctionsFactory(argsBuiltIn)
}<|MERGE_RESOLUTION|>--- conflicted
+++ resolved
@@ -1165,7 +1165,6 @@
 	}
 
 	argsBuiltIn := builtInFunctions.ArgsCreateBuiltInFunctionContainer{
-<<<<<<< HEAD
 		GasSchedule:               pcf.gasSchedule,
 		MapDNSAddresses:           mapDNSAddresses,
 		Marshalizer:               pcf.coreData.InternalMarshalizer(),
@@ -1173,26 +1172,8 @@
 		ShardCoordinator:          pcf.bootstrapComponents.ShardCoordinator(),
 		EpochNotifier:             pcf.coreData.EpochNotifier(),
 		EnableEpochsHandler:       pcf.coreData.EnableEpochsHandler(),
-		AutomaticCrawlerAddress:   convertedAddress,
+		AutomaticCrawlerAddresses:                convertedAddresses,
 		MaxNumNodesInTransferRole: pcf.config.BuiltInFunctions.MaxNumAddressesInTransferRole,
-=======
-		GasSchedule:                              pcf.gasSchedule,
-		MapDNSAddresses:                          mapDNSAddresses,
-		Marshalizer:                              pcf.coreData.InternalMarshalizer(),
-		Accounts:                                 accounts,
-		ShardCoordinator:                         pcf.bootstrapComponents.ShardCoordinator(),
-		EpochNotifier:                            pcf.epochNotifier,
-		ESDTMultiTransferEnableEpoch:             pcf.epochConfig.EnableEpochs.ESDTMultiTransferEnableEpoch,
-		ESDTTransferRoleEnableEpoch:              pcf.epochConfig.EnableEpochs.ESDTTransferRoleEnableEpoch,
-		GlobalMintBurnDisableEpoch:               pcf.epochConfig.EnableEpochs.GlobalMintBurnDisableEpoch,
-		ESDTTransferMetaEnableEpoch:              pcf.epochConfig.EnableEpochs.BuiltInFunctionOnMetaEnableEpoch,
-		OptimizeNFTStoreEnableEpoch:              pcf.epochConfig.EnableEpochs.OptimizeNFTStoreEnableEpoch,
-		CheckCorrectTokenIDEnableEpoch:           pcf.epochConfig.EnableEpochs.CheckCorrectTokenIDForTransferRoleEnableEpoch,
-		CheckFunctionArgumentEnableEpoch:         pcf.epochConfig.EnableEpochs.CheckFunctionArgumentEnableEpoch,
-		ESDTMetadataContinuousCleanupEnableEpoch: pcf.epochConfig.EnableEpochs.ESDTMetadataContinuousCleanupEnableEpoch,
-		AutomaticCrawlerAddresses:                convertedAddresses,
-		MaxNumNodesInTransferRole:                pcf.config.BuiltInFunctions.MaxNumAddressesInTransferRole,
->>>>>>> efc64177
 	}
 
 	return builtInFunctions.CreateBuiltInFunctionsFactory(argsBuiltIn)
