package factory

import (
	"errors"
	"fmt"

	"github.com/ElrondNetwork/elrond-go-core/core"
	dataBlock "github.com/ElrondNetwork/elrond-go-core/data/block"
	"github.com/ElrondNetwork/elrond-go/common"
	"github.com/ElrondNetwork/elrond-go/config"
	"github.com/ElrondNetwork/elrond-go/dataRetriever"
	"github.com/ElrondNetwork/elrond-go/epochStart"
	"github.com/ElrondNetwork/elrond-go/epochStart/bootstrap/disabled"
	metachainEpochStart "github.com/ElrondNetwork/elrond-go/epochStart/metachain"
	"github.com/ElrondNetwork/elrond-go/genesis"
	processDisabled "github.com/ElrondNetwork/elrond-go/genesis/process/disabled"
	"github.com/ElrondNetwork/elrond-go/process"
	"github.com/ElrondNetwork/elrond-go/process/block"
	"github.com/ElrondNetwork/elrond-go/process/block/postprocess"
	"github.com/ElrondNetwork/elrond-go/process/block/preprocess"
	"github.com/ElrondNetwork/elrond-go/process/coordinator"
	"github.com/ElrondNetwork/elrond-go/process/factory"
	"github.com/ElrondNetwork/elrond-go/process/factory/metachain"
	"github.com/ElrondNetwork/elrond-go/process/factory/shard"
	"github.com/ElrondNetwork/elrond-go/process/rewardTransaction"
	"github.com/ElrondNetwork/elrond-go/process/scToProtocol"
	"github.com/ElrondNetwork/elrond-go/process/smartContract"
	"github.com/ElrondNetwork/elrond-go/process/smartContract/builtInFunctions"
	"github.com/ElrondNetwork/elrond-go/process/smartContract/hooks"
	"github.com/ElrondNetwork/elrond-go/process/throttle"
	"github.com/ElrondNetwork/elrond-go/process/transaction"
	"github.com/ElrondNetwork/elrond-go/process/txsimulator"
	"github.com/ElrondNetwork/elrond-go/state"
	"github.com/ElrondNetwork/elrond-go/storage/txcache"
	"github.com/ElrondNetwork/elrond-go/vm"
	vmcommon "github.com/ElrondNetwork/elrond-vm-common"
	vmcommonBuiltInFunctions "github.com/ElrondNetwork/elrond-vm-common/builtInFunctions"
	"github.com/ElrondNetwork/elrond-vm-common/parsers"
)

func (pcf *processComponentsFactory) newBlockProcessor(
	requestHandler process.RequestHandler,
	forkDetector process.ForkDetector,
	epochStartTrigger epochStart.TriggerHandler,
	bootStorer process.BootStorer,
	validatorStatisticsProcessor process.ValidatorStatisticsProcessor,
	headerValidator process.HeaderConstructionValidator,
	blockTracker process.BlockTracker,
	pendingMiniBlocksHandler process.PendingMiniBlocksHandler,
	txSimulatorProcessorArgs *txsimulator.ArgsTxSimulator,
	arwenChangeLocker common.Locker,
<<<<<<< HEAD
	scheduledTxsExecutionHandler process.ScheduledTxsExecutionHandler,
) (process.BlockProcessor, error) {
=======
) (process.BlockProcessor, process.VirtualMachinesContainerFactory, error) {
>>>>>>> d4d85d2a
	if pcf.bootstrapComponents.ShardCoordinator().SelfId() < pcf.bootstrapComponents.ShardCoordinator().NumberOfShards() {
		return pcf.newShardBlockProcessor(
			requestHandler,
			forkDetector,
			epochStartTrigger,
			bootStorer,
			headerValidator,
			blockTracker,
			pcf.smartContractParser,
			txSimulatorProcessorArgs,
			arwenChangeLocker,
			scheduledTxsExecutionHandler,
		)
	}
	if pcf.bootstrapComponents.ShardCoordinator().SelfId() == core.MetachainShardId {
		return pcf.newMetaBlockProcessor(
			requestHandler,
			forkDetector,
			validatorStatisticsProcessor,
			epochStartTrigger,
			bootStorer,
			headerValidator,
			blockTracker,
			pendingMiniBlocksHandler,
			txSimulatorProcessorArgs,
			arwenChangeLocker,
			scheduledTxsExecutionHandler,
		)
	}

	return nil, nil, errors.New("could not create block processor")
}

func (pcf *processComponentsFactory) newShardBlockProcessor(
	requestHandler process.RequestHandler,
	forkDetector process.ForkDetector,
	epochStartTrigger process.EpochStartTriggerHandler,
	bootStorer process.BootStorer,
	headerValidator process.HeaderConstructionValidator,
	blockTracker process.BlockTracker,
	smartContractParser genesis.InitialSmartContractParser,
	txSimulatorProcessorArgs *txsimulator.ArgsTxSimulator,
	arwenChangeLocker common.Locker,
<<<<<<< HEAD
	scheduledTxsExecutionHandler process.ScheduledTxsExecutionHandler,
) (process.BlockProcessor, error) {
=======
) (process.BlockProcessor, process.VirtualMachinesContainerFactory, error) {
>>>>>>> d4d85d2a
	argsParser := smartContract.NewArgumentParser()

	esdtTransferParser, err := parsers.NewESDTTransferParser(pcf.coreData.InternalMarshalizer())
	if err != nil {
		return nil, nil, err
	}

	mapDNSAddresses, err := smartContractParser.GetDeployedSCAddresses(genesis.DNSType)
	if err != nil {
		return nil, nil, err
	}

	builtInFuncs, err := pcf.createBuiltInFunctionContainer(pcf.state.AccountsAdapter(), mapDNSAddresses)
	if err != nil {
		return nil, nil, err
	}

	log.Debug("blockProcessorCreator: enable epoch for sc deploy", "epoch", pcf.epochConfig.EnableEpochs.SCDeployEnableEpoch)
	log.Debug("blockProcessorCreator: enable epoch for ahead of time gas usage", "epoch", pcf.epochConfig.EnableEpochs.AheadOfTimeGasUsageEnableEpoch)
	log.Debug("blockProcessorCreator: enable epoch for repair callback", "epoch", pcf.epochConfig.EnableEpochs.RepairCallbackEnableEpoch)

	vmFactory, err := pcf.createVMFactoryShard(pcf.state.AccountsAdapter(), builtInFuncs, esdtTransferParser, arwenChangeLocker, pcf.config.SmartContractsStorage)
	if err != nil {
		return nil, nil, err
	}

	vmContainer, err := vmFactory.Create()
	if err != nil {
		return nil, nil, err
	}

	err = vmcommonBuiltInFunctions.SetPayableHandler(builtInFuncs, vmFactory.BlockChainHookImpl())
	if err != nil {
		return nil, nil, err
	}

	interimProcFactory, err := shard.NewIntermediateProcessorsContainerFactory(
		pcf.bootstrapComponents.ShardCoordinator(),
		pcf.coreData.InternalMarshalizer(),
		pcf.coreData.Hasher(),
		pcf.coreData.AddressPubKeyConverter(),
		pcf.data.StorageService(),
		pcf.data.Datapool(),
		pcf.coreData.EconomicsData(),
	)
	if err != nil {
		return nil, nil, err
	}

	interimProcContainer, err := interimProcFactory.Create()
	if err != nil {
		return nil, nil, err
	}

	scForwarder, err := interimProcContainer.Get(dataBlock.SmartContractResultBlock)
	if err != nil {
		return nil, nil, err
	}

	receiptTxInterim, err := interimProcContainer.Get(dataBlock.ReceiptBlock)
	if err != nil {
		return nil, nil, err
	}

	badTxInterim, err := interimProcContainer.Get(dataBlock.InvalidBlock)
	if err != nil {
		return nil, nil, err
	}

	argsTxTypeHandler := coordinator.ArgNewTxTypeHandler{
		PubkeyConverter:        pcf.coreData.AddressPubKeyConverter(),
		ShardCoordinator:       pcf.bootstrapComponents.ShardCoordinator(),
		BuiltInFunctions:       builtInFuncs,
		ArgumentParser:         parsers.NewCallArgsParser(),
		EpochNotifier:          pcf.coreData.EpochNotifier(),
		RelayedTxV2EnableEpoch: pcf.epochConfig.EnableEpochs.RelayedTransactionsV2EnableEpoch,
		ESDTTransferParser:     esdtTransferParser,
	}
	txTypeHandler, err := coordinator.NewTxTypeHandler(argsTxTypeHandler)
	if err != nil {
		return nil, nil, err
	}

	gasHandler, err := preprocess.NewGasComputation(
		pcf.coreData.EconomicsData(),
		txTypeHandler,
		pcf.coreData.EpochNotifier(),
		pcf.epochConfig.EnableEpochs.SCDeployEnableEpoch,
	)
	if err != nil {
		return nil, nil, err
	}

	txFeeHandler, err := postprocess.NewFeeAccumulator()
	if err != nil {
		return nil, nil, err
	}

	enableEpochs := pcf.epochConfig.EnableEpochs

	argsNewScProcessor := smartContract.ArgsNewSmartContractProcessor{
		VmContainer:         vmContainer,
		ArgsParser:          argsParser,
		Hasher:              pcf.coreData.Hasher(),
		Marshalizer:         pcf.coreData.InternalMarshalizer(),
		AccountsDB:          pcf.state.AccountsAdapter(),
		BlockChainHook:      vmFactory.BlockChainHookImpl(),
		PubkeyConv:          pcf.coreData.AddressPubKeyConverter(),
		ShardCoordinator:    pcf.bootstrapComponents.ShardCoordinator(),
		ScrForwarder:        scForwarder,
		TxFeeHandler:        txFeeHandler,
		EconomicsFee:        pcf.coreData.EconomicsData(),
		GasHandler:          gasHandler,
		GasSchedule:         pcf.gasSchedule,
		TxLogsProcessor:     pcf.txLogsProcessor,
		TxTypeHandler:       txTypeHandler,
		IsGenesisProcessing: false,
		BadTxForwarder:      badTxInterim,
		EpochNotifier:       pcf.epochNotifier,
		VMOutputCacher:      txcache.NewDisabledCache(),
		ArwenChangeLocker:   arwenChangeLocker,
		EnableEpochs:        enableEpochs,
	}
	scProcessor, err := smartContract.NewSmartContractProcessor(argsNewScProcessor)
	if err != nil {
		return nil, nil, err
	}

	rewardsTxProcessor, err := rewardTransaction.NewRewardTxProcessor(
		pcf.state.AccountsAdapter(),
		pcf.coreData.AddressPubKeyConverter(),
		pcf.bootstrapComponents.ShardCoordinator(),
	)
	if err != nil {
		return nil, nil, err
	}

	argsNewTxProcessor := transaction.ArgsNewTxProcessor{
		Accounts:                       pcf.state.AccountsAdapter(),
		Hasher:                         pcf.coreData.Hasher(),
		PubkeyConv:                     pcf.coreData.AddressPubKeyConverter(),
		Marshalizer:                    pcf.coreData.InternalMarshalizer(),
		SignMarshalizer:                pcf.coreData.TxMarshalizer(),
		ShardCoordinator:               pcf.bootstrapComponents.ShardCoordinator(),
		ScProcessor:                    scProcessor,
		TxFeeHandler:                   txFeeHandler,
		TxTypeHandler:                  txTypeHandler,
		EconomicsFee:                   pcf.coreData.EconomicsData(),
		ReceiptForwarder:               receiptTxInterim,
		BadTxForwarder:                 badTxInterim,
		ArgsParser:                     argsParser,
		ScrForwarder:                   scForwarder,
		RelayedTxEnableEpoch:           enableEpochs.RelayedTransactionsEnableEpoch,
		PenalizedTooMuchGasEnableEpoch: enableEpochs.PenalizedTooMuchGasEnableEpoch,
		MetaProtectionEnableEpoch:      enableEpochs.MetaProtectionEnableEpoch,
		EpochNotifier:                  pcf.epochNotifier,
		RelayedTxV2EnableEpoch:         enableEpochs.RelayedTransactionsV2EnableEpoch,
	}
	transactionProcessor, err := transaction.NewTxProcessor(argsNewTxProcessor)
	if err != nil {
		return nil, nil, errors.New("could not create transaction statisticsProcessor: " + err.Error())
	}

<<<<<<< HEAD
	scheduledTxsExecutionHandler.SetTransactionProcessor(transactionProcessor)

	err = pcf.createShardTxSimulatorProcessor(txSimulatorProcessorArgs, argsNewScProcessor, argsNewTxProcessor)
=======
	vmContainerTxSimulator, err := pcf.createShardTxSimulatorProcessor(txSimulatorProcessorArgs, argsNewScProcessor, argsNewTxProcessor, esdtTransferParser, arwenChangeLocker, mapDNSAddresses)
>>>>>>> d4d85d2a
	if err != nil {
		return nil, nil, err
	}

	blockSizeThrottler, err := throttle.NewBlockSizeThrottle(
		pcf.config.BlockSizeThrottleConfig.MinSizeInBytes,
		pcf.config.BlockSizeThrottleConfig.MaxSizeInBytes,
	)
	if err != nil {
		return nil, nil, err
	}

	blockSizeComputationHandler, err := preprocess.NewBlockSizeComputation(
		pcf.coreData.InternalMarshalizer(),
		blockSizeThrottler,
		pcf.config.BlockSizeThrottleConfig.MaxSizeInBytes,
	)
	if err != nil {
		return nil, nil, err
	}

	balanceComputationHandler, err := preprocess.NewBalanceComputation()
	if err != nil {
		return nil, nil, err
	}

	preProcFactory, err := shard.NewPreProcessorsContainerFactory(
		pcf.bootstrapComponents.ShardCoordinator(),
		pcf.data.StorageService(),
		pcf.coreData.InternalMarshalizer(),
		pcf.coreData.Hasher(),
		pcf.data.Datapool(),
		pcf.coreData.AddressPubKeyConverter(),
		pcf.state.AccountsAdapter(),
		requestHandler,
		transactionProcessor,
		scProcessor,
		scProcessor,
		rewardsTxProcessor,
		pcf.coreData.EconomicsData(),
		gasHandler,
		blockTracker,
		blockSizeComputationHandler,
		balanceComputationHandler,
		pcf.epochNotifier,
		enableEpochs.OptimizeGasUsedInCrossMiniBlocksEnableEpoch,
		enableEpochs.ScheduledMiniBlocksEnableEpoch,
		txTypeHandler,
		scheduledTxsExecutionHandler,
	)
	if err != nil {
		return nil, nil, err
	}

	preProcContainer, err := preProcFactory.Create()
	if err != nil {
		return nil, nil, err
	}

	argsTransactionCoordinator := coordinator.ArgTransactionCoordinator{
		Hasher:                            pcf.coreData.Hasher(),
		Marshalizer:                       pcf.coreData.InternalMarshalizer(),
		ShardCoordinator:                  pcf.bootstrapComponents.ShardCoordinator(),
		Accounts:                          pcf.state.AccountsAdapter(),
		MiniBlockPool:                     pcf.data.Datapool().MiniBlocks(),
		RequestHandler:                    requestHandler,
		PreProcessors:                     preProcContainer,
		InterProcessors:                   interimProcContainer,
		GasHandler:                        gasHandler,
		FeeHandler:                        txFeeHandler,
		BlockSizeComputation:              blockSizeComputationHandler,
		BalanceComputation:                balanceComputationHandler,
		EconomicsFee:                      pcf.coreData.EconomicsData(),
		TxTypeHandler:                     txTypeHandler,
		BlockGasAndFeesReCheckEnableEpoch: pcf.epochConfig.EnableEpochs.BlockGasAndFeesReCheckEnableEpoch,
		TransactionsLogProcessor:          pcf.txLogsProcessor,
	}
	txCoordinator, err := coordinator.NewTransactionCoordinator(argsTransactionCoordinator)
	if err != nil {
		return nil, nil, err
	}

	scheduledTxsExecutionHandler.SetTransactionCoordinator(txCoordinator)

	accountsDb := make(map[state.AccountsDbIdentifier]state.AccountsAdapter)
	accountsDb[state.UserAccountsState] = pcf.state.AccountsAdapter()

	argumentsBaseProcessor := block.ArgBaseProcessor{
		CoreComponents:                 pcf.coreData,
		DataComponents:                 pcf.data,
		BootstrapComponents:            pcf.bootstrapComponents,
		StatusComponents:               pcf.statusComponents,
		Config:                         pcf.config,
		Version:                        pcf.version,
		AccountsDB:                     accountsDb,
		ForkDetector:                   forkDetector,
		NodesCoordinator:               pcf.nodesCoordinator,
		RequestHandler:                 requestHandler,
		BlockChainHook:                 vmFactory.BlockChainHookImpl(),
		TxCoordinator:                  txCoordinator,
		EpochStartTrigger:              epochStartTrigger,
		HeaderValidator:                headerValidator,
		BootStorer:                     bootStorer,
		BlockTracker:                   blockTracker,
		FeeHandler:                     txFeeHandler,
		BlockSizeThrottler:             blockSizeThrottler,
		HistoryRepository:              pcf.historyRepo,
		EpochNotifier:                  pcf.epochNotifier,
		VMContainersFactory:            vmFactory,
		VmContainer:                    vmContainer,
		GasHandler:                     gasHandler,
		ScheduledTxsExecutionHandler:   scheduledTxsExecutionHandler,
		ScheduledMiniBlocksEnableEpoch: enableEpochs.ScheduledMiniBlocksEnableEpoch,
	}
	arguments := block.ArgShardProcessor{
		ArgBaseProcessor: argumentsBaseProcessor,
	}

	blockProcessor, err := block.NewShardProcessor(arguments)
	if err != nil {
		return nil, nil, errors.New("could not create block statisticsProcessor: " + err.Error())
	}

	return blockProcessor, vmContainerTxSimulator, nil
}

func (pcf *processComponentsFactory) newMetaBlockProcessor(
	requestHandler process.RequestHandler,
	forkDetector process.ForkDetector,
	validatorStatisticsProcessor process.ValidatorStatisticsProcessor,
	epochStartTrigger process.EpochStartTriggerHandler,
	bootStorer process.BootStorer,
	headerValidator process.HeaderConstructionValidator,
	blockTracker process.BlockTracker,
	pendingMiniBlocksHandler process.PendingMiniBlocksHandler,
	txSimulatorProcessorArgs *txsimulator.ArgsTxSimulator,
	arwenChangeLocker common.Locker,
<<<<<<< HEAD
	scheduledTxsExecutionHandler process.ScheduledTxsExecutionHandler,
) (process.BlockProcessor, error) {

	argsBuiltIn := builtInFunctions.ArgsCreateBuiltInFunctionContainer{
		GasSchedule:                          pcf.gasSchedule,
		MapDNSAddresses:                      make(map[string]struct{}), // no dns for meta
		Marshalizer:                          pcf.coreData.InternalMarshalizer(),
		Accounts:                             pcf.state.AccountsAdapter(),
		ShardCoordinator:                     pcf.bootstrapComponents.ShardCoordinator(),
		EpochNotifier:                        pcf.epochNotifier,
		ESDTMultiTransferEnableEpoch:         pcf.epochConfig.EnableEpochs.ESDTMultiTransferEnableEpoch,
		ESDTTransferRoleEnableEpoch:          pcf.epochConfig.EnableEpochs.ESDTTransferRoleEnableEpoch,
		GlobalMintBurnDisableEpoch:           pcf.epochConfig.EnableEpochs.GlobalMintBurnDisableEpoch,
		ESDTTransferMetaEnableEpoch:          pcf.epochConfig.EnableEpochs.BuiltInFunctionOnMetaEnableEpoch,
		ESDTNFTCreateOnMultiShardEnableEpoch: pcf.epochConfig.EnableEpochs.ESDTNFTCreateOnMultiShardEnableEpoch,
	}
	builtInFuncs, err := builtInFunctions.CreateBuiltInFunctionContainer(argsBuiltIn)
=======
) (process.BlockProcessor, process.VirtualMachinesContainerFactory, error) {
	builtInFuncs, err := pcf.createBuiltInFunctionContainer(pcf.state.AccountsAdapter(), make(map[string]struct{}))
>>>>>>> d4d85d2a
	if err != nil {
		return nil, nil, err
	}

	argsParser := smartContract.NewArgumentParser()

	vmFactory, err := pcf.createVMFactoryMeta(pcf.state.AccountsAdapter(), builtInFuncs, pcf.config.SmartContractsStorage)
	if err != nil {
		return nil, nil, err
	}

	vmContainer, err := vmFactory.Create()
	if err != nil {
		return nil, nil, err
	}

	interimProcFactory, err := metachain.NewIntermediateProcessorsContainerFactory(
		pcf.bootstrapComponents.ShardCoordinator(),
		pcf.coreData.InternalMarshalizer(),
		pcf.coreData.Hasher(),
		pcf.coreData.AddressPubKeyConverter(),
		pcf.data.StorageService(),
		pcf.data.Datapool(),
		pcf.coreData.EconomicsData(),
	)
	if err != nil {
		return nil, nil, err
	}

	interimProcContainer, err := interimProcFactory.Create()
	if err != nil {
		return nil, nil, err
	}

	scForwarder, err := interimProcContainer.Get(dataBlock.SmartContractResultBlock)
	if err != nil {
		return nil, nil, err
	}

	badTxForwarder, err := interimProcContainer.Get(dataBlock.InvalidBlock)
	if err != nil {
		return nil, nil, err
	}

	esdtTransferParser, err := parsers.NewESDTTransferParser(pcf.coreData.InternalMarshalizer())
	if err != nil {
		return nil, nil, err
	}

	argsTxTypeHandler := coordinator.ArgNewTxTypeHandler{
		PubkeyConverter:        pcf.coreData.AddressPubKeyConverter(),
		ShardCoordinator:       pcf.bootstrapComponents.ShardCoordinator(),
		BuiltInFunctions:       builtInFuncs,
		ArgumentParser:         parsers.NewCallArgsParser(),
		EpochNotifier:          pcf.coreData.EpochNotifier(),
		RelayedTxV2EnableEpoch: pcf.epochConfig.EnableEpochs.RelayedTransactionsV2EnableEpoch,
		ESDTTransferParser:     esdtTransferParser,
	}
	txTypeHandler, err := coordinator.NewTxTypeHandler(argsTxTypeHandler)
	if err != nil {
		return nil, nil, err
	}

	gasHandler, err := preprocess.NewGasComputation(
		pcf.coreData.EconomicsData(),
		txTypeHandler,
		pcf.epochNotifier,
		pcf.epochConfig.EnableEpochs.SCDeployEnableEpoch,
	)
	if err != nil {
		return nil, nil, err
	}

	txFeeHandler, err := postprocess.NewFeeAccumulator()
	if err != nil {
		return nil, nil, err
	}

	enableEpochs := pcf.epochConfig.EnableEpochs
	argsNewScProcessor := smartContract.ArgsNewSmartContractProcessor{
		VmContainer:         vmContainer,
		ArgsParser:          argsParser,
		Hasher:              pcf.coreData.Hasher(),
		Marshalizer:         pcf.coreData.InternalMarshalizer(),
		AccountsDB:          pcf.state.AccountsAdapter(),
		BlockChainHook:      vmFactory.BlockChainHookImpl(),
		PubkeyConv:          pcf.coreData.AddressPubKeyConverter(),
		ShardCoordinator:    pcf.bootstrapComponents.ShardCoordinator(),
		ScrForwarder:        scForwarder,
		TxFeeHandler:        txFeeHandler,
		EconomicsFee:        pcf.coreData.EconomicsData(),
		TxTypeHandler:       txTypeHandler,
		GasHandler:          gasHandler,
		GasSchedule:         pcf.gasSchedule,
		TxLogsProcessor:     pcf.txLogsProcessor,
		IsGenesisProcessing: false,
		BadTxForwarder:      badTxForwarder,
		EpochNotifier:       pcf.epochNotifier,
		VMOutputCacher:      txcache.NewDisabledCache(),
		ArwenChangeLocker:   arwenChangeLocker,
		EnableEpochs:        enableEpochs,
	}
	scProcessor, err := smartContract.NewSmartContractProcessor(argsNewScProcessor)
	if err != nil {
		return nil, nil, err
	}

	argsNewMetaTxProcessor := transaction.ArgsNewMetaTxProcessor{
		Hasher:                                pcf.coreData.Hasher(),
		Marshalizer:                           pcf.coreData.InternalMarshalizer(),
		Accounts:                              pcf.state.AccountsAdapter(),
		PubkeyConv:                            pcf.coreData.AddressPubKeyConverter(),
		ShardCoordinator:                      pcf.bootstrapComponents.ShardCoordinator(),
		ScProcessor:                           scProcessor,
		TxTypeHandler:                         txTypeHandler,
		EconomicsFee:                          pcf.coreData.EconomicsData(),
		ESDTEnableEpoch:                       pcf.epochConfig.EnableEpochs.ESDTEnableEpoch,
		BuiltInFunctionOnMetachainEnableEpoch: pcf.epochConfig.EnableEpochs.BuiltInFunctionOnMetaEnableEpoch,
		EpochNotifier:                         pcf.epochNotifier,
	}

	transactionProcessor, err := transaction.NewMetaTxProcessor(argsNewMetaTxProcessor)
	if err != nil {
		return nil, nil, errors.New("could not create transaction processor: " + err.Error())
	}

<<<<<<< HEAD
	scheduledTxsExecutionHandler.SetTransactionProcessor(transactionProcessor)

	err = pcf.createMetaTxSimulatorProcessor(txSimulatorProcessorArgs, argsNewScProcessor, txTypeHandler)
=======
	vmFactoryTxSimulator, err := pcf.createMetaTxSimulatorProcessor(txSimulatorProcessorArgs, argsNewScProcessor, txTypeHandler)
>>>>>>> d4d85d2a
	if err != nil {
		return nil, nil, err
	}

	blockSizeThrottler, err := throttle.NewBlockSizeThrottle(pcf.config.BlockSizeThrottleConfig.MinSizeInBytes, pcf.config.BlockSizeThrottleConfig.MaxSizeInBytes)
	if err != nil {
		return nil, nil, err
	}

	blockSizeComputationHandler, err := preprocess.NewBlockSizeComputation(
		pcf.coreData.InternalMarshalizer(),
		blockSizeThrottler,
		pcf.config.BlockSizeThrottleConfig.MaxSizeInBytes,
	)
	if err != nil {
		return nil, nil, err
	}

	balanceComputationHandler, err := preprocess.NewBalanceComputation()
	if err != nil {
		return nil, nil, err
	}

	preProcFactory, err := metachain.NewPreProcessorsContainerFactory(
		pcf.bootstrapComponents.ShardCoordinator(),
		pcf.data.StorageService(),
		pcf.coreData.InternalMarshalizer(),
		pcf.coreData.Hasher(),
		pcf.data.Datapool(),
		pcf.state.AccountsAdapter(),
		requestHandler,
		transactionProcessor,
		scProcessor,
		pcf.coreData.EconomicsData(),
		gasHandler,
		blockTracker,
		pcf.coreData.AddressPubKeyConverter(),
		blockSizeComputationHandler,
		balanceComputationHandler,
		pcf.epochNotifier,
		enableEpochs.OptimizeGasUsedInCrossMiniBlocksEnableEpoch,
		enableEpochs.ScheduledMiniBlocksEnableEpoch,
		txTypeHandler,
		scheduledTxsExecutionHandler,
	)
	if err != nil {
		return nil, nil, err
	}

	preProcContainer, err := preProcFactory.Create()
	if err != nil {
		return nil, nil, err
	}

	argsTransactionCoordinator := coordinator.ArgTransactionCoordinator{
		Hasher:                            pcf.coreData.Hasher(),
		Marshalizer:                       pcf.coreData.InternalMarshalizer(),
		ShardCoordinator:                  pcf.bootstrapComponents.ShardCoordinator(),
		Accounts:                          pcf.state.AccountsAdapter(),
		MiniBlockPool:                     pcf.data.Datapool().MiniBlocks(),
		RequestHandler:                    requestHandler,
		PreProcessors:                     preProcContainer,
		InterProcessors:                   interimProcContainer,
		GasHandler:                        gasHandler,
		FeeHandler:                        txFeeHandler,
		BlockSizeComputation:              blockSizeComputationHandler,
		BalanceComputation:                balanceComputationHandler,
		EconomicsFee:                      pcf.coreData.EconomicsData(),
		TxTypeHandler:                     txTypeHandler,
		BlockGasAndFeesReCheckEnableEpoch: enableEpochs.BlockGasAndFeesReCheckEnableEpoch,
		TransactionsLogProcessor:          pcf.txLogsProcessor,
	}
	txCoordinator, err := coordinator.NewTransactionCoordinator(argsTransactionCoordinator)
	if err != nil {
		return nil, nil, err
	}

	scheduledTxsExecutionHandler.SetTransactionCoordinator(txCoordinator)

	argsStaking := scToProtocol.ArgStakingToPeer{
		PubkeyConv:       pcf.coreData.ValidatorPubKeyConverter(),
		Hasher:           pcf.coreData.Hasher(),
		Marshalizer:      pcf.coreData.InternalMarshalizer(),
		PeerState:        pcf.state.PeerAccounts(),
		BaseState:        pcf.state.AccountsAdapter(),
		ArgParser:        argsParser,
		CurrTxs:          pcf.data.Datapool().CurrentBlockTxs(),
		RatingsData:      pcf.coreData.RatingsData(),
		EpochNotifier:    pcf.coreData.EpochNotifier(),
		StakeEnableEpoch: pcf.epochConfig.EnableEpochs.StakeEnableEpoch,
	}
	smartContractToProtocol, err := scToProtocol.NewStakingToPeer(argsStaking)
	if err != nil {
		return nil, nil, err
	}

	genesisHdr := pcf.data.Blockchain().GetGenesisHeader()
	argsEpochStartData := metachainEpochStart.ArgsNewEpochStartData{
		Marshalizer:       pcf.coreData.InternalMarshalizer(),
		Hasher:            pcf.coreData.Hasher(),
		Store:             pcf.data.StorageService(),
		DataPool:          pcf.data.Datapool(),
		BlockTracker:      blockTracker,
		ShardCoordinator:  pcf.bootstrapComponents.ShardCoordinator(),
		EpochStartTrigger: epochStartTrigger,
		RequestHandler:    requestHandler,
		GenesisEpoch:      genesisHdr.GetEpoch(),
	}
	epochStartDataCreator, err := metachainEpochStart.NewEpochStartData(argsEpochStartData)
	if err != nil {
		return nil, nil, err
	}

	economicsDataProvider := metachainEpochStart.NewEpochEconomicsStatistics()
	argsEpochEconomics := metachainEpochStart.ArgsNewEpochEconomics{
		Marshalizer:           pcf.coreData.InternalMarshalizer(),
		Hasher:                pcf.coreData.Hasher(),
		Store:                 pcf.data.StorageService(),
		ShardCoordinator:      pcf.bootstrapComponents.ShardCoordinator(),
		RewardsHandler:        pcf.coreData.EconomicsData(),
		RoundTime:             pcf.coreData.RoundHandler(),
		GenesisNonce:          genesisHdr.GetNonce(),
		GenesisEpoch:          genesisHdr.GetEpoch(),
		GenesisTotalSupply:    pcf.coreData.EconomicsData().GenesisTotalSupply(),
		EconomicsDataNotified: economicsDataProvider,
		StakingV2EnableEpoch:  pcf.epochConfig.EnableEpochs.StakingV2EnableEpoch,
	}
	epochEconomics, err := metachainEpochStart.NewEndOfEpochEconomicsDataCreator(argsEpochEconomics)
	if err != nil {
		return nil, nil, err
	}

	systemVM, err := vmContainer.Get(factory.SystemVirtualMachine)
	if err != nil {
		return nil, nil, err
	}

	// TODO: in case of changing the minimum node price, make sure to update the staking data provider
	stakingDataProvider, err := metachainEpochStart.NewStakingDataProvider(systemVM, pcf.systemSCConfig.StakingSystemSCConfig.GenesisNodePrice)
	if err != nil {
		return nil, nil, err
	}

	rewardsStorage := pcf.data.StorageService().GetStorer(dataRetriever.RewardTransactionUnit)
	miniBlockStorage := pcf.data.StorageService().GetStorer(dataRetriever.MiniBlockUnit)
	argsEpochRewards := metachainEpochStart.RewardsCreatorProxyArgs{
		BaseRewardsCreatorArgs: metachainEpochStart.BaseRewardsCreatorArgs{
			ShardCoordinator:              pcf.bootstrapComponents.ShardCoordinator(),
			PubkeyConverter:               pcf.coreData.AddressPubKeyConverter(),
			RewardsStorage:                rewardsStorage,
			MiniBlockStorage:              miniBlockStorage,
			Hasher:                        pcf.coreData.Hasher(),
			Marshalizer:                   pcf.coreData.InternalMarshalizer(),
			DataPool:                      pcf.data.Datapool(),
			ProtocolSustainabilityAddress: pcf.coreData.EconomicsData().ProtocolSustainabilityAddress(),
			NodesConfigProvider:           pcf.nodesCoordinator,
			UserAccountsDB:                pcf.state.AccountsAdapter(),
			RewardsFix1EpochEnable:        enableEpochs.SwitchJailWaitingEnableEpoch,
			DelegationSystemSCEnableEpoch: pcf.epochConfig.EnableEpochs.StakingV2EnableEpoch,
		},
		StakingDataProvider:   stakingDataProvider,
		RewardsHandler:        pcf.coreData.EconomicsData(),
		EconomicsDataProvider: economicsDataProvider,
		EpochEnableV2:         pcf.epochConfig.EnableEpochs.StakingV2EnableEpoch,
	}
	epochRewards, err := metachainEpochStart.NewRewardsCreatorProxy(argsEpochRewards)
	if err != nil {
		return nil, nil, err
	}

	argsEpochValidatorInfo := metachainEpochStart.ArgsNewValidatorInfoCreator{
		ShardCoordinator: pcf.bootstrapComponents.ShardCoordinator(),
		MiniBlockStorage: miniBlockStorage,
		Hasher:           pcf.coreData.Hasher(),
		Marshalizer:      pcf.coreData.InternalMarshalizer(),
		DataPool:         pcf.data.Datapool(),
	}
	validatorInfoCreator, err := metachainEpochStart.NewValidatorInfoCreator(argsEpochValidatorInfo)
	if err != nil {
		return nil, nil, err
	}

	accountsDb := make(map[state.AccountsDbIdentifier]state.AccountsAdapter)
	accountsDb[state.UserAccountsState] = pcf.state.AccountsAdapter()
	accountsDb[state.PeerAccountsState] = pcf.state.PeerAccounts()

	argumentsBaseProcessor := block.ArgBaseProcessor{
		CoreComponents:                 pcf.coreData,
		DataComponents:                 pcf.data,
		BootstrapComponents:            pcf.bootstrapComponents,
		StatusComponents:               pcf.statusComponents,
		Config:                         pcf.config,
		Version:                        pcf.version,
		AccountsDB:                     accountsDb,
		ForkDetector:                   forkDetector,
		NodesCoordinator:               pcf.nodesCoordinator,
		RequestHandler:                 requestHandler,
		BlockChainHook:                 vmFactory.BlockChainHookImpl(),
		TxCoordinator:                  txCoordinator,
		EpochStartTrigger:              epochStartTrigger,
		HeaderValidator:                headerValidator,
		BootStorer:                     bootStorer,
		BlockTracker:                   blockTracker,
		FeeHandler:                     txFeeHandler,
		BlockSizeThrottler:             blockSizeThrottler,
		HistoryRepository:              pcf.historyRepo,
		EpochNotifier:                  pcf.epochNotifier,
		VMContainersFactory:            vmFactory,
		VmContainer:                    vmContainer,
		GasHandler:                     gasHandler,
		ScheduledTxsExecutionHandler:   scheduledTxsExecutionHandler,
		ScheduledMiniBlocksEnableEpoch: enableEpochs.ScheduledMiniBlocksEnableEpoch,
	}

	esdtOwnerAddress, err := pcf.coreData.AddressPubKeyConverter().Decode(pcf.systemSCConfig.ESDTSystemSCConfig.OwnerAddress)
	if err != nil {
		return nil, nil, fmt.Errorf("%w while decoding systemSCConfig.ESDTSystemSCConfig.OwnerAddress "+
			"in processComponentsFactory.newMetaBlockProcessor", err)
	}

	argsEpochSystemSC := metachainEpochStart.ArgsNewEpochStartSystemSCProcessing{
		SystemVM:                systemVM,
		UserAccountsDB:          pcf.state.AccountsAdapter(),
		PeerAccountsDB:          pcf.state.PeerAccounts(),
		Marshalizer:             pcf.coreData.InternalMarshalizer(),
		StartRating:             pcf.coreData.RatingsData().StartRating(),
		ValidatorInfoCreator:    validatorStatisticsProcessor,
		EndOfEpochCallerAddress: vm.EndOfEpochAddress,
		StakingSCAddress:        vm.StakingSCAddress,
		ChanceComputer:          pcf.coreData.Rater(),
		EpochNotifier:           pcf.coreData.EpochNotifier(),
		GenesisNodesConfig:      pcf.coreData.GenesisNodesSetup(),
		MaxNodesEnableConfig:    enableEpochs.MaxNodesChangeEnableEpoch,
		StakingDataProvider:     stakingDataProvider,
		NodesConfigProvider:     pcf.nodesCoordinator,
		ShardCoordinator:        pcf.bootstrapComponents.ShardCoordinator(),
		ESDTOwnerAddressBytes:   esdtOwnerAddress,
		EpochConfig:             pcf.epochConfig,
	}
	epochStartSystemSCProcessor, err := metachainEpochStart.NewSystemSCProcessor(argsEpochSystemSC)
	if err != nil {
		return nil, nil, err
	}

	arguments := block.ArgMetaProcessor{
		ArgBaseProcessor:             argumentsBaseProcessor,
		SCToProtocol:                 smartContractToProtocol,
		PendingMiniBlocksHandler:     pendingMiniBlocksHandler,
		EpochStartDataCreator:        epochStartDataCreator,
		EpochEconomics:               epochEconomics,
		EpochRewardsCreator:          epochRewards,
		EpochValidatorInfoCreator:    validatorInfoCreator,
		ValidatorStatisticsProcessor: validatorStatisticsProcessor,
		EpochSystemSCProcessor:       epochStartSystemSCProcessor,
		RewardsV2EnableEpoch:         pcf.epochConfig.EnableEpochs.StakingV2EnableEpoch,
	}

	metaProcessor, err := block.NewMetaProcessor(arguments)
	if err != nil {
		return nil, nil, errors.New("could not create block processor: " + err.Error())
	}

	return metaProcessor, vmFactoryTxSimulator, nil
}

func (pcf *processComponentsFactory) createShardTxSimulatorProcessor(
	txSimulatorProcessorArgs *txsimulator.ArgsTxSimulator,
	scProcArgs smartContract.ArgsNewSmartContractProcessor,
	txProcArgs transaction.ArgsNewTxProcessor,
	esdtTransferParser vmcommon.ESDTTransferParser,
	arwenChangeLocker common.Locker,
	mapDNSAddresses map[string]struct{},
) (process.VirtualMachinesContainerFactory, error) {
	readOnlyAccountsDB, err := txsimulator.NewReadOnlyAccountsDB(pcf.state.AccountsAdapter())
	if err != nil {
		return nil, err
	}

	interimProcFactory, err := shard.NewIntermediateProcessorsContainerFactory(
		pcf.bootstrapComponents.ShardCoordinator(),
		pcf.coreData.InternalMarshalizer(),
		pcf.coreData.Hasher(),
		pcf.coreData.AddressPubKeyConverter(),
		disabled.NewChainStorer(),
		pcf.data.Datapool(),
		&processDisabled.FeeHandler{},
	)
	if err != nil {
		return nil, err
	}

	builtInFuncs, err := pcf.createBuiltInFunctionContainer(readOnlyAccountsDB, mapDNSAddresses)
	if err != nil {
		return nil, err
	}

	smartContractStorageSimulate := pcf.config.SmartContractsStorageSimulate
	vmFactory, err := pcf.createVMFactoryShard(readOnlyAccountsDB, builtInFuncs, esdtTransferParser, arwenChangeLocker, smartContractStorageSimulate)
	if err != nil {
		return nil, err
	}

	vmContainer, err := vmFactory.Create()
	if err != nil {
		return nil, err
	}

	scProcArgs.VmContainer = vmContainer

	interimProcContainer, err := interimProcFactory.Create()
	if err != nil {
		return nil, err
	}

	scForwarder, err := interimProcContainer.Get(dataBlock.SmartContractResultBlock)
	if err != nil {
		return nil, err
	}
	scProcArgs.ScrForwarder = scForwarder
	scProcArgs.BlockChainHook = vmFactory.BlockChainHookImpl()

	receiptTxInterim, err := interimProcContainer.Get(dataBlock.ReceiptBlock)
	if err != nil {
		return nil, err
	}
	txProcArgs.ReceiptForwarder = receiptTxInterim

	badTxInterim, err := interimProcContainer.Get(dataBlock.InvalidBlock)
	if err != nil {
		return nil, err
	}
	scProcArgs.BadTxForwarder = badTxInterim
	txProcArgs.BadTxForwarder = badTxInterim

	scProcArgs.TxFeeHandler = &processDisabled.FeeHandler{}
	txProcArgs.TxFeeHandler = &processDisabled.FeeHandler{}

	scProcArgs.AccountsDB = readOnlyAccountsDB
	scProcArgs.VMOutputCacher = txSimulatorProcessorArgs.VMOutputCacher
	scProcessor, err := smartContract.NewSmartContractProcessor(scProcArgs)
	if err != nil {
		return nil, err
	}
	txProcArgs.ScProcessor = scProcessor

	txProcArgs.Accounts = readOnlyAccountsDB

	txSimulatorProcessorArgs.TransactionProcessor, err = transaction.NewTxProcessor(txProcArgs)
	if err != nil {
		return nil, err
	}

	txSimulatorProcessorArgs.IntermediateProcContainer = interimProcContainer

	return vmFactory, nil
}

func (pcf *processComponentsFactory) createMetaTxSimulatorProcessor(
	txSimulatorProcessorArgs *txsimulator.ArgsTxSimulator,
	scProcArgs smartContract.ArgsNewSmartContractProcessor,
	txTypeHandler process.TxTypeHandler,
) (process.VirtualMachinesContainerFactory, error) {
	interimProcFactory, err := shard.NewIntermediateProcessorsContainerFactory(
		pcf.bootstrapComponents.ShardCoordinator(),
		pcf.coreData.InternalMarshalizer(),
		pcf.coreData.Hasher(),
		pcf.coreData.AddressPubKeyConverter(),
		disabled.NewChainStorer(),
		pcf.data.Datapool(),
		&processDisabled.FeeHandler{},
	)
	if err != nil {
		return nil, err
	}

	interimProcContainer, err := interimProcFactory.Create()
	if err != nil {
		return nil, err
	}

	scForwarder, err := interimProcContainer.Get(dataBlock.SmartContractResultBlock)
	if err != nil {
		return nil, err
	}
	scProcArgs.ScrForwarder = scForwarder

	badTxInterim, err := interimProcContainer.Get(dataBlock.InvalidBlock)
	if err != nil {
		return nil, err
	}
	scProcArgs.BadTxForwarder = badTxInterim
	scProcArgs.VMOutputCacher = txSimulatorProcessorArgs.VMOutputCacher

	scProcArgs.TxFeeHandler = &processDisabled.FeeHandler{}

	scProcArgs.VMOutputCacher = txSimulatorProcessorArgs.VMOutputCacher

	readOnlyAccountsDB, err := txsimulator.NewReadOnlyAccountsDB(pcf.state.AccountsAdapter())
	if err != nil {
		return nil, err
	}

	builtInFuncs, err := pcf.createBuiltInFunctionContainer(readOnlyAccountsDB, make(map[string]struct{}))
	if err != nil {
		return nil, err
	}

	vmFactory, err := pcf.createVMFactoryMeta(readOnlyAccountsDB, builtInFuncs, pcf.config.SmartContractsStorageSimulate)
	if err != nil {
		return nil, err
	}

	vmContainer, err := vmFactory.Create()
	if err != nil {
		return nil, err
	}

	scProcArgs.VmContainer = vmContainer
	scProcArgs.BlockChainHook = vmFactory.BlockChainHookImpl()

	scProcessor, err := smartContract.NewSmartContractProcessor(scProcArgs)
	if err != nil {
		return nil, err
	}

	argsNewMetaTx := transaction.ArgsNewMetaTxProcessor{
		Hasher:                                pcf.coreData.Hasher(),
		Marshalizer:                           pcf.coreData.InternalMarshalizer(),
		Accounts:                              readOnlyAccountsDB,
		PubkeyConv:                            pcf.coreData.AddressPubKeyConverter(),
		ShardCoordinator:                      pcf.bootstrapComponents.ShardCoordinator(),
		ScProcessor:                           scProcessor,
		TxTypeHandler:                         txTypeHandler,
		EconomicsFee:                          &processDisabled.FeeHandler{},
		ESDTEnableEpoch:                       pcf.epochConfig.EnableEpochs.ESDTEnableEpoch,
		BuiltInFunctionOnMetachainEnableEpoch: pcf.epochConfig.EnableEpochs.BuiltInFunctionOnMetaEnableEpoch,
		EpochNotifier:                         pcf.epochNotifier,
	}

	txSimulatorProcessorArgs.TransactionProcessor, err = transaction.NewMetaTxProcessor(argsNewMetaTx)
	if err != nil {
		return nil, err
	}

	txSimulatorProcessorArgs.IntermediateProcContainer = interimProcContainer

	return vmFactory, nil
}

func (pcf *processComponentsFactory) createVMFactoryShard(
	accounts state.AccountsAdapter,
	builtInFuncs vmcommon.BuiltInFunctionContainer,
	esdtTransferParser vmcommon.ESDTTransferParser,
	arwenChangeLocker common.Locker,
	configSCStorage config.StorageConfig,
) (process.VirtualMachinesContainerFactory, error) {
	argsHook := hooks.ArgBlockChainHook{
		Accounts:           accounts,
		PubkeyConv:         pcf.coreData.AddressPubKeyConverter(),
		StorageService:     pcf.data.StorageService(),
		BlockChain:         pcf.data.Blockchain(),
		ShardCoordinator:   pcf.bootstrapComponents.ShardCoordinator(),
		Marshalizer:        pcf.coreData.InternalMarshalizer(),
		Uint64Converter:    pcf.coreData.Uint64ByteSliceConverter(),
		BuiltInFunctions:   builtInFuncs,
		DataPool:           pcf.data.Datapool(),
		CompiledSCPool:     pcf.data.Datapool().SmartContracts(),
		WorkingDir:         pcf.workingDir,
		NilCompiledSCStore: false,
		ConfigSCStorage:    configSCStorage,
	}

	argsNewVMFactory := shard.ArgVMContainerFactory{
		Config:             pcf.config.VirtualMachine.Execution,
		BlockGasLimit:      pcf.coreData.EconomicsData().MaxGasLimitPerBlock(pcf.bootstrapComponents.ShardCoordinator().SelfId()),
		GasSchedule:        pcf.gasSchedule,
		ArgBlockChainHook:  argsHook,
		EpochNotifier:      pcf.coreData.EpochNotifier(),
		EpochConfig:        pcf.epochConfig.EnableEpochs,
		ArwenChangeLocker:  arwenChangeLocker,
		ESDTTransferParser: esdtTransferParser,
	}

	return shard.NewVMContainerFactory(argsNewVMFactory)
}

func (pcf *processComponentsFactory) createVMFactoryMeta(
	accounts state.AccountsAdapter,
	builtInFuncs vmcommon.BuiltInFunctionContainer,
	configSCStorage config.StorageConfig,
) (process.VirtualMachinesContainerFactory, error) {
	argsHook := hooks.ArgBlockChainHook{
		Accounts:           accounts,
		PubkeyConv:         pcf.coreData.AddressPubKeyConverter(),
		StorageService:     pcf.data.StorageService(),
		BlockChain:         pcf.data.Blockchain(),
		ShardCoordinator:   pcf.bootstrapComponents.ShardCoordinator(),
		Marshalizer:        pcf.coreData.InternalMarshalizer(),
		Uint64Converter:    pcf.coreData.Uint64ByteSliceConverter(),
		BuiltInFunctions:   builtInFuncs,
		DataPool:           pcf.data.Datapool(),
		CompiledSCPool:     pcf.data.Datapool().SmartContracts(),
		ConfigSCStorage:    configSCStorage,
		WorkingDir:         pcf.workingDir,
		NilCompiledSCStore: false,
	}

	argsNewVMContainer := metachain.ArgsNewVMContainerFactory{
		ArgBlockChainHook:   argsHook,
		Economics:           pcf.coreData.EconomicsData(),
		MessageSignVerifier: pcf.crypto.MessageSignVerifier(),
		GasSchedule:         pcf.gasSchedule,
		NodesConfigProvider: pcf.coreData.GenesisNodesSetup(),
		Hasher:              pcf.coreData.Hasher(),
		Marshalizer:         pcf.coreData.InternalMarshalizer(),
		SystemSCConfig:      pcf.systemSCConfig,
		ValidatorAccountsDB: pcf.state.PeerAccounts(),
		ChanceComputer:      pcf.coreData.Rater(),
		EpochNotifier:       pcf.coreData.EpochNotifier(),
		EpochConfig:         &pcf.epochConfig,
		ShardCoordinator:    pcf.bootstrapComponents.ShardCoordinator(),
	}
	return metachain.NewVMContainerFactory(argsNewVMContainer)
}

func (pcf *processComponentsFactory) createBuiltInFunctionContainer(
	accounts state.AccountsAdapter,
	mapDNSAddresses map[string]struct{},
) (vmcommon.BuiltInFunctionContainer, error) {
	argsBuiltIn := builtInFunctions.ArgsCreateBuiltInFunctionContainer{
		GasSchedule:                          pcf.gasSchedule,
		MapDNSAddresses:                      mapDNSAddresses,
		Marshalizer:                          pcf.coreData.InternalMarshalizer(),
		Accounts:                             accounts,
		ShardCoordinator:                     pcf.bootstrapComponents.ShardCoordinator(),
		EpochNotifier:                        pcf.epochNotifier,
		ESDTMultiTransferEnableEpoch:         pcf.epochConfig.EnableEpochs.ESDTMultiTransferEnableEpoch,
		ESDTTransferRoleEnableEpoch:          pcf.epochConfig.EnableEpochs.ESDTTransferRoleEnableEpoch,
		GlobalMintBurnDisableEpoch:           pcf.epochConfig.EnableEpochs.GlobalMintBurnDisableEpoch,
		ESDTTransferMetaEnableEpoch:          pcf.epochConfig.EnableEpochs.BuiltInFunctionOnMetaEnableEpoch,
		ESDTNFTCreateOnMultiShardEnableEpoch: pcf.epochConfig.EnableEpochs.ESDTNFTCreateOnMultiShardEnableEpoch,
	}

	return builtInFunctions.CreateBuiltInFunctionContainer(argsBuiltIn)
}<|MERGE_RESOLUTION|>--- conflicted
+++ resolved
@@ -49,12 +49,8 @@
 	pendingMiniBlocksHandler process.PendingMiniBlocksHandler,
 	txSimulatorProcessorArgs *txsimulator.ArgsTxSimulator,
 	arwenChangeLocker common.Locker,
-<<<<<<< HEAD
 	scheduledTxsExecutionHandler process.ScheduledTxsExecutionHandler,
-) (process.BlockProcessor, error) {
-=======
 ) (process.BlockProcessor, process.VirtualMachinesContainerFactory, error) {
->>>>>>> d4d85d2a
 	if pcf.bootstrapComponents.ShardCoordinator().SelfId() < pcf.bootstrapComponents.ShardCoordinator().NumberOfShards() {
 		return pcf.newShardBlockProcessor(
 			requestHandler,
@@ -98,12 +94,8 @@
 	smartContractParser genesis.InitialSmartContractParser,
 	txSimulatorProcessorArgs *txsimulator.ArgsTxSimulator,
 	arwenChangeLocker common.Locker,
-<<<<<<< HEAD
 	scheduledTxsExecutionHandler process.ScheduledTxsExecutionHandler,
-) (process.BlockProcessor, error) {
-=======
 ) (process.BlockProcessor, process.VirtualMachinesContainerFactory, error) {
->>>>>>> d4d85d2a
 	argsParser := smartContract.NewArgumentParser()
 
 	esdtTransferParser, err := parsers.NewESDTTransferParser(pcf.coreData.InternalMarshalizer())
@@ -267,13 +259,9 @@
 		return nil, nil, errors.New("could not create transaction statisticsProcessor: " + err.Error())
 	}
 
-<<<<<<< HEAD
 	scheduledTxsExecutionHandler.SetTransactionProcessor(transactionProcessor)
 
-	err = pcf.createShardTxSimulatorProcessor(txSimulatorProcessorArgs, argsNewScProcessor, argsNewTxProcessor)
-=======
 	vmContainerTxSimulator, err := pcf.createShardTxSimulatorProcessor(txSimulatorProcessorArgs, argsNewScProcessor, argsNewTxProcessor, esdtTransferParser, arwenChangeLocker, mapDNSAddresses)
->>>>>>> d4d85d2a
 	if err != nil {
 		return nil, nil, err
 	}
@@ -411,28 +399,9 @@
 	pendingMiniBlocksHandler process.PendingMiniBlocksHandler,
 	txSimulatorProcessorArgs *txsimulator.ArgsTxSimulator,
 	arwenChangeLocker common.Locker,
-<<<<<<< HEAD
 	scheduledTxsExecutionHandler process.ScheduledTxsExecutionHandler,
-) (process.BlockProcessor, error) {
-
-	argsBuiltIn := builtInFunctions.ArgsCreateBuiltInFunctionContainer{
-		GasSchedule:                          pcf.gasSchedule,
-		MapDNSAddresses:                      make(map[string]struct{}), // no dns for meta
-		Marshalizer:                          pcf.coreData.InternalMarshalizer(),
-		Accounts:                             pcf.state.AccountsAdapter(),
-		ShardCoordinator:                     pcf.bootstrapComponents.ShardCoordinator(),
-		EpochNotifier:                        pcf.epochNotifier,
-		ESDTMultiTransferEnableEpoch:         pcf.epochConfig.EnableEpochs.ESDTMultiTransferEnableEpoch,
-		ESDTTransferRoleEnableEpoch:          pcf.epochConfig.EnableEpochs.ESDTTransferRoleEnableEpoch,
-		GlobalMintBurnDisableEpoch:           pcf.epochConfig.EnableEpochs.GlobalMintBurnDisableEpoch,
-		ESDTTransferMetaEnableEpoch:          pcf.epochConfig.EnableEpochs.BuiltInFunctionOnMetaEnableEpoch,
-		ESDTNFTCreateOnMultiShardEnableEpoch: pcf.epochConfig.EnableEpochs.ESDTNFTCreateOnMultiShardEnableEpoch,
-	}
-	builtInFuncs, err := builtInFunctions.CreateBuiltInFunctionContainer(argsBuiltIn)
-=======
 ) (process.BlockProcessor, process.VirtualMachinesContainerFactory, error) {
 	builtInFuncs, err := pcf.createBuiltInFunctionContainer(pcf.state.AccountsAdapter(), make(map[string]struct{}))
->>>>>>> d4d85d2a
 	if err != nil {
 		return nil, nil, err
 	}
@@ -559,13 +528,9 @@
 		return nil, nil, errors.New("could not create transaction processor: " + err.Error())
 	}
 
-<<<<<<< HEAD
 	scheduledTxsExecutionHandler.SetTransactionProcessor(transactionProcessor)
 
-	err = pcf.createMetaTxSimulatorProcessor(txSimulatorProcessorArgs, argsNewScProcessor, txTypeHandler)
-=======
 	vmFactoryTxSimulator, err := pcf.createMetaTxSimulatorProcessor(txSimulatorProcessorArgs, argsNewScProcessor, txTypeHandler)
->>>>>>> d4d85d2a
 	if err != nil {
 		return nil, nil, err
 	}
