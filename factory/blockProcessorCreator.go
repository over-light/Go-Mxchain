--- conflicted
+++ resolved
@@ -365,34 +365,6 @@
 	accountsDb[state.UserAccountsState] = pcf.state.AccountsAdapter()
 
 	argumentsBaseProcessor := block.ArgBaseProcessor{
-<<<<<<< HEAD
-		CoreComponents:          pcf.coreData,
-		DataComponents:          pcf.data,
-		Version:                 pcf.version,
-		AccountsDB:              accountsDb,
-		ForkDetector:            forkDetector,
-		ShardCoordinator:        pcf.shardCoordinator,
-		NodesCoordinator:        pcf.nodesCoordinator,
-		RequestHandler:          requestHandler,
-		BlockChainHook:          vmFactory.BlockChainHookImpl(),
-		TxCoordinator:           txCoordinator,
-		Rounder:                 pcf.rounder,
-		EpochStartTrigger:       epochStartTrigger,
-		HeaderValidator:         headerValidator,
-		BootStorer:              bootStorer,
-		BlockTracker:            blockTracker,
-		FeeHandler:              txFeeHandler,
-		StateCheckpointModulus:  pcf.stateCheckpointModulus,
-		BlockSizeThrottler:      blockSizeThrottler,
-		OutportHandler:          pcf.outportHandler,
-		TpsBenchmark:            pcf.tpsBenchmark,
-		HistoryRepository:       pcf.historyRepo,
-		EpochNotifier:           pcf.epochNotifier,
-		HeaderIntegrityVerifier: pcf.headerIntegrityVerifier,
-		AppStatusHandler:        pcf.coreData.StatusHandler(),
-		VMContainersFactory:     vmFactory,
-		VmContainer:             vmContainer,
-=======
 		CoreComponents:      pcf.coreData,
 		DataComponents:      pcf.data,
 		BootstrapComponents: pcf.bootstrapComponents,
@@ -415,7 +387,7 @@
 		EpochNotifier:       pcf.epochNotifier,
 		VMContainersFactory: vmFactory,
 		VmContainer:         vmContainer,
->>>>>>> 7c1bbe2e
+		OutportHandler:      pcf.outportHandler,
 	}
 	arguments := block.ArgShardProcessor{
 		ArgBaseProcessor: argumentsBaseProcessor,
@@ -788,38 +760,6 @@
 	accountsDb[state.PeerAccountsState] = pcf.state.PeerAccounts()
 
 	argumentsBaseProcessor := block.ArgBaseProcessor{
-<<<<<<< HEAD
-		CoreComponents:          pcf.coreData,
-		DataComponents:          pcf.data,
-		Version:                 pcf.version,
-		AccountsDB:              accountsDb,
-		ForkDetector:            forkDetector,
-		ShardCoordinator:        pcf.shardCoordinator,
-		NodesCoordinator:        pcf.nodesCoordinator,
-		RequestHandler:          requestHandler,
-		BlockChainHook:          vmFactory.BlockChainHookImpl(),
-		TxCoordinator:           txCoordinator,
-		EpochStartTrigger:       epochStartTrigger,
-		Rounder:                 pcf.rounder,
-		HeaderValidator:         headerValidator,
-		BootStorer:              bootStorer,
-		BlockTracker:            blockTracker,
-		FeeHandler:              txFeeHandler,
-		StateCheckpointModulus:  pcf.stateCheckpointModulus,
-		BlockSizeThrottler:      blockSizeThrottler,
-		OutportHandler:          pcf.outportHandler,
-		TpsBenchmark:            pcf.tpsBenchmark,
-		HistoryRepository:       pcf.historyRepo,
-		EpochNotifier:           pcf.epochNotifier,
-		HeaderIntegrityVerifier: pcf.headerIntegrityVerifier,
-		AppStatusHandler:        pcf.coreData.StatusHandler(),
-		VMContainersFactory:     vmFactory,
-		VmContainer:             vmContainer,
-	}
-	systemVM, err := vmContainer.Get(factory.SystemVirtualMachine)
-	if err != nil {
-		return nil, err
-=======
 		CoreComponents:      pcf.coreData,
 		DataComponents:      pcf.data,
 		BootstrapComponents: pcf.bootstrapComponents,
@@ -842,13 +782,13 @@
 		EpochNotifier:       pcf.epochNotifier,
 		VMContainersFactory: vmFactory,
 		VmContainer:         vmContainer,
+		OutportHandler:      pcf.outportHandler,
 	}
 
 	esdtOwnerAddress, err := pcf.coreData.AddressPubKeyConverter().Decode(pcf.systemSCConfig.ESDTSystemSCConfig.OwnerAddress)
 	if err != nil {
 		return nil, fmt.Errorf("%w while decoding systemSCConfig.ESDTSystemSCConfig.OwnerAddress "+
 			"in processComponentsFactory.newMetaBlockProcessor", err)
->>>>>>> 7c1bbe2e
 	}
 
 	argsEpochSystemSC := metachainEpochStart.ArgsNewEpochStartSystemSCProcessing{
