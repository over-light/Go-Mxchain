package factory

import (
	"time"

	"github.com/ElrondNetwork/elrond-go/consensus"
	"github.com/ElrondNetwork/elrond-go/core"
	"github.com/ElrondNetwork/elrond-go/core/indexer"
	"github.com/ElrondNetwork/elrond-go/core/serviceContainer"
	"github.com/ElrondNetwork/elrond-go/core/statistics"
	"github.com/ElrondNetwork/elrond-go/crypto"
	"github.com/ElrondNetwork/elrond-go/data"
	"github.com/ElrondNetwork/elrond-go/data/block"
	"github.com/ElrondNetwork/elrond-go/data/state"
	"github.com/ElrondNetwork/elrond-go/data/typeConverters"
	"github.com/ElrondNetwork/elrond-go/dataRetriever"
	"github.com/ElrondNetwork/elrond-go/epochStart"
	"github.com/ElrondNetwork/elrond-go/hashing"
	"github.com/ElrondNetwork/elrond-go/heartbeat"
	heartbeatData "github.com/ElrondNetwork/elrond-go/heartbeat/data"
	"github.com/ElrondNetwork/elrond-go/marshal"
	"github.com/ElrondNetwork/elrond-go/ntp"
	"github.com/ElrondNetwork/elrond-go/p2p"
	"github.com/ElrondNetwork/elrond-go/process"
	"github.com/ElrondNetwork/elrond-go/sharding"
	"github.com/ElrondNetwork/elrond-go/storage"
	"github.com/ElrondNetwork/elrond-go/update"
	"github.com/ElrondNetwork/elrond-go/vm"
)

// EpochStartNotifier defines which actions should be done for handling new epoch's events
type EpochStartNotifier interface {
	RegisterHandler(handler epochStart.ActionHandler)
	UnregisterHandler(handler epochStart.ActionHandler)
	NotifyAll(hdr data.HeaderHandler)
	NotifyAllPrepare(metaHdr data.HeaderHandler, body data.BodyHandler)
	NotifyEpochChangeConfirmed(epoch uint32)
	IsInterfaceNil() bool
}

// NodesSetupHandler defines which actions should be done for handling initial nodes setup
type NodesSetupHandler interface {
	InitialNodesPubKeys() map[uint32][]string
	InitialEligibleNodesPubKeysForShard(shardId uint32) ([]string, error)
	IsInterfaceNil() bool
}

// P2PAntifloodHandler defines the behavior of a component able to signal that the system is too busy (or flooded) processing
// p2p messages
type P2PAntifloodHandler interface {
	CanProcessMessage(message p2p.MessageP2P, fromConnectedPeer core.PeerID) error
	CanProcessMessagesOnTopic(peer core.PeerID, topic string, numMessages uint32, totalSize uint64, sequence []byte) error
	ResetForTopic(topic string)
	SetMaxMessagesForTopic(topic string, maxNum uint32)
	SetDebugger(debugger process.AntifloodDebugger) error
	SetPeerValidatorMapper(validatorMapper process.PeerValidatorMapper) error
	SetTopicsForAll(topics ...string)
	ApplyConsensusSize(size int)
	BlacklistPeer(peer core.PeerID, reason string, duration time.Duration)
	IsOriginatorEligibleForTopic(pid core.PeerID, topic string) error
	IsInterfaceNil() bool
}

// HeaderIntegrityVerifierHandler is the interface needed to check that a header's integrity is correct
type HeaderIntegrityVerifierHandler interface {
	Verify(header data.HeaderHandler) error
	IsInterfaceNil() bool
}

// Closer defines the Close behavior
type Closer interface {
	Close() error
}

// ComponentHandler defines the actions common to all component handlers
type ComponentHandler interface {
	Create() error
	Close() error
}

// CoreComponentsHolder holds the core components
type CoreComponentsHolder interface {
	InternalMarshalizer() marshal.Marshalizer
	SetInternalMarshalizer(marshalizer marshal.Marshalizer) error
	TxMarshalizer() marshal.Marshalizer
	VmMarshalizer() marshal.Marshalizer
	Hasher() hashing.Hasher
	Uint64ByteSliceConverter() typeConverters.Uint64ByteSliceConverter
	AddressPubKeyConverter() core.PubkeyConverter
	ValidatorPubKeyConverter() core.PubkeyConverter
	StatusHandler() core.AppStatusHandler
	SetStatusHandler(statusHandler core.AppStatusHandler) error
	PathHandler() storage.PathManagerHandler
	Watchdog() core.WatchdogTimer
	AlarmScheduler() core.TimersScheduler
	SyncTimer() ntp.SyncTimer
	GenesisTime() time.Time
	ChainID() string
	MinTransactionVersion() uint32
	IsInterfaceNil() bool
}

// CoreComponentsHandler defines the core components handler actions
type CoreComponentsHandler interface {
	ComponentHandler
	CoreComponentsHolder
}

// CryptoParamsHolder permits access to crypto parameters such as the private and public keys
type CryptoParamsHolder interface {
	PublicKey() crypto.PublicKey
	PrivateKey() crypto.PrivateKey
	PublicKeyString() string
	PublicKeyBytes() []byte
	PrivateKeyBytes() []byte
}

// CryptoComponentsHolder holds the crypto components
type CryptoComponentsHolder interface {
	CryptoParamsHolder
	TxSingleSigner() crypto.SingleSigner
	BlockSigner() crypto.SingleSigner
	MultiSigner() crypto.MultiSigner
	SetMultiSigner(ms crypto.MultiSigner) error
	BlockSignKeyGen() crypto.KeyGenerator
	TxSignKeyGen() crypto.KeyGenerator
	MessageSignVerifier() vm.MessageSignVerifier
	IsInterfaceNil() bool
}

// CryptoComponentsHandler defines the crypto components handler actions
type CryptoComponentsHandler interface {
	ComponentHandler
	CryptoComponentsHolder
}

// MiniBlockProvider defines what a miniblock data provider should do
type MiniBlockProvider interface {
	GetMiniBlocks(hashes [][]byte) ([]*block.MiniblockAndHash, [][]byte)
	GetMiniBlocksFromPool(hashes [][]byte) ([]*block.MiniblockAndHash, [][]byte)
	IsInterfaceNil() bool
}

// DataComponentsHolder holds the data components
type DataComponentsHolder interface {
	Blockchain() data.ChainHandler
	SetBlockchain(chain data.ChainHandler)
	StorageService() dataRetriever.StorageService
	Datapool() dataRetriever.PoolsHolder
	MiniBlocksProvider() MiniBlockProvider
	Clone() interface{}
	IsInterfaceNil() bool
}

// DataComponentsHandler defines the data components handler actions
type DataComponentsHandler interface {
	ComponentHandler
	DataComponentsHolder
}

// PeerHonestyHandler defines the behaivour of a component able to handle/monitor the peer honesty of nodes which are
// participating in consensus
type PeerHonestyHandler interface {
	ChangeScore(pk string, topic string, units int)
	IsInterfaceNil() bool
}

// NetworkComponentsHolder holds the network components
type NetworkComponentsHolder interface {
	NetworkMessenger() p2p.Messenger
	InputAntiFloodHandler() P2PAntifloodHandler
	OutputAntiFloodHandler() P2PAntifloodHandler
	PubKeyCacher() process.TimeCacher
	PeerBlackListHandler() process.PeerBlackListCacher
	PeerHonestyHandler() PeerHonestyHandler
	IsInterfaceNil() bool
}

// NetworkComponentsHandler defines the network components handler actions
type NetworkComponentsHandler interface {
	ComponentHandler
	NetworkComponentsHolder
}

// ProcessComponentsHolder holds the process components
type ProcessComponentsHolder interface {
	NodesCoordinator() sharding.NodesCoordinator
	ShardCoordinator() sharding.Coordinator
	InterceptorsContainer() process.InterceptorsContainer
	ResolversFinder() dataRetriever.ResolversFinder
	Rounder() consensus.Rounder
	EpochStartTrigger() epochStart.TriggerHandler
	EpochStartNotifier() EpochStartNotifier
	ForkDetector() process.ForkDetector
	BlockProcessor() process.BlockProcessor
	BlackListHandler() process.TimeCacher
	BootStorer() process.BootStorer
	HeaderSigVerifier() process.InterceptedHeaderSigVerifier
	HeaderIntegrityVerifier() process.HeaderIntegrityVerifier
	ValidatorsStatistics() process.ValidatorStatisticsProcessor
	ValidatorsProvider() process.ValidatorsProvider
	BlockTracker() process.BlockTracker
	PendingMiniBlocksHandler() process.PendingMiniBlocksHandler
	RequestHandler() process.RequestHandler
	TxLogsProcessor() process.TransactionLogProcessorDatabase
	HeaderConstructionValidator() process.HeaderConstructionValidator
	PeerShardMapper() process.NetworkShardingCollector
	IsInterfaceNil() bool
}

// ProcessComponentsHandler defines the process components handler actions
type ProcessComponentsHandler interface {
	ComponentHandler
	ProcessComponentsHolder
}

// StateComponentsHandler
type StateComponentsHandler interface {
	ComponentHandler
	StateComponentsHolder
}

// StateComponentsHolder holds the
type StateComponentsHolder interface {
	PeerAccounts() state.AccountsAdapter
	AccountsAdapter() state.AccountsAdapter
	TriesContainer() state.TriesHolder
	TrieStorageManagers() map[string]data.StorageManager
	IsInterfaceNil() bool
}

// StatusHandlersUtils provides some functionality for statusHandlers
type StatusHandlersUtils interface {
	UpdateStorerAndMetricsForPersistentHandler(store storage.Storer) error
	LoadTpsBenchmarkFromStorage(store storage.Storer, marshalizer marshal.Marshalizer) *statistics.TpsPersistentData
	IsInterfaceNil() bool
}

// StatusComponentsHolder holds the status components
type StatusComponentsHolder interface {
	TpsBenchmark() statistics.TPSBenchmark
	ElasticIndexer() indexer.Indexer
	ServiceContainer() (serviceContainer.Core, error)
	SoftwareVersionChecker() statistics.SoftwareVersionChecker
	StatusHandler() core.AppStatusHandler
	IsInterfaceNil() bool
}

// StatusComponentsHandler defines the status components handler actions
type StatusComponentsHandler interface {
	ComponentHandler
	StatusComponentsHolder
	// SetForkDetector should be set before starting Polling for updates
	SetForkDetector(forkDetector process.ForkDetector)
	StartPolling() error
}

<<<<<<< HEAD
// HeartbeatSender sends heartbeat messages
type HeartbeatSender interface {
	SendHeartbeat() error
}

// HeartbeatMonitor monitors the received heartbeat messages
type HeartbeatMonitor interface {
	SetAppStatusHandler(ash core.AppStatusHandler) error
	ProcessReceivedMessage(message p2p.MessageP2P, fromConnectedPeer core.PeerID) error
	GetHeartbeats() []heartbeatData.PubKeyHeartbeat
	IsInterfaceNil() bool
}

// HeartbeatStorer provides storage functionality for the heartbeat component
type HeartbeatStorer interface {
	UpdateGenesisTime(genesisTime time.Time) error
	LoadGenesisTime() (time.Time, error)
	SaveKeys(peersSlice [][]byte) error
	LoadKeys() ([][]byte, error)
	IsInterfaceNil() bool
}

// HeartbeatComponentsHolder holds the heartbeat components
type HeartbeatComponentsHolder interface {
	MessageHandler() heartbeat.MessageHandler
	Monitor() HeartbeatMonitor
	Sender() HeartbeatSender
	Storer() HeartbeatStorer
	IsInterfaceNil() bool
}

// HeartbeatComponentsHandler defines the heartbeat components handler actions
type HeartbeatComponentsHandler interface {
	ComponentHandler
	HeartbeatComponentsHolder
}

// ConsensusWorker is the consensus worker handle for the exported functionality
type ConsensusWorker interface {
	Close() error
	StartWorking()
	//AddReceivedMessageCall adds a new handler function for a received message type
	AddReceivedMessageCall(messageType consensus.MessageType, receivedMessageCall func(cnsDta *consensus.Message) bool)
	//AddReceivedHeaderHandler adds a new handler function for a received header
	AddReceivedHeaderHandler(handler func(data.HeaderHandler))
	//RemoveAllReceivedMessagesCalls removes all the functions handlers
	RemoveAllReceivedMessagesCalls()
	//ProcessReceivedMessage method redirects the received message to the channel which should handle it
	ProcessReceivedMessage(message p2p.MessageP2P, fromConnectedPeer core.PeerID) error
	//Extend does an extension for the subround with subroundId
	Extend(subroundId int)
	//GetConsensusStateChangedChannel gets the channel for the consensusStateChanged
	GetConsensusStateChangedChannel() chan bool
	//ExecuteStoredMessages tries to execute all the messages received which are valid for execution
	ExecuteStoredMessages()
	//DisplayStatistics method displays statistics of worker at the end of the round
	DisplayStatistics()
	//ReceivedHeader method is a wired method through which worker will receive headers from network
	ReceivedHeader(headerHandler data.HeaderHandler, headerHash []byte)
	//SetAppStatusHandler sets the status handler object used to collect useful metrics about consensus state machine
	SetAppStatusHandler(ash core.AppStatusHandler) error
	// IsInterfaceNil returns true if there is no value under the interface
	IsInterfaceNil() bool
}

type HardforkTrigger interface {
	TriggerReceived(payload []byte, data []byte, pkBytes []byte) (bool, error)
	RecordedTriggerMessage() ([]byte, bool)
	Trigger(epoch uint32) error
	CreateData() []byte
	AddCloser(closer update.Closer) error
	NotifyTriggerReceived() <-chan struct{}
	IsSelfTrigger() bool
	IsInterfaceNil() bool
}

// ConsensusComponentsHolder holds the consensus components
type ConsensusComponentsHolder interface {
	Chronology() consensus.ChronologyHandler
	ConsensusWorker() ConsensusWorker
	BroadcastMessenger() consensus.BroadcastMessenger
	IsInterfaceNil() bool
}

// ConsensusComponentsHandler defines the consensus components handler actions
type ConsensusComponentsHandler interface {
	ComponentHandler
	ConsensusComponentsHolder
=======
// KeyLoaderHandler defines the loading of a key from a pem file and index
type KeyLoaderHandler interface {
	LoadKey(string, int) ([]byte, string, error)
>>>>>>> 93e301d7
}<|MERGE_RESOLUTION|>--- conflicted
+++ resolved
@@ -255,7 +255,6 @@
 	StartPolling() error
 }
 
-<<<<<<< HEAD
 // HeartbeatSender sends heartbeat messages
 type HeartbeatSender interface {
 	SendHeartbeat() error
@@ -344,9 +343,9 @@
 type ConsensusComponentsHandler interface {
 	ComponentHandler
 	ConsensusComponentsHolder
-=======
+}
+
 // KeyLoaderHandler defines the loading of a key from a pem file and index
 type KeyLoaderHandler interface {
 	LoadKey(string, int) ([]byte, string, error)
->>>>>>> 93e301d7
 }