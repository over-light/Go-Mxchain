package factory_test

import (
	"fmt"
	"testing"

	"github.com/ElrondNetwork/elrond-go/config"
	"github.com/ElrondNetwork/elrond-go/data"
	"github.com/ElrondNetwork/elrond-go/data/state"
	"github.com/ElrondNetwork/elrond-go/data/trie"
	trieFactory "github.com/ElrondNetwork/elrond-go/data/trie/factory"
	"github.com/ElrondNetwork/elrond-go/errors"
	"github.com/ElrondNetwork/elrond-go/factory"
	"github.com/ElrondNetwork/elrond-go/factory/mock"
<<<<<<< HEAD
	"github.com/ElrondNetwork/elrond-go/testscommon"
=======
	"github.com/ElrondNetwork/elrond-go/sharding"
>>>>>>> 549f29c8
	"github.com/stretchr/testify/require"
)

func TestNewStateComponentsFactory_NilShardCoordinatorShouldErr(t *testing.T) {
	t.Parallel()

	coreComponents := getCoreComponents()
	shardCoordinator := mock.NewMultiShardsCoordinatorMock(2)
	args := getStateArgs(coreComponents, shardCoordinator)
	args.ShardCoordinator = nil

	scf, err := factory.NewStateComponentsFactory(args)
	require.Nil(t, scf)
	require.Equal(t, errors.ErrNilShardCoordinator, err)
}

func TestNewStateComponentsFactory_NilCoreComponents(t *testing.T) {
	t.Parallel()

	coreComponents := getCoreComponents()
	shardCoordinator := mock.NewMultiShardsCoordinatorMock(2)
	args := getStateArgs(coreComponents, shardCoordinator)
	args.Core = nil

	scf, err := factory.NewStateComponentsFactory(args)
	require.Nil(t, scf)
	require.Equal(t, errors.ErrNilCoreComponents, err)
}

func TestNewStateComponentsFactory_ShouldWork(t *testing.T) {
	t.Parallel()

	coreComponents := getCoreComponents()
	shardCoordinator := mock.NewMultiShardsCoordinatorMock(2)
	args := getStateArgs(coreComponents, shardCoordinator)

	scf, err := factory.NewStateComponentsFactory(args)
	require.NoError(t, err)
	require.NotNil(t, scf)
}

func TestStateComponentsFactory_Create_ShouldWork(t *testing.T) {
	t.Parallel()

	coreComponents := getCoreComponents()
	shardCoordinator := mock.NewMultiShardsCoordinatorMock(2)
	args := getStateArgs(coreComponents, shardCoordinator)

	scf, _ := factory.NewStateComponentsFactory(args)

	res, err := scf.Create()
	require.NoError(t, err)
	require.NotNil(t, res)
}

// ------------ Test StateComponents --------------------
func TestStateComponents_Close_ShouldWork(t *testing.T) {
	t.Parallel()

	coreComponents := getCoreComponents()
	shardCoordinator := mock.NewMultiShardsCoordinatorMock(2)
	args := getStateArgs(coreComponents, shardCoordinator)
	scf, _ := factory.NewStateComponentsFactory(args)

	sc, _ := scf.Create()

	err := sc.Close()
	require.NoError(t, err)
}

func getStateArgs(coreComponents factory.CoreComponentsHolder, shardCoordinator sharding.Coordinator) factory.StateComponentsFactoryArgs {
	memDBUsers := mock.NewMemDbMock()
	memdbPeers := mock.NewMemDbMock()
	storageManagerUser, _ := trie.NewTrieStorageManagerWithoutPruning(memDBUsers)
	storageManagerPeer, _ := trie.NewTrieStorageManagerWithoutPruning(memdbPeers)

	trieStorageManagers := make(map[string]data.StorageManager)
	trieStorageManagers[trieFactory.UserAccountTrie] = storageManagerUser
	trieStorageManagers[trieFactory.PeerAccountTrie] = storageManagerPeer

	triesHolder := state.NewDataTriesHolder()
	trieUsers, _ := trie.NewTrie(storageManagerUser, coreComponents.InternalMarshalizer(), coreComponents.Hasher(), 5)
	triePeers, _ := trie.NewTrie(storageManagerPeer, coreComponents.InternalMarshalizer(), coreComponents.Hasher(), 5)
	triesHolder.Put([]byte(trieFactory.UserAccountTrie), trieUsers)
	triesHolder.Put([]byte(trieFactory.PeerAccountTrie), triePeers)

	stateComponentsFactoryArgs := factory.StateComponentsFactoryArgs{
		Config: config.Config{
			AddressPubkeyConverter: config.PubkeyConfig{
				Length:          32,
				Type:            "hex",
				SignatureLength: 0,
			},
			ValidatorPubkeyConverter: config.PubkeyConfig{
				Length:          96,
				Type:            "hex",
				SignatureLength: 0,
			},
			StateTriesConfig: config.StateTriesConfig{
				CheckpointRoundsModulus:     5,
				AccountsStatePruningEnabled: true,
				PeerStatePruningEnabled:     true,
				MaxStateTrieLevelInMemory:   5,
				MaxPeerTrieLevelInMemory:    5,
			},
			EvictionWaitingList: config.EvictionWaitingListConfig{
				Size: 100,
				DB: config.DBConfig{
					FilePath:          "EvictionWaitingList",
					Type:              "MemoryDB",
					BatchDelaySeconds: 30,
					MaxBatchSize:      6,
					MaxOpenFiles:      10,
				},
			},
			TrieSnapshotDB: config.DBConfig{
				FilePath:          "TrieSnapshot",
				Type:              "MemoryDB",
				BatchDelaySeconds: 30,
				MaxBatchSize:      6,
				MaxOpenFiles:      10,
			},
			AccountsTrieStorage: config.StorageConfig{
				Cache: config.CacheConfig{
					Capacity: 10000,
					Type:     "LRU",
					Shards:   1,
				},
				DB: config.DBConfig{
					FilePath:          "AccountsTrie/MainDB",
					Type:              "MemoryDB",
					BatchDelaySeconds: 30,
					MaxBatchSize:      6,
					MaxOpenFiles:      10,
				},
			},
			PeerAccountsTrieStorage: config.StorageConfig{
				Cache: config.CacheConfig{
					Capacity: 10000,
					Type:     "LRU",
					Shards:   1,
				},
				DB: config.DBConfig{
					FilePath:          "PeerAccountsTrie/MainDB",
					Type:              "MemoryDB",
					BatchDelaySeconds: 30,
					MaxBatchSize:      6,
					MaxOpenFiles:      10,
				},
			},
			TrieStorageManagerConfig: config.TrieStorageManagerConfig{
				PruningBufferLen:   1000,
				SnapshotsBufferLen: 10,
				MaxSnapshots:       2,
			},
		},
<<<<<<< HEAD
		ShardCoordinator: mock.NewMultiShardsCoordinatorMock(2),
		PathManager:      &testscommon.PathManagerStub{},
		Core:             getCoreComponents(),
		Tries:            getTriesComponents(),
=======
		ShardCoordinator:    shardCoordinator,
		Core:                coreComponents,
		TriesContainer:      triesHolder,
		TrieStorageManagers: trieStorageManagers,
>>>>>>> 549f29c8
	}

	return stateComponentsFactoryArgs
}

func getCoreComponents() factory.CoreComponentsHolder {
	coreArgs := getCoreArgs()
	coreComponentsFactory, _ := factory.NewCoreComponentsFactory(coreArgs)
	coreComponents, err := factory.NewManagedCoreComponents(coreComponentsFactory)
	if err != nil {
		fmt.Println("getCoreComponents NewManagedCoreComponents", "error", err.Error())
		return nil
	}
	err = coreComponents.Create()
	if err != nil {
		fmt.Println("getCoreComponents Create", "error", err.Error())
	}
	return coreComponents
}<|MERGE_RESOLUTION|>--- conflicted
+++ resolved
@@ -12,11 +12,8 @@
 	"github.com/ElrondNetwork/elrond-go/errors"
 	"github.com/ElrondNetwork/elrond-go/factory"
 	"github.com/ElrondNetwork/elrond-go/factory/mock"
-<<<<<<< HEAD
+	"github.com/ElrondNetwork/elrond-go/sharding"
 	"github.com/ElrondNetwork/elrond-go/testscommon"
-=======
-	"github.com/ElrondNetwork/elrond-go/sharding"
->>>>>>> 549f29c8
 	"github.com/stretchr/testify/require"
 )
 
@@ -173,17 +170,10 @@
 				MaxSnapshots:       2,
 			},
 		},
-<<<<<<< HEAD
-		ShardCoordinator: mock.NewMultiShardsCoordinatorMock(2),
-		PathManager:      &testscommon.PathManagerStub{},
-		Core:             getCoreComponents(),
-		Tries:            getTriesComponents(),
-=======
 		ShardCoordinator:    shardCoordinator,
 		Core:                coreComponents,
 		TriesContainer:      triesHolder,
 		TrieStorageManagers: trieStorageManagers,
->>>>>>> 549f29c8
 	}
 
 	return stateComponentsFactoryArgs
