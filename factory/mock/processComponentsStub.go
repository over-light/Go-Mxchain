--- conflicted
+++ resolved
@@ -47,12 +47,9 @@
 	CurrentEpochProviderInternal         process.CurrentNetworkEpochProviderHandler
 	ScheduledTxsExecutionHandlerInternal process.ScheduledTxsExecutionHandler
 	TxsSenderHandlerField                process.TxsSenderHandler
-<<<<<<< HEAD
-	AccountsParserInternal               genesis.AccountsParser
-=======
 	HardforkTriggerField                 factory.HardforkTrigger
 	ProcessedMiniBlocksTrackerInternal   process.ProcessedMiniBlocksTracker
->>>>>>> 028847a6
+	AccountsParserInternal               genesis.AccountsParser
 }
 
 // Create -
