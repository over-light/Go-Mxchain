--- conflicted
+++ resolved
@@ -46,11 +46,8 @@
 	NodeRedundancyHandlerInternal        consensus.NodeRedundancyHandler
 	CurrentEpochProviderInternal         process.CurrentNetworkEpochProviderHandler
 	ScheduledTxsExecutionHandlerInternal process.ScheduledTxsExecutionHandler
-<<<<<<< HEAD
+	TxsSenderHandlerField                process.TxsSenderHandler
 	ESDTDataStorageHandlerForAPIInternal vmcommon.ESDTNFTStorageHandler
-=======
-	TxsSenderHandlerField                process.TxsSenderHandler
->>>>>>> 96a11067
 }
 
 // Create -
@@ -228,15 +225,14 @@
 	return pcm.ScheduledTxsExecutionHandlerInternal
 }
 
-<<<<<<< HEAD
+// TxsSenderHandler -
+func (pcm *ProcessComponentsMock) TxsSenderHandler() process.TxsSenderHandler {
+	return pcm.TxsSenderHandlerField
+}
+
 // ESDTDataStorageHandlerForAPI -
 func (pcm *ProcessComponentsMock) ESDTDataStorageHandlerForAPI() vmcommon.ESDTNFTStorageHandler {
 	return pcm.ESDTDataStorageHandlerForAPIInternal
-=======
-// TxsSenderHandler -
-func (pcm *ProcessComponentsMock) TxsSenderHandler() process.TxsSenderHandler {
-	return pcm.TxsSenderHandlerField
->>>>>>> 96a11067
 }
 
 // IsInterfaceNil -
