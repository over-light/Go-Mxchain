--- conflicted
+++ resolved
@@ -11,11 +11,7 @@
 	RoundIndex        int64
 	RoundTimeStamp    time.Time
 	RoundTimeDuration time.Duration
-<<<<<<< HEAD
-	mutRounder        sync.RWMutex
-=======
 	mutRoundHandler   sync.RWMutex
->>>>>>> 7c1bbe2e
 }
 
 // BeforeGenesis -
