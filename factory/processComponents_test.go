--- conflicted
+++ resolved
@@ -180,25 +180,13 @@
 				MinUnstakeTokensValue:                "1",
 			},
 			DelegationManagerSystemSCConfig: config.DelegationManagerSystemSCConfig{
-<<<<<<< HEAD
-				BaseIssuingCost:    "100",
-				MinCreationDeposit: "100",
-			},
-			DelegationSystemSCConfig: config.DelegationSystemSCConfig{
-				MinStakeAmount: "100",
-				MinServiceFee:  0,
-				MaxServiceFee:  100,
-=======
 				MinCreationDeposit:  "100",
-				EnabledEpoch:        0,
 				MinStakeAmount:      "100",
 				ConfigChangeAddress: "erd1vxy22x0fj4zv6hktmydg8vpfh6euv02cz4yg0aaws6rrad5a5awqgqky80",
 			},
 			DelegationSystemSCConfig: config.DelegationSystemSCConfig{
-				EnabledEpoch:  0,
 				MinServiceFee: 0,
 				MaxServiceFee: 100,
->>>>>>> 90610f17
 			},
 		},
 		Version:                 "v1.0.0",
