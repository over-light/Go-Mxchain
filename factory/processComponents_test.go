--- conflicted
+++ resolved
@@ -187,27 +187,9 @@
 				MaxServiceFee: 100,
 			},
 		},
-<<<<<<< HEAD
-		Version:                 "v1.0.0",
-		OutportHandler:          &testscommon.OutportStub{},
-		TpsBenchmark:            &testscommon.TpsBenchmarkMock{},
-		HistoryRepo:             &testscommon.HistoryRepositoryStub{},
-		EpochNotifier:           &mock.EpochNotifierStub{},
-		HeaderIntegrityVerifier: &mock.HeaderIntegrityVerifierStub{},
-	}
-}
-
-// CreateEconomicsData creates a mock EconomicsData object
-func CreateEconomicsData() *economics.EconomicsData {
-	economicsConfig := createDummyEconomicsConfig()
-	args := economics.ArgsNewEconomicsData{
-		Economics:                      &economicsConfig,
-		PenalizedTooMuchGasEnableEpoch: 0,
-		EpochNotifier:                  &mock.EpochNotifierStub{},
-=======
 		Version:     "v1.0.0",
 		HistoryRepo: &testscommon.HistoryRepositoryStub{},
->>>>>>> 7c1bbe2e
+		OutportHandler:          &testscommon.OutportStub{},
 	}
 }
 
