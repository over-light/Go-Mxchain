package factory

import (
	"context"
	"errors"
	"fmt"
	"math/big"
	"time"

	logger "github.com/ElrondNetwork/elrond-go-logger"
	"github.com/ElrondNetwork/elrond-go/cmd/node/factory"
	"github.com/ElrondNetwork/elrond-go/config"
	"github.com/ElrondNetwork/elrond-go/consensus"
	"github.com/ElrondNetwork/elrond-go/core"
	"github.com/ElrondNetwork/elrond-go/core/check"
	"github.com/ElrondNetwork/elrond-go/core/dblookupext"
	"github.com/ElrondNetwork/elrond-go/core/partitioning"
	"github.com/ElrondNetwork/elrond-go/data"
	dataBlock "github.com/ElrondNetwork/elrond-go/data/block"
	"github.com/ElrondNetwork/elrond-go/data/indexer"
	"github.com/ElrondNetwork/elrond-go/data/state"
	"github.com/ElrondNetwork/elrond-go/dataRetriever"
	"github.com/ElrondNetwork/elrond-go/dataRetriever/factory/containers"
	"github.com/ElrondNetwork/elrond-go/dataRetriever/factory/epochProviders"
	"github.com/ElrondNetwork/elrond-go/dataRetriever/factory/resolverscontainer"
	storageResolversContainers "github.com/ElrondNetwork/elrond-go/dataRetriever/factory/storageResolversContainer"
	"github.com/ElrondNetwork/elrond-go/dataRetriever/requestHandlers"
	"github.com/ElrondNetwork/elrond-go/epochStart"
	"github.com/ElrondNetwork/elrond-go/epochStart/metachain"
	"github.com/ElrondNetwork/elrond-go/epochStart/notifier"
	"github.com/ElrondNetwork/elrond-go/epochStart/shardchain"
	errErd "github.com/ElrondNetwork/elrond-go/errors"
	"github.com/ElrondNetwork/elrond-go/fallback"
	"github.com/ElrondNetwork/elrond-go/genesis"
	"github.com/ElrondNetwork/elrond-go/genesis/checking"
	processGenesis "github.com/ElrondNetwork/elrond-go/genesis/process"
	"github.com/ElrondNetwork/elrond-go/outport"
	"github.com/ElrondNetwork/elrond-go/outport/types"
	"github.com/ElrondNetwork/elrond-go/process"
	"github.com/ElrondNetwork/elrond-go/process/block"
	"github.com/ElrondNetwork/elrond-go/process/block/bootstrapStorage"
	"github.com/ElrondNetwork/elrond-go/process/block/pendingMb"
	"github.com/ElrondNetwork/elrond-go/process/block/poolsCleaner"
	"github.com/ElrondNetwork/elrond-go/process/factory/interceptorscontainer"
	"github.com/ElrondNetwork/elrond-go/process/headerCheck"
	"github.com/ElrondNetwork/elrond-go/process/peer"
	"github.com/ElrondNetwork/elrond-go/process/smartContract"
	"github.com/ElrondNetwork/elrond-go/process/sync"
	"github.com/ElrondNetwork/elrond-go/process/track"
	"github.com/ElrondNetwork/elrond-go/process/transactionLog"
	"github.com/ElrondNetwork/elrond-go/process/txsimulator"
	"github.com/ElrondNetwork/elrond-go/redundancy"
	"github.com/ElrondNetwork/elrond-go/sharding"
	"github.com/ElrondNetwork/elrond-go/sharding/networksharding"
	"github.com/ElrondNetwork/elrond-go/storage"
	storageFactory "github.com/ElrondNetwork/elrond-go/storage/factory"
	"github.com/ElrondNetwork/elrond-go/storage/storageUnit"
	"github.com/ElrondNetwork/elrond-go/storage/timecache"
	"github.com/ElrondNetwork/elrond-go/update"
)

var log = logger.GetOrCreate("factory")

// timeSpanForBadHeaders is the expiry time for an added block header hash
var timeSpanForBadHeaders = time.Minute * 2

// processComponents struct holds the process components
type processComponents struct {
	nodesCoordinator            sharding.NodesCoordinator
	shardCoordinator            sharding.Coordinator
	interceptorsContainer       process.InterceptorsContainer
	resolversFinder             dataRetriever.ResolversFinder
	roundHandler                consensus.RoundHandler
	epochStartTrigger           epochStart.TriggerHandler
	epochStartNotifier          EpochStartNotifier
	forkDetector                process.ForkDetector
	blockProcessor              process.BlockProcessor
	blackListHandler            process.TimeCacher
	bootStorer                  process.BootStorer
	headerSigVerifier           process.InterceptedHeaderSigVerifier
	headerIntegrityVerifier     factory.HeaderIntegrityVerifierHandler
	validatorsStatistics        process.ValidatorStatisticsProcessor
	validatorsProvider          process.ValidatorsProvider
	blockTracker                process.BlockTracker
	pendingMiniBlocksHandler    process.PendingMiniBlocksHandler
	requestHandler              process.RequestHandler
	txLogsProcessor             process.TransactionLogProcessorDatabase
	headerConstructionValidator process.HeaderConstructionValidator
	peerShardMapper             process.NetworkShardingCollector
	txSimulatorProcessor        TransactionSimulatorProcessor
	miniBlocksPoolCleaner       process.PoolsCleaner
	txsPoolCleaner              process.PoolsCleaner
	fallbackHeaderValidator     process.FallbackHeaderValidator
	whiteListHandler            process.WhiteListHandler
	whiteListerVerifiedTxs      process.WhiteListHandler
	historyRepository           dblookupext.HistoryRepository
	importStartHandler          update.ImportStartHandler
	requestedItemsHandler       dataRetriever.RequestedItemsHandler
	importHandler               update.ImportHandler
	nodeRedundancyHandler       consensus.NodeRedundancyHandler
	currentEpochProvider        dataRetriever.CurrentNetworkEpochProviderHandler
}

// ProcessComponentsFactoryArgs holds the arguments needed to create a process components factory
type ProcessComponentsFactoryArgs struct {
<<<<<<< HEAD
	Config                    config.Config
	AccountsParser            genesis.AccountsParser
	SmartContractParser       genesis.InitialSmartContractParser
	EconomicsData             process.EconomicsHandler
	GasSchedule               core.GasScheduleNotifier
	Rounder                   consensus.Rounder
	ShardCoordinator          sharding.Coordinator
	NodesCoordinator          sharding.NodesCoordinator
	Data                      DataComponentsHolder
	CoreData                  CoreComponentsHolder
	Crypto                    CryptoComponentsHolder
	State                     StateComponentsHolder
	Network                   NetworkComponentsHolder
	RequestedItemsHandler     dataRetriever.RequestedItemsHandler
	WhiteListHandler          process.WhiteListHandler
	WhiteListerVerifiedTxs    process.WhiteListHandler
	EpochStartNotifier        EpochStartNotifier
	EpochStart                *config.EpochStartConfig
	Rater                     sharding.PeerAccountListAndRatingHandler
	RatingsData               process.RatingsInfoHandler
	StartEpochNum             uint32
	SizeCheckDelta            uint32
	StateCheckpointModulus    uint
	MaxComputableRounds       uint64
	NumConcurrentResolverJobs int32
	MinSizeInBytes            uint32
	MaxSizeInBytes            uint32
	MaxRating                 uint32
	ValidatorPubkeyConverter  core.PubkeyConverter
	SystemSCConfig            *config.SystemSmartContractsConfig
	Version                   string
	ImportStartHandler        update.ImportStartHandler
	WorkingDir                string
	OutportHandler            outport.OutportHandler
	TpsBenchmark              statistics.TPSBenchmark
	HistoryRepo               dblookupext.HistoryRepository
	EpochNotifier             process.EpochNotifier
	HeaderIntegrityVerifier   HeaderIntegrityVerifierHandler
	StorageResolverImportPath string
	ChanGracefullyClose       chan endProcess.ArgEndProcess
}

type processComponentsFactory struct {
	config                    config.Config
	accountsParser            genesis.AccountsParser
	smartContractParser       genesis.InitialSmartContractParser
	economicsData             process.EconomicsHandler
	gasSchedule               core.GasScheduleNotifier
	rounder                   consensus.Rounder
	shardCoordinator          sharding.Coordinator
	nodesCoordinator          sharding.NodesCoordinator
	data                      DataComponentsHolder
	coreData                  CoreComponentsHolder
	crypto                    CryptoComponentsHolder
	state                     StateComponentsHolder
	network                   NetworkComponentsHolder
	requestedItemsHandler     dataRetriever.RequestedItemsHandler
	whiteListHandler          process.WhiteListHandler
	whiteListerVerifiedTxs    process.WhiteListHandler
	epochStartNotifier        EpochStartNotifier
	startEpochNum             uint32
	rater                     sharding.PeerAccountListAndRatingHandler
	sizeCheckDelta            uint32
	stateCheckpointModulus    uint
	maxComputableRounds       uint64
	numConcurrentResolverJobs int32
	minSizeInBytes            uint32
	maxSizeInBytes            uint32
	maxRating                 uint32
	validatorPubkeyConverter  core.PubkeyConverter
	ratingsData               process.RatingsInfoHandler
	systemSCConfig            *config.SystemSmartContractsConfig
	txLogsProcessor           process.TransactionLogProcessor
	version                   string
	importStartHandler        update.ImportStartHandler
	workingDir                string
	outportHandler            outport.OutportHandler
	tpsBenchmark              statistics.TPSBenchmark
	historyRepo               dblookupext.HistoryRepository
	epochNotifier             process.EpochNotifier
	headerIntegrityVerifier   HeaderIntegrityVerifierHandler
	storageResolverImportPath string
	chanGracefullyClose       chan endProcess.ArgEndProcess
=======
	Config                 config.Config
	EpochConfig            config.EpochConfig
	PrefConfigs            config.PreferencesConfig
	ImportDBConfig         config.ImportDbConfig
	AccountsParser         genesis.AccountsParser
	SmartContractParser    genesis.InitialSmartContractParser
	GasSchedule            core.GasScheduleNotifier
	NodesCoordinator       sharding.NodesCoordinator
	RequestedItemsHandler  dataRetriever.RequestedItemsHandler
	WhiteListHandler       process.WhiteListHandler
	WhiteListerVerifiedTxs process.WhiteListHandler
	MaxRating              uint32
	SystemSCConfig         *config.SystemSmartContractsConfig
	Version                string
	ImportStartHandler     update.ImportStartHandler
	WorkingDir             string
	HistoryRepo            dblookupext.HistoryRepository

	Data                DataComponentsHolder
	CoreData            CoreComponentsHolder
	Crypto              CryptoComponentsHolder
	State               StateComponentsHolder
	Network             NetworkComponentsHolder
	BootstrapComponents BootstrapComponentsHolder
	StatusComponents    StatusComponentsHolder
}

type processComponentsFactory struct {
	config                 config.Config
	epochConfig            config.EpochConfig
	prefConfigs            config.PreferencesConfig
	importDBConfig         config.ImportDbConfig
	accountsParser         genesis.AccountsParser
	smartContractParser    genesis.InitialSmartContractParser
	gasSchedule            core.GasScheduleNotifier
	nodesCoordinator       sharding.NodesCoordinator
	requestedItemsHandler  dataRetriever.RequestedItemsHandler
	whiteListHandler       process.WhiteListHandler
	whiteListerVerifiedTxs process.WhiteListHandler
	maxRating              uint32
	systemSCConfig         *config.SystemSmartContractsConfig
	txLogsProcessor        process.TransactionLogProcessor
	version                string
	importStartHandler     update.ImportStartHandler
	workingDir             string
	historyRepo            dblookupext.HistoryRepository
	epochNotifier          process.EpochNotifier
	importHandler          update.ImportHandler

	data                DataComponentsHolder
	coreData            CoreComponentsHolder
	crypto              CryptoComponentsHolder
	state               StateComponentsHolder
	network             NetworkComponentsHolder
	bootstrapComponents BootstrapComponentsHolder
	statusComponents    StatusComponentsHolder
>>>>>>> 7c1bbe2e
}

// NewProcessComponentsFactory will return a new instance of processComponentsFactory
func NewProcessComponentsFactory(args ProcessComponentsFactoryArgs) (*processComponentsFactory, error) {
	err := checkProcessComponentsArgs(args)
	if err != nil {
		return nil, err
	}

	return &processComponentsFactory{
<<<<<<< HEAD
		config:                    args.Config,
		accountsParser:            args.AccountsParser,
		smartContractParser:       args.SmartContractParser,
		economicsData:             args.EconomicsData,
		gasSchedule:               args.GasSchedule,
		rounder:                   args.Rounder,
		shardCoordinator:          args.ShardCoordinator,
		nodesCoordinator:          args.NodesCoordinator,
		data:                      args.Data,
		coreData:                  args.CoreData,
		crypto:                    args.Crypto,
		state:                     args.State,
		network:                   args.Network,
		requestedItemsHandler:     args.RequestedItemsHandler,
		whiteListHandler:          args.WhiteListHandler,
		whiteListerVerifiedTxs:    args.WhiteListerVerifiedTxs,
		epochStartNotifier:        args.EpochStartNotifier,
		rater:                     args.Rater,
		ratingsData:               args.RatingsData,
		sizeCheckDelta:            args.SizeCheckDelta,
		stateCheckpointModulus:    args.StateCheckpointModulus,
		startEpochNum:             args.StartEpochNum,
		maxComputableRounds:       args.MaxComputableRounds,
		numConcurrentResolverJobs: args.NumConcurrentResolverJobs,
		minSizeInBytes:            args.MinSizeInBytes,
		maxSizeInBytes:            args.MaxSizeInBytes,
		maxRating:                 args.MaxRating,
		validatorPubkeyConverter:  args.ValidatorPubkeyConverter,
		systemSCConfig:            args.SystemSCConfig,
		version:                   args.Version,
		importStartHandler:        args.ImportStartHandler,
		workingDir:                args.WorkingDir,
		outportHandler:            args.OutportHandler,
		tpsBenchmark:              args.TpsBenchmark,
		historyRepo:               args.HistoryRepo,
		headerIntegrityVerifier:   args.HeaderIntegrityVerifier,
		epochNotifier:             args.EpochNotifier,
		storageResolverImportPath: args.StorageResolverImportPath,
		chanGracefullyClose:       args.ChanGracefullyClose,
=======
		config:                 args.Config,
		epochConfig:            args.EpochConfig,
		prefConfigs:            args.PrefConfigs,
		importDBConfig:         args.ImportDBConfig,
		accountsParser:         args.AccountsParser,
		smartContractParser:    args.SmartContractParser,
		gasSchedule:            args.GasSchedule,
		nodesCoordinator:       args.NodesCoordinator,
		data:                   args.Data,
		coreData:               args.CoreData,
		crypto:                 args.Crypto,
		state:                  args.State,
		network:                args.Network,
		bootstrapComponents:    args.BootstrapComponents,
		statusComponents:       args.StatusComponents,
		requestedItemsHandler:  args.RequestedItemsHandler,
		whiteListHandler:       args.WhiteListHandler,
		whiteListerVerifiedTxs: args.WhiteListerVerifiedTxs,
		maxRating:              args.MaxRating,
		systemSCConfig:         args.SystemSCConfig,
		version:                args.Version,
		importStartHandler:     args.ImportStartHandler,
		workingDir:             args.WorkingDir,
		historyRepo:            args.HistoryRepo,
		epochNotifier:          args.CoreData.EpochNotifier(),
>>>>>>> 7c1bbe2e
	}, nil
}

// Create will create and return a struct containing process components
func (pcf *processComponentsFactory) Create() (*processComponents, error) {
	currentEpochProvider, err := epochProviders.CreateCurrentEpochProvider(
		pcf.config,
		pcf.coreData.GenesisNodesSetup().GetRoundDuration(),
		pcf.coreData.GenesisTime().Unix(),
	)
	if err != nil {
		return nil, err
	}

	pcf.epochNotifier.RegisterNotifyHandler(currentEpochProvider)

	fallbackHeaderValidator, err := fallback.NewFallbackHeaderValidator(
		pcf.data.Datapool().Headers(),
		pcf.coreData.InternalMarshalizer(),
		pcf.data.StorageService(),
	)
	if err != nil {
		return nil, err
	}

	argsHeaderSig := &headerCheck.ArgsHeaderSigVerifier{
		Marshalizer:             pcf.coreData.InternalMarshalizer(),
		Hasher:                  pcf.coreData.Hasher(),
		NodesCoordinator:        pcf.nodesCoordinator,
		MultiSigVerifier:        pcf.crypto.MultiSigner(),
		SingleSigVerifier:       pcf.crypto.BlockSigner(),
		KeyGen:                  pcf.crypto.BlockSignKeyGen(),
		FallbackHeaderValidator: fallbackHeaderValidator,
	}
	headerSigVerifier, err := headerCheck.NewHeaderSigVerifier(argsHeaderSig)
	if err != nil {
		return nil, err
	}

	resolversContainerFactory, err := pcf.newResolverContainerFactory(currentEpochProvider)
	if err != nil {
		return nil, err
	}

	resolversContainer, err := resolversContainerFactory.Create()
	if err != nil {
		return nil, err
	}

	resolversFinder, err := containers.NewResolversFinder(resolversContainer, pcf.bootstrapComponents.ShardCoordinator())
	if err != nil {
		return nil, err
	}

	requestHandler, err := requestHandlers.NewResolverRequestHandler(
		resolversFinder,
		pcf.requestedItemsHandler,
		pcf.whiteListHandler,
		core.MaxTxsToRequest,
		pcf.bootstrapComponents.ShardCoordinator().SelfId(),
		time.Second,
	)
	if err != nil {
		return nil, err
	}

	txLogsStorage := pcf.data.StorageService().GetStorer(dataRetriever.TxLogsUnit)
	txLogsProcessor, err := transactionLog.NewTxLogProcessor(transactionLog.ArgTxLogProcessor{
		Storer:      txLogsStorage,
		Marshalizer: pcf.coreData.InternalMarshalizer(),
	})
	if err != nil {
		return nil, err
	}

	pcf.txLogsProcessor = txLogsProcessor
	genesisBlocks, err := pcf.generateGenesisHeadersAndApplyInitialBalances()
	if err != nil {
		return nil, err
	}

	err = pcf.indexGenesisAccounts()
	if err != nil {
		log.Warn("cannot index genesis accounts", "error", err)
	}

	startEpochNum := pcf.bootstrapComponents.EpochBootstrapParams().Epoch()
	if startEpochNum == 0 {
		err = pcf.indexGenesisBlocks(genesisBlocks)
		if err != nil {
			return nil, err
		}
	}

	err = pcf.setGenesisHeader(genesisBlocks)
	if err != nil {
		return nil, err
	}

	validatorStatisticsProcessor, err := pcf.newValidatorStatisticsProcessor()
	if err != nil {
		return nil, err
	}

	cacheRefreshDuration := time.Duration(pcf.config.ValidatorStatistics.CacheRefreshIntervalInSec) * time.Second
	argVSP := peer.ArgValidatorsProvider{
		NodesCoordinator:                  pcf.nodesCoordinator,
		StartEpoch:                        startEpochNum,
		EpochStartEventNotifier:           pcf.coreData.EpochStartNotifierWithConfirm(),
		CacheRefreshIntervalDurationInSec: cacheRefreshDuration,
		ValidatorStatistics:               validatorStatisticsProcessor,
		MaxRating:                         pcf.maxRating,
		PubKeyConverter:                   pcf.coreData.ValidatorPubKeyConverter(),
	}

	validatorsProvider, err := peer.NewValidatorsProvider(argVSP)
	if err != nil {
		return nil, err
	}

	epochStartTrigger, err := pcf.newEpochStartTrigger(requestHandler)
	if err != nil {
		return nil, err
	}

	requestHandler.SetEpoch(epochStartTrigger.Epoch())

	err = dataRetriever.SetEpochHandlerToHdrResolver(resolversContainer, epochStartTrigger)
	if err != nil {
		return nil, err
	}

	validatorStatsRootHash, err := validatorStatisticsProcessor.RootHash()
	if err != nil {
		return nil, err
	}

	log.Debug("Validator stats created", "validatorStatsRootHash", validatorStatsRootHash)

	genesisMetaBlock, ok := genesisBlocks[core.MetachainShardId]
	if !ok {
		return nil, errors.New("genesis meta block does not exist")
	}

	genesisMetaBlock.SetValidatorStatsRootHash(validatorStatsRootHash)
	err = pcf.prepareGenesisBlock(genesisBlocks)
	if err != nil {
		return nil, err
	}

	bootStr := pcf.data.StorageService().GetStorer(dataRetriever.BootstrapUnit)
	bootStorer, err := bootstrapStorage.NewBootstrapStorer(pcf.coreData.InternalMarshalizer(), bootStr)
	if err != nil {
		return nil, err
	}

	argsHeaderValidator := block.ArgsHeaderValidator{
		Hasher:      pcf.coreData.Hasher(),
		Marshalizer: pcf.coreData.InternalMarshalizer(),
	}
	headerValidator, err := block.NewHeaderValidator(argsHeaderValidator)
	if err != nil {
		return nil, err
	}

	blockTracker, err := pcf.newBlockTracker(
		headerValidator,
		requestHandler,
		genesisBlocks,
	)
	if err != nil {
		return nil, err
	}

	mbsPoolsCleaner, err := poolsCleaner.NewMiniBlocksPoolsCleaner(
		pcf.data.Datapool().MiniBlocks(),
		pcf.coreData.RoundHandler(),
		pcf.bootstrapComponents.ShardCoordinator(),
	)
	if err != nil {
		return nil, err
	}

	mbsPoolsCleaner.StartCleaning()

	txsPoolsCleaner, err := poolsCleaner.NewTxsPoolsCleaner(
		pcf.coreData.AddressPubKeyConverter(),
		pcf.data.Datapool(),
		pcf.coreData.RoundHandler(),
		pcf.bootstrapComponents.ShardCoordinator(),
	)
	if err != nil {
		return nil, err
	}

	txsPoolsCleaner.StartCleaning()

	_, err = track.NewMiniBlockTrack(
		pcf.data.Datapool(),
		pcf.bootstrapComponents.ShardCoordinator(),
		pcf.whiteListHandler,
	)
	if err != nil {
		return nil, err
	}

	interceptorContainerFactory, blackListHandler, err := pcf.newInterceptorContainerFactory(
		headerSigVerifier,
		pcf.bootstrapComponents.HeaderIntegrityVerifier(),
		blockTracker,
		epochStartTrigger,
	)
	if err != nil {
		return nil, err
	}

	//TODO refactor all these factory calls
	interceptorsContainer, err := interceptorContainerFactory.Create()
	if err != nil {
		return nil, err
	}

	var pendingMiniBlocksHandler process.PendingMiniBlocksHandler
	pendingMiniBlocksHandler, err = pendingMb.NewNilPendingMiniBlocks()
	if err != nil {
		return nil, err
	}
	if pcf.bootstrapComponents.ShardCoordinator().SelfId() == core.MetachainShardId {
		pendingMiniBlocksHandler, err = pendingMb.NewPendingMiniBlocks()
		if err != nil {
			return nil, err
		}
	}

	forkDetector, err := pcf.newForkDetector(blackListHandler, blockTracker)
	if err != nil {
		return nil, err
	}

	txSimulatorProcessorArgs := &txsimulator.ArgsTxSimulator{
		AddressPubKeyConverter: pcf.coreData.AddressPubKeyConverter(),
		ShardCoordinator:       pcf.bootstrapComponents.ShardCoordinator(),
	}

	blockProcessor, err := pcf.newBlockProcessor(
		requestHandler,
		forkDetector,
		epochStartTrigger,
		bootStorer,
		validatorStatisticsProcessor,
		headerValidator,
		blockTracker,
		pendingMiniBlocksHandler,
		txSimulatorProcessorArgs,
	)
	if err != nil {
		return nil, err
	}

	conversionBase := 10
	genesisNodePrice, ok := big.NewInt(0).SetString(pcf.systemSCConfig.StakingSystemSCConfig.GenesisNodePrice, conversionBase)
	if !ok {
		return nil, errors.New("invalid genesis node price")
	}

	nodesSetupChecker, err := checking.NewNodesSetupChecker(
		pcf.accountsParser,
		genesisNodePrice,
		pcf.coreData.ValidatorPubKeyConverter(),
		pcf.crypto.BlockSignKeyGen(),
	)
	if err != nil {
		return nil, err
	}

	err = nodesSetupChecker.Check(pcf.coreData.GenesisNodesSetup().AllInitialNodes())
	if err != nil {
		return nil, err
	}

	// TODO: maybe move PeerShardMapper to network components
	peerShardMapper, err := pcf.prepareNetworkShardingCollector()
	if err != nil {
		return nil, err
	}

	txSimulator, err := txsimulator.NewTransactionSimulator(*txSimulatorProcessorArgs)
	if err != nil {
		return nil, err
	}

	nodeRedundancyArg := redundancy.ArgNodeRedundancy{
		RedundancyLevel:    pcf.prefConfigs.RedundancyLevel,
		Messenger:          pcf.network.NetworkMessenger(),
		ObserverPrivateKey: pcf.crypto.PrivateKey(),
	}
	nodeRedundancyHandler, err := redundancy.NewNodeRedundancy(nodeRedundancyArg)
	if err != nil {
		return nil, err
	}

	return &processComponents{
		nodesCoordinator:            pcf.nodesCoordinator,
		shardCoordinator:            pcf.bootstrapComponents.ShardCoordinator(),
		interceptorsContainer:       interceptorsContainer,
		resolversFinder:             resolversFinder,
		roundHandler:                pcf.coreData.RoundHandler(),
		forkDetector:                forkDetector,
		blockProcessor:              blockProcessor,
		epochStartTrigger:           epochStartTrigger,
		epochStartNotifier:          pcf.coreData.EpochStartNotifierWithConfirm(),
		blackListHandler:            blackListHandler,
		bootStorer:                  bootStorer,
		headerSigVerifier:           headerSigVerifier,
		validatorsStatistics:        validatorStatisticsProcessor,
		validatorsProvider:          validatorsProvider,
		blockTracker:                blockTracker,
		pendingMiniBlocksHandler:    pendingMiniBlocksHandler,
		requestHandler:              requestHandler,
		txLogsProcessor:             txLogsProcessor,
		headerConstructionValidator: headerValidator,
		headerIntegrityVerifier:     pcf.bootstrapComponents.HeaderIntegrityVerifier(),
		peerShardMapper:             peerShardMapper,
		txSimulatorProcessor:        txSimulator,
		miniBlocksPoolCleaner:       mbsPoolsCleaner,
		txsPoolCleaner:              txsPoolsCleaner,
		fallbackHeaderValidator:     fallbackHeaderValidator,
		whiteListHandler:            pcf.whiteListHandler,
		whiteListerVerifiedTxs:      pcf.whiteListerVerifiedTxs,
		historyRepository:           pcf.historyRepo,
		importStartHandler:          pcf.importStartHandler,
		requestedItemsHandler:       pcf.requestedItemsHandler,
		importHandler:               pcf.importHandler,
		nodeRedundancyHandler:       nodeRedundancyHandler,
		currentEpochProvider:        currentEpochProvider,
	}, nil
}

func (pcf *processComponentsFactory) newValidatorStatisticsProcessor() (process.ValidatorStatisticsProcessor, error) {

	storageService := pcf.data.StorageService()

	var peerDataPool peer.DataPool = pcf.data.Datapool()
	if pcf.bootstrapComponents.ShardCoordinator().SelfId() < pcf.bootstrapComponents.ShardCoordinator().NumberOfShards() {
		peerDataPool = pcf.data.Datapool()
	}

	hardForkConfig := pcf.config.Hardfork
	ratingEnabledEpoch := uint32(0)
	if hardForkConfig.AfterHardFork {
		ratingEnabledEpoch = hardForkConfig.StartEpoch + hardForkConfig.ValidatorGracePeriodInEpochs
	}
	arguments := peer.ArgValidatorStatisticsProcessor{
		PeerAdapter:                     pcf.state.PeerAccounts(),
		PubkeyConv:                      pcf.coreData.ValidatorPubKeyConverter(),
		NodesCoordinator:                pcf.nodesCoordinator,
		ShardCoordinator:                pcf.bootstrapComponents.ShardCoordinator(),
		DataPool:                        peerDataPool,
		StorageService:                  storageService,
		Marshalizer:                     pcf.coreData.InternalMarshalizer(),
		Rater:                           pcf.coreData.Rater(),
		MaxComputableRounds:             pcf.config.GeneralSettings.MaxComputableRounds,
		RewardsHandler:                  pcf.coreData.EconomicsData(),
		NodesSetup:                      pcf.coreData.GenesisNodesSetup(),
		RatingEnableEpoch:               ratingEnabledEpoch,
		GenesisNonce:                    pcf.data.Blockchain().GetGenesisHeader().GetNonce(),
		EpochNotifier:                   pcf.coreData.EpochNotifier(),
		SwitchJailWaitingEnableEpoch:    pcf.epochConfig.EnableEpochs.SwitchJailWaitingEnableEpoch,
		BelowSignedThresholdEnableEpoch: pcf.epochConfig.EnableEpochs.BelowSignedThresholdEnableEpoch,
		StakingV2EnableEpoch:            pcf.epochConfig.EnableEpochs.StakingV2Epoch,
	}

	validatorStatisticsProcessor, err := peer.NewValidatorStatisticsProcessor(arguments)
	if err != nil {
		return nil, err
	}

	return validatorStatisticsProcessor, nil
}

func (pcf *processComponentsFactory) newEpochStartTrigger(requestHandler process.RequestHandler) (epochStart.TriggerHandler, error) {
	if pcf.bootstrapComponents.ShardCoordinator().SelfId() < pcf.bootstrapComponents.ShardCoordinator().NumberOfShards() {
		argsHeaderValidator := block.ArgsHeaderValidator{
			Hasher:      pcf.coreData.Hasher(),
			Marshalizer: pcf.coreData.InternalMarshalizer(),
		}
		headerValidator, err := block.NewHeaderValidator(argsHeaderValidator)
		if err != nil {
			return nil, err
		}

		argsPeerMiniBlockSyncer := shardchain.ArgPeerMiniBlockSyncer{
			MiniBlocksPool: pcf.data.Datapool().MiniBlocks(),
			Requesthandler: requestHandler,
		}

		peerMiniBlockSyncer, err := shardchain.NewPeerMiniBlockSyncer(argsPeerMiniBlockSyncer)
		if err != nil {
			return nil, err
		}

		argEpochStart := &shardchain.ArgsShardEpochStartTrigger{
			Marshalizer:          pcf.coreData.InternalMarshalizer(),
			Hasher:               pcf.coreData.Hasher(),
			HeaderValidator:      headerValidator,
			Uint64Converter:      pcf.coreData.Uint64ByteSliceConverter(),
			DataPool:             pcf.data.Datapool(),
			Storage:              pcf.data.StorageService(),
			RequestHandler:       requestHandler,
			Epoch:                pcf.bootstrapComponents.EpochBootstrapParams().Epoch(),
			EpochStartNotifier:   pcf.coreData.EpochStartNotifierWithConfirm(),
			Validity:             process.MetaBlockValidity,
			Finality:             process.BlockFinality,
			PeerMiniBlocksSyncer: peerMiniBlockSyncer,
			RoundHandler:         pcf.coreData.RoundHandler(),
			AppStatusHandler:     pcf.coreData.StatusHandler(),
		}
		epochStartTrigger, err := shardchain.NewEpochStartTrigger(argEpochStart)
		if err != nil {
			return nil, errors.New("error creating new start of epoch trigger" + err.Error())
		}

		return epochStartTrigger, nil
	}

	if pcf.bootstrapComponents.ShardCoordinator().SelfId() == core.MetachainShardId {
		argEpochStart := &metachain.ArgsNewMetaEpochStartTrigger{
			GenesisTime:        time.Unix(pcf.coreData.GenesisNodesSetup().GetStartTime(), 0),
			Settings:           &pcf.config.EpochStartConfig,
			Epoch:              pcf.bootstrapComponents.EpochBootstrapParams().Epoch(),
			EpochStartRound:    pcf.data.Blockchain().GetGenesisHeader().GetRound(),
			EpochStartNotifier: pcf.coreData.EpochStartNotifierWithConfirm(),
			Storage:            pcf.data.StorageService(),
			Marshalizer:        pcf.coreData.InternalMarshalizer(),
			Hasher:             pcf.coreData.Hasher(),
			AppStatusHandler:   pcf.coreData.StatusHandler(),
		}
		epochStartTrigger, err := metachain.NewEpochStartTrigger(argEpochStart)
		if err != nil {
			return nil, errors.New("error creating new start of epoch trigger" + err.Error())
		}

		return epochStartTrigger, nil
	}

	return nil, errors.New("error creating new start of epoch trigger because of invalid shard id")
}

func (pcf *processComponentsFactory) generateGenesisHeadersAndApplyInitialBalances() (map[uint32]data.HeaderHandler, error) {
	genesisVmConfig := pcf.config.VirtualMachine.Execution
	genesisVmConfig.OutOfProcessConfig.MaxLoopTime = 5000 // 5 seconds
	conversionBase := 10
	genesisNodePrice, ok := big.NewInt(0).SetString(pcf.systemSCConfig.StakingSystemSCConfig.GenesisNodePrice, conversionBase)
	if !ok {
		return nil, errors.New("invalid genesis node price")
	}

	arg := processGenesis.ArgsGenesisBlockCreator{
		Core:                 pcf.coreData,
		Data:                 pcf.data,
		GenesisTime:          uint64(pcf.coreData.GenesisNodesSetup().GetStartTime()),
		StartEpochNum:        pcf.bootstrapComponents.EpochBootstrapParams().Epoch(),
		Accounts:             pcf.state.AccountsAdapter(),
		InitialNodesSetup:    pcf.coreData.GenesisNodesSetup(),
		Economics:            pcf.coreData.EconomicsData(),
		ShardCoordinator:     pcf.bootstrapComponents.ShardCoordinator(),
		AccountsParser:       pcf.accountsParser,
		SmartContractParser:  pcf.smartContractParser,
		ValidatorAccounts:    pcf.state.PeerAccounts(),
		GasSchedule:          pcf.gasSchedule,
		VirtualMachineConfig: genesisVmConfig,
		TxLogsProcessor:      pcf.txLogsProcessor,
		HardForkConfig:       pcf.config.Hardfork,
		TrieStorageManagers:  pcf.state.TrieStorageManagers(),
		SystemSCConfig:       *pcf.systemSCConfig,
		ImportStartHandler:   pcf.importStartHandler,
		WorkingDir:           pcf.workingDir,
		BlockSignKeyGen:      pcf.crypto.BlockSignKeyGen(),
		GenesisString:        pcf.config.GeneralSettings.GenesisString,
		GenesisNodePrice:     genesisNodePrice,
		EpochConfig:          &pcf.epochConfig,
	}

	gbc, err := processGenesis.NewGenesisBlockCreator(arg)
	if err != nil {
		return nil, err
	}
	pcf.importHandler = gbc.ImportHandler()

	return gbc.CreateGenesisBlocks()
}

func (pcf *processComponentsFactory) indexGenesisAccounts() error {
<<<<<<< HEAD
	if !pcf.outportHandler.HasDrivers() {
=======
	if pcf.statusComponents.ElasticIndexer().IsNilIndexer() {
>>>>>>> 7c1bbe2e
		return nil
	}

	rootHash, err := pcf.state.AccountsAdapter().RootHash()
	if err != nil {
		return err
	}

	ctx := context.Background()
	leavesChannel, err := pcf.state.AccountsAdapter().GetAllLeaves(rootHash, ctx)
	if err != nil {
		return err
	}

	genesisAccounts := make([]state.UserAccountHandler, 0)
	for leaf := range leavesChannel {
		userAccount, errUnmarshal := pcf.unmarshalUserAccount(leaf.Key(), leaf.Value())
		if errUnmarshal != nil {
			log.Debug("cannot unmarshal genesis user account. it may be a code leaf", "error", errUnmarshal)
			continue
		}

		genesisAccounts = append(genesisAccounts, userAccount)
	}

<<<<<<< HEAD
	pcf.outportHandler.SaveAccounts(genesisAccounts)
=======
	pcf.statusComponents.ElasticIndexer().SaveAccounts(uint64(pcf.coreData.GenesisNodesSetup().GetStartTime()), genesisAccounts)
>>>>>>> 7c1bbe2e
	return nil
}

func (pcf *processComponentsFactory) unmarshalUserAccount(address []byte, userAccountsBytes []byte) (state.UserAccountHandler, error) {
	userAccount, err := state.NewUserAccount(address)
	if err != nil {
		return nil, err
	}
	err = pcf.coreData.InternalMarshalizer().Unmarshal(userAccount, userAccountsBytes)
	if err != nil {
		return nil, err
	}

	return userAccount, nil
}

func (pcf *processComponentsFactory) setGenesisHeader(genesisBlocks map[uint32]data.HeaderHandler) error {
	genesisBlock, ok := genesisBlocks[pcf.bootstrapComponents.ShardCoordinator().SelfId()]
	if !ok {
		return errors.New("genesis block does not exist")
	}

	err := pcf.data.Blockchain().SetGenesisHeader(genesisBlock)
	if err != nil {
		return err
	}

	return nil
}

func (pcf *processComponentsFactory) prepareGenesisBlock(genesisBlocks map[uint32]data.HeaderHandler) error {
	genesisBlock, ok := genesisBlocks[pcf.bootstrapComponents.ShardCoordinator().SelfId()]
	if !ok {
		return errors.New("genesis block does not exist")
	}

	genesisBlockHash, err := core.CalculateHash(pcf.coreData.InternalMarshalizer(), pcf.coreData.Hasher(), genesisBlock)
	if err != nil {
		return err
	}

	err = pcf.data.Blockchain().SetGenesisHeader(genesisBlock)
	if err != nil {
		return err
	}

	pcf.data.Blockchain().SetGenesisHeaderHash(genesisBlockHash)

	marshalizedBlock, err := pcf.coreData.InternalMarshalizer().Marshal(genesisBlock)
	if err != nil {
		return err
	}

	nonceToByteSlice := pcf.coreData.Uint64ByteSliceConverter().ToByteSlice(genesisBlock.GetNonce())
	if pcf.bootstrapComponents.ShardCoordinator().SelfId() == core.MetachainShardId {
		errNotCritical := pcf.data.StorageService().Put(dataRetriever.MetaBlockUnit, genesisBlockHash, marshalizedBlock)
		if errNotCritical != nil {
			log.Error("error storing genesis metablock", "error", errNotCritical.Error())
		}
		errNotCritical = pcf.data.StorageService().Put(dataRetriever.MetaHdrNonceHashDataUnit, nonceToByteSlice, genesisBlockHash)
		if errNotCritical != nil {
			log.Error("error storing genesis metablock (nonce-hash)", "error", errNotCritical.Error())
		}
	} else {
		errNotCritical := pcf.data.StorageService().Put(dataRetriever.BlockHeaderUnit, genesisBlockHash, marshalizedBlock)
		if errNotCritical != nil {
			log.Error("error storing genesis shardblock", "error", errNotCritical.Error())
		}
		hdrNonceHashDataUnit := dataRetriever.ShardHdrNonceHashDataUnit + dataRetriever.UnitType(genesisBlock.GetShardID())
		errNotCritical = pcf.data.StorageService().Put(hdrNonceHashDataUnit, nonceToByteSlice, genesisBlockHash)
		if errNotCritical != nil {
			log.Error("error storing genesis shard header (nonce-hash)", "error", errNotCritical.Error())
		}
	}

	return nil
}

func (pcf *processComponentsFactory) indexGenesisBlocks(genesisBlocks map[uint32]data.HeaderHandler) error {
	// In Elastic Indexer, only index the metachain block
	genesisBlockHeader := genesisBlocks[core.MetachainShardId]
	genesisBlockHash, err := core.CalculateHash(pcf.coreData.InternalMarshalizer(), pcf.coreData.Hasher(), genesisBlockHeader)
	if err != nil {
		return err
	}

<<<<<<< HEAD
	if pcf.outportHandler.HasDrivers() {
		log.Info("indexGenesisBlocks(): indexer.SaveBlock", "hash", genesisBlockHash)
		pcf.outportHandler.SaveBlock(types.ArgsSaveBlocks{
			Body:                   &dataBlock.Body{},
			Header:                 genesisBlockHeader,
			TxsFromPool:            nil,
			SignersIndexes:         nil,
			NotarizedHeadersHashes: nil,
			HeaderHash:             genesisBlockHash,
		})
=======
	if !pcf.statusComponents.ElasticIndexer().IsNilIndexer() {
		log.Info("indexGenesisBlocks(): indexer.SaveBlock", "hash", genesisBlockHash)

		arg := &indexer.ArgsSaveBlockData{
			HeaderHash: genesisBlockHash,
			Body:       &dataBlock.Body{},
			Header:     genesisBlockHeader,
		}
		pcf.statusComponents.ElasticIndexer().SaveBlock(arg)
>>>>>>> 7c1bbe2e
	}

	// In "dblookupext" index, record both the metachain and the shardID blocks
	var shardID uint32
	for shardID, genesisBlockHeader = range genesisBlocks {
		if pcf.bootstrapComponents.ShardCoordinator().SelfId() != shardID {
			continue
		}

		genesisBlockHash, err = core.CalculateHash(pcf.coreData.InternalMarshalizer(), pcf.coreData.Hasher(), genesisBlockHeader)
		if err != nil {
			return err
		}

		log.Info("indexGenesisBlocks(): historyRepo.RecordBlock", "shardID", shardID, "hash", genesisBlockHash)
		err = pcf.historyRepo.RecordBlock(genesisBlockHash, genesisBlockHeader, &dataBlock.Body{}, nil, nil)
		if err != nil {
			return err
		}

		nonceByHashDataUnit := dataRetriever.GetHdrNonceHashDataUnit(shardID)
		nonceAsBytes := pcf.coreData.Uint64ByteSliceConverter().ToByteSlice(genesisBlockHeader.GetNonce())
		err = pcf.data.StorageService().Put(nonceByHashDataUnit, nonceAsBytes, genesisBlockHash)
		if err != nil {
			return err
		}
	}

	return nil
}

func (pcf *processComponentsFactory) newBlockTracker(
	headerValidator process.HeaderConstructionValidator,
	requestHandler process.RequestHandler,
	genesisBlocks map[uint32]data.HeaderHandler,
) (process.BlockTracker, error) {
	argBaseTracker := track.ArgBaseTracker{
		Hasher:           pcf.coreData.Hasher(),
		HeaderValidator:  headerValidator,
		Marshalizer:      pcf.coreData.InternalMarshalizer(),
		RequestHandler:   requestHandler,
		RoundHandler:     pcf.coreData.RoundHandler(),
		ShardCoordinator: pcf.bootstrapComponents.ShardCoordinator(),
		Store:            pcf.data.StorageService(),
		StartHeaders:     genesisBlocks,
		PoolsHolder:      pcf.data.Datapool(),
		WhitelistHandler: pcf.whiteListHandler,
	}

	if pcf.bootstrapComponents.ShardCoordinator().SelfId() < pcf.bootstrapComponents.ShardCoordinator().NumberOfShards() {
		arguments := track.ArgShardTracker{
			ArgBaseTracker: argBaseTracker,
		}

		return track.NewShardBlockTrack(arguments)
	}

	if pcf.bootstrapComponents.ShardCoordinator().SelfId() == core.MetachainShardId {
		arguments := track.ArgMetaTracker{
			ArgBaseTracker: argBaseTracker,
		}

		return track.NewMetaBlockTrack(arguments)
	}

	return nil, errors.New("could not create block tracker")
}

// -- Resolvers container Factory begin
func (pcf *processComponentsFactory) newResolverContainerFactory(
	currentEpochProvider dataRetriever.CurrentNetworkEpochProviderHandler,
) (dataRetriever.ResolversContainerFactory, error) {

	if pcf.importDBConfig.IsImportDBMode {
		log.Debug("starting with storage resolvers", "path", pcf.importDBConfig.ImportDBWorkingDir)
		return pcf.newStorageResolver()
	}
	if pcf.bootstrapComponents.ShardCoordinator().SelfId() < pcf.bootstrapComponents.ShardCoordinator().NumberOfShards() {
		return pcf.newShardResolverContainerFactory(currentEpochProvider)
	}
	if pcf.bootstrapComponents.ShardCoordinator().SelfId() == core.MetachainShardId {
		return pcf.newMetaResolverContainerFactory(currentEpochProvider)
	}

	return nil, errors.New("could not create interceptor and resolver container factory")
}

func (pcf *processComponentsFactory) newShardResolverContainerFactory(
	currentEpochProvider dataRetriever.CurrentNetworkEpochProviderHandler,
) (dataRetriever.ResolversContainerFactory, error) {

	dataPacker, err := partitioning.NewSimpleDataPacker(pcf.coreData.InternalMarshalizer())
	if err != nil {
		return nil, err
	}

	resolversContainerFactoryArgs := resolverscontainer.FactoryArgs{
		ShardCoordinator:            pcf.bootstrapComponents.ShardCoordinator(),
		Messenger:                   pcf.network.NetworkMessenger(),
		Store:                       pcf.data.StorageService(),
		Marshalizer:                 pcf.coreData.InternalMarshalizer(),
		DataPools:                   pcf.data.Datapool(),
		Uint64ByteSliceConverter:    pcf.coreData.Uint64ByteSliceConverter(),
		DataPacker:                  dataPacker,
		TriesContainer:              pcf.state.TriesContainer(),
		SizeCheckDelta:              pcf.config.Marshalizer.SizeCheckDelta,
		InputAntifloodHandler:       pcf.network.InputAntiFloodHandler(),
		OutputAntifloodHandler:      pcf.network.OutputAntiFloodHandler(),
		NumConcurrentResolvingJobs:  pcf.config.Antiflood.NumConcurrentResolverJobs,
		IsFullHistoryNode:           pcf.config.StoragePruning.FullArchive,
		CurrentNetworkEpochProvider: currentEpochProvider,
		ResolverConfig:              pcf.config.Resolvers,
	}
	resolversContainerFactory, err := resolverscontainer.NewShardResolversContainerFactory(resolversContainerFactoryArgs)
	if err != nil {
		return nil, err
	}

	return resolversContainerFactory, nil
}

func (pcf *processComponentsFactory) newMetaResolverContainerFactory(
	currentEpochProvider dataRetriever.CurrentNetworkEpochProviderHandler,
) (dataRetriever.ResolversContainerFactory, error) {

	dataPacker, err := partitioning.NewSimpleDataPacker(pcf.coreData.InternalMarshalizer())
	if err != nil {
		return nil, err
	}

	resolversContainerFactoryArgs := resolverscontainer.FactoryArgs{
		ShardCoordinator:            pcf.bootstrapComponents.ShardCoordinator(),
		Messenger:                   pcf.network.NetworkMessenger(),
		Store:                       pcf.data.StorageService(),
		Marshalizer:                 pcf.coreData.InternalMarshalizer(),
		DataPools:                   pcf.data.Datapool(),
		Uint64ByteSliceConverter:    pcf.coreData.Uint64ByteSliceConverter(),
		DataPacker:                  dataPacker,
		TriesContainer:              pcf.state.TriesContainer(),
		SizeCheckDelta:              pcf.config.Marshalizer.SizeCheckDelta,
		InputAntifloodHandler:       pcf.network.InputAntiFloodHandler(),
		OutputAntifloodHandler:      pcf.network.OutputAntiFloodHandler(),
		NumConcurrentResolvingJobs:  pcf.config.Antiflood.NumConcurrentResolverJobs,
		IsFullHistoryNode:           pcf.config.StoragePruning.FullArchive,
		CurrentNetworkEpochProvider: currentEpochProvider,
		ResolverConfig:              pcf.config.Resolvers,
	}
	resolversContainerFactory, err := resolverscontainer.NewMetaResolversContainerFactory(resolversContainerFactoryArgs)
	if err != nil {
		return nil, err
	}
	return resolversContainerFactory, nil
}

func (pcf *processComponentsFactory) newInterceptorContainerFactory(
	headerSigVerifier process.InterceptedHeaderSigVerifier,
	headerIntegrityVerifier factory.HeaderIntegrityVerifierHandler,
	validityAttester process.ValidityAttester,
	epochStartTrigger process.EpochStartTriggerHandler,
) (process.InterceptorsContainerFactory, process.TimeCacher, error) {
	if pcf.bootstrapComponents.ShardCoordinator().SelfId() < pcf.bootstrapComponents.ShardCoordinator().NumberOfShards() {
		return pcf.newShardInterceptorContainerFactory(
			headerSigVerifier,
			headerIntegrityVerifier,
			validityAttester,
			epochStartTrigger,
		)
	}
	if pcf.bootstrapComponents.ShardCoordinator().SelfId() == core.MetachainShardId {
		return pcf.newMetaInterceptorContainerFactory(
			headerSigVerifier,
			headerIntegrityVerifier,
			validityAttester,
			epochStartTrigger,
		)
	}

	return nil, nil, errors.New("could not create interceptor container factory")
}

func (pcf *processComponentsFactory) newStorageResolver() (dataRetriever.ResolversContainerFactory, error) {
	pathManager, err := storageFactory.CreatePathManager(
		storageFactory.ArgCreatePathManager{
			WorkingDir: pcf.importDBConfig.ImportDBWorkingDir,
			ChainID:    pcf.coreData.ChainID(),
		},
	)
	if err != nil {
		return nil, err
	}

	manualEpochStartNotifier := notifier.NewManualEpochStartNotifier()
	defer func() {
		//we need to call this after we wired all the notified components
		if pcf.importDBConfig.IsImportDBMode {
			manualEpochStartNotifier.NewEpoch(pcf.bootstrapComponents.EpochBootstrapParams().Epoch() + 1)
		}
	}()

	storageServiceCreator, err := storageFactory.NewStorageServiceFactory(
		&pcf.config,
		pcf.bootstrapComponents.ShardCoordinator(),
		pathManager,
		manualEpochStartNotifier,
		pcf.bootstrapComponents.EpochBootstrapParams().Epoch(),
		false,
	)
	if err != nil {
		return nil, err
	}

	if pcf.bootstrapComponents.ShardCoordinator().SelfId() == core.MetachainShardId {
		store, errStore := storageServiceCreator.CreateForMeta()
		if errStore != nil {
			return nil, errStore
		}

		return pcf.createStorageResolversForMeta(
			store,
			manualEpochStartNotifier,
		)
	}

	store, err := storageServiceCreator.CreateForShard()
	if err != nil {
		return nil, err
	}

	return pcf.createStorageResolversForShard(
		store,
		manualEpochStartNotifier,
	)
}

func (pcf *processComponentsFactory) createStorageResolversForMeta(
	store dataRetriever.StorageService,
	manualEpochStartNotifier dataRetriever.ManualEpochStartNotifier,
) (dataRetriever.ResolversContainerFactory, error) {
	dataPacker, err := partitioning.NewSimpleDataPacker(pcf.coreData.InternalMarshalizer())
	if err != nil {
		return nil, err
	}

	resolversContainerFactoryArgs := storageResolversContainers.FactoryArgs{
		ShardCoordinator:         pcf.bootstrapComponents.ShardCoordinator(),
		Messenger:                pcf.network.NetworkMessenger(),
		Store:                    store,
		Marshalizer:              pcf.coreData.InternalMarshalizer(),
		Uint64ByteSliceConverter: pcf.coreData.Uint64ByteSliceConverter(),
		DataPacker:               dataPacker,
		ManualEpochStartNotifier: manualEpochStartNotifier,
		ChanGracefullyClose:      pcf.coreData.ChanStopNodeProcess(),
		Hasher:                   pcf.coreData.Hasher(),
		GeneralConfig:            pcf.config,
		ShardIDForTries:          pcf.importDBConfig.ImportDBTargetShardID,
		WorkingDirectory:         pcf.importDBConfig.ImportDBWorkingDir,
		ChainID:                  pcf.coreData.ChainID(),
	}
	resolversContainerFactory, err := storageResolversContainers.NewMetaResolversContainerFactory(resolversContainerFactoryArgs)
	if err != nil {
		return nil, err
	}

	return resolversContainerFactory, nil
}

func (pcf *processComponentsFactory) createStorageResolversForShard(
	store dataRetriever.StorageService,
	manualEpochStartNotifier dataRetriever.ManualEpochStartNotifier,
) (dataRetriever.ResolversContainerFactory, error) {
	dataPacker, err := partitioning.NewSimpleDataPacker(pcf.coreData.InternalMarshalizer())
	if err != nil {
		return nil, err
	}

	resolversContainerFactoryArgs := storageResolversContainers.FactoryArgs{
		ShardCoordinator:         pcf.bootstrapComponents.ShardCoordinator(),
		Messenger:                pcf.network.NetworkMessenger(),
		Store:                    store,
		Marshalizer:              pcf.coreData.InternalMarshalizer(),
		Uint64ByteSliceConverter: pcf.coreData.Uint64ByteSliceConverter(),
		DataPacker:               dataPacker,
		ManualEpochStartNotifier: manualEpochStartNotifier,
		ChanGracefullyClose:      pcf.coreData.ChanStopNodeProcess(),
		Hasher:                   pcf.coreData.Hasher(),
		GeneralConfig:            pcf.config,
		ShardIDForTries:          pcf.importDBConfig.ImportDBTargetShardID,
		WorkingDirectory:         pcf.importDBConfig.ImportDBWorkingDir,
		ChainID:                  pcf.coreData.ChainID(),
	}
	resolversContainerFactory, err := storageResolversContainers.NewShardResolversContainerFactory(resolversContainerFactoryArgs)
	if err != nil {
		return nil, err
	}

	return resolversContainerFactory, nil
}

func (pcf *processComponentsFactory) newShardInterceptorContainerFactory(
	headerSigVerifier process.InterceptedHeaderSigVerifier,
	headerIntegrityVerifier factory.HeaderIntegrityVerifierHandler,
	validityAttester process.ValidityAttester,
	epochStartTrigger process.EpochStartTriggerHandler,
) (process.InterceptorsContainerFactory, process.TimeCacher, error) {
	headerBlackList := timecache.NewTimeCache(timeSpanForBadHeaders)
	shardInterceptorsContainerFactoryArgs := interceptorscontainer.ShardInterceptorsContainerFactoryArgs{
		CoreComponents:            pcf.coreData,
		CryptoComponents:          pcf.crypto,
		Accounts:                  pcf.state.AccountsAdapter(),
		ShardCoordinator:          pcf.bootstrapComponents.ShardCoordinator(),
		NodesCoordinator:          pcf.nodesCoordinator,
		Messenger:                 pcf.network.NetworkMessenger(),
		Store:                     pcf.data.StorageService(),
		DataPool:                  pcf.data.Datapool(),
		MaxTxNonceDeltaAllowed:    core.MaxTxNonceDeltaAllowed,
		TxFeeHandler:              pcf.coreData.EconomicsData(),
		BlockBlackList:            headerBlackList,
		HeaderSigVerifier:         headerSigVerifier,
		HeaderIntegrityVerifier:   headerIntegrityVerifier,
		ValidityAttester:          validityAttester,
		EpochStartTrigger:         epochStartTrigger,
		WhiteListHandler:          pcf.whiteListHandler,
		WhiteListerVerifiedTxs:    pcf.whiteListerVerifiedTxs,
		AntifloodHandler:          pcf.network.InputAntiFloodHandler(),
		ArgumentsParser:           smartContract.NewArgumentParser(),
		SizeCheckDelta:            pcf.config.Marshalizer.SizeCheckDelta,
		EnableSignTxWithHashEpoch: pcf.epochConfig.EnableEpochs.TransactionSignedWithTxHashEnableEpoch,
	}
	log.Debug("shardInterceptor: enable epoch for transaction signed with tx hash", "epoch", shardInterceptorsContainerFactoryArgs.EnableSignTxWithHashEpoch)

	interceptorContainerFactory, err := interceptorscontainer.NewShardInterceptorsContainerFactory(shardInterceptorsContainerFactoryArgs)
	if err != nil {
		return nil, nil, err
	}

	return interceptorContainerFactory, headerBlackList, nil
}

func (pcf *processComponentsFactory) newMetaInterceptorContainerFactory(
	headerSigVerifier process.InterceptedHeaderSigVerifier,
	headerIntegrityVerifier factory.HeaderIntegrityVerifierHandler,
	validityAttester process.ValidityAttester,
	epochStartTrigger process.EpochStartTriggerHandler,
) (process.InterceptorsContainerFactory, process.TimeCacher, error) {
	headerBlackList := timecache.NewTimeCache(timeSpanForBadHeaders)
	metaInterceptorsContainerFactoryArgs := interceptorscontainer.MetaInterceptorsContainerFactoryArgs{
		CoreComponents:            pcf.coreData,
		CryptoComponents:          pcf.crypto,
		ShardCoordinator:          pcf.bootstrapComponents.ShardCoordinator(),
		NodesCoordinator:          pcf.nodesCoordinator,
		Messenger:                 pcf.network.NetworkMessenger(),
		Store:                     pcf.data.StorageService(),
		DataPool:                  pcf.data.Datapool(),
		Accounts:                  pcf.state.AccountsAdapter(),
		MaxTxNonceDeltaAllowed:    core.MaxTxNonceDeltaAllowed,
		TxFeeHandler:              pcf.coreData.EconomicsData(),
		BlackList:                 headerBlackList,
		HeaderSigVerifier:         headerSigVerifier,
		HeaderIntegrityVerifier:   headerIntegrityVerifier,
		ValidityAttester:          validityAttester,
		EpochStartTrigger:         epochStartTrigger,
		WhiteListHandler:          pcf.whiteListHandler,
		WhiteListerVerifiedTxs:    pcf.whiteListerVerifiedTxs,
		AntifloodHandler:          pcf.network.InputAntiFloodHandler(),
		ArgumentsParser:           smartContract.NewArgumentParser(),
		SizeCheckDelta:            pcf.config.Marshalizer.SizeCheckDelta,
		EnableSignTxWithHashEpoch: pcf.epochConfig.EnableEpochs.TransactionSignedWithTxHashEnableEpoch,
	}
	log.Debug("metaInterceptor: enable epoch for transaction signed with tx hash", "epoch", metaInterceptorsContainerFactoryArgs.EnableSignTxWithHashEpoch)

	interceptorContainerFactory, err := interceptorscontainer.NewMetaInterceptorsContainerFactory(metaInterceptorsContainerFactoryArgs)
	if err != nil {
		return nil, nil, err
	}

	return interceptorContainerFactory, headerBlackList, nil
}

func (pcf *processComponentsFactory) newForkDetector(
	headerBlackList process.TimeCacher,
	blockTracker process.BlockTracker,
) (process.ForkDetector, error) {
	if pcf.bootstrapComponents.ShardCoordinator().SelfId() < pcf.bootstrapComponents.ShardCoordinator().NumberOfShards() {
		return sync.NewShardForkDetector(pcf.coreData.RoundHandler(), headerBlackList, blockTracker, pcf.coreData.GenesisNodesSetup().GetStartTime())
	}
	if pcf.bootstrapComponents.ShardCoordinator().SelfId() == core.MetachainShardId {
		return sync.NewMetaForkDetector(pcf.coreData.RoundHandler(), headerBlackList, blockTracker, pcf.coreData.GenesisNodesSetup().GetStartTime())
	}

	return nil, errors.New("could not create fork detector")
}

// PrepareNetworkShardingCollector will create the network sharding collector and apply it to the network messenger
func (pcf *processComponentsFactory) prepareNetworkShardingCollector() (*networksharding.PeerShardMapper, error) {

	networkShardingCollector, err := createNetworkShardingCollector(
		&pcf.config,
		pcf.nodesCoordinator,
		pcf.coreData.EpochStartNotifierWithConfirm(),
		pcf.bootstrapComponents.EpochBootstrapParams().Epoch(),
	)
	if err != nil {
		return nil, err
	}

	localID := pcf.network.NetworkMessenger().ID()
	networkShardingCollector.UpdatePeerIdShardId(localID, pcf.bootstrapComponents.ShardCoordinator().SelfId())

	err = pcf.network.NetworkMessenger().SetPeerShardResolver(networkShardingCollector)
	if err != nil {
		return nil, err
	}

	err = pcf.network.InputAntiFloodHandler().SetPeerValidatorMapper(networkShardingCollector)
	if err != nil {
		return nil, err
	}

	return networkShardingCollector, nil
}

func createNetworkShardingCollector(
	config *config.Config,
	nodesCoordinator sharding.NodesCoordinator,
	epochStartRegistrationHandler epochStart.RegistrationHandler,
	epochStart uint32,
) (*networksharding.PeerShardMapper, error) {

	cacheConfig := config.PublicKeyPeerId
	cachePkPid, err := createCache(cacheConfig)
	if err != nil {
		return nil, err
	}

	cacheConfig = config.PublicKeyShardId
	cachePkShardID, err := createCache(cacheConfig)
	if err != nil {
		return nil, err
	}

	cacheConfig = config.PeerIdShardId
	cachePidShardID, err := createCache(cacheConfig)
	if err != nil {
		return nil, err
	}

	arg := networksharding.ArgPeerShardMapper{
		PeerIdPkCache:         cachePkPid,
		FallbackPkShardCache:  cachePkShardID,
		FallbackPidShardCache: cachePidShardID,
		NodesCoordinator:      nodesCoordinator,
		StartEpoch:            epochStart,
	}
	psm, err := networksharding.NewPeerShardMapper(arg)
	if err != nil {
		return nil, err
	}

	epochStartRegistrationHandler.RegisterHandler(psm)

	return psm, nil
}

func createCache(cacheConfig config.CacheConfig) (storage.Cacher, error) {
	return storageUnit.NewCache(storageFactory.GetCacherFromConfig(cacheConfig))
}

func checkProcessComponentsArgs(args ProcessComponentsFactoryArgs) error {
	baseErrMessage := "error creating process components"
	if check.IfNil(args.AccountsParser) {
		return fmt.Errorf("%s: %w", baseErrMessage, errErd.ErrNilAccountsParser)
	}
	if check.IfNil(args.SmartContractParser) {
		return fmt.Errorf("%s: %w", baseErrMessage, errErd.ErrNilSmartContractParser)
	}
	if args.GasSchedule == nil {
		return fmt.Errorf("%s: %w", baseErrMessage, errErd.ErrNilGasSchedule)
	}
	if check.IfNil(args.NodesCoordinator) {
		return fmt.Errorf("%s: %w", baseErrMessage, errErd.ErrNilNodesCoordinator)
	}
	if check.IfNil(args.Data) {
		return fmt.Errorf("%s: %w", baseErrMessage, errErd.ErrNilDataComponentsHolder)
	}
	if check.IfNil(args.CoreData) {
		return fmt.Errorf("%s: %w", baseErrMessage, errErd.ErrNilCoreComponentsHolder)
	}
	if args.CoreData.EconomicsData() == nil {
		return fmt.Errorf("%s: %w", baseErrMessage, errErd.ErrNilEconomicsData)
	}
	if check.IfNil(args.CoreData.RoundHandler()) {
		return fmt.Errorf("%s: %w", baseErrMessage, errErd.ErrNilRoundHandler)
	}
	if check.IfNil(args.Crypto) {
		return fmt.Errorf("%s: %w", baseErrMessage, errErd.ErrNilCryptoComponentsHolder)
	}
	if check.IfNil(args.State) {
		return fmt.Errorf("%s: %w", baseErrMessage, errErd.ErrNilStateComponentsHolder)
	}
	if check.IfNil(args.Network) {
		return fmt.Errorf("%s: %w", baseErrMessage, errErd.ErrNilNetworkComponentsHolder)
	}
	if check.IfNil(args.RequestedItemsHandler) {
		return fmt.Errorf("%s: %w", baseErrMessage, errErd.ErrNilRequestedItemHandler)
	}
	if check.IfNil(args.WhiteListHandler) {
		return fmt.Errorf("%s: %w", baseErrMessage, errErd.ErrNilWhiteListHandler)
	}
	if check.IfNil(args.WhiteListerVerifiedTxs) {
		return fmt.Errorf("%s: %w", baseErrMessage, errErd.ErrNilWhiteListVerifiedTxs)
	}
	if check.IfNil(args.CoreData.EpochStartNotifierWithConfirm()) {
		return fmt.Errorf("%s: %w", baseErrMessage, errErd.ErrNilEpochStartNotifier)
	}
	if check.IfNil(args.CoreData.Rater()) {
		return fmt.Errorf("%s: %w", baseErrMessage, errErd.ErrNilRater)
	}
	if check.IfNil(args.CoreData.RatingsData()) {
		return fmt.Errorf("%s: %w", baseErrMessage, errErd.ErrNilRatingData)
	}
	if check.IfNil(args.CoreData.ValidatorPubKeyConverter()) {
		return fmt.Errorf("%s: %w", baseErrMessage, errErd.ErrNilPubKeyConverter)
	}
	if args.SystemSCConfig == nil {
		return fmt.Errorf("%s: %w", baseErrMessage, errErd.ErrNilSystemSCConfig)
	}
	if check.IfNil(args.CoreData.EpochNotifier()) {
		return fmt.Errorf("%s: %w", baseErrMessage, errErd.ErrNilEpochNotifier)
	}
	if check.IfNil(args.BootstrapComponents) {
		return fmt.Errorf("%s: %w", baseErrMessage, errErd.ErrNilBootstrapComponentsHolder)
	}
	if check.IfNil(args.BootstrapComponents.ShardCoordinator()) {
		return fmt.Errorf("%s: %w", baseErrMessage, errErd.ErrNilShardCoordinator)
	}
	if check.IfNil(args.StatusComponents) {
		return fmt.Errorf("%s: %w", baseErrMessage, errErd.ErrNilStatusComponentsHolder)
	}

	return nil
}

// Close closes all underlying components that need closing
func (pc *processComponents) Close() error {
	if !check.IfNil(pc.blockProcessor) {
		log.LogIfError(pc.blockProcessor.Close())
	}
	if !check.IfNil(pc.validatorsProvider) {
		log.LogIfError(pc.validatorsProvider.Close())
	}
	if !check.IfNil(pc.miniBlocksPoolCleaner) {
		log.LogIfError(pc.miniBlocksPoolCleaner.Close())
	}
	if !check.IfNil(pc.txsPoolCleaner) {
		log.LogIfError(pc.txsPoolCleaner.Close())
	}
	if !check.IfNil(pc.epochStartTrigger) {
		log.LogIfError(pc.epochStartTrigger.Close())
	}
	if !check.IfNil(pc.importHandler) {
		log.LogIfError(pc.importHandler.Close())
	}
	return nil
}<|MERGE_RESOLUTION|>--- conflicted
+++ resolved
@@ -35,7 +35,6 @@
 	"github.com/ElrondNetwork/elrond-go/genesis/checking"
 	processGenesis "github.com/ElrondNetwork/elrond-go/genesis/process"
 	"github.com/ElrondNetwork/elrond-go/outport"
-	"github.com/ElrondNetwork/elrond-go/outport/types"
 	"github.com/ElrondNetwork/elrond-go/process"
 	"github.com/ElrondNetwork/elrond-go/process/block"
 	"github.com/ElrondNetwork/elrond-go/process/block/bootstrapStorage"
@@ -103,91 +102,6 @@
 
 // ProcessComponentsFactoryArgs holds the arguments needed to create a process components factory
 type ProcessComponentsFactoryArgs struct {
-<<<<<<< HEAD
-	Config                    config.Config
-	AccountsParser            genesis.AccountsParser
-	SmartContractParser       genesis.InitialSmartContractParser
-	EconomicsData             process.EconomicsHandler
-	GasSchedule               core.GasScheduleNotifier
-	Rounder                   consensus.Rounder
-	ShardCoordinator          sharding.Coordinator
-	NodesCoordinator          sharding.NodesCoordinator
-	Data                      DataComponentsHolder
-	CoreData                  CoreComponentsHolder
-	Crypto                    CryptoComponentsHolder
-	State                     StateComponentsHolder
-	Network                   NetworkComponentsHolder
-	RequestedItemsHandler     dataRetriever.RequestedItemsHandler
-	WhiteListHandler          process.WhiteListHandler
-	WhiteListerVerifiedTxs    process.WhiteListHandler
-	EpochStartNotifier        EpochStartNotifier
-	EpochStart                *config.EpochStartConfig
-	Rater                     sharding.PeerAccountListAndRatingHandler
-	RatingsData               process.RatingsInfoHandler
-	StartEpochNum             uint32
-	SizeCheckDelta            uint32
-	StateCheckpointModulus    uint
-	MaxComputableRounds       uint64
-	NumConcurrentResolverJobs int32
-	MinSizeInBytes            uint32
-	MaxSizeInBytes            uint32
-	MaxRating                 uint32
-	ValidatorPubkeyConverter  core.PubkeyConverter
-	SystemSCConfig            *config.SystemSmartContractsConfig
-	Version                   string
-	ImportStartHandler        update.ImportStartHandler
-	WorkingDir                string
-	OutportHandler            outport.OutportHandler
-	TpsBenchmark              statistics.TPSBenchmark
-	HistoryRepo               dblookupext.HistoryRepository
-	EpochNotifier             process.EpochNotifier
-	HeaderIntegrityVerifier   HeaderIntegrityVerifierHandler
-	StorageResolverImportPath string
-	ChanGracefullyClose       chan endProcess.ArgEndProcess
-}
-
-type processComponentsFactory struct {
-	config                    config.Config
-	accountsParser            genesis.AccountsParser
-	smartContractParser       genesis.InitialSmartContractParser
-	economicsData             process.EconomicsHandler
-	gasSchedule               core.GasScheduleNotifier
-	rounder                   consensus.Rounder
-	shardCoordinator          sharding.Coordinator
-	nodesCoordinator          sharding.NodesCoordinator
-	data                      DataComponentsHolder
-	coreData                  CoreComponentsHolder
-	crypto                    CryptoComponentsHolder
-	state                     StateComponentsHolder
-	network                   NetworkComponentsHolder
-	requestedItemsHandler     dataRetriever.RequestedItemsHandler
-	whiteListHandler          process.WhiteListHandler
-	whiteListerVerifiedTxs    process.WhiteListHandler
-	epochStartNotifier        EpochStartNotifier
-	startEpochNum             uint32
-	rater                     sharding.PeerAccountListAndRatingHandler
-	sizeCheckDelta            uint32
-	stateCheckpointModulus    uint
-	maxComputableRounds       uint64
-	numConcurrentResolverJobs int32
-	minSizeInBytes            uint32
-	maxSizeInBytes            uint32
-	maxRating                 uint32
-	validatorPubkeyConverter  core.PubkeyConverter
-	ratingsData               process.RatingsInfoHandler
-	systemSCConfig            *config.SystemSmartContractsConfig
-	txLogsProcessor           process.TransactionLogProcessor
-	version                   string
-	importStartHandler        update.ImportStartHandler
-	workingDir                string
-	outportHandler            outport.OutportHandler
-	tpsBenchmark              statistics.TPSBenchmark
-	historyRepo               dblookupext.HistoryRepository
-	epochNotifier             process.EpochNotifier
-	headerIntegrityVerifier   HeaderIntegrityVerifierHandler
-	storageResolverImportPath string
-	chanGracefullyClose       chan endProcess.ArgEndProcess
-=======
 	Config                 config.Config
 	EpochConfig            config.EpochConfig
 	PrefConfigs            config.PreferencesConfig
@@ -213,6 +127,7 @@
 	Network             NetworkComponentsHolder
 	BootstrapComponents BootstrapComponentsHolder
 	StatusComponents    StatusComponentsHolder
+	OutportHandler            outport.OutportHandler
 }
 
 type processComponentsFactory struct {
@@ -237,6 +152,7 @@
 	epochNotifier          process.EpochNotifier
 	importHandler          update.ImportHandler
 
+	outportHandler      outport.OutportHandler
 	data                DataComponentsHolder
 	coreData            CoreComponentsHolder
 	crypto              CryptoComponentsHolder
@@ -244,7 +160,6 @@
 	network             NetworkComponentsHolder
 	bootstrapComponents BootstrapComponentsHolder
 	statusComponents    StatusComponentsHolder
->>>>>>> 7c1bbe2e
 }
 
 // NewProcessComponentsFactory will return a new instance of processComponentsFactory
@@ -255,47 +170,6 @@
 	}
 
 	return &processComponentsFactory{
-<<<<<<< HEAD
-		config:                    args.Config,
-		accountsParser:            args.AccountsParser,
-		smartContractParser:       args.SmartContractParser,
-		economicsData:             args.EconomicsData,
-		gasSchedule:               args.GasSchedule,
-		rounder:                   args.Rounder,
-		shardCoordinator:          args.ShardCoordinator,
-		nodesCoordinator:          args.NodesCoordinator,
-		data:                      args.Data,
-		coreData:                  args.CoreData,
-		crypto:                    args.Crypto,
-		state:                     args.State,
-		network:                   args.Network,
-		requestedItemsHandler:     args.RequestedItemsHandler,
-		whiteListHandler:          args.WhiteListHandler,
-		whiteListerVerifiedTxs:    args.WhiteListerVerifiedTxs,
-		epochStartNotifier:        args.EpochStartNotifier,
-		rater:                     args.Rater,
-		ratingsData:               args.RatingsData,
-		sizeCheckDelta:            args.SizeCheckDelta,
-		stateCheckpointModulus:    args.StateCheckpointModulus,
-		startEpochNum:             args.StartEpochNum,
-		maxComputableRounds:       args.MaxComputableRounds,
-		numConcurrentResolverJobs: args.NumConcurrentResolverJobs,
-		minSizeInBytes:            args.MinSizeInBytes,
-		maxSizeInBytes:            args.MaxSizeInBytes,
-		maxRating:                 args.MaxRating,
-		validatorPubkeyConverter:  args.ValidatorPubkeyConverter,
-		systemSCConfig:            args.SystemSCConfig,
-		version:                   args.Version,
-		importStartHandler:        args.ImportStartHandler,
-		workingDir:                args.WorkingDir,
-		outportHandler:            args.OutportHandler,
-		tpsBenchmark:              args.TpsBenchmark,
-		historyRepo:               args.HistoryRepo,
-		headerIntegrityVerifier:   args.HeaderIntegrityVerifier,
-		epochNotifier:             args.EpochNotifier,
-		storageResolverImportPath: args.StorageResolverImportPath,
-		chanGracefullyClose:       args.ChanGracefullyClose,
-=======
 		config:                 args.Config,
 		epochConfig:            args.EpochConfig,
 		prefConfigs:            args.PrefConfigs,
@@ -321,7 +195,7 @@
 		workingDir:             args.WorkingDir,
 		historyRepo:            args.HistoryRepo,
 		epochNotifier:          args.CoreData.EpochNotifier(),
->>>>>>> 7c1bbe2e
+		outportHandler:         args.OutportHandler,
 	}, nil
 }
 
@@ -815,11 +689,7 @@
 }
 
 func (pcf *processComponentsFactory) indexGenesisAccounts() error {
-<<<<<<< HEAD
 	if !pcf.outportHandler.HasDrivers() {
-=======
-	if pcf.statusComponents.ElasticIndexer().IsNilIndexer() {
->>>>>>> 7c1bbe2e
 		return nil
 	}
 
@@ -845,11 +715,7 @@
 		genesisAccounts = append(genesisAccounts, userAccount)
 	}
 
-<<<<<<< HEAD
 	pcf.outportHandler.SaveAccounts(genesisAccounts)
-=======
-	pcf.statusComponents.ElasticIndexer().SaveAccounts(uint64(pcf.coreData.GenesisNodesSetup().GetStartTime()), genesisAccounts)
->>>>>>> 7c1bbe2e
 	return nil
 }
 
@@ -936,19 +802,7 @@
 		return err
 	}
 
-<<<<<<< HEAD
 	if pcf.outportHandler.HasDrivers() {
-		log.Info("indexGenesisBlocks(): indexer.SaveBlock", "hash", genesisBlockHash)
-		pcf.outportHandler.SaveBlock(types.ArgsSaveBlocks{
-			Body:                   &dataBlock.Body{},
-			Header:                 genesisBlockHeader,
-			TxsFromPool:            nil,
-			SignersIndexes:         nil,
-			NotarizedHeadersHashes: nil,
-			HeaderHash:             genesisBlockHash,
-		})
-=======
-	if !pcf.statusComponents.ElasticIndexer().IsNilIndexer() {
 		log.Info("indexGenesisBlocks(): indexer.SaveBlock", "hash", genesisBlockHash)
 
 		arg := &indexer.ArgsSaveBlockData{
@@ -956,8 +810,7 @@
 			Body:       &dataBlock.Body{},
 			Header:     genesisBlockHeader,
 		}
-		pcf.statusComponents.ElasticIndexer().SaveBlock(arg)
->>>>>>> 7c1bbe2e
+		pcf.outportHandler.SaveBlock(arg)
 	}
 
 	// In "dblookupext" index, record both the metachain and the shardID blocks
