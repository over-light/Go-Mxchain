package factory

import (
	"context"
	"errors"
	"fmt"
	"math/big"
	"path/filepath"
	"time"

	"github.com/ElrondNetwork/elrond-go-core/core"
	"github.com/ElrondNetwork/elrond-go-core/core/check"
	"github.com/ElrondNetwork/elrond-go-core/core/partitioning"
	"github.com/ElrondNetwork/elrond-go-core/data"
	dataBlock "github.com/ElrondNetwork/elrond-go-core/data/block"
	"github.com/ElrondNetwork/elrond-go-core/data/indexer"
	logger "github.com/ElrondNetwork/elrond-go-logger"
	"github.com/ElrondNetwork/elrond-go/cmd/node/factory"
	"github.com/ElrondNetwork/elrond-go/common"
	"github.com/ElrondNetwork/elrond-go/config"
	"github.com/ElrondNetwork/elrond-go/consensus"
	"github.com/ElrondNetwork/elrond-go/dataRetriever"
	"github.com/ElrondNetwork/elrond-go/dataRetriever/factory/containers"
	"github.com/ElrondNetwork/elrond-go/dataRetriever/factory/epochProviders"
	"github.com/ElrondNetwork/elrond-go/dataRetriever/factory/resolverscontainer"
	storageResolversContainers "github.com/ElrondNetwork/elrond-go/dataRetriever/factory/storageResolversContainer"
	"github.com/ElrondNetwork/elrond-go/dataRetriever/requestHandlers"
	"github.com/ElrondNetwork/elrond-go/dblookupext"
	"github.com/ElrondNetwork/elrond-go/epochStart"
	"github.com/ElrondNetwork/elrond-go/epochStart/metachain"
	"github.com/ElrondNetwork/elrond-go/epochStart/notifier"
	"github.com/ElrondNetwork/elrond-go/epochStart/shardchain"
	errErd "github.com/ElrondNetwork/elrond-go/errors"
	"github.com/ElrondNetwork/elrond-go/factory/disabled"
	"github.com/ElrondNetwork/elrond-go/fallback"
	"github.com/ElrondNetwork/elrond-go/genesis"
	"github.com/ElrondNetwork/elrond-go/genesis/checking"
	processGenesis "github.com/ElrondNetwork/elrond-go/genesis/process"
	"github.com/ElrondNetwork/elrond-go/process"
	"github.com/ElrondNetwork/elrond-go/process/block"
	"github.com/ElrondNetwork/elrond-go/process/block/bootstrapStorage"
	"github.com/ElrondNetwork/elrond-go/process/block/pendingMb"
	"github.com/ElrondNetwork/elrond-go/process/block/poolsCleaner"
	"github.com/ElrondNetwork/elrond-go/process/block/preprocess"
	"github.com/ElrondNetwork/elrond-go/process/block/processedMb"
	"github.com/ElrondNetwork/elrond-go/process/factory/interceptorscontainer"
	"github.com/ElrondNetwork/elrond-go/process/headerCheck"
	"github.com/ElrondNetwork/elrond-go/process/peer"
	"github.com/ElrondNetwork/elrond-go/process/receipts"
	"github.com/ElrondNetwork/elrond-go/process/smartContract"
	"github.com/ElrondNetwork/elrond-go/process/sync"
	"github.com/ElrondNetwork/elrond-go/process/track"
	"github.com/ElrondNetwork/elrond-go/process/transactionLog"
	"github.com/ElrondNetwork/elrond-go/process/txsSender"
	"github.com/ElrondNetwork/elrond-go/process/txsimulator"
	"github.com/ElrondNetwork/elrond-go/redundancy"
	"github.com/ElrondNetwork/elrond-go/sharding"
	"github.com/ElrondNetwork/elrond-go/sharding/networksharding"
	"github.com/ElrondNetwork/elrond-go/sharding/nodesCoordinator"
	"github.com/ElrondNetwork/elrond-go/state"
	"github.com/ElrondNetwork/elrond-go/storage"
	storageFactory "github.com/ElrondNetwork/elrond-go/storage/factory"
	"github.com/ElrondNetwork/elrond-go/storage/storageUnit"
	"github.com/ElrondNetwork/elrond-go/storage/timecache"
	"github.com/ElrondNetwork/elrond-go/update"
	updateDisabled "github.com/ElrondNetwork/elrond-go/update/disabled"
	updateFactory "github.com/ElrondNetwork/elrond-go/update/factory"
	"github.com/ElrondNetwork/elrond-go/update/trigger"
)

var log = logger.GetOrCreate("factory")

// timeSpanForBadHeaders is the expiry time for an added block header hash
var timeSpanForBadHeaders = time.Minute * 2

// processComponents struct holds the process components
type processComponents struct {
	nodesCoordinator             nodesCoordinator.NodesCoordinator
	shardCoordinator             sharding.Coordinator
	interceptorsContainer        process.InterceptorsContainer
	resolversFinder              dataRetriever.ResolversFinder
	roundHandler                 consensus.RoundHandler
	epochStartTrigger            epochStart.TriggerHandler
	epochStartNotifier           EpochStartNotifier
	forkDetector                 process.ForkDetector
	blockProcessor               process.BlockProcessor
	blackListHandler             process.TimeCacher
	bootStorer                   process.BootStorer
	headerSigVerifier            process.InterceptedHeaderSigVerifier
	headerIntegrityVerifier      factory.HeaderIntegrityVerifierHandler
	validatorsStatistics         process.ValidatorStatisticsProcessor
	validatorsProvider           process.ValidatorsProvider
	blockTracker                 process.BlockTracker
	pendingMiniBlocksHandler     process.PendingMiniBlocksHandler
	requestHandler               process.RequestHandler
	txLogsProcessor              process.TransactionLogProcessorDatabase
	headerConstructionValidator  process.HeaderConstructionValidator
	peerShardMapper              process.NetworkShardingCollector
	txSimulatorProcessor         TransactionSimulatorProcessor
	miniBlocksPoolCleaner        process.PoolsCleaner
	txsPoolCleaner               process.PoolsCleaner
	fallbackHeaderValidator      process.FallbackHeaderValidator
	whiteListHandler             process.WhiteListHandler
	whiteListerVerifiedTxs       process.WhiteListHandler
	historyRepository            dblookupext.HistoryRepository
	importStartHandler           update.ImportStartHandler
	requestedItemsHandler        dataRetriever.RequestedItemsHandler
	importHandler                update.ImportHandler
	nodeRedundancyHandler        consensus.NodeRedundancyHandler
	currentEpochProvider         dataRetriever.CurrentNetworkEpochProviderHandler
	vmFactoryForTxSimulator      process.VirtualMachinesContainerFactory
	vmFactoryForProcessing       process.VirtualMachinesContainerFactory
	scheduledTxsExecutionHandler process.ScheduledTxsExecutionHandler
	txsSender                    process.TxsSenderHandler
	hardforkTrigger              HardforkTrigger
	processedMiniBlocksTracker   process.ProcessedMiniBlocksTracker
	accountsParser               genesis.AccountsParser
	receiptsRepository           ReceiptsRepository
}

// ProcessComponentsFactoryArgs holds the arguments needed to create a process components factory
type ProcessComponentsFactoryArgs struct {
	Config                 config.Config
	EpochConfig            config.EpochConfig
	PrefConfigs            config.PreferencesConfig
	ImportDBConfig         config.ImportDbConfig
	AccountsParser         genesis.AccountsParser
	SmartContractParser    genesis.InitialSmartContractParser
	GasSchedule            core.GasScheduleNotifier
	NodesCoordinator       nodesCoordinator.NodesCoordinator
	RequestedItemsHandler  dataRetriever.RequestedItemsHandler
	WhiteListHandler       process.WhiteListHandler
	WhiteListerVerifiedTxs process.WhiteListHandler
	MaxRating              uint32
	SystemSCConfig         *config.SystemSmartContractsConfig
	Version                string
	ImportStartHandler     update.ImportStartHandler
	WorkingDir             string
	HistoryRepo            dblookupext.HistoryRepository

	Data                DataComponentsHolder
	CoreData            CoreComponentsHolder
	Crypto              CryptoComponentsHolder
	State               StateComponentsHolder
	Network             NetworkComponentsHolder
	BootstrapComponents BootstrapComponentsHolder
	StatusComponents    StatusComponentsHolder
}

type processComponentsFactory struct {
	config                 config.Config
	epochConfig            config.EpochConfig
	prefConfigs            config.PreferencesConfig
	importDBConfig         config.ImportDbConfig
	accountsParser         genesis.AccountsParser
	smartContractParser    genesis.InitialSmartContractParser
	gasSchedule            core.GasScheduleNotifier
	nodesCoordinator       nodesCoordinator.NodesCoordinator
	requestedItemsHandler  dataRetriever.RequestedItemsHandler
	whiteListHandler       process.WhiteListHandler
	whiteListerVerifiedTxs process.WhiteListHandler
	maxRating              uint32
	systemSCConfig         *config.SystemSmartContractsConfig
	txLogsProcessor        process.TransactionLogProcessor
	version                string
	importStartHandler     update.ImportStartHandler
	workingDir             string
	historyRepo            dblookupext.HistoryRepository
	epochNotifier          process.EpochNotifier
	importHandler          update.ImportHandler

	data                DataComponentsHolder
	coreData            CoreComponentsHolder
	crypto              CryptoComponentsHolder
	state               StateComponentsHolder
	network             NetworkComponentsHolder
	bootstrapComponents BootstrapComponentsHolder
	statusComponents    StatusComponentsHolder
}

// NewProcessComponentsFactory will return a new instance of processComponentsFactory
func NewProcessComponentsFactory(args ProcessComponentsFactoryArgs) (*processComponentsFactory, error) {
	err := checkProcessComponentsArgs(args)
	if err != nil {
		return nil, err
	}

	return &processComponentsFactory{
		config:                 args.Config,
		epochConfig:            args.EpochConfig,
		prefConfigs:            args.PrefConfigs,
		importDBConfig:         args.ImportDBConfig,
		accountsParser:         args.AccountsParser,
		smartContractParser:    args.SmartContractParser,
		gasSchedule:            args.GasSchedule,
		nodesCoordinator:       args.NodesCoordinator,
		data:                   args.Data,
		coreData:               args.CoreData,
		crypto:                 args.Crypto,
		state:                  args.State,
		network:                args.Network,
		bootstrapComponents:    args.BootstrapComponents,
		statusComponents:       args.StatusComponents,
		requestedItemsHandler:  args.RequestedItemsHandler,
		whiteListHandler:       args.WhiteListHandler,
		whiteListerVerifiedTxs: args.WhiteListerVerifiedTxs,
		maxRating:              args.MaxRating,
		systemSCConfig:         args.SystemSCConfig,
		version:                args.Version,
		importStartHandler:     args.ImportStartHandler,
		workingDir:             args.WorkingDir,
		historyRepo:            args.HistoryRepo,
		epochNotifier:          args.CoreData.EpochNotifier(),
	}, nil
}

//TODO: Think if it would make sense here to create an array of closable interfaces

// Create will create and return a struct containing process components
func (pcf *processComponentsFactory) Create() (*processComponents, error) {
	currentEpochProvider, err := epochProviders.CreateCurrentEpochProvider(
		pcf.config,
		pcf.coreData.GenesisNodesSetup().GetRoundDuration(),
		pcf.coreData.GenesisTime().Unix(),
		pcf.prefConfigs.FullArchive,
	)
	if err != nil {
		return nil, err
	}

	pcf.epochNotifier.RegisterNotifyHandler(currentEpochProvider)

	fallbackHeaderValidator, err := fallback.NewFallbackHeaderValidator(
		pcf.data.Datapool().Headers(),
		pcf.coreData.InternalMarshalizer(),
		pcf.data.StorageService(),
	)
	if err != nil {
		return nil, err
	}

	argsHeaderSig := &headerCheck.ArgsHeaderSigVerifier{
		Marshalizer:             pcf.coreData.InternalMarshalizer(),
		Hasher:                  pcf.coreData.Hasher(),
		NodesCoordinator:        pcf.nodesCoordinator,
		MultiSigVerifier:        pcf.crypto.MultiSigner(),
		SingleSigVerifier:       pcf.crypto.BlockSigner(),
		KeyGen:                  pcf.crypto.BlockSignKeyGen(),
		FallbackHeaderValidator: fallbackHeaderValidator,
	}
	headerSigVerifier, err := headerCheck.NewHeaderSigVerifier(argsHeaderSig)
	if err != nil {
		return nil, err
	}

	// TODO: maybe move PeerShardMapper to network components
	peerShardMapper, err := pcf.prepareNetworkShardingCollector()
	if err != nil {
		return nil, err
	}

	resolversContainerFactory, err := pcf.newResolverContainerFactory(currentEpochProvider, peerShardMapper)
	if err != nil {
		return nil, err
	}

	resolversContainer, err := resolversContainerFactory.Create()
	if err != nil {
		return nil, err
	}

	resolversFinder, err := containers.NewResolversFinder(resolversContainer, pcf.bootstrapComponents.ShardCoordinator())
	if err != nil {
		return nil, err
	}

	requestHandler, err := requestHandlers.NewResolverRequestHandler(
		resolversFinder,
		pcf.requestedItemsHandler,
		pcf.whiteListHandler,
		common.MaxTxsToRequest,
		pcf.bootstrapComponents.ShardCoordinator().SelfId(),
		time.Second,
	)
	if err != nil {
		return nil, err
	}

	txLogsStorage, err := pcf.data.StorageService().GetStorer(dataRetriever.TxLogsUnit)
	if err != nil {
		return nil, err
	}

	if !pcf.config.LogsAndEvents.SaveInStorageEnabled && pcf.config.DbLookupExtensions.Enabled {
		log.Warn("processComponentsFactory.Create() node will save logs in storage because DbLookupExtensions is enabled")
	}

	saveLogsInStorage := pcf.config.LogsAndEvents.SaveInStorageEnabled || pcf.config.DbLookupExtensions.Enabled
	txLogsProcessor, err := transactionLog.NewTxLogProcessor(transactionLog.ArgTxLogProcessor{
		Storer:               txLogsStorage,
		Marshalizer:          pcf.coreData.InternalMarshalizer(),
		SaveInStorageEnabled: saveLogsInStorage,
	})
	if err != nil {
		return nil, err
	}

	pcf.txLogsProcessor = txLogsProcessor
	genesisBlocks, initialTxs, err := pcf.generateGenesisHeadersAndApplyInitialBalances()
	if err != nil {
		return nil, err
	}

	err = pcf.indexGenesisAccounts()
	if err != nil {
		log.Warn("cannot index genesis accounts", "error", err)
	}

	startEpochNum := pcf.bootstrapComponents.EpochBootstrapParams().Epoch()
	if startEpochNum == 0 {
		err = pcf.indexGenesisBlocks(genesisBlocks, initialTxs)
		if err != nil {
			return nil, err
		}
	}

	err = pcf.setGenesisHeader(genesisBlocks)
	if err != nil {
		return nil, err
	}

	validatorStatisticsProcessor, err := pcf.newValidatorStatisticsProcessor()
	if err != nil {
		return nil, err
	}

	cacheRefreshDuration := time.Duration(pcf.config.ValidatorStatistics.CacheRefreshIntervalInSec) * time.Second
	argVSP := peer.ArgValidatorsProvider{
		NodesCoordinator:                  pcf.nodesCoordinator,
		StartEpoch:                        startEpochNum,
		EpochStartEventNotifier:           pcf.coreData.EpochStartNotifierWithConfirm(),
		CacheRefreshIntervalDurationInSec: cacheRefreshDuration,
		ValidatorStatistics:               validatorStatisticsProcessor,
		MaxRating:                         pcf.maxRating,
		PubKeyConverter:                   pcf.coreData.ValidatorPubKeyConverter(),
	}

	validatorsProvider, err := peer.NewValidatorsProvider(argVSP)
	if err != nil {
		return nil, err
	}

	epochStartTrigger, err := pcf.newEpochStartTrigger(requestHandler)
	if err != nil {
		return nil, err
	}

	requestHandler.SetEpoch(epochStartTrigger.Epoch())

	err = dataRetriever.SetEpochHandlerToHdrResolver(resolversContainer, epochStartTrigger)
	if err != nil {
		return nil, err
	}

	validatorStatsRootHash, err := validatorStatisticsProcessor.RootHash()
	if err != nil {
		return nil, err
	}

	log.Debug("Validator stats created", "validatorStatsRootHash", validatorStatsRootHash)

	genesisBlock, ok := genesisBlocks[core.MetachainShardId]
	if !ok {
		return nil, errors.New("genesis meta block does not exist")
	}

	genesisMetaBlock, ok := genesisBlock.(data.MetaHeaderHandler)
	if !ok {
		return nil, errors.New("genesis meta block invalid")
	}

	err = genesisMetaBlock.SetValidatorStatsRootHash(validatorStatsRootHash)
	if err != nil {
		return nil, err
	}

	err = pcf.prepareGenesisBlock(genesisBlocks)
	if err != nil {
		return nil, err
	}

	bootStr, err := pcf.data.StorageService().GetStorer(dataRetriever.BootstrapUnit)
	if err != nil {
		return nil, err
	}

	bootStorer, err := bootstrapStorage.NewBootstrapStorer(pcf.coreData.InternalMarshalizer(), bootStr)
	if err != nil {
		return nil, err
	}

	argsHeaderValidator := block.ArgsHeaderValidator{
		Hasher:      pcf.coreData.Hasher(),
		Marshalizer: pcf.coreData.InternalMarshalizer(),
	}
	headerValidator, err := block.NewHeaderValidator(argsHeaderValidator)
	if err != nil {
		return nil, err
	}

	blockTracker, err := pcf.newBlockTracker(
		headerValidator,
		requestHandler,
		genesisBlocks,
	)
	if err != nil {
		return nil, err
	}

	argsMiniBlocksPoolsCleaner := poolsCleaner.ArgMiniBlocksPoolsCleaner{
		ArgBasePoolsCleaner: poolsCleaner.ArgBasePoolsCleaner{
			RoundHandler:                   pcf.coreData.RoundHandler(),
			ShardCoordinator:               pcf.bootstrapComponents.ShardCoordinator(),
			MaxRoundsToKeepUnprocessedData: pcf.config.PoolsCleanersConfig.MaxRoundsToKeepUnprocessedMiniBlocks,
		},
		MiniblocksPool: pcf.data.Datapool().MiniBlocks(),
	}
	mbsPoolsCleaner, err := poolsCleaner.NewMiniBlocksPoolsCleaner(argsMiniBlocksPoolsCleaner)
	if err != nil {
		return nil, err
	}

	mbsPoolsCleaner.StartCleaning()

	argsBasePoolsCleaner := poolsCleaner.ArgTxsPoolsCleaner{
		ArgBasePoolsCleaner: poolsCleaner.ArgBasePoolsCleaner{
			RoundHandler:                   pcf.coreData.RoundHandler(),
			ShardCoordinator:               pcf.bootstrapComponents.ShardCoordinator(),
			MaxRoundsToKeepUnprocessedData: pcf.config.PoolsCleanersConfig.MaxRoundsToKeepUnprocessedTransactions,
		},
		AddressPubkeyConverter: pcf.coreData.AddressPubKeyConverter(),
		DataPool:               pcf.data.Datapool(),
	}
	txsPoolsCleaner, err := poolsCleaner.NewTxsPoolsCleaner(argsBasePoolsCleaner)
	if err != nil {
		return nil, err
	}

	txsPoolsCleaner.StartCleaning()

	_, err = track.NewMiniBlockTrack(
		pcf.data.Datapool(),
		pcf.bootstrapComponents.ShardCoordinator(),
		pcf.whiteListHandler,
	)
	if err != nil {
		return nil, err
	}

	hardforkTrigger, err := pcf.createHardforkTrigger(epochStartTrigger)
	if err != nil {
		return nil, err
	}

	interceptorContainerFactory, blackListHandler, err := pcf.newInterceptorContainerFactory(
		headerSigVerifier,
		pcf.bootstrapComponents.HeaderIntegrityVerifier(),
		blockTracker,
		epochStartTrigger,
		requestHandler,
		peerShardMapper,
		hardforkTrigger,
	)
	if err != nil {
		return nil, err
	}

	// TODO refactor all these factory calls
	interceptorsContainer, err := interceptorContainerFactory.Create()
	if err != nil {
		return nil, err
	}

	exportFactoryHandler, err := pcf.createExportFactoryHandler(
		headerValidator,
		requestHandler,
		resolversFinder,
		interceptorsContainer,
		headerSigVerifier,
		blockTracker,
	)
	if err != nil {
		return nil, err
	}

	err = hardforkTrigger.SetExportFactoryHandler(exportFactoryHandler)
	if err != nil {
		return nil, err
	}

	var pendingMiniBlocksHandler process.PendingMiniBlocksHandler
	pendingMiniBlocksHandler, err = pendingMb.NewNilPendingMiniBlocks()
	if err != nil {
		return nil, err
	}
	if pcf.bootstrapComponents.ShardCoordinator().SelfId() == core.MetachainShardId {
		pendingMiniBlocksHandler, err = pendingMb.NewPendingMiniBlocks()
		if err != nil {
			return nil, err
		}
	}

	forkDetector, err := pcf.newForkDetector(blackListHandler, blockTracker)
	if err != nil {
		return nil, err
	}

	vmOutputCacherConfig := storageFactory.GetCacherFromConfig(pcf.config.VMOutputCacher)
	vmOutputCacher, err := storageUnit.NewCache(vmOutputCacherConfig)
	if err != nil {
		return nil, err
	}

	txSimulatorProcessorArgs := &txsimulator.ArgsTxSimulator{
		AddressPubKeyConverter: pcf.coreData.AddressPubKeyConverter(),
		ShardCoordinator:       pcf.bootstrapComponents.ShardCoordinator(),
		VMOutputCacher:         vmOutputCacher,
		Hasher:                 pcf.coreData.Hasher(),
		Marshalizer:            pcf.coreData.InternalMarshalizer(),
	}

	scheduledSCRSStorer, err := pcf.data.StorageService().GetStorer(dataRetriever.ScheduledSCRsUnit)
	if err != nil {
		return nil, err
	}

	scheduledTxsExecutionHandler, err := preprocess.NewScheduledTxsExecution(
		&disabled.TxProcessor{},
		&disabled.TxCoordinator{},
		scheduledSCRSStorer,
		pcf.coreData.InternalMarshalizer(),
		pcf.coreData.Hasher(),
		pcf.bootstrapComponents.ShardCoordinator(),
	)
	if err != nil {
		return nil, err
	}

	processedMiniBlocksTracker := processedMb.NewProcessedMiniBlocksTracker()

	receiptsRepository, err := receipts.NewReceiptsRepository(receipts.ArgsNewReceiptsRepository{
		Store:      pcf.data.StorageService(),
		Marshaller: pcf.coreData.InternalMarshalizer(),
		Hasher:     pcf.coreData.Hasher(),
	})
	if err != nil {
		return nil, err
	}

	blockProcessorComponents, err := pcf.newBlockProcessor(
		requestHandler,
		forkDetector,
		epochStartTrigger,
		bootStorer,
		validatorStatisticsProcessor,
		headerValidator,
		blockTracker,
		pendingMiniBlocksHandler,
		txSimulatorProcessorArgs,
		pcf.coreData.ArwenChangeLocker(),
		scheduledTxsExecutionHandler,
		processedMiniBlocksTracker,
		receiptsRepository,
	)
	if err != nil {
		return nil, err
	}

	conversionBase := 10
	genesisNodePrice, ok := big.NewInt(0).SetString(pcf.systemSCConfig.StakingSystemSCConfig.GenesisNodePrice, conversionBase)
	if !ok {
		return nil, errors.New("invalid genesis node price")
	}

	nodesSetupChecker, err := checking.NewNodesSetupChecker(
		pcf.accountsParser,
		genesisNodePrice,
		pcf.coreData.ValidatorPubKeyConverter(),
		pcf.crypto.BlockSignKeyGen(),
	)
	if err != nil {
		return nil, err
	}

	err = nodesSetupChecker.Check(pcf.coreData.GenesisNodesSetup().AllInitialNodes())
	if err != nil {
		return nil, err
	}

	txSimulator, err := txsimulator.NewTransactionSimulator(*txSimulatorProcessorArgs)
	if err != nil {
		return nil, err
	}

	observerBLSPrivateKey, observerBLSPublicKey := pcf.crypto.BlockSignKeyGen().GeneratePair()
	observerBLSPublicKeyBuff, err := observerBLSPublicKey.ToByteArray()
	if err != nil {
		return nil, fmt.Errorf("error generating observerBLSPublicKeyBuff, %w", err)
	} else {
		log.Debug("generated BLS private key for redundancy handler. This key will be used on heartbeat messages "+
			"if the node is in backup mode and the main node is active", "hex public key", observerBLSPublicKeyBuff)
	}

	nodeRedundancyArg := redundancy.ArgNodeRedundancy{
		RedundancyLevel:    pcf.prefConfigs.RedundancyLevel,
		Messenger:          pcf.network.NetworkMessenger(),
		ObserverPrivateKey: observerBLSPrivateKey,
	}
	nodeRedundancyHandler, err := redundancy.NewNodeRedundancy(nodeRedundancyArg)
	if err != nil {
		return nil, err
	}

	dataPacker, err := partitioning.NewSimpleDataPacker(pcf.coreData.InternalMarshalizer())
	if err != nil {
		return nil, err
	}
	args := txsSender.ArgsTxsSenderWithAccumulator{
		Marshaller:        pcf.coreData.InternalMarshalizer(),
		ShardCoordinator:  pcf.bootstrapComponents.ShardCoordinator(),
		NetworkMessenger:  pcf.network.NetworkMessenger(),
		AccumulatorConfig: pcf.config.Antiflood.TxAccumulator,
		DataPacker:        dataPacker,
	}
	txsSenderWithAccumulator, err := txsSender.NewTxsSenderWithAccumulator(args)
	if err != nil {
		return nil, err
	}

	return &processComponents{
		nodesCoordinator:             pcf.nodesCoordinator,
		shardCoordinator:             pcf.bootstrapComponents.ShardCoordinator(),
		interceptorsContainer:        interceptorsContainer,
		resolversFinder:              resolversFinder,
		roundHandler:                 pcf.coreData.RoundHandler(),
		forkDetector:                 forkDetector,
		blockProcessor:               blockProcessorComponents.blockProcessor,
		epochStartTrigger:            epochStartTrigger,
		epochStartNotifier:           pcf.coreData.EpochStartNotifierWithConfirm(),
		blackListHandler:             blackListHandler,
		bootStorer:                   bootStorer,
		headerSigVerifier:            headerSigVerifier,
		validatorsStatistics:         validatorStatisticsProcessor,
		validatorsProvider:           validatorsProvider,
		blockTracker:                 blockTracker,
		pendingMiniBlocksHandler:     pendingMiniBlocksHandler,
		requestHandler:               requestHandler,
		txLogsProcessor:              txLogsProcessor,
		headerConstructionValidator:  headerValidator,
		headerIntegrityVerifier:      pcf.bootstrapComponents.HeaderIntegrityVerifier(),
		peerShardMapper:              peerShardMapper,
		txSimulatorProcessor:         txSimulator,
		miniBlocksPoolCleaner:        mbsPoolsCleaner,
		txsPoolCleaner:               txsPoolsCleaner,
		fallbackHeaderValidator:      fallbackHeaderValidator,
		whiteListHandler:             pcf.whiteListHandler,
		whiteListerVerifiedTxs:       pcf.whiteListerVerifiedTxs,
		historyRepository:            pcf.historyRepo,
		importStartHandler:           pcf.importStartHandler,
		requestedItemsHandler:        pcf.requestedItemsHandler,
		importHandler:                pcf.importHandler,
		nodeRedundancyHandler:        nodeRedundancyHandler,
		currentEpochProvider:         currentEpochProvider,
		vmFactoryForTxSimulator:      blockProcessorComponents.vmFactoryForTxSimulate,
		vmFactoryForProcessing:       blockProcessorComponents.vmFactoryForProcessing,
		scheduledTxsExecutionHandler: scheduledTxsExecutionHandler,
		txsSender:                    txsSenderWithAccumulator,
		hardforkTrigger:              hardforkTrigger,
		processedMiniBlocksTracker:   processedMiniBlocksTracker,
		accountsParser:               pcf.accountsParser,
		receiptsRepository:           receiptsRepository,
	}, nil
}

func (pcf *processComponentsFactory) newValidatorStatisticsProcessor() (process.ValidatorStatisticsProcessor, error) {

	storageService := pcf.data.StorageService()

	var peerDataPool peer.DataPool = pcf.data.Datapool()
	if pcf.bootstrapComponents.ShardCoordinator().SelfId() < pcf.bootstrapComponents.ShardCoordinator().NumberOfShards() {
		peerDataPool = pcf.data.Datapool()
	}

	hardforkConfig := pcf.config.Hardfork
	ratingEnabledEpoch := uint32(0)
	if hardforkConfig.AfterHardFork {
		ratingEnabledEpoch = hardforkConfig.StartEpoch + hardforkConfig.ValidatorGracePeriodInEpochs
	}
	arguments := peer.ArgValidatorStatisticsProcessor{
		PeerAdapter:                          pcf.state.PeerAccounts(),
		PubkeyConv:                           pcf.coreData.ValidatorPubKeyConverter(),
		NodesCoordinator:                     pcf.nodesCoordinator,
		ShardCoordinator:                     pcf.bootstrapComponents.ShardCoordinator(),
		DataPool:                             peerDataPool,
		StorageService:                       storageService,
		Marshalizer:                          pcf.coreData.InternalMarshalizer(),
		Rater:                                pcf.coreData.Rater(),
		MaxComputableRounds:                  pcf.config.GeneralSettings.MaxComputableRounds,
		MaxConsecutiveRoundsOfRatingDecrease: pcf.config.GeneralSettings.MaxConsecutiveRoundsOfRatingDecrease,
		RewardsHandler:                       pcf.coreData.EconomicsData(),
		NodesSetup:                           pcf.coreData.GenesisNodesSetup(),
		RatingEnableEpoch:                    ratingEnabledEpoch,
		GenesisNonce:                         pcf.data.Blockchain().GetGenesisHeader().GetNonce(),
		EnableEpochsHandler:                  pcf.coreData.EnableEpochsHandler(),
	}

	validatorStatisticsProcessor, err := peer.NewValidatorStatisticsProcessor(arguments)
	if err != nil {
		return nil, err
	}

	return validatorStatisticsProcessor, nil
}

func (pcf *processComponentsFactory) newEpochStartTrigger(requestHandler epochStart.RequestHandler) (epochStart.TriggerHandler, error) {
	if pcf.bootstrapComponents.ShardCoordinator().SelfId() < pcf.bootstrapComponents.ShardCoordinator().NumberOfShards() {
		argsHeaderValidator := block.ArgsHeaderValidator{
			Hasher:      pcf.coreData.Hasher(),
			Marshalizer: pcf.coreData.InternalMarshalizer(),
		}
		headerValidator, err := block.NewHeaderValidator(argsHeaderValidator)
		if err != nil {
			return nil, err
		}

		argsPeerMiniBlockSyncer := shardchain.ArgPeerMiniBlockSyncer{
			MiniBlocksPool:     pcf.data.Datapool().MiniBlocks(),
			ValidatorsInfoPool: pcf.data.Datapool().ValidatorsInfo(),
			RequestHandler:     requestHandler,
		}

		peerMiniBlockSyncer, err := shardchain.NewPeerMiniBlockSyncer(argsPeerMiniBlockSyncer)
		if err != nil {
			return nil, err
		}

		argEpochStart := &shardchain.ArgsShardEpochStartTrigger{
			Marshalizer:                        pcf.coreData.InternalMarshalizer(),
			Hasher:                             pcf.coreData.Hasher(),
			HeaderValidator:                    headerValidator,
			Uint64Converter:                    pcf.coreData.Uint64ByteSliceConverter(),
			DataPool:                           pcf.data.Datapool(),
			Storage:                            pcf.data.StorageService(),
			RequestHandler:                     requestHandler,
			Epoch:                              pcf.bootstrapComponents.EpochBootstrapParams().Epoch(),
			EpochStartNotifier:                 pcf.coreData.EpochStartNotifierWithConfirm(),
			Validity:                           process.MetaBlockValidity,
			Finality:                           process.BlockFinality,
			PeerMiniBlocksSyncer:               peerMiniBlockSyncer,
			RoundHandler:                       pcf.coreData.RoundHandler(),
			AppStatusHandler:                   pcf.coreData.StatusHandler(),
			RefactorPeersMiniBlocksEnableEpoch: pcf.epochConfig.EnableEpochs.RefactorPeersMiniBlocksEnableEpoch,
		}
		epochStartTrigger, err := shardchain.NewEpochStartTrigger(argEpochStart)
		if err != nil {
			return nil, errors.New("error creating new start of epoch trigger" + err.Error())
		}

		return epochStartTrigger, nil
	}

	if pcf.bootstrapComponents.ShardCoordinator().SelfId() == core.MetachainShardId {
		argEpochStart := &metachain.ArgsNewMetaEpochStartTrigger{
			GenesisTime:        time.Unix(pcf.coreData.GenesisNodesSetup().GetStartTime(), 0),
			Settings:           &pcf.config.EpochStartConfig,
			Epoch:              pcf.bootstrapComponents.EpochBootstrapParams().Epoch(),
			EpochStartRound:    pcf.data.Blockchain().GetGenesisHeader().GetRound(),
			EpochStartNotifier: pcf.coreData.EpochStartNotifierWithConfirm(),
			Storage:            pcf.data.StorageService(),
			Marshalizer:        pcf.coreData.InternalMarshalizer(),
			Hasher:             pcf.coreData.Hasher(),
			AppStatusHandler:   pcf.coreData.StatusHandler(),
			DataPool:           pcf.data.Datapool(),
		}
		epochStartTrigger, err := metachain.NewEpochStartTrigger(argEpochStart)
		if err != nil {
			return nil, errors.New("error creating new start of epoch trigger" + err.Error())
		}

		return epochStartTrigger, nil
	}

	return nil, errors.New("error creating new start of epoch trigger because of invalid shard id")
}

func (pcf *processComponentsFactory) generateGenesisHeadersAndApplyInitialBalances() (map[uint32]data.HeaderHandler, map[uint32]*genesis.IndexingData, error) {
	genesisVmConfig := pcf.config.VirtualMachine.Execution
	conversionBase := 10
	genesisNodePrice, ok := big.NewInt(0).SetString(pcf.systemSCConfig.StakingSystemSCConfig.GenesisNodePrice, conversionBase)
	if !ok {
		return nil, nil, errors.New("invalid genesis node price")
	}

	arg := processGenesis.ArgsGenesisBlockCreator{
		Core:                 pcf.coreData,
		Data:                 pcf.data,
		GenesisTime:          uint64(pcf.coreData.GenesisNodesSetup().GetStartTime()),
		StartEpochNum:        pcf.bootstrapComponents.EpochBootstrapParams().Epoch(),
		Accounts:             pcf.state.AccountsAdapter(),
		InitialNodesSetup:    pcf.coreData.GenesisNodesSetup(),
		Economics:            pcf.coreData.EconomicsData(),
		ShardCoordinator:     pcf.bootstrapComponents.ShardCoordinator(),
		AccountsParser:       pcf.accountsParser,
		SmartContractParser:  pcf.smartContractParser,
		ValidatorAccounts:    pcf.state.PeerAccounts(),
		GasSchedule:          pcf.gasSchedule,
		VirtualMachineConfig: genesisVmConfig,
		TxLogsProcessor:      pcf.txLogsProcessor,
		HardForkConfig:       pcf.config.Hardfork,
		TrieStorageManagers:  pcf.state.TrieStorageManagers(),
		SystemSCConfig:       *pcf.systemSCConfig,
		ImportStartHandler:   pcf.importStartHandler,
		WorkingDir:           pcf.workingDir,
		BlockSignKeyGen:      pcf.crypto.BlockSignKeyGen(),
		GenesisString:        pcf.config.GeneralSettings.GenesisString,
		GenesisNodePrice:     genesisNodePrice,
		EpochConfig:          &pcf.epochConfig,
	}

	gbc, err := processGenesis.NewGenesisBlockCreator(arg)
	if err != nil {
		return nil, nil, err
	}
	pcf.importHandler = gbc.ImportHandler()

	genesisBlocks, err := gbc.CreateGenesisBlocks()
	if err != nil {
		return nil, nil, err
	}
	indexingData := gbc.GetIndexingData()

	return genesisBlocks, indexingData, nil
}

func (pcf *processComponentsFactory) indexGenesisAccounts() error {
	if !pcf.statusComponents.OutportHandler().HasDrivers() {
		return nil
	}

	rootHash, err := pcf.state.AccountsAdapter().RootHash()
	if err != nil {
		return err
	}

	leavesChannel := make(chan core.KeyValueHolder, common.TrieLeavesChannelDefaultCapacity)
	err = pcf.state.AccountsAdapter().GetAllLeaves(leavesChannel, context.Background(), rootHash)
	if err != nil {
		return err
	}

	genesisAccounts := make([]data.UserAccountHandler, 0)
	for leaf := range leavesChannel {
		userAccount, errUnmarshal := pcf.unmarshalUserAccount(leaf.Key(), leaf.Value())
		if errUnmarshal != nil {
			log.Debug("cannot unmarshal genesis user account. it may be a code leaf", "error", errUnmarshal)
			continue
		}

		genesisAccounts = append(genesisAccounts, userAccount)
	}

	pcf.statusComponents.OutportHandler().SaveAccounts(uint64(pcf.coreData.GenesisNodesSetup().GetStartTime()), genesisAccounts)
	return nil
}

func (pcf *processComponentsFactory) unmarshalUserAccount(address []byte, userAccountsBytes []byte) (state.UserAccountHandler, error) {
	userAccount, err := state.NewUserAccount(address)
	if err != nil {
		return nil, err
	}
	err = pcf.coreData.InternalMarshalizer().Unmarshal(userAccount, userAccountsBytes)
	if err != nil {
		return nil, err
	}

	return userAccount, nil
}

func (pcf *processComponentsFactory) setGenesisHeader(genesisBlocks map[uint32]data.HeaderHandler) error {
	genesisBlock, ok := genesisBlocks[pcf.bootstrapComponents.ShardCoordinator().SelfId()]
	if !ok {
		return errors.New("genesis block does not exist")
	}

	err := pcf.data.Blockchain().SetGenesisHeader(genesisBlock)
	if err != nil {
		return err
	}

	return nil
}

func (pcf *processComponentsFactory) prepareGenesisBlock(genesisBlocks map[uint32]data.HeaderHandler) error {
	genesisBlock, ok := genesisBlocks[pcf.bootstrapComponents.ShardCoordinator().SelfId()]
	if !ok {
		return errors.New("genesis block does not exist")
	}

	genesisBlockHash, err := core.CalculateHash(pcf.coreData.InternalMarshalizer(), pcf.coreData.Hasher(), genesisBlock)
	if err != nil {
		return err
	}

	err = pcf.data.Blockchain().SetGenesisHeader(genesisBlock)
	if err != nil {
		return err
	}

	pcf.data.Blockchain().SetGenesisHeaderHash(genesisBlockHash)

	marshalledBlock, err := pcf.coreData.InternalMarshalizer().Marshal(genesisBlock)
	if err != nil {
		return err
	}

	nonceToByteSlice := pcf.coreData.Uint64ByteSliceConverter().ToByteSlice(genesisBlock.GetNonce())
	if pcf.bootstrapComponents.ShardCoordinator().SelfId() == core.MetachainShardId {
		pcf.saveMetaBlock(genesisBlockHash, marshalledBlock, nonceToByteSlice)
	} else {
		pcf.saveShardBlock(genesisBlockHash, marshalledBlock, nonceToByteSlice, genesisBlock.GetShardID())
	}

	return nil
}

func (pcf *processComponentsFactory) saveMetaBlock(genesisBlockHash []byte, marshalledBlock []byte, nonceToByteSlice []byte) {
	errNotCritical := pcf.data.StorageService().Put(dataRetriever.MetaBlockUnit, genesisBlockHash, marshalledBlock)
	if errNotCritical != nil {
		log.Error("error storing genesis metablock", "error", errNotCritical.Error())
	}
	errNotCritical = pcf.data.StorageService().Put(dataRetriever.MetaHdrNonceHashDataUnit, nonceToByteSlice, genesisBlockHash)
	if errNotCritical != nil {
		log.Error("error storing genesis metablock (nonce-hash)", "error", errNotCritical.Error())
	}
}

func (pcf *processComponentsFactory) saveShardBlock(genesisBlockHash []byte, marshalledBlock []byte, nonceToByteSlice []byte, shardID uint32) {
	errNotCritical := pcf.data.StorageService().Put(dataRetriever.BlockHeaderUnit, genesisBlockHash, marshalledBlock)
	if errNotCritical != nil {
		log.Error("error storing genesis shardblock", "error", errNotCritical.Error())
	}

	hdrNonceHashDataUnit := dataRetriever.ShardHdrNonceHashDataUnit + dataRetriever.UnitType(shardID)
	errNotCritical = pcf.data.StorageService().Put(hdrNonceHashDataUnit, nonceToByteSlice, genesisBlockHash)
	if errNotCritical != nil {
		log.Error("error storing genesis shard header (nonce-hash)", "error", errNotCritical.Error())
	}
}

func getGenesisBlockForShard(miniBlocks []*dataBlock.MiniBlock, shardId uint32) *dataBlock.Body {
	var indexMiniBlocks = make([]*dataBlock.MiniBlock, 0)

	for _, miniBlock := range miniBlocks {
		if miniBlock.GetSenderShardID() == shardId ||
			miniBlock.GetReceiverShardID() == shardId {
			indexMiniBlocks = append(indexMiniBlocks, miniBlock)
		}
	}

	genesisMiniBlocks := &dataBlock.Body{
		MiniBlocks: indexMiniBlocks,
	}

	return genesisMiniBlocks
}

func (pcf *processComponentsFactory) indexGenesisBlocks(genesisBlocks map[uint32]data.HeaderHandler, initialIndexingData map[uint32]*genesis.IndexingData) error {
	currentShardId := pcf.bootstrapComponents.ShardCoordinator().SelfId()
	originalGenesisBlockHeader := genesisBlocks[currentShardId]
	genesisBlockHeader := originalGenesisBlockHeader.ShallowClone()

	genesisBlockHash, err := core.CalculateHash(pcf.coreData.InternalMarshalizer(), pcf.coreData.Hasher(), genesisBlockHeader)
	if err != nil {
		return err
	}

	if pcf.statusComponents.OutportHandler().HasDrivers() {
		log.Info("indexGenesisBlocks(): indexer.SaveBlock", "hash", genesisBlockHash)

		miniBlocks, txsPoolPerShard, errGenerate := pcf.accountsParser.GenerateInitialTransactions(pcf.bootstrapComponents.ShardCoordinator(), initialIndexingData)
		if errGenerate != nil {
			return errGenerate
		}

		_ = genesisBlockHeader.SetTxCount(uint32(len(txsPoolPerShard[currentShardId].Txs)))

		genesisBody := getGenesisBlockForShard(miniBlocks, currentShardId)

		arg := &indexer.ArgsSaveBlockData{
			HeaderHash: genesisBlockHash,
			Body:       genesisBody,
			Header:     genesisBlockHeader,
			HeaderGasConsumption: indexer.HeaderGasConsumption{
				GasProvided:    0,
				GasRefunded:    0,
				GasPenalized:   0,
				MaxGasPerBlock: pcf.coreData.EconomicsData().MaxGasLimitPerBlock(currentShardId),
			},
			TransactionsPool: txsPoolPerShard[currentShardId],
		}
		pcf.statusComponents.OutportHandler().SaveBlock(arg)
	}

	log.Info("indexGenesisBlocks(): historyRepo.RecordBlock", "shardID", currentShardId, "hash", genesisBlockHash)
	// TODO: save also genesis body transactions into node storage
	err = pcf.historyRepo.RecordBlock(genesisBlockHash, genesisBlockHeader, &dataBlock.Body{}, nil, nil, nil, nil)
	if err != nil {
		return err
	}

	nonceByHashDataUnit := dataRetriever.GetHdrNonceHashDataUnit(currentShardId)
	nonceAsBytes := pcf.coreData.Uint64ByteSliceConverter().ToByteSlice(genesisBlockHeader.GetNonce())
	err = pcf.data.StorageService().Put(nonceByHashDataUnit, nonceAsBytes, genesisBlockHash)
	if err != nil {
		return err
	}

	return nil
}

func (pcf *processComponentsFactory) newBlockTracker(
	headerValidator process.HeaderConstructionValidator,
	requestHandler process.RequestHandler,
	genesisBlocks map[uint32]data.HeaderHandler,
) (process.BlockTracker, error) {
	argBaseTracker := track.ArgBaseTracker{
		Hasher:           pcf.coreData.Hasher(),
		HeaderValidator:  headerValidator,
		Marshalizer:      pcf.coreData.InternalMarshalizer(),
		RequestHandler:   requestHandler,
		RoundHandler:     pcf.coreData.RoundHandler(),
		ShardCoordinator: pcf.bootstrapComponents.ShardCoordinator(),
		Store:            pcf.data.StorageService(),
		StartHeaders:     genesisBlocks,
		PoolsHolder:      pcf.data.Datapool(),
		WhitelistHandler: pcf.whiteListHandler,
		FeeHandler:       pcf.coreData.EconomicsData(),
	}

	if pcf.bootstrapComponents.ShardCoordinator().SelfId() < pcf.bootstrapComponents.ShardCoordinator().NumberOfShards() {
		arguments := track.ArgShardTracker{
			ArgBaseTracker: argBaseTracker,
		}

		return track.NewShardBlockTrack(arguments)
	}

	if pcf.bootstrapComponents.ShardCoordinator().SelfId() == core.MetachainShardId {
		arguments := track.ArgMetaTracker{
			ArgBaseTracker: argBaseTracker,
		}

		return track.NewMetaBlockTrack(arguments)
	}

	return nil, errors.New("could not create block tracker")
}

// -- Resolvers container Factory begin
func (pcf *processComponentsFactory) newResolverContainerFactory(
	currentEpochProvider dataRetriever.CurrentNetworkEpochProviderHandler,
	peerShardMapper *networksharding.PeerShardMapper,
) (dataRetriever.ResolversContainerFactory, error) {

	if pcf.importDBConfig.IsImportDBMode {
		log.Debug("starting with storage resolvers", "path", pcf.importDBConfig.ImportDBWorkingDir)
		return pcf.newStorageResolver()
	}
	if pcf.bootstrapComponents.ShardCoordinator().SelfId() < pcf.bootstrapComponents.ShardCoordinator().NumberOfShards() {
		return pcf.newShardResolverContainerFactory(currentEpochProvider, peerShardMapper)
	}
	if pcf.bootstrapComponents.ShardCoordinator().SelfId() == core.MetachainShardId {
		return pcf.newMetaResolverContainerFactory(currentEpochProvider, peerShardMapper)
	}

	return nil, errors.New("could not create interceptor and resolver container factory")
}

func (pcf *processComponentsFactory) newShardResolverContainerFactory(
	currentEpochProvider dataRetriever.CurrentNetworkEpochProviderHandler,
	peerShardMapper *networksharding.PeerShardMapper,
) (dataRetriever.ResolversContainerFactory, error) {

	dataPacker, err := partitioning.NewSimpleDataPacker(pcf.coreData.InternalMarshalizer())
	if err != nil {
		return nil, err
	}

	resolversContainerFactoryArgs := resolverscontainer.FactoryArgs{
		ShardCoordinator:                     pcf.bootstrapComponents.ShardCoordinator(),
		Messenger:                            pcf.network.NetworkMessenger(),
		Store:                                pcf.data.StorageService(),
		Marshalizer:                          pcf.coreData.InternalMarshalizer(),
		DataPools:                            pcf.data.Datapool(),
		Uint64ByteSliceConverter:             pcf.coreData.Uint64ByteSliceConverter(),
		DataPacker:                           dataPacker,
		TriesContainer:                       pcf.state.TriesContainer(),
		SizeCheckDelta:                       pcf.config.Marshalizer.SizeCheckDelta,
		InputAntifloodHandler:                pcf.network.InputAntiFloodHandler(),
		OutputAntifloodHandler:               pcf.network.OutputAntiFloodHandler(),
		NumConcurrentResolvingJobs:           pcf.config.Antiflood.NumConcurrentResolverJobs,
		IsFullHistoryNode:                    pcf.prefConfigs.FullArchive,
		CurrentNetworkEpochProvider:          currentEpochProvider,
		ResolverConfig:                       pcf.config.Resolvers,
		PreferredPeersHolder:                 pcf.network.PreferredPeersHolderHandler(),
		PeersRatingHandler:                   pcf.network.PeersRatingHandler(),
		NodesCoordinator:                     pcf.nodesCoordinator,
		MaxNumOfPeerAuthenticationInResponse: pcf.config.HeartbeatV2.MaxNumOfPeerAuthenticationInResponse,
		PeerShardMapper:                      peerShardMapper,
	}
	resolversContainerFactory, err := resolverscontainer.NewShardResolversContainerFactory(resolversContainerFactoryArgs)
	if err != nil {
		return nil, err
	}

	return resolversContainerFactory, nil
}

func (pcf *processComponentsFactory) newMetaResolverContainerFactory(
	currentEpochProvider dataRetriever.CurrentNetworkEpochProviderHandler,
	peerShardMapper *networksharding.PeerShardMapper,
) (dataRetriever.ResolversContainerFactory, error) {

	dataPacker, err := partitioning.NewSimpleDataPacker(pcf.coreData.InternalMarshalizer())
	if err != nil {
		return nil, err
	}

	resolversContainerFactoryArgs := resolverscontainer.FactoryArgs{
		ShardCoordinator:                     pcf.bootstrapComponents.ShardCoordinator(),
		Messenger:                            pcf.network.NetworkMessenger(),
		Store:                                pcf.data.StorageService(),
		Marshalizer:                          pcf.coreData.InternalMarshalizer(),
		DataPools:                            pcf.data.Datapool(),
		Uint64ByteSliceConverter:             pcf.coreData.Uint64ByteSliceConverter(),
		DataPacker:                           dataPacker,
		TriesContainer:                       pcf.state.TriesContainer(),
		SizeCheckDelta:                       pcf.config.Marshalizer.SizeCheckDelta,
		InputAntifloodHandler:                pcf.network.InputAntiFloodHandler(),
		OutputAntifloodHandler:               pcf.network.OutputAntiFloodHandler(),
		NumConcurrentResolvingJobs:           pcf.config.Antiflood.NumConcurrentResolverJobs,
		IsFullHistoryNode:                    pcf.prefConfigs.FullArchive,
		CurrentNetworkEpochProvider:          currentEpochProvider,
		ResolverConfig:                       pcf.config.Resolvers,
		PreferredPeersHolder:                 pcf.network.PreferredPeersHolderHandler(),
		PeersRatingHandler:                   pcf.network.PeersRatingHandler(),
		NodesCoordinator:                     pcf.nodesCoordinator,
		MaxNumOfPeerAuthenticationInResponse: pcf.config.HeartbeatV2.MaxNumOfPeerAuthenticationInResponse,
		PeerShardMapper:                      peerShardMapper,
	}
	resolversContainerFactory, err := resolverscontainer.NewMetaResolversContainerFactory(resolversContainerFactoryArgs)
	if err != nil {
		return nil, err
	}
	return resolversContainerFactory, nil
}

func (pcf *processComponentsFactory) newInterceptorContainerFactory(
	headerSigVerifier process.InterceptedHeaderSigVerifier,
	headerIntegrityVerifier factory.HeaderIntegrityVerifierHandler,
	validityAttester process.ValidityAttester,
	epochStartTrigger process.EpochStartTriggerHandler,
	requestHandler process.RequestHandler,
	peerShardMapper *networksharding.PeerShardMapper,
	hardforkTrigger HardforkTrigger,
) (process.InterceptorsContainerFactory, process.TimeCacher, error) {
	if pcf.bootstrapComponents.ShardCoordinator().SelfId() < pcf.bootstrapComponents.ShardCoordinator().NumberOfShards() {
		return pcf.newShardInterceptorContainerFactory(
			headerSigVerifier,
			headerIntegrityVerifier,
			validityAttester,
			epochStartTrigger,
			requestHandler,
			peerShardMapper,
			hardforkTrigger,
		)
	}
	if pcf.bootstrapComponents.ShardCoordinator().SelfId() == core.MetachainShardId {
		return pcf.newMetaInterceptorContainerFactory(
			headerSigVerifier,
			headerIntegrityVerifier,
			validityAttester,
			epochStartTrigger,
			requestHandler,
			peerShardMapper,
			hardforkTrigger,
		)
	}

	return nil, nil, errors.New("could not create interceptor container factory")
}

func (pcf *processComponentsFactory) newStorageResolver() (dataRetriever.ResolversContainerFactory, error) {
	pathManager, err := storageFactory.CreatePathManager(
		storageFactory.ArgCreatePathManager{
			WorkingDir: pcf.importDBConfig.ImportDBWorkingDir,
			ChainID:    pcf.coreData.ChainID(),
		},
	)
	if err != nil {
		return nil, err
	}

	manualEpochStartNotifier := notifier.NewManualEpochStartNotifier()
	defer func() {
		// we need to call this after we wired all the notified components
		if pcf.importDBConfig.IsImportDBMode {
			manualEpochStartNotifier.NewEpoch(pcf.bootstrapComponents.EpochBootstrapParams().Epoch() + 1)
		}
	}()

	storageServiceCreator, err := storageFactory.NewStorageServiceFactory(
		&pcf.config,
		&pcf.prefConfigs,
		pcf.bootstrapComponents.ShardCoordinator(),
		pathManager,
		manualEpochStartNotifier,
		pcf.coreData.NodeTypeProvider(),
		pcf.bootstrapComponents.EpochBootstrapParams().Epoch(),
		false,
	)
	if err != nil {
		return nil, err
	}

	if pcf.bootstrapComponents.ShardCoordinator().SelfId() == core.MetachainShardId {
		store, errStore := storageServiceCreator.CreateForMeta()
		if errStore != nil {
			return nil, errStore
		}

		return pcf.createStorageResolversForMeta(
			store,
			manualEpochStartNotifier,
		)
	}

	store, err := storageServiceCreator.CreateForShard()
	if err != nil {
		return nil, err
	}

	return pcf.createStorageResolversForShard(
		store,
		manualEpochStartNotifier,
	)
}

func (pcf *processComponentsFactory) createStorageResolversForMeta(
	store dataRetriever.StorageService,
	manualEpochStartNotifier dataRetriever.ManualEpochStartNotifier,
) (dataRetriever.ResolversContainerFactory, error) {
	dataPacker, err := partitioning.NewSimpleDataPacker(pcf.coreData.InternalMarshalizer())
	if err != nil {
		return nil, err
	}

	resolversContainerFactoryArgs := storageResolversContainers.FactoryArgs{
		GeneralConfig:            pcf.config,
		ShardIDForTries:          pcf.importDBConfig.ImportDBTargetShardID,
		ChainID:                  pcf.coreData.ChainID(),
		WorkingDirectory:         pcf.importDBConfig.ImportDBWorkingDir,
		Hasher:                   pcf.coreData.Hasher(),
		ShardCoordinator:         pcf.bootstrapComponents.ShardCoordinator(),
		Messenger:                pcf.network.NetworkMessenger(),
		Store:                    store,
		Marshalizer:              pcf.coreData.InternalMarshalizer(),
		Uint64ByteSliceConverter: pcf.coreData.Uint64ByteSliceConverter(),
		DataPacker:               dataPacker,
		ManualEpochStartNotifier: manualEpochStartNotifier,
		ChanGracefullyClose:      pcf.coreData.ChanStopNodeProcess(),
	}
	resolversContainerFactory, err := storageResolversContainers.NewMetaResolversContainerFactory(resolversContainerFactoryArgs)
	if err != nil {
		return nil, err
	}

	return resolversContainerFactory, nil
}

func (pcf *processComponentsFactory) createStorageResolversForShard(
	store dataRetriever.StorageService,
	manualEpochStartNotifier dataRetriever.ManualEpochStartNotifier,
) (dataRetriever.ResolversContainerFactory, error) {
	dataPacker, err := partitioning.NewSimpleDataPacker(pcf.coreData.InternalMarshalizer())
	if err != nil {
		return nil, err
	}

	resolversContainerFactoryArgs := storageResolversContainers.FactoryArgs{
		GeneralConfig:            pcf.config,
		ShardIDForTries:          pcf.importDBConfig.ImportDBTargetShardID,
		ChainID:                  pcf.coreData.ChainID(),
		WorkingDirectory:         pcf.importDBConfig.ImportDBWorkingDir,
		Hasher:                   pcf.coreData.Hasher(),
		ShardCoordinator:         pcf.bootstrapComponents.ShardCoordinator(),
		Messenger:                pcf.network.NetworkMessenger(),
		Store:                    store,
		Marshalizer:              pcf.coreData.InternalMarshalizer(),
		Uint64ByteSliceConverter: pcf.coreData.Uint64ByteSliceConverter(),
		DataPacker:               dataPacker,
		ManualEpochStartNotifier: manualEpochStartNotifier,
		ChanGracefullyClose:      pcf.coreData.ChanStopNodeProcess(),
	}
	resolversContainerFactory, err := storageResolversContainers.NewShardResolversContainerFactory(resolversContainerFactoryArgs)
	if err != nil {
		return nil, err
	}

	return resolversContainerFactory, nil
}

func (pcf *processComponentsFactory) newShardInterceptorContainerFactory(
	headerSigVerifier process.InterceptedHeaderSigVerifier,
	headerIntegrityVerifier factory.HeaderIntegrityVerifierHandler,
	validityAttester process.ValidityAttester,
	epochStartTrigger process.EpochStartTriggerHandler,
	requestHandler process.RequestHandler,
	peerShardMapper *networksharding.PeerShardMapper,
	hardforkTrigger HardforkTrigger,
) (process.InterceptorsContainerFactory, process.TimeCacher, error) {
	headerBlackList := timecache.NewTimeCache(timeSpanForBadHeaders)
	shardInterceptorsContainerFactoryArgs := interceptorscontainer.CommonInterceptorsContainerFactoryArgs{
		CoreComponents:               pcf.coreData,
		CryptoComponents:             pcf.crypto,
		Accounts:                     pcf.state.AccountsAdapter(),
		ShardCoordinator:             pcf.bootstrapComponents.ShardCoordinator(),
		NodesCoordinator:             pcf.nodesCoordinator,
		Messenger:                    pcf.network.NetworkMessenger(),
		Store:                        pcf.data.StorageService(),
		DataPool:                     pcf.data.Datapool(),
		MaxTxNonceDeltaAllowed:       common.MaxTxNonceDeltaAllowed,
		TxFeeHandler:                 pcf.coreData.EconomicsData(),
		BlockBlackList:               headerBlackList,
		HeaderSigVerifier:            headerSigVerifier,
		HeaderIntegrityVerifier:      headerIntegrityVerifier,
		ValidityAttester:             validityAttester,
		EpochStartTrigger:            epochStartTrigger,
		WhiteListHandler:             pcf.whiteListHandler,
		WhiteListerVerifiedTxs:       pcf.whiteListerVerifiedTxs,
		AntifloodHandler:             pcf.network.InputAntiFloodHandler(),
		ArgumentsParser:              smartContract.NewArgumentParser(),
		PreferredPeersHolder:         pcf.network.PreferredPeersHolderHandler(),
		SizeCheckDelta:               pcf.config.Marshalizer.SizeCheckDelta,
		RequestHandler:               requestHandler,
		PeerSignatureHandler:         pcf.crypto.PeerSignatureHandler(),
		SignaturesHandler:            pcf.network.NetworkMessenger(),
		HeartbeatExpiryTimespanInSec: pcf.config.HeartbeatV2.HeartbeatExpiryTimespanInSec,
		PeerShardMapper:              peerShardMapper,
		HardforkTrigger:              hardforkTrigger,
	}

	interceptorContainerFactory, err := interceptorscontainer.NewShardInterceptorsContainerFactory(shardInterceptorsContainerFactoryArgs)
	if err != nil {
		return nil, nil, err
	}

	return interceptorContainerFactory, headerBlackList, nil
}

func (pcf *processComponentsFactory) newMetaInterceptorContainerFactory(
	headerSigVerifier process.InterceptedHeaderSigVerifier,
	headerIntegrityVerifier factory.HeaderIntegrityVerifierHandler,
	validityAttester process.ValidityAttester,
	epochStartTrigger process.EpochStartTriggerHandler,
	requestHandler process.RequestHandler,
	peerShardMapper *networksharding.PeerShardMapper,
	hardforkTrigger HardforkTrigger,
) (process.InterceptorsContainerFactory, process.TimeCacher, error) {
	headerBlackList := timecache.NewTimeCache(timeSpanForBadHeaders)
	metaInterceptorsContainerFactoryArgs := interceptorscontainer.CommonInterceptorsContainerFactoryArgs{
		CoreComponents:               pcf.coreData,
		CryptoComponents:             pcf.crypto,
		ShardCoordinator:             pcf.bootstrapComponents.ShardCoordinator(),
		NodesCoordinator:             pcf.nodesCoordinator,
		Messenger:                    pcf.network.NetworkMessenger(),
		Store:                        pcf.data.StorageService(),
		DataPool:                     pcf.data.Datapool(),
		Accounts:                     pcf.state.AccountsAdapter(),
		MaxTxNonceDeltaAllowed:       common.MaxTxNonceDeltaAllowed,
		TxFeeHandler:                 pcf.coreData.EconomicsData(),
		BlockBlackList:               headerBlackList,
		HeaderSigVerifier:            headerSigVerifier,
		HeaderIntegrityVerifier:      headerIntegrityVerifier,
		ValidityAttester:             validityAttester,
		EpochStartTrigger:            epochStartTrigger,
		WhiteListHandler:             pcf.whiteListHandler,
		WhiteListerVerifiedTxs:       pcf.whiteListerVerifiedTxs,
		AntifloodHandler:             pcf.network.InputAntiFloodHandler(),
		ArgumentsParser:              smartContract.NewArgumentParser(),
		SizeCheckDelta:               pcf.config.Marshalizer.SizeCheckDelta,
		PreferredPeersHolder:         pcf.network.PreferredPeersHolderHandler(),
		RequestHandler:               requestHandler,
		PeerSignatureHandler:         pcf.crypto.PeerSignatureHandler(),
		SignaturesHandler:            pcf.network.NetworkMessenger(),
		HeartbeatExpiryTimespanInSec: pcf.config.HeartbeatV2.HeartbeatExpiryTimespanInSec,
		PeerShardMapper:              peerShardMapper,
		HardforkTrigger:              hardforkTrigger,
	}

	interceptorContainerFactory, err := interceptorscontainer.NewMetaInterceptorsContainerFactory(metaInterceptorsContainerFactoryArgs)
	if err != nil {
		return nil, nil, err
	}

	return interceptorContainerFactory, headerBlackList, nil
}

func (pcf *processComponentsFactory) newForkDetector(
	headerBlackList process.TimeCacher,
	blockTracker process.BlockTracker,
) (process.ForkDetector, error) {
	if pcf.bootstrapComponents.ShardCoordinator().SelfId() < pcf.bootstrapComponents.ShardCoordinator().NumberOfShards() {
		return sync.NewShardForkDetector(pcf.coreData.RoundHandler(), headerBlackList, blockTracker, pcf.coreData.GenesisNodesSetup().GetStartTime())
	}
	if pcf.bootstrapComponents.ShardCoordinator().SelfId() == core.MetachainShardId {
		return sync.NewMetaForkDetector(pcf.coreData.RoundHandler(), headerBlackList, blockTracker, pcf.coreData.GenesisNodesSetup().GetStartTime())
	}

	return nil, errors.New("could not create fork detector")
}

// PrepareNetworkShardingCollector will create the network sharding collector and apply it to the network messenger
func (pcf *processComponentsFactory) prepareNetworkShardingCollector() (*networksharding.PeerShardMapper, error) {
	networkShardingCollector, err := createNetworkShardingCollector(
		&pcf.config,
		pcf.nodesCoordinator,
		pcf.coreData.EpochStartNotifierWithConfirm(),
		pcf.network.PreferredPeersHolderHandler(),
		pcf.bootstrapComponents.EpochBootstrapParams().Epoch(),
	)
	if err != nil {
		return nil, err
	}

	localID := pcf.network.NetworkMessenger().ID()
	networkShardingCollector.UpdatePeerIDInfo(localID, pcf.crypto.PublicKeyBytes(), pcf.bootstrapComponents.ShardCoordinator().SelfId())

	err = pcf.network.NetworkMessenger().SetPeerShardResolver(networkShardingCollector)
	if err != nil {
		return nil, err
	}

	err = pcf.network.InputAntiFloodHandler().SetPeerValidatorMapper(networkShardingCollector)
	if err != nil {
		return nil, err
	}

	return networkShardingCollector, nil
}

func (pcf *processComponentsFactory) createExportFactoryHandler(
	headerValidator epochStart.HeaderValidator,
	requestHandler process.RequestHandler,
	resolversFinder dataRetriever.ResolversFinder,
	interceptorsContainer process.InterceptorsContainer,
	headerSigVerifier process.InterceptedHeaderSigVerifier,
	blockTracker process.ValidityAttester,
) (update.ExportFactoryHandler, error) {

	hardforkConfig := pcf.config.Hardfork
	accountsDBs := make(map[state.AccountsDbIdentifier]state.AccountsAdapter)
	accountsDBs[state.UserAccountsState] = pcf.state.AccountsAdapter()
	accountsDBs[state.PeerAccountsState] = pcf.state.PeerAccounts()
	exportFolder := filepath.Join(pcf.workingDir, hardforkConfig.ImportFolder)
	argsExporter := updateFactory.ArgsExporter{
<<<<<<< HEAD
		CoreComponents:                     pcf.coreData,
		CryptoComponents:                   pcf.crypto,
		HeaderValidator:                    headerValidator,
		DataPool:                           pcf.data.Datapool(),
		StorageService:                     pcf.data.StorageService(),
		RequestHandler:                     requestHandler,
		ShardCoordinator:                   pcf.bootstrapComponents.ShardCoordinator(),
		Messenger:                          pcf.network.NetworkMessenger(),
		ActiveAccountsDBs:                  accountsDBs,
		ExistingResolvers:                  resolversFinder,
		ExportFolder:                       exportFolder,
		ExportTriesStorageConfig:           hardforkConfig.ExportTriesStorageConfig,
		ExportStateStorageConfig:           hardforkConfig.ExportStateStorageConfig,
		ExportStateKeysConfig:              hardforkConfig.ExportKeysStorageConfig,
		MaxTrieLevelInMemory:               pcf.config.StateTriesConfig.MaxStateTrieLevelInMemory,
		WhiteListHandler:                   pcf.whiteListHandler,
		WhiteListerVerifiedTxs:             pcf.whiteListerVerifiedTxs,
		InterceptorsContainer:              interceptorsContainer,
		NodesCoordinator:                   pcf.nodesCoordinator,
		HeaderSigVerifier:                  headerSigVerifier,
		HeaderIntegrityVerifier:            pcf.bootstrapComponents.HeaderIntegrityVerifier(),
		ValidityAttester:                   blockTracker,
		InputAntifloodHandler:              pcf.network.InputAntiFloodHandler(),
		OutputAntifloodHandler:             pcf.network.OutputAntiFloodHandler(),
		RoundHandler:                       pcf.coreData.RoundHandler(),
		InterceptorDebugConfig:             pcf.config.Debug.InterceptorResolver,
		EnableSignTxWithHashEpoch:          pcf.epochConfig.EnableEpochs.TransactionSignedWithTxHashEnableEpoch,
		MaxHardCapForMissingNodes:          pcf.config.TrieSync.MaxHardCapForMissingNodes,
		NumConcurrentTrieSyncers:           pcf.config.TrieSync.NumConcurrentTrieSyncers,
		TrieSyncerVersion:                  pcf.config.TrieSync.TrieSyncerVersion,
		PeersRatingHandler:                 pcf.network.PeersRatingHandler(),
		RefactorPeersMiniBlocksEnableEpoch: pcf.epochConfig.EnableEpochs.RefactorPeersMiniBlocksEnableEpoch,
=======
		CoreComponents:            pcf.coreData,
		CryptoComponents:          pcf.crypto,
		HeaderValidator:           headerValidator,
		DataPool:                  pcf.data.Datapool(),
		StorageService:            pcf.data.StorageService(),
		RequestHandler:            requestHandler,
		ShardCoordinator:          pcf.bootstrapComponents.ShardCoordinator(),
		Messenger:                 pcf.network.NetworkMessenger(),
		ActiveAccountsDBs:         accountsDBs,
		ExistingResolvers:         resolversFinder,
		ExportFolder:              exportFolder,
		ExportTriesStorageConfig:  hardforkConfig.ExportTriesStorageConfig,
		ExportStateStorageConfig:  hardforkConfig.ExportStateStorageConfig,
		ExportStateKeysConfig:     hardforkConfig.ExportKeysStorageConfig,
		MaxTrieLevelInMemory:      pcf.config.StateTriesConfig.MaxStateTrieLevelInMemory,
		WhiteListHandler:          pcf.whiteListHandler,
		WhiteListerVerifiedTxs:    pcf.whiteListerVerifiedTxs,
		InterceptorsContainer:     interceptorsContainer,
		NodesCoordinator:          pcf.nodesCoordinator,
		HeaderSigVerifier:         headerSigVerifier,
		HeaderIntegrityVerifier:   pcf.bootstrapComponents.HeaderIntegrityVerifier(),
		ValidityAttester:          blockTracker,
		InputAntifloodHandler:     pcf.network.InputAntiFloodHandler(),
		OutputAntifloodHandler:    pcf.network.OutputAntiFloodHandler(),
		RoundHandler:              pcf.coreData.RoundHandler(),
		InterceptorDebugConfig:    pcf.config.Debug.InterceptorResolver,
		MaxHardCapForMissingNodes: pcf.config.TrieSync.MaxHardCapForMissingNodes,
		NumConcurrentTrieSyncers:  pcf.config.TrieSync.NumConcurrentTrieSyncers,
		TrieSyncerVersion:         pcf.config.TrieSync.TrieSyncerVersion,
		PeersRatingHandler:        pcf.network.PeersRatingHandler(),
>>>>>>> 943ea618
	}
	return updateFactory.NewExportHandlerFactory(argsExporter)
}

func (pcf *processComponentsFactory) createHardforkTrigger(epochStartTrigger update.EpochHandler) (HardforkTrigger, error) {
	hardforkConfig := pcf.config.Hardfork
	selfPubKeyBytes := pcf.crypto.PublicKeyBytes()
	triggerPubKeyBytes, err := pcf.coreData.ValidatorPubKeyConverter().Decode(hardforkConfig.PublicKeyToListenFrom)
	if err != nil {
		return nil, fmt.Errorf("%w while decoding HardforkConfig.PublicKeyToListenFrom", err)
	}

	argTrigger := trigger.ArgHardforkTrigger{
		TriggerPubKeyBytes:        triggerPubKeyBytes,
		SelfPubKeyBytes:           selfPubKeyBytes,
		Enabled:                   hardforkConfig.EnableTrigger,
		EnabledAuthenticated:      hardforkConfig.EnableTriggerFromP2P,
		ArgumentParser:            smartContract.NewArgumentParser(),
		EpochProvider:             epochStartTrigger,
		ExportFactoryHandler:      &updateDisabled.ExportFactoryHandler{},
		ChanStopNodeProcess:       pcf.coreData.ChanStopNodeProcess(),
		EpochConfirmedNotifier:    pcf.coreData.EpochStartNotifierWithConfirm(),
		CloseAfterExportInMinutes: hardforkConfig.CloseAfterExportInMinutes,
		ImportStartHandler:        pcf.importStartHandler,
		RoundHandler:              pcf.coreData.RoundHandler(),
	}

	return trigger.NewTrigger(argTrigger)
}

func createNetworkShardingCollector(
	config *config.Config,
	nodesCoordinator nodesCoordinator.NodesCoordinator,
	epochStartRegistrationHandler epochStart.RegistrationHandler,
	preferredPeersHolder PreferredPeersHolderHandler,
	epochStart uint32,
) (*networksharding.PeerShardMapper, error) {

	cacheConfig := config.PublicKeyPeerId
	cachePkPid, err := createCache(cacheConfig)
	if err != nil {
		return nil, err
	}

	cacheConfig = config.PublicKeyShardId
	cachePkShardID, err := createCache(cacheConfig)
	if err != nil {
		return nil, err
	}

	cacheConfig = config.PeerIdShardId
	cachePidShardID, err := createCache(cacheConfig)
	if err != nil {
		return nil, err
	}

	arg := networksharding.ArgPeerShardMapper{
		PeerIdPkCache:         cachePkPid,
		FallbackPkShardCache:  cachePkShardID,
		FallbackPidShardCache: cachePidShardID,
		NodesCoordinator:      nodesCoordinator,
		PreferredPeersHolder:  preferredPeersHolder,
		StartEpoch:            epochStart,
	}
	psm, err := networksharding.NewPeerShardMapper(arg)
	if err != nil {
		return nil, err
	}

	epochStartRegistrationHandler.RegisterHandler(psm)

	return psm, nil
}

func createCache(cacheConfig config.CacheConfig) (storage.Cacher, error) {
	return storageUnit.NewCache(storageFactory.GetCacherFromConfig(cacheConfig))
}

func checkProcessComponentsArgs(args ProcessComponentsFactoryArgs) error {
	baseErrMessage := "error creating process components"
	if check.IfNil(args.AccountsParser) {
		return fmt.Errorf("%s: %w", baseErrMessage, errErd.ErrNilAccountsParser)
	}
	if check.IfNil(args.SmartContractParser) {
		return fmt.Errorf("%s: %w", baseErrMessage, errErd.ErrNilSmartContractParser)
	}
	if args.GasSchedule == nil {
		return fmt.Errorf("%s: %w", baseErrMessage, errErd.ErrNilGasSchedule)
	}
	if check.IfNil(args.NodesCoordinator) {
		return fmt.Errorf("%s: %w", baseErrMessage, errErd.ErrNilNodesCoordinator)
	}
	if check.IfNil(args.Data) {
		return fmt.Errorf("%s: %w", baseErrMessage, errErd.ErrNilDataComponentsHolder)
	}
	if check.IfNil(args.CoreData) {
		return fmt.Errorf("%s: %w", baseErrMessage, errErd.ErrNilCoreComponentsHolder)
	}
	if args.CoreData.EconomicsData() == nil {
		return fmt.Errorf("%s: %w", baseErrMessage, errErd.ErrNilEconomicsData)
	}
	if check.IfNil(args.CoreData.RoundHandler()) {
		return fmt.Errorf("%s: %w", baseErrMessage, errErd.ErrNilRoundHandler)
	}
	if check.IfNil(args.Crypto) {
		return fmt.Errorf("%s: %w", baseErrMessage, errErd.ErrNilCryptoComponentsHolder)
	}
	if check.IfNil(args.State) {
		return fmt.Errorf("%s: %w", baseErrMessage, errErd.ErrNilStateComponentsHolder)
	}
	if check.IfNil(args.Network) {
		return fmt.Errorf("%s: %w", baseErrMessage, errErd.ErrNilNetworkComponentsHolder)
	}
	if check.IfNil(args.RequestedItemsHandler) {
		return fmt.Errorf("%s: %w", baseErrMessage, errErd.ErrNilRequestedItemHandler)
	}
	if check.IfNil(args.WhiteListHandler) {
		return fmt.Errorf("%s: %w", baseErrMessage, errErd.ErrNilWhiteListHandler)
	}
	if check.IfNil(args.WhiteListerVerifiedTxs) {
		return fmt.Errorf("%s: %w", baseErrMessage, errErd.ErrNilWhiteListVerifiedTxs)
	}
	if check.IfNil(args.CoreData.EpochStartNotifierWithConfirm()) {
		return fmt.Errorf("%s: %w", baseErrMessage, errErd.ErrNilEpochStartNotifier)
	}
	if check.IfNil(args.CoreData.Rater()) {
		return fmt.Errorf("%s: %w", baseErrMessage, errErd.ErrNilRater)
	}
	if check.IfNil(args.CoreData.RatingsData()) {
		return fmt.Errorf("%s: %w", baseErrMessage, errErd.ErrNilRatingData)
	}
	if check.IfNil(args.CoreData.ValidatorPubKeyConverter()) {
		return fmt.Errorf("%s: %w", baseErrMessage, errErd.ErrNilPubKeyConverter)
	}
	if args.SystemSCConfig == nil {
		return fmt.Errorf("%s: %w", baseErrMessage, errErd.ErrNilSystemSCConfig)
	}
	if check.IfNil(args.CoreData.EpochNotifier()) {
		return fmt.Errorf("%s: %w", baseErrMessage, errErd.ErrNilEpochNotifier)
	}
	if check.IfNil(args.CoreData.EnableEpochsHandler()) {
		return fmt.Errorf("%s: %w", baseErrMessage, errErd.ErrNilEnableEpochsHandler)
	}
	if check.IfNil(args.BootstrapComponents) {
		return fmt.Errorf("%s: %w", baseErrMessage, errErd.ErrNilBootstrapComponentsHolder)
	}
	if check.IfNil(args.BootstrapComponents.ShardCoordinator()) {
		return fmt.Errorf("%s: %w", baseErrMessage, errErd.ErrNilShardCoordinator)
	}
	if check.IfNil(args.StatusComponents) {
		return fmt.Errorf("%s: %w", baseErrMessage, errErd.ErrNilStatusComponentsHolder)
	}

	return nil
}

// Close closes all underlying components that need closing
func (pc *processComponents) Close() error {
	if !check.IfNil(pc.blockProcessor) {
		log.LogIfError(pc.blockProcessor.Close())
	}
	if !check.IfNil(pc.validatorsProvider) {
		log.LogIfError(pc.validatorsProvider.Close())
	}
	if !check.IfNil(pc.miniBlocksPoolCleaner) {
		log.LogIfError(pc.miniBlocksPoolCleaner.Close())
	}
	if !check.IfNil(pc.txsPoolCleaner) {
		log.LogIfError(pc.txsPoolCleaner.Close())
	}
	if !check.IfNil(pc.epochStartTrigger) {
		log.LogIfError(pc.epochStartTrigger.Close())
	}
	if !check.IfNil(pc.importHandler) {
		log.LogIfError(pc.importHandler.Close())
	}
	if !check.IfNil(pc.interceptorsContainer) {
		log.LogIfError(pc.interceptorsContainer.Close())
	}
	if !check.IfNil(pc.vmFactoryForTxSimulator) {
		log.LogIfError(pc.vmFactoryForTxSimulator.Close())
	}
	if !check.IfNil(pc.vmFactoryForProcessing) {
		log.LogIfError(pc.vmFactoryForProcessing.Close())
	}
	if !check.IfNil(pc.txsSender) {
		log.LogIfError(pc.txsSender.Close())
	}

	return nil
}<|MERGE_RESOLUTION|>--- conflicted
+++ resolved
@@ -1474,40 +1474,6 @@
 	accountsDBs[state.PeerAccountsState] = pcf.state.PeerAccounts()
 	exportFolder := filepath.Join(pcf.workingDir, hardforkConfig.ImportFolder)
 	argsExporter := updateFactory.ArgsExporter{
-<<<<<<< HEAD
-		CoreComponents:                     pcf.coreData,
-		CryptoComponents:                   pcf.crypto,
-		HeaderValidator:                    headerValidator,
-		DataPool:                           pcf.data.Datapool(),
-		StorageService:                     pcf.data.StorageService(),
-		RequestHandler:                     requestHandler,
-		ShardCoordinator:                   pcf.bootstrapComponents.ShardCoordinator(),
-		Messenger:                          pcf.network.NetworkMessenger(),
-		ActiveAccountsDBs:                  accountsDBs,
-		ExistingResolvers:                  resolversFinder,
-		ExportFolder:                       exportFolder,
-		ExportTriesStorageConfig:           hardforkConfig.ExportTriesStorageConfig,
-		ExportStateStorageConfig:           hardforkConfig.ExportStateStorageConfig,
-		ExportStateKeysConfig:              hardforkConfig.ExportKeysStorageConfig,
-		MaxTrieLevelInMemory:               pcf.config.StateTriesConfig.MaxStateTrieLevelInMemory,
-		WhiteListHandler:                   pcf.whiteListHandler,
-		WhiteListerVerifiedTxs:             pcf.whiteListerVerifiedTxs,
-		InterceptorsContainer:              interceptorsContainer,
-		NodesCoordinator:                   pcf.nodesCoordinator,
-		HeaderSigVerifier:                  headerSigVerifier,
-		HeaderIntegrityVerifier:            pcf.bootstrapComponents.HeaderIntegrityVerifier(),
-		ValidityAttester:                   blockTracker,
-		InputAntifloodHandler:              pcf.network.InputAntiFloodHandler(),
-		OutputAntifloodHandler:             pcf.network.OutputAntiFloodHandler(),
-		RoundHandler:                       pcf.coreData.RoundHandler(),
-		InterceptorDebugConfig:             pcf.config.Debug.InterceptorResolver,
-		EnableSignTxWithHashEpoch:          pcf.epochConfig.EnableEpochs.TransactionSignedWithTxHashEnableEpoch,
-		MaxHardCapForMissingNodes:          pcf.config.TrieSync.MaxHardCapForMissingNodes,
-		NumConcurrentTrieSyncers:           pcf.config.TrieSync.NumConcurrentTrieSyncers,
-		TrieSyncerVersion:                  pcf.config.TrieSync.TrieSyncerVersion,
-		PeersRatingHandler:                 pcf.network.PeersRatingHandler(),
-		RefactorPeersMiniBlocksEnableEpoch: pcf.epochConfig.EnableEpochs.RefactorPeersMiniBlocksEnableEpoch,
-=======
 		CoreComponents:            pcf.coreData,
 		CryptoComponents:          pcf.crypto,
 		HeaderValidator:           headerValidator,
@@ -1538,7 +1504,6 @@
 		NumConcurrentTrieSyncers:  pcf.config.TrieSync.NumConcurrentTrieSyncers,
 		TrieSyncerVersion:         pcf.config.TrieSync.TrieSyncerVersion,
 		PeersRatingHandler:        pcf.network.PeersRatingHandler(),
->>>>>>> 943ea618
 	}
 	return updateFactory.NewExportHandlerFactory(argsExporter)
 }
