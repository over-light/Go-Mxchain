package factory

import (
	"errors"
	"fmt"
	"math/big"
	syncGo "sync"
	"time"

	logger "github.com/ElrondNetwork/elrond-go-logger"
	"github.com/ElrondNetwork/elrond-go/cmd/node/factory"
	"github.com/ElrondNetwork/elrond-go/config"
	"github.com/ElrondNetwork/elrond-go/consensus"
	"github.com/ElrondNetwork/elrond-go/core"
	"github.com/ElrondNetwork/elrond-go/core/check"
	"github.com/ElrondNetwork/elrond-go/core/dblookupext"
	"github.com/ElrondNetwork/elrond-go/core/partitioning"
	"github.com/ElrondNetwork/elrond-go/data"
	dataBlock "github.com/ElrondNetwork/elrond-go/data/block"
	"github.com/ElrondNetwork/elrond-go/data/indexer"
	"github.com/ElrondNetwork/elrond-go/data/state"
	"github.com/ElrondNetwork/elrond-go/dataRetriever"
	"github.com/ElrondNetwork/elrond-go/dataRetriever/factory/containers"
	"github.com/ElrondNetwork/elrond-go/dataRetriever/factory/epochProviders"
	"github.com/ElrondNetwork/elrond-go/dataRetriever/factory/resolverscontainer"
	storageResolversContainers "github.com/ElrondNetwork/elrond-go/dataRetriever/factory/storageResolversContainer"
	"github.com/ElrondNetwork/elrond-go/dataRetriever/requestHandlers"
	"github.com/ElrondNetwork/elrond-go/epochStart"
	"github.com/ElrondNetwork/elrond-go/epochStart/metachain"
	"github.com/ElrondNetwork/elrond-go/epochStart/notifier"
	"github.com/ElrondNetwork/elrond-go/epochStart/shardchain"
	errErd "github.com/ElrondNetwork/elrond-go/errors"
	"github.com/ElrondNetwork/elrond-go/factory/disabled"
	"github.com/ElrondNetwork/elrond-go/fallback"
	"github.com/ElrondNetwork/elrond-go/genesis"
	"github.com/ElrondNetwork/elrond-go/genesis/checking"
	processGenesis "github.com/ElrondNetwork/elrond-go/genesis/process"
	"github.com/ElrondNetwork/elrond-go/process"
	"github.com/ElrondNetwork/elrond-go/process/block"
	"github.com/ElrondNetwork/elrond-go/process/block/bootstrapStorage"
	"github.com/ElrondNetwork/elrond-go/process/block/pendingMb"
	"github.com/ElrondNetwork/elrond-go/process/block/poolsCleaner"
	"github.com/ElrondNetwork/elrond-go/process/block/preprocess"
	"github.com/ElrondNetwork/elrond-go/process/factory/interceptorscontainer"
	"github.com/ElrondNetwork/elrond-go/process/headerCheck"
	"github.com/ElrondNetwork/elrond-go/process/peer"
	"github.com/ElrondNetwork/elrond-go/process/smartContract"
	"github.com/ElrondNetwork/elrond-go/process/sync"
	"github.com/ElrondNetwork/elrond-go/process/track"
	"github.com/ElrondNetwork/elrond-go/process/transactionLog"
	"github.com/ElrondNetwork/elrond-go/process/txsimulator"
	"github.com/ElrondNetwork/elrond-go/redundancy"
	"github.com/ElrondNetwork/elrond-go/sharding"
	"github.com/ElrondNetwork/elrond-go/sharding/networksharding"
	"github.com/ElrondNetwork/elrond-go/storage"
	storageFactory "github.com/ElrondNetwork/elrond-go/storage/factory"
	"github.com/ElrondNetwork/elrond-go/storage/storageUnit"
	"github.com/ElrondNetwork/elrond-go/storage/timecache"
	"github.com/ElrondNetwork/elrond-go/update"
)

var log = logger.GetOrCreate("factory")

// timeSpanForBadHeaders is the expiry time for an added block header hash
var timeSpanForBadHeaders = time.Minute * 2

// processComponents struct holds the process components
type processComponents struct {
	nodesCoordinator            sharding.NodesCoordinator
	shardCoordinator            sharding.Coordinator
	interceptorsContainer       process.InterceptorsContainer
	resolversFinder             dataRetriever.ResolversFinder
	roundHandler                consensus.RoundHandler
	epochStartTrigger           epochStart.TriggerHandler
	epochStartNotifier          EpochStartNotifier
	forkDetector                process.ForkDetector
	blockProcessor              process.BlockProcessor
	blackListHandler            process.TimeCacher
	bootStorer                  process.BootStorer
	headerSigVerifier           process.InterceptedHeaderSigVerifier
	headerIntegrityVerifier     factory.HeaderIntegrityVerifierHandler
	validatorsStatistics        process.ValidatorStatisticsProcessor
	validatorsProvider          process.ValidatorsProvider
	blockTracker                process.BlockTracker
	pendingMiniBlocksHandler    process.PendingMiniBlocksHandler
	requestHandler              process.RequestHandler
	txLogsProcessor             process.TransactionLogProcessorDatabase
	headerConstructionValidator process.HeaderConstructionValidator
	peerShardMapper             process.NetworkShardingCollector
	txSimulatorProcessor        TransactionSimulatorProcessor
	miniBlocksPoolCleaner       process.PoolsCleaner
	txsPoolCleaner              process.PoolsCleaner
	fallbackHeaderValidator     process.FallbackHeaderValidator
	whiteListHandler            process.WhiteListHandler
	whiteListerVerifiedTxs      process.WhiteListHandler
	historyRepository           dblookupext.HistoryRepository
	importStartHandler          update.ImportStartHandler
	requestedItemsHandler       dataRetriever.RequestedItemsHandler
	importHandler               update.ImportHandler
	nodeRedundancyHandler       consensus.NodeRedundancyHandler
	currentEpochProvider        dataRetriever.CurrentNetworkEpochProviderHandler
<<<<<<< HEAD
	scheduledTxsExecutionHandler process.ScheduledTxsExecutionHandler
=======
	arwenChangeLocker           process.Locker
>>>>>>> 8d637f23
}

// ProcessComponentsFactoryArgs holds the arguments needed to create a process components factory
type ProcessComponentsFactoryArgs struct {
	Config                 config.Config
	EpochConfig            config.EpochConfig
	PrefConfigs            config.PreferencesConfig
	ImportDBConfig         config.ImportDbConfig
	AccountsParser         genesis.AccountsParser
	SmartContractParser    genesis.InitialSmartContractParser
	GasSchedule            core.GasScheduleNotifier
	NodesCoordinator       sharding.NodesCoordinator
	RequestedItemsHandler  dataRetriever.RequestedItemsHandler
	WhiteListHandler       process.WhiteListHandler
	WhiteListerVerifiedTxs process.WhiteListHandler
	MaxRating              uint32
	SystemSCConfig         *config.SystemSmartContractsConfig
	Version                string
	ImportStartHandler     update.ImportStartHandler
	WorkingDir             string
	HistoryRepo            dblookupext.HistoryRepository

	Data                DataComponentsHolder
	CoreData            CoreComponentsHolder
	Crypto              CryptoComponentsHolder
	State               StateComponentsHolder
	Network             NetworkComponentsHolder
	BootstrapComponents BootstrapComponentsHolder
	StatusComponents    StatusComponentsHolder
}

type processComponentsFactory struct {
	config                 config.Config
	epochConfig            config.EpochConfig
	prefConfigs            config.PreferencesConfig
	importDBConfig         config.ImportDbConfig
	accountsParser         genesis.AccountsParser
	smartContractParser    genesis.InitialSmartContractParser
	gasSchedule            core.GasScheduleNotifier
	nodesCoordinator       sharding.NodesCoordinator
	requestedItemsHandler  dataRetriever.RequestedItemsHandler
	whiteListHandler       process.WhiteListHandler
	whiteListerVerifiedTxs process.WhiteListHandler
	maxRating              uint32
	systemSCConfig         *config.SystemSmartContractsConfig
	txLogsProcessor        process.TransactionLogProcessor
	version                string
	importStartHandler     update.ImportStartHandler
	workingDir             string
	historyRepo            dblookupext.HistoryRepository
	epochNotifier          process.EpochNotifier
	importHandler          update.ImportHandler

	data                DataComponentsHolder
	coreData            CoreComponentsHolder
	crypto              CryptoComponentsHolder
	state               StateComponentsHolder
	network             NetworkComponentsHolder
	bootstrapComponents BootstrapComponentsHolder
	statusComponents    StatusComponentsHolder
}

// NewProcessComponentsFactory will return a new instance of processComponentsFactory
func NewProcessComponentsFactory(args ProcessComponentsFactoryArgs) (*processComponentsFactory, error) {
	err := checkProcessComponentsArgs(args)
	if err != nil {
		return nil, err
	}

	return &processComponentsFactory{
		config:                 args.Config,
		epochConfig:            args.EpochConfig,
		prefConfigs:            args.PrefConfigs,
		importDBConfig:         args.ImportDBConfig,
		accountsParser:         args.AccountsParser,
		smartContractParser:    args.SmartContractParser,
		gasSchedule:            args.GasSchedule,
		nodesCoordinator:       args.NodesCoordinator,
		data:                   args.Data,
		coreData:               args.CoreData,
		crypto:                 args.Crypto,
		state:                  args.State,
		network:                args.Network,
		bootstrapComponents:    args.BootstrapComponents,
		statusComponents:       args.StatusComponents,
		requestedItemsHandler:  args.RequestedItemsHandler,
		whiteListHandler:       args.WhiteListHandler,
		whiteListerVerifiedTxs: args.WhiteListerVerifiedTxs,
		maxRating:              args.MaxRating,
		systemSCConfig:         args.SystemSCConfig,
		version:                args.Version,
		importStartHandler:     args.ImportStartHandler,
		workingDir:             args.WorkingDir,
		historyRepo:            args.HistoryRepo,
		epochNotifier:          args.CoreData.EpochNotifier(),
	}, nil
}

// Create will create and return a struct containing process components
func (pcf *processComponentsFactory) Create() (*processComponents, error) {
	arwenChangeLocker := &syncGo.RWMutex{}

	currentEpochProvider, err := epochProviders.CreateCurrentEpochProvider(
		pcf.config,
		pcf.coreData.GenesisNodesSetup().GetRoundDuration(),
		pcf.coreData.GenesisTime().Unix(),
		pcf.prefConfigs.FullArchive,
	)
	if err != nil {
		return nil, err
	}

	pcf.epochNotifier.RegisterNotifyHandler(currentEpochProvider)

	fallbackHeaderValidator, err := fallback.NewFallbackHeaderValidator(
		pcf.data.Datapool().Headers(),
		pcf.coreData.InternalMarshalizer(),
		pcf.data.StorageService(),
	)
	if err != nil {
		return nil, err
	}

	argsHeaderSig := &headerCheck.ArgsHeaderSigVerifier{
		Marshalizer:             pcf.coreData.InternalMarshalizer(),
		Hasher:                  pcf.coreData.Hasher(),
		NodesCoordinator:        pcf.nodesCoordinator,
		MultiSigVerifier:        pcf.crypto.MultiSigner(),
		SingleSigVerifier:       pcf.crypto.BlockSigner(),
		KeyGen:                  pcf.crypto.BlockSignKeyGen(),
		FallbackHeaderValidator: fallbackHeaderValidator,
	}
	headerSigVerifier, err := headerCheck.NewHeaderSigVerifier(argsHeaderSig)
	if err != nil {
		return nil, err
	}

	resolversContainerFactory, err := pcf.newResolverContainerFactory(currentEpochProvider)
	if err != nil {
		return nil, err
	}

	resolversContainer, err := resolversContainerFactory.Create()
	if err != nil {
		return nil, err
	}

	resolversFinder, err := containers.NewResolversFinder(resolversContainer, pcf.bootstrapComponents.ShardCoordinator())
	if err != nil {
		return nil, err
	}

	requestHandler, err := requestHandlers.NewResolverRequestHandler(
		resolversFinder,
		pcf.requestedItemsHandler,
		pcf.whiteListHandler,
		core.MaxTxsToRequest,
		pcf.bootstrapComponents.ShardCoordinator().SelfId(),
		time.Second,
	)
	if err != nil {
		return nil, err
	}

	txLogsStorage := pcf.data.StorageService().GetStorer(dataRetriever.TxLogsUnit)
	txLogsProcessor, err := transactionLog.NewTxLogProcessor(transactionLog.ArgTxLogProcessor{
		Storer:      txLogsStorage,
		Marshalizer: pcf.coreData.InternalMarshalizer(),
	})
	if err != nil {
		return nil, err
	}

	pcf.txLogsProcessor = txLogsProcessor
	genesisBlocks, err := pcf.generateGenesisHeadersAndApplyInitialBalances()
	if err != nil {
		return nil, err
	}

	err = pcf.indexGenesisAccounts()
	if err != nil {
		log.Warn("cannot index genesis accounts", "error", err)
	}

	startEpochNum := pcf.bootstrapComponents.EpochBootstrapParams().Epoch()
	if startEpochNum == 0 {
		err = pcf.indexGenesisBlocks(genesisBlocks)
		if err != nil {
			return nil, err
		}
	}

	err = pcf.setGenesisHeader(genesisBlocks)
	if err != nil {
		return nil, err
	}

	validatorStatisticsProcessor, err := pcf.newValidatorStatisticsProcessor()
	if err != nil {
		return nil, err
	}

	cacheRefreshDuration := time.Duration(pcf.config.ValidatorStatistics.CacheRefreshIntervalInSec) * time.Second
	argVSP := peer.ArgValidatorsProvider{
		NodesCoordinator:                  pcf.nodesCoordinator,
		StartEpoch:                        startEpochNum,
		EpochStartEventNotifier:           pcf.coreData.EpochStartNotifierWithConfirm(),
		CacheRefreshIntervalDurationInSec: cacheRefreshDuration,
		ValidatorStatistics:               validatorStatisticsProcessor,
		MaxRating:                         pcf.maxRating,
		PubKeyConverter:                   pcf.coreData.ValidatorPubKeyConverter(),
	}

	validatorsProvider, err := peer.NewValidatorsProvider(argVSP)
	if err != nil {
		return nil, err
	}

	epochStartTrigger, err := pcf.newEpochStartTrigger(requestHandler)
	if err != nil {
		return nil, err
	}

	requestHandler.SetEpoch(epochStartTrigger.Epoch())

	err = dataRetriever.SetEpochHandlerToHdrResolver(resolversContainer, epochStartTrigger)
	if err != nil {
		return nil, err
	}

	validatorStatsRootHash, err := validatorStatisticsProcessor.RootHash()
	if err != nil {
		return nil, err
	}

	log.Debug("Validator stats created", "validatorStatsRootHash", validatorStatsRootHash)

	genesisBlock, ok := genesisBlocks[core.MetachainShardId]
	if !ok {
		return nil, errors.New("genesis meta block does not exist")
	}

	genesisMetaBlock, ok := genesisBlock.(data.MetaHeaderHandler)
	if !ok {
		return nil, errors.New("genesis meta block invalid")
	}

	err = genesisMetaBlock.SetValidatorStatsRootHash(validatorStatsRootHash)
	if err != nil {
		return nil, err
	}

	err = pcf.prepareGenesisBlock(genesisBlocks)
	if err != nil {
		return nil, err
	}

	bootStr := pcf.data.StorageService().GetStorer(dataRetriever.BootstrapUnit)
	bootStorer, err := bootstrapStorage.NewBootstrapStorer(pcf.coreData.InternalMarshalizer(), bootStr)
	if err != nil {
		return nil, err
	}

	argsHeaderValidator := block.ArgsHeaderValidator{
		Hasher:      pcf.coreData.Hasher(),
		Marshalizer: pcf.coreData.InternalMarshalizer(),
	}
	headerValidator, err := block.NewHeaderValidator(argsHeaderValidator)
	if err != nil {
		return nil, err
	}

	blockTracker, err := pcf.newBlockTracker(
		headerValidator,
		requestHandler,
		genesisBlocks,
	)
	if err != nil {
		return nil, err
	}

	mbsPoolsCleaner, err := poolsCleaner.NewMiniBlocksPoolsCleaner(
		pcf.data.Datapool().MiniBlocks(),
		pcf.coreData.RoundHandler(),
		pcf.bootstrapComponents.ShardCoordinator(),
	)
	if err != nil {
		return nil, err
	}

	mbsPoolsCleaner.StartCleaning()

	txsPoolsCleaner, err := poolsCleaner.NewTxsPoolsCleaner(
		pcf.coreData.AddressPubKeyConverter(),
		pcf.data.Datapool(),
		pcf.coreData.RoundHandler(),
		pcf.bootstrapComponents.ShardCoordinator(),
	)
	if err != nil {
		return nil, err
	}

	txsPoolsCleaner.StartCleaning()

	_, err = track.NewMiniBlockTrack(
		pcf.data.Datapool(),
		pcf.bootstrapComponents.ShardCoordinator(),
		pcf.whiteListHandler,
	)
	if err != nil {
		return nil, err
	}

	interceptorContainerFactory, blackListHandler, err := pcf.newInterceptorContainerFactory(
		headerSigVerifier,
		pcf.bootstrapComponents.HeaderIntegrityVerifier(),
		blockTracker,
		epochStartTrigger,
		requestHandler,
	)
	if err != nil {
		return nil, err
	}

	// TODO refactor all these factory calls
	interceptorsContainer, err := interceptorContainerFactory.Create()
	if err != nil {
		return nil, err
	}

	var pendingMiniBlocksHandler process.PendingMiniBlocksHandler
	pendingMiniBlocksHandler, err = pendingMb.NewNilPendingMiniBlocks()
	if err != nil {
		return nil, err
	}
	if pcf.bootstrapComponents.ShardCoordinator().SelfId() == core.MetachainShardId {
		pendingMiniBlocksHandler, err = pendingMb.NewPendingMiniBlocks()
		if err != nil {
			return nil, err
		}
	}

	forkDetector, err := pcf.newForkDetector(blackListHandler, blockTracker)
	if err != nil {
		return nil, err
	}

	vmOutputCacherConfig := storageFactory.GetCacherFromConfig(pcf.config.VMOutputCacher)
	vmOutputCacher, err := storageUnit.NewCache(vmOutputCacherConfig)
	if err != nil {
		return nil, err
	}

	txSimulatorProcessorArgs := &txsimulator.ArgsTxSimulator{
		AddressPubKeyConverter: pcf.coreData.AddressPubKeyConverter(),
		ShardCoordinator:       pcf.bootstrapComponents.ShardCoordinator(),
		VMOutputCacher:         vmOutputCacher,
		Hasher:                 pcf.coreData.Hasher(),
		Marshalizer:            pcf.coreData.InternalMarshalizer(),
	}

	scheduledTxsExecutionHandler, err := preprocess.NewScheduledTxsExecution(&disabled.TxProcessor{}, &disabled.TxCoordinator{})
	if err != nil {
		return nil, err
	}

	blockProcessor, err := pcf.newBlockProcessor(
		requestHandler,
		forkDetector,
		epochStartTrigger,
		bootStorer,
		validatorStatisticsProcessor,
		headerValidator,
		blockTracker,
		pendingMiniBlocksHandler,
		txSimulatorProcessorArgs,
<<<<<<< HEAD
		scheduledTxsExecutionHandler,
=======
		arwenChangeLocker,
>>>>>>> 8d637f23
	)
	if err != nil {
		return nil, err
	}

	conversionBase := 10
	genesisNodePrice, ok := big.NewInt(0).SetString(pcf.systemSCConfig.StakingSystemSCConfig.GenesisNodePrice, conversionBase)
	if !ok {
		return nil, errors.New("invalid genesis node price")
	}

	nodesSetupChecker, err := checking.NewNodesSetupChecker(
		pcf.accountsParser,
		genesisNodePrice,
		pcf.coreData.ValidatorPubKeyConverter(),
		pcf.crypto.BlockSignKeyGen(),
	)
	if err != nil {
		return nil, err
	}

	err = nodesSetupChecker.Check(pcf.coreData.GenesisNodesSetup().AllInitialNodes())
	if err != nil {
		return nil, err
	}

	// TODO: maybe move PeerShardMapper to network components
	peerShardMapper, err := pcf.prepareNetworkShardingCollector()
	if err != nil {
		return nil, err
	}

	txSimulator, err := txsimulator.NewTransactionSimulator(*txSimulatorProcessorArgs)
	if err != nil {
		return nil, err
	}

	nodeRedundancyArg := redundancy.ArgNodeRedundancy{
		RedundancyLevel:    pcf.prefConfigs.RedundancyLevel,
		Messenger:          pcf.network.NetworkMessenger(),
		ObserverPrivateKey: pcf.crypto.PrivateKey(),
	}
	nodeRedundancyHandler, err := redundancy.NewNodeRedundancy(nodeRedundancyArg)
	if err != nil {
		return nil, err
	}

	return &processComponents{
		nodesCoordinator:            pcf.nodesCoordinator,
		shardCoordinator:            pcf.bootstrapComponents.ShardCoordinator(),
		interceptorsContainer:       interceptorsContainer,
		resolversFinder:             resolversFinder,
		roundHandler:                pcf.coreData.RoundHandler(),
		forkDetector:                forkDetector,
		blockProcessor:              blockProcessor,
		epochStartTrigger:           epochStartTrigger,
		epochStartNotifier:          pcf.coreData.EpochStartNotifierWithConfirm(),
		blackListHandler:            blackListHandler,
		bootStorer:                  bootStorer,
		headerSigVerifier:           headerSigVerifier,
		validatorsStatistics:        validatorStatisticsProcessor,
		validatorsProvider:          validatorsProvider,
		blockTracker:                blockTracker,
		pendingMiniBlocksHandler:    pendingMiniBlocksHandler,
		requestHandler:              requestHandler,
		txLogsProcessor:             txLogsProcessor,
		headerConstructionValidator: headerValidator,
		headerIntegrityVerifier:     pcf.bootstrapComponents.HeaderIntegrityVerifier(),
		peerShardMapper:             peerShardMapper,
		txSimulatorProcessor:        txSimulator,
		miniBlocksPoolCleaner:       mbsPoolsCleaner,
		txsPoolCleaner:              txsPoolsCleaner,
		fallbackHeaderValidator:     fallbackHeaderValidator,
		whiteListHandler:            pcf.whiteListHandler,
		whiteListerVerifiedTxs:      pcf.whiteListerVerifiedTxs,
		historyRepository:           pcf.historyRepo,
		importStartHandler:          pcf.importStartHandler,
		requestedItemsHandler:       pcf.requestedItemsHandler,
		importHandler:               pcf.importHandler,
		nodeRedundancyHandler:       nodeRedundancyHandler,
		currentEpochProvider:        currentEpochProvider,
<<<<<<< HEAD
		scheduledTxsExecutionHandler: scheduledTxsExecutionHandler,
=======
		arwenChangeLocker:           arwenChangeLocker,
>>>>>>> 8d637f23
	}, nil
}

func (pcf *processComponentsFactory) newValidatorStatisticsProcessor() (process.ValidatorStatisticsProcessor, error) {

	storageService := pcf.data.StorageService()

	var peerDataPool peer.DataPool = pcf.data.Datapool()
	if pcf.bootstrapComponents.ShardCoordinator().SelfId() < pcf.bootstrapComponents.ShardCoordinator().NumberOfShards() {
		peerDataPool = pcf.data.Datapool()
	}

	hardForkConfig := pcf.config.Hardfork
	ratingEnabledEpoch := uint32(0)
	if hardForkConfig.AfterHardFork {
		ratingEnabledEpoch = hardForkConfig.StartEpoch + hardForkConfig.ValidatorGracePeriodInEpochs
	}
	arguments := peer.ArgValidatorStatisticsProcessor{
		PeerAdapter:                     pcf.state.PeerAccounts(),
		PubkeyConv:                      pcf.coreData.ValidatorPubKeyConverter(),
		NodesCoordinator:                pcf.nodesCoordinator,
		ShardCoordinator:                pcf.bootstrapComponents.ShardCoordinator(),
		DataPool:                        peerDataPool,
		StorageService:                  storageService,
		Marshalizer:                     pcf.coreData.InternalMarshalizer(),
		Rater:                           pcf.coreData.Rater(),
		MaxComputableRounds:             pcf.config.GeneralSettings.MaxComputableRounds,
		RewardsHandler:                  pcf.coreData.EconomicsData(),
		NodesSetup:                      pcf.coreData.GenesisNodesSetup(),
		RatingEnableEpoch:               ratingEnabledEpoch,
		GenesisNonce:                    pcf.data.Blockchain().GetGenesisHeader().GetNonce(),
		EpochNotifier:                   pcf.coreData.EpochNotifier(),
		SwitchJailWaitingEnableEpoch:    pcf.epochConfig.EnableEpochs.SwitchJailWaitingEnableEpoch,
		BelowSignedThresholdEnableEpoch: pcf.epochConfig.EnableEpochs.BelowSignedThresholdEnableEpoch,
		StakingV2EnableEpoch:            pcf.epochConfig.EnableEpochs.StakingV2EnableEpoch,
	}

	validatorStatisticsProcessor, err := peer.NewValidatorStatisticsProcessor(arguments)
	if err != nil {
		return nil, err
	}

	return validatorStatisticsProcessor, nil
}

func (pcf *processComponentsFactory) newEpochStartTrigger(requestHandler epochStart.RequestHandler) (epochStart.TriggerHandler, error) {
	if pcf.bootstrapComponents.ShardCoordinator().SelfId() < pcf.bootstrapComponents.ShardCoordinator().NumberOfShards() {
		argsHeaderValidator := block.ArgsHeaderValidator{
			Hasher:      pcf.coreData.Hasher(),
			Marshalizer: pcf.coreData.InternalMarshalizer(),
		}
		headerValidator, err := block.NewHeaderValidator(argsHeaderValidator)
		if err != nil {
			return nil, err
		}

		argsPeerMiniBlockSyncer := shardchain.ArgPeerMiniBlockSyncer{
			MiniBlocksPool: pcf.data.Datapool().MiniBlocks(),
			Requesthandler: requestHandler,
		}

		peerMiniBlockSyncer, err := shardchain.NewPeerMiniBlockSyncer(argsPeerMiniBlockSyncer)
		if err != nil {
			return nil, err
		}

		argEpochStart := &shardchain.ArgsShardEpochStartTrigger{
			Marshalizer:          pcf.coreData.InternalMarshalizer(),
			Hasher:               pcf.coreData.Hasher(),
			HeaderValidator:      headerValidator,
			Uint64Converter:      pcf.coreData.Uint64ByteSliceConverter(),
			DataPool:             pcf.data.Datapool(),
			Storage:              pcf.data.StorageService(),
			RequestHandler:       requestHandler,
			Epoch:                pcf.bootstrapComponents.EpochBootstrapParams().Epoch(),
			EpochStartNotifier:   pcf.coreData.EpochStartNotifierWithConfirm(),
			Validity:             process.MetaBlockValidity,
			Finality:             process.BlockFinality,
			PeerMiniBlocksSyncer: peerMiniBlockSyncer,
			RoundHandler:         pcf.coreData.RoundHandler(),
			AppStatusHandler:     pcf.coreData.StatusHandler(),
		}
		epochStartTrigger, err := shardchain.NewEpochStartTrigger(argEpochStart)
		if err != nil {
			return nil, errors.New("error creating new start of epoch trigger" + err.Error())
		}

		return epochStartTrigger, nil
	}

	if pcf.bootstrapComponents.ShardCoordinator().SelfId() == core.MetachainShardId {
		argEpochStart := &metachain.ArgsNewMetaEpochStartTrigger{
			GenesisTime:        time.Unix(pcf.coreData.GenesisNodesSetup().GetStartTime(), 0),
			Settings:           &pcf.config.EpochStartConfig,
			Epoch:              pcf.bootstrapComponents.EpochBootstrapParams().Epoch(),
			EpochStartRound:    pcf.data.Blockchain().GetGenesisHeader().GetRound(),
			EpochStartNotifier: pcf.coreData.EpochStartNotifierWithConfirm(),
			Storage:            pcf.data.StorageService(),
			Marshalizer:        pcf.coreData.InternalMarshalizer(),
			Hasher:             pcf.coreData.Hasher(),
			AppStatusHandler:   pcf.coreData.StatusHandler(),
		}
		epochStartTrigger, err := metachain.NewEpochStartTrigger(argEpochStart)
		if err != nil {
			return nil, errors.New("error creating new start of epoch trigger" + err.Error())
		}

		return epochStartTrigger, nil
	}

	return nil, errors.New("error creating new start of epoch trigger because of invalid shard id")
}

func (pcf *processComponentsFactory) generateGenesisHeadersAndApplyInitialBalances() (map[uint32]data.HeaderHandler, error) {
	genesisVmConfig := pcf.config.VirtualMachine.Execution
	conversionBase := 10
	genesisNodePrice, ok := big.NewInt(0).SetString(pcf.systemSCConfig.StakingSystemSCConfig.GenesisNodePrice, conversionBase)
	if !ok {
		return nil, errors.New("invalid genesis node price")
	}

	arg := processGenesis.ArgsGenesisBlockCreator{
		Core:                 pcf.coreData,
		Data:                 pcf.data,
		GenesisTime:          uint64(pcf.coreData.GenesisNodesSetup().GetStartTime()),
		StartEpochNum:        pcf.bootstrapComponents.EpochBootstrapParams().Epoch(),
		Accounts:             pcf.state.AccountsAdapter(),
		InitialNodesSetup:    pcf.coreData.GenesisNodesSetup(),
		Economics:            pcf.coreData.EconomicsData(),
		ShardCoordinator:     pcf.bootstrapComponents.ShardCoordinator(),
		AccountsParser:       pcf.accountsParser,
		SmartContractParser:  pcf.smartContractParser,
		ValidatorAccounts:    pcf.state.PeerAccounts(),
		GasSchedule:          pcf.gasSchedule,
		VirtualMachineConfig: genesisVmConfig,
		TxLogsProcessor:      pcf.txLogsProcessor,
		HardForkConfig:       pcf.config.Hardfork,
		TrieStorageManagers:  pcf.state.TrieStorageManagers(),
		SystemSCConfig:       *pcf.systemSCConfig,
		ImportStartHandler:   pcf.importStartHandler,
		WorkingDir:           pcf.workingDir,
		BlockSignKeyGen:      pcf.crypto.BlockSignKeyGen(),
		GenesisString:        pcf.config.GeneralSettings.GenesisString,
		GenesisNodePrice:     genesisNodePrice,
		EpochConfig:          &pcf.epochConfig,
	}

	gbc, err := processGenesis.NewGenesisBlockCreator(arg)
	if err != nil {
		return nil, err
	}
	pcf.importHandler = gbc.ImportHandler()

	return gbc.CreateGenesisBlocks()
}

func (pcf *processComponentsFactory) indexGenesisAccounts() error {
	if pcf.statusComponents.ElasticIndexer().IsNilIndexer() {
		return nil
	}

	rootHash, err := pcf.state.AccountsAdapter().RootHash()
	if err != nil {
		return err
	}

	leavesChannel, err := pcf.state.AccountsAdapter().GetAllLeaves(rootHash)
	if err != nil {
		return err
	}

	genesisAccounts := make([]state.UserAccountHandler, 0)
	for leaf := range leavesChannel {
		userAccount, errUnmarshal := pcf.unmarshalUserAccount(leaf.Key(), leaf.Value())
		if errUnmarshal != nil {
			log.Debug("cannot unmarshal genesis user account. it may be a code leaf", "error", errUnmarshal)
			continue
		}

		genesisAccounts = append(genesisAccounts, userAccount)
	}

	pcf.statusComponents.ElasticIndexer().SaveAccounts(uint64(pcf.coreData.GenesisNodesSetup().GetStartTime()), genesisAccounts)
	return nil
}

func (pcf *processComponentsFactory) unmarshalUserAccount(address []byte, userAccountsBytes []byte) (state.UserAccountHandler, error) {
	userAccount, err := state.NewUserAccount(address)
	if err != nil {
		return nil, err
	}
	err = pcf.coreData.InternalMarshalizer().Unmarshal(userAccount, userAccountsBytes)
	if err != nil {
		return nil, err
	}

	return userAccount, nil
}

func (pcf *processComponentsFactory) setGenesisHeader(genesisBlocks map[uint32]data.HeaderHandler) error {
	genesisBlock, ok := genesisBlocks[pcf.bootstrapComponents.ShardCoordinator().SelfId()]
	if !ok {
		return errors.New("genesis block does not exist")
	}

	err := pcf.data.Blockchain().SetGenesisHeader(genesisBlock)
	if err != nil {
		return err
	}

	return nil
}

func (pcf *processComponentsFactory) prepareGenesisBlock(genesisBlocks map[uint32]data.HeaderHandler) error {
	genesisBlock, ok := genesisBlocks[pcf.bootstrapComponents.ShardCoordinator().SelfId()]
	if !ok {
		return errors.New("genesis block does not exist")
	}

	genesisBlockHash, err := core.CalculateHash(pcf.coreData.InternalMarshalizer(), pcf.coreData.Hasher(), genesisBlock)
	if err != nil {
		return err
	}

	err = pcf.data.Blockchain().SetGenesisHeader(genesisBlock)
	if err != nil {
		return err
	}

	pcf.data.Blockchain().SetGenesisHeaderHash(genesisBlockHash)

	marshalizedBlock, err := pcf.coreData.InternalMarshalizer().Marshal(genesisBlock)
	if err != nil {
		return err
	}

	nonceToByteSlice := pcf.coreData.Uint64ByteSliceConverter().ToByteSlice(genesisBlock.GetNonce())
	if pcf.bootstrapComponents.ShardCoordinator().SelfId() == core.MetachainShardId {
		errNotCritical := pcf.data.StorageService().Put(dataRetriever.MetaBlockUnit, genesisBlockHash, marshalizedBlock)
		if errNotCritical != nil {
			log.Error("error storing genesis metablock", "error", errNotCritical.Error())
		}
		errNotCritical = pcf.data.StorageService().Put(dataRetriever.MetaHdrNonceHashDataUnit, nonceToByteSlice, genesisBlockHash)
		if errNotCritical != nil {
			log.Error("error storing genesis metablock (nonce-hash)", "error", errNotCritical.Error())
		}
	} else {
		errNotCritical := pcf.data.StorageService().Put(dataRetriever.BlockHeaderUnit, genesisBlockHash, marshalizedBlock)
		if errNotCritical != nil {
			log.Error("error storing genesis shardblock", "error", errNotCritical.Error())
		}
		hdrNonceHashDataUnit := dataRetriever.ShardHdrNonceHashDataUnit + dataRetriever.UnitType(genesisBlock.GetShardID())
		errNotCritical = pcf.data.StorageService().Put(hdrNonceHashDataUnit, nonceToByteSlice, genesisBlockHash)
		if errNotCritical != nil {
			log.Error("error storing genesis shard header (nonce-hash)", "error", errNotCritical.Error())
		}
	}

	return nil
}

func (pcf *processComponentsFactory) indexGenesisBlocks(genesisBlocks map[uint32]data.HeaderHandler) error {
	// In Elastic Indexer, only index the metachain block
	genesisBlockHeader := genesisBlocks[core.MetachainShardId]
	genesisBlockHash, err := core.CalculateHash(pcf.coreData.InternalMarshalizer(), pcf.coreData.Hasher(), genesisBlockHeader)
	if err != nil {
		return err
	}

	if !pcf.statusComponents.ElasticIndexer().IsNilIndexer() {
		log.Info("indexGenesisBlocks(): indexer.SaveBlock", "hash", genesisBlockHash)

		arg := &indexer.ArgsSaveBlockData{
			HeaderHash: genesisBlockHash,
			Body:       &dataBlock.Body{},
			Header:     genesisBlockHeader,
		}
		pcf.statusComponents.ElasticIndexer().SaveBlock(arg)
	}

	// In "dblookupext" index, record both the metachain and the shardID blocks
	var shardID uint32
	for shardID, genesisBlockHeader = range genesisBlocks {
		if pcf.bootstrapComponents.ShardCoordinator().SelfId() != shardID {
			continue
		}

		genesisBlockHash, err = core.CalculateHash(pcf.coreData.InternalMarshalizer(), pcf.coreData.Hasher(), genesisBlockHeader)
		if err != nil {
			return err
		}

		log.Info("indexGenesisBlocks(): historyRepo.RecordBlock", "shardID", shardID, "hash", genesisBlockHash)
		err = pcf.historyRepo.RecordBlock(genesisBlockHash, genesisBlockHeader, &dataBlock.Body{}, nil, nil)
		if err != nil {
			return err
		}

		nonceByHashDataUnit := dataRetriever.GetHdrNonceHashDataUnit(shardID)
		nonceAsBytes := pcf.coreData.Uint64ByteSliceConverter().ToByteSlice(genesisBlockHeader.GetNonce())
		err = pcf.data.StorageService().Put(nonceByHashDataUnit, nonceAsBytes, genesisBlockHash)
		if err != nil {
			return err
		}
	}

	return nil
}

func (pcf *processComponentsFactory) newBlockTracker(
	headerValidator process.HeaderConstructionValidator,
	requestHandler process.RequestHandler,
	genesisBlocks map[uint32]data.HeaderHandler,
) (process.BlockTracker, error) {
	argBaseTracker := track.ArgBaseTracker{
		Hasher:           pcf.coreData.Hasher(),
		HeaderValidator:  headerValidator,
		Marshalizer:      pcf.coreData.InternalMarshalizer(),
		RequestHandler:   requestHandler,
		RoundHandler:     pcf.coreData.RoundHandler(),
		ShardCoordinator: pcf.bootstrapComponents.ShardCoordinator(),
		Store:            pcf.data.StorageService(),
		StartHeaders:     genesisBlocks,
		PoolsHolder:      pcf.data.Datapool(),
		WhitelistHandler: pcf.whiteListHandler,
	}

	if pcf.bootstrapComponents.ShardCoordinator().SelfId() < pcf.bootstrapComponents.ShardCoordinator().NumberOfShards() {
		arguments := track.ArgShardTracker{
			ArgBaseTracker: argBaseTracker,
		}

		return track.NewShardBlockTrack(arguments)
	}

	if pcf.bootstrapComponents.ShardCoordinator().SelfId() == core.MetachainShardId {
		arguments := track.ArgMetaTracker{
			ArgBaseTracker: argBaseTracker,
		}

		return track.NewMetaBlockTrack(arguments)
	}

	return nil, errors.New("could not create block tracker")
}

// -- Resolvers container Factory begin
func (pcf *processComponentsFactory) newResolverContainerFactory(
	currentEpochProvider dataRetriever.CurrentNetworkEpochProviderHandler,
) (dataRetriever.ResolversContainerFactory, error) {

	if pcf.importDBConfig.IsImportDBMode {
		log.Debug("starting with storage resolvers", "path", pcf.importDBConfig.ImportDBWorkingDir)
		return pcf.newStorageResolver()
	}
	if pcf.bootstrapComponents.ShardCoordinator().SelfId() < pcf.bootstrapComponents.ShardCoordinator().NumberOfShards() {
		return pcf.newShardResolverContainerFactory(currentEpochProvider)
	}
	if pcf.bootstrapComponents.ShardCoordinator().SelfId() == core.MetachainShardId {
		return pcf.newMetaResolverContainerFactory(currentEpochProvider)
	}

	return nil, errors.New("could not create interceptor and resolver container factory")
}

func (pcf *processComponentsFactory) newShardResolverContainerFactory(
	currentEpochProvider dataRetriever.CurrentNetworkEpochProviderHandler,
) (dataRetriever.ResolversContainerFactory, error) {

	dataPacker, err := partitioning.NewSimpleDataPacker(pcf.coreData.InternalMarshalizer())
	if err != nil {
		return nil, err
	}

	resolversContainerFactoryArgs := resolverscontainer.FactoryArgs{
		ShardCoordinator:            pcf.bootstrapComponents.ShardCoordinator(),
		Messenger:                   pcf.network.NetworkMessenger(),
		Store:                       pcf.data.StorageService(),
		Marshalizer:                 pcf.coreData.InternalMarshalizer(),
		DataPools:                   pcf.data.Datapool(),
		Uint64ByteSliceConverter:    pcf.coreData.Uint64ByteSliceConverter(),
		DataPacker:                  dataPacker,
		TriesContainer:              pcf.state.TriesContainer(),
		SizeCheckDelta:              pcf.config.Marshalizer.SizeCheckDelta,
		InputAntifloodHandler:       pcf.network.InputAntiFloodHandler(),
		OutputAntifloodHandler:      pcf.network.OutputAntiFloodHandler(),
		NumConcurrentResolvingJobs:  pcf.config.Antiflood.NumConcurrentResolverJobs,
		IsFullHistoryNode:           pcf.prefConfigs.FullArchive,
		CurrentNetworkEpochProvider: currentEpochProvider,
		ResolverConfig:              pcf.config.Resolvers,
		PreferredPeersHolder:        pcf.network.PreferredPeersHolderHandler(),
	}
	resolversContainerFactory, err := resolverscontainer.NewShardResolversContainerFactory(resolversContainerFactoryArgs)
	if err != nil {
		return nil, err
	}

	return resolversContainerFactory, nil
}

func (pcf *processComponentsFactory) newMetaResolverContainerFactory(
	currentEpochProvider dataRetriever.CurrentNetworkEpochProviderHandler,
) (dataRetriever.ResolversContainerFactory, error) {

	dataPacker, err := partitioning.NewSimpleDataPacker(pcf.coreData.InternalMarshalizer())
	if err != nil {
		return nil, err
	}

	resolversContainerFactoryArgs := resolverscontainer.FactoryArgs{
		ShardCoordinator:            pcf.bootstrapComponents.ShardCoordinator(),
		Messenger:                   pcf.network.NetworkMessenger(),
		Store:                       pcf.data.StorageService(),
		Marshalizer:                 pcf.coreData.InternalMarshalizer(),
		DataPools:                   pcf.data.Datapool(),
		Uint64ByteSliceConverter:    pcf.coreData.Uint64ByteSliceConverter(),
		DataPacker:                  dataPacker,
		TriesContainer:              pcf.state.TriesContainer(),
		SizeCheckDelta:              pcf.config.Marshalizer.SizeCheckDelta,
		InputAntifloodHandler:       pcf.network.InputAntiFloodHandler(),
		OutputAntifloodHandler:      pcf.network.OutputAntiFloodHandler(),
		NumConcurrentResolvingJobs:  pcf.config.Antiflood.NumConcurrentResolverJobs,
		IsFullHistoryNode:           pcf.prefConfigs.FullArchive,
		CurrentNetworkEpochProvider: currentEpochProvider,
		ResolverConfig:              pcf.config.Resolvers,
		PreferredPeersHolder:        pcf.network.PreferredPeersHolderHandler(),
	}
	resolversContainerFactory, err := resolverscontainer.NewMetaResolversContainerFactory(resolversContainerFactoryArgs)
	if err != nil {
		return nil, err
	}
	return resolversContainerFactory, nil
}

func (pcf *processComponentsFactory) newInterceptorContainerFactory(
	headerSigVerifier process.InterceptedHeaderSigVerifier,
	headerIntegrityVerifier factory.HeaderIntegrityVerifierHandler,
	validityAttester process.ValidityAttester,
	epochStartTrigger process.EpochStartTriggerHandler,
	requestHandler process.RequestHandler,
) (process.InterceptorsContainerFactory, process.TimeCacher, error) {
	if pcf.bootstrapComponents.ShardCoordinator().SelfId() < pcf.bootstrapComponents.ShardCoordinator().NumberOfShards() {
		return pcf.newShardInterceptorContainerFactory(
			headerSigVerifier,
			headerIntegrityVerifier,
			validityAttester,
			epochStartTrigger,
			requestHandler,
		)
	}
	if pcf.bootstrapComponents.ShardCoordinator().SelfId() == core.MetachainShardId {
		return pcf.newMetaInterceptorContainerFactory(
			headerSigVerifier,
			headerIntegrityVerifier,
			validityAttester,
			epochStartTrigger,
			requestHandler,
		)
	}

	return nil, nil, errors.New("could not create interceptor container factory")
}

func (pcf *processComponentsFactory) newStorageResolver() (dataRetriever.ResolversContainerFactory, error) {
	pathManager, err := storageFactory.CreatePathManager(
		storageFactory.ArgCreatePathManager{
			WorkingDir: pcf.importDBConfig.ImportDBWorkingDir,
			ChainID:    pcf.coreData.ChainID(),
		},
	)
	if err != nil {
		return nil, err
	}

	manualEpochStartNotifier := notifier.NewManualEpochStartNotifier()
	defer func() {
		// we need to call this after we wired all the notified components
		if pcf.importDBConfig.IsImportDBMode {
			manualEpochStartNotifier.NewEpoch(pcf.bootstrapComponents.EpochBootstrapParams().Epoch() + 1)
		}
	}()

	storageServiceCreator, err := storageFactory.NewStorageServiceFactory(
		&pcf.config,
		&pcf.prefConfigs,
		pcf.bootstrapComponents.ShardCoordinator(),
		pathManager,
		manualEpochStartNotifier,
		pcf.coreData.NodeTypeProvider(),
		pcf.bootstrapComponents.EpochBootstrapParams().Epoch(),
		false,
	)
	if err != nil {
		return nil, err
	}

	if pcf.bootstrapComponents.ShardCoordinator().SelfId() == core.MetachainShardId {
		store, errStore := storageServiceCreator.CreateForMeta()
		if errStore != nil {
			return nil, errStore
		}

		return pcf.createStorageResolversForMeta(
			store,
			manualEpochStartNotifier,
		)
	}

	store, err := storageServiceCreator.CreateForShard()
	if err != nil {
		return nil, err
	}

	return pcf.createStorageResolversForShard(
		store,
		manualEpochStartNotifier,
	)
}

func (pcf *processComponentsFactory) createStorageResolversForMeta(
	store dataRetriever.StorageService,
	manualEpochStartNotifier dataRetriever.ManualEpochStartNotifier,
) (dataRetriever.ResolversContainerFactory, error) {
	dataPacker, err := partitioning.NewSimpleDataPacker(pcf.coreData.InternalMarshalizer())
	if err != nil {
		return nil, err
	}

	resolversContainerFactoryArgs := storageResolversContainers.FactoryArgs{
		ShardCoordinator:         pcf.bootstrapComponents.ShardCoordinator(),
		Messenger:                pcf.network.NetworkMessenger(),
		Store:                    store,
		Marshalizer:              pcf.coreData.InternalMarshalizer(),
		Uint64ByteSliceConverter: pcf.coreData.Uint64ByteSliceConverter(),
		DataPacker:               dataPacker,
		ManualEpochStartNotifier: manualEpochStartNotifier,
		ChanGracefullyClose:      pcf.coreData.ChanStopNodeProcess(),
		Hasher:                   pcf.coreData.Hasher(),
		GeneralConfig:            pcf.config,
		ShardIDForTries:          pcf.importDBConfig.ImportDBTargetShardID,
		WorkingDirectory:         pcf.importDBConfig.ImportDBWorkingDir,
		ChainID:                  pcf.coreData.ChainID(),
	}
	resolversContainerFactory, err := storageResolversContainers.NewMetaResolversContainerFactory(resolversContainerFactoryArgs)
	if err != nil {
		return nil, err
	}

	return resolversContainerFactory, nil
}

func (pcf *processComponentsFactory) createStorageResolversForShard(
	store dataRetriever.StorageService,
	manualEpochStartNotifier dataRetriever.ManualEpochStartNotifier,
) (dataRetriever.ResolversContainerFactory, error) {
	dataPacker, err := partitioning.NewSimpleDataPacker(pcf.coreData.InternalMarshalizer())
	if err != nil {
		return nil, err
	}

	resolversContainerFactoryArgs := storageResolversContainers.FactoryArgs{
		ShardCoordinator:         pcf.bootstrapComponents.ShardCoordinator(),
		Messenger:                pcf.network.NetworkMessenger(),
		Store:                    store,
		Marshalizer:              pcf.coreData.InternalMarshalizer(),
		Uint64ByteSliceConverter: pcf.coreData.Uint64ByteSliceConverter(),
		DataPacker:               dataPacker,
		ManualEpochStartNotifier: manualEpochStartNotifier,
		ChanGracefullyClose:      pcf.coreData.ChanStopNodeProcess(),
		Hasher:                   pcf.coreData.Hasher(),
		GeneralConfig:            pcf.config,
		ShardIDForTries:          pcf.importDBConfig.ImportDBTargetShardID,
		WorkingDirectory:         pcf.importDBConfig.ImportDBWorkingDir,
		ChainID:                  pcf.coreData.ChainID(),
	}
	resolversContainerFactory, err := storageResolversContainers.NewShardResolversContainerFactory(resolversContainerFactoryArgs)
	if err != nil {
		return nil, err
	}

	return resolversContainerFactory, nil
}

func (pcf *processComponentsFactory) newShardInterceptorContainerFactory(
	headerSigVerifier process.InterceptedHeaderSigVerifier,
	headerIntegrityVerifier factory.HeaderIntegrityVerifierHandler,
	validityAttester process.ValidityAttester,
	epochStartTrigger process.EpochStartTriggerHandler,
	requestHandler process.RequestHandler,
) (process.InterceptorsContainerFactory, process.TimeCacher, error) {
	headerBlackList := timecache.NewTimeCache(timeSpanForBadHeaders)
	shardInterceptorsContainerFactoryArgs := interceptorscontainer.CommonInterceptorsContainerFactoryArgs{
		CoreComponents:            pcf.coreData,
		CryptoComponents:          pcf.crypto,
		Accounts:                  pcf.state.AccountsAdapter(),
		ShardCoordinator:          pcf.bootstrapComponents.ShardCoordinator(),
		NodesCoordinator:          pcf.nodesCoordinator,
		Messenger:                 pcf.network.NetworkMessenger(),
		Store:                     pcf.data.StorageService(),
		DataPool:                  pcf.data.Datapool(),
		MaxTxNonceDeltaAllowed:    core.MaxTxNonceDeltaAllowed,
		TxFeeHandler:              pcf.coreData.EconomicsData(),
		BlockBlackList:            headerBlackList,
		HeaderSigVerifier:         headerSigVerifier,
		HeaderIntegrityVerifier:   headerIntegrityVerifier,
		ValidityAttester:          validityAttester,
		EpochStartTrigger:         epochStartTrigger,
		WhiteListHandler:          pcf.whiteListHandler,
		WhiteListerVerifiedTxs:    pcf.whiteListerVerifiedTxs,
		AntifloodHandler:          pcf.network.InputAntiFloodHandler(),
		ArgumentsParser:           smartContract.NewArgumentParser(),
		SizeCheckDelta:            pcf.config.Marshalizer.SizeCheckDelta,
		EnableSignTxWithHashEpoch: pcf.epochConfig.EnableEpochs.TransactionSignedWithTxHashEnableEpoch,
		PreferredPeersHolder:      pcf.network.PreferredPeersHolderHandler(),
		RequestHandler:            requestHandler,
	}
	log.Debug("shardInterceptor: enable epoch for transaction signed with tx hash", "epoch", shardInterceptorsContainerFactoryArgs.EnableSignTxWithHashEpoch)

	interceptorContainerFactory, err := interceptorscontainer.NewShardInterceptorsContainerFactory(shardInterceptorsContainerFactoryArgs)
	if err != nil {
		return nil, nil, err
	}

	return interceptorContainerFactory, headerBlackList, nil
}

func (pcf *processComponentsFactory) newMetaInterceptorContainerFactory(
	headerSigVerifier process.InterceptedHeaderSigVerifier,
	headerIntegrityVerifier factory.HeaderIntegrityVerifierHandler,
	validityAttester process.ValidityAttester,
	epochStartTrigger process.EpochStartTriggerHandler,
	requestHandler process.RequestHandler,
) (process.InterceptorsContainerFactory, process.TimeCacher, error) {
	headerBlackList := timecache.NewTimeCache(timeSpanForBadHeaders)
	metaInterceptorsContainerFactoryArgs := interceptorscontainer.CommonInterceptorsContainerFactoryArgs{
		CoreComponents:            pcf.coreData,
		CryptoComponents:          pcf.crypto,
		ShardCoordinator:          pcf.bootstrapComponents.ShardCoordinator(),
		NodesCoordinator:          pcf.nodesCoordinator,
		Messenger:                 pcf.network.NetworkMessenger(),
		Store:                     pcf.data.StorageService(),
		DataPool:                  pcf.data.Datapool(),
		Accounts:                  pcf.state.AccountsAdapter(),
		MaxTxNonceDeltaAllowed:    core.MaxTxNonceDeltaAllowed,
		TxFeeHandler:              pcf.coreData.EconomicsData(),
		BlockBlackList:            headerBlackList,
		HeaderSigVerifier:         headerSigVerifier,
		HeaderIntegrityVerifier:   headerIntegrityVerifier,
		ValidityAttester:          validityAttester,
		EpochStartTrigger:         epochStartTrigger,
		WhiteListHandler:          pcf.whiteListHandler,
		WhiteListerVerifiedTxs:    pcf.whiteListerVerifiedTxs,
		AntifloodHandler:          pcf.network.InputAntiFloodHandler(),
		ArgumentsParser:           smartContract.NewArgumentParser(),
		SizeCheckDelta:            pcf.config.Marshalizer.SizeCheckDelta,
		EnableSignTxWithHashEpoch: pcf.epochConfig.EnableEpochs.TransactionSignedWithTxHashEnableEpoch,
		PreferredPeersHolder:      pcf.network.PreferredPeersHolderHandler(),
		RequestHandler:            requestHandler,
	}
	log.Debug("metaInterceptor: enable epoch for transaction signed with tx hash", "epoch", metaInterceptorsContainerFactoryArgs.EnableSignTxWithHashEpoch)

	interceptorContainerFactory, err := interceptorscontainer.NewMetaInterceptorsContainerFactory(metaInterceptorsContainerFactoryArgs)
	if err != nil {
		return nil, nil, err
	}

	return interceptorContainerFactory, headerBlackList, nil
}

func (pcf *processComponentsFactory) newForkDetector(
	headerBlackList process.TimeCacher,
	blockTracker process.BlockTracker,
) (process.ForkDetector, error) {
	if pcf.bootstrapComponents.ShardCoordinator().SelfId() < pcf.bootstrapComponents.ShardCoordinator().NumberOfShards() {
		return sync.NewShardForkDetector(pcf.coreData.RoundHandler(), headerBlackList, blockTracker, pcf.coreData.GenesisNodesSetup().GetStartTime())
	}
	if pcf.bootstrapComponents.ShardCoordinator().SelfId() == core.MetachainShardId {
		return sync.NewMetaForkDetector(pcf.coreData.RoundHandler(), headerBlackList, blockTracker, pcf.coreData.GenesisNodesSetup().GetStartTime())
	}

	return nil, errors.New("could not create fork detector")
}

// PrepareNetworkShardingCollector will create the network sharding collector and apply it to the network messenger
func (pcf *processComponentsFactory) prepareNetworkShardingCollector() (*networksharding.PeerShardMapper, error) {
	networkShardingCollector, err := createNetworkShardingCollector(
		&pcf.config,
		pcf.nodesCoordinator,
		pcf.coreData.EpochStartNotifierWithConfirm(),
		pcf.network.PreferredPeersHolderHandler(),
		pcf.bootstrapComponents.EpochBootstrapParams().Epoch(),
	)
	if err != nil {
		return nil, err
	}

	localID := pcf.network.NetworkMessenger().ID()
	networkShardingCollector.UpdatePeerIDInfo(localID, pcf.crypto.PublicKeyBytes(), pcf.bootstrapComponents.ShardCoordinator().SelfId())

	err = pcf.network.NetworkMessenger().SetPeerShardResolver(networkShardingCollector)
	if err != nil {
		return nil, err
	}

	err = pcf.network.InputAntiFloodHandler().SetPeerValidatorMapper(networkShardingCollector)
	if err != nil {
		return nil, err
	}

	return networkShardingCollector, nil
}

func createNetworkShardingCollector(
	config *config.Config,
	nodesCoordinator sharding.NodesCoordinator,
	epochStartRegistrationHandler epochStart.RegistrationHandler,
	preferredPeersHolder PreferredPeersHolderHandler,
	epochStart uint32,
) (*networksharding.PeerShardMapper, error) {

	cacheConfig := config.PublicKeyPeerId
	cachePkPid, err := createCache(cacheConfig)
	if err != nil {
		return nil, err
	}

	cacheConfig = config.PublicKeyShardId
	cachePkShardID, err := createCache(cacheConfig)
	if err != nil {
		return nil, err
	}

	cacheConfig = config.PeerIdShardId
	cachePidShardID, err := createCache(cacheConfig)
	if err != nil {
		return nil, err
	}

	arg := networksharding.ArgPeerShardMapper{
		PeerIdPkCache:         cachePkPid,
		FallbackPkShardCache:  cachePkShardID,
		FallbackPidShardCache: cachePidShardID,
		NodesCoordinator:      nodesCoordinator,
		PreferredPeersHolder:  preferredPeersHolder,
		StartEpoch:            epochStart,
	}
	psm, err := networksharding.NewPeerShardMapper(arg)
	if err != nil {
		return nil, err
	}

	epochStartRegistrationHandler.RegisterHandler(psm)

	return psm, nil
}

func createCache(cacheConfig config.CacheConfig) (storage.Cacher, error) {
	return storageUnit.NewCache(storageFactory.GetCacherFromConfig(cacheConfig))
}

func checkProcessComponentsArgs(args ProcessComponentsFactoryArgs) error {
	baseErrMessage := "error creating process components"
	if check.IfNil(args.AccountsParser) {
		return fmt.Errorf("%s: %w", baseErrMessage, errErd.ErrNilAccountsParser)
	}
	if check.IfNil(args.SmartContractParser) {
		return fmt.Errorf("%s: %w", baseErrMessage, errErd.ErrNilSmartContractParser)
	}
	if args.GasSchedule == nil {
		return fmt.Errorf("%s: %w", baseErrMessage, errErd.ErrNilGasSchedule)
	}
	if check.IfNil(args.NodesCoordinator) {
		return fmt.Errorf("%s: %w", baseErrMessage, errErd.ErrNilNodesCoordinator)
	}
	if check.IfNil(args.Data) {
		return fmt.Errorf("%s: %w", baseErrMessage, errErd.ErrNilDataComponentsHolder)
	}
	if check.IfNil(args.CoreData) {
		return fmt.Errorf("%s: %w", baseErrMessage, errErd.ErrNilCoreComponentsHolder)
	}
	if args.CoreData.EconomicsData() == nil {
		return fmt.Errorf("%s: %w", baseErrMessage, errErd.ErrNilEconomicsData)
	}
	if check.IfNil(args.CoreData.RoundHandler()) {
		return fmt.Errorf("%s: %w", baseErrMessage, errErd.ErrNilRoundHandler)
	}
	if check.IfNil(args.Crypto) {
		return fmt.Errorf("%s: %w", baseErrMessage, errErd.ErrNilCryptoComponentsHolder)
	}
	if check.IfNil(args.State) {
		return fmt.Errorf("%s: %w", baseErrMessage, errErd.ErrNilStateComponentsHolder)
	}
	if check.IfNil(args.Network) {
		return fmt.Errorf("%s: %w", baseErrMessage, errErd.ErrNilNetworkComponentsHolder)
	}
	if check.IfNil(args.RequestedItemsHandler) {
		return fmt.Errorf("%s: %w", baseErrMessage, errErd.ErrNilRequestedItemHandler)
	}
	if check.IfNil(args.WhiteListHandler) {
		return fmt.Errorf("%s: %w", baseErrMessage, errErd.ErrNilWhiteListHandler)
	}
	if check.IfNil(args.WhiteListerVerifiedTxs) {
		return fmt.Errorf("%s: %w", baseErrMessage, errErd.ErrNilWhiteListVerifiedTxs)
	}
	if check.IfNil(args.CoreData.EpochStartNotifierWithConfirm()) {
		return fmt.Errorf("%s: %w", baseErrMessage, errErd.ErrNilEpochStartNotifier)
	}
	if check.IfNil(args.CoreData.Rater()) {
		return fmt.Errorf("%s: %w", baseErrMessage, errErd.ErrNilRater)
	}
	if check.IfNil(args.CoreData.RatingsData()) {
		return fmt.Errorf("%s: %w", baseErrMessage, errErd.ErrNilRatingData)
	}
	if check.IfNil(args.CoreData.ValidatorPubKeyConverter()) {
		return fmt.Errorf("%s: %w", baseErrMessage, errErd.ErrNilPubKeyConverter)
	}
	if args.SystemSCConfig == nil {
		return fmt.Errorf("%s: %w", baseErrMessage, errErd.ErrNilSystemSCConfig)
	}
	if check.IfNil(args.CoreData.EpochNotifier()) {
		return fmt.Errorf("%s: %w", baseErrMessage, errErd.ErrNilEpochNotifier)
	}
	if check.IfNil(args.BootstrapComponents) {
		return fmt.Errorf("%s: %w", baseErrMessage, errErd.ErrNilBootstrapComponentsHolder)
	}
	if check.IfNil(args.BootstrapComponents.ShardCoordinator()) {
		return fmt.Errorf("%s: %w", baseErrMessage, errErd.ErrNilShardCoordinator)
	}
	if check.IfNil(args.StatusComponents) {
		return fmt.Errorf("%s: %w", baseErrMessage, errErd.ErrNilStatusComponentsHolder)
	}

	return nil
}

// Close closes all underlying components that need closing
func (pc *processComponents) Close() error {
	if !check.IfNil(pc.blockProcessor) {
		log.LogIfError(pc.blockProcessor.Close())
	}
	if !check.IfNil(pc.validatorsProvider) {
		log.LogIfError(pc.validatorsProvider.Close())
	}
	if !check.IfNil(pc.miniBlocksPoolCleaner) {
		log.LogIfError(pc.miniBlocksPoolCleaner.Close())
	}
	if !check.IfNil(pc.txsPoolCleaner) {
		log.LogIfError(pc.txsPoolCleaner.Close())
	}
	if !check.IfNil(pc.epochStartTrigger) {
		log.LogIfError(pc.epochStartTrigger.Close())
	}
	if !check.IfNil(pc.importHandler) {
		log.LogIfError(pc.importHandler.Close())
	}
	if !check.IfNil(pc.interceptorsContainer) {
		log.LogIfError(pc.interceptorsContainer.Close())
	}
	return nil
}<|MERGE_RESOLUTION|>--- conflicted
+++ resolved
@@ -99,11 +99,8 @@
 	importHandler               update.ImportHandler
 	nodeRedundancyHandler       consensus.NodeRedundancyHandler
 	currentEpochProvider        dataRetriever.CurrentNetworkEpochProviderHandler
-<<<<<<< HEAD
+	arwenChangeLocker           process.Locker
 	scheduledTxsExecutionHandler process.ScheduledTxsExecutionHandler
-=======
-	arwenChangeLocker           process.Locker
->>>>>>> 8d637f23
 }
 
 // ProcessComponentsFactoryArgs holds the arguments needed to create a process components factory
@@ -480,11 +477,8 @@
 		blockTracker,
 		pendingMiniBlocksHandler,
 		txSimulatorProcessorArgs,
-<<<<<<< HEAD
+		arwenChangeLocker,
 		scheduledTxsExecutionHandler,
-=======
-		arwenChangeLocker,
->>>>>>> 8d637f23
 	)
 	if err != nil {
 		return nil, err
@@ -566,11 +560,8 @@
 		importHandler:               pcf.importHandler,
 		nodeRedundancyHandler:       nodeRedundancyHandler,
 		currentEpochProvider:        currentEpochProvider,
-<<<<<<< HEAD
+		arwenChangeLocker:           arwenChangeLocker,
 		scheduledTxsExecutionHandler: scheduledTxsExecutionHandler,
-=======
-		arwenChangeLocker:           arwenChangeLocker,
->>>>>>> 8d637f23
 	}, nil
 }
 
