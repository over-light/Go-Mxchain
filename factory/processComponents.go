--- conflicted
+++ resolved
@@ -111,11 +111,8 @@
 	vmFactoryForProcessing       process.VirtualMachinesContainerFactory
 	scheduledTxsExecutionHandler process.ScheduledTxsExecutionHandler
 	txsSender                    process.TxsSenderHandler
-<<<<<<< HEAD
+	hardforkTrigger              HardforkTrigger
 	processedMiniBlocksTracker   process.ProcessedMiniBlocksTracker
-=======
-	hardforkTrigger              HardforkTrigger
->>>>>>> b91093a8
 }
 
 // ProcessComponentsFactoryArgs holds the arguments needed to create a process components factory
@@ -645,11 +642,8 @@
 		vmFactoryForProcessing:       blockProcessorComponents.vmFactoryForProcessing,
 		scheduledTxsExecutionHandler: scheduledTxsExecutionHandler,
 		txsSender:                    txsSenderWithAccumulator,
-<<<<<<< HEAD
+		hardforkTrigger:              hardforkTrigger,
 		processedMiniBlocksTracker:   processedMiniBlocksTracker,
-=======
-		hardforkTrigger:              hardforkTrigger,
->>>>>>> b91093a8
 	}, nil
 }
 
