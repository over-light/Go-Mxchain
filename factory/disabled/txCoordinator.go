package disabled

import (
	"time"

	"github.com/ElrondNetwork/elrond-go-core/data"
	"github.com/ElrondNetwork/elrond-go-core/data/block"
	"github.com/ElrondNetwork/elrond-go/process"
)

// TxCoordinator implements the TransactionCoordinator interface but does nothing as it is disabled
type TxCoordinator struct {
}

// CreatePostProcessMiniBlocks does nothing as it is disabled
func (txCoordinator *TxCoordinator) CreatePostProcessMiniBlocks() block.MiniBlockSlice {
	return make(block.MiniBlockSlice, 0)
}

// CreateReceiptsHash does nothing as it is disabled
func (txCoordinator *TxCoordinator) CreateReceiptsHash() ([]byte, error) {
	return nil, nil
}

// ComputeTransactionType does nothing as it is disabled
func (txCoordinator *TxCoordinator) ComputeTransactionType(_ data.TransactionHandler) (process.TransactionType, process.TransactionType) {
	return 0, 0
}

// RequestMiniBlocks does nothing as it is disabled
func (txCoordinator *TxCoordinator) RequestMiniBlocks(_ data.HeaderHandler) {
}

// RequestBlockTransactions does nothing as it is disabled
func (txCoordinator *TxCoordinator) RequestBlockTransactions(_ *block.Body) {
}

// IsDataPreparedForProcessing does nothing as it is disabled
func (txCoordinator *TxCoordinator) IsDataPreparedForProcessing(_ func() time.Duration) error {
	return nil
}

// SaveTxsToStorage does nothing as it is disabled
func (txCoordinator *TxCoordinator) SaveTxsToStorage(_ *block.Body) error {
	return nil
}

// RestoreBlockDataFromStorage does nothing as it is disabled
func (txCoordinator *TxCoordinator) RestoreBlockDataFromStorage(_ *block.Body) (int, error) {
	return 0, nil
}

// RemoveBlockDataFromPool does nothing as it is disabled
func (txCoordinator *TxCoordinator) RemoveBlockDataFromPool(_ *block.Body) error {
	return nil
}

// RemoveTxsFromPool does nothing as it is disabled
func (txCoordinator *TxCoordinator) RemoveTxsFromPool(_ *block.Body) error {
	return nil
}

// ProcessBlockTransaction does nothing as it is disabled
<<<<<<< HEAD
func (txCoordinator *TxCoordinator) ProcessBlockTransaction(_ data.HeaderHandler, _ *block.Body, _ func() time.Duration) error {
=======
func (txCoordinator *TxCoordinator) ProcessBlockTransaction(_ *block.Body, _ data.HeaderHandler, _ func() time.Duration) error {
>>>>>>> cdb03db0
	return nil
}

// CreateBlockStarted does nothing as it is disabled
func (txCoordinator *TxCoordinator) CreateBlockStarted() {
}

// CreateMbsAndProcessCrossShardTransactionsDstMe does nothing as it is disabled
func (txCoordinator *TxCoordinator) CreateMbsAndProcessCrossShardTransactionsDstMe(
	_ data.HeaderHandler,
	_ map[string]struct{},
	_ func() bool,
	_ bool,
) (block.MiniBlockSlice, uint32, bool, error) {
	return make(block.MiniBlockSlice, 0), 0, false, nil
}

// CreateMbsAndProcessTransactionsFromMe does nothing as it is disabled
func (txCoordinator *TxCoordinator) CreateMbsAndProcessTransactionsFromMe(_ func() bool) block.MiniBlockSlice {
	return make(block.MiniBlockSlice, 0)
}

// CreateMarshalizedData does nothing as it is disabled
func (txCoordinator *TxCoordinator) CreateMarshalizedData(_ *block.Body) map[string][][]byte {
	return make(map[string][][]byte)
}

// GetAllCurrentUsedTxs does nothing as it is disabled
func (txCoordinator *TxCoordinator) GetAllCurrentUsedTxs(_ block.Type) map[string]data.TransactionHandler {
	return make(map[string]data.TransactionHandler)
}

// VerifyCreatedBlockTransactions does nothing as it is disabled
func (txCoordinator *TxCoordinator) VerifyCreatedBlockTransactions(_ data.HeaderHandler, _ *block.Body) error {
	return nil
}

// CreateMarshalizedReceipts does nothing as it is disabled
func (txCoordinator *TxCoordinator) CreateMarshalizedReceipts() ([]byte, error) {
	return nil, nil
}

// VerifyCreatedMiniBlocks does nothing as it is disabled
func (txCoordinator *TxCoordinator) VerifyCreatedMiniBlocks(_ data.HeaderHandler, _ *block.Body) error {
	return nil
}

// AddIntermediateTransactions does nothing as it is disabled
func (txCoordinator *TxCoordinator) AddIntermediateTransactions(_ map[block.Type][]data.TransactionHandler) error {
	return nil
}

// GetAllIntermediateTxs does nothing as it is disabled
func (txCoordinator *TxCoordinator) GetAllIntermediateTxs() map[block.Type]map[string]data.TransactionHandler {
	return make(map[block.Type]map[string]data.TransactionHandler)
}

// GetAllCurrentLogs returns empty logs map
func (txCoordinator *TxCoordinator) GetAllCurrentLogs() map[string]data.LogHandler {
	return make(map[string]data.LogHandler)
}

// IsInterfaceNil returns true if there is no value under the interface
func (txCoordinator *TxCoordinator) IsInterfaceNil() bool {
	return txCoordinator == nil
}<|MERGE_RESOLUTION|>--- conflicted
+++ resolved
@@ -61,11 +61,7 @@
 }
 
 // ProcessBlockTransaction does nothing as it is disabled
-<<<<<<< HEAD
 func (txCoordinator *TxCoordinator) ProcessBlockTransaction(_ data.HeaderHandler, _ *block.Body, _ func() time.Duration) error {
-=======
-func (txCoordinator *TxCoordinator) ProcessBlockTransaction(_ *block.Body, _ data.HeaderHandler, _ func() time.Duration) error {
->>>>>>> cdb03db0
 	return nil
 }
 
