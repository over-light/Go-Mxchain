--- conflicted
+++ resolved
@@ -26,10 +26,7 @@
 	marshalizer                   marshal.Marshalizer
 	blsPrivateKey                 crypto.PrivateKey
 	blsSingleSigner               crypto.SingleSigner
-<<<<<<< HEAD
-=======
 	multiSignerContainer          cryptoCommon.MultiSignerContainer
->>>>>>> 6c7d0282
 	roundHandler                  consensus.RoundHandler
 	shardCoordinator              sharding.Coordinator
 	nodesCoordinator              nodesCoordinator.NodesCoordinator
@@ -84,10 +81,7 @@
 		marshalizer:                   args.Marshalizer,
 		blsPrivateKey:                 args.BlsPrivateKey,
 		blsSingleSigner:               args.BlsSingleSigner,
-<<<<<<< HEAD
-=======
 		multiSignerContainer:          args.MultiSignerContainer,
->>>>>>> 6c7d0282
 		roundHandler:                  args.RoundHandler,
 		shardCoordinator:              args.ShardCoordinator,
 		nodesCoordinator:              args.NodesCoordinator,
@@ -150,14 +144,11 @@
 	return cc.marshalizer
 }
 
-<<<<<<< HEAD
-=======
 // MultiSignerContainer gets the MultiSignerContainer stored in the ConsensusCore
 func (cc *ConsensusCore) MultiSignerContainer() cryptoCommon.MultiSignerContainer {
 	return cc.multiSignerContainer
 }
 
->>>>>>> 6c7d0282
 //RoundHandler gets the RoundHandler stored in the ConsensusCore
 func (cc *ConsensusCore) RoundHandler() consensus.RoundHandler {
 	return cc.roundHandler
