--- conflicted
+++ resolved
@@ -32,11 +32,8 @@
 	epochStartRegistrationHandler epochStart.RegistrationHandler
 	antifloodHandler              consensus.P2PAntifloodHandler
 	peerHonestyHandler            consensus.PeerHonestyHandler
-<<<<<<< HEAD
+	headerSigVerifier             consensus.HeaderSigVerifier
 	fallbackHeaderValidator       consensus.FallbackHeaderValidator
-=======
-	headerSigVerifier             consensus.HeaderSigVerifier
->>>>>>> 4554d645
 }
 
 // ConsensusCoreArgs store all arguments that are needed to create a ConsensusCore object
@@ -58,11 +55,8 @@
 	EpochStartRegistrationHandler epochStart.RegistrationHandler
 	AntifloodHandler              consensus.P2PAntifloodHandler
 	PeerHonestyHandler            consensus.PeerHonestyHandler
-<<<<<<< HEAD
+	HeaderSigVerifier             consensus.HeaderSigVerifier
 	FallbackHeaderValidator       consensus.FallbackHeaderValidator
-=======
-	HeaderSigVerifier             consensus.HeaderSigVerifier
->>>>>>> 4554d645
 }
 
 // NewConsensusCore creates a new ConsensusCore instance
@@ -87,11 +81,8 @@
 		epochStartRegistrationHandler: args.EpochStartRegistrationHandler,
 		antifloodHandler:              args.AntifloodHandler,
 		peerHonestyHandler:            args.PeerHonestyHandler,
-<<<<<<< HEAD
+		headerSigVerifier:             args.HeaderSigVerifier,
 		fallbackHeaderValidator:       args.FallbackHeaderValidator,
-=======
-		headerSigVerifier:             args.HeaderSigVerifier,
->>>>>>> 4554d645
 	}
 
 	err := ValidateConsensusCore(consensusCore)
@@ -187,15 +178,14 @@
 	return cc.peerHonestyHandler
 }
 
-<<<<<<< HEAD
+// HeaderSigVerifier returns the sig verifier handler which will be used in subrounds
+func (cc *ConsensusCore) HeaderSigVerifier() consensus.HeaderSigVerifier {
+	return cc.headerSigVerifier
+}
+
 // FallbackHeaderValidator will return the fallback header validator which will be used in subrounds
 func (cc *ConsensusCore) FallbackHeaderValidator() consensus.FallbackHeaderValidator {
 	return cc.fallbackHeaderValidator
-=======
-// HeaderSigVerifier returns the sig verifier handler which will be used in subrounds
-func (cc *ConsensusCore) HeaderSigVerifier() consensus.HeaderSigVerifier {
-	return cc.headerSigVerifier
->>>>>>> 4554d645
 }
 
 // IsInterfaceNil returns true if there is no value under the interface
