--- conflicted
+++ resolved
@@ -24,12 +24,8 @@
 		true,
 		rnd,
 		genesisTime,
-<<<<<<< HEAD
-		&ntp.LocalTime{},
+		ntp.NewSyncTime(RoundTimeDuration, nil),
 	)
-=======
-		ntp.NewSyncTime(RoundTimeDuration, nil))
->>>>>>> 7e67b9e3
 
 	vld := spos.NewRoundConsensus(
 		[]string{"1", "2", "3", "4", "5", "6", "7", "8", "9"},
