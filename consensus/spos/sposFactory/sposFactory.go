package sposFactory

import (
	"github.com/ElrondNetwork/elrond-go/consensus"
	"github.com/ElrondNetwork/elrond-go/consensus/broadcast"
	"github.com/ElrondNetwork/elrond-go/consensus/spos"
	"github.com/ElrondNetwork/elrond-go/consensus/spos/bls"
	"github.com/ElrondNetwork/elrond-go/core"
	"github.com/ElrondNetwork/elrond-go/core/indexer"
	"github.com/ElrondNetwork/elrond-go/crypto"
	"github.com/ElrondNetwork/elrond-go/data/endProcess"
	"github.com/ElrondNetwork/elrond-go/hashing"
	"github.com/ElrondNetwork/elrond-go/marshal"
	"github.com/ElrondNetwork/elrond-go/process"
	"github.com/ElrondNetwork/elrond-go/sharding"
)

// GetSubroundsFactory returns a subrounds factory depending of the given parameter
func GetSubroundsFactory(
	consensusDataContainer spos.ConsensusCoreHandler,
	consensusState *spos.ConsensusState,
	worker spos.WorkerHandler,
	consensusType string,
	appStatusHandler core.AppStatusHandler,
	indexer indexer.Indexer,
	chainID []byte,
<<<<<<< HEAD
	alarmScheduler core.TimersScheduler,
	chanStopNodeProcess chan endProcess.ArgEndProcess,
) (spos.SubroundsFactory, error) {
	switch consensusType {
	case blsConsensusType:
		subRoundFactoryBls, err := bls.NewSubroundsFactory(
			consensusDataContainer,
			consensusState,
			worker,
			chainID,
			alarmScheduler,
			chanStopNodeProcess,
		)
=======
	currentPid core.PeerID,
) (spos.SubroundsFactory, error) {
	switch consensusType {
	case blsConsensusType:
		subRoundFactoryBls, err := bls.NewSubroundsFactory(consensusDataContainer, consensusState, worker, chainID, currentPid)
>>>>>>> e5c935c0
		if err != nil {
			return nil, err
		}

		err = subRoundFactoryBls.SetAppStatusHandler(appStatusHandler)
		if err != nil {
			return nil, err
		}

		subRoundFactoryBls.SetIndexer(indexer)

		return subRoundFactoryBls, nil
	default:
		return nil, ErrInvalidConsensusType
	}
}

// GetConsensusCoreFactory returns a consensus service depending of the given parameter
func GetConsensusCoreFactory(consensusType string) (spos.ConsensusService, error) {
	switch consensusType {
	case blsConsensusType:
		return bls.NewConsensusService()
	default:
		return nil, ErrInvalidConsensusType
	}
}

// GetBroadcastMessenger returns a consensus service depending of the given parameter
func GetBroadcastMessenger(
	marshalizer marshal.Marshalizer,
	hasher hashing.Hasher,
	messenger consensus.P2PMessenger,
	shardCoordinator sharding.Coordinator,
	privateKey crypto.PrivateKey,
	singleSigner crypto.SingleSigner,
	headersSubscriber consensus.HeadersPoolSubscriber,
	interceptorsContainer process.InterceptorsContainer,
) (consensus.BroadcastMessenger, error) {

	commonMessengerArgs := broadcast.CommonMessengerArgs{
		Marshalizer:                marshalizer,
		Hasher:                     hasher,
		Messenger:                  messenger,
		PrivateKey:                 privateKey,
		ShardCoordinator:           shardCoordinator,
		SingleSigner:               singleSigner,
		HeadersSubscriber:          headersSubscriber,
		MaxDelayCacheSize:          maxDelayCacheSize,
		MaxValidatorDelayCacheSize: maxDelayCacheSize,
		InterceptorsContainer:      interceptorsContainer,
	}

	if shardCoordinator.SelfId() < shardCoordinator.NumberOfShards() {
		shardMessengerArgs := broadcast.ShardChainMessengerArgs{
			CommonMessengerArgs: commonMessengerArgs,
		}

		return broadcast.NewShardChainMessenger(shardMessengerArgs)
	}

	if shardCoordinator.SelfId() == core.MetachainShardId {
		metaMessengerArgs := broadcast.MetaChainMessengerArgs{
			CommonMessengerArgs: commonMessengerArgs,
		}

		return broadcast.NewMetaChainMessenger(metaMessengerArgs)
	}

	return nil, ErrInvalidShardId
}<|MERGE_RESOLUTION|>--- conflicted
+++ resolved
@@ -24,7 +24,7 @@
 	appStatusHandler core.AppStatusHandler,
 	indexer indexer.Indexer,
 	chainID []byte,
-<<<<<<< HEAD
+	currentPid core.PeerID,
 	alarmScheduler core.TimersScheduler,
 	chanStopNodeProcess chan endProcess.ArgEndProcess,
 ) (spos.SubroundsFactory, error) {
@@ -35,16 +35,10 @@
 			consensusState,
 			worker,
 			chainID,
+			currentPid,
 			alarmScheduler,
 			chanStopNodeProcess,
 		)
-=======
-	currentPid core.PeerID,
-) (spos.SubroundsFactory, error) {
-	switch consensusType {
-	case blsConsensusType:
-		subRoundFactoryBls, err := bls.NewSubroundsFactory(consensusDataContainer, consensusState, worker, chainID, currentPid)
->>>>>>> e5c935c0
 		if err != nil {
 			return nil, err
 		}
