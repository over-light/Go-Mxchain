package mock

import (
	"math/big"
	"time"

	"github.com/ElrondNetwork/elrond-go-sandbox/data"
	"github.com/ElrondNetwork/elrond-go-sandbox/data/blockchain"
)

// BlockProcessorMock mocks the implementation for a blockProcessor
type BlockProcessorMock struct {
	ProcessBlockCalled            func(blockChain *blockchain.BlockChain, header data.HeaderHandler, body data.BodyHandler, haveTime func() time.Duration) error
	CommitBlockCalled             func(blockChain *blockchain.BlockChain, header data.HeaderHandler, body data.BodyHandler) error
	RevertAccountStateCalled      func()
	CreateGenesisBlockCalled      func(balances map[string]*big.Int) (rootHash []byte, err error)
	CreateBlockCalled             func(round int32, haveTime func() bool) (data.BodyHandler, error)
	RemoveBlockInfoFromPoolCalled func(body data.BodyHandler) error
	GetRootHashCalled             func() []byte
	SetOnRequestTransactionCalled func(f func(destShardID uint32, txHash []byte))
<<<<<<< HEAD
	CheckBlockValidityCalled      func(blockChain *blockchain.BlockChain, header data.HeaderHandler, body data.BodyHandler) bool
=======
	CheckBlockValidityCalled      func(blockChain *blockchain.BlockChain, header *block.Header) bool
	CreateMiniBlockHeadersCalled  func(body block.Body) ([]block.MiniBlockHeader, error)
>>>>>>> bc333306
}

// SetOnRequestTransaction mocks setting request transaction call back function
func (blProcMock *BlockProcessorMock) SetOnRequestTransaction(f func(destShardID uint32, txHash []byte)) {
	blProcMock.SetOnRequestTransactionCalled(f)
}

// ProcessBlock mocks pocessing a block
func (blProcMock *BlockProcessorMock) ProcessBlock(blockChain *blockchain.BlockChain, header data.HeaderHandler, body data.BodyHandler, haveTime func() time.Duration) error {
	return blProcMock.ProcessBlockCalled(blockChain, header, body, haveTime)
}

// CommitBlock mocks the commit of a block
func (blProcMock *BlockProcessorMock) CommitBlock(blockChain *blockchain.BlockChain, header data.HeaderHandler, body data.BodyHandler) error {
	return blProcMock.CommitBlockCalled(blockChain, header, body)
}

// RevertAccountState mocks revert of the accounts state
func (blProcMock *BlockProcessorMock) RevertAccountState() {
	blProcMock.RevertAccountStateCalled()
}

// CreateGenesisBlock mocks the creation of a genesis block body
func (blProcMock *BlockProcessorMock) CreateGenesisBlock(balances map[string]*big.Int) (rootHash []byte, err error) {
	return blProcMock.CreateGenesisBlockCalled(balances)
}

// CreateTxBlockBody mocks the creation of a transaction block body
func (blProcMock *BlockProcessorMock) CreateBlockBody(round int32, haveTime func() bool) (data.BodyHandler, error) {
	return blProcMock.CreateBlockCalled(round, haveTime)
}

// RemoveBlockTxsFromPool mocks the removal of block transactions from transaction pools
func (blProcMock *BlockProcessorMock) RemoveBlockInfoFromPool(body data.BodyHandler) error {
	// pretend we removed the data
	return blProcMock.RemoveBlockInfoFromPoolCalled(body)
}

// GetRootHash mocks getting root hash
func (blProcMock BlockProcessorMock) GetRootHash() []byte {
	return blProcMock.GetRootHashCalled()
}

<<<<<<< HEAD
func (blProcMock BlockProcessorMock) CheckBlockValidity(blockChain *blockchain.BlockChain, header data.HeaderHandler, body data.BodyHandler) bool {
	return blProcMock.CheckBlockValidityCalled(blockChain, header, body)
=======
func (blProcMock BlockProcessorMock) CheckBlockValidity(blockChain *blockchain.BlockChain, header *block.Header) bool {
	return blProcMock.CheckBlockValidityCalled(blockChain, header)
}

func (blProcMock BlockProcessorMock)CreateMiniBlockHeaders(body block.Body) ([]block.MiniBlockHeader, error) {
	return blProcMock.CreateMiniBlockHeadersCalled(body)
>>>>>>> bc333306
}<|MERGE_RESOLUTION|>--- conflicted
+++ resolved
@@ -18,12 +18,8 @@
 	RemoveBlockInfoFromPoolCalled func(body data.BodyHandler) error
 	GetRootHashCalled             func() []byte
 	SetOnRequestTransactionCalled func(f func(destShardID uint32, txHash []byte))
-<<<<<<< HEAD
 	CheckBlockValidityCalled      func(blockChain *blockchain.BlockChain, header data.HeaderHandler, body data.BodyHandler) bool
-=======
-	CheckBlockValidityCalled      func(blockChain *blockchain.BlockChain, header *block.Header) bool
 	CreateMiniBlockHeadersCalled  func(body block.Body) ([]block.MiniBlockHeader, error)
->>>>>>> bc333306
 }
 
 // SetOnRequestTransaction mocks setting request transaction call back function
@@ -67,15 +63,10 @@
 	return blProcMock.GetRootHashCalled()
 }
 
-<<<<<<< HEAD
 func (blProcMock BlockProcessorMock) CheckBlockValidity(blockChain *blockchain.BlockChain, header data.HeaderHandler, body data.BodyHandler) bool {
 	return blProcMock.CheckBlockValidityCalled(blockChain, header, body)
-=======
-func (blProcMock BlockProcessorMock) CheckBlockValidity(blockChain *blockchain.BlockChain, header *block.Header) bool {
-	return blProcMock.CheckBlockValidityCalled(blockChain, header)
 }
 
 func (blProcMock BlockProcessorMock)CreateMiniBlockHeaders(body block.Body) ([]block.MiniBlockHeader, error) {
 	return blProcMock.CreateMiniBlockHeadersCalled(body)
->>>>>>> bc333306
 }