--- conflicted
+++ resolved
@@ -491,11 +491,7 @@
 		)
 
 		for _, consensusMessage := range consensusMessages {
-<<<<<<< HEAD
-			log.Debug(fmt.Sprintf("%s", core.GetTrimmedPk(core.ToHex(consensusMessage.PubKey))))
-=======
 			log.Trace(fmt.Sprintf("%s", core.GetTrimmedPk(core.ToHex(consensusMessage.PubKey))))
->>>>>>> 2598d96d
 		}
 
 	}
