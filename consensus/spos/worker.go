package spos

import (
	"bytes"
	"encoding/hex"
	"fmt"
	"sync"
	"time"

	"github.com/ElrondNetwork/elrond-go/consensus"
	"github.com/ElrondNetwork/elrond-go/core"
	"github.com/ElrondNetwork/elrond-go/core/check"
	"github.com/ElrondNetwork/elrond-go/crypto"
	"github.com/ElrondNetwork/elrond-go/data"
	"github.com/ElrondNetwork/elrond-go/marshal"
	"github.com/ElrondNetwork/elrond-go/ntp"
	"github.com/ElrondNetwork/elrond-go/p2p"
	"github.com/ElrondNetwork/elrond-go/process"
	"github.com/ElrondNetwork/elrond-go/sharding"
)

// Worker defines the data needed by spos to communicate between nodes which are in the validators group
type Worker struct {
	consensusService   ConsensusService
	blockChain         data.ChainHandler
	blockProcessor     process.BlockProcessor
	bootstrapper       process.Bootstrapper
	broadcastMessenger consensus.BroadcastMessenger
	consensusState     *ConsensusState
	forkDetector       process.ForkDetector
	keyGenerator       crypto.KeyGenerator
	marshalizer        marshal.Marshalizer
	rounder            consensus.Rounder
	shardCoordinator   sharding.Coordinator
	singleSigner       crypto.SingleSigner
	syncTimer          ntp.SyncTimer
	headerSigVerifier  RandSeedVerifier
	chainID            []byte

	networkShardingCollector consensus.NetworkShardingCollector
	checkSigChan             chan struct{}

	receivedMessages      map[consensus.MessageType][]*consensus.Message
	receivedMessagesCalls map[consensus.MessageType]func(*consensus.Message) bool

	executeMessageChannel        chan *consensus.Message
	consensusStateChangedChannel chan bool

	mutReceivedMessages      sync.RWMutex
	mutReceivedMessagesCalls sync.RWMutex

	mapHashConsensusMessage map[string][]*consensus.Message
	mutHashConsensusMessage sync.RWMutex
}

// NewWorker creates a new Worker object
func NewWorker(
	consensusService ConsensusService,
	blockChain data.ChainHandler,
	blockProcessor process.BlockProcessor,
	bootstrapper process.Bootstrapper,
	broadcastMessenger consensus.BroadcastMessenger,
	consensusState *ConsensusState,
	forkDetector process.ForkDetector,
	keyGenerator crypto.KeyGenerator,
	marshalizer marshal.Marshalizer,
	rounder consensus.Rounder,
	shardCoordinator sharding.Coordinator,
	singleSigner crypto.SingleSigner,
	syncTimer ntp.SyncTimer,
	headerSigVerifier RandSeedVerifier,
<<<<<<< HEAD
	networkShardingCollector consensus.NetworkShardingCollector,
=======
	chainID []byte,
>>>>>>> 6d138664
) (*Worker, error) {
	err := checkNewWorkerParams(
		consensusService,
		blockChain,
		blockProcessor,
		bootstrapper,
		broadcastMessenger,
		consensusState,
		forkDetector,
		keyGenerator,
		marshalizer,
		rounder,
		shardCoordinator,
		singleSigner,
		syncTimer,
		headerSigVerifier,
<<<<<<< HEAD
		networkShardingCollector,
=======
		chainID,
>>>>>>> 6d138664
	)
	if err != nil {
		return nil, err
	}

	wrk := Worker{
		consensusService:   consensusService,
		blockChain:         blockChain,
		blockProcessor:     blockProcessor,
		bootstrapper:       bootstrapper,
		broadcastMessenger: broadcastMessenger,
		consensusState:     consensusState,
		forkDetector:       forkDetector,
		keyGenerator:       keyGenerator,
		marshalizer:        marshalizer,
		rounder:            rounder,
		shardCoordinator:   shardCoordinator,
		singleSigner:       singleSigner,
		syncTimer:          syncTimer,
		headerSigVerifier:  headerSigVerifier,
<<<<<<< HEAD
		networkShardingCollector: networkShardingCollector,
		checkSigChan:             make(chan struct{}, 1),
=======
		chainID:            chainID,
>>>>>>> 6d138664
	}

	wrk.executeMessageChannel = make(chan *consensus.Message)
	wrk.receivedMessagesCalls = make(map[consensus.MessageType]func(*consensus.Message) bool)
	wrk.consensusStateChangedChannel = make(chan bool, 1)
	wrk.bootstrapper.AddSyncStateListener(wrk.receivedSyncState)
	wrk.initReceivedMessages()

	go wrk.checkChannels()

	wrk.mapHashConsensusMessage = make(map[string][]*consensus.Message)

	return &wrk, nil
}

func checkNewWorkerParams(
	consensusService ConsensusService,
	blockChain data.ChainHandler,
	blockProcessor process.BlockProcessor,
	bootstrapper process.Bootstrapper,
	broadcastMessenger consensus.BroadcastMessenger,
	consensusState *ConsensusState,
	forkDetector process.ForkDetector,
	keyGenerator crypto.KeyGenerator,
	marshalizer marshal.Marshalizer,
	rounder consensus.Rounder,
	shardCoordinator sharding.Coordinator,
	singleSigner crypto.SingleSigner,
	syncTimer ntp.SyncTimer,
	headerSigVerifier RandSeedVerifier,
<<<<<<< HEAD
	networkShardingCollector consensus.NetworkShardingCollector,
=======
	chainID []byte,
>>>>>>> 6d138664
) error {
	if check.IfNil(consensusService) {
		return ErrNilConsensusService
	}
	if check.IfNil(blockChain) {
		return ErrNilBlockChain
	}
	if check.IfNil(blockProcessor) {
		return ErrNilBlockProcessor
	}
	if check.IfNil(bootstrapper) {
		return ErrNilBootstrapper
	}
	if check.IfNil(broadcastMessenger) {
		return ErrNilBroadcastMessenger
	}
	if consensusState == nil {
		return ErrNilConsensusState
	}
	if check.IfNil(forkDetector) {
		return ErrNilForkDetector
	}
	if check.IfNil(keyGenerator) {
		return ErrNilKeyGenerator
	}
	if check.IfNil(marshalizer) {
		return ErrNilMarshalizer
	}
	if check.IfNil(rounder) {
		return ErrNilRounder
	}
	if check.IfNil(shardCoordinator) {
		return ErrNilShardCoordinator
	}
	if check.IfNil(singleSigner) {
		return ErrNilSingleSigner
	}
	if check.IfNil(syncTimer) {
		return ErrNilSyncTimer
	}
	if check.IfNil(headerSigVerifier) {
		return ErrNilHeaderSigVerifier
	}
<<<<<<< HEAD
	if check.IfNil(networkShardingCollector) {
		return ErrNilNetworkShardingCollector
=======
	if len(chainID) == 0 {
		return ErrInvalidChainID
>>>>>>> 6d138664
	}

	return nil
}

func (wrk *Worker) receivedSyncState(isNodeSynchronized bool) {
	if isNodeSynchronized {
		if len(wrk.consensusStateChangedChannel) == 0 {
			wrk.consensusStateChangedChannel <- true
		}
	}
}

func (wrk *Worker) initReceivedMessages() {
	wrk.mutReceivedMessages.Lock()
	wrk.receivedMessages = wrk.consensusService.InitReceivedMessages()
	wrk.mutReceivedMessages.Unlock()
}

// AddReceivedMessageCall adds a new handler function for a received messege type
func (wrk *Worker) AddReceivedMessageCall(messageType consensus.MessageType, receivedMessageCall func(cnsDta *consensus.Message) bool) {
	wrk.mutReceivedMessagesCalls.Lock()
	wrk.receivedMessagesCalls[messageType] = receivedMessageCall
	wrk.mutReceivedMessagesCalls.Unlock()
}

// RemoveAllReceivedMessagesCalls removes all the functions handlers
func (wrk *Worker) RemoveAllReceivedMessagesCalls() {
	wrk.mutReceivedMessagesCalls.Lock()
	wrk.receivedMessagesCalls = make(map[consensus.MessageType]func(*consensus.Message) bool)
	wrk.mutReceivedMessagesCalls.Unlock()
}

func (wrk *Worker) getCleanedList(cnsDataList []*consensus.Message) []*consensus.Message {
	cleanedCnsDataList := make([]*consensus.Message, 0)

	for i := 0; i < len(cnsDataList); i++ {
		if cnsDataList[i] == nil {
			continue
		}

		if wrk.rounder.Index() > cnsDataList[i].RoundIndex {
			continue
		}

		cleanedCnsDataList = append(cleanedCnsDataList, cnsDataList[i])
	}

	return cleanedCnsDataList
}

// ProcessReceivedMessage method redirects the received message to the channel which should handle it
func (wrk *Worker) ProcessReceivedMessage(message p2p.MessageP2P, _ func(buffToSend []byte)) error {
	if check.IfNil(message) {
		return ErrNilMessage
	}
	if message.Data() == nil {
		return ErrNilDataToProcess
	}

	cnsDta := &consensus.Message{}
	err := wrk.marshalizer.Unmarshal(cnsDta, message.Data())
	if err != nil {
		return err
	}
	if !bytes.Equal(cnsDta.ChainID, wrk.chainID) {
		err := fmt.Errorf("%w received: %s, wanted %s",
			ErrInvalidChainID,
			hex.EncodeToString(cnsDta.ChainID),
			hex.EncodeToString(wrk.chainID),
		)
		log.Debug("consensus data chain ID mismatch",
			"error", err)
		return err
	}

	msgType := consensus.MessageType(cnsDta.MsgType)

	log.Trace("received from consensus topic",
		"msg type", wrk.consensusService.GetStringValue(msgType),
		"from", core.GetTrimmedPk(hex.EncodeToString(cnsDta.PubKey)),
		"header hash", cnsDta.BlockHeaderHash,
		"round", cnsDta.RoundIndex,
	)

	go wrk.updateNetworkShardingVals(message, cnsDta)

	senderOK := wrk.consensusState.IsNodeInEligibleList(string(cnsDta.PubKey))
	if !senderOK {
		return ErrSenderNotOk
	}

	if wrk.consensusState.RoundIndex > cnsDta.RoundIndex {
		log.Trace("late received from consensus topic",
			"msg type", wrk.consensusService.GetStringValue(msgType),
			"from", core.GetTrimmedPk(hex.EncodeToString(cnsDta.PubKey)),
			"header hash", cnsDta.BlockHeaderHash,
			"msg round", cnsDta.RoundIndex,
			"round", wrk.consensusState.RoundIndex,
		)
		return ErrMessageForPastRound
	}

	sigVerifErr := wrk.checkSignature(cnsDta)
	if sigVerifErr != nil {
		log.Debug("verify consensus data signature failed",
			"error", sigVerifErr)
		return ErrInvalidSignature
	}

	if wrk.consensusService.IsMessageWithBlockHeader(msgType) {
		headerHash := cnsDta.BlockHeaderHash
		header := wrk.blockProcessor.DecodeBlockHeader(cnsDta.SubRoundData)

		isHeaderInvalid := check.IfNil(header) || headerHash == nil
		if isHeaderInvalid {
			return ErrInvalidHeader
		}

		log.Debug("received proposed block",
			"from", core.GetTrimmedPk(core.ToHex(cnsDta.PubKey)),
			"header hash", cnsDta.BlockHeaderHash,
			"round", header.GetRound(),
			"nonce", header.GetNonce(),
			"prev hash", header.GetPrevHash(),
		)

		err = wrk.headerSigVerifier.VerifyRandSeed(header)
		if err != nil {
			log.Debug("verify rand seed failed",
				"error", err)
			return err
		}

		err := header.CheckChainID(wrk.chainID)
		if err != nil {
			log.Debug("chain ID mismatch",
				"error", err)
			return err
		}

		err = wrk.forkDetector.AddHeader(header, headerHash, process.BHProposed, nil, nil, false)
		if err != nil {
			log.Trace("add header in forkdetector", "error", err.Error())
			//we should not return error here because the other peers connected to self might need this message
			//to advance the consensus
		}
	}

	if wrk.consensusService.IsMessageWithSignature(msgType) {
		wrk.mutHashConsensusMessage.Lock()
		hash := string(cnsDta.BlockHeaderHash)
		wrk.mapHashConsensusMessage[hash] = append(wrk.mapHashConsensusMessage[hash], cnsDta)
		wrk.mutHashConsensusMessage.Unlock()
	}

	errNotCritical := wrk.checkSelfState(cnsDta)
	if errNotCritical != nil {
		log.Trace("checkSelfState", "error", errNotCritical.Error())
		//in this case should return nil but do not process the message
		//nil error will mean that the interceptor will validate this message and broadcast it to the connected peers
		return nil
	}

	go wrk.executeReceivedMessages(cnsDta)

	return nil
}

func (wrk *Worker) updateNetworkShardingVals(message p2p.MessageP2P, cnsMsg *consensus.Message) {
	select {
	case wrk.checkSigChan <- struct{}{}:
	default:
		return
	}

	defer func() {
		<-wrk.checkSigChan
	}()

	sigVerifErr := wrk.checkSignature(cnsMsg)
	if sigVerifErr != nil {
		return
	}

	wrk.networkShardingCollector.UpdatePeerIdPublicKey(message.Peer(), cnsMsg.PubKey)
	wrk.networkShardingCollector.UpdatePublicKeyShardId(cnsMsg.PubKey, wrk.shardCoordinator.SelfId())
}

func (wrk *Worker) checkSelfState(cnsDta *consensus.Message) error {
	if wrk.consensusState.SelfPubKey() == string(cnsDta.PubKey) {
		return ErrMessageFromItself
	}

	if wrk.consensusState.RoundCanceled && wrk.consensusState.RoundIndex == cnsDta.RoundIndex {
		return ErrRoundCanceled
	}

	return nil
}

func (wrk *Worker) checkSignature(cnsDta *consensus.Message) error {
	if cnsDta == nil {
		return ErrNilConsensusData
	}
	if cnsDta.PubKey == nil {
		return ErrNilPublicKey
	}
	if cnsDta.Signature == nil {
		return ErrNilSignature
	}

	pubKey, err := wrk.keyGenerator.PublicKeyFromByteArray(cnsDta.PubKey)
	if err != nil {
		return err
	}

	dataNoSig := *cnsDta
	signature := cnsDta.Signature
	dataNoSig.Signature = nil
	dataNoSigString, err := wrk.marshalizer.Marshal(dataNoSig)
	if err != nil {
		return err
	}

	err = wrk.singleSigner.Verify(pubKey, dataNoSigString, signature)
	return err
}

func (wrk *Worker) executeReceivedMessages(cnsDta *consensus.Message) {
	wrk.mutReceivedMessages.Lock()

	msgType := consensus.MessageType(cnsDta.MsgType)
	cnsDataList := wrk.receivedMessages[msgType]
	cnsDataList = append(cnsDataList, cnsDta)
	wrk.receivedMessages[msgType] = cnsDataList
	wrk.executeStoredMessages()

	wrk.mutReceivedMessages.Unlock()
}

func (wrk *Worker) executeStoredMessages() {
	for _, i := range wrk.consensusService.GetMessageRange() {
		cnsDataList := wrk.receivedMessages[i]
		if len(cnsDataList) == 0 {
			continue
		}
		wrk.executeMessage(cnsDataList)
		cleanedCnsDtaList := wrk.getCleanedList(cnsDataList)
		wrk.receivedMessages[i] = cleanedCnsDtaList
	}
}

func (wrk *Worker) executeMessage(cnsDtaList []*consensus.Message) {
	for i, cnsDta := range cnsDtaList {
		if cnsDta == nil {
			continue
		}
		if wrk.consensusState.RoundIndex != cnsDta.RoundIndex {
			continue
		}

		msgType := consensus.MessageType(cnsDta.MsgType)
		if !wrk.consensusService.CanProceed(wrk.consensusState, msgType) {
			continue
		}

		cnsDtaList[i] = nil
		wrk.executeMessageChannel <- cnsDta
	}
}

// checkChannels method is used to listen to the channels through which node receives and consumes,
// during the round, different messages from the nodes which are in the validators group
func (wrk *Worker) checkChannels() {
	for {
		select {
		case rcvDta := <-wrk.executeMessageChannel:
			msgType := consensus.MessageType(rcvDta.MsgType)
			if callReceivedMessage, exist := wrk.receivedMessagesCalls[msgType]; exist {
				if callReceivedMessage(rcvDta) {
					if len(wrk.consensusStateChangedChannel) == 0 {
						wrk.consensusStateChangedChannel <- true
					}
				}
			}
		}
	}
}

//Extend does an extension for the subround with subroundId
func (wrk *Worker) Extend(subroundId int) {
	log.Debug("extend function is called",
		"subround", wrk.consensusService.GetSubroundName(subroundId))

	wrk.displaySignatureStatistic()

	wrk.mutHashConsensusMessage.Lock()
	wrk.mapHashConsensusMessage = make(map[string][]*consensus.Message)
	wrk.mutHashConsensusMessage.Unlock()

	if wrk.consensusService.IsSubroundStartRound(subroundId) {
		return
	}

	for wrk.consensusState.ProcessingBlock() {
		time.Sleep(time.Millisecond)
	}

	log.Debug("account state is reverted to snapshot")

	wrk.blockProcessor.RevertAccountState()

	shouldBroadcastLastCommittedHeader := wrk.consensusState.IsSelfLeaderInCurrentRound() &&
		wrk.consensusService.IsSubroundSignature(subroundId)
	if shouldBroadcastLastCommittedHeader {
		wrk.broadcastLastCommittedHeader()
	}
}

func (wrk *Worker) broadcastLastCommittedHeader() {
	header := wrk.blockChain.GetCurrentBlockHeader()

	if check.IfNil(header) {
		return
	}

	err := wrk.broadcastMessenger.BroadcastHeader(header)
	if err != nil {
		log.Debug("BroadcastHeader", "error", err.Error())
	}
}

func (wrk *Worker) displaySignatureStatistic() {
	wrk.mutHashConsensusMessage.RLock()
	for hash, consensusMessages := range wrk.mapHashConsensusMessage {
		log.Debug("proposed header with signatures",
			"hash", []byte(hash),
			"sigs num", len(consensusMessages),
			"round", consensusMessages[0].RoundIndex,
		)

		for _, consensusMessage := range consensusMessages {
			log.Trace(core.GetTrimmedPk(core.ToHex(consensusMessage.PubKey)))
		}

	}
	wrk.mutHashConsensusMessage.RUnlock()
}

// GetConsensusStateChangedChannel gets the channel for the consensusStateChanged
func (wrk *Worker) GetConsensusStateChangedChannel() chan bool {
	return wrk.consensusStateChangedChannel
}

// ExecuteStoredMessages tries to execute all the messages received which are valid for execution
func (wrk *Worker) ExecuteStoredMessages() {
	wrk.mutReceivedMessages.Lock()
	wrk.executeStoredMessages()
	wrk.mutReceivedMessages.Unlock()
}

// IsInterfaceNil returns true if there is no value under the interface
func (wrk *Worker) IsInterfaceNil() bool {
	if wrk == nil {
		return true
	}
	return false
}<|MERGE_RESOLUTION|>--- conflicted
+++ resolved
@@ -69,11 +69,8 @@
 	singleSigner crypto.SingleSigner,
 	syncTimer ntp.SyncTimer,
 	headerSigVerifier RandSeedVerifier,
-<<<<<<< HEAD
+	chainID []byte,
 	networkShardingCollector consensus.NetworkShardingCollector,
-=======
-	chainID []byte,
->>>>>>> 6d138664
 ) (*Worker, error) {
 	err := checkNewWorkerParams(
 		consensusService,
@@ -90,37 +87,31 @@
 		singleSigner,
 		syncTimer,
 		headerSigVerifier,
-<<<<<<< HEAD
+		chainID,
 		networkShardingCollector,
-=======
-		chainID,
->>>>>>> 6d138664
 	)
 	if err != nil {
 		return nil, err
 	}
 
 	wrk := Worker{
-		consensusService:   consensusService,
-		blockChain:         blockChain,
-		blockProcessor:     blockProcessor,
-		bootstrapper:       bootstrapper,
-		broadcastMessenger: broadcastMessenger,
-		consensusState:     consensusState,
-		forkDetector:       forkDetector,
-		keyGenerator:       keyGenerator,
-		marshalizer:        marshalizer,
-		rounder:            rounder,
-		shardCoordinator:   shardCoordinator,
-		singleSigner:       singleSigner,
-		syncTimer:          syncTimer,
-		headerSigVerifier:  headerSigVerifier,
-<<<<<<< HEAD
-		networkShardingCollector: networkShardingCollector,
-		checkSigChan:             make(chan struct{}, 1),
-=======
-		chainID:            chainID,
->>>>>>> 6d138664
+		consensusService:   		consensusService,
+		blockChain:         		blockChain,
+		blockProcessor:     		blockProcessor,
+		bootstrapper:       		bootstrapper,
+		broadcastMessenger: 		broadcastMessenger,
+		consensusState:     		consensusState,
+		forkDetector:       		forkDetector,
+		keyGenerator:       		keyGenerator,
+		marshalizer:        		marshalizer,
+		rounder:            		rounder,
+		shardCoordinator:   		shardCoordinator,
+		singleSigner:       		singleSigner,
+		syncTimer:          		syncTimer,
+		headerSigVerifier:  		headerSigVerifier,
+		chainID:            		chainID,
+		networkShardingCollector:	networkShardingCollector,
+		checkSigChan:             	make(chan struct{}, 1),
 	}
 
 	wrk.executeMessageChannel = make(chan *consensus.Message)
@@ -151,11 +142,8 @@
 	singleSigner crypto.SingleSigner,
 	syncTimer ntp.SyncTimer,
 	headerSigVerifier RandSeedVerifier,
-<<<<<<< HEAD
+	chainID []byte,
 	networkShardingCollector consensus.NetworkShardingCollector,
-=======
-	chainID []byte,
->>>>>>> 6d138664
 ) error {
 	if check.IfNil(consensusService) {
 		return ErrNilConsensusService
@@ -199,13 +187,11 @@
 	if check.IfNil(headerSigVerifier) {
 		return ErrNilHeaderSigVerifier
 	}
-<<<<<<< HEAD
+	if len(chainID) == 0 {
+		return ErrInvalidChainID
+	}
 	if check.IfNil(networkShardingCollector) {
 		return ErrNilNetworkShardingCollector
-=======
-	if len(chainID) == 0 {
-		return ErrInvalidChainID
->>>>>>> 6d138664
 	}
 
 	return nil
