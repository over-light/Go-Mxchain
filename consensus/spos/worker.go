--- conflicted
+++ resolved
@@ -95,11 +95,8 @@
 	PoolAdder                PoolAdder
 	SignatureSize            int
 	PublicKeySize            int
-<<<<<<< HEAD
 	AppStatusHandler         core.AppStatusHandler
-=======
 	NodeRedundancyHandler    consensus.NodeRedundancyHandler
->>>>>>> fad38279
 }
 
 // NewWorker creates a new Worker object
@@ -233,13 +230,11 @@
 	if check.IfNil(args.PoolAdder) {
 		return ErrNilPoolAdder
 	}
-<<<<<<< HEAD
 	if check.IfNil(args.AppStatusHandler) {
 		return ErrNilAppStatusHandler
-=======
+	}
 	if check.IfNil(args.NodeRedundancyHandler) {
 		return ErrNilNodeRedundancyHandler
->>>>>>> fad38279
 	}
 
 	return nil
