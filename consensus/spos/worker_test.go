--- conflicted
+++ resolved
@@ -857,13 +857,8 @@
 			return roundStartTimeStamp
 		},
 	})
-<<<<<<< HEAD
 	hdr := &block.Header{ChainID: chainID}
 	headerHash, _ := core.CalculateHash(mock.MarshalizerMock{}, mock.HasherMock{}, hdr)
-=======
-	blk := &block.Body{}
-	message, _ := mock.MarshalizerMock{}.Marshal(blk)
->>>>>>> 56c2c68f
 	cnsMsg := consensus.NewConsensusMessage(
 		headerHash,
 		nil,
@@ -1042,13 +1037,8 @@
 		},
 	)
 
-<<<<<<< HEAD
 	hdr := &block.Header{ChainID: wrongChainID}
 	headerHash, _ := core.CalculateHash(mock.MarshalizerMock{}, mock.HasherMock{}, hdr)
-=======
-	blk := &block.Body{}
-	message, _ := mock.MarshalizerMock{}.Marshal(blk)
->>>>>>> 56c2c68f
 	cnsMsg := consensus.NewConsensusMessage(
 		headerHash,
 		nil,
@@ -1079,13 +1069,8 @@
 		},
 	)
 
-<<<<<<< HEAD
 	hdr := &block.Header{ChainID: chainID}
 	headerHash, _ := core.CalculateHash(mock.MarshalizerMock{}, mock.HasherMock{}, hdr)
-=======
-	blk := &block.Body{}
-	message, _ := mock.MarshalizerMock{}.Marshal(blk)
->>>>>>> 56c2c68f
 	cnsMsg := consensus.NewConsensusMessage(
 		headerHash,
 		nil,
