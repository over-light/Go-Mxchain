package spos_test

import (
	"errors"
	"testing"

	"github.com/ElrondNetwork/elrond-go/consensus"
	"github.com/ElrondNetwork/elrond-go/consensus/mock"
	"github.com/ElrondNetwork/elrond-go/consensus/spos"
	"github.com/ElrondNetwork/elrond-go/consensus/spos/bls"
	"github.com/ElrondNetwork/elrond-go/data/block"
	"github.com/ElrondNetwork/elrond-go/sharding"
	"github.com/stretchr/testify/assert"
)

func internalInitConsensusState() *spos.ConsensusState {
	eligibleList := []string{"1", "2", "3"}

	rcns := spos.NewRoundConsensus(
		eligibleList,
		3,
		"2")

	rcns.SetConsensusGroup(eligibleList)
	rcns.ResetRoundState()

	rthr := spos.NewRoundThreshold()

	rthr.SetThreshold(bls.SrBlock, 1)
	rthr.SetThreshold(bls.SrSignature, 3)

	rstatus := spos.NewRoundStatus()
	rstatus.ResetRoundStatus()

	cns := spos.NewConsensusState(
		rcns,
		rthr,
		rstatus,
	)

	return cns
}

func TestConsensusState__NewConsensusStateShouldWork(t *testing.T) {
	t.Parallel()

	cns := internalInitConsensusState()
	assert.NotNil(t, cns)
}

func TestConsensusState_ResetConsensusStateShouldWork(t *testing.T) {
	t.Parallel()

	cns := internalInitConsensusState()
	cns.RoundCanceled = true
	cns.ResetConsensusState()
	assert.False(t, cns.RoundCanceled)
}

func TestConsensusState_IsNodeLeaderInCurrentRoundShouldReturnFalseWhenGetLeaderErr(t *testing.T) {
	t.Parallel()

	cns := internalInitConsensusState()

	cns.SetConsensusGroup(nil)
	assert.Equal(t, false, cns.IsNodeLeaderInCurrentRound("1"))
}

func TestConsensusState_IsNodeLeaderInCurrentRoundShouldReturnFalse(t *testing.T) {
	t.Parallel()

	cns := internalInitConsensusState()

	assert.Equal(t, false, cns.IsNodeLeaderInCurrentRound("2"))
}

func TestConsensusState_IsNodeLeaderInCurrentRoundShouldReturnTrue(t *testing.T) {
	t.Parallel()

	cns := internalInitConsensusState()

	assert.Equal(t, true, cns.IsNodeLeaderInCurrentRound("1"))
}

func TestConsensusState_IsSelfLeaderInCurrentRoundShouldReturnFalse(t *testing.T) {
	t.Parallel()

	cns := internalInitConsensusState()

	assert.False(t, cns.IsSelfLeaderInCurrentRound())
}

func TestConsensusState_IsSelfLeaderInCurrentRoundShouldReturnTrue(t *testing.T) {
	t.Parallel()

	cns := internalInitConsensusState()

	assert.False(t, cns.IsSelfLeaderInCurrentRound())
}

func TestConsensusState_GetLeaderShoudErrNilConsensusGroup(t *testing.T) {
	t.Parallel()

	cns := internalInitConsensusState()

	cns.SetConsensusGroup(nil)

	_, err := cns.GetLeader()
	assert.Equal(t, spos.ErrNilConsensusGroup, err)
}

func TestConsensusState_GetLeaderShouldErrEmptyConsensusGroup(t *testing.T) {
	t.Parallel()

	cns := internalInitConsensusState()

	cns.SetConsensusGroup(make([]string, 0))

	_, err := cns.GetLeader()
	assert.Equal(t, spos.ErrEmptyConsensusGroup, err)
}

func TestConsensusState_GetLeaderShouldWork(t *testing.T) {
	t.Parallel()

	cns := internalInitConsensusState()

	leader, err := cns.GetLeader()
	assert.Nil(t, err)
	assert.Equal(t, cns.ConsensusGroup()[0], leader)
}

func TestConsensusState_GetNextConsensusGroupShouldFailWhenComputeValidatorsGroupErr(t *testing.T) {
	t.Parallel()

	cns := internalInitConsensusState()

	nodesCoordinator := &mock.NodesCoordinatorMock{}
	err := errors.New("error")
	nodesCoordinator.ComputeValidatorsGroupCalled = func(
		randomness []byte,
		round uint64,
		shardId uint32,
	) ([]sharding.Validator, error) {
		return nil, err
	}

	_, _, err2 := cns.GetNextConsensusGroup([]byte(""), 0, 0, nodesCoordinator)
	assert.Equal(t, err, err2)
}

func TestConsensusState_GetNextConsensusGroupShouldWork(t *testing.T) {
	t.Parallel()

	cns := internalInitConsensusState()

	nodesCoordinator := &mock.NodesCoordinatorMock{}

	nextConsensusGroup, rewardAddresses, err := cns.GetNextConsensusGroup(nil, 0, 0, nodesCoordinator)
	assert.Nil(t, err)
	assert.NotNil(t, nextConsensusGroup)
	assert.NotNil(t, rewardAddresses)
}

func TestConsensusState_IsConsensusDataSetShouldReturnTrue(t *testing.T) {
	t.Parallel()

	cns := internalInitConsensusState()

	cns.Data = make([]byte, 0)

	assert.True(t, cns.IsConsensusDataSet())
}

func TestConsensusState_IsConsensusDataSetShouldReturnFalse(t *testing.T) {
	t.Parallel()

	cns := internalInitConsensusState()

	cns.Data = nil

	assert.False(t, cns.IsConsensusDataSet())
}

func TestConsensusState_IsConsensusDataEqualShouldReturnTrue(t *testing.T) {
	t.Parallel()

	cns := internalInitConsensusState()

	data := []byte("consensus data")

	cns.Data = data

	assert.True(t, cns.IsConsensusDataEqual(data))
}

func TestConsensusState_IsConsensusDataEqualShouldReturnFalse(t *testing.T) {
	t.Parallel()

	cns := internalInitConsensusState()

	data := []byte("consensus data")

	cns.Data = data

	assert.False(t, cns.IsConsensusDataEqual([]byte("X")))
}

func TestConsensusState_IsJobDoneShouldReturnFalse(t *testing.T) {
	t.Parallel()

	cns := internalInitConsensusState()

	_ = cns.SetJobDone("1", bls.SrBlock, false)
	assert.False(t, cns.IsJobDone("1", bls.SrBlock))

	_ = cns.SetJobDone("1", bls.SrSignature, true)
	assert.False(t, cns.IsJobDone("1", bls.SrBlock))

	_ = cns.SetJobDone("2", bls.SrBlock, true)
	assert.False(t, cns.IsJobDone("1", bls.SrBlock))
}

func TestConsensusState_IsJobDoneShouldReturnTrue(t *testing.T) {
	t.Parallel()

	cns := internalInitConsensusState()

	_ = cns.SetJobDone("1", bls.SrBlock, true)

	assert.True(t, cns.IsJobDone("1", bls.SrBlock))
}

func TestConsensusState_IsSelfJobDoneShouldReturnFalse(t *testing.T) {
	t.Parallel()

	cns := internalInitConsensusState()

	_ = cns.SetJobDone(cns.SelfPubKey(), bls.SrBlock, false)
	assert.False(t, cns.IsSelfJobDone(bls.SrBlock))

	_ = cns.SetJobDone(cns.SelfPubKey(), bls.SrSignature, true)
	assert.False(t, cns.IsSelfJobDone(bls.SrBlock))

	_ = cns.SetJobDone(cns.SelfPubKey()+"X", bls.SrBlock, true)
	assert.False(t, cns.IsSelfJobDone(bls.SrBlock))
}

func TestConsensusState_IsSelfJobDoneShouldReturnTrue(t *testing.T) {
	t.Parallel()

	cns := internalInitConsensusState()

	_ = cns.SetJobDone(cns.SelfPubKey(), bls.SrBlock, true)

	assert.True(t, cns.IsSelfJobDone(bls.SrBlock))
}

func TestConsensusState_IsCurrentSubroundFinishedShouldReturnFalse(t *testing.T) {
	t.Parallel()

	cns := internalInitConsensusState()

	cns.SetStatus(bls.SrBlock, spos.SsNotFinished)
	assert.False(t, cns.IsSubroundFinished(bls.SrBlock))

	cns.SetStatus(bls.SrSignature, spos.SsFinished)
	assert.False(t, cns.IsSubroundFinished(bls.SrBlock))

}

func TestConsensusState_IsCurrentSubroundFinishedShouldReturnTrue(t *testing.T) {
	t.Parallel()

	cns := internalInitConsensusState()

	cns.SetStatus(bls.SrBlock, spos.SsFinished)
	assert.True(t, cns.IsSubroundFinished(bls.SrBlock))
}

func TestConsensusState_IsNodeSelfShouldReturnFalse(t *testing.T) {
	t.Parallel()

	cns := internalInitConsensusState()

	assert.False(t, cns.IsNodeSelf(cns.SelfPubKey()+"X"))
}

func TestConsensusState_IsNodeSelfShouldReturnTrue(t *testing.T) {
	t.Parallel()

	cns := internalInitConsensusState()

	assert.True(t, cns.IsNodeSelf(cns.SelfPubKey()))
}

func TestConsensusState_IsBlockBodyAlreadyReceivedShouldReturnFalse(t *testing.T) {
	t.Parallel()

	cns := internalInitConsensusState()

	cns.Body = nil

	assert.False(t, cns.IsBlockBodyAlreadyReceived())
}

func TestConsensusState_IsBlockBodyAlreadyReceivedShouldReturnTrue(t *testing.T) {
	t.Parallel()

	cns := internalInitConsensusState()

<<<<<<< HEAD
	cns.BlockBody = &block.Body{}
=======
	cns.Body = make(block.Body, 0)
>>>>>>> 1b4b5936

	assert.True(t, cns.IsBlockBodyAlreadyReceived())
}

func TestConsensusState_IsHeaderAlreadyReceivedShouldReturnFalse(t *testing.T) {
	t.Parallel()

	cns := internalInitConsensusState()

	cns.Header = nil

	assert.False(t, cns.IsHeaderAlreadyReceived())
}

func TestConsensusState_IsHeaderAlreadyReceivedShouldReturnTrue(t *testing.T) {
	t.Parallel()

	cns := internalInitConsensusState()

	cns.Header = &block.Header{}

	assert.True(t, cns.IsHeaderAlreadyReceived())
}

func TestConsensusState_CanDoSubroundJobShouldReturnFalseWhenConsensusDataNotSet(t *testing.T) {
	t.Parallel()

	cns := internalInitConsensusState()

	cns.Data = nil

	assert.False(t, cns.CanDoSubroundJob(bls.SrBlock))
}

func TestConsensusState_CanDoSubroundJobShouldReturnFalseWhenSelfJobIsDone(t *testing.T) {
	t.Parallel()

	cns := internalInitConsensusState()

	cns.Data = make([]byte, 0)
	_ = cns.SetJobDone(cns.SelfPubKey(), bls.SrBlock, true)

	assert.False(t, cns.CanDoSubroundJob(bls.SrBlock))
}

func TestConsensusState_CanDoSubroundJobShouldReturnFalseWhenCurrentRoundIsFinished(t *testing.T) {
	t.Parallel()

	cns := internalInitConsensusState()

	cns.Data = make([]byte, 0)
	_ = cns.SetJobDone(cns.SelfPubKey(), bls.SrBlock, false)
	cns.SetStatus(bls.SrBlock, spos.SsFinished)

	assert.False(t, cns.CanDoSubroundJob(bls.SrBlock))
}

func TestConsensusState_CanDoSubroundJobShouldReturnTrue(t *testing.T) {
	t.Parallel()

	cns := internalInitConsensusState()

	cns.Data = make([]byte, 0)
	_ = cns.SetJobDone(cns.SelfPubKey(), bls.SrBlock, false)
	cns.SetStatus(bls.SrBlock, spos.SsNotFinished)

	assert.True(t, cns.CanDoSubroundJob(bls.SrBlock))
}

func TestConsensusState_CanProcessReceivedMessageShouldReturnFalseWhenMessageIsReceivedFromItself(t *testing.T) {
	t.Parallel()

	cns := internalInitConsensusState()

	cnsDta := &consensus.Message{
		RoundIndex: 0,
		PubKey:     []byte(cns.SelfPubKey()),
	}

	assert.False(t, cns.CanProcessReceivedMessage(cnsDta, 0, bls.SrBlock))
}

func TestConsensusState_CanProcessReceivedMessageShouldReturnFalseWhenMessageIsReceivedForOtherRound(t *testing.T) {
	t.Parallel()

	cns := internalInitConsensusState()

	cnsDta := &consensus.Message{
		RoundIndex: 0,
		PubKey:     []byte("1"),
	}

	assert.False(t, cns.CanProcessReceivedMessage(cnsDta, 1, bls.SrBlock))
}

func TestConsensusState_CanProcessReceivedMessageShouldReturnFalseWhenJobIsDone(t *testing.T) {
	t.Parallel()

	cns := internalInitConsensusState()

	cnsDta := &consensus.Message{
		RoundIndex: 0,
		PubKey:     []byte("1"),
	}

	_ = cns.SetJobDone("1", bls.SrBlock, true)

	assert.False(t, cns.CanProcessReceivedMessage(cnsDta, 0, bls.SrBlock))
}

func TestConsensusState_CanProcessReceivedMessageShouldReturnFalseWhenCurrentRoundIsFinished(t *testing.T) {
	t.Parallel()

	cns := internalInitConsensusState()

	cnsDta := &consensus.Message{
		RoundIndex: 0,
		PubKey:     []byte("1"),
	}

	cns.SetStatus(bls.SrBlock, spos.SsFinished)

	assert.False(t, cns.CanProcessReceivedMessage(cnsDta, 0, bls.SrBlock))
}

func TestConsensusState_CanProcessReceivedMessageShouldReturnTrue(t *testing.T) {
	t.Parallel()

	cns := internalInitConsensusState()

	cnsDta := &consensus.Message{
		RoundIndex: 0,
		PubKey:     []byte("1"),
	}

	assert.True(t, cns.CanProcessReceivedMessage(cnsDta, 0, bls.SrBlock))
}

func TestConsensusState_GenerateBitmapShouldWork(t *testing.T) {
	t.Parallel()

	cns := internalInitConsensusState()

	bitmapExpected := make([]byte, cns.ConsensusGroupSize()/8+1)
	selfIndexInConsensusGroup, _ := cns.SelfConsensusGroupIndex()
	bitmapExpected[selfIndexInConsensusGroup/8] |= 1 << (uint16(selfIndexInConsensusGroup) % 8)

	_ = cns.SetJobDone(cns.SelfPubKey(), bls.SrBlock, true)
	bitmap := cns.GenerateBitmap(bls.SrBlock)

	assert.Equal(t, bitmapExpected, bitmap)
}

func TestConsensusState_SetAndGetProcessingBlockShouldWork(t *testing.T) {
	t.Parallel()
	cns := internalInitConsensusState()
	cns.SetProcessingBlock(true)

	assert.Equal(t, true, cns.ProcessingBlock())
}<|MERGE_RESOLUTION|>--- conflicted
+++ resolved
@@ -309,11 +309,7 @@
 
 	cns := internalInitConsensusState()
 
-<<<<<<< HEAD
-	cns.BlockBody = &block.Body{}
-=======
-	cns.Body = make(block.Body, 0)
->>>>>>> 1b4b5936
+	cns.Body = &block.Body{}
 
 	assert.True(t, cns.IsBlockBodyAlreadyReceived())
 }
