package bls

import (
	"time"

	"github.com/ElrondNetwork/elrond-go/consensus"
	"github.com/ElrondNetwork/elrond-go/consensus/spos"
	"github.com/ElrondNetwork/elrond-go/core"
	"github.com/ElrondNetwork/elrond-go/core/check"
	"github.com/ElrondNetwork/elrond-go/data"
	"github.com/ElrondNetwork/elrond-go/data/block"
<<<<<<< HEAD
	"github.com/ElrondNetwork/elrond-go/process"
=======
>>>>>>> 56c2c68f
)

// maxAllowedSizeInBytes defines how many bytes are allowed as payload in a message
const maxAllowedSizeInBytes = uint32(core.MegabyteSize * 95 / 100)

// subroundBlock defines the data needed by the subround Block
type subroundBlock struct {
	*spos.Subround

	processingThresholdPercentage int
}

// NewSubroundBlock creates a subroundBlock object
func NewSubroundBlock(
	baseSubround *spos.Subround,
	extend func(subroundId int),
	processingThresholdPercentage int,
) (*subroundBlock, error) {
	err := checkNewSubroundBlockParams(baseSubround)
	if err != nil {
		return nil, err
	}

	srBlock := subroundBlock{
		Subround:                      baseSubround,
		processingThresholdPercentage: processingThresholdPercentage,
	}

	srBlock.Job = srBlock.doBlockJob
	srBlock.Check = srBlock.doBlockConsensusCheck
	srBlock.Extend = extend

	return &srBlock, nil
}

func checkNewSubroundBlockParams(
	baseSubround *spos.Subround,
) error {
	if baseSubround == nil {
		return spos.ErrNilSubround
	}

	if baseSubround.ConsensusState == nil {
		return spos.ErrNilConsensusState
	}

	err := spos.ValidateConsensusCore(baseSubround.ConsensusCoreHandler)

	return err
}

// doBlockJob method does the job of the subround Block
func (sr *subroundBlock) doBlockJob() bool {
	if !sr.IsSelfLeaderInCurrentRound() { // is NOT self leader in this round?
		return false
	}

	if sr.Rounder().Index() <= sr.getRoundInLastCommittedBlock() {
		return false
	}

	if sr.IsSelfJobDone(sr.Current()) {
		return false
	}

	if sr.IsSubroundFinished(sr.Current()) {
		return false
	}

	metricStatTime := time.Now()
	defer sr.computeSubroundProcessingMetric(metricStatTime, core.MetricCreatedProposedBlock)

	header, err := sr.createHeader()
	if err != nil {
		log.Debug("doBlockJob.createHeader", "error", err.Error())
		return false
	}

	header, body, err := sr.createBlock(header)
	if err != nil {
		log.Debug("doBlockJob.createBlock", "error", err.Error())
		return false
	}

	sentWithSuccess := sr.sendBlock(body, header)
	if !sentWithSuccess {
		return false
	}

	err = sr.SetSelfJobDone(sr.Current(), true)
	if err != nil {
		log.Debug("doBlockJob.SetSelfJobDone", "error", err.Error())
		return false
	}

	return true
}

func (sr *subroundBlock) sendBlock(body data.BodyHandler, header data.HeaderHandler) bool {
	if sr.couldBeSentTogether(body, header) {
		return sr.sendBlockBodyAndHeader(body, header)
	}

	if !sr.sendBlockBody(body) || !sr.sendBlockHeader(header) {
		return false
	}

	return true
}

func (sr *subroundBlock) couldBeSentTogether(body data.BodyHandler, header data.HeaderHandler) bool {
	marshalizedBody, err := sr.Marshalizer().Marshal(body)
	if err != nil {
		log.Debug("sendBlock.Marshal: body", "error", err.Error())
		return false
	}

	marshalizedHeader, err := sr.Marshalizer().Marshal(header)
	if err != nil {
		log.Debug("sendBlock.Marshal: header", "error", err.Error())
		return false
	}

	bodyAndHeaderSize := uint32(len(marshalizedBody) + len(marshalizedHeader))
	log.Debug("couldBeSentTogether",
		"body size", len(marshalizedBody),
		"header size", len(marshalizedHeader),
		"body and header size", bodyAndHeaderSize,
		"max allowed size in bytes", maxAllowedSizeInBytes)
	return bodyAndHeaderSize <= maxAllowedSizeInBytes
}

func (sr *subroundBlock) createBlock(header data.HeaderHandler) (data.HeaderHandler, data.BodyHandler, error) {
	startTime := sr.RoundTimeStamp
	maxTime := time.Duration(sr.EndTime())
	haveTimeInCurrentSubround := func() bool {
		return sr.Rounder().RemainingTime(startTime, maxTime) > 0
	}

	finalHeader, blockBody, err := sr.BlockProcessor().CreateBlock(
		header,
		haveTimeInCurrentSubround,
	)
	if err != nil {
		return nil, nil, err
	}

	return finalHeader, blockBody, nil
}

// sendBlockBodyAndHeader method sends the proposed block body and header in the subround Block
<<<<<<< HEAD
func (sr *subroundBlock) sendBlockBodyAndHeader(bodyHandler data.BodyHandler, headerHandler data.HeaderHandler) bool {
	headerHash, err := core.CalculateHash(sr.Marshalizer(), sr.Hasher(), headerHandler)
=======
func (sr *subroundBlock) sendBlockBodyAndHeader(
	body data.BodyHandler,
	header data.HeaderHandler,
	marshalizedBody []byte,
	marshalizedHeader []byte,
) bool {

	marshalizedBodyAndHeader := block.BodyHeaderPair{
		Body:   marshalizedBody,
		Header: marshalizedHeader,
	}

	subRoundData, err := sr.Marshalizer().Marshal(&marshalizedBodyAndHeader)
>>>>>>> 56c2c68f
	if err != nil {
		log.Debug("sendBlockBodyAndHeader.CalculateHash", "error", err.Error())
		return false
	}

	body, ok := bodyHandler.(block.Body)
	if !ok {
		log.Debug("sendBlockBodyAndHeader", "error", process.ErrWrongTypeAssertion)
		return false
	}

	cnsMsg := consensus.NewConsensusMessage(
		headerHash,
		nil,
		body,
		headerHandler,
		[]byte(sr.SelfPubKey()),
		nil,
		int(MtBlockBodyAndHeader),
		sr.Rounder().Index(),
		sr.ChainID(),
		nil,
		nil,
		nil,
	)

	err = sr.BroadcastMessenger().BroadcastConsensusMessage(cnsMsg)
	if err != nil {
		log.Debug("sendBlockBodyAndHeader.BroadcastConsensusMessage", "error", err.Error())
		return false
	}

	log.Debug("step 1: block body and header have been sent",
		"nonce", headerHandler.GetNonce(),
		"hash", headerHash)

	sr.Data = headerHash
	sr.Body = bodyHandler
	sr.Header = headerHandler

	return true
}

// sendBlockBody method sends the proposed block body in the subround Block
func (sr *subroundBlock) sendBlockBody(bodyHandler data.BodyHandler) bool {
	body, ok := bodyHandler.(block.Body)
	if !ok {
		log.Debug("sendBlockBody", "error", process.ErrWrongTypeAssertion)
		return false
	}

	cnsMsg := consensus.NewConsensusMessage(
		nil,
		nil,
		body,
		nil,
		[]byte(sr.SelfPubKey()),
		nil,
		int(MtBlockBody),
		sr.Rounder().Index(),
		sr.ChainID(),
		nil,
		nil,
		nil,
	)

	err := sr.BroadcastMessenger().BroadcastConsensusMessage(cnsMsg)
	if err != nil {
		log.Debug("sendBlockBody.BroadcastConsensusMessage", "error", err.Error())
		return false
	}

	log.Debug("step 1: block body has been sent")

	sr.Body = bodyHandler

	return true
}

// sendBlockHeader method sends the proposed block header in the subround Block
func (sr *subroundBlock) sendBlockHeader(headerHandler data.HeaderHandler) bool {
	headerHash, err := core.CalculateHash(sr.Marshalizer(), sr.Hasher(), headerHandler)
	if err != nil {
		log.Debug("sendBlockHeader.CalculateHash", "error", err.Error())
		return false
	}

	cnsMsg := consensus.NewConsensusMessage(
		headerHash,
		nil,
		nil,
		headerHandler,
		[]byte(sr.SelfPubKey()),
		nil,
		int(MtBlockHeader),
		sr.Rounder().Index(),
		sr.ChainID(),
		nil,
		nil,
		nil,
	)

	err = sr.BroadcastMessenger().BroadcastConsensusMessage(cnsMsg)
	if err != nil {
		log.Debug("sendBlockHeader.BroadcastConsensusMessage", "error", err.Error())
		return false
	}

	log.Debug("step 1: block header has been sent",
		"nonce", headerHandler.GetNonce(),
		"hash", headerHash)

	sr.Data = headerHash
	sr.Header = headerHandler

	return true
}

func (sr *subroundBlock) createHeader() (data.HeaderHandler, error) {
	hdr := sr.BlockProcessor().CreateNewHeader(uint64(sr.Rounder().Index()))

	var prevRandSeed []byte
	if check.IfNil(sr.Blockchain().GetCurrentBlockHeader()) {
		hdr.SetNonce(1)
		hdr.SetPrevHash(sr.Blockchain().GetGenesisHeaderHash())

		prevRandSeed = sr.Blockchain().GetGenesisHeader().GetRandSeed()
	} else {
		hdr.SetNonce(sr.Blockchain().GetCurrentBlockHeader().GetNonce() + 1)
		hdr.SetPrevHash(sr.Blockchain().GetCurrentBlockHeaderHash())

		prevRandSeed = sr.Blockchain().GetCurrentBlockHeader().GetRandSeed()
	}

	randSeed, err := sr.SingleSigner().Sign(sr.PrivateKey(), prevRandSeed)
	if err != nil {
		return nil, err
	}

	hdr.SetShardID(sr.ShardCoordinator().SelfId())
	hdr.SetRound(uint64(sr.Rounder().Index()))
	hdr.SetTimeStamp(uint64(sr.Rounder().TimeStamp().Unix()))
	hdr.SetPrevRandSeed(prevRandSeed)
	hdr.SetRandSeed(randSeed)
	hdr.SetChainID(sr.ChainID())

	return hdr, nil
}

// receivedBlockBodyAndHeader method is called when a block body and a block header is received
func (sr *subroundBlock) receivedBlockBodyAndHeader(cnsDta *consensus.Message) bool {
	sw := core.NewStopWatch()
	sw.Start("receivedBlockBodyAndHeader")

	defer func() {
		sw.Stop("receivedBlockBodyAndHeader")
		log.Debug("time measurements of receivedBlockBodyAndHeader", sw.GetMeasurements()...)
	}()

	node := string(cnsDta.PubKey)

	if sr.IsConsensusDataSet() {
		return false
	}

	if sr.IsBlockBodyAlreadyReceived() {
		return false
	}

	if sr.IsHeaderAlreadyReceived() {
		return false
	}

	if !sr.IsNodeLeaderInCurrentRound(node) { // is NOT this node leader in current round?
		return false
	}

	if !sr.CanProcessReceivedMessage(cnsDta, sr.Rounder().Index(), sr.Current()) {
		return false
	}

	sr.Data = cnsDta.BlockHeaderHash
	sr.Body = cnsDta.Body
	sr.Header = cnsDta.Header

	if sr.Data == nil || check.IfNil(sr.Body) || check.IfNil(sr.Header) {
		return false
	}

	log.Debug("step 1: block body and header have been received",
		"nonce", sr.Header.GetNonce(),
		"hash", cnsDta.BlockHeaderHash)

	sw.Start("processReceivedBlock")
	blockProcessedWithSuccess := sr.processReceivedBlock(cnsDta)
	sw.Stop("processReceivedBlock")

	return blockProcessedWithSuccess
}

// receivedBlockBody method is called when a block body is received through the block body channel
func (sr *subroundBlock) receivedBlockBody(cnsDta *consensus.Message) bool {
	node := string(cnsDta.PubKey)

	if sr.IsBlockBodyAlreadyReceived() {
		return false
	}

	if !sr.IsNodeLeaderInCurrentRound(node) { // is NOT this node leader in current round?
		return false
	}

	if !sr.CanProcessReceivedMessage(cnsDta, sr.Rounder().Index(), sr.Current()) {
		return false
	}

	sr.Body = cnsDta.Body

	if check.IfNil(sr.Body) {
		return false
	}

	log.Debug("step 1: block body has been received")

	blockProcessedWithSuccess := sr.processReceivedBlock(cnsDta)

	return blockProcessedWithSuccess
}

// receivedBlockHeader method is called when a block header is received through the block header channel.
// If the block header is valid, than the validatorRoundStates map corresponding to the node which sent it,
// is set on true for the subround Block
func (sr *subroundBlock) receivedBlockHeader(cnsDta *consensus.Message) bool {
	node := string(cnsDta.PubKey)

	if sr.IsConsensusDataSet() {
		return false
	}

	if sr.IsHeaderAlreadyReceived() {
		return false
	}

	if !sr.IsNodeLeaderInCurrentRound(node) { // is NOT this node leader in current round?
		return false
	}

	if !sr.CanProcessReceivedMessage(cnsDta, sr.Rounder().Index(), sr.Current()) {
		return false
	}

	sr.Data = cnsDta.BlockHeaderHash
	sr.Header = cnsDta.Header

	if sr.Data == nil || check.IfNil(sr.Header) {
		return false
	}

	log.Debug("step 1: block header has been received",
		"nonce", sr.Header.GetNonce(),
		"hash", cnsDta.BlockHeaderHash)
	blockProcessedWithSuccess := sr.processReceivedBlock(cnsDta)

	return blockProcessedWithSuccess
}

func (sr *subroundBlock) processReceivedBlock(cnsDta *consensus.Message) bool {
	if check.IfNil(sr.Body) {
		return false
	}
	if check.IfNil(sr.Header) {
		return false
	}

	defer func() {
		sr.SetProcessingBlock(false)
	}()

	sr.SetProcessingBlock(true)

	shouldNotProcessBlock := sr.ExtendedCalled || cnsDta.RoundIndex < sr.Rounder().Index()
	if shouldNotProcessBlock {
		log.Debug("canceled round, extended has been called or round index has been changed",
			"round", sr.Rounder().Index(),
			"subround", sr.Name(),
			"cnsDta round", cnsDta.RoundIndex,
			"extended called", sr.ExtendedCalled,
		)
		return false
	}

	node := string(cnsDta.PubKey)

	startTime := sr.RoundTimeStamp
	maxTime := sr.Rounder().TimeDuration() * time.Duration(sr.processingThresholdPercentage) / 100
	remainingTimeInCurrentRound := func() time.Duration {
		return sr.Rounder().RemainingTime(startTime, maxTime)
	}

	metricStatTime := time.Now()
	defer sr.computeSubroundProcessingMetric(metricStatTime, core.MetricProcessedProposedBlock)

	err := sr.BlockProcessor().ProcessBlock(
		sr.Header,
		sr.Body,
		remainingTimeInCurrentRound,
	)

	if cnsDta.RoundIndex < sr.Rounder().Index() {
		log.Debug("canceled round, round index has been changed",
			"round", sr.Rounder().Index(),
			"subround", sr.Name(),
			"cnsDta round", cnsDta.RoundIndex,
		)
		return false
	}

	if err != nil {
		log.Debug("canceled round",
			"round", sr.Rounder().Index(),
			"subround", sr.Name(),
			"error", err.Error())

		sr.RoundCanceled = true

		return false
	}

	err = sr.SetJobDone(node, sr.Current(), true)
	if err != nil {
		log.Debug("canceled round",
			"round", sr.Rounder().Index(),
			"subround", sr.Name(),
			"error", err.Error())
		return false
	}

	return true
}

func (sr *subroundBlock) computeSubroundProcessingMetric(startTime time.Time, metric string) {
	subRoundDuration := sr.EndTime() - sr.StartTime()
	if subRoundDuration == 0 {
		//can not do division by 0
		return
	}

	percent := uint64(time.Since(startTime)) * 100 / uint64(subRoundDuration)
	sr.AppStatusHandler().SetUInt64Value(metric, percent)
}

// doBlockConsensusCheck method checks if the consensus in the subround Block is achieved
func (sr *subroundBlock) doBlockConsensusCheck() bool {
	if sr.RoundCanceled {
		return false
	}

	if sr.IsSubroundFinished(sr.Current()) {
		return true
	}

	threshold := sr.Threshold(sr.Current())
	if sr.isBlockReceived(threshold) {
		log.Debug("step 1: subround has been finished",
			"subround", sr.Name())
		sr.SetStatus(sr.Current(), spos.SsFinished)
		return true
	}

	return false
}

// isBlockReceived method checks if the block was received from the leader in the current round
func (sr *subroundBlock) isBlockReceived(threshold int) bool {
	n := 0

	for i := 0; i < len(sr.ConsensusGroup()); i++ {
		node := sr.ConsensusGroup()[i]
		isJobDone, err := sr.JobDone(node, sr.Current())
		if err != nil {
			log.Debug("isBlockReceived.JobDone",
				"node", node,
				"subround", sr.Name(),
				"error", err.Error())
			continue
		}

		if isJobDone {
			n++
		}
	}

	return n >= threshold
}

func (sr *subroundBlock) getRoundInLastCommittedBlock() int64 {
	roundInLastCommittedBlock := int64(0)
	if !check.IfNil(sr.Blockchain().GetCurrentBlockHeader()) {
		roundInLastCommittedBlock = int64(sr.Blockchain().GetCurrentBlockHeader().GetRound())
	}

	return roundInLastCommittedBlock
}<|MERGE_RESOLUTION|>--- conflicted
+++ resolved
@@ -9,10 +9,7 @@
 	"github.com/ElrondNetwork/elrond-go/core/check"
 	"github.com/ElrondNetwork/elrond-go/data"
 	"github.com/ElrondNetwork/elrond-go/data/block"
-<<<<<<< HEAD
 	"github.com/ElrondNetwork/elrond-go/process"
-=======
->>>>>>> 56c2c68f
 )
 
 // maxAllowedSizeInBytes defines how many bytes are allowed as payload in a message
@@ -164,30 +161,14 @@
 }
 
 // sendBlockBodyAndHeader method sends the proposed block body and header in the subround Block
-<<<<<<< HEAD
 func (sr *subroundBlock) sendBlockBodyAndHeader(bodyHandler data.BodyHandler, headerHandler data.HeaderHandler) bool {
 	headerHash, err := core.CalculateHash(sr.Marshalizer(), sr.Hasher(), headerHandler)
-=======
-func (sr *subroundBlock) sendBlockBodyAndHeader(
-	body data.BodyHandler,
-	header data.HeaderHandler,
-	marshalizedBody []byte,
-	marshalizedHeader []byte,
-) bool {
-
-	marshalizedBodyAndHeader := block.BodyHeaderPair{
-		Body:   marshalizedBody,
-		Header: marshalizedHeader,
-	}
-
-	subRoundData, err := sr.Marshalizer().Marshal(&marshalizedBodyAndHeader)
->>>>>>> 56c2c68f
 	if err != nil {
 		log.Debug("sendBlockBodyAndHeader.CalculateHash", "error", err.Error())
 		return false
 	}
 
-	body, ok := bodyHandler.(block.Body)
+	body, ok := bodyHandler.(*block.Body)
 	if !ok {
 		log.Debug("sendBlockBodyAndHeader", "error", process.ErrWrongTypeAssertion)
 		return false
@@ -227,7 +208,7 @@
 
 // sendBlockBody method sends the proposed block body in the subround Block
 func (sr *subroundBlock) sendBlockBody(bodyHandler data.BodyHandler) bool {
-	body, ok := bodyHandler.(block.Body)
+	body, ok := bodyHandler.(*block.Body)
 	if !ok {
 		log.Debug("sendBlockBody", "error", process.ErrWrongTypeAssertion)
 		return false
