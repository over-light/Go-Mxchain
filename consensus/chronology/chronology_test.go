--- conflicted
+++ resolved
@@ -30,22 +30,10 @@
 
 func TestChronology_NewChronologyNilRounderShouldFail(t *testing.T) {
 	t.Parallel()
-<<<<<<< HEAD
-	syncTimerMock := &mock.SyncTimerMock{}
-	genesisTime := time.Now()
-	chr, err := chronology.NewChronology(
-		genesisTime,
-		nil,
-		syncTimerMock,
-		&mock.WatchdogMock{},
-		&mock.AppStatusHandlerMock{},
-	)
-=======
 
 	arg := getDefaultChronologyArg()
 	arg.Rounder = nil
 	chr, err := chronology.NewChronology(arg)
->>>>>>> 5bea4703
 
 	assert.Nil(t, chr)
 	assert.Equal(t, err, chronology.ErrNilRounder)
@@ -53,22 +41,10 @@
 
 func TestChronology_NewChronologyNilSyncerShouldFail(t *testing.T) {
 	t.Parallel()
-<<<<<<< HEAD
-	rounderMock := &mock.RounderMock{}
-	genesisTime := time.Now()
-	chr, err := chronology.NewChronology(
-		genesisTime,
-		rounderMock,
-		nil,
-		&mock.WatchdogMock{},
-		&mock.AppStatusHandlerMock{},
-	)
-=======
 
 	arg := getDefaultChronologyArg()
 	arg.SyncTimer = nil
 	chr, err := chronology.NewChronology(arg)
->>>>>>> 5bea4703
 
 	assert.Nil(t, chr)
 	assert.Equal(t, err, chronology.ErrNilSyncTimer)
@@ -76,22 +52,10 @@
 
 func TestChronology_NewChronologyNilWatchdogShouldFail(t *testing.T) {
 	t.Parallel()
-<<<<<<< HEAD
-	rounderMock := &mock.RounderMock{}
-	genesisTime := time.Now()
-	chr, err := chronology.NewChronology(
-		genesisTime,
-		rounderMock,
-		&mock.SyncTimerMock{},
-		nil,
-		&mock.AppStatusHandlerMock{},
-	)
-=======
 
 	arg := getDefaultChronologyArg()
 	arg.Watchdog = nil
 	chr, err := chronology.NewChronology(arg)
->>>>>>> 5bea4703
 
 	assert.Nil(t, chr)
 	assert.Equal(t, err, chronology.ErrNilWatchdog)
@@ -110,22 +74,9 @@
 
 func TestChronology_NewChronologyShouldWork(t *testing.T) {
 	t.Parallel()
-<<<<<<< HEAD
-	rounderMock := &mock.RounderMock{}
-	syncTimerMock := &mock.SyncTimerMock{}
-	genesisTime := time.Now()
-	chr, err := chronology.NewChronology(
-		genesisTime,
-		rounderMock,
-		syncTimerMock,
-		&mock.WatchdogMock{},
-		&mock.AppStatusHandlerMock{},
-	)
-=======
-
-	arg := getDefaultChronologyArg()
-	chr, err := chronology.NewChronology(arg)
->>>>>>> 5bea4703
+
+	arg := getDefaultChronologyArg()
+	chr, err := chronology.NewChronology(arg)
 
 	assert.Nil(t, err)
 	assert.False(t, check.IfNil(chr))
@@ -133,22 +84,9 @@
 
 func TestChronology_AddSubroundShouldWork(t *testing.T) {
 	t.Parallel()
-<<<<<<< HEAD
-	rounderMock := &mock.RounderMock{}
-	syncTimerMock := &mock.SyncTimerMock{}
-	genesisTime := time.Now()
-	chr, _ := chronology.NewChronology(
-		genesisTime,
-		rounderMock,
-		syncTimerMock,
-		&mock.WatchdogMock{},
-		&mock.AppStatusHandlerMock{},
-	)
-=======
-
-	arg := getDefaultChronologyArg()
-	chr, _ := chronology.NewChronology(arg)
->>>>>>> 5bea4703
+
+	arg := getDefaultChronologyArg()
+	chr, _ := chronology.NewChronology(arg)
 
 	chr.AddSubround(initSubroundHandlerMock())
 	chr.AddSubround(initSubroundHandlerMock())
@@ -159,22 +97,9 @@
 
 func TestChronology_RemoveAllSubroundsShouldReturnEmptySubroundHandlersArray(t *testing.T) {
 	t.Parallel()
-<<<<<<< HEAD
-	rounderMock := &mock.RounderMock{}
-	syncTimerMock := &mock.SyncTimerMock{}
-	genesisTime := time.Now()
-	chr, _ := chronology.NewChronology(
-		genesisTime,
-		rounderMock,
-		syncTimerMock,
-		&mock.WatchdogMock{},
-		&mock.AppStatusHandlerMock{},
-	)
-=======
-
-	arg := getDefaultChronologyArg()
-	chr, _ := chronology.NewChronology(arg)
->>>>>>> 5bea4703
+
+	arg := getDefaultChronologyArg()
+	chr, _ := chronology.NewChronology(arg)
 
 	chr.AddSubround(initSubroundHandlerMock())
 	chr.AddSubround(initSubroundHandlerMock())
@@ -196,20 +121,8 @@
 	rounderMock.BeforeGenesisCalled = func() bool {
 		return true
 	}
-<<<<<<< HEAD
-	syncTimerMock := &mock.SyncTimerMock{}
-	genesisTime := time.Now()
-	chr, _ := chronology.NewChronology(
-		genesisTime,
-		rounderMock,
-		syncTimerMock,
-		&mock.WatchdogMock{},
-		&mock.AppStatusHandlerMock{},
-	)
-=======
-	arg.Rounder = rounderMock
-	chr, _ := chronology.NewChronology(arg)
->>>>>>> 5bea4703
+	arg.Rounder = rounderMock
+	chr, _ := chronology.NewChronology(arg)
 
 	srm := initSubroundHandlerMock()
 	chr.AddSubround(srm)
@@ -221,22 +134,9 @@
 
 func TestChronology_StartRoundShouldReturnWhenLoadSubroundHandlerReturnsNil(t *testing.T) {
 	t.Parallel()
-<<<<<<< HEAD
-	rounderMock := &mock.RounderMock{}
-	syncTimerMock := &mock.SyncTimerMock{}
-	genesisTime := time.Now()
-	chr, _ := chronology.NewChronology(
-		genesisTime,
-		rounderMock,
-		syncTimerMock,
-		&mock.WatchdogMock{},
-		&mock.AppStatusHandlerMock{},
-	)
-=======
-
-	arg := getDefaultChronologyArg()
-	chr, _ := chronology.NewChronology(arg)
->>>>>>> 5bea4703
+
+	arg := getDefaultChronologyArg()
+	chr, _ := chronology.NewChronology(arg)
 
 	initSubroundHandlerMock()
 	chr.StartRound()
@@ -250,20 +150,8 @@
 	arg := getDefaultChronologyArg()
 	rounderMock := &mock.RounderMock{}
 	rounderMock.UpdateRound(rounderMock.TimeStamp(), rounderMock.TimeStamp().Add(rounderMock.TimeDuration()))
-<<<<<<< HEAD
-	syncTimerMock := &mock.SyncTimerMock{}
-	genesisTime := time.Now()
-	chr, _ := chronology.NewChronology(
-		genesisTime,
-		rounderMock,
-		syncTimerMock,
-		&mock.WatchdogMock{},
-		&mock.AppStatusHandlerMock{},
-	)
-=======
-	arg.Rounder = rounderMock
-	chr, _ := chronology.NewChronology(arg)
->>>>>>> 5bea4703
+	arg.Rounder = rounderMock
+	chr, _ := chronology.NewChronology(arg)
 
 	srm := initSubroundHandlerMock()
 	chr.AddSubround(srm)
@@ -279,20 +167,8 @@
 	arg := getDefaultChronologyArg()
 	rounderMock := &mock.RounderMock{}
 	rounderMock.UpdateRound(rounderMock.TimeStamp(), rounderMock.TimeStamp().Add(rounderMock.TimeDuration()))
-<<<<<<< HEAD
-	syncTimerMock := &mock.SyncTimerMock{}
-	genesisTime := time.Now()
-	chr, _ := chronology.NewChronology(
-		genesisTime,
-		rounderMock,
-		syncTimerMock,
-		&mock.WatchdogMock{},
-		&mock.AppStatusHandlerMock{},
-	)
-=======
-	arg.Rounder = rounderMock
-	chr, _ := chronology.NewChronology(arg)
->>>>>>> 5bea4703
+	arg.Rounder = rounderMock
+	chr, _ := chronology.NewChronology(arg)
 
 	srm := initSubroundHandlerMock()
 	srm.DoWorkCalled = func(rounder consensus.Rounder) bool {
@@ -307,22 +183,9 @@
 
 func TestChronology_UpdateRoundShouldInitRound(t *testing.T) {
 	t.Parallel()
-<<<<<<< HEAD
-	rounderMock := &mock.RounderMock{}
-	syncTimerMock := &mock.SyncTimerMock{}
-	genesisTime := time.Now()
-	chr, _ := chronology.NewChronology(
-		genesisTime,
-		rounderMock,
-		syncTimerMock,
-		&mock.WatchdogMock{},
-		&mock.AppStatusHandlerMock{},
-	)
-=======
-
-	arg := getDefaultChronologyArg()
-	chr, _ := chronology.NewChronology(arg)
->>>>>>> 5bea4703
+
+	arg := getDefaultChronologyArg()
+	chr, _ := chronology.NewChronology(arg)
 
 	srm := initSubroundHandlerMock()
 	chr.AddSubround(srm)
@@ -333,43 +196,17 @@
 
 func TestChronology_LoadSubrounderShouldReturnNilWhenSubroundHandlerNotExists(t *testing.T) {
 	t.Parallel()
-<<<<<<< HEAD
-	rounderMock := &mock.RounderMock{}
-	syncTimerMock := &mock.SyncTimerMock{}
-	genesisTime := time.Now()
-	chr, _ := chronology.NewChronology(
-		genesisTime,
-		rounderMock,
-		syncTimerMock,
-		&mock.WatchdogMock{},
-		&mock.AppStatusHandlerMock{},
-	)
-=======
-
-	arg := getDefaultChronologyArg()
-	chr, _ := chronology.NewChronology(arg)
->>>>>>> 5bea4703
+
+	arg := getDefaultChronologyArg()
+	chr, _ := chronology.NewChronology(arg)
 
 	assert.Nil(t, chr.LoadSubroundHandler(0))
 }
 
 func TestChronology_LoadSubrounderShouldReturnNilWhenIndexIsOutOfBound(t *testing.T) {
 	t.Parallel()
-<<<<<<< HEAD
-	rounderMock := &mock.RounderMock{}
-	syncTimerMock := &mock.SyncTimerMock{}
-	genesisTime := time.Now()
-	chr, _ := chronology.NewChronology(
-		genesisTime,
-		rounderMock,
-		syncTimerMock,
-		&mock.WatchdogMock{},
-		&mock.AppStatusHandlerMock{},
-	)
-=======
-	arg := getDefaultChronologyArg()
-	chr, _ := chronology.NewChronology(arg)
->>>>>>> 5bea4703
+	arg := getDefaultChronologyArg()
+	chr, _ := chronology.NewChronology(arg)
 
 	chr.AddSubround(initSubroundHandlerMock())
 	chr.SetSubroundHandlers(make([]consensus.SubroundHandler, 0))
@@ -382,20 +219,9 @@
 
 	arg := getDefaultChronologyArg()
 	rounderMock := &mock.RounderMock{}
-<<<<<<< HEAD
-	syncTimerMock := &mock.SyncTimerMock{}
-	chr, _ := chronology.NewChronology(
-		syncTimerMock.CurrentTime(),
-		rounderMock,
-		syncTimerMock,
-		&mock.WatchdogMock{},
-		&mock.AppStatusHandlerMock{},
-	)
-=======
-	arg.Rounder = rounderMock
-	arg.GenesisTime = arg.SyncTimer.CurrentTime()
-	chr, _ := chronology.NewChronology(arg)
->>>>>>> 5bea4703
+	arg.Rounder = rounderMock
+	arg.GenesisTime = arg.SyncTimer.CurrentTime()
+	chr, _ := chronology.NewChronology(arg)
 
 	chr.AddSubround(initSubroundHandlerMock())
 	rounderMock.IndexCalled = func() int64 {
@@ -415,20 +241,9 @@
 	arg := getDefaultChronologyArg()
 	rounderMock := &mock.RounderMock{}
 	rounderMock.UpdateRound(rounderMock.TimeStamp(), rounderMock.TimeStamp().Add(rounderMock.TimeDuration()))
-<<<<<<< HEAD
-	syncTimerMock := &mock.SyncTimerMock{}
-	chr, _ := chronology.NewChronology(
-		syncTimerMock.CurrentTime(),
-		rounderMock,
-		syncTimerMock,
-		&mock.WatchdogMock{},
-		&mock.AppStatusHandlerMock{},
-	)
-=======
-	arg.Rounder = rounderMock
-	arg.GenesisTime = arg.SyncTimer.CurrentTime()
-	chr, _ := chronology.NewChronology(arg)
->>>>>>> 5bea4703
+	arg.Rounder = rounderMock
+	arg.GenesisTime = arg.SyncTimer.CurrentTime()
+	chr, _ := chronology.NewChronology(arg)
 
 	sr := initSubroundHandlerMock()
 	chr.AddSubround(sr)
@@ -442,20 +257,9 @@
 
 	arg := getDefaultChronologyArg()
 	rounderMock := &mock.RounderMock{}
-<<<<<<< HEAD
-	syncTimerMock := &mock.SyncTimerMock{}
-	chr, _ := chronology.NewChronology(
-		syncTimerMock.CurrentTime(),
-		rounderMock,
-		syncTimerMock,
-		&mock.WatchdogMock{},
-		&mock.AppStatusHandlerMock{},
-	)
-=======
-	arg.Rounder = rounderMock
-	arg.GenesisTime = arg.SyncTimer.CurrentTime()
-	chr, _ := chronology.NewChronology(arg)
->>>>>>> 5bea4703
+	arg.Rounder = rounderMock
+	arg.GenesisTime = arg.SyncTimer.CurrentTime()
+	chr, _ := chronology.NewChronology(arg)
 
 	chr.SetSubroundId(0)
 	chr.StartRound()
@@ -467,20 +271,9 @@
 	t.Parallel()
 	arg := getDefaultChronologyArg()
 	rounderMock := &mock.RounderMock{}
-<<<<<<< HEAD
-	syncTimerMock := &mock.SyncTimerMock{}
-	chr, _ := chronology.NewChronology(
-		syncTimerMock.CurrentTime(),
-		rounderMock,
-		syncTimerMock,
-		&mock.WatchdogMock{},
-		&mock.AppStatusHandlerMock{},
-	)
-=======
-	arg.Rounder = rounderMock
-	arg.GenesisTime = arg.SyncTimer.CurrentTime()
-	chr, _ := chronology.NewChronology(arg)
->>>>>>> 5bea4703
+	arg.Rounder = rounderMock
+	arg.GenesisTime = arg.SyncTimer.CurrentTime()
+	chr, _ := chronology.NewChronology(arg)
 
 	chr.SetSubroundId(-1)
 	chr.StartRound()
@@ -488,44 +281,10 @@
 	assert.Equal(t, int64(1), rounderMock.Index())
 }
 
-<<<<<<< HEAD
-func TestChronology_NilAppStatusHandlerShouldErr(t *testing.T) {
-	t.Parallel()
-
-	rounderMock := &mock.RounderMock{}
-	syncTimerMock := &mock.SyncTimerMock{}
-	_, err := chronology.NewChronology(
-		syncTimerMock.CurrentTime(),
-		rounderMock,
-		syncTimerMock,
-		&mock.WatchdogMock{},
-		nil,
-	)
-
-	assert.Equal(t, err, chronology.ErrNilAppStatusHandler)
-}
-
-=======
->>>>>>> 5bea4703
 func TestChronology_CheckIfStatusHandlerWorks(t *testing.T) {
 	t.Parallel()
 
 	chanDone := make(chan bool, 2)
-<<<<<<< HEAD
-	rounderMock := &mock.RounderMock{}
-	syncTimerMock := &mock.SyncTimerMock{}
-	chr, err := chronology.NewChronology(
-		syncTimerMock.CurrentTime(),
-		rounderMock,
-		syncTimerMock,
-		&mock.WatchdogMock{},
-		&mock.AppStatusHandlerStub{
-			SetUInt64ValueHandler: func(key string, value uint64) {
-				chanDone <- true
-			},
-		},
-	)
-=======
 	arg := getDefaultChronologyArg()
 	arg.GenesisTime = arg.SyncTimer.CurrentTime()
 	arg.AppStatusHandler = &mock.AppStatusHandlerStub{
@@ -534,7 +293,6 @@
 		},
 	}
 	chr, err := chronology.NewChronology(arg)
->>>>>>> 5bea4703
 
 	assert.Nil(t, err)
 
