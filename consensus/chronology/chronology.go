package chronology

import (
	"fmt"
	"sync"
	"time"

	"github.com/ElrondNetwork/elrond-go/consensus"
	"github.com/ElrondNetwork/elrond-go/core"
	"github.com/ElrondNetwork/elrond-go/core/check"
	"github.com/ElrondNetwork/elrond-go/display"
	"github.com/ElrondNetwork/elrond-go/logger"
	"github.com/ElrondNetwork/elrond-go/ntp"
	"github.com/ElrondNetwork/elrond-go/statusHandler"
)

var log = logger.GetOrCreate("consensus/chronology")

// srBeforeStartRound defines the state which exist before the start of the round
const srBeforeStartRound = -1

// chronology defines the data needed by the chronology
type chronology struct {
	genesisTime time.Time

	rounder   consensus.Rounder
	syncTimer ntp.SyncTimer

	subroundId int

	subrounds         map[int]int
	subroundHandlers  []consensus.SubroundHandler
	mutSubrounds      sync.RWMutex
	appStatusHandler  core.AppStatusHandler
	epochStartTrigger consensus.EpochStartHandler
}

// NewChronology creates a new chronology object
func NewChronology(
	genesisTime time.Time,
	rounder consensus.Rounder,
	syncTimer ntp.SyncTimer,
	epochStartTrigger consensus.EpochStartHandler,
) (*chronology, error) {

	err := checkNewChronologyParams(
		rounder,
		syncTimer,
		epochStartTrigger,
	)

	if err != nil {
		return nil, err
	}

	chr := chronology{
		genesisTime:       genesisTime,
		rounder:           rounder,
		syncTimer:         syncTimer,
		appStatusHandler:  statusHandler.NewNilStatusHandler(),
		epochStartTrigger: epochStartTrigger,
	}

	chr.subroundId = srBeforeStartRound

	chr.subrounds = make(map[int]int)
	chr.subroundHandlers = make([]consensus.SubroundHandler, 0)

	return &chr, nil
}

func checkNewChronologyParams(
	rounder consensus.Rounder,
	syncTimer ntp.SyncTimer,
	epochStartTrigger consensus.EpochStartHandler,
) error {

	if check.IfNil(rounder) {
		return ErrNilRounder
	}
	if check.IfNil(syncTimer) {
		return ErrNilSyncTimer
	}
	if check.IfNil(epochStartTrigger) {
		return ErrNilEpochStartTrigger
	}

	return nil
}

// SetAppStatusHandler will set the AppStatusHandler which will be used for monitoring
func (chr *chronology) SetAppStatusHandler(ash core.AppStatusHandler) error {
	if ash == nil || ash.IsInterfaceNil() {
		return ErrNilAppStatusHandler
	}

	chr.appStatusHandler = ash
	return nil
}

// AddSubround adds new SubroundHandler implementation to the chronology
func (chr *chronology) AddSubround(subroundHandler consensus.SubroundHandler) {
	chr.mutSubrounds.Lock()

	chr.subrounds[subroundHandler.Current()] = len(chr.subroundHandlers)
	chr.subroundHandlers = append(chr.subroundHandlers, subroundHandler)

	chr.mutSubrounds.Unlock()
}

// RemoveAllSubrounds removes all the SubroundHandler implementations added to the chronology
func (chr *chronology) RemoveAllSubrounds() {
	chr.mutSubrounds.Lock()

	chr.subrounds = make(map[int]int)
	chr.subroundHandlers = make([]consensus.SubroundHandler, 0)

	chr.mutSubrounds.Unlock()
}

// StartRounds actually starts the chronology and calls the DoWork() method of the subroundHandlers loaded
func (chr *chronology) StartRounds() {
	for {
		time.Sleep(time.Millisecond)
		chr.startRound()
	}
}

// Epoch returns the current epoch of the system
func (chr *chronology) Epoch() uint32 {
	return chr.epochStartTrigger.Epoch()
}

// startRound calls the current subround, given by the finished tasks in this round
func (chr *chronology) startRound() {
	if chr.subroundId == srBeforeStartRound {
		chr.updateRound()
	}

	if chr.rounder.Index() <= 0 {
		return
	}

	sr := chr.loadSubroundHandler(chr.subroundId)

	if sr == nil {
		return
	}

	msg := fmt.Sprintf("SUBROUND %s BEGINS", sr.Name())
	log.Debug(display.Headline(msg, chr.syncTimer.FormattedCurrentTime(), "."))

	if !sr.DoWork(chr.rounder) {
		chr.subroundId = srBeforeStartRound
		return
	}

	chr.subroundId = sr.Next()
}

// updateRound updates rounds and subrounds depending of the current time and the finished tasks
func (chr *chronology) updateRound() {
	oldRoundIndex := chr.rounder.Index()
	chr.rounder.UpdateRound(chr.genesisTime, chr.syncTimer.CurrentTime())

	if oldRoundIndex != chr.rounder.Index() {
		chr.epochStartTrigger.Update(chr.rounder.Index())

<<<<<<< HEAD
		if chr.epochStartTrigger.IsEpochStart() {
			msg := fmt.Sprintf("EPOCH %d BEGINS", chr.epochStartTrigger.Epoch())
			log.Info(log.Headline(msg, chr.syncTimer.FormattedCurrentTime(), "#"))
=======
		if chr.endOfEpochTrigger.IsEndOfEpoch() {
			msg := fmt.Sprintf("EPOCH %d BEGINS", chr.endOfEpochTrigger.Epoch())
			log.Info(display.Headline(msg, chr.syncTimer.FormattedCurrentTime(), "#"))
>>>>>>> 61595071
		}

		msg := fmt.Sprintf("ROUND %d BEGINS (%d)", chr.rounder.Index(), chr.rounder.TimeStamp().Unix())
		log.Debug(display.Headline(msg, chr.syncTimer.FormattedCurrentTime(), "#"))

		chr.initRound()
	}
}

// initRound is called when a new round begins and it does the necessary initialization
func (chr *chronology) initRound() {
	chr.subroundId = srBeforeStartRound

	chr.mutSubrounds.RLock()

	hasSubroundsAndGenesisTimePassed := chr.rounder.Index() > 0 && len(chr.subroundHandlers) > 0

	if hasSubroundsAndGenesisTimePassed {
		chr.subroundId = chr.subroundHandlers[0].Current()
		chr.appStatusHandler.SetUInt64Value(core.MetricCurrentRound, uint64(chr.rounder.Index()))
		chr.appStatusHandler.SetUInt64Value(core.MetricCurrentRoundTimestamp, uint64(chr.rounder.TimeStamp().Unix()))
	}

	chr.mutSubrounds.RUnlock()
}

// loadSubroundHandler returns the implementation of SubroundHandler given by the subroundId
func (chr *chronology) loadSubroundHandler(subroundId int) consensus.SubroundHandler {
	chr.mutSubrounds.RLock()
	defer chr.mutSubrounds.RUnlock()

	index, exist := chr.subrounds[subroundId]

	if !exist {
		return nil
	}

	indexIsOutOfBounds := index < 0 || index >= len(chr.subroundHandlers)

	if indexIsOutOfBounds {
		return nil
	}

	return chr.subroundHandlers[index]
}

// IsInterfaceNil returns true if there is no value under the interface
func (chr *chronology) IsInterfaceNil() bool {
	if chr == nil {
		return true
	}
	return false
}<|MERGE_RESOLUTION|>--- conflicted
+++ resolved
@@ -166,15 +166,9 @@
 	if oldRoundIndex != chr.rounder.Index() {
 		chr.epochStartTrigger.Update(chr.rounder.Index())
 
-<<<<<<< HEAD
 		if chr.epochStartTrigger.IsEpochStart() {
 			msg := fmt.Sprintf("EPOCH %d BEGINS", chr.epochStartTrigger.Epoch())
-			log.Info(log.Headline(msg, chr.syncTimer.FormattedCurrentTime(), "#"))
-=======
-		if chr.endOfEpochTrigger.IsEndOfEpoch() {
-			msg := fmt.Sprintf("EPOCH %d BEGINS", chr.endOfEpochTrigger.Epoch())
 			log.Info(display.Headline(msg, chr.syncTimer.FormattedCurrentTime(), "#"))
->>>>>>> 61595071
 		}
 
 		msg := fmt.Sprintf("ROUND %d BEGINS (%d)", chr.rounder.Index(), chr.rounder.TimeStamp().Unix())
