--- conflicted
+++ resolved
@@ -71,10 +71,6 @@
 	}
 
 	addresses := make([]string, 0)
-<<<<<<< HEAD
-
-=======
->>>>>>> 3ddec14f
 	for _, v := range validators {
 		addresses = append(addresses, string(v.Address()))
 	}
