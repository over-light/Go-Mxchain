--- conflicted
+++ resolved
@@ -54,13 +54,8 @@
 }
 
 // GetValidatorsIndexes -
-<<<<<<< HEAD
-func (ncm *NodesCoordinatorMock) GetValidatorsIndexes(_ []string) []uint64 {
-	return nil
-=======
 func (ncm *NodesCoordinatorMock) GetValidatorsIndexes(_ []string, _ uint32) ([]uint64, error) {
 	return nil, nil
->>>>>>> 2e6a9f0c
 }
 
 // GetConsensusValidatorsPublicKeys -
@@ -112,15 +107,6 @@
 	return nil
 }
 
-<<<<<<< HEAD
-// SetConsensusGroupSize -
-func (ncm *NodesCoordinatorMock) SetConsensusGroupSize(_ int) error {
-	panic("implement me")
-}
-
-// GetSelectedPublicKeys -
-func (ncm *NodesCoordinatorMock) GetSelectedPublicKeys(_ []byte, _ uint32) (publicKeys []string, err error) {
-=======
 // GetSavedStateKey -
 func (ncm *NodesCoordinatorMock) GetSavedStateKey() []byte {
 	return []byte("key")
@@ -144,18 +130,18 @@
 	return nil
 }
 
+// SetConsensusGroupSize -
+func (ncm *NodesCoordinatorMock) SetConsensusGroupSize(_ int) error {
+	panic("implement me")
+}
+
 // GetSelectedPublicKeys -
 func (ncm *NodesCoordinatorMock) GetSelectedPublicKeys(_ []byte, _ uint32, _ uint32) (publicKeys []string, err error) {
->>>>>>> 2e6a9f0c
 	panic("implement me")
 }
 
 // GetValidatorWithPublicKey -
-<<<<<<< HEAD
-func (ncm *NodesCoordinatorMock) GetValidatorWithPublicKey(_ []byte) (sharding.Validator, uint32, error) {
-=======
 func (ncm *NodesCoordinatorMock) GetValidatorWithPublicKey(_ []byte, _ uint32) (sharding.Validator, uint32, error) {
->>>>>>> 2e6a9f0c
 	panic("implement me")
 }
 
