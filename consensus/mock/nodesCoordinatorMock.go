--- conflicted
+++ resolved
@@ -97,7 +97,6 @@
 	return addresses, nil
 }
 
-<<<<<<< HEAD
 // LoadState -
 func (ncm *NodesCoordinatorMock) LoadState(_ []byte) error {
 	return nil
@@ -106,11 +105,6 @@
 // GetSavedStateKey -
 func (ncm *NodesCoordinatorMock) GetSavedStateKey() []byte {
 	return []byte("key")
-=======
-// SetNodesPerShards -
-func (ncm *NodesCoordinatorMock) SetNodesPerShards(map[uint32][]sharding.Validator) error {
-	return nil
->>>>>>> 3435bbc2
 }
 
 // ShardIdForEpoch returns the nodesCoordinator configured ShardId for specified epoch if epoch configuration exists,
@@ -148,8 +142,5 @@
 
 // IsInterfaceNil returns true if there is no value under the interface
 func (ncm *NodesCoordinatorMock) IsInterfaceNil() bool {
-	if ncm == nil {
-		return true
-	}
-	return false
+	return ncm == nil
 }