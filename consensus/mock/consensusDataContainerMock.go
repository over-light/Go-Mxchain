--- conflicted
+++ resolved
@@ -28,16 +28,13 @@
 	shardCoordinator       sharding.Coordinator
 	syncTimer              ntp.SyncTimer
 	validatorGroupSelector sharding.NodesCoordinator
-<<<<<<< HEAD
 	epochStartNotifier     epochStart.RegistrationHandler
-=======
-	epochStartSubscriber   epochStart.EpochStartSubscriber
 	antifloodHandler       consensus.P2PAntifloodHandler
 }
 
+// GetAntiFloodHandler -
 func (ccm *ConsensusCoreMock) GetAntiFloodHandler() consensus.P2PAntifloodHandler {
 	return ccm.antifloodHandler
->>>>>>> c471f0b5
 }
 
 // Blockchain -
