--- conflicted
+++ resolved
@@ -128,12 +128,9 @@
 	shardCoordinatorMock := ShardCoordinatorMock{}
 	syncTimerMock := &SyncTimerMock{}
 	validatorGroupSelector := &NodesCoordinatorMock{}
-<<<<<<< HEAD
+	epochStartSubscriber := &EpochStartNotifierStub{}
 	antifloodHandler := &P2PAntifloodHandlerStub{}
 
-=======
-	epochStartSubscriber := &EpochStartNotifierStub{}
->>>>>>> a22b239e
 	container := &ConsensusCoreMock{
 		blockChain,
 		blockProcessorMock,
@@ -149,11 +146,8 @@
 		shardCoordinatorMock,
 		syncTimerMock,
 		validatorGroupSelector,
-<<<<<<< HEAD
+		epochStartSubscriber,
 		antifloodHandler,
-=======
-		epochStartSubscriber,
->>>>>>> a22b239e
 	}
 
 	return container
