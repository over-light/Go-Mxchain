package storagePruningManager

import (
	"testing"

	"github.com/ElrondNetwork/elrond-go/common"
	"github.com/ElrondNetwork/elrond-go/config"
	"github.com/ElrondNetwork/elrond-go/state"
	"github.com/ElrondNetwork/elrond-go/state/factory"
	"github.com/ElrondNetwork/elrond-go/state/storagePruningManager/evictionWaitingList"
	"github.com/ElrondNetwork/elrond-go/testscommon"
	"github.com/ElrondNetwork/elrond-go/testscommon/hashingMocks"
	"github.com/ElrondNetwork/elrond-go/trie"
	"github.com/ElrondNetwork/elrond-go/trie/hashesHolder"
	"github.com/stretchr/testify/assert"
)

func getDefaultTrieAndAccountsDbAndStoragePruningManager() (common.Trie, *state.AccountsDB, *storagePruningManager) {
	generalCfg := config.TrieStorageManagerConfig{
		PruningBufferLen:      1000,
		SnapshotsBufferLen:    10,
		SnapshotsGoroutineNum: 1,
	}
	marshaller := &testscommon.MarshalizerMock{}
	hasher := &hashingMocks.HasherMock{}
	args := trie.NewTrieStorageManagerArgs{
<<<<<<< HEAD
		MainStorer:             testscommon.CreateMemUnit(),
		CheckpointsStorer:      testscommon.CreateMemUnit(),
		Marshalizer:            marshalizer,
		Hasher:                 hsh,
		GeneralConfig:          generalCfg,
		CheckpointHashesHolder: hashesHolder.NewCheckpointHashesHolder(10000000, testscommon.HashSize),
=======
		DB:                testscommon.NewMemDbMock(),
		MainStorer:        testscommon.CreateMemUnit(),
		CheckpointsStorer: testscommon.CreateMemUnit(),
		Marshalizer:       marshaller,
		Hasher:            hasher,
		SnapshotDbConfig: config.DBConfig{
			Type: "MemoryDB",
		},
		GeneralConfig:          generalCfg,
		CheckpointHashesHolder: hashesHolder.NewCheckpointHashesHolder(10000000, testscommon.HashSize),
		EpochNotifier:          &epochNotifier.EpochNotifierStub{},
		IdleProvider:           &testscommon.ProcessStatusHandlerStub{},
>>>>>>> 3575b47d
	}
	trieStorage, _ := trie.NewTrieStorageManager(args)
	tr, _ := trie.NewTrie(trieStorage, marshaller, hasher, 5)
	ewl, _ := evictionWaitingList.NewEvictionWaitingList(100, testscommon.NewMemDbMock(), marshaller)
	spm, _ := NewStoragePruningManager(ewl, generalCfg.PruningBufferLen)

	argsAccountsDB := state.ArgsAccountsDB{
		Trie:                  tr,
		Hasher:                hasher,
		Marshaller:            marshaller,
		AccountFactory:        factory.NewAccountCreator(),
		StoragePruningManager: spm,
		ProcessingMode:        common.Normal,
		ProcessStatusHandler:  &testscommon.ProcessStatusHandlerStub{},
	}
	adb, _ := state.NewAccountsDB(argsAccountsDB)

	return tr, adb, spm
}

func TestAccountsDB_TriePruneAndCancelPruneWhileSnapshotInProgressAddsToPruningBuffer(t *testing.T) {
	t.Parallel()

	tr, adb, spm := getDefaultTrieAndAccountsDbAndStoragePruningManager()
	trieStorage := tr.GetStorageManager()

	_ = tr.Update([]byte("doe"), []byte("reindeer"))
	_ = tr.Update([]byte("dog"), []byte("puppy"))
	_ = tr.Update([]byte("dogglesworth"), []byte("cat"))
	_, _ = adb.Commit()
	oldRootHash, _ := tr.RootHash()

	_ = tr.Update([]byte("dogglesworth"), []byte("catnip"))
	_, _ = adb.Commit()
	newRootHash, _ := tr.RootHash()

	trieStorage.EnterPruningBufferingMode()
	spm.PruneTrie(oldRootHash, state.OldRoot, trieStorage)
	spm.CancelPrune(newRootHash, state.NewRoot, trieStorage)
	trieStorage.ExitPruningBufferingMode()

	assert.Equal(t, 2, spm.pruningBuffer.Len())
}

func TestAccountsDB_TriePruneOnRollbackWhileSnapshotInProgressCancelsPrune(t *testing.T) {
	t.Parallel()

	tr, adb, spm := getDefaultTrieAndAccountsDbAndStoragePruningManager()
	trieStorage := tr.GetStorageManager()
	_ = tr.Update([]byte("doe"), []byte("reindeer"))
	_ = tr.Update([]byte("dog"), []byte("puppy"))
	_ = tr.Update([]byte("dogglesworth"), []byte("cat"))
	_, _ = adb.Commit()
	oldRootHash, _ := tr.RootHash()

	_ = tr.Update([]byte("dogglesworth"), []byte("catnip"))
	_, _ = adb.Commit()
	newRootHash, _ := tr.RootHash()

	trieStorage.EnterPruningBufferingMode()
	spm.CancelPrune(oldRootHash, state.OldRoot, trieStorage)
	spm.PruneTrie(newRootHash, state.NewRoot, trieStorage)
	trieStorage.ExitPruningBufferingMode()

	assert.Equal(t, 1, spm.pruningBuffer.Len())
}

func TestAccountsDB_TriePruneAfterSnapshotIsDonePrunesBufferedHashes(t *testing.T) {
	t.Parallel()

	tr, adb, spm := getDefaultTrieAndAccountsDbAndStoragePruningManager()
	trieStorage := tr.GetStorageManager()
	_ = tr.Update([]byte("doe"), []byte("reindeer"))
	_ = tr.Update([]byte("dog"), []byte("puppy"))
	_ = tr.Update([]byte("dogglesworth"), []byte("cat"))
	_, _ = adb.Commit()
	oldRootHash, _ := tr.RootHash()

	_ = tr.Update([]byte("dogglesworth"), []byte("catnip"))
	_, _ = adb.Commit()
	newRootHash, _ := tr.RootHash()

	trieStorage.EnterPruningBufferingMode()
	spm.PruneTrie(oldRootHash, state.OldRoot, trieStorage)
	spm.CancelPrune(newRootHash, state.NewRoot, trieStorage)
	trieStorage.ExitPruningBufferingMode()
	assert.Equal(t, 2, spm.pruningBuffer.Len())

	adb.PruneTrie(oldRootHash, state.NewRoot)
	assert.Equal(t, 0, spm.pruningBuffer.Len())
}

func TestAccountsDB_TrieCancelPruneAndPruningBufferNotEmptyAddsToPruningBuffer(t *testing.T) {
	t.Parallel()

	tr, adb, spm := getDefaultTrieAndAccountsDbAndStoragePruningManager()
	trieStorage := tr.GetStorageManager()

	_ = tr.Update([]byte("doe"), []byte("reindeer"))
	_ = tr.Update([]byte("dog"), []byte("puppy"))
	_ = tr.Update([]byte("dogglesworth"), []byte("cat"))
	_, _ = adb.Commit()
	oldRootHash, _ := tr.RootHash()

	_ = tr.Update([]byte("dogglesworth"), []byte("catnip"))
	_, _ = adb.Commit()
	newRootHash, _ := tr.RootHash()

	trieStorage.EnterPruningBufferingMode()
	spm.PruneTrie(oldRootHash, state.OldRoot, trieStorage)
	spm.CancelPrune(newRootHash, state.NewRoot, trieStorage)
	trieStorage.ExitPruningBufferingMode()
	assert.Equal(t, 2, spm.pruningBuffer.Len())

	adb.CancelPrune(oldRootHash, state.NewRoot)
	assert.Equal(t, 3, spm.pruningBuffer.Len())
}

func TestAccountsDB_TriePruneAndCancelPruneAddedToBufferInOrder(t *testing.T) {
	t.Parallel()

	tr, adb, spm := getDefaultTrieAndAccountsDbAndStoragePruningManager()
	trieStorage := tr.GetStorageManager()

	_ = tr.Update([]byte("doe"), []byte("reindeer"))
	_ = tr.Update([]byte("dog"), []byte("puppy"))
	_ = tr.Update([]byte("dogglesworth"), []byte("cat"))
	_, _ = adb.Commit()
	oldRootHash, _ := tr.RootHash()

	_ = tr.Update([]byte("dogglesworth"), []byte("catnip"))
	_, _ = adb.Commit()
	newRootHash, _ := tr.RootHash()

	trieStorage.EnterPruningBufferingMode()
	spm.PruneTrie(oldRootHash, state.OldRoot, trieStorage)
	spm.CancelPrune(newRootHash, state.NewRoot, trieStorage)
	trieStorage.ExitPruningBufferingMode()

	spm.CancelPrune(oldRootHash, state.NewRoot, trieStorage)

	bufferedHashes := spm.pruningBuffer.RemoveAll()

	expectedHash := append(oldRootHash, byte(state.OldRoot))
	assert.Equal(t, append(expectedHash, byte(prune)), bufferedHashes[0])

	expectedHash = append(newRootHash, byte(state.NewRoot))
	assert.Equal(t, append(expectedHash, byte(cancelPrune)), bufferedHashes[1])

	expectedHash = append(oldRootHash, byte(state.NewRoot))
	assert.Equal(t, append(expectedHash, byte(cancelPrune)), bufferedHashes[2])
}

func TestAccountsDB_PruneAfterCancelPruneShouldFail(t *testing.T) {
	t.Parallel()

	tr, adb, spm := getDefaultTrieAndAccountsDbAndStoragePruningManager()
	trieStorage := tr.GetStorageManager()

	_ = tr.Update([]byte("doe"), []byte("reindeer"))
	_ = tr.Update([]byte("dog"), []byte("puppy"))
	_ = tr.Update([]byte("ddog"), []byte("cat"))
	_, _ = adb.Commit()
	rootHash, _ := tr.RootHash()

	_ = tr.Update([]byte("dog"), []byte("value of dog"))
	_, _ = adb.Commit()
	spm.CancelPrune(rootHash, state.NewRoot, trieStorage)

	spm.CancelPrune(rootHash, state.OldRoot, trieStorage)
	spm.PruneTrie(rootHash, state.OldRoot, trieStorage)

	newTr, err := tr.Recreate(rootHash)
	assert.Nil(t, err)
	assert.NotNil(t, newTr)
}

func TestStoragePruningManager_MarkForEviction_removeDuplicatedKeys(t *testing.T) {
	map1 := map[string]struct{}{
		"hash1": {},
		"hash2": {},
		"hash3": {},
		"hash4": {},
	}

	map2 := map[string]struct{}{
		"hash1": {},
		"hash4": {},
		"hash5": {},
		"hash6": {},
	}

	removeDuplicatedKeys(map1, map2)

	_, ok := map1["hash1"]
	assert.False(t, ok)
	_, ok = map1["hash4"]
	assert.False(t, ok)

	_, ok = map2["hash1"]
	assert.False(t, ok)
	_, ok = map2["hash4"]
	assert.False(t, ok)
}<|MERGE_RESOLUTION|>--- conflicted
+++ resolved
@@ -24,27 +24,13 @@
 	marshaller := &testscommon.MarshalizerMock{}
 	hasher := &hashingMocks.HasherMock{}
 	args := trie.NewTrieStorageManagerArgs{
-<<<<<<< HEAD
 		MainStorer:             testscommon.CreateMemUnit(),
 		CheckpointsStorer:      testscommon.CreateMemUnit(),
-		Marshalizer:            marshalizer,
-		Hasher:                 hsh,
+		Marshalizer:            marshaller,
+		Hasher:                 hasher,
 		GeneralConfig:          generalCfg,
 		CheckpointHashesHolder: hashesHolder.NewCheckpointHashesHolder(10000000, testscommon.HashSize),
-=======
-		DB:                testscommon.NewMemDbMock(),
-		MainStorer:        testscommon.CreateMemUnit(),
-		CheckpointsStorer: testscommon.CreateMemUnit(),
-		Marshalizer:       marshaller,
-		Hasher:            hasher,
-		SnapshotDbConfig: config.DBConfig{
-			Type: "MemoryDB",
-		},
-		GeneralConfig:          generalCfg,
-		CheckpointHashesHolder: hashesHolder.NewCheckpointHashesHolder(10000000, testscommon.HashSize),
-		EpochNotifier:          &epochNotifier.EpochNotifierStub{},
 		IdleProvider:           &testscommon.ProcessStatusHandlerStub{},
->>>>>>> 3575b47d
 	}
 	trieStorage, _ := trie.NewTrieStorageManager(args)
 	tr, _ := trie.NewTrie(trieStorage, marshaller, hasher, 5)
