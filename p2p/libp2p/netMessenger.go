--- conflicted
+++ resolved
@@ -81,11 +81,7 @@
 )
 
 // TODO remove the header size of the message when commit d3c5ecd3a3e884206129d9f2a9a4ddfd5e7c8951 from
-<<<<<<< HEAD
 //  https://github.com/libp2p/go-libp2p-pubsub/pull/189/commits will be part of a new release
-=======
-// https://github.com/libp2p/go-libp2p-pubsub/pull/189/commits will be part of a new release
->>>>>>> 3b2e446e
 var messageHeader = 64 * 1024 // 64kB
 var maxSendBuffSize = (1 << 20) - messageHeader
 var log = logger.GetOrCreate("p2p/libp2p")
@@ -226,21 +222,14 @@
 	}
 
 	p2pNode := &networkMessenger{
-<<<<<<< HEAD
 		p2pSigner: &p2pSigner{
 			privateKey: p2pPrivKey,
 		},
-		ctx:        ctx,
-		cancelFunc: cancelFunc,
-		p2pHost:    NewConnectableHost(h),
-		port:       port,
-=======
 		ctx:                ctx,
 		cancelFunc:         cancelFunc,
 		p2pHost:            NewConnectableHost(h),
 		port:               port,
 		connectionsWatcher: connWatcher,
->>>>>>> 3b2e446e
 	}
 
 	return p2pNode, nil
