package libp2p

import (
	"context"
	"crypto/ecdsa"
	"encoding/hex"
	"fmt"
	"sort"
	"strings"
	"sync"
	"time"

	logger "github.com/ElrondNetwork/elrond-go-logger"
	"github.com/ElrondNetwork/elrond-go/config"
	"github.com/ElrondNetwork/elrond-go/core"
	"github.com/ElrondNetwork/elrond-go/core/check"
	"github.com/ElrondNetwork/elrond-go/core/throttler"
	p2pDebug "github.com/ElrondNetwork/elrond-go/debug/p2p"
	"github.com/ElrondNetwork/elrond-go/p2p"
	"github.com/ElrondNetwork/elrond-go/p2p/data"
	connMonitorFactory "github.com/ElrondNetwork/elrond-go/p2p/libp2p/connectionMonitor/factory"
	"github.com/ElrondNetwork/elrond-go/p2p/libp2p/disabled"
	discoveryFactory "github.com/ElrondNetwork/elrond-go/p2p/libp2p/discovery/factory"
	"github.com/ElrondNetwork/elrond-go/p2p/libp2p/metrics"
	"github.com/ElrondNetwork/elrond-go/p2p/libp2p/networksharding/factory"
	randFactory "github.com/ElrondNetwork/elrond-go/p2p/libp2p/rand/factory"
	"github.com/ElrondNetwork/elrond-go/p2p/loadBalancer"
	"github.com/btcsuite/btcd/btcec"
	logging "github.com/ipfs/go-log"
	"github.com/libp2p/go-libp2p"
	libp2pCrypto "github.com/libp2p/go-libp2p-core/crypto"
	"github.com/libp2p/go-libp2p-core/host"
	"github.com/libp2p/go-libp2p-core/network"
	"github.com/libp2p/go-libp2p-core/peer"
	"github.com/libp2p/go-libp2p-core/protocol"
	pubsub "github.com/libp2p/go-libp2p-pubsub"
	pubsubPb "github.com/libp2p/go-libp2p-pubsub/pb"
	secio "github.com/libp2p/go-libp2p-secio"
)

// ListenAddrWithIp4AndTcp defines the listening address with ip v.4 and TCP
const ListenAddrWithIp4AndTcp = "/ip4/0.0.0.0/tcp/"

// ListenLocalhostAddrWithIp4AndTcp defines the local host listening ip v.4 address and TCP
const ListenLocalhostAddrWithIp4AndTcp = "/ip4/127.0.0.1/tcp/"

// DirectSendID represents the protocol ID for sending and receiving direct P2P messages
const DirectSendID = protocol.ID("/erd/directsend/1.0.0")

const durationBetweenSends = time.Microsecond * 10
const durationCheckConnections = time.Second
const refreshPeersOnTopic = time.Second * 3
const ttlPeersOnTopic = time.Second * 10
const pubsubTimeCacheDuration = 10 * time.Minute
const acceptMessagesInAdvanceDuration = 20 * time.Second //we are accepting the messages with timestamp in the future only for this delta
const broadcastGoRoutines = 1000
const timeBetweenPeerPrints = time.Second * 20
const timeBetweenExternalLoggersCheck = time.Second * 20
const minRangePortValue = 1025
const noSignPolicy = pubsub.MessageSignaturePolicy(0) //should be used only in tests

//TODO remove the header size of the message when commit d3c5ecd3a3e884206129d9f2a9a4ddfd5e7c8951 from
// https://github.com/libp2p/go-libp2p-pubsub/pull/189/commits will be part of a new release
var messageHeader = 64 * 1024 //64kB
var maxSendBuffSize = (1 << 20) - messageHeader
var log = logger.GetOrCreate("p2p/libp2p")

var _ p2p.Messenger = (*networkMessenger)(nil)
var externalPackages = []string{"dht", "nat", "basichost", "pubsub"}

func init() {
	pubsub.TimeCacheDuration = pubsubTimeCacheDuration

	for _, external := range externalPackages {
		_ = logger.GetOrCreate(fmt.Sprintf("external/%s", external))
	}
}

//TODO refactor this struct to have be a wrapper (with logic) over a glue code
type networkMessenger struct {
	ctx        context.Context
	cancelFunc context.CancelFunc
	p2pHost    ConnectableHost
	pb         *pubsub.PubSub
	ds         p2p.DirectSender
	//TODO refactor this (connMonitor & connMonitorWrapper)
	connMonitor         ConnectionMonitor
	connMonitorWrapper  p2p.ConnectionMonitorWrapper
	peerDiscoverer      p2p.PeerDiscoverer
	sharder             p2p.Sharder
	peerShardResolver   p2p.PeerShardResolver
	mutPeerResolver     sync.RWMutex
	mutTopics           sync.RWMutex
	processors          map[string]*topicProcessors
	topics              map[string]*pubsub.Topic
	subscriptions       map[string]*pubsub.Subscription
	outgoingPLB         p2p.ChannelLoadBalancer
	poc                 *peersOnChannel
	goRoutinesThrottler *throttler.NumGoRoutinesThrottler
	ip                  *identityProvider
	connectionsMetric   *metrics.Connections
	debugger            p2p.Debugger
	marshalizer         p2p.Marshalizer
	syncTimer           p2p.SyncTimer
}

// ArgsNetworkMessenger defines the options used to create a p2p wrapper
type ArgsNetworkMessenger struct {
	ListenAddress string
	Marshalizer   p2p.Marshalizer
	P2pConfig     config.P2PConfig
	SyncTimer     p2p.SyncTimer
}

// NewNetworkMessenger creates a libP2P messenger by opening a port on the current machine
func NewNetworkMessenger(args ArgsNetworkMessenger) (*networkMessenger, error) {
	if check.IfNil(args.Marshalizer) {
		return nil, fmt.Errorf("%w when creating a new network messenger", p2p.ErrNilMarshalizer)
	}
	if check.IfNil(args.SyncTimer) {
		return nil, fmt.Errorf("%w when creating a new network messenger", p2p.ErrNilSyncTimer)
	}

	p2pPrivKey, err := createP2PPrivKey(args.P2pConfig.Node.Seed)
	if err != nil {
		return nil, err
	}

	port, err := getPort(args.P2pConfig.Node.Port, checkFreePort)
	if err != nil {
		return nil, err
	}

	address := fmt.Sprintf(args.ListenAddress+"%d", port)
	opts := []libp2p.Option{
		libp2p.ListenAddrStrings(address),
		libp2p.Identity(p2pPrivKey),
		libp2p.DefaultMuxers,
		libp2p.DefaultSecurity,
		libp2p.DefaultTransports,
		//we need the disable relay option in order to save the node's bandwidth as much as possible
		libp2p.DisableRelay(),
		libp2p.NATPortMap(),
		//backwards compatibility
		libp2p.Security(secio.ID, secio.New),
	}

	setupExternalP2PLoggers()

	ctx, cancelFunc := context.WithCancel(context.Background())
	h, err := libp2p.New(ctx, opts...)
	if err != nil {
		cancelFunc()
		return nil, err
	}

	p2pNode, err := createMessenger(args, h, ctx, cancelFunc, true)
	if err != nil {
		log.LogIfError(h.Close())
		return nil, err
	}

	return p2pNode, nil
}

func setupExternalP2PLoggers() {
	for _, external := range externalPackages {
		logLevel := logger.GetLoggerLogLevel("external/" + external)
		if logLevel > logger.LogTrace {
			continue
		}

		_ = logging.SetLogLevel(external, "DEBUG")
	}
}

func createP2PPrivKey(seed string) (*libp2pCrypto.Secp256k1PrivateKey, error) {
	randReader, err := randFactory.NewRandFactory(seed)
	if err != nil {
		return nil, err
	}

	prvKey, _ := ecdsa.GenerateKey(btcec.S256(), randReader)

	return (*libp2pCrypto.Secp256k1PrivateKey)(prvKey), nil
}

func createMessenger(
	args ArgsNetworkMessenger,
	p2pHost host.Host,
	ctx context.Context,
	cancelFunc context.CancelFunc,
	withMessageSigning bool,
) (*networkMessenger, error) {
	var err error
	netMes := networkMessenger{
		ctx:               ctx,
		cancelFunc:        cancelFunc,
		p2pHost:           NewConnectableHost(p2pHost),
		processors:        make(map[string]*topicProcessors),
		topics:            make(map[string]*pubsub.Topic),
		subscriptions:     make(map[string]*pubsub.Subscription),
		outgoingPLB:       loadBalancer.NewOutgoingChannelLoadBalancer(),
		peerShardResolver: &unknownPeerShardResolver{},
		marshalizer:       args.Marshalizer,
		syncTimer:         args.SyncTimer,
	}
	netMes.debugger = p2pDebug.NewP2PDebugger(core.PeerID(p2pHost.ID()))

	err = netMes.createPubSub(withMessageSigning)
	if err != nil {
		return nil, err
	}

	err = netMes.createSharder(args.P2pConfig)
	if err != nil {
		return nil, err
	}

	err = netMes.createDiscoverer(args.P2pConfig)
	if err != nil {
		return nil, err
	}

	err = netMes.createConnectionMonitor(args.P2pConfig)
	if err != nil {
		return nil, err
	}

	netMes.createConnectionsMetric()

	netMes.ds, err = NewDirectSender(ctx, p2pHost, netMes.directMessageHandler)
	if err != nil {
		return nil, err
	}

	netMes.goRoutinesThrottler, err = throttler.NewNumGoRoutinesThrottler(broadcastGoRoutines)
	if err != nil {
		return nil, err
	}

	netMes.printLogs()

	return &netMes, nil
}

func (netMes *networkMessenger) createPubSub(withMessageSigning bool) error {
	optsPS := make([]pubsub.Option, 0)
	if !withMessageSigning {
		log.Warn("signature verification is turned off in network messenger instance")
		optsPS = append(optsPS, pubsub.WithMessageSignaturePolicy(noSignPolicy))
	}

	var err error
	netMes.pb, err = pubsub.NewGossipSub(netMes.ctx, netMes.p2pHost, optsPS...)
	if err != nil {
		return err
	}

	netMes.poc, err = newPeersOnChannel(
		netMes.pb.ListPeers,
		refreshPeersOnTopic,
		ttlPeersOnTopic)
	if err != nil {
		return err
	}

	go func(plb p2p.ChannelLoadBalancer) {
		for {
			select {
			case <-time.After(durationBetweenSends):
			case <-netMes.ctx.Done():
				return
			}

			sendableData := plb.CollectOneElementFromChannels()
			if sendableData == nil {
				continue
			}

			netMes.mutTopics.RLock()
			topic := netMes.topics[sendableData.Topic]
			netMes.mutTopics.RUnlock()

			if topic == nil {
				log.Warn("writing on a topic that the node did not register on - message dropped",
					"topic", sendableData.Topic,
				)

				continue
			}

			buffToSend := netMes.createMessageBytes(sendableData.Buff)
			if len(buffToSend) == 0 {
				continue
			}

			errPublish := topic.Publish(netMes.ctx, buffToSend)
			if errPublish != nil {
				log.Trace("error sending data", "error", errPublish)
			}
		}
	}(netMes.outgoingPLB)

	return nil
}

func (netMes *networkMessenger) createMessageBytes(buff []byte) []byte {
	message := &data.TopicMessage{
		Version:   currentTopicMessageVersion,
		Payload:   buff,
		Timestamp: netMes.syncTimer.CurrentTime().Unix(),
	}

	buffToSend, errMarshal := netMes.marshalizer.Marshal(message)
	if errMarshal != nil {
		log.Warn("error sending data", "error", errMarshal)
		return nil
	}

	return buffToSend
}

func (netMes *networkMessenger) createSharder(p2pConfig config.P2PConfig) error {
	args := factory.ArgsSharderFactory{
		PeerShardResolver:       &unknownPeerShardResolver{},
		Pid:                     netMes.p2pHost.ID(),
		MaxConnectionCount:      p2pConfig.Sharding.TargetPeerCount,
		MaxIntraShardValidators: p2pConfig.Sharding.MaxIntraShardValidators,
		MaxCrossShardValidators: p2pConfig.Sharding.MaxCrossShardValidators,
		MaxIntraShardObservers:  p2pConfig.Sharding.MaxIntraShardObservers,
		MaxCrossShardObservers:  p2pConfig.Sharding.MaxCrossShardObservers,
		MaxSeeders:              p2pConfig.Sharding.MaxSeeders,
		MaxFullHistoryObservers: p2pConfig.Sharding.MaxFullHistoryObservers,
		Type:                    p2pConfig.Sharding.Type,
	}

	var err error
	netMes.sharder, err = factory.NewSharder(args)

	return err
}

func (netMes *networkMessenger) createDiscoverer(p2pConfig config.P2PConfig) error {
	var err error
	netMes.peerDiscoverer, err = discoveryFactory.NewPeerDiscoverer(
		netMes.ctx,
		netMes.p2pHost,
		netMes.sharder,
		p2pConfig,
	)

	return err
}

func (netMes *networkMessenger) createConnectionMonitor(p2pConfig config.P2PConfig) error {
	reconnecter, ok := netMes.peerDiscoverer.(p2p.Reconnecter)
	if !ok {
		return fmt.Errorf("%w when converting peerDiscoverer to reconnecter interface", p2p.ErrWrongTypeAssertion)
	}

	args := connMonitorFactory.ArgsConnectionMonitorFactory{
		Reconnecter:                reconnecter,
		Sharder:                    netMes.sharder,
		ThresholdMinConnectedPeers: p2pConfig.Node.ThresholdMinConnectedPeers,
		TargetCount:                int(p2pConfig.Sharding.TargetPeerCount),
	}
	var err error
	netMes.connMonitor, err = connMonitorFactory.NewConnectionMonitor(args)
	if err != nil {
		return err
	}

	cmw := newConnectionMonitorWrapper(
		netMes.p2pHost.Network(),
		netMes.connMonitor,
		&disabled.NilPeerDenialEvaluator{},
	)
	netMes.p2pHost.Network().Notify(cmw)
	netMes.connMonitorWrapper = cmw

	go func() {
		for {
			cmw.CheckConnectionsBlocking()
			select {
			case <-time.After(durationCheckConnections):
			case <-netMes.ctx.Done():
				log.Debug("createConnectionMonitor's internal go routine is stopping...")
				return
			}
		}
	}()

	return nil
}

func (netMes *networkMessenger) createConnectionsMetric() {
	netMes.connectionsMetric = metrics.NewConnections()
	netMes.p2pHost.Network().Notify(netMes.connectionsMetric)
}

func (netMes *networkMessenger) printLogs() {
	addresses := make([]interface{}, 0)
	for i, address := range netMes.p2pHost.Addrs() {
		addresses = append(addresses, fmt.Sprintf("addr%d", i))
		addresses = append(addresses, address.String()+"/p2p/"+netMes.ID().Pretty())
	}
	log.Info("listening on addresses", addresses...)

	go netMes.printLogsStats()
	go netMes.checkExternalLoggers()
}

func (netMes *networkMessenger) printLogsStats() {
	for {
		select {
		case <-netMes.ctx.Done():
			return
		case <-time.After(timeBetweenPeerPrints):
		}

		conns := netMes.connectionsMetric.ResetNumConnections()
		disconns := netMes.connectionsMetric.ResetNumDisconnections()

		peersInfo := netMes.GetConnectedPeersInfo()
		log.Debug("network connection status",
			"known peers", len(netMes.Peers()),
			"connected peers", len(netMes.ConnectedPeers()),
			"intra shard validators", peersInfo.NumIntraShardValidators,
			"intra shard observers", peersInfo.NumIntraShardObservers,
			"cross shard validators", peersInfo.NumCrossShardValidators,
			"cross shard observers", peersInfo.NumCrossShardObservers,
			"full history observers", peersInfo.NumFullHistoryObservers,
			"unknown", len(peersInfo.UnknownPeers),
			"seeders", len(peersInfo.Seeders),
			"current shard", peersInfo.SelfShardID,
			"validators histogram", netMes.mapHistogram(peersInfo.NumValidatorsOnShard),
			"observers histogram", netMes.mapHistogram(peersInfo.NumObserversOnShard),
		)

		connsPerSec := conns / uint32(timeBetweenPeerPrints/time.Second)
		disconnsPerSec := disconns / uint32(timeBetweenPeerPrints/time.Second)

		log.Debug("network connection metrics",
			"connections/s", connsPerSec,
			"disconnections/s", disconnsPerSec,
			"connections", conns,
			"disconnections", disconns,
			"time", timeBetweenPeerPrints,
		)
	}
}

func (netMes *networkMessenger) mapHistogram(input map[uint32]int) string {
	keys := make([]uint32, 0, len(input))
	for shard := range input {
		keys = append(keys, shard)
	}
	sort.Slice(keys, func(i, j int) bool {
		return keys[i] < keys[j]
	})

	vals := make([]string, 0, len(keys))
	for _, key := range keys {
		var shard string
		if key == core.MetachainShardId {
			shard = "meta"
		} else {
			shard = fmt.Sprintf("shard %d", key)
		}

		vals = append(vals, fmt.Sprintf("%s: %d", shard, input[key]))
	}

	return strings.Join(vals, ", ")
}

func (netMes *networkMessenger) checkExternalLoggers() {
	for {
		select {
		case <-netMes.ctx.Done():
			return
		case <-time.After(timeBetweenExternalLoggersCheck):
		}

		setupExternalP2PLoggers()
	}
}

// ApplyOptions can set up different configurable options of a networkMessenger instance
func (netMes *networkMessenger) ApplyOptions(opts ...Option) error {
	for _, opt := range opts {
		err := opt(netMes)
		if err != nil {
			return err
		}
	}
	return nil
}

// Close closes the host, connections and streams
func (netMes *networkMessenger) Close() error {
	log.Debug("closing network messenger's host...")

	var err error
	errHost := netMes.p2pHost.Close()
	if errHost != nil {
		err = errHost
		log.Warn("networkMessenger.Close",
			"component", "host",
			"error", err)
	}

	log.Debug("closing network messenger's outgoing load balancer...")

	errOplb := netMes.outgoingPLB.Close()
	if errOplb != nil {
		err = errOplb
		log.Warn("networkMessenger.Close",
			"component", "outgoingPLB",
			"error", err)
	}

	log.Debug("closing network messenger's peers on channel...")
	errPoc := netMes.poc.Close()
	if errPoc != nil {
		log.Warn("networkMessenger.Close",
			"component", "peersOnChannel",
			"error", errPoc)
	}

	log.Debug("closing network messenger's connection monitor...")
	errConnMonitor := netMes.connMonitor.Close()
	if errConnMonitor != nil {
		log.Warn("networkMessenger.Close",
			"component", "connMonitor",
			"error", errConnMonitor)
	}

	log.Debug("closing network messenger's components through the context...")
	netMes.cancelFunc()

	log.Debug("closing network messenger's debugger...")
	errDebugger := netMes.debugger.Close()
	if errDebugger != nil {
		err = errDebugger
		log.Warn("networkMessenger.Close",
			"component", "debugger",
			"error", err)
	}

	log.Debug("closing network messenger's peerstore...")
	errPeerStore := netMes.p2pHost.Peerstore().Close()
	if errPeerStore != nil {
		err = errPeerStore
		log.Warn("networkMessenger.Close",
			"component", "peerstore",
			"error", err)
	}

	if err == nil {
		log.Info("network messenger closed successfully")
	}

	return err
}

// ID returns the messenger's ID
func (netMes *networkMessenger) ID() core.PeerID {
	h := netMes.p2pHost

	return core.PeerID(h.ID())
}

// Peers returns the list of all known peers ID (including self)
func (netMes *networkMessenger) Peers() []core.PeerID {
	peers := make([]core.PeerID, 0)

	for _, p := range netMes.p2pHost.Peerstore().Peers() {
		peers = append(peers, core.PeerID(p))
	}
	return peers
}

// Addresses returns all addresses found in peerstore
func (netMes *networkMessenger) Addresses() []string {
	addrs := make([]string, 0)

	for _, address := range netMes.p2pHost.Addrs() {
		addrs = append(addrs, address.String()+"/p2p/"+netMes.ID().Pretty())
	}

	return addrs
}

// ConnectToPeer tries to open a new connection to a peer
func (netMes *networkMessenger) ConnectToPeer(address string) error {
	return netMes.p2pHost.ConnectToPeer(netMes.ctx, address)
}

// Bootstrap will start the peer discovery mechanism
func (netMes *networkMessenger) Bootstrap(numSecondsToWait uint32) error {
	err := netMes.peerDiscoverer.Bootstrap()
	if err == nil {
		log.Info(fmt.Sprintf("waiting %d seconds for network discovery...", numSecondsToWait))
		time.Sleep(time.Duration(numSecondsToWait) * time.Second)
	}
	return err
}

// IsConnected returns true if current node is connected to provided peer
func (netMes *networkMessenger) IsConnected(peerID core.PeerID) bool {
	h := netMes.p2pHost

	connectedness := h.Network().Connectedness(peer.ID(peerID))

	return connectedness == network.Connected
}

// ConnectedPeers returns the current connected peers list
func (netMes *networkMessenger) ConnectedPeers() []core.PeerID {
	h := netMes.p2pHost

	connectedPeers := make(map[core.PeerID]struct{})

	for _, conn := range h.Network().Conns() {
		p := core.PeerID(conn.RemotePeer())

		if netMes.IsConnected(p) {
			connectedPeers[p] = struct{}{}
		}
	}

	peerList := make([]core.PeerID, len(connectedPeers))

	index := 0
	for k := range connectedPeers {
		peerList[index] = k
		index++
	}

	return peerList
}

// ConnectedAddresses returns all connected peer's addresses
func (netMes *networkMessenger) ConnectedAddresses() []string {
	h := netMes.p2pHost
	conns := make([]string, 0)

	for _, c := range h.Network().Conns() {
		conns = append(conns, c.RemoteMultiaddr().String()+"/p2p/"+c.RemotePeer().Pretty())
	}
	return conns
}

// PeerAddresses returns the peer's addresses or empty slice if the peer is unknown
func (netMes *networkMessenger) PeerAddresses(pid core.PeerID) []string {
	h := netMes.p2pHost
	result := make([]string, 0)

	//check if the peer is connected to return it's connected address
	for _, c := range h.Network().Conns() {
		if string(c.RemotePeer()) == string(pid.Bytes()) {
			result = append(result, c.RemoteMultiaddr().String())
			break
		}
	}

	//check in peerstore (maybe it is known but not connected)
	addresses := h.Peerstore().Addrs(peer.ID(pid.Bytes()))
	for _, addr := range addresses {
		result = append(result, addr.String())
	}

	return result
}

// ConnectedPeersOnTopic returns the connected peers on a provided topic
func (netMes *networkMessenger) ConnectedPeersOnTopic(topic string) []core.PeerID {
	return netMes.poc.ConnectedPeersOnChannel(topic)
}

// ConnectedFullHistoryPeersOnTopic returns the connected peers on a provided topic
func (netMes *networkMessenger) ConnectedFullHistoryPeersOnTopic(topic string) []core.PeerID {
	peerList := netMes.ConnectedPeersOnTopic(topic)
	fullHistoryList := make([]core.PeerID, 0)
	for _, topicPeer := range peerList {
		peerInfo := netMes.peerShardResolver.GetPeerInfo(topicPeer)
		if peerInfo.PeerSubType == core.FullHistoryObserver {
			fullHistoryList = append(fullHistoryList, topicPeer)
		}
	}

	return fullHistoryList
}

// CreateTopic opens a new topic using pubsub infrastructure
func (netMes *networkMessenger) CreateTopic(name string, createChannelForTopic bool) error {
	netMes.mutTopics.Lock()
	defer netMes.mutTopics.Unlock()
	_, found := netMes.topics[name]
	if found {
		return nil
	}

	topic, err := netMes.pb.Join(name)
	if err != nil {
		return fmt.Errorf("%w for topic %s", err, name)
	}

	netMes.topics[name] = topic
	subscrRequest, err := topic.Subscribe()
	if err != nil {
		return fmt.Errorf("%w for topic %s", err, name)
	}

	netMes.subscriptions[name] = subscrRequest
	if createChannelForTopic {
		err = netMes.outgoingPLB.AddChannel(name)
	}

	//just a dummy func to consume messages received by the newly created topic
	go func() {
		var errSubscrNext error
		for {
			_, errSubscrNext = subscrRequest.Next(netMes.ctx)
			if errSubscrNext != nil {
				log.Debug("closed subscription",
					"topic", subscrRequest.Topic(),
					"err", errSubscrNext,
				)
				return
			}
		}
	}()

	return err
}

// HasTopic returns true if the topic has been created
func (netMes *networkMessenger) HasTopic(name string) bool {
	netMes.mutTopics.RLock()
	_, found := netMes.topics[name]
	netMes.mutTopics.RUnlock()

	return found
}

// BroadcastOnChannelBlocking tries to send a byte buffer onto a topic using provided channel
// It is a blocking method. It needs to be launched on a go routine
func (netMes *networkMessenger) BroadcastOnChannelBlocking(channel string, topic string, buff []byte) error {
	err := netMes.checkSendableData(buff)
	if err != nil {
		return err
	}

	if !netMes.goRoutinesThrottler.CanProcess() {
		return p2p.ErrTooManyGoroutines
	}

	netMes.goRoutinesThrottler.StartProcessing()

	sendable := &p2p.SendableData{
		Buff:  buff,
		Topic: topic,
	}
	netMes.outgoingPLB.GetChannelOrDefault(channel) <- sendable
	netMes.goRoutinesThrottler.EndProcessing()
	return nil
}

func (netMes *networkMessenger) checkSendableData(buff []byte) error {
	if len(buff) > maxSendBuffSize {
		return fmt.Errorf("%w, to be sent: %d, maximum: %d", p2p.ErrMessageTooLarge, len(buff), maxSendBuffSize)
	}
	if len(buff) == 0 {
		return p2p.ErrEmptyBufferToSend
	}

	return nil
}

// BroadcastOnChannel tries to send a byte buffer onto a topic using provided channel
func (netMes *networkMessenger) BroadcastOnChannel(channel string, topic string, buff []byte) {
	go func() {
		err := netMes.BroadcastOnChannelBlocking(channel, topic, buff)
		if err != nil {
			log.Warn("p2p broadcast", "error", err.Error())
		}
	}()
}

// Broadcast tries to send a byte buffer onto a topic using the topic name as channel
func (netMes *networkMessenger) Broadcast(topic string, buff []byte) {
	netMes.BroadcastOnChannel(topic, topic, buff)
}

// RegisterMessageProcessor registers a message process on a topic. The function allows registering multiple handlers
// on a topic. Each handler should be associated with a new identifier on the same topic. Using same identifier on different
// topics is allowed. The order of handler calling on a particular topic is not deterministic.
func (netMes *networkMessenger) RegisterMessageProcessor(topic string, identifier string, handler p2p.MessageProcessor) error {
	if check.IfNil(handler) {
		return fmt.Errorf("%w when calling networkMessenger.RegisterMessageProcessor for topic %s",
			p2p.ErrNilValidator, topic)
	}

	netMes.mutTopics.Lock()
	defer netMes.mutTopics.Unlock()
	topicProcs := netMes.processors[topic]
	if topicProcs == nil {
		topicProcs = newTopicProcessors()
		netMes.processors[topic] = topicProcs

		err := netMes.pb.RegisterTopicValidator(topic, netMes.pubsubCallback(topicProcs, topic))
		if err != nil {
			return err
		}
	}

	err := topicProcs.addTopicProcessor(identifier, handler)
	if err != nil {
		return fmt.Errorf("%w, topic %s", err, topic)
	}

	return nil
}

func (netMes *networkMessenger) pubsubCallback(topicProcs *topicProcessors, topic string) func(ctx context.Context, pid peer.ID, message *pubsub.Message) bool {
	return func(ctx context.Context, pid peer.ID, message *pubsub.Message) bool {
		fromConnectedPeer := core.PeerID(pid)
		msg, err := netMes.transformAndCheckMessage(message, fromConnectedPeer, topic)
		if err != nil {
			log.Trace("p2p validator - new message", "error", err.Error(), "topic", topic)
			return false
		}

<<<<<<< HEAD
		identifiers, handlers := topicProcs.getList()
		messageOk := true
		for index, handler := range handlers {
			err = handler.ProcessReceivedMessage(msg, fromConnectedPeer)
			if err != nil {
				log.Trace("p2p validator",
					"error", err.Error(),
					"topic", message.Topic,
					"originator", p2p.MessageOriginatorPid(msg),
					"from connected peer", p2p.PeerIdToShortString(fromConnectedPeer),
					"seq no", p2p.MessageOriginatorSeq(msg),
					"topic identifier", identifiers[index],
				)
				messageOk = false
			}
=======
		err = handler.ProcessReceivedMessage(msg, fromConnectedPeer)
		if err != nil {
			log.Trace("p2p validator",
				"error", err.Error(),
				"topic", topic,
				"originator", p2p.MessageOriginatorPid(msg),
				"from connected peer", p2p.PeerIdToShortString(fromConnectedPeer),
				"seq no", p2p.MessageOriginatorSeq(msg),
			)
			netMes.processDebugMessage(topic, fromConnectedPeer, uint64(len(message.Data)), true)
			return false
>>>>>>> a8c5e80d
		}
		netMes.processDebugMessage(topic, fromConnectedPeer, uint64(len(message.Data)), !messageOk)

		return messageOk
	}
}

func (netMes *networkMessenger) transformAndCheckMessage(pbMsg *pubsub.Message, pid core.PeerID, topic string) (p2p.MessageP2P, error) {
	msg, errUnmarshal := NewMessage(pbMsg, netMes.marshalizer)
	if errUnmarshal != nil {
		//this error is so severe that will need to blacklist both the originator and the connected peer as there is
		// no way this node can communicate with them
		pidFrom := core.PeerID(pbMsg.From)
		netMes.blacklistPid(pid, core.WrongP2PMessageBlacklistDuration)
		netMes.blacklistPid(pidFrom, core.WrongP2PMessageBlacklistDuration)

		return nil, errUnmarshal
	}

	err := netMes.validMessageByTimestamp(msg)
	if err != nil {
		//not reprocessing nor re-broadcasting the same message over and over again
		log.Trace("received an invalid message",
			"originator pid", p2p.MessageOriginatorPid(msg),
			"from connected pid", p2p.PeerIdToShortString(pid),
			"sequence", hex.EncodeToString(msg.SeqNo()),
			"timestamp", msg.Timestamp(),
			"error", err,
		)
		netMes.processDebugMessage(topic, pid, uint64(len(msg.Data())), true)

		return nil, err
	}

	return msg, nil
}

func (netMes *networkMessenger) blacklistPid(pid core.PeerID, banDuration time.Duration) {
	if netMes.connMonitorWrapper.PeerDenialEvaluator().IsDenied(pid) {
		return
	}
	if len(pid) == 0 {
		return
	}

	log.Debug("blacklisted due to incompatible p2p message",
		"pid", pid.Pretty(),
		"time", banDuration,
	)

	err := netMes.connMonitorWrapper.PeerDenialEvaluator().UpsertPeerID(pid, banDuration)
	if err != nil {
		log.Warn("error blacklisting peer ID in network messnger",
			"pid", pid.Pretty(),
			"error", err.Error(),
		)
	}
}

// invalidMessageByTimestamp will check that the message time stamp should be in the interval
// (now-pubsubTimeCacheDuration+acceptMessagesInAdvanceDuration, now+acceptMessagesInAdvanceDuration)
func (netMes *networkMessenger) validMessageByTimestamp(msg p2p.MessageP2P) error {
	now := netMes.syncTimer.CurrentTime()
	isInFuture := now.Add(acceptMessagesInAdvanceDuration).Unix() < msg.Timestamp()
	if isInFuture {
		return fmt.Errorf("%w, self timestamp %d, message timestamp %d",
			p2p.ErrMessageTooNew, now.Unix(), msg.Timestamp())
	}

	past := now.Unix() - int64(pubsubTimeCacheDuration.Seconds())
	if msg.Timestamp() < past {
		return fmt.Errorf("%w, self timestamp %d, message timestamp %d",
			p2p.ErrMessageTooOld, now.Unix(), msg.Timestamp())
	}

	return nil
}

func (netMes *networkMessenger) processDebugMessage(topic string, fromConnectedPeer core.PeerID, size uint64, isRejected bool) {
	if fromConnectedPeer == netMes.ID() {
		netMes.debugger.AddOutgoingMessage(topic, size, isRejected)
	} else {
		netMes.debugger.AddIncomingMessage(topic, size, isRejected)
	}
}

// UnregisterAllMessageProcessors will unregister all message processors for topics
func (netMes *networkMessenger) UnregisterAllMessageProcessors() error {
	netMes.mutTopics.Lock()
	defer netMes.mutTopics.Unlock()

	for topic := range netMes.processors {
		err := netMes.pb.UnregisterTopicValidator(topic)
		if err != nil {
			return err
		}

		delete(netMes.processors, topic)
	}
	return nil
}

// UnjoinAllTopics call close on all topics
func (netMes *networkMessenger) UnjoinAllTopics() error {
	netMes.mutTopics.Lock()
	defer netMes.mutTopics.Unlock()

	var errFound error
	for topicName, t := range netMes.topics {
		subscr := netMes.subscriptions[topicName]
		if subscr != nil {
			subscr.Cancel()
		}

		err := t.Close()
		if err != nil {
			log.Warn("error closing topic",
				"topic", topicName,
				"error", err,
			)
			errFound = err
		}

		delete(netMes.topics, topicName)
	}

	return errFound
}

// UnregisterMessageProcessor unregisters a message processes on a topic
func (netMes *networkMessenger) UnregisterMessageProcessor(topic string, identifier string) error {
	netMes.mutTopics.Lock()
	defer netMes.mutTopics.Unlock()

	topicProcs := netMes.processors[topic]
	if topicProcs == nil {
		return nil
	}

	err := topicProcs.removeTopicProcessor(identifier)
	if err != nil {
		return err
	}

	identifiers, _ := topicProcs.getList()
	if len(identifiers) == 0 {
		netMes.processors[topic] = nil

		return netMes.pb.UnregisterTopicValidator(topic)
	}

	return nil
}

// SendToConnectedPeer sends a direct message to a connected peer
func (netMes *networkMessenger) SendToConnectedPeer(topic string, buff []byte, peerID core.PeerID) error {
	err := netMes.checkSendableData(buff)
	if err != nil {
		return err
	}

	buffToSend := netMes.createMessageBytes(buff)
	if len(buffToSend) == 0 {
		return nil
	}

	if peerID == netMes.ID() {
		return netMes.sendDirectToSelf(topic, buffToSend)
	}

	err = netMes.ds.Send(topic, buffToSend, peerID)
	netMes.debugger.AddOutgoingMessage(topic, uint64(len(buffToSend)), err != nil)

	return err
}

func (netMes *networkMessenger) sendDirectToSelf(topic string, buff []byte) error {
	msg := &pubsub.Message{
		Message: &pubsubPb.Message{
			From:      netMes.ID().Bytes(),
			Data:      buff,
			Seqno:     netMes.ds.NextSeqno(),
			Topic:     &topic,
			Signature: netMes.ID().Bytes(),
		},
	}

	return netMes.directMessageHandler(msg, netMes.ID())
}

func (netMes *networkMessenger) directMessageHandler(message *pubsub.Message, fromConnectedPeer core.PeerID) error {
	topic := *message.Topic
	msg, err := netMes.transformAndCheckMessage(message, fromConnectedPeer, topic)
	if err != nil {
		return err
	}

	netMes.mutTopics.RLock()
	topicProcs := netMes.processors[topic]
	netMes.mutTopics.RUnlock()

	if topicProcs == nil {
		return fmt.Errorf("%w on directMessageHandler for topic %s", p2p.ErrNilValidator, topic)
	}
	identifiers, handlers := topicProcs.getList()

	go func(msg p2p.MessageP2P) {
		if check.IfNil(msg) {
			return
		}

		//we won't recheck the message id against the cacher here as there might be collisions since we are using
		// a separate sequence counter for direct sender
		messageOk := true
		for index, handler := range handlers {
			errProcess := handler.ProcessReceivedMessage(msg, fromConnectedPeer)
			if errProcess != nil {
				log.Trace("p2p validator",
					"error", errProcess.Error(),
					"topic", msg.Topic(),
					"originator", p2p.MessageOriginatorPid(msg),
					"from connected peer", p2p.PeerIdToShortString(fromConnectedPeer),
					"seq no", p2p.MessageOriginatorSeq(msg),
					"topic identifier", identifiers[index],
				)
				messageOk = false
			}
		}
<<<<<<< HEAD

		netMes.debugger.AddIncomingMessage(topic, uint64(len(msg.Data())), !messageOk)
=======
		netMes.debugger.AddIncomingMessage(msg.Topic(), uint64(len(msg.Data())), errProcess != nil)
>>>>>>> a8c5e80d
	}(msg)

	return nil
}

// IsConnectedToTheNetwork returns true if the current node is connected to the network
func (netMes *networkMessenger) IsConnectedToTheNetwork() bool {
	netw := netMes.p2pHost.Network()
	return netMes.connMonitor.IsConnectedToTheNetwork(netw)
}

// SetThresholdMinConnectedPeers sets the minimum connected peers before triggering a new reconnection
func (netMes *networkMessenger) SetThresholdMinConnectedPeers(minConnectedPeers int) error {
	if minConnectedPeers < 0 {
		return p2p.ErrInvalidValue
	}

	netw := netMes.p2pHost.Network()
	netMes.connMonitor.SetThresholdMinConnectedPeers(minConnectedPeers, netw)

	return nil
}

// ThresholdMinConnectedPeers returns the minimum connected peers before triggering a new reconnection
func (netMes *networkMessenger) ThresholdMinConnectedPeers() int {
	return netMes.connMonitor.ThresholdMinConnectedPeers()
}

// SetPeerShardResolver sets the peer shard resolver component that is able to resolve the link
// between p2p.PeerID and shardId
func (netMes *networkMessenger) SetPeerShardResolver(peerShardResolver p2p.PeerShardResolver) error {
	if check.IfNil(peerShardResolver) {
		return p2p.ErrNilPeerShardResolver
	}

	err := netMes.sharder.SetPeerShardResolver(peerShardResolver)
	if err != nil {
		return err
	}

	netMes.mutPeerResolver.Lock()
	netMes.peerShardResolver = peerShardResolver
	netMes.mutPeerResolver.Unlock()

	return nil
}

// SetPeerDenialEvaluator sets the peer black list handler
//TODO decide if we continue on using setters or switch to options. Refactor if necessary
func (netMes *networkMessenger) SetPeerDenialEvaluator(handler p2p.PeerDenialEvaluator) error {
	return netMes.connMonitorWrapper.SetPeerDenialEvaluator(handler)
}

// GetConnectedPeersInfo gets the current connected peers information
func (netMes *networkMessenger) GetConnectedPeersInfo() *p2p.ConnectedPeersInfo {
	peers := netMes.p2pHost.Network().Peers()
	connPeerInfo := &p2p.ConnectedPeersInfo{
		UnknownPeers:         make([]string, 0),
		Seeders:              make([]string, 0),
		IntraShardValidators: make(map[uint32][]string),
		IntraShardObservers:  make(map[uint32][]string),
		CrossShardValidators: make(map[uint32][]string),
		CrossShardObservers:  make(map[uint32][]string),
		FullHistoryObservers: make(map[uint32][]string),
		NumObserversOnShard:  make(map[uint32]int),
		NumValidatorsOnShard: make(map[uint32]int),
	}

	netMes.mutPeerResolver.RLock()
	defer netMes.mutPeerResolver.RUnlock()

	selfPeerInfo := netMes.peerShardResolver.GetPeerInfo(netMes.ID())
	connPeerInfo.SelfShardID = selfPeerInfo.ShardID

	for _, p := range peers {
		conns := netMes.p2pHost.Network().ConnsToPeer(p)
		connString := "[invalid connection string]"
		if len(conns) > 0 {
			connString = conns[0].RemoteMultiaddr().String() + "/p2p/" + p.Pretty()
		}

		pid := core.PeerID(p)
		peerInfo := netMes.peerShardResolver.GetPeerInfo(pid)
		switch peerInfo.PeerType {
		case core.UnknownPeer:
			if netMes.sharder.IsSeeder(pid) {
				connPeerInfo.Seeders = append(connPeerInfo.Seeders, connString)
			} else {
				connPeerInfo.UnknownPeers = append(connPeerInfo.UnknownPeers, connString)
			}
		case core.ValidatorPeer:
			connPeerInfo.NumValidatorsOnShard[peerInfo.ShardID]++
			if selfPeerInfo.ShardID != peerInfo.ShardID {
				connPeerInfo.CrossShardValidators[peerInfo.ShardID] = append(connPeerInfo.CrossShardValidators[peerInfo.ShardID], connString)
				connPeerInfo.NumCrossShardValidators++
			} else {
				connPeerInfo.IntraShardValidators[peerInfo.ShardID] = append(connPeerInfo.IntraShardValidators[peerInfo.ShardID], connString)
				connPeerInfo.NumIntraShardValidators++
			}
		case core.ObserverPeer:
			connPeerInfo.NumObserversOnShard[peerInfo.ShardID]++
			if selfPeerInfo.ShardID != peerInfo.ShardID {
				connPeerInfo.CrossShardObservers[peerInfo.ShardID] = append(connPeerInfo.CrossShardObservers[peerInfo.ShardID], connString)
				connPeerInfo.NumCrossShardObservers++
				break
			}
			if peerInfo.PeerSubType == core.FullHistoryObserver {
				connPeerInfo.FullHistoryObservers[peerInfo.ShardID] = append(connPeerInfo.FullHistoryObservers[peerInfo.ShardID], connString)
				connPeerInfo.NumFullHistoryObservers++
				break
			}

			connPeerInfo.IntraShardObservers[peerInfo.ShardID] = append(connPeerInfo.IntraShardObservers[peerInfo.ShardID], connString)
			connPeerInfo.NumIntraShardObservers++
		}
	}

	return connPeerInfo
}

// IsInterfaceNil returns true if there is no value under the interface
func (netMes *networkMessenger) IsInterfaceNil() bool {
	return netMes == nil
}<|MERGE_RESOLUTION|>--- conflicted
+++ resolved
@@ -834,7 +834,6 @@
 			return false
 		}
 
-<<<<<<< HEAD
 		identifiers, handlers := topicProcs.getList()
 		messageOk := true
 		for index, handler := range handlers {
@@ -842,7 +841,7 @@
 			if err != nil {
 				log.Trace("p2p validator",
 					"error", err.Error(),
-					"topic", message.Topic,
+					"topic", topic,
 					"originator", p2p.MessageOriginatorPid(msg),
 					"from connected peer", p2p.PeerIdToShortString(fromConnectedPeer),
 					"seq no", p2p.MessageOriginatorSeq(msg),
@@ -850,19 +849,6 @@
 				)
 				messageOk = false
 			}
-=======
-		err = handler.ProcessReceivedMessage(msg, fromConnectedPeer)
-		if err != nil {
-			log.Trace("p2p validator",
-				"error", err.Error(),
-				"topic", topic,
-				"originator", p2p.MessageOriginatorPid(msg),
-				"from connected peer", p2p.PeerIdToShortString(fromConnectedPeer),
-				"seq no", p2p.MessageOriginatorSeq(msg),
-			)
-			netMes.processDebugMessage(topic, fromConnectedPeer, uint64(len(message.Data)), true)
-			return false
->>>>>>> a8c5e80d
 		}
 		netMes.processDebugMessage(topic, fromConnectedPeer, uint64(len(message.Data)), !messageOk)
 
@@ -1091,12 +1077,8 @@
 				messageOk = false
 			}
 		}
-<<<<<<< HEAD
-
-		netMes.debugger.AddIncomingMessage(topic, uint64(len(msg.Data())), !messageOk)
-=======
-		netMes.debugger.AddIncomingMessage(msg.Topic(), uint64(len(msg.Data())), errProcess != nil)
->>>>>>> a8c5e80d
+
+		netMes.debugger.AddIncomingMessage(msg.Topic(), uint64(len(msg.Data())), !messageOk)
 	}(msg)
 
 	return nil
