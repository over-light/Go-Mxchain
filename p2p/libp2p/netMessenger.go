--- conflicted
+++ resolved
@@ -83,7 +83,7 @@
 )
 
 // TODO remove the header size of the message when commit d3c5ecd3a3e884206129d9f2a9a4ddfd5e7c8951 from
-//  https://github.com/libp2p/go-libp2p-pubsub/pull/189/commits will be part of a new release
+// https://github.com/libp2p/go-libp2p-pubsub/pull/189/commits will be part of a new release
 var messageHeader = 64 * 1024 // 64kB
 var maxSendBuffSize = (1 << 21) - messageHeader
 var log = logger.GetOrCreate("p2p/libp2p")
@@ -101,7 +101,6 @@
 
 // TODO refactor this struct to have be a wrapper (with logic) over a glue code
 type networkMessenger struct {
-	*p2pSigner
 	ctx        context.Context
 	cancelFunc context.CancelFunc
 	p2pHost    ConnectableHost
@@ -109,28 +108,6 @@
 	pb         *pubsub.PubSub
 	ds         p2p.DirectSender
 	// TODO refactor this (connMonitor & connMonitorWrapper)
-<<<<<<< HEAD
-	connMonitor             ConnectionMonitor
-	connMonitorWrapper      p2p.ConnectionMonitorWrapper
-	peerDiscoverer          p2p.PeerDiscoverer
-	sharder                 p2p.Sharder
-	peerShardResolver       p2p.PeerShardResolver
-	mutPeerResolver         sync.RWMutex
-	mutTopics               sync.RWMutex
-	processors              map[string]*topicProcessors
-	topics                  map[string]*pubsub.Topic
-	subscriptions           map[string]*pubsub.Subscription
-	outgoingPLB             p2p.ChannelLoadBalancer
-	poc                     *peersOnChannel
-	goRoutinesThrottler     *throttler.NumGoRoutinesThrottler
-	ip                      *identityProvider
-	connectionsMetric       *metrics.Connections
-	debugger                p2p.Debugger
-	marshalizer             p2p.Marshalizer
-	syncTimer               p2p.SyncTimer
-	preferredPeersHolder    p2p.PreferredPeersHolderHandler
-	printConnectionsWatcher p2p.ConnectionsWatcher
-=======
 	connMonitor          ConnectionMonitor
 	connMonitorWrapper   p2p.ConnectionMonitorWrapper
 	peerDiscoverer       p2p.PeerDiscoverer
@@ -149,8 +126,7 @@
 	marshalizer          p2p.Marshalizer
 	syncTimer            p2p.SyncTimer
 	preferredPeersHolder p2p.PreferredPeersHolderHandler
-	connectionsWatcher   p2p.ConnectionsWatcher
->>>>>>> a3a161ae
+	printConnectionsWatcher   p2p.ConnectionsWatcher
 }
 
 // ArgsNetworkMessenger defines the options used to create a p2p wrapper
@@ -233,7 +209,7 @@
 		libp2p.DefaultMuxers,
 		libp2p.DefaultSecurity,
 		transportOption,
-		// we need to call disable relay option in order to save the node's bandwidth as much as possible
+		// we need the disable relay option in order to save the node's bandwidth as much as possible
 		libp2p.DisableRelay(),
 		libp2p.NATPortMap(),
 	}
@@ -246,13 +222,10 @@
 	}
 
 	p2pNode := &networkMessenger{
-		p2pSigner: &p2pSigner{
-			privateKey: p2pPrivKey,
-		},
-		ctx:                     ctx,
-		cancelFunc:              cancelFunc,
-		p2pHost:                 NewConnectableHost(h),
-		port:                    port,
+		ctx:                ctx,
+		cancelFunc:         cancelFunc,
+		p2pHost:            NewConnectableHost(h),
+		port:               port,
 		printConnectionsWatcher: connWatcher,
 	}
 
@@ -973,7 +946,7 @@
 		topicProcs = newTopicProcessors()
 		netMes.processors[topic] = topicProcs
 
-		err := netMes.registerOnPubSub(topic, topicProcs)
+		err := netMes.pb.RegisterTopicValidator(topic, netMes.pubsubCallback(topicProcs, topic))
 		if err != nil {
 			return err
 		}
@@ -985,15 +958,6 @@
 	}
 
 	return nil
-}
-
-func (netMes *networkMessenger) registerOnPubSub(topic string, topicProcs *topicProcessors) error {
-	if topic == common.ConnectionTopic {
-		// do not allow broadcasts on this connection topic
-		return nil
-	}
-
-	return netMes.pb.RegisterTopicValidator(topic, netMes.pubsubCallback(topicProcs, topic))
 }
 
 func (netMes *networkMessenger) pubsubCallback(topicProcs *topicProcessors, topic string) func(ctx context.Context, pid peer.ID, message *pubsub.Message) bool {
