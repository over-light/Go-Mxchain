package discovery

import (
	"sync"
	"time"

	"github.com/ElrondNetwork/elrond-go/logger"
	"github.com/ElrondNetwork/elrond-go/p2p"
	"github.com/ElrondNetwork/elrond-go/p2p/libp2p"
	dht "github.com/libp2p/go-libp2p-kad-dht"
	"github.com/libp2p/go-libp2p-kbucket"
)

const (
	initReconnectMul = 20
)

var peerDiscoveryTimeout = 10 * time.Second
var noOfQueries = 1

const kadDhtName = "kad-dht discovery"

var log = logger.GetOrCreate("p2p/libp2p/kaddht")

// KadDhtDiscoverer is the kad-dht discovery type implementation
type KadDhtDiscoverer struct {
	mutKadDht sync.Mutex
	kadDHT    *dht.IpfsDHT

	contextProvider *libp2p.Libp2pContext

	refreshInterval  time.Duration
	randezVous       string
	initialPeersList []string
	initConns        bool // Initiate new connections
}

// NewKadDhtPeerDiscoverer creates a new kad-dht discovery type implementation
// initialPeersList can be nil or empty, no initial connection will be attempted, a warning message will appear
func NewKadDhtPeerDiscoverer(
	refreshInterval time.Duration,
	randezVous string,
	initialPeersList []string) *KadDhtDiscoverer {

	isListNilOrEmpty := initialPeersList == nil || len(initialPeersList) == 0

	if isListNilOrEmpty {
		log.Warn("nil or empty initial peers list provided to kad dht implementation. " +
			"No initial connection will be done")
	}

	return &KadDhtDiscoverer{
		refreshInterval:  refreshInterval,
		randezVous:       randezVous,
		initialPeersList: initialPeersList,
		initConns:        true,
	}
}

// Bootstrap will start the bootstrapping new peers process
func (kdd *KadDhtDiscoverer) Bootstrap() error {
	kdd.mutKadDht.Lock()
	defer kdd.mutKadDht.Unlock()

	if kdd.kadDHT != nil {
		return p2p.ErrPeerDiscoveryProcessAlreadyStarted
	}

	if kdd.contextProvider == nil {
		return p2p.ErrNilContextProvider
	}

	ctx := kdd.contextProvider.Context()
	h := kdd.contextProvider.Host()

	// Start a DHT, for use in peer discovery. We can't just make a new DHT
	// client because we want each peer to maintain its own local copy of the
	// DHT, so that the bootstrapping node of the DHT can go down without
	// inhibiting future peer discovery.
	kademliaDHT, err := dht.New(ctx, h)
	if err != nil {
		return err
	}

	go kdd.connectToInitialAndBootstrap()

	kdd.kadDHT = kademliaDHT
	return nil
}

func (kdd *KadDhtDiscoverer) connectToInitialAndBootstrap() {
	chanStartBootstrap := kdd.connectToOnePeerFromInitialPeersList(
		kdd.refreshInterval,
		kdd.initialPeersList)

	cfg := dht.BootstrapConfig{
		Period:  kdd.refreshInterval,
		Queries: noOfQueries,
		Timeout: peerDiscoveryTimeout,
	}

	ctx := kdd.contextProvider.Context()

	go func() {
		<-chanStartBootstrap

		kdd.mutKadDht.Lock()
		go func() {
			i := 1
			for {
				if kdd.initConns {
					err := kdd.kadDHT.BootstrapOnce(ctx, cfg)
					if err == kbucket.ErrLookupFailure {
						<-kdd.ReconnectToNetwork()
					}
					i = 1
				} else {
					i++
					if (i % initReconnectMul) == 0 {
						<-kdd.ReconnectToNetwork()
						i = 1
					}
				}
				select {
				case <-time.After(cfg.Period):
				case <-ctx.Done():
					return
				}
			}
		}()
		kdd.mutKadDht.Unlock()
<<<<<<< HEAD
		if err != nil {
			log.Debug("p2p bootstrapping", "error", err.Error())
			return
		}
=======
>>>>>>> 638df2b3
	}()
}

func (kdd *KadDhtDiscoverer) connectToOnePeerFromInitialPeersList(
	intervalBetweenAttempts time.Duration,
	initialPeersList []string) <-chan struct{} {

	h := kdd.contextProvider.Host()
	ctx := kdd.contextProvider.Context()

	chanDone := make(chan struct{}, 1)

	if initialPeersList == nil {
		chanDone <- struct{}{}
		return chanDone
	}

	if len(initialPeersList) == 0 {
		chanDone <- struct{}{}
		return chanDone
	}

	go func() {
		startIndex := 0

		for {
			err := h.ConnectToPeer(ctx, initialPeersList[startIndex])

			if err != nil {
				//could not connect, wait and try next one
				startIndex++
				startIndex = startIndex % len(initialPeersList)

				time.Sleep(intervalBetweenAttempts)

				continue
			}

			chanDone <- struct{}{}
			return
		}
	}()

	return chanDone
}

// Name returns the name of the kad dht peer discovery implementation
func (kdd *KadDhtDiscoverer) Name() string {
	return kadDhtName
}

// ApplyContext sets the context in which this discoverer is to be run
func (kdd *KadDhtDiscoverer) ApplyContext(ctxProvider p2p.ContextProvider) error {
	if ctxProvider == nil || ctxProvider.IsInterfaceNil() {
		return p2p.ErrNilContextProvider
	}

	ctx, ok := ctxProvider.(*libp2p.Libp2pContext)

	if !ok {
		return p2p.ErrWrongContextApplier
	}

	kdd.contextProvider = ctx
	return nil
}

// ReconnectToNetwork will try to connect to one peer from the initial peer list
func (kdd *KadDhtDiscoverer) ReconnectToNetwork() <-chan struct{} {
	return kdd.connectToOnePeerFromInitialPeersList(kdd.refreshInterval, kdd.initialPeersList)
}

// Pause will suspend the discovery process
func (kdd *KadDhtDiscoverer) Pause() {
	kdd.mutKadDht.Lock()
	defer kdd.mutKadDht.Unlock()
	kdd.initConns = false
}

// Resume will resume the discovery process
func (kdd *KadDhtDiscoverer) Resume() {
	kdd.mutKadDht.Lock()
	defer kdd.mutKadDht.Unlock()
	kdd.initConns = true
}

// IsDiscoveryPaused will return true if the discoverer is initiating connections
func (kdd *KadDhtDiscoverer) IsDiscoveryPaused() bool {
	kdd.mutKadDht.Lock()
	defer kdd.mutKadDht.Unlock()
	return !kdd.initConns
}

// IsInterfaceNil returns true if there is no value under the interface
func (kdd *KadDhtDiscoverer) IsInterfaceNil() bool {
	if kdd == nil {
		return true
	}
	return false
}<|MERGE_RESOLUTION|>--- conflicted
+++ resolved
@@ -129,13 +129,6 @@
 			}
 		}()
 		kdd.mutKadDht.Unlock()
-<<<<<<< HEAD
-		if err != nil {
-			log.Debug("p2p bootstrapping", "error", err.Error())
-			return
-		}
-=======
->>>>>>> 638df2b3
 	}()
 }
 
