--- conflicted
+++ resolved
@@ -276,25 +276,6 @@
 	return kadDhtName
 }
 
-<<<<<<< HEAD
-// ApplyContext sets the context in which this discoverer is to be run
-func (kdd *KadDhtDiscoverer) ApplyContext(ctxProvider p2p.ContextProvider) error {
-	if check.IfNil(ctxProvider) {
-		return p2p.ErrNilContextProvider
-	}
-
-	ctx, ok := ctxProvider.(*libp2p.Libp2pContext)
-
-	if !ok {
-		return p2p.ErrWrongContextApplier
-	}
-
-	kdd.contextProvider = ctx
-	return nil
-}
-
-=======
->>>>>>> 183bee79
 // ReconnectToNetwork will try to connect to one peer from the initial peer list
 func (kdd *KadDhtDiscoverer) ReconnectToNetwork() <-chan struct{} {
 	return kdd.connectToOnePeerFromInitialPeersList(kdd.peersRefreshInterval, kdd.initialPeersList)
