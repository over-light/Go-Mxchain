package libp2p

import (
	"bufio"
	"context"
	"encoding/binary"
	"io"
	"sync"
	"sync/atomic"
	"time"

	"github.com/ElrondNetwork/elrond-go/p2p"
	ggio "github.com/gogo/protobuf/io"
	"github.com/libp2p/go-libp2p-core/helpers"
	"github.com/libp2p/go-libp2p-core/host"
	"github.com/libp2p/go-libp2p-core/network"
	"github.com/libp2p/go-libp2p-core/peer"
	pubsub "github.com/libp2p/go-libp2p-pubsub"
	pubsubPb "github.com/libp2p/go-libp2p-pubsub/pb"
	"github.com/whyrusleeping/timecache"
)

const timeSeenMessages = time.Second * 120
const maxMutexes = 10000

type directSender struct {
	counter        uint64
	ctx            context.Context
	hostP2P        host.Host
	messageHandler func(msg p2p.MessageP2P, fromConnectedPeer p2p.PeerID) error
	mutSeenMesages sync.Mutex
	seenMessages   *timecache.TimeCache
	mutexForPeer   *MutexHolder
}

// NewDirectSender returns a new instance of direct sender object
func NewDirectSender(
	ctx context.Context,
	h host.Host,
	messageHandler func(msg p2p.MessageP2P, fromConnectedPeer p2p.PeerID) error,
) (*directSender, error) {

	if h == nil {
		return nil, p2p.ErrNilHost
	}
	if ctx == nil {
		return nil, p2p.ErrNilContext
	}
	if messageHandler == nil {
		return nil, p2p.ErrNilDirectSendMessageHandler
	}

	mutexForPeer, err := NewMutexHolder(maxMutexes)
	if err != nil {
		return nil, err
	}

	ds := &directSender{
		counter:        uint64(time.Now().UnixNano()),
		ctx:            ctx,
		hostP2P:        h,
		seenMessages:   timecache.NewTimeCache(timeSeenMessages),
		messageHandler: messageHandler,
		mutexForPeer:   mutexForPeer,
	}

	//wire-up a handler for direct messages
	h.SetStreamHandler(DirectSendID, ds.directStreamHandler)

	return ds, nil
}

func (ds *directSender) directStreamHandler(s network.Stream) {
	reader := ggio.NewDelimitedReader(s, 1<<20)

	go func(r ggio.ReadCloser) {
		for {
			msg := &pubsubPb.Message{}

			err := reader.ReadMsg(msg)
			if err != nil {
				//stream has encountered an error, close this go routine

				if err != io.EOF {
					_ = s.Reset()
					log.Trace("error reading rpc",
						"from", s.Conn().RemotePeer(),
						"error", err.Error(),
					)
				} else {
					// Just be nice. They probably won't read this
					// but it doesn't hurt to send it.
					_ = s.Close()
				}
				return
			}

			err = ds.processReceivedDirectMessage(msg, s.Conn().RemotePeer())
			if err != nil {
				log.Trace("p2p processReceivedDirectMessage", "error", err.Error())
			}
		}
	}(reader)
}

func (ds *directSender) processReceivedDirectMessage(message *pubsubPb.Message, fromConnectedPeer peer.ID) error {
	if message == nil {
		return p2p.ErrNilMessage
	}
	if message.TopicIDs == nil {
		return p2p.ErrNilTopic
	}
	if len(message.TopicIDs) == 0 {
		return p2p.ErrEmptyTopicList
	}
	if ds.checkAndSetSeenMessage(message) {
		return p2p.ErrAlreadySeenMessage
	}

<<<<<<< HEAD
	p2pMsg := NewMessage(&pubsub.Message{Message: message})
	return ds.messageHandler(p2pMsg, p2p.PeerID(fromConnectedPeer))
=======
	p2pMsg, err := NewMessage(
		&pubsub.Message{
			Message: message,
		},
	)
	if err != nil {
		return err
	}
	return ds.messageHandler(p2pMsg)
>>>>>>> d846558b
}

func (ds *directSender) checkAndSetSeenMessage(msg *pubsubPb.Message) bool {
	msgId := string(msg.GetFrom()) + string(msg.GetSeqno())

	ds.mutSeenMesages.Lock()
	defer ds.mutSeenMesages.Unlock()

	if ds.seenMessages.Has(msgId) {
		return true
	}

	ds.seenMessages.Add(msgId)
	return false
}

// NextSeqno returns the next uint64 found in *counter as byte slice
func (ds *directSender) NextSeqno(counter *uint64) []byte {
	seqno := make([]byte, 8)
	newVal := atomic.AddUint64(counter, 1)
	binary.BigEndian.PutUint64(seqno, newVal)
	return seqno
}

// Send will send a direct message to the connected peer
func (ds *directSender) Send(topic string, buff []byte, peer p2p.PeerID) error {
	if len(buff) >= maxSendBuffSize {
		return p2p.ErrMessageTooLarge
	}

	mut := ds.mutexForPeer.Get(string(peer))
	mut.Lock()
	defer mut.Unlock()

	conn, err := ds.getConnection(peer)
	if err != nil {
		return err
	}

	stream, err := ds.getOrCreateStream(conn)
	if err != nil {
		return err
	}

	msg := ds.createMessage(topic, buff, conn)

	bufw := bufio.NewWriter(stream)
	w := ggio.NewDelimitedWriter(bufw)

	err = w.WriteMsg(msg)
	if err != nil {
		_ = stream.Reset()
		_ = helpers.FullClose(stream)
		return err
	}

	err = bufw.Flush()
	if err != nil {
		_ = stream.Reset()
		_ = helpers.FullClose(stream)
		return err
	}

	return nil
}

func (ds *directSender) getConnection(p p2p.PeerID) (network.Conn, error) {
	conns := ds.hostP2P.Network().ConnsToPeer(peer.ID(p))
	if len(conns) == 0 {
		return nil, p2p.ErrPeerNotDirectlyConnected
	}

	//return the connection that has the highest number of streams
	lStreams := 0
	var conn network.Conn
	for _, c := range conns {
		length := len(c.GetStreams())
		if length >= lStreams {
			lStreams = length
			conn = c
		}
	}

	return conn, nil
}

func (ds *directSender) getOrCreateStream(conn network.Conn) (network.Stream, error) {
	streams := conn.GetStreams()
	var foundStream network.Stream
	for i := 0; i < len(streams); i++ {
		isExpectedStream := streams[i].Protocol() == DirectSendID
		isSendableStream := streams[i].Stat().Direction == network.DirOutbound

		if isExpectedStream && isSendableStream {
			foundStream = streams[i]
			break
		}
	}

	var err error

	if foundStream == nil {
		foundStream, err = ds.hostP2P.NewStream(ds.ctx, conn.RemotePeer(), DirectSendID)
		if err != nil {
			return nil, err
		}
	}

	return foundStream, nil
}

func (ds *directSender) createMessage(topic string, buff []byte, conn network.Conn) *pubsubPb.Message {
	seqno := ds.NextSeqno(&ds.counter)
	mes := pubsubPb.Message{}
	mes.Data = buff
	mes.TopicIDs = []string{topic}
	mes.From = []byte(conn.LocalPeer())
	mes.Seqno = seqno

	return &mes
}

// IsInterfaceNil returns true if there is no value under the interface
func (ds *directSender) IsInterfaceNil() bool {
	if ds == nil {
		return true
	}
	return false
}<|MERGE_RESOLUTION|>--- conflicted
+++ resolved
@@ -117,10 +117,6 @@
 		return p2p.ErrAlreadySeenMessage
 	}
 
-<<<<<<< HEAD
-	p2pMsg := NewMessage(&pubsub.Message{Message: message})
-	return ds.messageHandler(p2pMsg, p2p.PeerID(fromConnectedPeer))
-=======
 	p2pMsg, err := NewMessage(
 		&pubsub.Message{
 			Message: message,
@@ -129,8 +125,7 @@
 	if err != nil {
 		return err
 	}
-	return ds.messageHandler(p2pMsg)
->>>>>>> d846558b
+	return ds.messageHandler(p2pMsg, p2p.PeerID(fromConnectedPeer))
 }
 
 func (ds *directSender) checkAndSetSeenMessage(msg *pubsubPb.Message) bool {
