package libp2p_test

import (
	"bytes"
	"context"
	"crypto/ecdsa"
	"crypto/rand"
	"errors"
	"fmt"
	"testing"
	"time"

	"github.com/ElrondNetwork/elrond-go/p2p"
	"github.com/ElrondNetwork/elrond-go/p2p/libp2p"
	"github.com/ElrondNetwork/elrond-go/p2p/mock"
	"github.com/btcsuite/btcd/btcec"
	ggio "github.com/gogo/protobuf/io"
	libp2pCrypto "github.com/libp2p/go-libp2p-core/crypto"
	"github.com/libp2p/go-libp2p-core/network"
	"github.com/libp2p/go-libp2p-core/peer"
	"github.com/libp2p/go-libp2p-core/protocol"
	"github.com/libp2p/go-libp2p-pubsub/pb"
	"github.com/stretchr/testify/assert"
)

const timeout = time.Second * 5

var blankMessageHandler = func(msg p2p.MessageP2P, fromConnectedPeer p2p.PeerID) error {
	return nil
}

func generateHostStub() *mock.ConnectableHostStub {
	return &mock.ConnectableHostStub{
		SetStreamHandlerCalled: func(pid protocol.ID, handler network.StreamHandler) {},
	}
}

func createConnStub(stream network.Stream, id peer.ID, sk libp2pCrypto.PrivKey, remotePeer peer.ID) *mock.ConnStub {
	return &mock.ConnStub{
		GetStreamsCalled: func() []network.Stream {
			if stream == nil {
				return make([]network.Stream, 0)
			}

			return []network.Stream{stream}
		},
		LocalPeerCalled: func() peer.ID {
			return id
		},
		LocalPrivateKeyCalled: func() libp2pCrypto.PrivKey {
			return sk
		},
		RemotePeerCalled: func() peer.ID {
			return remotePeer
		},
	}
}

func createLibP2PCredentialsDirectSender() (peer.ID, libp2pCrypto.PrivKey) {
	prvKey, _ := ecdsa.GenerateKey(btcec.S256(), rand.Reader)
	sk := (*libp2pCrypto.Secp256k1PrivateKey)(prvKey)
	id, _ := peer.IDFromPublicKey(sk.GetPublic())

	return id, sk
}

//------- NewDirectSender

func TestNewDirectSender_NilContextShouldErr(t *testing.T) {
	hs := &mock.ConnectableHostStub{}

<<<<<<< HEAD
	ds, err := libp2p.NewDirectSender(nil, hs, func(msg p2p.MessageP2P, fromConnectedPeer p2p.PeerID) error {
=======
	var ctx context.Context = nil
	ds, err := libp2p.NewDirectSender(ctx, hs, func(msg p2p.MessageP2P) error {
>>>>>>> 9899413c
		return nil
	})

	assert.Nil(t, ds)
	assert.Equal(t, p2p.ErrNilContext, err)
}

func TestNewDirectSender_NilHostShouldErr(t *testing.T) {
	ds, err := libp2p.NewDirectSender(context.Background(), nil, func(msg p2p.MessageP2P, fromConnectedPeer p2p.PeerID) error {
		return nil
	})

	assert.Nil(t, ds)
	assert.Equal(t, p2p.ErrNilHost, err)
}

func TestNewDirectSender_NilMessageHandlerShouldErr(t *testing.T) {
	ds, err := libp2p.NewDirectSender(context.Background(), generateHostStub(), nil)

	assert.Nil(t, ds)
	assert.Equal(t, p2p.ErrNilDirectSendMessageHandler, err)
}

func TestNewDirectSender_OkValsShouldWork(t *testing.T) {
	ds, err := libp2p.NewDirectSender(context.Background(), generateHostStub(), func(msg p2p.MessageP2P, fromConnectedPeer p2p.PeerID) error {
		return nil
	})

	assert.NotNil(t, ds)
	assert.Nil(t, err)
}

func TestNewDirectSender_OkValsShouldCallSetStreamHandlerWithCorrectValues(t *testing.T) {
	var pidCalled protocol.ID
	var handlerCalled network.StreamHandler

	hs := &mock.ConnectableHostStub{
		SetStreamHandlerCalled: func(pid protocol.ID, handler network.StreamHandler) {
			pidCalled = pid
			handlerCalled = handler
		},
	}

	_, _ = libp2p.NewDirectSender(context.Background(), hs, func(msg p2p.MessageP2P, fromConnectedPeer p2p.PeerID) error {
		return nil
	})

	assert.NotNil(t, handlerCalled)
	assert.Equal(t, libp2p.DirectSendID, pidCalled)
}

//------- ProcessReceivedDirectMessage

func TestDirectSender_ProcessReceivedDirectMessageNilMessageShouldErr(t *testing.T) {
	ds, _ := libp2p.NewDirectSender(
		context.Background(),
		generateHostStub(),
		blankMessageHandler,
	)

	err := ds.ProcessReceivedDirectMessage(nil, "peer id")

	assert.Equal(t, p2p.ErrNilMessage, err)
}

func TestDirectSender_ProcessReceivedDirectMessageNilTopicIdsShouldErr(t *testing.T) {
	ds, _ := libp2p.NewDirectSender(
		context.Background(),
		generateHostStub(),
		blankMessageHandler,
	)

	id, _ := createLibP2PCredentialsDirectSender()

	msg := &pubsub_pb.Message{}
	msg.Data = []byte("data")
	msg.Seqno = []byte("111")
	msg.From = []byte(id)
	msg.TopicIDs = nil

	err := ds.ProcessReceivedDirectMessage(msg, "peer id")

	assert.Equal(t, p2p.ErrNilTopic, err)
}

func TestDirectSender_ProcessReceivedDirectMessageEmptyTopicIdsShouldErr(t *testing.T) {
	ds, _ := libp2p.NewDirectSender(
		context.Background(),
		generateHostStub(),
		blankMessageHandler,
	)

	id, _ := createLibP2PCredentialsDirectSender()

	msg := &pubsub_pb.Message{}
	msg.Data = []byte("data")
	msg.Seqno = []byte("111")
	msg.From = []byte(id)
	msg.TopicIDs = make([]string, 0)

	err := ds.ProcessReceivedDirectMessage(msg, "peer id")

	assert.Equal(t, p2p.ErrEmptyTopicList, err)
}

func TestDirectSender_ProcessReceivedDirectMessageAlreadySeenMsgShouldErr(t *testing.T) {
	ds, _ := libp2p.NewDirectSender(
		context.Background(),
		generateHostStub(),
		blankMessageHandler,
	)

	id, _ := createLibP2PCredentialsDirectSender()

	msg := &pubsub_pb.Message{}
	msg.Data = []byte("data")
	msg.Seqno = []byte("111")
	msg.From = []byte(id)
	msg.TopicIDs = []string{"topic"}

	msgId := string(msg.GetFrom()) + string(msg.GetSeqno())
	ds.SeenMessages().Add(msgId)

	err := ds.ProcessReceivedDirectMessage(msg, "peer id")

	assert.Equal(t, p2p.ErrAlreadySeenMessage, err)
}

func TestDirectSender_ProcessReceivedDirectMessageShouldWork(t *testing.T) {
	ds, _ := libp2p.NewDirectSender(
		context.Background(),
		generateHostStub(),
		blankMessageHandler,
	)

	id, _ := createLibP2PCredentialsDirectSender()

	msg := &pubsub_pb.Message{}
	msg.Data = []byte("data")
	msg.Seqno = []byte("111")
	msg.From = []byte(id)
	msg.TopicIDs = []string{"topic"}

	err := ds.ProcessReceivedDirectMessage(msg, "peer id")

	assert.Nil(t, err)
}

func TestDirectSender_ProcessReceivedDirectMessageShouldCallMessageHandler(t *testing.T) {
	wasCalled := false

	ds, _ := libp2p.NewDirectSender(
		context.Background(),
		generateHostStub(),
		func(msg p2p.MessageP2P, fromConnectedPeer p2p.PeerID) error {
			wasCalled = true
			return nil
		},
	)

	id, _ := createLibP2PCredentialsDirectSender()

	msg := &pubsub_pb.Message{}
	msg.Data = []byte("data")
	msg.Seqno = []byte("111")
	msg.From = []byte(id)
	msg.TopicIDs = []string{"topic"}

	_ = ds.ProcessReceivedDirectMessage(msg, "peer id")

	assert.True(t, wasCalled)
}

func TestDirectSender_ProcessReceivedDirectMessageShouldReturnHandlersError(t *testing.T) {
	checkErr := errors.New("checking error")

	ds, _ := libp2p.NewDirectSender(
		context.Background(),
		generateHostStub(),
		func(msg p2p.MessageP2P, fromConnectedPeer p2p.PeerID) error {
			return checkErr
		},
	)

	id, _ := createLibP2PCredentialsDirectSender()

	msg := &pubsub_pb.Message{}
	msg.Data = []byte("data")
	msg.Seqno = []byte("111")
	msg.From = []byte(id)
	msg.TopicIDs = []string{"topic"}

	err := ds.ProcessReceivedDirectMessage(msg, "peer id")

	assert.Equal(t, checkErr, err)
}

//------- SendDirectToConnectedPeer

func TestDirectSender_SendDirectToConnectedPeerBufferToLargeShouldErr(t *testing.T) {
	netw := &mock.NetworkStub{}

	id, sk := createLibP2PCredentialsDirectSender()
	remotePeer := peer.ID("remote peer")

	stream := mock.NewStreamMock()
	stream.SetProtocol(libp2p.DirectSendID)

	cs := createConnStub(stream, id, sk, remotePeer)

	netw.ConnsToPeerCalled = func(p peer.ID) []network.Conn {
		return []network.Conn{cs}
	}

	ds, _ := libp2p.NewDirectSender(
		context.Background(),
		&mock.ConnectableHostStub{
			SetStreamHandlerCalled: func(pid protocol.ID, handler network.StreamHandler) {},
			NetworkCalled: func() network.Network {
				return netw
			},
		},
		blankMessageHandler,
	)

	messageTooLarge := bytes.Repeat([]byte{65}, libp2p.MaxSendBuffSize)

	err := ds.Send("topic", messageTooLarge, p2p.PeerID(cs.RemotePeer()))

	assert.Equal(t, p2p.ErrMessageTooLarge, err)
}

func TestDirectSender_SendDirectToConnectedPeerNotConnectedPeerShouldErr(t *testing.T) {
	netw := &mock.NetworkStub{
		ConnsToPeerCalled: func(p peer.ID) []network.Conn {
			return make([]network.Conn, 0)
		},
	}

	ds, _ := libp2p.NewDirectSender(
		context.Background(),
		&mock.ConnectableHostStub{
			SetStreamHandlerCalled: func(pid protocol.ID, handler network.StreamHandler) {},
			NetworkCalled: func() network.Network {
				return netw
			},
		},
		blankMessageHandler,
	)

	err := ds.Send("topic", []byte("data"), "not connected peer")

	assert.Equal(t, p2p.ErrPeerNotDirectlyConnected, err)
}

func TestDirectSender_SendDirectToConnectedPeerNewStreamErrorsShouldErr(t *testing.T) {
	t.Parallel()

	netw := &mock.NetworkStub{}

	hs := &mock.ConnectableHostStub{
		SetStreamHandlerCalled: func(pid protocol.ID, handler network.StreamHandler) {},
		NetworkCalled: func() network.Network {
			return netw
		},
	}

	ds, _ := libp2p.NewDirectSender(
		context.Background(),
		hs,
		blankMessageHandler,
	)

	id, sk := createLibP2PCredentialsDirectSender()
	remotePeer := peer.ID("remote peer")
	errNewStream := errors.New("new stream error")

	cs := createConnStub(nil, id, sk, remotePeer)

	netw.ConnsToPeerCalled = func(p peer.ID) []network.Conn {
		return []network.Conn{cs}
	}

	hs.NewStreamCalled = func(ctx context.Context, p peer.ID, pids ...protocol.ID) (network.Stream, error) {
		return nil, errNewStream
	}

	data := []byte("data")
	topic := "topic"
	err := ds.Send(topic, data, p2p.PeerID(cs.RemotePeer()))

	assert.Equal(t, errNewStream, err)
}

func TestDirectSender_SendDirectToConnectedPeerExistingStreamShouldSendToStream(t *testing.T) {
	netw := &mock.NetworkStub{}

	ds, _ := libp2p.NewDirectSender(
		context.Background(),
		&mock.ConnectableHostStub{
			SetStreamHandlerCalled: func(pid protocol.ID, handler network.StreamHandler) {},
			NetworkCalled: func() network.Network {
				return netw
			},
		},
		blankMessageHandler,
	)

	generatedCounter := ds.Counter()

	id, sk := createLibP2PCredentialsDirectSender()
	remotePeer := peer.ID("remote peer")

	stream := mock.NewStreamMock()
	stream.SetProtocol(libp2p.DirectSendID)

	cs := createConnStub(stream, id, sk, remotePeer)

	netw.ConnsToPeerCalled = func(p peer.ID) []network.Conn {
		return []network.Conn{cs}
	}

	receivedMsg := &pubsub_pb.Message{}
	chanDone := make(chan bool)

	go func(s network.Stream) {
		reader := ggio.NewDelimitedReader(s, 1<<20)
		for {
			err := reader.ReadMsg(receivedMsg)
			if err != nil {
				fmt.Println(err.Error())
				return
			}

			chanDone <- true
		}
	}(stream)

	data := []byte("data")
	topic := "topic"
	err := ds.Send(topic, data, p2p.PeerID(cs.RemotePeer()))

	select {
	case <-chanDone:
	case <-time.After(timeout):
		assert.Fail(t, "timeout getting data from stream")
		return
	}

	assert.Nil(t, err)
	assert.Equal(t, receivedMsg.Data, data)
	assert.Equal(t, receivedMsg.TopicIDs[0], topic)
	assert.Equal(t, receivedMsg.Seqno, ds.NextSeqno(&generatedCounter))
}

func TestDirectSender_SendDirectToConnectedPeerNewStreamShouldSendToStream(t *testing.T) {
	netw := &mock.NetworkStub{}

	hs := &mock.ConnectableHostStub{
		SetStreamHandlerCalled: func(pid protocol.ID, handler network.StreamHandler) {},
		NetworkCalled: func() network.Network {
			return netw
		},
	}

	ds, _ := libp2p.NewDirectSender(
		context.Background(),
		hs,
		blankMessageHandler,
	)

	generatedCounter := ds.Counter()

	id, sk := createLibP2PCredentialsDirectSender()
	remotePeer := peer.ID("remote peer")

	stream := mock.NewStreamMock()
	stream.SetProtocol(libp2p.DirectSendID)

	cs := createConnStub(stream, id, sk, remotePeer)

	netw.ConnsToPeerCalled = func(p peer.ID) []network.Conn {
		return []network.Conn{cs}
	}

	hs.NewStreamCalled = func(ctx context.Context, p peer.ID, pids ...protocol.ID) (network.Stream, error) {
		if p == remotePeer && pids[0] == libp2p.DirectSendID {
			return stream, nil
		}
		return nil, errors.New("wrong parameters")
	}

	receivedMsg := &pubsub_pb.Message{}
	chanDone := make(chan bool)

	go func(s network.Stream) {
		reader := ggio.NewDelimitedReader(s, 1<<20)
		for {
			err := reader.ReadMsg(receivedMsg)
			if err != nil {
				fmt.Println(err.Error())
				return
			}

			chanDone <- true
		}
	}(stream)

	data := []byte("data")
	topic := "topic"
	err := ds.Send(topic, data, p2p.PeerID(cs.RemotePeer()))

	select {
	case <-chanDone:
	case <-time.After(timeout):
		assert.Fail(t, "timeout getting data from stream")
		return
	}

	assert.Nil(t, err)
	assert.Equal(t, receivedMsg.Data, data)
	assert.Equal(t, receivedMsg.TopicIDs[0], topic)
	assert.Equal(t, receivedMsg.Seqno, ds.NextSeqno(&generatedCounter))
}

//------- received mesages tests

func TestDirectSender_ReceivedSentMessageShouldCallMessageHandlerTestFullCycle(t *testing.T) {
	var streamHandler network.StreamHandler
	netw := &mock.NetworkStub{}

	hs := &mock.ConnectableHostStub{
		SetStreamHandlerCalled: func(pid protocol.ID, handler network.StreamHandler) {
			streamHandler = handler
		},
		NetworkCalled: func() network.Network {
			return netw
		},
	}

	var receivedMsg p2p.MessageP2P
	chanDone := make(chan bool)

	ds, _ := libp2p.NewDirectSender(
		context.Background(),
		hs,
		func(msg p2p.MessageP2P, fromConnectedPeer p2p.PeerID) error {
			receivedMsg = msg
			chanDone <- true
			return nil
		},
	)

	id, sk := createLibP2PCredentialsDirectSender()
	remotePeer := peer.ID("remote peer")

	stream := mock.NewStreamMock()
	stream.SetConn(
		&mock.ConnStub{
			RemotePeerCalled: func() peer.ID {
				return "remote peer ID"
			},
		})
	stream.SetProtocol(libp2p.DirectSendID)

	streamHandler(stream)

	cs := createConnStub(stream, id, sk, remotePeer)

	netw.ConnsToPeerCalled = func(p peer.ID) []network.Conn {
		return []network.Conn{cs}
	}

	data := []byte("data")
	topic := "topic"
	_ = ds.Send(topic, data, p2p.PeerID(cs.RemotePeer()))

	select {
	case <-chanDone:
	case <-time.After(timeout):
		assert.Fail(t, "timeout")
		return
	}

	assert.NotNil(t, receivedMsg)
	assert.Equal(t, data, receivedMsg.Data())
	assert.Equal(t, []string{topic}, receivedMsg.Topics())
}<|MERGE_RESOLUTION|>--- conflicted
+++ resolved
@@ -69,12 +69,8 @@
 func TestNewDirectSender_NilContextShouldErr(t *testing.T) {
 	hs := &mock.ConnectableHostStub{}
 
-<<<<<<< HEAD
-	ds, err := libp2p.NewDirectSender(nil, hs, func(msg p2p.MessageP2P, fromConnectedPeer p2p.PeerID) error {
-=======
 	var ctx context.Context = nil
-	ds, err := libp2p.NewDirectSender(ctx, hs, func(msg p2p.MessageP2P) error {
->>>>>>> 9899413c
+	ds, err := libp2p.NewDirectSender(ctx, hs, func(msg p2p.MessageP2P, fromConnectedPeer p2p.PeerID) error {
 		return nil
 	})
 
