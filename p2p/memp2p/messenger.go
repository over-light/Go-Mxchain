--- conflicted
+++ resolved
@@ -340,11 +340,7 @@
 		}
 		messenger.topicsMutex.Unlock()
 
-<<<<<<< HEAD
-		_ = validator.ProcessReceivedMessage(message, messenger.p2pID)
-=======
-		_ = validator.ProcessReceivedMessage(messageObject, nil)
->>>>>>> d5b793d8
+		_ = validator.ProcessReceivedMessage(messageObject, messenger.p2pID)
 	}
 }
 
@@ -358,12 +354,8 @@
 		if !peerFound {
 			return ErrReceivingPeerNotConnected
 		}
-<<<<<<< HEAD
-
-		receivingPeer.receiveMessage(message)
-=======
+
 		receivingPeer.receiveMessage(messageObject)
->>>>>>> d5b793d8
 
 		return nil
 	}
