--- conflicted
+++ resolved
@@ -66,14 +66,9 @@
 	ns.NotifyCalled(notifee)
 }
 
-<<<<<<< HEAD
+// StopNotify -
 func (ns *NetworkStub) StopNotify(notifee network.Notifiee) {
 	ns.StopNotifyCalled(notifee)
-=======
-// StopNotify -
-func (ns *NetworkStub) StopNotify(network.Notifiee) {
-	panic("implement me")
->>>>>>> 1b4b5936
 }
 
 // Close -
