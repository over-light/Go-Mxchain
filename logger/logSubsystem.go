package logger

import (
	"encoding/hex"
	"io"
	"os"
	"strings"
	"sync"
)

var logMut = &sync.RWMutex{}
var loggers map[string]*logger
var defaultLogOut LogOutputHandler
var defaultLogLevel = LogInfo

var mutDisplayByteSlice = &sync.RWMutex{}
var displayByteSlice func(slice []byte) string

func init() {
	logMut.Lock()
	loggers = make(map[string]*logger)
	defaultLogOut = &logOutputSubject{}
<<<<<<< HEAD
	_ = defaultLogOut.AddObserver(os.Stdout, &ConsoleFormatter{})

=======
	_ = defaultLogOut.AddObserver(os.Stdout, ConsoleFormatter{})
>>>>>>> c9a77253
	logMut.Unlock()

	mutDisplayByteSlice.Lock()
	displayByteSlice = func(slice []byte) string {
		return hex.EncodeToString(slice)
	}
	mutDisplayByteSlice.Unlock()
}

// GetOrCreate returns a log based on the name provided, generating a new log if there is no log with provided name
func GetOrCreate(name string) *logger {
	logMut.Lock()
	defer logMut.Unlock()

	logger, ok := loggers[name]
	if !ok {
		logger = newLogger(name, defaultLogLevel, defaultLogOut)
		loggers[name] = logger
	}

	return logger
}

// SetLogLevel changes the log level of the contained loggers. The expected format is
// "MATCHING_STRING1:LOG_LEVEL1,MATCHING_STRING2:LOG_LEVEL2".
// If matching string is *, it will change the log levels of all contained loggers and will also set the
// defaultLogLevelProperty. Otherwise, the log level will be modified only on those loggers that will contain the
// matching string on any position.
// For example, having the parameter "DEBUG|process" will set the DEBUG level on all loggers that will contain
// the "process" string in their name ("process/sync", "process/interceptors", "process" and so on).
// The rules are applied in the exact manner as they are provided, starting from left to the right part of the string
// Example: *:INFO,p2p:ERROR,*:DEBUG,data:INFO will result in having the data package logger(s) on INFO log level
// and all other packages on DEBUG level
func SetLogLevel(logLevelAndPattern string) error {
	logLevels, patterns, err := ParseLogLevelAndMatchingString(logLevelAndPattern)
	if err != nil {
		return err
	}

	logMut.Lock()
	setLogLevelOnMap(loggers, &defaultLogLevel, logLevels, patterns)
	logMut.Unlock()

	return nil
}

// AddLogObserver adds a new observer (writer + formatter) to the already built-in log observers queue
// This method is useful when adding a new output device for logs is needed (such as files, streams, API routes and so on)
func AddLogObserver(w io.Writer, formatter Formatter) error {
	return defaultLogOut.AddObserver(w, formatter)
}

// RemoveLogObserver removes an exiting observer by providing the writer pointer.
func RemoveLogObserver(w io.Writer) error {
	return defaultLogOut.RemoveObserver(w)
}

// ClearLogObservers clears the observers lists
func ClearLogObservers() {
	defaultLogOut.ClearObservers()
}

func setLogLevelOnMap(loggers map[string]*logger, dest *LogLevel, logLevels []LogLevel, patterns []string) {
	for i := 0; i < len(logLevels); i++ {
		pattern := patterns[i]
		logLevel := logLevels[i]
		for name, log := range loggers {
			isMatching := pattern == "*" || strings.Contains(name, pattern)
			if isMatching {
				log.SetLevel(logLevel)
			}
		}

		if pattern == "*" {
			*dest = logLevel
		}
	}
}

// ParseLogLevelAndMatchingString can parse a string in the form "MATCHING_STRING1:LOG_LEVEL1,MATCHING_STRING2:LOG_LEVEL2" into its
// corresponding log level and matching string. Errors if something goes wrong.
// For example, having the parameter "DEBUG|process" will set the DEBUG level on all loggers that will contain
// the "process" string in their name ("process/sync", "process/interceptors", "process" and so on).
// The rules are applied in the exact manner as they are provided, starting from left to the right part of the string
// Example: *:INFO,p2p:ERROR,*:DEBUG,data:INFO will result in having the data package logger(s) on INFO log level
// and all other packages on DEBUG level
func ParseLogLevelAndMatchingString(logLevelAndPatterns string) ([]LogLevel, []string, error) {
	splitLevelPatterns := strings.Split(logLevelAndPatterns, ",")

	levels := make([]LogLevel, len(splitLevelPatterns))
	patterns := make([]string, len(splitLevelPatterns))
	for i, levelPattern := range splitLevelPatterns {
		level, pattern, err := parseLevelPattern(levelPattern)
		if err != nil {
			return nil, nil, err
		}

		levels[i] = level
		patterns[i] = pattern
	}

	return levels, patterns, nil
}

func parseLevelPattern(logLevelAndPattern string) (LogLevel, string, error) {
	input := strings.Split(logLevelAndPattern, ":")
	if len(input) != 2 {
		return LogTrace, "", ErrInvalidLogLevelPattern
	}

	logLevel, err := GetLogLevel(input[1])

	return logLevel, input[0], err
}

// SetDisplayByteSlice sets the converter function from byte slice to string
// default, this will call hex.EncodeToString
func SetDisplayByteSlice(f func(slice []byte) string) error {
	if f == nil {
		return ErrNilDisplayByteSliceHandler
	}

	mutDisplayByteSlice.Lock()
	displayByteSlice = f
	mutDisplayByteSlice.Unlock()

	return nil
}<|MERGE_RESOLUTION|>--- conflicted
+++ resolved
@@ -20,12 +20,8 @@
 	logMut.Lock()
 	loggers = make(map[string]*logger)
 	defaultLogOut = &logOutputSubject{}
-<<<<<<< HEAD
 	_ = defaultLogOut.AddObserver(os.Stdout, &ConsoleFormatter{})
 
-=======
-	_ = defaultLogOut.AddObserver(os.Stdout, ConsoleFormatter{})
->>>>>>> c9a77253
 	logMut.Unlock()
 
 	mutDisplayByteSlice.Lock()
