package mock

import (
	"github.com/ElrondNetwork/elrond-go/dataRetriever"
	"github.com/ElrondNetwork/elrond-go/storage"
)

type PoolsHolderStub struct {
	HeadersCalled              func() dataRetriever.HeadersPool
	PeerChangesBlocksCalled    func() storage.Cacher
	TransactionsCalled         func() dataRetriever.ShardedDataCacherNotifier
	UnsignedTransactionsCalled func() dataRetriever.ShardedDataCacherNotifier
	RewardTransactionsCalled   func() dataRetriever.ShardedDataCacherNotifier
	MiniBlocksCalled           func() storage.Cacher
<<<<<<< HEAD
	MetaBlocksCalled           func() storage.Cacher
	TrieNodesCalled            func() storage.Cacher
=======
>>>>>>> fb20c4bc
	CurrBlockTxsCalled         func() dataRetriever.TransactionCacher
}

func (phs *PoolsHolderStub) CurrentBlockTxs() dataRetriever.TransactionCacher {
	return phs.CurrBlockTxsCalled()
}

func (phs *PoolsHolderStub) Headers() dataRetriever.HeadersPool {
	return phs.HeadersCalled()
}

func (phs *PoolsHolderStub) PeerChangesBlocks() storage.Cacher {
	return phs.PeerChangesBlocksCalled()
}

func (phs *PoolsHolderStub) Transactions() dataRetriever.ShardedDataCacherNotifier {
	return phs.TransactionsCalled()
}

func (phs *PoolsHolderStub) MiniBlocks() storage.Cacher {
	return phs.MiniBlocksCalled()
}

func (phs *PoolsHolderStub) UnsignedTransactions() dataRetriever.ShardedDataCacherNotifier {
	return phs.UnsignedTransactionsCalled()
}

func (phs *PoolsHolderStub) RewardTransactions() dataRetriever.ShardedDataCacherNotifier {
	return phs.RewardTransactionsCalled()
}

func (phs *PoolsHolderStub) TrieNodes() storage.Cacher {
	return phs.TrieNodesCalled()
}

// IsInterfaceNil returns true if there is no value under the interface
func (phs *PoolsHolderStub) IsInterfaceNil() bool {
	if phs == nil {
		return true
	}
	return false
}<|MERGE_RESOLUTION|>--- conflicted
+++ resolved
@@ -12,11 +12,7 @@
 	UnsignedTransactionsCalled func() dataRetriever.ShardedDataCacherNotifier
 	RewardTransactionsCalled   func() dataRetriever.ShardedDataCacherNotifier
 	MiniBlocksCalled           func() storage.Cacher
-<<<<<<< HEAD
-	MetaBlocksCalled           func() storage.Cacher
 	TrieNodesCalled            func() storage.Cacher
-=======
->>>>>>> fb20c4bc
 	CurrBlockTxsCalled         func() dataRetriever.TransactionCacher
 }
 
