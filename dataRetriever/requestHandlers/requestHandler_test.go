--- conflicted
+++ resolved
@@ -51,7 +51,6 @@
 func TestNewShardResolverRequestHandlerNilFinder(t *testing.T) {
 	t.Parallel()
 
-<<<<<<< HEAD
 	rrh, err := NewShardResolverRequestHandler(
 		nil,
 		"topic",
@@ -59,11 +58,9 @@
 		"topic",
 		"topic",
 		"topic",
-		1,
-	)
-=======
-	rrh, err := NewShardResolverRequestHandler(nil, "topic", "topic", "topic", "topic", "topic", 1)
->>>>>>> f1e3c8ad
+		"topic",
+		1,
+	)
 
 	assert.Nil(t, rrh)
 	assert.Equal(t, dataRetriever.ErrNilResolverFinder, err)
@@ -72,7 +69,6 @@
 func TestNewShardResolverRequestHandlerTxTopicEmpty(t *testing.T) {
 	t.Parallel()
 
-<<<<<<< HEAD
 	rrh, err := NewShardResolverRequestHandler(
 		&mock.ResolversFinderStub{},
 		"",
@@ -80,11 +76,9 @@
 		"topic",
 		"topic",
 		"topic",
-		1,
-	)
-=======
-	rrh, err := NewShardResolverRequestHandler(&mock.ResolversFinderStub{}, "", "topic", "topic", "topic", "topic", 1)
->>>>>>> f1e3c8ad
+		"topic",
+		1,
+	)
 
 	assert.Nil(t, rrh)
 	assert.Equal(t, dataRetriever.ErrEmptyTxRequestTopic, err)
@@ -93,7 +87,6 @@
 func TestNewShardResolverRequestHandlerScrTopicEmpty(t *testing.T) {
 	t.Parallel()
 
-<<<<<<< HEAD
 	rrh, err := NewShardResolverRequestHandler(
 		&mock.ResolversFinderStub{},
 		"topic",
@@ -101,11 +94,9 @@
 		"topic",
 		"topic",
 		"topic",
-		1,
-	)
-=======
-	rrh, err := NewShardResolverRequestHandler(&mock.ResolversFinderStub{}, "topic", "", "topic", "topic", "topic", 1)
->>>>>>> f1e3c8ad
+		"topic",
+		1,
+	)
 
 	assert.Nil(t, rrh)
 	assert.Equal(t, dataRetriever.ErrEmptyScrRequestTopic, err)
@@ -114,7 +105,6 @@
 func TestNewShardResolverRequestHandlerMBTopicEmpty(t *testing.T) {
 	t.Parallel()
 
-<<<<<<< HEAD
 	rrh, err := NewShardResolverRequestHandler(
 		&mock.ResolversFinderStub{},
 		"topic",
@@ -122,11 +112,8 @@
 		"topic",
 		"",
 		"topic",
-		1,
-	)
-=======
-	rrh, err := NewShardResolverRequestHandler(&mock.ResolversFinderStub{}, "topic", "topic", "", "topic", "topic", 1)
->>>>>>> f1e3c8ad
+		"topic",
+		1)
 
 	assert.Nil(t, rrh)
 	assert.Equal(t, dataRetriever.ErrEmptyMiniBlockRequestTopic, err)
@@ -135,28 +122,25 @@
 func TestNewShardResolverRequestHandlerShardHdrTopicEmpty(t *testing.T) {
 	t.Parallel()
 
-<<<<<<< HEAD
+	rrh, err := NewShardResolverRequestHandler(&mock.ResolversFinderStub{}, "topic", "topic", "topic", "", "topic", 1)
+
+	assert.Nil(t, rrh)
+	assert.Equal(t, dataRetriever.ErrEmptyShardHeaderRequestTopic, err)
+}
+
+func TestNewShardResolverRequestHandlerMetaHdrTopicEmpty(t *testing.T) {
+	t.Parallel()
+
 	rrh, err := NewShardResolverRequestHandler(
 		&mock.ResolversFinderStub{},
 		"topic",
 		"topic",
 		"topic",
 		"topic",
+		"topic",
 		"",
 		1,
 	)
-=======
-	rrh, err := NewShardResolverRequestHandler(&mock.ResolversFinderStub{}, "topic", "topic", "topic", "", "topic", 1)
->>>>>>> f1e3c8ad
-
-	assert.Nil(t, rrh)
-	assert.Equal(t, dataRetriever.ErrEmptyShardHeaderRequestTopic, err)
-}
-
-func TestNewShardResolverRequestHandlerMetaHdrTopicEmpty(t *testing.T) {
-	t.Parallel()
-
-	rrh, err := NewShardResolverRequestHandler(&mock.ResolversFinderStub{}, "topic", "topic", "topic", "topic", "", 1)
 
 	assert.Nil(t, rrh)
 	assert.Equal(t, dataRetriever.ErrEmptyMetaHeaderRequestTopic, err)
@@ -165,7 +149,6 @@
 func TestNewShardResolverRequestHandlerMaxTxRequestTooSmall(t *testing.T) {
 	t.Parallel()
 
-<<<<<<< HEAD
 	rrh, err := NewShardResolverRequestHandler(
 		&mock.ResolversFinderStub{},
 		"topic",
@@ -173,11 +156,9 @@
 		"topic",
 		"topic",
 		"topic",
+		"topic",
 		0,
 	)
-=======
-	rrh, err := NewShardResolverRequestHandler(&mock.ResolversFinderStub{}, "topic", "topic", "topic", "topic", "topic", 0)
->>>>>>> f1e3c8ad
 
 	assert.Nil(t, rrh)
 	assert.Equal(t, dataRetriever.ErrInvalidMaxTxRequest, err)
@@ -186,7 +167,6 @@
 func TestNewShardResolverRequestHandler(t *testing.T) {
 	t.Parallel()
 
-<<<<<<< HEAD
 	rrh, err := NewShardResolverRequestHandler(
 		&mock.ResolversFinderStub{},
 		"topic",
@@ -194,11 +174,9 @@
 		"topic",
 		"topic",
 		"topic",
-		1,
-	)
-=======
-	rrh, err := NewShardResolverRequestHandler(&mock.ResolversFinderStub{}, "topic", "topic", "topic", "topic", "topic", 1)
->>>>>>> f1e3c8ad
+		"topic",
+		1,
+	)
 
 	assert.Nil(t, err)
 	assert.NotNil(t, rrh)
@@ -228,6 +206,7 @@
 		"topic",
 		"topic",
 		"topic",
+		"topic",
 		1,
 	)
 
@@ -253,6 +232,7 @@
 			},
 		},
 		"txTopic",
+		"topic",
 		"topic",
 		"topic",
 		"topic",
@@ -285,6 +265,7 @@
 		"topic",
 		"topic",
 		"topic",
+		"topic",
 		1,
 	)
 
@@ -329,6 +310,7 @@
 		"topic",
 		"topic",
 		"topic",
+		"topic",
 		1,
 	)
 
@@ -367,6 +349,7 @@
 		"topic",
 		"topic",
 		"topic",
+		"topic",
 		1,
 	)
 
@@ -397,6 +380,7 @@
 			},
 		},
 		"txTopic",
+		"topic",
 		"topic",
 		"topic",
 		"topic",
@@ -429,6 +413,7 @@
 		"topic",
 		"topic",
 		"topic",
+		"topic",
 		1,
 	)
 
@@ -461,6 +446,7 @@
 		"topic",
 		"topic",
 		"topic",
+		"topic",
 		1,
 	)
 
@@ -490,6 +476,7 @@
 			},
 		},
 		"txTopic",
+		"topic",
 		"topic",
 		"topic",
 		"topic",
@@ -528,6 +515,7 @@
 		"topic",
 		"topic",
 		"topic",
+		"topic",
 		1,
 	)
 
@@ -558,6 +546,7 @@
 			},
 		},
 		"txTopic",
+		"topic",
 		"topic",
 		"topic",
 		"topic",
@@ -590,6 +579,7 @@
 		"topic",
 		"topic",
 		"topic",
+		"topic",
 		1,
 	)
 
@@ -648,6 +638,7 @@
 		"topic",
 		"topic",
 		"topic",
+		"topic",
 		1,
 	)
 
@@ -674,6 +665,7 @@
 		},
 		"txTopic",
 		"scrtopic",
+		"topic",
 		"topic",
 		"topic",
 		"topic",
@@ -705,6 +697,7 @@
 		"topic",
 		"topic",
 		"topic",
+		"topic",
 		1,
 	)
 
@@ -749,6 +742,7 @@
 		"topic",
 		"topic",
 		"topic",
+		"topic",
 		1,
 	)
 
