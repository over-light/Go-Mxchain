--- conflicted
+++ resolved
@@ -10,11 +10,7 @@
 	"github.com/ElrondNetwork/elrond-go/sharding"
 )
 
-<<<<<<< HEAD
-type ResolverRequestHandler struct {
-=======
 type resolverRequestHandler struct {
->>>>>>> 3ddec14f
 	resolversFinder      dataRetriever.ResolversFinder
 	txRequestTopic       string
 	scrRequestTopic      string
@@ -59,11 +55,7 @@
 		return nil, dataRetriever.ErrInvalidMaxTxRequest
 	}
 
-<<<<<<< HEAD
-	rrh := &ResolverRequestHandler{
-=======
 	rrh := &resolverRequestHandler{
->>>>>>> 3ddec14f
 		resolversFinder:      finder,
 		txRequestTopic:       txRequestTopic,
 		mbRequestTopic:       mbRequestTopic,
@@ -140,11 +132,7 @@
 }
 
 // RequestRewardTransactions requests for reward transactions from the connected peers
-<<<<<<< HEAD
-func (rrh *ResolverRequestHandler) RequestRewardTransactions(destShardId uint32, rewardTxHashes [][]byte){
-=======
 func (rrh *resolverRequestHandler) RequestRewardTransactions(destShardId uint32, rewardTxHashes [][]byte) {
->>>>>>> 3ddec14f
 	rrh.requestByHashes(destShardId, rewardTxHashes, rrh.rewardTxRequestTopic)
 }
 
