package requestHandlers

import (
	"fmt"
	"time"

	"github.com/ElrondNetwork/elrond-go/core"
	"github.com/ElrondNetwork/elrond-go/core/check"
	"github.com/ElrondNetwork/elrond-go/core/partitioning"
	"github.com/ElrondNetwork/elrond-go/dataRetriever"
	"github.com/ElrondNetwork/elrond-go/logger"
	"github.com/ElrondNetwork/elrond-go/process/factory"
	"github.com/ElrondNetwork/elrond-go/sharding"
)

type resolverRequestHandler struct {
	resolversFinder       dataRetriever.ResolversFinder
	requestedItemsHandler dataRetriever.RequestedItemsHandler
	epoch                 uint32
	shardID               uint32
	maxTxsToRequest       int
	sweepTime             time.Time
}

var log = logger.GetOrCreate("dataretriever/requesthandlers")

// NewShardResolverRequestHandler creates a requestHandler interface implementation with request functions
func NewShardResolverRequestHandler(
	finder dataRetriever.ResolversFinder,
	requestedItemsHandler dataRetriever.RequestedItemsHandler,
	maxTxsToRequest int,
	shardID uint32,
) (*resolverRequestHandler, error) {

	if check.IfNil(finder) {
		return nil, dataRetriever.ErrNilResolverFinder
	}
	if check.IfNil(requestedItemsHandler) {
		return nil, dataRetriever.ErrNilRequestedItemsHandler
	}
	if maxTxsToRequest < 1 {
		return nil, dataRetriever.ErrInvalidMaxTxRequest
	}

	rrh := &resolverRequestHandler{
		resolversFinder:       finder,
		requestedItemsHandler: requestedItemsHandler,
		epoch:                 uint32(0), // will be updated after creation of the request handler
		shardID:               shardID,
		maxTxsToRequest:       maxTxsToRequest,
	}

	rrh.sweepTime = time.Now()

	return rrh, nil
}

// NewMetaResolverRequestHandler creates a requestHandler interface implementation with request functions
func NewMetaResolverRequestHandler(
	finder dataRetriever.ResolversFinder,
	requestedItemsHandler dataRetriever.RequestedItemsHandler,
	maxTxsToRequest int,
) (*resolverRequestHandler, error) {

	if check.IfNil(finder) {
		return nil, dataRetriever.ErrNilResolverFinder
	}
	if check.IfNil(requestedItemsHandler) {
		return nil, dataRetriever.ErrNilRequestedItemsHandler
	}
	if maxTxsToRequest < 1 {
		return nil, dataRetriever.ErrInvalidMaxTxRequest
	}

	rrh := &resolverRequestHandler{
		resolversFinder:       finder,
		requestedItemsHandler: requestedItemsHandler,
		epoch:                 uint32(0), // will be updated after creation of the request handler
		shardID:               sharding.MetachainShardId,
		maxTxsToRequest:       maxTxsToRequest,
	}

	return rrh, nil
}

// SetEpoch will update the current epoch so the request handler will make requests for this received epoch
func (rrh *resolverRequestHandler) SetEpoch(epoch uint32) {
	rrh.epoch = epoch
}

// RequestTransaction method asks for transactions from the connected peers
func (rrh *resolverRequestHandler) RequestTransaction(destShardID uint32, txHashes [][]byte) {
	rrh.requestByHashes(destShardID, txHashes, factory.TransactionTopic)
}

func (rrh *resolverRequestHandler) requestByHashes(destShardID uint32, hashes [][]byte, topic string) {
	unrequestedHashes := rrh.getUnrequestedHashes(hashes)
	if len(unrequestedHashes) == 0 {
		return
	}
	log.Trace("requesting transactions from network",
		"topic", topic,
		"shard", destShardID,
		"num txs", len(unrequestedHashes),
	)
	resolver, err := rrh.resolversFinder.CrossShardResolver(topic, destShardID)
	if err != nil {
		log.Error("requestByHashes.CrossShardResolver",
			"error", err.Error(),
			"topic", topic,
			"shard", destShardID,
		)
		return
	}

	txResolver, ok := resolver.(HashSliceResolver)
	if !ok {
		log.Warn("wrong assertion type when creating transaction resolver")
		return
	}

	go func() {
		dataSplit := &partitioning.DataSplit{}
		var sliceBatches [][][]byte
		sliceBatches, err = dataSplit.SplitDataInChunks(unrequestedHashes, rrh.maxTxsToRequest)
		if err != nil {
			log.Debug("requestByHashes.SplitDataInChunks",
				"error", err.Error(),
				"num txs", len(unrequestedHashes),
				"max txs to request", rrh.maxTxsToRequest,
			)
			return
		}

		for _, batch := range sliceBatches {
			err = txResolver.RequestDataFromHashArray(batch, rrh.epoch)
			if err != nil {
				log.Debug("requestByHashes.RequestDataFromHashArray",
					"error", err.Error(),
					"epoch", rrh.epoch,
					"batch size", len(batch),
				)
			}
		}
	}()

	for _, hash := range unrequestedHashes {
		rrh.addRequestedItem(hash)
	}
}

// RequestUnsignedTransactions method asks for unsigned transactions from the connected peers
func (rrh *resolverRequestHandler) RequestUnsignedTransactions(destShardID uint32, scrHashes [][]byte) {
	rrh.requestByHashes(destShardID, scrHashes, factory.UnsignedTransactionTopic)
}

// RequestRewardTransactions requests for reward transactions from the connected peers
func (rrh *resolverRequestHandler) RequestRewardTransactions(destShardID uint32, rewardTxHashes [][]byte) {
	rrh.requestByHashes(destShardID, rewardTxHashes, factory.RewardsTransactionTopic)
}

// RequestMiniBlock method asks for miniblock from the connected peers
func (rrh *resolverRequestHandler) RequestMiniBlock(destShardID uint32, miniblockHash []byte) {
	if !rrh.testIfRequestIsNeeded(miniblockHash) {
		return
	}

	log.Trace("requesting miniblock from network",
		"topic", factory.MiniBlocksTopic,
		"shard", destShardID,
		"hash", miniblockHash,
	)

	resolver, err := rrh.resolversFinder.CrossShardResolver(factory.MiniBlocksTopic, destShardID)
	if err != nil {
		log.Error("RequestMiniBlock.CrossShardResolver",
			"error", err.Error(),
			"topic", factory.MiniBlocksTopic,
			"shard", destShardID,
		)
		return
	}

	err = resolver.RequestDataFromHash(miniblockHash, rrh.epoch)
	if err != nil {
		log.Debug("RequestMiniBlock.RequestDataFromHash",
			"error", err.Error(),
			"epoch", rrh.epoch,
			"hash", miniblockHash,
		)
		return
	}

	rrh.addRequestedItem(miniblockHash)
}

// RequestMiniBlocks method asks for miniblocks from the connected peers
func (rrh *resolverRequestHandler) RequestMiniBlocks(destShardID uint32, miniblocksHashes [][]byte) {
	unrequestedHashes := rrh.getUnrequestedHashes(miniblocksHashes)
	if len(unrequestedHashes) == 0 {
		return
	}
	log.Trace("requesting miniblocks from network",
		"topic", factory.MiniBlocksTopic,
		"shard", destShardID,
		"num txs", len(unrequestedHashes),
	)

	resolver, err := rrh.resolversFinder.CrossShardResolver(factory.MiniBlocksTopic, destShardID)
	if err != nil {
		log.Error("RequestMiniBlocks.CrossShardResolver",
			"error", err.Error(),
			"topic", factory.MiniBlocksTopic,
			"shard", destShardID,
		)
		return
	}

	miniBlocksResolver, ok := resolver.(dataRetriever.MiniBlocksResolver)
	if !ok {
		log.Warn("wrong assertion type when creating miniblocks resolver")
		return
	}

	err = miniBlocksResolver.RequestDataFromHashArray(unrequestedHashes, rrh.epoch)
	if err != nil {
		log.Debug("RequestMiniBlocks.RequestDataFromHashArray",
			"error", err.Error(),
			"epoch", rrh.epoch,
			"num miniblocks", len(unrequestedHashes),
		)
		return
	}

	for _, hash := range unrequestedHashes {
		rrh.addRequestedItem(hash)
	}
}

// RequestShardHeader method asks for shard header from the connected peers
func (rrh *resolverRequestHandler) RequestShardHeader(shardID uint32, hash []byte) {
	if !rrh.testIfRequestIsNeeded(hash) {
		return
	}

	headerResolver, err := rrh.getShardHeaderResolver(shardID)
	if err != nil {
		log.Error("RequestShardHeader.getShardHeaderResolver",
			"error", err.Error(),
			"shard", shardID,
		)
		return
	}

	err = headerResolver.RequestDataFromHash(hash, rrh.epoch)
	if err != nil {
		log.Debug("RequestShardHeader.RequestDataFromHash",
			"error", err.Error(),
			"epoch", rrh.epoch,
			"hash", hash,
		)
		return
	}

	rrh.addRequestedItem(hash)
}

// RequestMetaHeader method asks for meta header from the connected peers
func (rrh *resolverRequestHandler) RequestMetaHeader(hash []byte) {
	if !rrh.testIfRequestIsNeeded(hash) {
		return
	}

	resolver, err := rrh.getMetaHeaderResolver()
	if err != nil {
		log.Error("RequestMetaHeader.getMetaHeaderResolver",
			"error", err.Error(),
			"hash", hash,
		)
		return
	}

	err = resolver.RequestDataFromHash(hash, rrh.epoch)
	if err != nil {
		log.Debug("RequestMetaHeader.RequestDataFromHash",
			"error", err.Error(),
			"epoch", rrh.epoch,
			"hash", hash,
		)
		return
	}

	rrh.addRequestedItem(hash)
}

// RequestShardHeaderByNonce method asks for shard header from the connected peers by nonce
func (rrh *resolverRequestHandler) RequestShardHeaderByNonce(shardID uint32, nonce uint64) {
	key := []byte(fmt.Sprintf("%d-%d", shardID, nonce))
	if !rrh.testIfRequestIsNeeded(key) {
		return
	}

	headerResolver, err := rrh.getShardHeaderResolver(shardID)
	if err != nil {
		log.Error("RequestShardHeaderByNonce.getShardHeaderResolver",
			"error", err.Error(),
			"shard", shardID,
		)
		return
	}

	err = headerResolver.RequestDataFromNonce(nonce, rrh.epoch)
	if err != nil {
		log.Debug("RequestShardHeaderByNonce.RequestDataFromNonce",
			"error", err.Error(),
			"epoch", rrh.epoch,
			"nonce", nonce,
		)
		return
	}

	rrh.addRequestedItem(key)
}

// RequestTrieNodes method asks for trie nodes from the connected peers
<<<<<<< HEAD
func (rrh *resolverRequestHandler) RequestTrieNodes(shardId uint32, hash []byte) {
	rrh.requestByHash(shardId, hash, factory.AccountTrieNodesTopic) //TODO: request by type
=======
func (rrh *resolverRequestHandler) RequestTrieNodes(destShardID uint32, hash []byte, topic string) {
	rrh.requestByHash(destShardID, hash, topic)
>>>>>>> 54aa2ea6
}

func (rrh *resolverRequestHandler) requestByHash(destShardID uint32, hash []byte, baseTopic string) {
	if !rrh.testIfRequestIsNeeded(hash) {
		return
	}

	log.Trace("requesting trie from network",
		"topic", baseTopic,
		"shard", destShardID,
		"hash", hash,
	)

	var resolver dataRetriever.Resolver
	var err error

	if destShardID == sharding.MetachainShardId {
		resolver, err = rrh.resolversFinder.MetaChainResolver(baseTopic)
	} else {
		resolver, err = rrh.resolversFinder.CrossShardResolver(baseTopic, destShardID)
	}

	if err != nil {
		log.Error("requestByHash.Resolver",
			"error", err.Error(),
			"topic", baseTopic,
			"shard", destShardID,
		)
		return
	}

	// epoch doesn't matter because that parameter is not used in trie's resolver
	err = resolver.RequestDataFromHash(hash, 0)
	if err != nil {
		log.Debug("requestByHash.RequestDataFromHash",
			"error", err.Error(),
			"epoch", 0,
			"hash", hash,
		)
		return
	}

	rrh.addRequestedItem(hash)
}

// RequestMetaHeaderByNonce method asks for meta header from the connected peers by nonce
func (rrh *resolverRequestHandler) RequestMetaHeaderByNonce(nonce uint64) {
	key := []byte(fmt.Sprintf("%d-%d", sharding.MetachainShardId, nonce))
	if !rrh.testIfRequestIsNeeded(key) {
		return
	}

	headerResolver, err := rrh.getMetaHeaderResolver()
	if err != nil {
		log.Error("RequestMetaHeaderByNonce.getMetaHeaderResolver",
			"error", err.Error(),
		)
		return
	}

	err = headerResolver.RequestDataFromNonce(nonce, rrh.epoch)
	if err != nil {
		log.Debug("RequestMetaHeaderByNonce.RequestDataFromNonce",
			"error", err.Error(),
			"epoch", rrh.epoch,
			"nonce", nonce,
		)
		return
	}

	rrh.addRequestedItem(key)
}

func (rrh *resolverRequestHandler) testIfRequestIsNeeded(key []byte) bool {
	rrh.sweepIfNeeded()

	if rrh.requestedItemsHandler.Has(string(key)) {
		log.Trace("item already requested",
			"key", key)
		return false
	}

	return true
}

func (rrh *resolverRequestHandler) addRequestedItem(key []byte) {
	err := rrh.requestedItemsHandler.Add(string(key))
	if err != nil {
		log.Trace("addRequestedItem",
			"error", err.Error(),
			"key", key)
	}
}

func (rrh *resolverRequestHandler) getShardHeaderResolver(shardID uint32) (dataRetriever.HeaderResolver, error) {
	isMetachainNode := rrh.shardID == sharding.MetachainShardId
	shardIdMissmatch := rrh.shardID != shardID
	requestOnMetachain := shardID == sharding.MetachainShardId
	isRequestInvalid := (!isMetachainNode && shardIdMissmatch) || requestOnMetachain
	if isRequestInvalid {
		return nil, dataRetriever.ErrBadRequest
	}

	//requests should be done on the topic shardBlocks_0_META so that is why we need to figure out
	//the cross shard id
	crossShardID := sharding.MetachainShardId
	if isMetachainNode {
		crossShardID = shardID
	}

	resolver, err := rrh.resolversFinder.CrossShardResolver(factory.ShardBlocksTopic, crossShardID)
	if err != nil {
		err = fmt.Errorf("%w, topic: %s, current shard ID: %d, cross shard ID: %d",
			err, factory.ShardBlocksTopic, rrh.shardID, crossShardID)
		return nil, err
	}

	headerResolver, ok := resolver.(dataRetriever.HeaderResolver)
	if !ok {
		err = fmt.Errorf("%w, topic: %s, current shard ID: %d, cross shard ID: %d, expected HeaderResolver",
			dataRetriever.ErrWrongTypeInContainer, factory.ShardBlocksTopic, rrh.shardID, crossShardID)
		return nil, err
	}

	return headerResolver, nil
}

func (rrh *resolverRequestHandler) getMetaHeaderResolver() (dataRetriever.HeaderResolver, error) {
	resolver, err := rrh.resolversFinder.MetaChainResolver(factory.MetachainBlocksTopic)
	if err != nil {
		err = fmt.Errorf("%w, topic: %s, current shard ID: %d",
			err, factory.MetachainBlocksTopic, rrh.shardID)
		return nil, err
	}

	headerResolver, ok := resolver.(dataRetriever.HeaderResolver)
	if !ok {
		err = fmt.Errorf("%w, topic: %s, current shard ID: %d, expected HeaderResolver",
			dataRetriever.ErrWrongTypeInContainer, factory.ShardBlocksTopic, rrh.shardID)
		return nil, err
	}

	return headerResolver, nil
}

// RequestStartOfEpochMetaBlock method asks for the start of epoch metablock from the connected peers
func (rrh *resolverRequestHandler) RequestStartOfEpochMetaBlock(epoch uint32) {
	epochStartIdentifier := core.EpochStartIdentifier(epoch)
	if !rrh.testIfRequestIsNeeded([]byte(epochStartIdentifier)) {
		return
	}

	baseTopic := factory.MetachainBlocksTopic
	log.Trace("requesting header by epoch",
		"topic", baseTopic,
		"epoch", epoch,
		"hash", epochStartIdentifier,
	)

	resolver, err := rrh.resolversFinder.MetaChainResolver(baseTopic)
	if err != nil {
		log.Error("RequestStartOfEpochMetaBlock.MetaChainResolver",
			"error", err.Error(),
			"topic", baseTopic,
		)
		return
	}

	headerResolver, ok := resolver.(dataRetriever.HeaderResolver)
	if !ok {
		log.Warn("wrong assertion type when creating header resolver")
		return
	}

	err = headerResolver.RequestDataFromEpoch([]byte(epochStartIdentifier))
	if err != nil {
		log.Debug("RequestStartOfEpochMetaBlock.RequestDataFromEpoch",
			"error", err.Error(),
			"epochStartIdentifier", epochStartIdentifier,
		)
		return
	}

	rrh.addRequestedItem([]byte(epochStartIdentifier))
}

// IsInterfaceNil returns true if there is no value under the interface
func (rrh *resolverRequestHandler) IsInterfaceNil() bool {
	return rrh == nil
}

func (rrh *resolverRequestHandler) getUnrequestedHashes(hashes [][]byte) [][]byte {
	unrequestedHashes := make([][]byte, 0)

	rrh.sweepIfNeeded()

	for _, hash := range hashes {
		if !rrh.requestedItemsHandler.Has(string(hash)) {
			unrequestedHashes = append(unrequestedHashes, hash)
		}
	}

	return unrequestedHashes
}

func (rrh *resolverRequestHandler) sweepIfNeeded() {
	if time.Since(rrh.sweepTime) <= time.Second {
		return
	}

	rrh.sweepTime = time.Now()
	rrh.requestedItemsHandler.Sweep()
}<|MERGE_RESOLUTION|>--- conflicted
+++ resolved
@@ -323,13 +323,8 @@
 }
 
 // RequestTrieNodes method asks for trie nodes from the connected peers
-<<<<<<< HEAD
-func (rrh *resolverRequestHandler) RequestTrieNodes(shardId uint32, hash []byte) {
-	rrh.requestByHash(shardId, hash, factory.AccountTrieNodesTopic) //TODO: request by type
-=======
 func (rrh *resolverRequestHandler) RequestTrieNodes(destShardID uint32, hash []byte, topic string) {
 	rrh.requestByHash(destShardID, hash, topic)
->>>>>>> 54aa2ea6
 }
 
 func (rrh *resolverRequestHandler) requestByHash(destShardID uint32, hash []byte, baseTopic string) {
