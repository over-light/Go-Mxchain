--- conflicted
+++ resolved
@@ -125,11 +125,12 @@
 		return nil, err
 	}
 
-<<<<<<< HEAD
+	err = mrcf.generatePeerAuthenticationResolver()
+	if err != nil {
+		return nil, err
+	}
+
 	err = mrcf.generateValidatorInfoResolver()
-=======
-	err = mrcf.generatePeerAuthenticationResolver()
->>>>>>> 73952d6a
 	if err != nil {
 		return nil, err
 	}
