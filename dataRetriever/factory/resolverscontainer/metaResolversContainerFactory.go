package resolverscontainer

import (
	"github.com/ElrondNetwork/elrond-go-core/core"
	"github.com/ElrondNetwork/elrond-go-core/core/check"
	"github.com/ElrondNetwork/elrond-go-core/core/random"
	"github.com/ElrondNetwork/elrond-go-core/core/throttler"
	"github.com/ElrondNetwork/elrond-go/common"
	"github.com/ElrondNetwork/elrond-go/dataRetriever"
	"github.com/ElrondNetwork/elrond-go/dataRetriever/factory/containers"
	"github.com/ElrondNetwork/elrond-go/dataRetriever/resolvers"
	triesFactory "github.com/ElrondNetwork/elrond-go/trie/factory"

	"github.com/ElrondNetwork/elrond-go-core/marshal"
	"github.com/ElrondNetwork/elrond-go/process/factory"
)

var _ dataRetriever.ResolversContainerFactory = (*metaResolversContainerFactory)(nil)

type metaResolversContainerFactory struct {
	*baseResolversContainerFactory
}

// NewMetaResolversContainerFactory creates a new container filled with topic resolvers for metachain
func NewMetaResolversContainerFactory(
	args FactoryArgs,
) (*metaResolversContainerFactory, error) {
	if args.SizeCheckDelta > 0 {
		args.Marshalizer = marshal.NewSizeCheckUnmarshalizer(args.Marshalizer, args.SizeCheckDelta)
	}

	thr, err := throttler.NewNumGoRoutinesThrottler(args.NumConcurrentResolvingJobs)
	if err != nil {
		return nil, err
	}

	container := containers.NewResolversContainer()
	base := &baseResolversContainerFactory{
<<<<<<< HEAD
		container:                            container,
		shardCoordinator:                     args.ShardCoordinator,
		messenger:                            args.Messenger,
		store:                                args.Store,
		marshalizer:                          args.Marshalizer,
		dataPools:                            args.DataPools,
		uint64ByteSliceConverter:             args.Uint64ByteSliceConverter,
		intRandomizer:                        &random.ConcurrentSafeIntRandomizer{},
		dataPacker:                           args.DataPacker,
		triesContainer:                       args.TriesContainer,
		inputAntifloodHandler:                args.InputAntifloodHandler,
		outputAntifloodHandler:               args.OutputAntifloodHandler,
		throttler:                            thr,
		isFullHistoryNode:                    args.IsFullHistoryNode,
		currentNetworkEpochProvider:          args.CurrentNetworkEpochProvider,
		preferredPeersHolder:                 args.PreferredPeersHolder,
		numCrossShardPeers:                   int(args.ResolverConfig.NumCrossShardPeers),
		numIntraShardPeers:                   int(args.ResolverConfig.NumIntraShardPeers),
		numFullHistoryPeers:                  int(args.ResolverConfig.NumFullHistoryPeers),
		nodesCoordinator:                     args.NodesCoordinator,
		maxNumOfPeerAuthenticationInResponse: args.MaxNumOfPeerAuthenticationInResponse,
		peerShardMapper:                      args.PeerShardMapper,
=======
		container:                   container,
		shardCoordinator:            args.ShardCoordinator,
		messenger:                   args.Messenger,
		store:                       args.Store,
		marshalizer:                 args.Marshalizer,
		dataPools:                   args.DataPools,
		uint64ByteSliceConverter:    args.Uint64ByteSliceConverter,
		intRandomizer:               &random.ConcurrentSafeIntRandomizer{},
		dataPacker:                  args.DataPacker,
		triesContainer:              args.TriesContainer,
		inputAntifloodHandler:       args.InputAntifloodHandler,
		outputAntifloodHandler:      args.OutputAntifloodHandler,
		throttler:                   thr,
		isFullHistoryNode:           args.IsFullHistoryNode,
		currentNetworkEpochProvider: args.CurrentNetworkEpochProvider,
		preferredPeersHolder:        args.PreferredPeersHolder,
		peersRatingHandler:          args.PeersRatingHandler,
		numCrossShardPeers:          int(args.ResolverConfig.NumCrossShardPeers),
		numIntraShardPeers:          int(args.ResolverConfig.NumIntraShardPeers),
		numFullHistoryPeers:         int(args.ResolverConfig.NumFullHistoryPeers),
>>>>>>> 106920ad
	}

	err = base.checkParams()
	if err != nil {
		return nil, err
	}

	base.intraShardTopic = common.ConsensusTopic +
		base.shardCoordinator.CommunicationIdentifier(base.shardCoordinator.SelfId())

	return &metaResolversContainerFactory{
		baseResolversContainerFactory: base,
	}, nil
}

// Create returns an interceptor container that will hold all interceptors in the system
func (mrcf *metaResolversContainerFactory) Create() (dataRetriever.ResolversContainer, error) {
	err := mrcf.generateShardHeaderResolvers()
	if err != nil {
		return nil, err
	}

	err = mrcf.generateMetaChainHeaderResolvers()
	if err != nil {
		return nil, err
	}

	err = mrcf.generateTxResolvers(
		factory.TransactionTopic,
		dataRetriever.TransactionUnit,
		mrcf.dataPools.Transactions(),
	)
	if err != nil {
		return nil, err
	}

	err = mrcf.generateTxResolvers(
		factory.UnsignedTransactionTopic,
		dataRetriever.UnsignedTransactionUnit,
		mrcf.dataPools.UnsignedTransactions(),
	)
	if err != nil {
		return nil, err
	}

	err = mrcf.generateRewardsResolvers(
		factory.RewardsTransactionTopic,
		dataRetriever.RewardTransactionUnit,
		mrcf.dataPools.RewardTransactions(),
	)
	if err != nil {
		return nil, err
	}

	err = mrcf.generateMiniBlocksResolvers()
	if err != nil {
		return nil, err
	}

	err = mrcf.generateTrieNodesResolvers()
	if err != nil {
		return nil, err
	}

	err = mrcf.generatePeerAuthenticationResolver()
	if err != nil {
		return nil, err
	}

	return mrcf.container, nil
}

// AddShardTrieNodeResolvers will add trie node resolvers to the existing container, needed for start in epoch
func (mrcf *metaResolversContainerFactory) AddShardTrieNodeResolvers(container dataRetriever.ResolversContainer) error {
	if check.IfNil(container) {
		return dataRetriever.ErrNilResolverContainer
	}

	shardC := mrcf.shardCoordinator

	keys := make([]string, 0)
	resolversSlice := make([]dataRetriever.Resolver, 0)

	for idx := uint32(0); idx < shardC.NumberOfShards(); idx++ {
		identifierTrieNodes := factory.AccountTrieNodesTopic + shardC.CommunicationIdentifier(idx)
		resolver, err := mrcf.createTrieNodesResolver(
			identifierTrieNodes,
			triesFactory.UserAccountTrie,
			mrcf.numCrossShardPeers,
			mrcf.numIntraShardPeers,
			mrcf.numFullHistoryPeers,
			idx,
			mrcf.currentNetworkEpochProvider,
		)
		if err != nil {
			return err
		}

		resolversSlice = append(resolversSlice, resolver)
		keys = append(keys, identifierTrieNodes)
	}

	return container.AddMultiple(keys, resolversSlice)
}

//------- Shard header resolvers

func (mrcf *metaResolversContainerFactory) generateShardHeaderResolvers() error {
	shardC := mrcf.shardCoordinator
	noOfShards := shardC.NumberOfShards()
	keys := make([]string, noOfShards)
	resolversSlice := make([]dataRetriever.Resolver, noOfShards)

	//wire up to topics: shardBlocks_0_META, shardBlocks_1_META ...
	for idx := uint32(0); idx < noOfShards; idx++ {
		identifierHeader := factory.ShardBlocksTopic + shardC.CommunicationIdentifier(idx)
		excludePeersFromTopic := EmptyExcludePeersOnTopic

		resolver, err := mrcf.createShardHeaderResolver(identifierHeader, excludePeersFromTopic, idx)
		if err != nil {
			return err
		}

		resolversSlice[idx] = resolver
		keys[idx] = identifierHeader
	}

	return mrcf.container.AddMultiple(keys, resolversSlice)
}

func (mrcf *metaResolversContainerFactory) createShardHeaderResolver(
	topic string,
	excludedTopic string,
	shardID uint32,
) (dataRetriever.Resolver, error) {
	hdrStorer := mrcf.store.GetStorer(dataRetriever.BlockHeaderUnit)

	resolverSender, err := mrcf.createOneResolverSender(topic, excludedTopic, shardID)
	if err != nil {
		return nil, err
	}

	//TODO change this data unit creation method through a factory or func
	hdrNonceHashDataUnit := dataRetriever.ShardHdrNonceHashDataUnit + dataRetriever.UnitType(shardID)
	hdrNonceStore := mrcf.store.GetStorer(hdrNonceHashDataUnit)
	arg := resolvers.ArgHeaderResolver{
		ArgBaseResolver: resolvers.ArgBaseResolver{
			SenderResolver:   resolverSender,
			Marshalizer:      mrcf.marshalizer,
			AntifloodHandler: mrcf.inputAntifloodHandler,
			Throttler:        mrcf.throttler,
		},
		Headers:              mrcf.dataPools.Headers(),
		HdrStorage:           hdrStorer,
		HeadersNoncesStorage: hdrNonceStore,
		NonceConverter:       mrcf.uint64ByteSliceConverter,
		ShardCoordinator:     mrcf.shardCoordinator,
		IsFullHistoryNode:    mrcf.isFullHistoryNode,
	}
	resolver, err := resolvers.NewHeaderResolver(arg)
	if err != nil {
		return nil, err
	}

	err = mrcf.messenger.RegisterMessageProcessor(resolver.RequestTopic(), common.DefaultResolversIdentifier, resolver)
	if err != nil {
		return nil, err
	}

	return resolver, nil
}

//------- Meta header resolvers

func (mrcf *metaResolversContainerFactory) generateMetaChainHeaderResolvers() error {
	identifierHeader := factory.MetachainBlocksTopic
	resolver, err := mrcf.createMetaChainHeaderResolver(identifierHeader, core.MetachainShardId)
	if err != nil {
		return err
	}

	return mrcf.container.Add(identifierHeader, resolver)
}

func (mrcf *metaResolversContainerFactory) createMetaChainHeaderResolver(
	identifier string,
	shardId uint32,
) (dataRetriever.Resolver, error) {
	hdrStorer := mrcf.store.GetStorer(dataRetriever.MetaBlockUnit)

	resolverSender, err := mrcf.createOneResolverSender(identifier, EmptyExcludePeersOnTopic, shardId)
	if err != nil {
		return nil, err
	}

	hdrNonceStore := mrcf.store.GetStorer(dataRetriever.MetaHdrNonceHashDataUnit)
	arg := resolvers.ArgHeaderResolver{
		ArgBaseResolver: resolvers.ArgBaseResolver{
			SenderResolver:   resolverSender,
			Marshalizer:      mrcf.marshalizer,
			AntifloodHandler: mrcf.inputAntifloodHandler,
			Throttler:        mrcf.throttler,
		},
		Headers:              mrcf.dataPools.Headers(),
		HdrStorage:           hdrStorer,
		HeadersNoncesStorage: hdrNonceStore,
		NonceConverter:       mrcf.uint64ByteSliceConverter,
		ShardCoordinator:     mrcf.shardCoordinator,
		IsFullHistoryNode:    mrcf.isFullHistoryNode,
	}
	resolver, err := resolvers.NewHeaderResolver(arg)
	if err != nil {
		return nil, err
	}

	err = mrcf.messenger.RegisterMessageProcessor(resolver.RequestTopic(), common.DefaultResolversIdentifier, resolver)
	if err != nil {
		return nil, err
	}

	return resolver, nil
}

func (mrcf *metaResolversContainerFactory) generateTrieNodesResolvers() error {
	keys := make([]string, 0)
	resolversSlice := make([]dataRetriever.Resolver, 0)

	identifierTrieNodes := factory.AccountTrieNodesTopic + core.CommunicationIdentifierBetweenShards(core.MetachainShardId, core.MetachainShardId)
	resolver, err := mrcf.createTrieNodesResolver(
		identifierTrieNodes,
		triesFactory.UserAccountTrie,
		0,
		mrcf.numIntraShardPeers+mrcf.numCrossShardPeers,
		mrcf.numFullHistoryPeers,
		core.MetachainShardId,
		mrcf.currentNetworkEpochProvider,
	)
	if err != nil {
		return err
	}

	resolversSlice = append(resolversSlice, resolver)
	keys = append(keys, identifierTrieNodes)

	identifierTrieNodes = factory.ValidatorTrieNodesTopic + core.CommunicationIdentifierBetweenShards(core.MetachainShardId, core.MetachainShardId)
	resolver, err = mrcf.createTrieNodesResolver(
		identifierTrieNodes,
		triesFactory.PeerAccountTrie,
		0,
		mrcf.numIntraShardPeers+mrcf.numCrossShardPeers,
		mrcf.numFullHistoryPeers,
		core.MetachainShardId,
		mrcf.currentNetworkEpochProvider,
	)
	if err != nil {
		return err
	}

	resolversSlice = append(resolversSlice, resolver)
	keys = append(keys, identifierTrieNodes)

	return mrcf.container.AddMultiple(keys, resolversSlice)
}

func (mrcf *metaResolversContainerFactory) generateRewardsResolvers(
	topic string,
	unit dataRetriever.UnitType,
	dataPool dataRetriever.ShardedDataCacherNotifier,
) error {

	shardC := mrcf.shardCoordinator
	noOfShards := shardC.NumberOfShards()

	keys := make([]string, noOfShards)
	resolverSlice := make([]dataRetriever.Resolver, noOfShards)

	//wire up to topics: shardBlocks_0_META, shardBlocks_1_META ...
	for idx := uint32(0); idx < noOfShards; idx++ {
		identifierTx := topic + shardC.CommunicationIdentifier(idx)
		excludePeersFromTopic := EmptyExcludePeersOnTopic

		resolver, err := mrcf.createTxResolver(identifierTx, excludePeersFromTopic, unit, dataPool, idx)
		if err != nil {
			return err
		}

		resolverSlice[idx] = resolver
		keys[idx] = identifierTx
	}

	return mrcf.container.AddMultiple(keys, resolverSlice)
}

// IsInterfaceNil returns true if there is no value under the interface
func (mrcf *metaResolversContainerFactory) IsInterfaceNil() bool {
	return mrcf == nil
}<|MERGE_RESOLUTION|>--- conflicted
+++ resolved
@@ -36,30 +36,6 @@
 
 	container := containers.NewResolversContainer()
 	base := &baseResolversContainerFactory{
-<<<<<<< HEAD
-		container:                            container,
-		shardCoordinator:                     args.ShardCoordinator,
-		messenger:                            args.Messenger,
-		store:                                args.Store,
-		marshalizer:                          args.Marshalizer,
-		dataPools:                            args.DataPools,
-		uint64ByteSliceConverter:             args.Uint64ByteSliceConverter,
-		intRandomizer:                        &random.ConcurrentSafeIntRandomizer{},
-		dataPacker:                           args.DataPacker,
-		triesContainer:                       args.TriesContainer,
-		inputAntifloodHandler:                args.InputAntifloodHandler,
-		outputAntifloodHandler:               args.OutputAntifloodHandler,
-		throttler:                            thr,
-		isFullHistoryNode:                    args.IsFullHistoryNode,
-		currentNetworkEpochProvider:          args.CurrentNetworkEpochProvider,
-		preferredPeersHolder:                 args.PreferredPeersHolder,
-		numCrossShardPeers:                   int(args.ResolverConfig.NumCrossShardPeers),
-		numIntraShardPeers:                   int(args.ResolverConfig.NumIntraShardPeers),
-		numFullHistoryPeers:                  int(args.ResolverConfig.NumFullHistoryPeers),
-		nodesCoordinator:                     args.NodesCoordinator,
-		maxNumOfPeerAuthenticationInResponse: args.MaxNumOfPeerAuthenticationInResponse,
-		peerShardMapper:                      args.PeerShardMapper,
-=======
 		container:                   container,
 		shardCoordinator:            args.ShardCoordinator,
 		messenger:                   args.Messenger,
@@ -80,7 +56,9 @@
 		numCrossShardPeers:          int(args.ResolverConfig.NumCrossShardPeers),
 		numIntraShardPeers:          int(args.ResolverConfig.NumIntraShardPeers),
 		numFullHistoryPeers:         int(args.ResolverConfig.NumFullHistoryPeers),
->>>>>>> 106920ad
+		nodesCoordinator:                     args.NodesCoordinator,
+		maxNumOfPeerAuthenticationInResponse: args.MaxNumOfPeerAuthenticationInResponse,
+		peerShardMapper:                      args.PeerShardMapper,
 	}
 
 	err = base.checkParams()
