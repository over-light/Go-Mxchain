package resolverscontainer

import (
	"github.com/ElrondNetwork/elrond-go-core/core"
	"github.com/ElrondNetwork/elrond-go-core/core/random"
	"github.com/ElrondNetwork/elrond-go-core/core/throttler"
	"github.com/ElrondNetwork/elrond-go-core/marshal"
	"github.com/ElrondNetwork/elrond-go/common"
	"github.com/ElrondNetwork/elrond-go/dataRetriever"
	"github.com/ElrondNetwork/elrond-go/dataRetriever/factory/containers"
	"github.com/ElrondNetwork/elrond-go/dataRetriever/resolvers"
	"github.com/ElrondNetwork/elrond-go/process/factory"
	triesFactory "github.com/ElrondNetwork/elrond-go/trie/factory"
)

var _ dataRetriever.ResolversContainerFactory = (*shardResolversContainerFactory)(nil)

type shardResolversContainerFactory struct {
	*baseResolversContainerFactory
}

// NewShardResolversContainerFactory creates a new container filled with topic resolvers for shards
func NewShardResolversContainerFactory(
	args FactoryArgs,
) (*shardResolversContainerFactory, error) {
	if args.SizeCheckDelta > 0 {
		args.Marshalizer = marshal.NewSizeCheckUnmarshalizer(args.Marshalizer, args.SizeCheckDelta)
	}

	thr, err := throttler.NewNumGoRoutinesThrottler(args.NumConcurrentResolvingJobs)
	if err != nil {
		return nil, err
	}

	numIntraShardPeers := args.ResolverConfig.NumTotalPeers - args.ResolverConfig.NumCrossShardPeers
	container := containers.NewResolversContainer()
	base := &baseResolversContainerFactory{
		container:                            container,
		shardCoordinator:                     args.ShardCoordinator,
		messenger:                            args.Messenger,
		store:                                args.Store,
		marshalizer:                          args.Marshalizer,
		dataPools:                            args.DataPools,
		uint64ByteSliceConverter:             args.Uint64ByteSliceConverter,
		intRandomizer:                        &random.ConcurrentSafeIntRandomizer{},
		dataPacker:                           args.DataPacker,
		triesContainer:                       args.TriesContainer,
		inputAntifloodHandler:                args.InputAntifloodHandler,
		outputAntifloodHandler:               args.OutputAntifloodHandler,
		throttler:                            thr,
		isFullHistoryNode:                    args.IsFullHistoryNode,
		currentNetworkEpochProvider:          args.CurrentNetworkEpochProvider,
		preferredPeersHolder:                 args.PreferredPeersHolder,
		peersRatingHandler:                   args.PeersRatingHandler,
		numCrossShardPeers:                   int(args.ResolverConfig.NumCrossShardPeers),
		numIntraShardPeers:                   int(numIntraShardPeers),
		numTotalPeers:                        int(args.ResolverConfig.NumTotalPeers),
		numFullHistoryPeers:                  int(args.ResolverConfig.NumFullHistoryPeers),
		nodesCoordinator:                     args.NodesCoordinator,
		maxNumOfPeerAuthenticationInResponse: args.MaxNumOfPeerAuthenticationInResponse,
		peerShardMapper:                      args.PeerShardMapper,
	}

	err = base.checkParams()
	if err != nil {
		return nil, err
	}

	base.intraShardTopic = common.ConsensusTopic +
		base.shardCoordinator.CommunicationIdentifier(base.shardCoordinator.SelfId())

	return &shardResolversContainerFactory{
		baseResolversContainerFactory: base,
	}, nil
}

// Create returns a resolver container that will hold all resolvers in the system
func (srcf *shardResolversContainerFactory) Create() (dataRetriever.ResolversContainer, error) {
	err := srcf.generateTxResolvers(
		factory.TransactionTopic,
		dataRetriever.TransactionUnit,
		srcf.dataPools.Transactions(),
	)
	if err != nil {
		return nil, err
	}

	err = srcf.generateTxResolvers(
		factory.UnsignedTransactionTopic,
		dataRetriever.UnsignedTransactionUnit,
		srcf.dataPools.UnsignedTransactions(),
	)
	if err != nil {
		return nil, err
	}

	err = srcf.generateRewardResolver(
		factory.RewardsTransactionTopic,
		dataRetriever.RewardTransactionUnit,
		srcf.dataPools.RewardTransactions(),
	)
	if err != nil {
		return nil, err
	}

	err = srcf.generateHeaderResolvers()
	if err != nil {
		return nil, err
	}

	err = srcf.generateMiniBlocksResolvers()
	if err != nil {
		return nil, err
	}

	err = srcf.generateMetablockHeaderResolvers()
	if err != nil {
		return nil, err
	}

	err = srcf.generateTrieNodesResolvers()
	if err != nil {
		return nil, err
	}

<<<<<<< HEAD
	err = srcf.generateValidatorInfoResolver()
=======
	err = srcf.generatePeerAuthenticationResolver()
>>>>>>> 73952d6a
	if err != nil {
		return nil, err
	}

	return srcf.container, nil
}

//------- Hdr resolver

func (srcf *shardResolversContainerFactory) generateHeaderResolvers() error {
	shardC := srcf.shardCoordinator

	// only one shard header topic, for example: shardBlocks_0_META
	identifierHdr := factory.ShardBlocksTopic + shardC.CommunicationIdentifier(core.MetachainShardId)

	hdrStorer := srcf.store.GetStorer(dataRetriever.BlockHeaderUnit)
	resolverSender, err := srcf.createOneResolverSenderWithSpecifiedNumRequests(identifierHdr, EmptyExcludePeersOnTopic, shardC.SelfId(), srcf.numCrossShardPeers, srcf.numIntraShardPeers)
	if err != nil {
		return err
	}

	hdrNonceHashDataUnit := dataRetriever.ShardHdrNonceHashDataUnit + dataRetriever.UnitType(shardC.SelfId())
	hdrNonceStore := srcf.store.GetStorer(hdrNonceHashDataUnit)
	arg := resolvers.ArgHeaderResolver{
		ArgBaseResolver: resolvers.ArgBaseResolver{
			SenderResolver:   resolverSender,
			Marshaller:       srcf.marshalizer,
			AntifloodHandler: srcf.inputAntifloodHandler,
			Throttler:        srcf.throttler,
		},
		Headers:              srcf.dataPools.Headers(),
		HdrStorage:           hdrStorer,
		HeadersNoncesStorage: hdrNonceStore,
		NonceConverter:       srcf.uint64ByteSliceConverter,
		ShardCoordinator:     srcf.shardCoordinator,
		IsFullHistoryNode:    srcf.isFullHistoryNode,
	}
	resolver, err := resolvers.NewHeaderResolver(arg)
	if err != nil {
		return err
	}

	err = srcf.messenger.RegisterMessageProcessor(resolver.RequestTopic(), common.DefaultResolversIdentifier, resolver)
	if err != nil {
		return err
	}

	return srcf.container.Add(identifierHdr, resolver)
}

//------- MetaBlockHeaderResolvers

func (srcf *shardResolversContainerFactory) generateMetablockHeaderResolvers() error {
	// only one metachain header block topic
	// this is: metachainBlocks
	identifierHdr := factory.MetachainBlocksTopic
	hdrStorer := srcf.store.GetStorer(dataRetriever.MetaBlockUnit)

	resolverSender, err := srcf.createOneResolverSenderWithSpecifiedNumRequests(identifierHdr, EmptyExcludePeersOnTopic, core.MetachainShardId, srcf.numCrossShardPeers, srcf.numIntraShardPeers)
	if err != nil {
		return err
	}

	hdrNonceStore := srcf.store.GetStorer(dataRetriever.MetaHdrNonceHashDataUnit)
	arg := resolvers.ArgHeaderResolver{
		ArgBaseResolver: resolvers.ArgBaseResolver{
			SenderResolver:   resolverSender,
			Marshaller:       srcf.marshalizer,
			AntifloodHandler: srcf.inputAntifloodHandler,
			Throttler:        srcf.throttler,
		},
		Headers:              srcf.dataPools.Headers(),
		HdrStorage:           hdrStorer,
		HeadersNoncesStorage: hdrNonceStore,
		NonceConverter:       srcf.uint64ByteSliceConverter,
		ShardCoordinator:     srcf.shardCoordinator,
		IsFullHistoryNode:    srcf.isFullHistoryNode,
	}
	resolver, err := resolvers.NewHeaderResolver(arg)
	if err != nil {
		return err
	}

	err = srcf.messenger.RegisterMessageProcessor(resolver.RequestTopic(), common.DefaultResolversIdentifier, resolver)
	if err != nil {
		return err
	}

	return srcf.container.Add(identifierHdr, resolver)
}

func (srcf *shardResolversContainerFactory) generateTrieNodesResolvers() error {
	shardC := srcf.shardCoordinator

	keys := make([]string, 0)
	resolversSlice := make([]dataRetriever.Resolver, 0)

	identifierTrieNodes := factory.AccountTrieNodesTopic + shardC.CommunicationIdentifier(core.MetachainShardId)
	resolver, err := srcf.createTrieNodesResolver(
		identifierTrieNodes,
		triesFactory.UserAccountTrie,
		0,
		srcf.numTotalPeers,
		core.MetachainShardId,
	)
	if err != nil {
		return err
	}

	resolversSlice = append(resolversSlice, resolver)
	keys = append(keys, identifierTrieNodes)

	return srcf.container.AddMultiple(keys, resolversSlice)
}

func (srcf *shardResolversContainerFactory) generateRewardResolver(
	topic string,
	unit dataRetriever.UnitType,
	dataPool dataRetriever.ShardedDataCacherNotifier,
) error {
	shardC := srcf.shardCoordinator

	keys := make([]string, 0)
	resolverSlice := make([]dataRetriever.Resolver, 0)

	identifierTx := topic + shardC.CommunicationIdentifier(core.MetachainShardId)
	excludedPeersOnTopic := factory.TransactionTopic + shardC.CommunicationIdentifier(shardC.SelfId())

	resolver, err := srcf.createTxResolver(identifierTx, excludedPeersOnTopic, unit, dataPool, core.MetachainShardId, srcf.numCrossShardPeers, srcf.numIntraShardPeers)
	if err != nil {
		return err
	}

	resolverSlice = append(resolverSlice, resolver)
	keys = append(keys, identifierTx)

	return srcf.container.AddMultiple(keys, resolverSlice)
}

// IsInterfaceNil returns true if there is no value under the interface
func (srcf *shardResolversContainerFactory) IsInterfaceNil() bool {
	return srcf == nil
}<|MERGE_RESOLUTION|>--- conflicted
+++ resolved
@@ -123,11 +123,12 @@
 		return nil, err
 	}
 
-<<<<<<< HEAD
+	err = srcf.generatePeerAuthenticationResolver()
+	if err != nil {
+		return nil, err
+	}
+
 	err = srcf.generateValidatorInfoResolver()
-=======
-	err = srcf.generatePeerAuthenticationResolver()
->>>>>>> 73952d6a
 	if err != nil {
 		return nil, err
 	}
