package resolverscontainer_test

import (
	"errors"
	"strings"
	"testing"

	"github.com/ElrondNetwork/elrond-go/data/state"
	triesFactory "github.com/ElrondNetwork/elrond-go/data/trie/factory"
	"github.com/ElrondNetwork/elrond-go/dataRetriever"
	"github.com/ElrondNetwork/elrond-go/dataRetriever/factory/resolverscontainer"
	"github.com/ElrondNetwork/elrond-go/dataRetriever/mock"
	"github.com/ElrondNetwork/elrond-go/p2p"
	"github.com/ElrondNetwork/elrond-go/process/factory"
	"github.com/ElrondNetwork/elrond-go/storage"
	"github.com/stretchr/testify/assert"
	"github.com/stretchr/testify/require"
)

var errExpected = errors.New("expected error")

func createStubTopicMessageHandlerForShard(matchStrToErrOnCreate string, matchStrToErrOnRegister string) dataRetriever.TopicMessageHandler {
	tmhs := mock.NewTopicMessageHandlerStub()

	tmhs.CreateTopicCalled = func(name string, createChannelForTopic bool) error {
		if matchStrToErrOnCreate == "" {
			return nil
		}

		if strings.Contains(name, matchStrToErrOnCreate) {
			return errExpected
		}

		return nil
	}

	tmhs.RegisterMessageProcessorCalled = func(topic string, handler p2p.MessageProcessor) error {
		if matchStrToErrOnRegister == "" {
			return nil
		}

		if strings.Contains(topic, matchStrToErrOnRegister) {
			return errExpected
		}

		return nil
	}

	return tmhs
}

func createDataPoolsForShard() dataRetriever.PoolsHolder {
	pools := &mock.PoolsHolderStub{}
	pools.TransactionsCalled = func() dataRetriever.ShardedDataCacherNotifier {
		return &mock.ShardedDataStub{}
	}
	pools.HeadersCalled = func() dataRetriever.HeadersPool {
		return &mock.HeadersCacherStub{}
	}
	pools.MiniBlocksCalled = func() storage.Cacher {
		return &mock.CacherStub{}
	}
	pools.PeerChangesBlocksCalled = func() storage.Cacher {
		return &mock.CacherStub{}
	}
	pools.UnsignedTransactionsCalled = func() dataRetriever.ShardedDataCacherNotifier {
		return &mock.ShardedDataStub{}
	}
	pools.RewardTransactionsCalled = func() dataRetriever.ShardedDataCacherNotifier {
		return &mock.ShardedDataStub{}
	}

	return pools
}

func createStoreForShard() dataRetriever.StorageService {
	return &mock.ChainStorerMock{
		GetStorerCalled: func(unitType dataRetriever.UnitType) storage.Storer {
			return &mock.StorerStub{}
		},
	}
}

func createTriesHolderForShard() state.TriesHolder {
	triesHolder := state.NewDataTriesHolder()
	triesHolder.Put([]byte(triesFactory.UserAccountTrie), &mock.TrieStub{})
	triesHolder.Put([]byte(triesFactory.PeerAccountTrie), &mock.TrieStub{})
	return triesHolder
}

//------- NewResolversContainerFactory

func TestNewShardResolversContainerFactory_NilShardCoordinatorShouldErr(t *testing.T) {
	t.Parallel()

	args := getArgumentsShard()
	args.ShardCoordinator = nil
	rcf, err := resolverscontainer.NewShardResolversContainerFactory(args)

	assert.Nil(t, rcf)
	assert.Equal(t, dataRetriever.ErrNilShardCoordinator, err)
}

func TestNewShardResolversContainerFactory_NilMessengerShouldErr(t *testing.T) {
	t.Parallel()

	args := getArgumentsShard()
	args.Messenger = nil
	rcf, err := resolverscontainer.NewShardResolversContainerFactory(args)

	assert.Nil(t, rcf)
	assert.Equal(t, dataRetriever.ErrNilMessenger, err)
}

func TestNewShardResolversContainerFactory_NilStoreShouldErr(t *testing.T) {
	t.Parallel()

	args := getArgumentsShard()
	args.Store = nil
	rcf, err := resolverscontainer.NewShardResolversContainerFactory(args)

	assert.Nil(t, rcf)
	assert.Equal(t, dataRetriever.ErrNilStore, err)
}

func TestNewShardResolversContainerFactory_NilMarshalizerShouldErr(t *testing.T) {
	t.Parallel()

	args := getArgumentsShard()
	args.Marshalizer = nil
	rcf, err := resolverscontainer.NewShardResolversContainerFactory(args)

	assert.Nil(t, rcf)
	assert.Equal(t, dataRetriever.ErrNilMarshalizer, err)
}

func TestNewShardResolversContainerFactory_NilMarshalizerAndSizeShouldErr(t *testing.T) {
	t.Parallel()

	args := getArgumentsShard()
	args.Marshalizer = nil
	args.SizeCheckDelta = 1
	rcf, err := resolverscontainer.NewShardResolversContainerFactory(args)

	assert.Nil(t, rcf)
	assert.Equal(t, dataRetriever.ErrNilMarshalizer, err)
}

func TestNewShardResolversContainerFactory_NilDataPoolShouldErr(t *testing.T) {
	t.Parallel()

	args := getArgumentsShard()
	args.DataPools = nil
	rcf, err := resolverscontainer.NewShardResolversContainerFactory(args)

	assert.Nil(t, rcf)
	assert.Equal(t, dataRetriever.ErrNilDataPoolHolder, err)
}

func TestNewShardResolversContainerFactory_NilUint64SliceConverterShouldErr(t *testing.T) {
	t.Parallel()

	args := getArgumentsShard()
	args.Uint64ByteSliceConverter = nil
	rcf, err := resolverscontainer.NewShardResolversContainerFactory(args)

	assert.Nil(t, rcf)
	assert.Equal(t, dataRetriever.ErrNilUint64ByteSliceConverter, err)
}

func TestNewShardResolversContainerFactory_NilDataPackerShouldErr(t *testing.T) {
	t.Parallel()

	args := getArgumentsShard()
	args.DataPacker = nil
	rcf, err := resolverscontainer.NewShardResolversContainerFactory(args)

	assert.Nil(t, rcf)
	assert.Equal(t, dataRetriever.ErrNilDataPacker, err)
}

func TestNewShardResolversContainerFactory_NilTriesContainerShouldErr(t *testing.T) {
	t.Parallel()

	args := getArgumentsShard()
	args.TriesContainer = nil
	rcf, err := resolverscontainer.NewShardResolversContainerFactory(args)

	assert.Nil(t, rcf)
	assert.Equal(t, dataRetriever.ErrNilTrieDataGetter, err)
}

func TestNewShardResolversContainerFactory_ShouldWork(t *testing.T) {
	t.Parallel()

	args := getArgumentsShard()
	rcf, err := resolverscontainer.NewShardResolversContainerFactory(args)

	assert.NotNil(t, rcf)
	assert.Nil(t, err)
	require.False(t, rcf.IsInterfaceNil())
}

//------- Create

func TestShardResolversContainerFactory_CreateRegisterTxFailsShouldErr(t *testing.T) {
	t.Parallel()

	args := getArgumentsShard()
	args.Messenger = createStubTopicMessageHandlerForShard("", factory.TransactionTopic)
	rcf, _ := resolverscontainer.NewShardResolversContainerFactory(args)

	container, err := rcf.Create()

	assert.Nil(t, container)
	assert.Equal(t, errExpected, err)
}

func TestShardResolversContainerFactory_CreateRegisterHdrFailsShouldErr(t *testing.T) {
	t.Parallel()

	args := getArgumentsShard()
	args.Messenger = createStubTopicMessageHandlerForShard("", factory.ShardBlocksTopic)
	rcf, _ := resolverscontainer.NewShardResolversContainerFactory(args)

	container, err := rcf.Create()

	assert.Nil(t, container)
	assert.Equal(t, errExpected, err)
}

func TestShardResolversContainerFactory_CreateRegisterMiniBlocksFailsShouldErr(t *testing.T) {
	t.Parallel()

	args := getArgumentsShard()
	args.Messenger = createStubTopicMessageHandlerForShard("", factory.MiniBlocksTopic)
	rcf, _ := resolverscontainer.NewShardResolversContainerFactory(args)

	container, err := rcf.Create()

	assert.Nil(t, container)
	assert.Equal(t, errExpected, err)
}

func TestShardResolversContainerFactory_CreateRegisterTrieNodesFailsShouldErr(t *testing.T) {
	t.Parallel()

	args := getArgumentsShard()
	args.Messenger = createStubTopicMessageHandlerForShard("", factory.AccountTrieNodesTopic)
	rcf, _ := resolverscontainer.NewShardResolversContainerFactory(args)

	container, err := rcf.Create()

	assert.Nil(t, container)
	assert.Equal(t, errExpected, err)
}

func TestShardResolversContainerFactory_CreateShouldWork(t *testing.T) {
	t.Parallel()

	args := getArgumentsShard()
	rcf, _ := resolverscontainer.NewShardResolversContainerFactory(args)

	container, err := rcf.Create()

	assert.NotNil(t, container)
	assert.Nil(t, err)
}

func TestShardResolversContainerFactory_With4ShardsShouldWork(t *testing.T) {
	t.Parallel()

	noOfShards := 4

	shardCoordinator := mock.NewMultipleShardsCoordinatorMock()
	shardCoordinator.SetNoShards(uint32(noOfShards))
	shardCoordinator.CurrentShard = 1

	args := getArgumentsShard()
	args.ShardCoordinator = shardCoordinator
	rcf, _ := resolverscontainer.NewShardResolversContainerFactory(args)

	container, _ := rcf.Create()

	numResolverSCRs := noOfShards + 1
	numResolverTxs := noOfShards + 1
	numResolverRewardTxs := 1
	numResolverHeaders := 1
	numResolverMiniBlocks := noOfShards + 1
	numResolverMetaBlockHeaders := 1
<<<<<<< HEAD
	numResolverTrieNodes := 3
	totalResolvers := numResolverTxs + numResolverHeaders + numResolverMiniBlocks + numResolverPeerChanges +
=======
	numResolverTrieNodes := 2
	totalResolvers := numResolverTxs + numResolverHeaders + numResolverMiniBlocks +
>>>>>>> 9899413c
		numResolverMetaBlockHeaders + numResolverSCRs + numResolverRewardTxs + numResolverTrieNodes

	assert.Equal(t, totalResolvers, container.Len())
}

func getArgumentsShard() resolverscontainer.FactoryArgs {
	return resolverscontainer.FactoryArgs{
		ShardCoordinator:         mock.NewOneShardCoordinatorMock(),
		Messenger:                createStubTopicMessageHandlerForShard("", ""),
		Store:                    createStoreForShard(),
		Marshalizer:              &mock.MarshalizerMock{},
		DataPools:                createDataPoolsForShard(),
		Uint64ByteSliceConverter: &mock.Uint64ByteSliceConverterMock{},
		DataPacker:               &mock.DataPackerStub{},
		TriesContainer:           createTriesHolderForShard(),
		SizeCheckDelta:           0,
	}
}<|MERGE_RESOLUTION|>--- conflicted
+++ resolved
@@ -288,13 +288,8 @@
 	numResolverHeaders := 1
 	numResolverMiniBlocks := noOfShards + 1
 	numResolverMetaBlockHeaders := 1
-<<<<<<< HEAD
 	numResolverTrieNodes := 3
 	totalResolvers := numResolverTxs + numResolverHeaders + numResolverMiniBlocks + numResolverPeerChanges +
-=======
-	numResolverTrieNodes := 2
-	totalResolvers := numResolverTxs + numResolverHeaders + numResolverMiniBlocks +
->>>>>>> 9899413c
 		numResolverMetaBlockHeaders + numResolverSCRs + numResolverRewardTxs + numResolverTrieNodes
 
 	assert.Equal(t, totalResolvers, container.Len())
