--- conflicted
+++ resolved
@@ -26,12 +26,8 @@
 	uint64ByteSliceConverter typeConverters.Uint64ByteSliceConverter
 	intRandomizer            dataRetriever.IntRandomizer
 	dataPacker               dataRetriever.DataPacker
-<<<<<<< HEAD
-	trieDataGetter           dataRetriever.TrieDataGetter
+	trieDataGetter           state.TriesHolder
 	antifloodHandler         dataRetriever.P2PAntifloodHandler
-=======
-	trieDataGetter           state.TriesHolder
->>>>>>> d5b793d8
 }
 
 // NewResolversContainerFactory creates a new container filled with topic resolvers
