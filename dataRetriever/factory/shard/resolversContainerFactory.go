package shard

import (
	"github.com/ElrondNetwork/elrond-go/core/random"
	"github.com/ElrondNetwork/elrond-go/data/typeConverters"
	"github.com/ElrondNetwork/elrond-go/dataRetriever"
	"github.com/ElrondNetwork/elrond-go/dataRetriever/factory/containers"
	"github.com/ElrondNetwork/elrond-go/dataRetriever/resolvers"
	"github.com/ElrondNetwork/elrond-go/dataRetriever/resolvers/topicResolverSender"
	"github.com/ElrondNetwork/elrond-go/marshal"
	"github.com/ElrondNetwork/elrond-go/process/factory"
	"github.com/ElrondNetwork/elrond-go/sharding"
)

const emptyExcludePeersOnTopic = ""

type resolversContainerFactory struct {
	shardCoordinator         sharding.Coordinator
	messenger                dataRetriever.TopicMessageHandler
	store                    dataRetriever.StorageService
	marshalizer              marshal.Marshalizer
	dataPools                dataRetriever.PoolsHolder
	uint64ByteSliceConverter typeConverters.Uint64ByteSliceConverter
	intRandomizer            dataRetriever.IntRandomizer
	dataPacker               dataRetriever.DataPacker
}

// NewResolversContainerFactory creates a new container filled with topic resolvers
func NewResolversContainerFactory(
	shardCoordinator sharding.Coordinator,
	messenger dataRetriever.TopicMessageHandler,
	store dataRetriever.StorageService,
	marshalizer marshal.Marshalizer,
	dataPools dataRetriever.PoolsHolder,
	uint64ByteSliceConverter typeConverters.Uint64ByteSliceConverter,
	dataPacker dataRetriever.DataPacker,
) (*resolversContainerFactory, error) {

	if shardCoordinator == nil || shardCoordinator.IsInterfaceNil() {
		return nil, dataRetriever.ErrNilShardCoordinator
	}
	if messenger == nil || messenger.IsInterfaceNil() {
		return nil, dataRetriever.ErrNilMessenger
	}
	if store == nil || store.IsInterfaceNil() {
		return nil, dataRetriever.ErrNilTxStorage
	}
	if marshalizer == nil || marshalizer.IsInterfaceNil() {
		return nil, dataRetriever.ErrNilMarshalizer
	}
	if dataPools == nil || dataPools.IsInterfaceNil() {
		return nil, dataRetriever.ErrNilDataPoolHolder
	}
	if uint64ByteSliceConverter == nil || uint64ByteSliceConverter.IsInterfaceNil() {
		return nil, dataRetriever.ErrNilUint64ByteSliceConverter
	}
	if dataPacker == nil || dataPacker.IsInterfaceNil() {
		return nil, dataRetriever.ErrNilDataPacker
	}

	return &resolversContainerFactory{
		shardCoordinator:         shardCoordinator,
		messenger:                messenger,
		store:                    store,
		marshalizer:              marshalizer,
		dataPools:                dataPools,
		uint64ByteSliceConverter: uint64ByteSliceConverter,
		intRandomizer:            &random.ConcurrentSafeIntRandomizer{},
		dataPacker:               dataPacker,
	}, nil
}

// Create returns an interceptor container that will hold all interceptors in the system
func (rcf *resolversContainerFactory) Create() (dataRetriever.ResolversContainer, error) {
	container := containers.NewResolversContainer()

	keys, resolverSlice, err := rcf.generateTxResolvers(
		factory.TransactionTopic,
		dataRetriever.TransactionUnit,
		rcf.dataPools.Transactions(),
	)
	if err != nil {
		return nil, err
	}
	err = container.AddMultiple(keys, resolverSlice)
	if err != nil {
		return nil, err
	}

	keys, resolverSlice, err = rcf.generateTxResolvers(
		factory.UnsignedTransactionTopic,
		dataRetriever.UnsignedTransactionUnit,
		rcf.dataPools.UnsignedTransactions(),
	)
	if err != nil {
		return nil, err
	}
	err = container.AddMultiple(keys, resolverSlice)
	if err != nil {
		return nil, err
	}

	keys, resolverSlice, err = rcf.generateTxResolvers(
		factory.RewardsTransactionTopic,
		dataRetriever.RewardTransactionUnit,
		rcf.dataPools.RewardTransactions(),
	)
	if err != nil {
		return nil, err
	}
<<<<<<< HEAD
=======

>>>>>>> 3ddec14f
	err = container.AddMultiple(keys, resolverSlice)
	if err != nil {
		return nil, err
	}

	keys, resolverSlice, err = rcf.generateHdrResolver()
	if err != nil {
		return nil, err
	}
	err = container.AddMultiple(keys, resolverSlice)
	if err != nil {
		return nil, err
	}

	keys, resolverSlice, err = rcf.generateMiniBlocksResolvers()
	if err != nil {
		return nil, err
	}
	err = container.AddMultiple(keys, resolverSlice)
	if err != nil {
		return nil, err
	}

	keys, resolverSlice, err = rcf.generatePeerChBlockBodyResolver()
	if err != nil {
		return nil, err
	}
	err = container.AddMultiple(keys, resolverSlice)
	if err != nil {
		return nil, err
	}

	keys, resolverSlice, err = rcf.generateMetachainShardHeaderResolver()
	if err != nil {
		return nil, err
	}
	err = container.AddMultiple(keys, resolverSlice)
	if err != nil {
		return nil, err
	}

	keys, resolverSlice, err = rcf.generateMetablockHeaderResolver()
	if err != nil {
		return nil, err
	}
	err = container.AddMultiple(keys, resolverSlice)
	if err != nil {
		return nil, err
	}

	return container, nil
}

func (rcf *resolversContainerFactory) createTopicAndAssignHandler(
	topicName string,
	resolver dataRetriever.Resolver,
	createChannel bool,
) (dataRetriever.Resolver, error) {

	err := rcf.messenger.CreateTopic(topicName, createChannel)
	if err != nil {
		return nil, err
	}

	return resolver, rcf.messenger.RegisterMessageProcessor(topicName, resolver)
}

//------- Tx resolvers

func (rcf *resolversContainerFactory) generateTxResolvers(
	topic string,
	unit dataRetriever.UnitType,
	dataPool dataRetriever.ShardedDataCacherNotifier,
) ([]string, []dataRetriever.Resolver, error) {

	shardC := rcf.shardCoordinator

	noOfShards := shardC.NumberOfShards()

	keys := make([]string, noOfShards)
	resolverSlice := make([]dataRetriever.Resolver, noOfShards)

	for idx := uint32(0); idx < noOfShards; idx++ {
		identifierTx := topic + shardC.CommunicationIdentifier(idx)
		excludePeersFromTopic := topic + shardC.CommunicationIdentifier(shardC.SelfId())

		resolver, err := rcf.createTxResolver(identifierTx, excludePeersFromTopic, unit, dataPool)
		if err != nil {
			return nil, nil, err
		}

		resolverSlice[idx] = resolver
		keys[idx] = identifierTx
	}

	return keys, resolverSlice, nil
}

func (rcf *resolversContainerFactory) createTxResolver(
	topic string,
	excludedTopic string,
	unit dataRetriever.UnitType,
	dataPool dataRetriever.ShardedDataCacherNotifier,
) (dataRetriever.Resolver, error) {

	txStorer := rcf.store.GetStorer(unit)

	peerListCreator, err := topicResolverSender.NewDiffPeerListCreator(rcf.messenger, topic, excludedTopic)
	if err != nil {
		return nil, err
	}

	//TODO instantiate topic sender resolver with the shard IDs for which this resolver is supposed to serve the data
	// this will improve the serving of transactions as the searching will be done only on 2 sharded data units
	resolverSender, err := topicResolverSender.NewTopicResolverSender(
		rcf.messenger,
		topic,
		peerListCreator,
		rcf.marshalizer,
		rcf.intRandomizer,
		uint32(0),
	)
	if err != nil {
		return nil, err
	}

	resolver, err := resolvers.NewTxResolver(
		resolverSender,
		dataPool,
		txStorer,
		rcf.marshalizer,
		rcf.dataPacker,
	)
	if err != nil {
		return nil, err
	}

	//add on the request topic
	return rcf.createTopicAndAssignHandler(
		topic+resolverSender.TopicRequestSuffix(),
		resolver,
		false)
}

//------- Hdr resolver

func (rcf *resolversContainerFactory) generateHdrResolver() ([]string, []dataRetriever.Resolver, error) {
	shardC := rcf.shardCoordinator

	//only one intrashard header topic
	identifierHdr := factory.HeadersTopic + shardC.CommunicationIdentifier(shardC.SelfId())

	peerListCreator, err := topicResolverSender.NewDiffPeerListCreator(rcf.messenger, identifierHdr, emptyExcludePeersOnTopic)
	if err != nil {
		return nil, nil, err
	}

	hdrStorer := rcf.store.GetStorer(dataRetriever.BlockHeaderUnit)
	resolverSender, err := topicResolverSender.NewTopicResolverSender(
		rcf.messenger,
		identifierHdr,
		peerListCreator,
		rcf.marshalizer,
		rcf.intRandomizer,
		shardC.SelfId(),
	)
	if err != nil {
		return nil, nil, err
	}

	hdrNonceHashDataUnit := dataRetriever.ShardHdrNonceHashDataUnit + dataRetriever.UnitType(shardC.SelfId())
	hdrNonceStore := rcf.store.GetStorer(hdrNonceHashDataUnit)
	resolver, err := resolvers.NewHeaderResolver(
		resolverSender,
		rcf.dataPools.Headers(),
		rcf.dataPools.HeadersNonces(),
		hdrStorer,
		hdrNonceStore,
		rcf.marshalizer,
		rcf.uint64ByteSliceConverter,
	)
	if err != nil {
		return nil, nil, err
	}
	//add on the request topic
	_, err = rcf.createTopicAndAssignHandler(
		identifierHdr+resolverSender.TopicRequestSuffix(),
		resolver,
		false)
	if err != nil {
		return nil, nil, err
	}

	err = rcf.createTopicHeadersForMetachain()
	if err != nil {
		return nil, nil, err
	}

	return []string{identifierHdr}, []dataRetriever.Resolver{resolver}, nil
}

func (rcf *resolversContainerFactory) createTopicHeadersForMetachain() error {
	shardC := rcf.shardCoordinator
	identifierHdr := factory.ShardHeadersForMetachainTopic + shardC.CommunicationIdentifier(sharding.MetachainShardId)

	return rcf.messenger.CreateTopic(identifierHdr, true)
}

//------- MiniBlocks resolvers

func (rcf *resolversContainerFactory) generateMiniBlocksResolvers() ([]string, []dataRetriever.Resolver, error) {
	shardC := rcf.shardCoordinator
	noOfShards := shardC.NumberOfShards()
	keys := make([]string, noOfShards)
	resolverSlice := make([]dataRetriever.Resolver, noOfShards)

	for idx := uint32(0); idx < noOfShards; idx++ {
		identifierMiniBlocks := factory.MiniBlocksTopic + shardC.CommunicationIdentifier(idx)
		excludePeersFromTopic := factory.MiniBlocksTopic + shardC.CommunicationIdentifier(shardC.SelfId())

		resolver, err := rcf.createMiniBlocksResolver(identifierMiniBlocks, excludePeersFromTopic)
		if err != nil {
			return nil, nil, err
		}

		resolverSlice[idx] = resolver
		keys[idx] = identifierMiniBlocks
	}

	return keys, resolverSlice, nil
}

func (rcf *resolversContainerFactory) createMiniBlocksResolver(topic string, excludedTopic string) (dataRetriever.Resolver, error) {
	miniBlocksStorer := rcf.store.GetStorer(dataRetriever.MiniBlockUnit)

	peerListCreator, err := topicResolverSender.NewDiffPeerListCreator(rcf.messenger, topic, excludedTopic)
	if err != nil {
		return nil, err
	}

	resolverSender, err := topicResolverSender.NewTopicResolverSender(
		rcf.messenger,
		topic,
		peerListCreator,
		rcf.marshalizer,
		rcf.intRandomizer,
		uint32(0),
	)
	if err != nil {
		return nil, err
	}

	txBlkResolver, err := resolvers.NewGenericBlockBodyResolver(
		resolverSender,
		rcf.dataPools.MiniBlocks(),
		miniBlocksStorer,
		rcf.marshalizer,
	)
	if err != nil {
		return nil, err
	}

	//add on the request topic
	return rcf.createTopicAndAssignHandler(
		topic+resolverSender.TopicRequestSuffix(),
		txBlkResolver,
		false)
}

//------- PeerChBlocks resolvers

func (rcf *resolversContainerFactory) generatePeerChBlockBodyResolver() ([]string, []dataRetriever.Resolver, error) {
	shardC := rcf.shardCoordinator

	//only one intrashard peer change blocks topic
	identifierPeerCh := factory.PeerChBodyTopic + shardC.CommunicationIdentifier(shardC.SelfId())
	peerBlockBodyStorer := rcf.store.GetStorer(dataRetriever.PeerChangesUnit)

	peerListCreator, err := topicResolverSender.NewDiffPeerListCreator(rcf.messenger, identifierPeerCh, emptyExcludePeersOnTopic)
	if err != nil {
		return nil, nil, err
	}

	resolverSender, err := topicResolverSender.NewTopicResolverSender(
		rcf.messenger,
		identifierPeerCh,
		peerListCreator,
		rcf.marshalizer,
		rcf.intRandomizer,
		shardC.SelfId(),
	)
	if err != nil {
		return nil, nil, err
	}

	resolver, err := resolvers.NewGenericBlockBodyResolver(
		resolverSender,
		rcf.dataPools.MiniBlocks(),
		peerBlockBodyStorer,
		rcf.marshalizer,
	)
	if err != nil {
		return nil, nil, err
	}
	//add on the request topic
	_, err = rcf.createTopicAndAssignHandler(
		identifierPeerCh+resolverSender.TopicRequestSuffix(),
		resolver,
		false)
	if err != nil {
		return nil, nil, err
	}

	return []string{identifierPeerCh}, []dataRetriever.Resolver{resolver}, nil
}

//------- MetachainShardHeaderResolvers

func (rcf *resolversContainerFactory) generateMetachainShardHeaderResolver() ([]string, []dataRetriever.Resolver, error) {
	shardC := rcf.shardCoordinator

	//only one metachain header topic
	//example: shardHeadersForMetachain_0_META
	identifierHdr := factory.ShardHeadersForMetachainTopic + shardC.CommunicationIdentifier(sharding.MetachainShardId)
	peerListCreator, err := topicResolverSender.NewDiffPeerListCreator(rcf.messenger, identifierHdr, emptyExcludePeersOnTopic)
	if err != nil {
		return nil, nil, err
	}

	hdrStorer := rcf.store.GetStorer(dataRetriever.BlockHeaderUnit)
	resolverSender, err := topicResolverSender.NewTopicResolverSender(
		rcf.messenger,
		identifierHdr,
		peerListCreator,
		rcf.marshalizer,
		rcf.intRandomizer,
		shardC.SelfId(),
	)
	if err != nil {
		return nil, nil, err
	}

	hdrNonceHashDataUnit := dataRetriever.ShardHdrNonceHashDataUnit + dataRetriever.UnitType(shardC.SelfId())
	hdrNonceStore := rcf.store.GetStorer(hdrNonceHashDataUnit)
	resolver, err := resolvers.NewHeaderResolver(
		resolverSender,
		rcf.dataPools.Headers(),
		rcf.dataPools.HeadersNonces(),
		hdrStorer,
		hdrNonceStore,
		rcf.marshalizer,
		rcf.uint64ByteSliceConverter,
	)
	if err != nil {
		return nil, nil, err
	}

	//add on the request topic
	_, err = rcf.createTopicAndAssignHandler(
		identifierHdr+resolverSender.TopicRequestSuffix(),
		resolver,
		false)
	if err != nil {
		return nil, nil, err
	}

	return []string{identifierHdr}, []dataRetriever.Resolver{resolver}, nil
}

//------- MetaBlockHeaderResolvers

func (rcf *resolversContainerFactory) generateMetablockHeaderResolver() ([]string, []dataRetriever.Resolver, error) {
	shardC := rcf.shardCoordinator

	//only one metachain header block topic
	//this is: metachainBlocks
	identifierHdr := factory.MetachainBlocksTopic
	hdrStorer := rcf.store.GetStorer(dataRetriever.MetaBlockUnit)

	metaAndCrtShardTopic := factory.ShardHeadersForMetachainTopic + shardC.CommunicationIdentifier(sharding.MetachainShardId)
	excludedPeersOnTopic := factory.TransactionTopic + shardC.CommunicationIdentifier(shardC.SelfId())

	peerListCreator, err := topicResolverSender.NewDiffPeerListCreator(rcf.messenger, metaAndCrtShardTopic, excludedPeersOnTopic)
	if err != nil {
		return nil, nil, err
	}

	resolverSender, err := topicResolverSender.NewTopicResolverSender(
		rcf.messenger,
		identifierHdr,
		peerListCreator,
		rcf.marshalizer,
		rcf.intRandomizer,
		sharding.MetachainShardId,
	)
	if err != nil {
		return nil, nil, err
	}

	hdrNonceStore := rcf.store.GetStorer(dataRetriever.MetaHdrNonceHashDataUnit)
	resolver, err := resolvers.NewHeaderResolver(
		resolverSender,
		rcf.dataPools.MetaBlocks(),
		rcf.dataPools.HeadersNonces(),
		hdrStorer,
		hdrNonceStore,
		rcf.marshalizer,
		rcf.uint64ByteSliceConverter,
	)
	if err != nil {
		return nil, nil, err
	}

	//add on the request topic
	_, err = rcf.createTopicAndAssignHandler(
		identifierHdr+resolverSender.TopicRequestSuffix(),
		resolver,
		false)
	if err != nil {
		return nil, nil, err
	}

	return []string{identifierHdr}, []dataRetriever.Resolver{resolver}, nil
}

// IsInterfaceNil returns true if there is no value under the interface
func (rcf *resolversContainerFactory) IsInterfaceNil() bool {
	if rcf == nil {
		return true
	}
	return false
}<|MERGE_RESOLUTION|>--- conflicted
+++ resolved
@@ -108,10 +108,7 @@
 	if err != nil {
 		return nil, err
 	}
-<<<<<<< HEAD
-=======
-
->>>>>>> 3ddec14f
+
 	err = container.AddMultiple(keys, resolverSlice)
 	if err != nil {
 		return nil, err
