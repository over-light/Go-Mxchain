--- conflicted
+++ resolved
@@ -520,12 +520,8 @@
 	numResolverMetaBlockHeaders := 1
 	numResolverTrieNodes := 2
 	totalResolvers := numResolverTxs + numResolverHeaders + numResolverMiniBlocks + numResolverPeerChanges +
-<<<<<<< HEAD
-		numResolverMetachainShardHeaders + numResolverMetaBlockHeaders + numResolverSCRs + numResolverRewardTxs +
-		numResolverTrieNodes
-=======
-		numResolverMetaBlockHeaders + numResolverSCRs + numResolverRewardTxs
->>>>>>> 1ca9caf7
+		numResolverMetaBlockHeaders + numResolverSCRs + numResolverRewardTxs + numResolverTrieNodes
+
 
 	assert.Equal(t, totalResolvers, container.Len())
 }