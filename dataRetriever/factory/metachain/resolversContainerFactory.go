package metachain

import (
	"github.com/ElrondNetwork/elrond-go/core/check"
	"github.com/ElrondNetwork/elrond-go/core/random"
	"github.com/ElrondNetwork/elrond-go/data/state"
	triesFactory "github.com/ElrondNetwork/elrond-go/data/trie/factory"
	"github.com/ElrondNetwork/elrond-go/data/typeConverters"
	"github.com/ElrondNetwork/elrond-go/dataRetriever"
	"github.com/ElrondNetwork/elrond-go/dataRetriever/factory/containers"
	"github.com/ElrondNetwork/elrond-go/dataRetriever/resolvers"
	"github.com/ElrondNetwork/elrond-go/dataRetriever/resolvers/topicResolverSender"
	"github.com/ElrondNetwork/elrond-go/marshal"
	"github.com/ElrondNetwork/elrond-go/process/factory"
	"github.com/ElrondNetwork/elrond-go/sharding"
)

const emptyExcludePeersOnTopic = ""

type resolversContainerFactory struct {
	shardCoordinator         sharding.Coordinator
	messenger                dataRetriever.TopicMessageHandler
	store                    dataRetriever.StorageService
	marshalizer              marshal.Marshalizer
	dataPools                dataRetriever.PoolsHolder
	uint64ByteSliceConverter typeConverters.Uint64ByteSliceConverter
	intRandomizer            dataRetriever.IntRandomizer
	dataPacker               dataRetriever.DataPacker
	triesContainer           state.TriesHolder
}

// NewResolversContainerFactory creates a new container filled with topic resolvers
func NewResolversContainerFactory(
	shardCoordinator sharding.Coordinator,
	messenger dataRetriever.TopicMessageHandler,
	store dataRetriever.StorageService,
	marshalizer marshal.Marshalizer,
	dataPools dataRetriever.PoolsHolder,
	uint64ByteSliceConverter typeConverters.Uint64ByteSliceConverter,
	dataPacker dataRetriever.DataPacker,
<<<<<<< HEAD
	trieDataGetter dataRetriever.TrieDataGetter, //TODO: change this to a trie data holder with the same keys, there are multiple tries for each shard
=======
	triesContainer state.TriesHolder,
>>>>>>> 54aa2ea6
	sizeCheckDelta uint32,
) (*resolversContainerFactory, error) {

	if check.IfNil(shardCoordinator) {
		return nil, dataRetriever.ErrNilShardCoordinator
	}
	if check.IfNil(messenger) {
		return nil, dataRetriever.ErrNilMessenger
	}
	if check.IfNil(store) {
		return nil, dataRetriever.ErrNilStore
	}
	if check.IfNil(marshalizer) {
		return nil, dataRetriever.ErrNilMarshalizer
	}
	if sizeCheckDelta > 0 {
		marshalizer = marshal.NewSizeCheckUnmarshalizer(marshalizer, sizeCheckDelta)
	}
	if check.IfNil(dataPools) {
		return nil, dataRetriever.ErrNilDataPoolHolder
	}
	if check.IfNil(uint64ByteSliceConverter) {
		return nil, dataRetriever.ErrNilUint64ByteSliceConverter
	}
	if check.IfNil(dataPacker) {
		return nil, dataRetriever.ErrNilDataPacker
	}
	if check.IfNil(triesContainer) {
		return nil, dataRetriever.ErrNilTrieDataGetter
	}

	return &resolversContainerFactory{
		shardCoordinator:         shardCoordinator,
		messenger:                messenger,
		store:                    store,
		marshalizer:              marshalizer,
		dataPools:                dataPools,
		uint64ByteSliceConverter: uint64ByteSliceConverter,
		intRandomizer:            &random.ConcurrentSafeIntRandomizer{},
		dataPacker:               dataPacker,
		triesContainer:           triesContainer,
	}, nil
}

// Create returns an interceptor container that will hold all interceptors in the system
func (rcf *resolversContainerFactory) Create() (dataRetriever.ResolversContainer, error) {
	container := containers.NewResolversContainer()

	keys, interceptorSlice, err := rcf.generateShardHeaderResolvers()
	if err != nil {
		return nil, err
	}
	err = container.AddMultiple(keys, interceptorSlice)
	if err != nil {
		return nil, err
	}

	metaKeys, metaInterceptorSlice, err := rcf.generateMetaChainHeaderResolvers()
	if err != nil {
		return nil, err
	}
	err = container.AddMultiple(metaKeys, metaInterceptorSlice)
	if err != nil {
		return nil, err
	}

	keys, resolverSlice, err := rcf.generateTxResolvers(
		factory.TransactionTopic,
		dataRetriever.TransactionUnit,
		rcf.dataPools.Transactions(),
	)
	if err != nil {
		return nil, err
	}
	err = container.AddMultiple(keys, resolverSlice)
	if err != nil {
		return nil, err
	}

	keys, resolverSlice, err = rcf.generateTxResolvers(
		factory.UnsignedTransactionTopic,
		dataRetriever.UnsignedTransactionUnit,
		rcf.dataPools.UnsignedTransactions(),
	)
	if err != nil {
		return nil, err
	}
	err = container.AddMultiple(keys, resolverSlice)
	if err != nil {
		return nil, err
	}

	keys, resolverSlice, err = rcf.generateMiniBlocksResolvers()
	if err != nil {
		return nil, err
	}
	err = container.AddMultiple(keys, resolverSlice)
	if err != nil {
		return nil, err
	}

	keys, resolverSlice, err = rcf.generateTrieNodesResolver()
	if err != nil {
		return nil, err
	}
	err = container.AddMultiple(keys, resolverSlice)
	if err != nil {
		return nil, err
	}

	return container, nil
}

func (rcf *resolversContainerFactory) createTopicAndAssignHandler(
	topicName string,
	resolver dataRetriever.Resolver,
	createChannel bool,
) (dataRetriever.Resolver, error) {

	err := rcf.messenger.CreateTopic(topicName, createChannel)
	if err != nil {
		return nil, err
	}

	return resolver, rcf.messenger.RegisterMessageProcessor(topicName, resolver)
}

//------- Shard header resolvers

func (rcf *resolversContainerFactory) generateShardHeaderResolvers() ([]string, []dataRetriever.Resolver, error) {
	shardC := rcf.shardCoordinator
	noOfShards := shardC.NumberOfShards()
	keys := make([]string, noOfShards)
	resolverSlice := make([]dataRetriever.Resolver, noOfShards)

	//wire up to topics: shardBlocks_0_META, shardBlocks_1_META ...
	for idx := uint32(0); idx < noOfShards; idx++ {
		identifierHeader := factory.ShardBlocksTopic + shardC.CommunicationIdentifier(idx)
		excludePeersFromTopic := emptyExcludePeersOnTopic

		resolver, err := rcf.createShardHeaderResolver(identifierHeader, excludePeersFromTopic, idx)
		if err != nil {
			return nil, nil, err
		}

		resolverSlice[idx] = resolver
		keys[idx] = identifierHeader
	}

	return keys, resolverSlice, nil
}

func (rcf *resolversContainerFactory) createShardHeaderResolver(topic string, excludedTopic string, shardID uint32) (dataRetriever.Resolver, error) {
	hdrStorer := rcf.store.GetStorer(dataRetriever.BlockHeaderUnit)

	peerListCreator, err := topicResolverSender.NewDiffPeerListCreator(rcf.messenger, topic, excludedTopic)
	if err != nil {
		return nil, err
	}

	resolverSender, err := topicResolverSender.NewTopicResolverSender(
		rcf.messenger,
		topic,
		peerListCreator,
		rcf.marshalizer,
		rcf.intRandomizer,
		shardID,
	)
	if err != nil {
		return nil, err
	}

	//TODO change this data unit creation method through a factory or func
	hdrNonceHashDataUnit := dataRetriever.ShardHdrNonceHashDataUnit + dataRetriever.UnitType(shardID)
	hdrNonceStore := rcf.store.GetStorer(hdrNonceHashDataUnit)
	resolver, err := resolvers.NewHeaderResolver(
		resolverSender,
		rcf.dataPools.Headers(),
		hdrStorer,
		hdrNonceStore,
		rcf.marshalizer,
		rcf.uint64ByteSliceConverter,
	)
	if err != nil {
		return nil, err
	}

	//add on the request topic
	return rcf.createTopicAndAssignHandler(
		topic+resolverSender.TopicRequestSuffix(),
		resolver,
		false)
}

//------- Meta header resolvers

func (rcf *resolversContainerFactory) generateMetaChainHeaderResolvers() ([]string, []dataRetriever.Resolver, error) {
	identifierHeader := factory.MetachainBlocksTopic
	resolver, err := rcf.createMetaChainHeaderResolver(identifierHeader, sharding.MetachainShardId)
	if err != nil {
		return nil, nil, err
	}

	return []string{identifierHeader}, []dataRetriever.Resolver{resolver}, nil
}

func (rcf *resolversContainerFactory) createMetaChainHeaderResolver(identifier string, shardId uint32) (dataRetriever.Resolver, error) {
	hdrStorer := rcf.store.GetStorer(dataRetriever.MetaBlockUnit)

	peerListCreator, err := topicResolverSender.NewDiffPeerListCreator(rcf.messenger, identifier, emptyExcludePeersOnTopic)
	if err != nil {
		return nil, err
	}

	resolverSender, err := topicResolverSender.NewTopicResolverSender(
		rcf.messenger,
		identifier,
		peerListCreator,
		rcf.marshalizer,
		rcf.intRandomizer,
		shardId,
	)
	if err != nil {
		return nil, err
	}

	hdrNonceStore := rcf.store.GetStorer(dataRetriever.MetaHdrNonceHashDataUnit)
	resolver, err := resolvers.NewHeaderResolver(
		resolverSender,
		rcf.dataPools.Headers(),
		hdrStorer,
		hdrNonceStore,
		rcf.marshalizer,
		rcf.uint64ByteSliceConverter,
	)
	if err != nil {
		return nil, err
	}

	//add on the request topic
	return rcf.createTopicAndAssignHandler(
		identifier+resolverSender.TopicRequestSuffix(),
		resolver,
		false)
}

//------- Tx resolvers

func (rcf *resolversContainerFactory) generateTxResolvers(
	topic string,
	unit dataRetriever.UnitType,
	dataPool dataRetriever.ShardedDataCacherNotifier,
) ([]string, []dataRetriever.Resolver, error) {

	shardC := rcf.shardCoordinator
	noOfShards := shardC.NumberOfShards()

	keys := make([]string, noOfShards+1)
	resolverSlice := make([]dataRetriever.Resolver, noOfShards+1)

	for idx := uint32(0); idx < noOfShards; idx++ {
		identifierTx := topic + shardC.CommunicationIdentifier(idx)
		excludePeersFromTopic := topic + shardC.CommunicationIdentifier(shardC.SelfId())

		resolver, err := rcf.createTxResolver(identifierTx, excludePeersFromTopic, unit, dataPool)
		if err != nil {
			return nil, nil, err
		}

		resolverSlice[idx] = resolver
		keys[idx] = identifierTx
	}

	identifierTx := topic + shardC.CommunicationIdentifier(sharding.MetachainShardId)
	excludePeersFromTopic := topic + shardC.CommunicationIdentifier(shardC.SelfId())

	resolver, err := rcf.createTxResolver(identifierTx, excludePeersFromTopic, unit, dataPool)
	if err != nil {
		return nil, nil, err
	}

	resolverSlice[noOfShards] = resolver
	keys[noOfShards] = identifierTx

	return keys, resolverSlice, nil
}

func (rcf *resolversContainerFactory) createTxResolver(
	topic string,
	excludedTopic string,
	unit dataRetriever.UnitType,
	dataPool dataRetriever.ShardedDataCacherNotifier,
) (dataRetriever.Resolver, error) {

	txStorer := rcf.store.GetStorer(unit)

	resolverSender, err := rcf.createOneResolverSender(topic, excludedTopic)
	if err != nil {
		return nil, err
	}

	resolver, err := resolvers.NewTxResolver(
		resolverSender,
		dataPool,
		txStorer,
		rcf.marshalizer,
		rcf.dataPacker,
	)
	if err != nil {
		return nil, err
	}

	//add on the request topic
	return rcf.createTopicAndAssignHandler(
		topic+resolverSender.TopicRequestSuffix(),
		resolver,
		false)
}

//------- MiniBlocks resolvers

func (rcf *resolversContainerFactory) generateMiniBlocksResolvers() ([]string, []dataRetriever.Resolver, error) {
	shardC := rcf.shardCoordinator
	noOfShards := shardC.NumberOfShards()
	keys := make([]string, noOfShards+1)
	resolverSlice := make([]dataRetriever.Resolver, noOfShards+1)

	for idx := uint32(0); idx < noOfShards; idx++ {
		identifierMiniBlocks := factory.MiniBlocksTopic + shardC.CommunicationIdentifier(idx)
		excludePeersFromTopic := factory.MiniBlocksTopic + shardC.CommunicationIdentifier(shardC.SelfId())

		resolver, err := rcf.createMiniBlocksResolver(identifierMiniBlocks, excludePeersFromTopic)
		if err != nil {
			return nil, nil, err
		}

		resolverSlice[idx] = resolver
		keys[idx] = identifierMiniBlocks
	}

	identifierMiniBlocks := factory.MiniBlocksTopic + shardC.CommunicationIdentifier(sharding.MetachainShardId)
	excludePeersFromTopic := factory.MiniBlocksTopic + shardC.CommunicationIdentifier(shardC.SelfId())

	resolver, err := rcf.createMiniBlocksResolver(identifierMiniBlocks, excludePeersFromTopic)
	if err != nil {
		return nil, nil, err
	}

	resolverSlice[noOfShards] = resolver
	keys[noOfShards] = identifierMiniBlocks

	return keys, resolverSlice, nil
}

func (rcf *resolversContainerFactory) createMiniBlocksResolver(topic string, excludedTopic string) (dataRetriever.Resolver, error) {
	miniBlocksStorer := rcf.store.GetStorer(dataRetriever.MiniBlockUnit)

	resolverSender, err := rcf.createOneResolverSender(topic, excludedTopic)
	if err != nil {
		return nil, err
	}

	txBlkResolver, err := resolvers.NewGenericBlockBodyResolver(
		resolverSender,
		rcf.dataPools.MiniBlocks(),
		miniBlocksStorer,
		rcf.marshalizer,
	)
	if err != nil {
		return nil, err
	}

	//add on the request topic
	return rcf.createTopicAndAssignHandler(
		topic+resolverSender.TopicRequestSuffix(),
		txBlkResolver,
		false)
}

func (rcf *resolversContainerFactory) createOneResolverSender(
	topic string,
	excludedTopic string,
) (dataRetriever.TopicResolverSender, error) {

	peerListCreator, err := topicResolverSender.NewDiffPeerListCreator(rcf.messenger, topic, excludedTopic)
	if err != nil {
		return nil, err
	}

	//TODO instantiate topic sender resolver with the shard IDs for which this resolver is supposed to serve the data
	// this will improve the serving of transactions as the searching will be done only on 2 sharded data units
	resolverSender, err := topicResolverSender.NewTopicResolverSender(
		rcf.messenger,
		topic,
		peerListCreator,
		rcf.marshalizer,
		rcf.intRandomizer,
		uint32(0),
	)
	if err != nil {
		return nil, err
	}

	return resolverSender, nil
}

// IsInterfaceNil returns true if there is no value under the interface
func (rcf *resolversContainerFactory) IsInterfaceNil() bool {
	return rcf == nil
}

func (rcf *resolversContainerFactory) generateTrieNodesResolver() ([]string, []dataRetriever.Resolver, error) {
	shardC := rcf.shardCoordinator

<<<<<<< HEAD
	identifierTrieNodes := factory.AccountTrieNodesTopic + shardC.CommunicationIdentifier(sharding.MetachainShardId)
	resolver, err := rcf.createTrieNodesResolver(identifierTrieNodes)
=======
	keys := make([]string, 0)
	resolverSlice := make([]dataRetriever.Resolver, 0)

	for i := uint32(0); i < shardC.NumberOfShards(); i++ {
		identifierTrieNodes := factory.AccountTrieNodesTopic + shardC.CommunicationIdentifier(i)
		resolver, err := rcf.createTrieNodesResolver(identifierTrieNodes, triesFactory.UserAccountTrie)
		if err != nil {
			return nil, nil, err
		}

		resolverSlice = append(resolverSlice, resolver)
		keys = append(keys, identifierTrieNodes)

		identifierTrieNodes = factory.ValidatorTrieNodesTopic + shardC.CommunicationIdentifier(i)
		resolver, err = rcf.createTrieNodesResolver(identifierTrieNodes, triesFactory.PeerAccountTrie)
		if err != nil {
			return nil, nil, err
		}

		resolverSlice = append(resolverSlice, resolver)
		keys = append(keys, identifierTrieNodes)
	}

	identifierTrieNodes := factory.AccountTrieNodesTopic + shardC.CommunicationIdentifier(sharding.MetachainShardId)
	resolver, err := rcf.createTrieNodesResolver(identifierTrieNodes, triesFactory.UserAccountTrie)
>>>>>>> 54aa2ea6
	if err != nil {
		return nil, nil, err
	}

	resolverSlice = append(resolverSlice, resolver)
	keys = append(keys, identifierTrieNodes)

	identifierTrieNodes = factory.ValidatorTrieNodesTopic + shardC.CommunicationIdentifier(sharding.MetachainShardId)
	resolver, err = rcf.createTrieNodesResolver(identifierTrieNodes, triesFactory.PeerAccountTrie)
	if err != nil {
		return nil, nil, err
	}

	resolverSlice = append(resolverSlice, resolver)
	keys = append(keys, identifierTrieNodes)

	return keys, resolverSlice, nil
}

func (rcf *resolversContainerFactory) createTrieNodesResolver(topic string, trieId string) (dataRetriever.Resolver, error) {
	peerListCreator, err := topicResolverSender.NewDiffPeerListCreator(rcf.messenger, topic, emptyExcludePeersOnTopic)
	if err != nil {
		return nil, err
	}

	resolverSender, err := topicResolverSender.NewTopicResolverSender(
		rcf.messenger,
		topic,
		peerListCreator,
		rcf.marshalizer,
		rcf.intRandomizer,
		rcf.shardCoordinator.SelfId(),
	)
	if err != nil {
		return nil, err
	}

	trie := rcf.triesContainer.Get([]byte(trieId))
	resolver, err := resolvers.NewTrieNodeResolver(
		resolverSender,
		trie,
		rcf.marshalizer,
	)
	if err != nil {
		return nil, err
	}

	//add on the request topic
	return rcf.createTopicAndAssignHandler(
		topic+resolverSender.TopicRequestSuffix(),
		resolver,
		false)
}<|MERGE_RESOLUTION|>--- conflicted
+++ resolved
@@ -38,11 +38,7 @@
 	dataPools dataRetriever.PoolsHolder,
 	uint64ByteSliceConverter typeConverters.Uint64ByteSliceConverter,
 	dataPacker dataRetriever.DataPacker,
-<<<<<<< HEAD
-	trieDataGetter dataRetriever.TrieDataGetter, //TODO: change this to a trie data holder with the same keys, there are multiple tries for each shard
-=======
 	triesContainer state.TriesHolder,
->>>>>>> 54aa2ea6
 	sizeCheckDelta uint32,
 ) (*resolversContainerFactory, error) {
 
@@ -457,10 +453,6 @@
 func (rcf *resolversContainerFactory) generateTrieNodesResolver() ([]string, []dataRetriever.Resolver, error) {
 	shardC := rcf.shardCoordinator
 
-<<<<<<< HEAD
-	identifierTrieNodes := factory.AccountTrieNodesTopic + shardC.CommunicationIdentifier(sharding.MetachainShardId)
-	resolver, err := rcf.createTrieNodesResolver(identifierTrieNodes)
-=======
 	keys := make([]string, 0)
 	resolverSlice := make([]dataRetriever.Resolver, 0)
 
@@ -486,7 +478,6 @@
 
 	identifierTrieNodes := factory.AccountTrieNodesTopic + shardC.CommunicationIdentifier(sharding.MetachainShardId)
 	resolver, err := rcf.createTrieNodesResolver(identifierTrieNodes, triesFactory.UserAccountTrie)
->>>>>>> 54aa2ea6
 	if err != nil {
 		return nil, nil, err
 	}
