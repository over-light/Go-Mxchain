package metachain

import (
	"github.com/ElrondNetwork/elrond-go/core/check"
	"github.com/ElrondNetwork/elrond-go/core/random"
	"github.com/ElrondNetwork/elrond-go/data/typeConverters"
	"github.com/ElrondNetwork/elrond-go/dataRetriever"
	"github.com/ElrondNetwork/elrond-go/dataRetriever/factory/containers"
	"github.com/ElrondNetwork/elrond-go/dataRetriever/resolvers"
	"github.com/ElrondNetwork/elrond-go/dataRetriever/resolvers/topicResolverSender"
	"github.com/ElrondNetwork/elrond-go/marshal"
	"github.com/ElrondNetwork/elrond-go/process/factory"
	"github.com/ElrondNetwork/elrond-go/sharding"
)

const emptyExcludePeersOnTopic = ""

type resolversContainerFactory struct {
	shardCoordinator         sharding.Coordinator
	messenger                dataRetriever.TopicMessageHandler
	store                    dataRetriever.StorageService
	marshalizer              marshal.Marshalizer
	dataPools                dataRetriever.MetaPoolsHolder
	uint64ByteSliceConverter typeConverters.Uint64ByteSliceConverter
	intRandomizer            dataRetriever.IntRandomizer
	dataPacker               dataRetriever.DataPacker
	antifloodHandler         dataRetriever.P2PAntifloodHandler
}

// NewResolversContainerFactory creates a new container filled with topic resolvers
func NewResolversContainerFactory(
	shardCoordinator sharding.Coordinator,
	messenger dataRetriever.TopicMessageHandler,
	store dataRetriever.StorageService,
	marshalizer marshal.Marshalizer,
	dataPools dataRetriever.MetaPoolsHolder,
	uint64ByteSliceConverter typeConverters.Uint64ByteSliceConverter,
	dataPacker dataRetriever.DataPacker,
<<<<<<< HEAD
	antifloodHandler dataRetriever.P2PAntifloodHandler,
=======
	sizeCheckDelta uint32,
>>>>>>> 6d138664
) (*resolversContainerFactory, error) {

	if check.IfNil(shardCoordinator) {
		return nil, dataRetriever.ErrNilShardCoordinator
	}
	if check.IfNil(messenger) {
		return nil, dataRetriever.ErrNilMessenger
	}
	if check.IfNil(store) {
		return nil, dataRetriever.ErrNilStore
	}
	if check.IfNil(marshalizer) {
		return nil, dataRetriever.ErrNilMarshalizer
	}
<<<<<<< HEAD
=======
	if sizeCheckDelta > 0 {
		marshalizer = marshal.NewSizeCheckUnmarshalizer(marshalizer, sizeCheckDelta)
	}
>>>>>>> 6d138664
	if check.IfNil(dataPools) {
		return nil, dataRetriever.ErrNilDataPoolHolder
	}
	if check.IfNil(uint64ByteSliceConverter) {
		return nil, dataRetriever.ErrNilUint64ByteSliceConverter
	}
	if check.IfNil(dataPacker) {
		return nil, dataRetriever.ErrNilDataPacker
	}
	if check.IfNil(antifloodHandler) {
		return nil, dataRetriever.ErrNilAntifloodHandler
	}

	return &resolversContainerFactory{
		shardCoordinator:         shardCoordinator,
		messenger:                messenger,
		store:                    store,
		marshalizer:              marshalizer,
		dataPools:                dataPools,
		uint64ByteSliceConverter: uint64ByteSliceConverter,
		intRandomizer:            &random.ConcurrentSafeIntRandomizer{},
		dataPacker:               dataPacker,
		antifloodHandler:         antifloodHandler,
	}, nil
}

// Create returns an interceptor container that will hold all interceptors in the system
func (rcf *resolversContainerFactory) Create() (dataRetriever.ResolversContainer, error) {
	container := containers.NewResolversContainer()

	keys, interceptorSlice, err := rcf.generateShardHeaderResolvers()
	if err != nil {
		return nil, err
	}
	err = container.AddMultiple(keys, interceptorSlice)
	if err != nil {
		return nil, err
	}

	metaKeys, metaInterceptorSlice, err := rcf.generateMetaChainHeaderResolvers()
	if err != nil {
		return nil, err
	}
	err = container.AddMultiple(metaKeys, metaInterceptorSlice)
	if err != nil {
		return nil, err
	}

	keys, resolverSlice, err := rcf.generateTxResolvers(
		factory.TransactionTopic,
		dataRetriever.TransactionUnit,
		rcf.dataPools.Transactions(),
	)
	if err != nil {
		return nil, err
	}
	err = container.AddMultiple(keys, resolverSlice)
	if err != nil {
		return nil, err
	}

	keys, resolverSlice, err = rcf.generateTxResolvers(
		factory.UnsignedTransactionTopic,
		dataRetriever.UnsignedTransactionUnit,
		rcf.dataPools.UnsignedTransactions(),
	)
	if err != nil {
		return nil, err
	}
	err = container.AddMultiple(keys, resolverSlice)
	if err != nil {
		return nil, err
	}

	keys, resolverSlice, err = rcf.generateMiniBlocksResolvers()
	if err != nil {
		return nil, err
	}
	err = container.AddMultiple(keys, resolverSlice)
	if err != nil {
		return nil, err
	}

	return container, nil
}

func (rcf *resolversContainerFactory) createTopicAndAssignHandler(
	topicName string,
	resolver dataRetriever.Resolver,
	createChannel bool,
) (dataRetriever.Resolver, error) {

	err := rcf.messenger.CreateTopic(topicName, createChannel)
	if err != nil {
		return nil, err
	}

	return resolver, rcf.messenger.RegisterMessageProcessor(topicName, resolver)
}

//------- Shard header resolvers

func (rcf *resolversContainerFactory) generateShardHeaderResolvers() ([]string, []dataRetriever.Resolver, error) {
	shardC := rcf.shardCoordinator
	noOfShards := shardC.NumberOfShards()
	keys := make([]string, noOfShards)
	resolverSlice := make([]dataRetriever.Resolver, noOfShards)

	//wire up to topics: shardBlocks_0_META, shardBlocks_1_META ...
	for idx := uint32(0); idx < noOfShards; idx++ {
		identifierHeader := factory.ShardBlocksTopic + shardC.CommunicationIdentifier(idx)
		excludePeersFromTopic := emptyExcludePeersOnTopic

		resolver, err := rcf.createShardHeaderResolver(identifierHeader, excludePeersFromTopic, idx)
		if err != nil {
			return nil, nil, err
		}

		resolverSlice[idx] = resolver
		keys[idx] = identifierHeader
	}

	return keys, resolverSlice, nil
}

func (rcf *resolversContainerFactory) createShardHeaderResolver(topic string, excludedTopic string, shardID uint32) (dataRetriever.Resolver, error) {
	hdrStorer := rcf.store.GetStorer(dataRetriever.BlockHeaderUnit)

	peerListCreator, err := topicResolverSender.NewDiffPeerListCreator(rcf.messenger, topic, excludedTopic)
	if err != nil {
		return nil, err
	}

	resolverSender, err := topicResolverSender.NewTopicResolverSender(
		rcf.messenger,
		topic,
		peerListCreator,
		rcf.marshalizer,
		rcf.intRandomizer,
		shardID,
	)
	if err != nil {
		return nil, err
	}

	//TODO change this data unit creation method through a factory or func
	hdrNonceHashDataUnit := dataRetriever.ShardHdrNonceHashDataUnit + dataRetriever.UnitType(shardID)
	hdrNonceStore := rcf.store.GetStorer(hdrNonceHashDataUnit)
	resolver, err := resolvers.NewHeaderResolver(
		resolverSender,
		rcf.dataPools.ShardHeaders(),
		rcf.dataPools.HeadersNonces(),
		hdrStorer,
		hdrNonceStore,
		rcf.marshalizer,
		rcf.uint64ByteSliceConverter,
		rcf.antifloodHandler,
	)
	if err != nil {
		return nil, err
	}

	//add on the request topic
	return rcf.createTopicAndAssignHandler(
		topic+resolverSender.TopicRequestSuffix(),
		resolver,
		false)
}

//------- Meta header resolvers

func (rcf *resolversContainerFactory) generateMetaChainHeaderResolvers() ([]string, []dataRetriever.Resolver, error) {
	identifierHeader := factory.MetachainBlocksTopic
	resolver, err := rcf.createMetaChainHeaderResolver(identifierHeader, sharding.MetachainShardId)
	if err != nil {
		return nil, nil, err
	}

	return []string{identifierHeader}, []dataRetriever.Resolver{resolver}, nil
}

func (rcf *resolversContainerFactory) createMetaChainHeaderResolver(identifier string, shardId uint32) (dataRetriever.Resolver, error) {
	hdrStorer := rcf.store.GetStorer(dataRetriever.MetaBlockUnit)

	peerListCreator, err := topicResolverSender.NewDiffPeerListCreator(rcf.messenger, identifier, emptyExcludePeersOnTopic)
	if err != nil {
		return nil, err
	}

	resolverSender, err := topicResolverSender.NewTopicResolverSender(
		rcf.messenger,
		identifier,
		peerListCreator,
		rcf.marshalizer,
		rcf.intRandomizer,
		shardId,
	)
	if err != nil {
		return nil, err
	}

	hdrNonceStore := rcf.store.GetStorer(dataRetriever.MetaHdrNonceHashDataUnit)
	resolver, err := resolvers.NewHeaderResolver(
		resolverSender,
		rcf.dataPools.MetaBlocks(),
		rcf.dataPools.HeadersNonces(),
		hdrStorer,
		hdrNonceStore,
		rcf.marshalizer,
		rcf.uint64ByteSliceConverter,
		rcf.antifloodHandler,
	)
	if err != nil {
		return nil, err
	}

	//add on the request topic
	return rcf.createTopicAndAssignHandler(
		identifier+resolverSender.TopicRequestSuffix(),
		resolver,
		false)
}

//------- Tx resolvers

func (rcf *resolversContainerFactory) generateTxResolvers(
	topic string,
	unit dataRetriever.UnitType,
	dataPool dataRetriever.ShardedDataCacherNotifier,
) ([]string, []dataRetriever.Resolver, error) {

	shardC := rcf.shardCoordinator
	noOfShards := shardC.NumberOfShards()

	keys := make([]string, noOfShards+1)
	resolverSlice := make([]dataRetriever.Resolver, noOfShards+1)

	for idx := uint32(0); idx < noOfShards; idx++ {
		identifierTx := topic + shardC.CommunicationIdentifier(idx)
		excludePeersFromTopic := topic + shardC.CommunicationIdentifier(shardC.SelfId())

		resolver, err := rcf.createTxResolver(identifierTx, excludePeersFromTopic, unit, dataPool)
		if err != nil {
			return nil, nil, err
		}

		resolverSlice[idx] = resolver
		keys[idx] = identifierTx
	}

	identifierTx := topic + shardC.CommunicationIdentifier(sharding.MetachainShardId)
	excludePeersFromTopic := topic + shardC.CommunicationIdentifier(shardC.SelfId())

	resolver, err := rcf.createTxResolver(identifierTx, excludePeersFromTopic, unit, dataPool)
	if err != nil {
		return nil, nil, err
	}

	resolverSlice[noOfShards] = resolver
	keys[noOfShards] = identifierTx

	return keys, resolverSlice, nil
}

func (rcf *resolversContainerFactory) createTxResolver(
	topic string,
	excludedTopic string,
	unit dataRetriever.UnitType,
	dataPool dataRetriever.ShardedDataCacherNotifier,
) (dataRetriever.Resolver, error) {

	txStorer := rcf.store.GetStorer(unit)

	resolverSender, err := rcf.createOneResolverSender(topic, excludedTopic)
	if err != nil {
		return nil, err
	}

	resolver, err := resolvers.NewTxResolver(
		resolverSender,
		dataPool,
		txStorer,
		rcf.marshalizer,
		rcf.dataPacker,
		rcf.antifloodHandler,
	)
	if err != nil {
		return nil, err
	}

	//add on the request topic
	return rcf.createTopicAndAssignHandler(
		topic+resolverSender.TopicRequestSuffix(),
		resolver,
		false)
}

//------- MiniBlocks resolvers

func (rcf *resolversContainerFactory) generateMiniBlocksResolvers() ([]string, []dataRetriever.Resolver, error) {
	shardC := rcf.shardCoordinator
	noOfShards := shardC.NumberOfShards()
	keys := make([]string, noOfShards+1)
	resolverSlice := make([]dataRetriever.Resolver, noOfShards+1)

	for idx := uint32(0); idx < noOfShards; idx++ {
		identifierMiniBlocks := factory.MiniBlocksTopic + shardC.CommunicationIdentifier(idx)
		excludePeersFromTopic := factory.MiniBlocksTopic + shardC.CommunicationIdentifier(shardC.SelfId())

		resolver, err := rcf.createMiniBlocksResolver(identifierMiniBlocks, excludePeersFromTopic)
		if err != nil {
			return nil, nil, err
		}

		resolverSlice[idx] = resolver
		keys[idx] = identifierMiniBlocks
	}

	identifierMiniBlocks := factory.MiniBlocksTopic + shardC.CommunicationIdentifier(sharding.MetachainShardId)
	excludePeersFromTopic := factory.MiniBlocksTopic + shardC.CommunicationIdentifier(shardC.SelfId())

	resolver, err := rcf.createMiniBlocksResolver(identifierMiniBlocks, excludePeersFromTopic)
	if err != nil {
		return nil, nil, err
	}

	resolverSlice[noOfShards] = resolver
	keys[noOfShards] = identifierMiniBlocks

	return keys, resolverSlice, nil
}

func (rcf *resolversContainerFactory) createMiniBlocksResolver(topic string, excludedTopic string) (dataRetriever.Resolver, error) {
	miniBlocksStorer := rcf.store.GetStorer(dataRetriever.MiniBlockUnit)

	resolverSender, err := rcf.createOneResolverSender(topic, excludedTopic)
	if err != nil {
		return nil, err
	}

	txBlkResolver, err := resolvers.NewGenericBlockBodyResolver(
		resolverSender,
		rcf.dataPools.MiniBlocks(),
		miniBlocksStorer,
		rcf.marshalizer,
		rcf.antifloodHandler,
	)
	if err != nil {
		return nil, err
	}

	//add on the request topic
	return rcf.createTopicAndAssignHandler(
		topic+resolverSender.TopicRequestSuffix(),
		txBlkResolver,
		false)
}

func (rcf *resolversContainerFactory) createOneResolverSender(
	topic string,
	excludedTopic string,
) (dataRetriever.TopicResolverSender, error) {

	peerListCreator, err := topicResolverSender.NewDiffPeerListCreator(rcf.messenger, topic, excludedTopic)
	if err != nil {
		return nil, err
	}

	//TODO instantiate topic sender resolver with the shard IDs for which this resolver is supposed to serve the data
	// this will improve the serving of transactions as the searching will be done only on 2 sharded data units
	resolverSender, err := topicResolverSender.NewTopicResolverSender(
		rcf.messenger,
		topic,
		peerListCreator,
		rcf.marshalizer,
		rcf.intRandomizer,
		uint32(0),
	)
	if err != nil {
		return nil, err
	}

	return resolverSender, nil
}

// IsInterfaceNil returns true if there is no value under the interface
func (rcf *resolversContainerFactory) IsInterfaceNil() bool {
	return rcf == nil
}<|MERGE_RESOLUTION|>--- conflicted
+++ resolved
@@ -36,11 +36,8 @@
 	dataPools dataRetriever.MetaPoolsHolder,
 	uint64ByteSliceConverter typeConverters.Uint64ByteSliceConverter,
 	dataPacker dataRetriever.DataPacker,
-<<<<<<< HEAD
+	sizeCheckDelta uint32,
 	antifloodHandler dataRetriever.P2PAntifloodHandler,
-=======
-	sizeCheckDelta uint32,
->>>>>>> 6d138664
 ) (*resolversContainerFactory, error) {
 
 	if check.IfNil(shardCoordinator) {
@@ -55,12 +52,9 @@
 	if check.IfNil(marshalizer) {
 		return nil, dataRetriever.ErrNilMarshalizer
 	}
-<<<<<<< HEAD
-=======
 	if sizeCheckDelta > 0 {
 		marshalizer = marshal.NewSizeCheckUnmarshalizer(marshalizer, sizeCheckDelta)
 	}
->>>>>>> 6d138664
 	if check.IfNil(dataPools) {
 		return nil, dataRetriever.ErrNilDataPoolHolder
 	}
