package storageResolversContainers_test

import (
	"errors"
	"strings"
	"testing"

	"github.com/ElrondNetwork/elrond-go-core/data/endProcess"
	"github.com/ElrondNetwork/elrond-go/config"
	"github.com/ElrondNetwork/elrond-go/dataRetriever"
	storageResolversContainers "github.com/ElrondNetwork/elrond-go/dataRetriever/factory/storageResolversContainer"
	"github.com/ElrondNetwork/elrond-go/dataRetriever/mock"
	"github.com/ElrondNetwork/elrond-go/p2p"
	"github.com/ElrondNetwork/elrond-go/storage"
	"github.com/ElrondNetwork/elrond-go/testscommon/hashingMocks"
	storageStubs "github.com/ElrondNetwork/elrond-go/testscommon/storage"
	"github.com/stretchr/testify/assert"
	"github.com/stretchr/testify/require"
)

var errExpected = errors.New("expected error")

func createStubTopicMessageHandlerForShard(matchStrToErrOnCreate string, matchStrToErrOnRegister string) dataRetriever.TopicMessageHandler {
	tmhs := mock.NewTopicMessageHandlerStub()

	tmhs.CreateTopicCalled = func(name string, createChannelForTopic bool) error {
		if matchStrToErrOnCreate == "" {
			return nil
		}

		if strings.Contains(name, matchStrToErrOnCreate) {
			return errExpected
		}

		return nil
	}

	tmhs.RegisterMessageProcessorCalled = func(topic string, identifier string, handler p2p.MessageProcessor) error {
		if matchStrToErrOnRegister == "" {
			return nil
		}

		if strings.Contains(topic, matchStrToErrOnRegister) {
			return errExpected
		}

		return nil
	}

	return tmhs
}

func createStoreForShard() dataRetriever.StorageService {
	return &mock.ChainStorerMock{
		GetStorerCalled: func(unitType dataRetriever.UnitType) storage.Storer {
			return &storageStubs.StorerStub{}
		},
	}
}

// ------- NewResolversContainerFactory

func TestNewShardResolversContainerFactory_NilShardCoordinatorShouldErr(t *testing.T) {
	t.Parallel()

	args := getArgumentsShard()
	args.ShardCoordinator = nil
	rcf, err := storageResolversContainers.NewShardResolversContainerFactory(args)

	assert.Nil(t, rcf)
	assert.Equal(t, dataRetriever.ErrNilShardCoordinator, err)
}

func TestNewShardResolversContainerFactory_NilMessengerShouldErr(t *testing.T) {
	t.Parallel()

	args := getArgumentsShard()
	args.Messenger = nil
	rcf, err := storageResolversContainers.NewShardResolversContainerFactory(args)

	assert.Nil(t, rcf)
	assert.Equal(t, dataRetriever.ErrNilMessenger, err)
}

func TestNewShardResolversContainerFactory_NilStoreShouldErr(t *testing.T) {
	t.Parallel()

	args := getArgumentsShard()
	args.Store = nil
	rcf, err := storageResolversContainers.NewShardResolversContainerFactory(args)

	assert.Nil(t, rcf)
	assert.Equal(t, dataRetriever.ErrNilStore, err)
}

func TestNewShardResolversContainerFactory_NilMarshalizerShouldErr(t *testing.T) {
	t.Parallel()

	args := getArgumentsShard()
	args.Marshalizer = nil
	rcf, err := storageResolversContainers.NewShardResolversContainerFactory(args)

	assert.Nil(t, rcf)
	assert.Equal(t, dataRetriever.ErrNilMarshalizer, err)
}

func TestNewShardResolversContainerFactory_NilUint64SliceConverterShouldErr(t *testing.T) {
	t.Parallel()

	args := getArgumentsShard()
	args.Uint64ByteSliceConverter = nil
	rcf, err := storageResolversContainers.NewShardResolversContainerFactory(args)

	assert.Nil(t, rcf)
	assert.Equal(t, dataRetriever.ErrNilUint64ByteSliceConverter, err)
}

func TestNewShardResolversContainerFactory_NilDataPackerShouldErr(t *testing.T) {
	t.Parallel()

	args := getArgumentsShard()
	args.DataPacker = nil
	rcf, err := storageResolversContainers.NewShardResolversContainerFactory(args)

	assert.Nil(t, rcf)
	assert.Equal(t, dataRetriever.ErrNilDataPacker, err)
}

func TestNewShardResolversContainerFactory_ShouldWork(t *testing.T) {
	t.Parallel()

	args := getArgumentsShard()
	rcf, err := storageResolversContainers.NewShardResolversContainerFactory(args)

	assert.NotNil(t, rcf)
	assert.Nil(t, err)
	require.False(t, rcf.IsInterfaceNil())
}

// ------- Create

func TestShardResolversContainerFactory_CreateShouldWork(t *testing.T) {
	t.Parallel()

	args := getArgumentsShard()
	rcf, _ := storageResolversContainers.NewShardResolversContainerFactory(args)

	container, err := rcf.Create()

	assert.NotNil(t, container)
	assert.Nil(t, err)
}

func TestShardResolversContainerFactory_With4ShardsShouldWork(t *testing.T) {
	t.Parallel()

	noOfShards := 4

	shardCoordinator := mock.NewMultipleShardsCoordinatorMock()
	shardCoordinator.SetNoShards(uint32(noOfShards))
	shardCoordinator.CurrentShard = 1

	args := getArgumentsShard()
	args.ShardCoordinator = shardCoordinator
	rcf, _ := storageResolversContainers.NewShardResolversContainerFactory(args)

	container, _ := rcf.Create()

	numResolverSCRs := noOfShards + 1
	numResolverTxs := noOfShards + 1
	numResolverRewardTxs := 1
	numResolverHeaders := 1
	numResolverMiniBlocks := noOfShards + 2
	numResolverMetaBlockHeaders := 1
	numResolverTrieNodes := 1
<<<<<<< HEAD
	numValidatorInfo := 1
	totalResolvers := numResolverTxs + numResolverHeaders + numResolverMiniBlocks +
		numResolverMetaBlockHeaders + numResolverSCRs + numResolverRewardTxs +
		numResolverTrieNodes + numValidatorInfo
=======
	numPeerAuthentication := 1
	totalResolvers := numResolverTxs + numResolverHeaders + numResolverMiniBlocks +
		numResolverMetaBlockHeaders + numResolverSCRs + numResolverRewardTxs + numResolverTrieNodes + numPeerAuthentication
>>>>>>> d5d05a8f

	assert.Equal(t, totalResolvers, container.Len())
}

func getArgumentsShard() storageResolversContainers.FactoryArgs {
	return storageResolversContainers.FactoryArgs{
		GeneralConfig: config.Config{
			AccountsTrieStorage:     getMockStorageConfig(),
			PeerAccountsTrieStorage: getMockStorageConfig(),
			TrieStorageManagerConfig: config.TrieStorageManagerConfig{
				PruningBufferLen:   255,
				SnapshotsBufferLen: 255,
			},
			StateTriesConfig: config.StateTriesConfig{
				CheckpointRoundsModulus:     100,
				AccountsStatePruningEnabled: false,
				PeerStatePruningEnabled:     false,
				MaxStateTrieLevelInMemory:   5,
				MaxPeerTrieLevelInMemory:    5,
			},
		},
		ShardIDForTries:          0,
		ChainID:                  "T",
		WorkingDirectory:         "",
		Hasher:                   &hashingMocks.HasherMock{},
		ShardCoordinator:         mock.NewOneShardCoordinatorMock(),
		Messenger:                createStubTopicMessageHandlerForShard("", ""),
		Store:                    createStoreForShard(),
		Marshalizer:              &mock.MarshalizerMock{},
		Uint64ByteSliceConverter: &mock.Uint64ByteSliceConverterMock{},
		DataPacker:               &mock.DataPackerStub{},
		ManualEpochStartNotifier: &mock.ManualEpochStartNotifierStub{},
		ChanGracefullyClose:      make(chan endProcess.ArgEndProcess),
	}
}<|MERGE_RESOLUTION|>--- conflicted
+++ resolved
@@ -173,16 +173,9 @@
 	numResolverMiniBlocks := noOfShards + 2
 	numResolverMetaBlockHeaders := 1
 	numResolverTrieNodes := 1
-<<<<<<< HEAD
-	numValidatorInfo := 1
-	totalResolvers := numResolverTxs + numResolverHeaders + numResolverMiniBlocks +
-		numResolverMetaBlockHeaders + numResolverSCRs + numResolverRewardTxs +
-		numResolverTrieNodes + numValidatorInfo
-=======
 	numPeerAuthentication := 1
 	totalResolvers := numResolverTxs + numResolverHeaders + numResolverMiniBlocks +
 		numResolverMetaBlockHeaders + numResolverSCRs + numResolverRewardTxs + numResolverTrieNodes + numPeerAuthentication
->>>>>>> d5d05a8f
 
 	assert.Equal(t, totalResolvers, container.Len())
 }
