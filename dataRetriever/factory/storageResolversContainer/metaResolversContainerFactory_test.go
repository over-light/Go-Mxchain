--- conflicted
+++ resolved
@@ -169,15 +169,9 @@
 	numResolversRewards := noOfShards
 	numResolversTxs := noOfShards + 1
 	numResolversTrieNodes := 2
-<<<<<<< HEAD
-	numValidatorInfo := 1
-	totalResolvers := numResolversShardHeadersForMetachain + numResolverMetablocks + numResolversMiniBlocks +
-		numResolversUnsigned + numResolversTxs + numResolversTrieNodes + numResolversRewards + numValidatorInfo
-=======
 	numPeerAuthentication := 1
 	totalResolvers := numResolversShardHeadersForMetachain + numResolverMetablocks + numResolversMiniBlocks +
 		numResolversUnsigned + numResolversTxs + numResolversTrieNodes + numResolversRewards + numPeerAuthentication
->>>>>>> d5d05a8f
 
 	assert.Equal(t, totalResolvers, container.Len())
 	assert.Equal(t, totalResolvers, container.Len())
