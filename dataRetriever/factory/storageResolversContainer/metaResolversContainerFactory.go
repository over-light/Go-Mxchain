--- conflicted
+++ resolved
@@ -94,11 +94,7 @@
 		return nil, err
 	}
 
-<<<<<<< HEAD
-	err = mrcf.generateValidatorInfoResolver()
-=======
 	err = mrcf.generatePeerAuthenticationResolver()
->>>>>>> d5d05a8f
 	if err != nil {
 		return nil, err
 	}
