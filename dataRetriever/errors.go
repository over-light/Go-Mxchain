package dataRetriever

import (
	"errors"
)

// ErrNilMessage signals that a nil message has been received
var ErrNilMessage = errors.New("nil message")

// ErrSendRequest signals that the connected peers list is empty or errors appeared when sending requests
var ErrSendRequest = errors.New("cannot send request: peer list is empty or errors during the sending")

// ErrNilValue signals the value is nil
var ErrNilValue = errors.New("nil value")

// ErrTxNotFoundInBlockPool signals the value is nil
var ErrTxNotFoundInBlockPool = errors.New("cannot find tx in current block pool")

// ErrNilMarshalizer signals that an operation has been attempted to or with a nil Marshalizer implementation
var ErrNilMarshalizer = errors.New("nil Marshalizer")

// ErrNilStore signals that the provided storage service is nil
var ErrNilStore = errors.New("nil data storage service")

// ErrNilMessenger signals that a nil Messenger object was provided
var ErrNilMessenger = errors.New("nil Messenger")

// ErrNilTxDataPool signals that a nil transaction pool has been provided
var ErrNilTxDataPool = errors.New("nil transaction data pool")

// ErrNilUnsignedTransactionPool signals that a nil unsigned transactions pool has been provided
var ErrNilUnsignedTransactionPool = errors.New("nil unsigned transactions data pool")

// ErrNilRewardTransactionPool signals that a nil reward transactions pool has been provided
var ErrNilRewardTransactionPool = errors.New("nil reward transaction data pool")

// ErrNilHeadersDataPool signals that a nil header pool has been provided
var ErrNilHeadersDataPool = errors.New("nil headers data pool")

// ErrNilShardCoordinator signals that an operation has been attempted to or with a nil shard coordinator
var ErrNilShardCoordinator = errors.New("nil shard coordinator")

// ErrNilDataToProcess signals that nil data was provided
var ErrNilDataToProcess = errors.New("nil data to process")

// ErrNilTxStorage signals that a nil transaction storage has been provided
var ErrNilTxStorage = errors.New("nil transaction storage")

// ErrNilHeadersStorage signals that a nil header storage has been provided
var ErrNilHeadersStorage = errors.New("nil headers storage")

// ErrNilHeadersNoncesStorage signals that a nil header-nonce storage has been provided
var ErrNilHeadersNoncesStorage = errors.New("nil headers nonces storage")

// ErrNilResolverSender signals that a nil resolver sender object has been provided
var ErrNilResolverSender = errors.New("nil resolver sender")

// ErrInvalidNonceByteSlice signals that an invalid byte slice has been provided
// and an uint64 can not be decoded from that byte slice
var ErrInvalidNonceByteSlice = errors.New("invalid nonce byte slice")

// ErrResolveTypeUnknown signals that an unknown resolve type was provided
var ErrResolveTypeUnknown = errors.New("unknown resolve type")

// ErrNilMiniblocksPool signals that a nil miniblocks pool has been provided
var ErrNilMiniblocksPool = errors.New("nil miniblocks pool")

// ErrNilMiniblocksStorage signals that a nil miniblocks storage has been provided
var ErrNilMiniblocksStorage = errors.New("nil miniblocks storage")

// ErrNilDataPoolHolder signals that the data pool holder is nil
var ErrNilDataPoolHolder = errors.New("nil data pool holder")

// ErrNilContainerElement signals when trying to add a nil element in the container
var ErrNilContainerElement = errors.New("element cannot be nil")

// ErrInvalidContainerKey signals that an element does not exist in the container's map
var ErrInvalidContainerKey = errors.New("element does not exist in container")

// ErrContainerKeyAlreadyExists signals that an element was already set in the container's map
var ErrContainerKeyAlreadyExists = errors.New("provided key already exists in container")

// ErrNilUint64ByteSliceConverter signals that a nil byte slice converter was provided
var ErrNilUint64ByteSliceConverter = errors.New("nil byte slice converter")

// ErrNilResolverContainer signals that a nil resolver container was provided
var ErrNilResolverContainer = errors.New("nil resolver container")

// ErrWrongTypeInContainer signals that a wrong type of object was found in container
var ErrWrongTypeInContainer = errors.New("wrong type of object inside container")

// ErrLenMismatch signals that 2 or more slices have different lengths
var ErrLenMismatch = errors.New("lengths mismatch")

// ErrNilPeerChangeBlockDataPool signals that a nil peer change pool has been provided
var ErrNilPeerChangeBlockDataPool = errors.New("nil peer change block data pool")

// ErrNilTxBlockDataPool signals that a nil tx block body pool has been provided
var ErrNilTxBlockDataPool = errors.New("nil tx block data pool")

// ErrCacheConfigInvalidSizeInBytes signals that the cache parameter "sizeInBytes" is invalid
var ErrCacheConfigInvalidSizeInBytes = errors.New("cache parameter [sizeInBytes] is not valid, it must be a positive, and large enough number")

// ErrCacheConfigInvalidSize signals that the cache parameter "size" is invalid
var ErrCacheConfigInvalidSize = errors.New("cache parameter [size] is not valid, it must be a positive number")

// ErrCacheConfigInvalidShards signals that the cache parameter "shards" is invalid
var ErrCacheConfigInvalidShards = errors.New("cache parameter [shards] is not valid, it must be a positive number")

// ErrCacheConfigInvalidEconomics signals that an economics parameter required by the cache is invalid
var ErrCacheConfigInvalidEconomics = errors.New("cache-economics parameter is not valid")

// ErrCacheConfigInvalidSharding signals that a sharding parameter required by the cache is invalid
var ErrCacheConfigInvalidSharding = errors.New("cache-sharding parameter is not valid")

// ErrNilTrieNodesPool signals that a nil trie nodes data pool was provided
var ErrNilTrieNodesPool = errors.New("nil trie nodes data pool")

// ErrNilTrieNodesChunksPool signals that a nil trie nodes chunks data pool was provided
var ErrNilTrieNodesChunksPool = errors.New("nil trie nodes chunks data pool")

// ErrNoSuchStorageUnit defines the error for using an invalid storage unit
var ErrNoSuchStorageUnit = errors.New("no such unit type")

// ErrNilRandomizer signals that a nil randomizer has been provided
var ErrNilRandomizer = errors.New("nil randomizer")

// ErrRequestTypeNotImplemented signals that a not implemented type of request has been received
var ErrRequestTypeNotImplemented = errors.New("request type is not implemented")

// ErrNilDataPacker signals that a nil data packer has been provided
var ErrNilDataPacker = errors.New("nil data packer provided")

// ErrNilResolverFinder signals that a nil resolver finder has been provided
var ErrNilResolverFinder = errors.New("nil resolvers finder")

// ErrInvalidMaxTxRequest signals that max tx request is too small
var ErrInvalidMaxTxRequest = errors.New("max tx request number is invalid")

// ErrNilPeerListCreator signals that a nil peer list creator implementation has been provided
var ErrNilPeerListCreator = errors.New("nil peer list creator provided")

// ErrNilPeersRatingHandler signals that a nil peers rating handler implementation has been provided
var ErrNilPeersRatingHandler = errors.New("nil peers rating handler")

// ErrNilTrieDataGetter signals that a nil trie data getter has been provided
var ErrNilTrieDataGetter = errors.New("nil trie data getter provided")

// ErrNilCurrBlockTxs signals that nil current blocks txs holder was provided
var ErrNilCurrBlockTxs = errors.New("nil current block txs holder")

// ErrNilRequestedItemsHandler signals that a nil requested items handler was provided
var ErrNilRequestedItemsHandler = errors.New("nil requested items handler")

// ErrNilEpochHandler signals that epoch handler is nil
var ErrNilEpochHandler = errors.New("nil epoch handler")

// ErrBadRequest signals that the request should not have happened
var ErrBadRequest = errors.New("request should not be done as it doesn't follow the protocol")

// ErrNilAntifloodHandler signals that a nil antiflood handler has been provided
var ErrNilAntifloodHandler = errors.New("nil antiflood handler")

// ErrNilPreferredPeersHolder signals that a nil preferred peers holder handler has been provided
var ErrNilPreferredPeersHolder = errors.New("nil preferred peers holder")

// ErrNilSelfShardIDProvider signals that a nil self shard ID provider has been provided
var ErrNilSelfShardIDProvider = errors.New("nil self shard ID provider")

// ErrNilCurrentNetworkEpochProvider signals that a nil CurrentNetworkEpochProvider handler has been provided
var ErrNilCurrentNetworkEpochProvider = errors.New("nil current network epoch provider")

// ErrSystemBusy signals that the system is busy and can not process more requests
var ErrSystemBusy = errors.New("system busy")

// ErrNilThrottler signals that a nil throttler has been provided
var ErrNilThrottler = errors.New("nil throttler")

// ErrEmptyString signals that an empty string has been provided
var ErrEmptyString = errors.New("empty string")

// ErrInvalidValue signals that an invalid value has been provided
var ErrInvalidValue = errors.New("invalid value")

// ErrNilWhiteListHandler signals that white list handler is nil
var ErrNilWhiteListHandler = errors.New("nil white list handler")

// ErrRequestIntervalTooSmall signals that request interval is too small
var ErrRequestIntervalTooSmall = errors.New("request interval is too small")

// ErrNilResolverDebugHandler signals that a nil resolver debug handler has been provided
var ErrNilResolverDebugHandler = errors.New("nil resolver debug handler")

// ErrMissingData signals that the required data is missing
var ErrMissingData = errors.New("missing data")

// ErrNilConfig signals that a nil config has been provided
var ErrNilConfig = errors.New("nil config provided")

// ErrNilEconomicsData signals that a nil economics data handler has been provided
var ErrNilEconomicsData = errors.New("nil economics data provided")

// ErrNilTxGasHandler signals that a nil tx gas handler was provided
var ErrNilTxGasHandler = errors.New("nil tx gas handler provided")

// ErrNilManualEpochStartNotifier signals that a nil manual epoch start notifier has been provided
var ErrNilManualEpochStartNotifier = errors.New("nil manual epoch start notifier")

// ErrNilGracefullyCloseChannel signals that a nil gracefully close channel has been provided
var ErrNilGracefullyCloseChannel = errors.New("nil gracefully close channel")

// ErrNilSmartContractsPool signals that a nil smart contracts pool has been provided
var ErrNilSmartContractsPool = errors.New("nil smart contracts pool")

// ErrNilHasher signals that a nil hasher has been provided
var ErrNilHasher = errors.New("nil hasher")

// ErrNilTrieStorageManager signals that a nil trie storage manager has been provided
var ErrNilTrieStorageManager = errors.New("nil trie storage manager")

// ErrNilPathManager signals that a nil path manager has been provided
var ErrNilPathManager = errors.New("nil path manager")

// ErrNilEpochNotifier signals that the provided EpochNotifier is nil
var ErrNilEpochNotifier = errors.New("nil EpochNotifier")

// ErrNilPeerAuthenticationPool signals that a nil peer authentication pool has been provided
var ErrNilPeerAuthenticationPool = errors.New("nil peer authentication pool")

// ErrNilHeartbeatPool signals that a nil heartbeat pool has been provided
var ErrNilHeartbeatPool = errors.New("nil heartbeat pool")

// ErrPeerAuthNotFound signals that no peer authentication found
var ErrPeerAuthNotFound = errors.New("peer authentication not found")

// ErrNilNodesCoordinator signals a nil nodes coordinator has been provided
var ErrNilNodesCoordinator = errors.New("nil nodes coordinator")

// InvalidChunkIndex signals that an invalid chunk was provided
var InvalidChunkIndex = errors.New("invalid chunk index")

// ErrInvalidNumOfPeerAuthentication signals that an invalid number of peer authentication was provided
var ErrInvalidNumOfPeerAuthentication = errors.New("invalid num of peer authentication")

// ErrNilPeerShardMapper signals that a nil peer shard mapper has been provided
var ErrNilPeerShardMapper = errors.New("nil peer shard mapper")

<<<<<<< HEAD
// ErrNilValidatorInfoPool signals that a nil validator info pool has been provided
var ErrNilValidatorInfoPool = errors.New("nil validator info pool")

// ErrNilValidatorInfoStorage signals that a nil validator info storage has been provided
var ErrNilValidatorInfoStorage = errors.New("nil validator info storage")

// ErrValidatorInfoNotFound signals that no validator info was found
var ErrValidatorInfoNotFound = errors.New("validator info not found")
=======
// ErrStorerNotFound signals that the storer was not found
var ErrStorerNotFound = errors.New("storer not found")
>>>>>>> 1669d697
<|MERGE_RESOLUTION|>--- conflicted
+++ resolved
@@ -245,7 +245,9 @@
 // ErrNilPeerShardMapper signals that a nil peer shard mapper has been provided
 var ErrNilPeerShardMapper = errors.New("nil peer shard mapper")
 
-<<<<<<< HEAD
+// ErrStorerNotFound signals that the storer was not found
+var ErrStorerNotFound = errors.New("storer not found")
+
 // ErrNilValidatorInfoPool signals that a nil validator info pool has been provided
 var ErrNilValidatorInfoPool = errors.New("nil validator info pool")
 
@@ -253,8 +255,4 @@
 var ErrNilValidatorInfoStorage = errors.New("nil validator info storage")
 
 // ErrValidatorInfoNotFound signals that no validator info was found
-var ErrValidatorInfoNotFound = errors.New("validator info not found")
-=======
-// ErrStorerNotFound signals that the storer was not found
-var ErrStorerNotFound = errors.New("storer not found")
->>>>>>> 1669d697
+var ErrValidatorInfoNotFound = errors.New("validator info not found")