--- conflicted
+++ resolved
@@ -185,10 +185,8 @@
 // ErrNilRequestedItemsHandler signals that a nil requested items handler was provided
 var ErrNilRequestedItemsHandler = errors.New("nil requested items handler")
 
-<<<<<<< HEAD
-// ErrBadRequest signals that the request should not have happened
-var ErrBadRequest = errors.New("request should not be done as it doesn't follow the protocol")
-=======
 // ErrNilEpochHandler signals that epoch handler is nil
 var ErrNilEpochHandler = errors.New("nil epoch handler")
->>>>>>> 55d017f8
+
+// ErrBadRequest signals that the request should not have happened
+var ErrBadRequest = errors.New("request should not be done as it doesn't follow the protocol")