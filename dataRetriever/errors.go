package dataRetriever

import (
	"errors"
)

// ErrNilMessage signals that a nil message has been received
var ErrNilMessage = errors.New("nil message")

// ErrNoConnectedPeerToSendRequest signals that the connected peers list is empty and can not send request
var ErrNoConnectedPeerToSendRequest = errors.New("connected peers list is empty. Can not send request")

// ErrNilAccountsAdapter defines the error when trying to use a nil AccountsAddapter
var ErrNilAccountsAdapter = errors.New("nil AccountsAdapter")

// ErrNilHasher signals that an operation has been attempted to or with a nil hasher implementation
var ErrNilHasher = errors.New("nil Hasher")

// ErrNilAddressConverter signals that an operation has been attempted to or with a nil AddressConverter implementation
var ErrNilAddressConverter = errors.New("nil AddressConverter")

// ErrNilAddressContainer signals that an operation has been attempted to or with a nil AddressContainer implementation
var ErrNilAddressContainer = errors.New("nil AddressContainer")

// ErrNilValue signals the value is nil
var ErrNilValue = errors.New("nil value")

// ErrNilBlockChain signals that an operation has been attempted to or with a nil blockchain
var ErrNilBlockChain = errors.New("nil block chain")

// ErrNilTxBlockBody signals that an operation has been attempted to or with a nil block body
var ErrNilTxBlockBody = errors.New("nil block body")

// ErrNilBlockHeader signals that an operation has been attempted to or with a nil block header
var ErrNilBlockHeader = errors.New("nil block header")

// ErrNilPublicKey signals that a operation has been attempted with a nil public key
var ErrNilPublicKey = errors.New("nil public key")

// ErrNilSignature signals that a operation has been attempted with a nil signature
var ErrNilSignature = errors.New("nil signature")

// ErrEmptyMiniBlockSlice signals that an operation has been attempted with an empty mini block slice
var ErrEmptyMiniBlockSlice = errors.New("empty mini block slice")

// ErrInvalidShardId signals that the shard id is invalid
var ErrInvalidShardId = errors.New("invalid shard id")

// ErrNilMarshalizer signals that an operation has been attempted to or with a nil Marshalizer implementation
var ErrNilMarshalizer = errors.New("nil Marshalizer")

// ErrNilStore signals that the provided storage service is nil
var ErrNilStore = errors.New("nil data storage service")

// ErrNilRounder signals that an operation has been attempted to or with a nil Rounder implementation
var ErrNilRounder = errors.New("nil Rounder")

// ErrNilMessenger signals that a nil Messenger object was provided
var ErrNilMessenger = errors.New("nil Messenger")

// ErrNilTxDataPool signals that a nil transaction pool has been provided
var ErrNilTxDataPool = errors.New("nil transaction data pool")

// ErrNilUnsignedTransactionPool signals that a nil unsigned transactions pool has been provided
var ErrNilUnsignedTransactionPool = errors.New("nil unsigned transactions data pool")

// ErrNilRewardTransactionPool signals that a nil reward transactions pool has been provided
var ErrNilRewardTransactionPool = errors.New("nil reward transaction data pool")

// ErrNilHeadersDataPool signals that a nil header pool has been provided
var ErrNilHeadersDataPool = errors.New("nil headers data pool")

// ErrNilHeadersNoncesDataPool signals that a nil header - nonce cache
var ErrNilHeadersNoncesDataPool = errors.New("nil headers nonces cache")

// ErrNilShardCoordinator signals that an operation has been attempted to or with a nil shard coordinator
var ErrNilShardCoordinator = errors.New("nil shard coordinator")

// ErrNilSingleSigner signals that a nil single signer is used
var ErrNilSingleSigner = errors.New("nil single signer")

// ErrNilDataToProcess signals that nil data was provided
var ErrNilDataToProcess = errors.New("nil data to process")

// ErrNilTxStorage signals that a nil transaction storage has been provided
var ErrNilTxStorage = errors.New("nil transaction storage")

// ErrNilHeadersStorage signals that a nil header storage has been provided
var ErrNilHeadersStorage = errors.New("nil headers storage")

// ErrNilHeadersNoncesStorage signals that a nil header-nonce storage has been provided
var ErrNilHeadersNoncesStorage = errors.New("nil headers nonces storage")

// ErrNilResolverSender signals that a nil resolver sender object has been provided
var ErrNilResolverSender = errors.New("nil resolver sender")

// ErrInvalidNonceByteSlice signals that an invalid byte slice has been provided
// and an uint64 can not be decoded from that byte slice
var ErrInvalidNonceByteSlice = errors.New("invalid nonce byte slice")

// ErrResolveTypeUnknown signals that an unknown resolve type was provided
var ErrResolveTypeUnknown = errors.New("unknown resolve type")

// ErrNilBlockBodyPool signals that a nil block body pool has been provided
var ErrNilBlockBodyPool = errors.New("nil block body pool")

// ErrNilBlockBodyStorage signals that a nil block body storage has been provided
var ErrNilBlockBodyStorage = errors.New("nil block body storage")

// ErrNilDataPoolHolder signals that the data pool holder is nil
var ErrNilDataPoolHolder = errors.New("nil data pool holder")

// ErrNilContainerElement signals when trying to add a nil element in the container
var ErrNilContainerElement = errors.New("element cannot be nil")

// ErrInvalidContainerKey signals that an element does not exist in the container's map
var ErrInvalidContainerKey = errors.New("element does not exist in container")

// ErrContainerKeyAlreadyExists signals that an element was already set in the container's map
var ErrContainerKeyAlreadyExists = errors.New("provided key already exists in container")

// ErrNilUint64ByteSliceConverter signals that a nil byte slice converter was provided
var ErrNilUint64ByteSliceConverter = errors.New("nil byte slice converter")

// ErrNilResolverContainer signals that a nil resolver container was provided
var ErrNilResolverContainer = errors.New("nil resolver container")

// ErrUnmarshalMBHashes signals the value is nil
var ErrUnmarshalMBHashes = errors.New("could not unmarshal miniblock hashes")

// ErrInvalidRequestType signals that a request on a topic sends an invalid type
var ErrInvalidRequestType = errors.New("invalid request type")

// ErrWrongTypeInContainer signals that a wrong type of object was found in container
var ErrWrongTypeInContainer = errors.New("wrong type of object inside container")

// ErrLenMismatch signals that 2 or more slices have different lengths
var ErrLenMismatch = errors.New("lengths mismatch")

// ErrNilPeerChangeBlockDataPool signals that a nil peer change pool has been provided
var ErrNilPeerChangeBlockDataPool = errors.New("nil peer change block data pool")

// ErrNilTxBlockDataPool signals that a nil tx block body pool has been provided
var ErrNilTxBlockDataPool = errors.New("nil tx block data pool")

// ErrNilCacher signals that a nil cache has been provided
var ErrNilCacher = errors.New("nil cacher")

// ErrNilMetaBlockPool signals that a nil meta block data pool was provided
var ErrNilMetaBlockPool = errors.New("nil meta block data pool")

// ErrNilMiniBlockHashesPool signals that a nil meta block data pool was provided
var ErrNilMiniBlockHashesPool = errors.New("nil meta block mini block hashes data pool")

// ErrNilShardHeaderPool signals that a nil meta block data pool was provided
var ErrNilShardHeaderPool = errors.New("nil meta block shard header data pool")

// ErrNilMetaBlockNoncesPool signals that a nil meta block data pool was provided
var ErrNilMetaBlockNoncesPool = errors.New("nil meta block nonces data pool")

// ErrNoSuchStorageUnit defines the error for using an invalid storage unit
var ErrNoSuchStorageUnit = errors.New("no such unit type")

// ErrNilRandomizer signals that a nil randomizer has been provided
var ErrNilRandomizer = errors.New("nil randomizer")

// ErrRequestTypeNotImplemented signals that a not implemented type of request has been received
var ErrRequestTypeNotImplemented = errors.New("request type is not implemented")

// ErrNilDataPacker signals that a nil data packer has been provided
var ErrNilDataPacker = errors.New("nil data packer provided")

// ErrNilResolverFinder signals that a nil resolver finder has been provided
var ErrNilResolverFinder = errors.New("nil resolvers finder")

// ErrInvalidMaxTxRequest signals that max tx request is too small
var ErrInvalidMaxTxRequest = errors.New("max tx request number is invalid")

// ErrNilPeerListCreator signals that a nil peer list creator implementation has been provided
var ErrNilPeerListCreator = errors.New("nil peer list creator provided")

// ErrNilCurrBlockTxs signals that nil current blocks txs holder was provided
var ErrNilCurrBlockTxs = errors.New("nil current block txs holder")

// ErrNilRequestedItemsHandler signals that a nil requested items handler was provided
var ErrNilRequestedItemsHandler = errors.New("nil requested items handler")

<<<<<<< HEAD
// ErrNilAntifloodHandler signals that a nil antiflood handler has been provided
var ErrNilAntifloodHandler = errors.New("nil antiflood handler")
=======
// ErrNilEpochHandler signals that epoch handler is nil
var ErrNilEpochHandler = errors.New("nil epoch handler")

// ErrBadRequest signals that the request should not have happened
var ErrBadRequest = errors.New("request should not be done as it doesn't follow the protocol")
>>>>>>> 6d138664
<|MERGE_RESOLUTION|>--- conflicted
+++ resolved
@@ -185,13 +185,11 @@
 // ErrNilRequestedItemsHandler signals that a nil requested items handler was provided
 var ErrNilRequestedItemsHandler = errors.New("nil requested items handler")
 
-<<<<<<< HEAD
-// ErrNilAntifloodHandler signals that a nil antiflood handler has been provided
-var ErrNilAntifloodHandler = errors.New("nil antiflood handler")
-=======
 // ErrNilEpochHandler signals that epoch handler is nil
 var ErrNilEpochHandler = errors.New("nil epoch handler")
 
 // ErrBadRequest signals that the request should not have happened
 var ErrBadRequest = errors.New("request should not be done as it doesn't follow the protocol")
->>>>>>> 6d138664
+
+// ErrNilAntifloodHandler signals that a nil antiflood handler has been provided
+var ErrNilAntifloodHandler = errors.New("nil antiflood handler")