package topicResolverSender

import (
	"fmt"

	"github.com/ElrondNetwork/elrond-go/core/check"
	"github.com/ElrondNetwork/elrond-go/dataRetriever"
	"github.com/ElrondNetwork/elrond-go/marshal"
	"github.com/ElrondNetwork/elrond-go/p2p"
	"github.com/ElrondNetwork/elrond-go/p2p/message"
)

// topicRequestSuffix represents the topic name suffix
const topicRequestSuffix = "_REQUEST"

<<<<<<< HEAD
const minNumPeersToQuery = 1

type topicResolverSender struct {
	messenger       dataRetriever.MessageHandler
	marshalizer     marshal.Marshalizer
	topicName       string
	peerListCreator dataRetriever.PeerListCreator
	randomizer      dataRetriever.IntRandomizer
	numPeersToQuery int
	targetShardId   uint32
}

// NewTopicResolverSender returns a new topic resolver instance
func NewTopicResolverSender(
	messenger dataRetriever.MessageHandler,
	topicName string,
	peerListCreator dataRetriever.PeerListCreator,
	marshalizer marshal.Marshalizer,
	randomizer dataRetriever.IntRandomizer,
	numPeersToQuery int,
	targetShardId uint32,
) (*topicResolverSender, error) {

	if messenger == nil || messenger.IsInterfaceNil() {
=======
const minPeersToQuery = 2

// ArgTopicResolverSender is the argument structure used to create new TopicResolverSender instance
type ArgTopicResolverSender struct {
	Messenger          dataRetriever.MessageHandler
	TopicName          string
	PeerListCreator    dataRetriever.PeerListCreator
	Marshalizer        marshal.Marshalizer
	Randomizer         dataRetriever.IntRandomizer
	TargetShardId      uint32
	OutputAntiflooder  dataRetriever.P2PAntifloodHandler
	NumIntraShardPeers int
	NumCrossShardPeers int
}

type topicResolverSender struct {
	messenger          dataRetriever.MessageHandler
	marshalizer        marshal.Marshalizer
	topicName          string
	peerListCreator    dataRetriever.PeerListCreator
	randomizer         dataRetriever.IntRandomizer
	targetShardId      uint32
	outputAntiflooder  dataRetriever.P2PAntifloodHandler
	numIntraShardPeers int
	numCrossShardPeers int
}

// NewTopicResolverSender returns a new topic resolver instance
func NewTopicResolverSender(arg ArgTopicResolverSender) (*topicResolverSender, error) {
	if check.IfNil(arg.Messenger) {
>>>>>>> a017593b
		return nil, dataRetriever.ErrNilMessenger
	}
	if check.IfNil(arg.Marshalizer) {
		return nil, dataRetriever.ErrNilMarshalizer
	}
	if check.IfNil(arg.Randomizer) {
		return nil, dataRetriever.ErrNilRandomizer
	}
	if check.IfNil(arg.PeerListCreator) {
		return nil, dataRetriever.ErrNilPeerListCreator
	}
<<<<<<< HEAD
	if numPeersToQuery < minNumPeersToQuery {
		return nil, dataRetriever.ErrInvalidNumberOfPeersToQuery
	}

	resolver := &topicResolverSender{
		messenger:       messenger,
		topicName:       topicName,
		peerListCreator: peerListCreator,
		marshalizer:     marshalizer,
		randomizer:      randomizer,
		targetShardId:   targetShardId,
		numPeersToQuery: numPeersToQuery,
=======
	if check.IfNil(arg.OutputAntiflooder) {
		return nil, dataRetriever.ErrNilAntifloodHandler
	}
	if arg.NumIntraShardPeers < 0 {
		return nil, fmt.Errorf("%w for NumIntraShardPeers as the value should be greater or equal than 0",
			dataRetriever.ErrInvalidValue)
	}
	if arg.NumCrossShardPeers < 0 {
		return nil, fmt.Errorf("%w for NumCrossShardPeers as the value should be greater or equal than 0",
			dataRetriever.ErrInvalidValue)
	}
	if arg.NumCrossShardPeers+arg.NumIntraShardPeers < minPeersToQuery {
		return nil, fmt.Errorf("%w for NumCrossShardPeers, NumIntraShardPeers as their sum should be greater or equal than %d",
			dataRetriever.ErrInvalidValue, minPeersToQuery)
	}

	resolver := &topicResolverSender{
		messenger:          arg.Messenger,
		topicName:          arg.TopicName,
		peerListCreator:    arg.PeerListCreator,
		marshalizer:        arg.Marshalizer,
		randomizer:         arg.Randomizer,
		targetShardId:      arg.TargetShardId,
		outputAntiflooder:  arg.OutputAntiflooder,
		numIntraShardPeers: arg.NumIntraShardPeers,
		numCrossShardPeers: arg.NumCrossShardPeers,
>>>>>>> a017593b
	}

	return resolver, nil
}

// SendOnRequestTopic is used to send request data over channels (topics) to other peers
// This method only sends the request, the received data should be handled by interceptors
func (trs *topicResolverSender) SendOnRequestTopic(rd *dataRetriever.RequestData) error {
	buff, err := trs.marshalizer.Marshal(rd)
	if err != nil {
		return err
	}

	topicToSendRequest := trs.topicName + topicRequestSuffix

	crossPeers := trs.peerListCreator.PeerList()
	numSent := trs.sendOnTopic(crossPeers, topicToSendRequest, buff, trs.numCrossShardPeers)

	intraPeers := trs.peerListCreator.IntraShardPeerList()
	numSent = numSent + trs.sendOnTopic(intraPeers, topicToSendRequest, buff, trs.numIntraShardPeers)

	if numSent == 0 {
		return fmt.Errorf("%w, topic: %s", dataRetriever.ErrSendRequest, trs.topicName)
	}

	return nil
}

func createIndexList(listLength int) []int {
	indexes := make([]int, listLength)
	for i := 0; i < listLength; i++ {
		indexes[i] = i
	}

	return indexes
}

func (trs *topicResolverSender) sendOnTopic(peerList []p2p.PeerID, topicToSendRequest string, buff []byte, maxToSend int) int {
	if len(peerList) == 0 || maxToSend == 0 {
		return 0
	}

	indexes := createIndexList(len(peerList))
	shuffledIndexes := fisherYatesShuffle(indexes, trs.randomizer)

	msgSentCounter := 0
	for idx := range shuffledIndexes {
		peer := peerList[idx]

		err := trs.sendToConnectedPeer(topicToSendRequest, buff, peer)
		if err != nil {
			continue
		}

		msgSentCounter++
<<<<<<< HEAD
		if msgSentCounter == trs.numPeersToQuery {
=======
		if msgSentCounter == maxToSend {
>>>>>>> a017593b
			break
		}
	}

	return msgSentCounter
}

// Send is used to send an array buffer to a connected peer
// It is used when replying to a request
func (trs *topicResolverSender) Send(buff []byte, peer p2p.PeerID) error {
	return trs.sendToConnectedPeer(trs.topicName, buff, peer)
}

func (trs *topicResolverSender) sendToConnectedPeer(topic string, buff []byte, peer p2p.PeerID) error {
	msg := &message.Message{
		DataField:   buff,
		PeerField:   peer,
		TopicsField: []string{topic},
	}

	err := trs.outputAntiflooder.CanProcessMessage(msg, peer)
	if err != nil {
		return fmt.Errorf("%w while sending %d bytes to peer %s",
			err,
			len(buff),
			p2p.PeerIdToShortString(peer),
		)
	}

	return trs.messenger.SendToConnectedPeer(topic, buff, peer)
}

// RequestTopic returns the topic with the request suffix used for sending requests
func (trs *topicResolverSender) RequestTopic() string {
	return trs.topicName + topicRequestSuffix
}

// TargetShardID returns the target shard ID for this resolver should serve data
func (trs *topicResolverSender) TargetShardID() uint32 {
	return trs.targetShardId
}

func fisherYatesShuffle(indexes []int, randomizer dataRetriever.IntRandomizer) []int {
	newIndexes := make([]int, len(indexes))
	copy(newIndexes, indexes)

	for i := len(newIndexes) - 1; i > 0; i-- {
		j := randomizer.Intn(i + 1)
		newIndexes[i], newIndexes[j] = newIndexes[j], newIndexes[i]
	}

	return newIndexes
}

// IsInterfaceNil returns true if there is no value under the interface
func (trs *topicResolverSender) IsInterfaceNil() bool {
	return trs == nil
}<|MERGE_RESOLUTION|>--- conflicted
+++ resolved
@@ -13,32 +13,6 @@
 // topicRequestSuffix represents the topic name suffix
 const topicRequestSuffix = "_REQUEST"
 
-<<<<<<< HEAD
-const minNumPeersToQuery = 1
-
-type topicResolverSender struct {
-	messenger       dataRetriever.MessageHandler
-	marshalizer     marshal.Marshalizer
-	topicName       string
-	peerListCreator dataRetriever.PeerListCreator
-	randomizer      dataRetriever.IntRandomizer
-	numPeersToQuery int
-	targetShardId   uint32
-}
-
-// NewTopicResolverSender returns a new topic resolver instance
-func NewTopicResolverSender(
-	messenger dataRetriever.MessageHandler,
-	topicName string,
-	peerListCreator dataRetriever.PeerListCreator,
-	marshalizer marshal.Marshalizer,
-	randomizer dataRetriever.IntRandomizer,
-	numPeersToQuery int,
-	targetShardId uint32,
-) (*topicResolverSender, error) {
-
-	if messenger == nil || messenger.IsInterfaceNil() {
-=======
 const minPeersToQuery = 2
 
 // ArgTopicResolverSender is the argument structure used to create new TopicResolverSender instance
@@ -69,7 +43,6 @@
 // NewTopicResolverSender returns a new topic resolver instance
 func NewTopicResolverSender(arg ArgTopicResolverSender) (*topicResolverSender, error) {
 	if check.IfNil(arg.Messenger) {
->>>>>>> a017593b
 		return nil, dataRetriever.ErrNilMessenger
 	}
 	if check.IfNil(arg.Marshalizer) {
@@ -81,20 +54,6 @@
 	if check.IfNil(arg.PeerListCreator) {
 		return nil, dataRetriever.ErrNilPeerListCreator
 	}
-<<<<<<< HEAD
-	if numPeersToQuery < minNumPeersToQuery {
-		return nil, dataRetriever.ErrInvalidNumberOfPeersToQuery
-	}
-
-	resolver := &topicResolverSender{
-		messenger:       messenger,
-		topicName:       topicName,
-		peerListCreator: peerListCreator,
-		marshalizer:     marshalizer,
-		randomizer:      randomizer,
-		targetShardId:   targetShardId,
-		numPeersToQuery: numPeersToQuery,
-=======
 	if check.IfNil(arg.OutputAntiflooder) {
 		return nil, dataRetriever.ErrNilAntifloodHandler
 	}
@@ -121,7 +80,6 @@
 		outputAntiflooder:  arg.OutputAntiflooder,
 		numIntraShardPeers: arg.NumIntraShardPeers,
 		numCrossShardPeers: arg.NumCrossShardPeers,
->>>>>>> a017593b
 	}
 
 	return resolver, nil
@@ -177,11 +135,7 @@
 		}
 
 		msgSentCounter++
-<<<<<<< HEAD
-		if msgSentCounter == trs.numPeersToQuery {
-=======
 		if msgSentCounter == maxToSend {
->>>>>>> a017593b
 			break
 		}
 	}
