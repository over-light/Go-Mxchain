--- conflicted
+++ resolved
@@ -59,14 +59,8 @@
 
 // ProcessReceivedMessage will be the callback func from the p2p.Messenger and will be called each time a new message was received
 // (for the topic this validator was registered to, usually a request topic)
-<<<<<<< HEAD
 func (tnRes *TrieNodeResolver) ProcessReceivedMessage(message p2p.MessageP2P, fromConnectedPeer p2p.PeerID) error {
 	err := tnRes.canProcessMessage(message, fromConnectedPeer)
-=======
-func (tnRes *TrieNodeResolver) ProcessReceivedMessage(message p2p.MessageP2P, _ p2p.PeerID) error {
-	rd := &dataRetriever.RequestData{}
-	err := rd.UnmarshalWith(tnRes.marshalizer, message)
->>>>>>> 877a1cf2
 	if err != nil {
 		return err
 	}
