--- conflicted
+++ resolved
@@ -5,11 +5,8 @@
 	"errors"
 	"testing"
 
-<<<<<<< HEAD
-=======
 	"github.com/ElrondNetwork/elrond-go/core"
 	"github.com/ElrondNetwork/elrond-go/core/check"
->>>>>>> d5b793d8
 	"github.com/ElrondNetwork/elrond-go/data"
 	"github.com/ElrondNetwork/elrond-go/data/block"
 	"github.com/ElrondNetwork/elrond-go/dataRetriever"
@@ -178,7 +175,6 @@
 		mock.NewOneShardCoordinatorMock(),
 		createMockP2PAntifloodHandler(),
 	)
-
 	assert.Nil(t, err)
 	assert.False(t, check.IfNil(hdrRes))
 }
@@ -236,6 +232,8 @@
 		&mock.StorerStub{},
 		&mock.MarshalizerMock{},
 		mock.NewNonceHashConverterMock(),
+		mock.NewOneShardCoordinatorMock(),
+		createMockP2PAntifloodHandler(),
 	)
 
 	requestedData := []byte("request")
@@ -485,6 +483,8 @@
 		},
 		marshalizer,
 		mock.NewNonceHashConverterMock(),
+		mock.NewOneShardCoordinatorMock(),
+		createMockP2PAntifloodHandler(),
 	)
 
 	buff, _ := marshalizer.Marshal(
