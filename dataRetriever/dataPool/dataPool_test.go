package dataPool_test

import (
	"errors"
	"testing"

	"github.com/ElrondNetwork/elrond-go/dataRetriever"
	"github.com/ElrondNetwork/elrond-go/dataRetriever/dataPool"
	"github.com/ElrondNetwork/elrond-go/dataRetriever/mock"
	"github.com/ElrondNetwork/elrond-go/testscommon"
	"github.com/stretchr/testify/assert"
	"github.com/stretchr/testify/require"
)

//------- NewDataPool

func createMockDataPoolArgs() dataPool.DataPoolArgs {
	return dataPool.DataPoolArgs{
		Transactions:             testscommon.NewShardedDataStub(),
		UnsignedTransactions:     testscommon.NewShardedDataStub(),
		RewardTransactions:       testscommon.NewShardedDataStub(),
		Headers:                  &mock.HeadersCacherStub{},
		MiniBlocks:               testscommon.NewCacherStub(),
		PeerChangesBlocks:        testscommon.NewCacherStub(),
		TrieNodes:                testscommon.NewCacherStub(),
		TrieNodesChunks:          testscommon.NewCacherStub(),
		CurrentBlockTransactions: &mock.TxForCurrentBlockStub{},
		SmartContracts:           testscommon.NewCacherStub(),
<<<<<<< HEAD
		ValidatorsInfo:           testscommon.NewCacherStub(),
=======
		PeerAuthentications:      testscommon.NewCacherStub(),
		Heartbeats:               testscommon.NewCacherStub(),
>>>>>>> 73952d6a
	}
}

func TestNewDataPool_NilTransactionsShouldErr(t *testing.T) {
	t.Parallel()

	args := createMockDataPoolArgs()
	args.Transactions = nil
	tdp, err := dataPool.NewDataPool(args)

	assert.Equal(t, dataRetriever.ErrNilTxDataPool, err)
	assert.Nil(t, tdp)
}

func TestNewDataPool_NilUnsignedTransactionsShouldErr(t *testing.T) {
	t.Parallel()

	args := createMockDataPoolArgs()
	args.UnsignedTransactions = nil
	tdp, err := dataPool.NewDataPool(args)

	assert.Equal(t, dataRetriever.ErrNilUnsignedTransactionPool, err)
	assert.Nil(t, tdp)
}

func TestNewDataPool_NilRewardTransactionsShouldErr(t *testing.T) {
	t.Parallel()

	args := createMockDataPoolArgs()
	args.RewardTransactions = nil
	tdp, err := dataPool.NewDataPool(args)

	assert.Equal(t, dataRetriever.ErrNilRewardTransactionPool, err)
	assert.Nil(t, tdp)
}

func TestNewDataPool_NilHeadersShouldErr(t *testing.T) {
	t.Parallel()

	args := createMockDataPoolArgs()
	args.Headers = nil
	tdp, err := dataPool.NewDataPool(args)

	assert.Equal(t, dataRetriever.ErrNilHeadersDataPool, err)
	assert.Nil(t, tdp)
}

func TestNewDataPool_NilMiniblockCacheShouldErr(t *testing.T) {
	t.Parallel()

	args := createMockDataPoolArgs()
	args.MiniBlocks = nil
	tdp, err := dataPool.NewDataPool(args)

	assert.Equal(t, dataRetriever.ErrNilTxBlockDataPool, err)
	assert.Nil(t, tdp)
}

func TestNewDataPool_NilTrieNodesShouldErr(t *testing.T) {
	t.Parallel()

	args := createMockDataPoolArgs()
	args.TrieNodes = nil
	tdp, err := dataPool.NewDataPool(args)

	assert.Equal(t, dataRetriever.ErrNilTrieNodesPool, err)
	assert.Nil(t, tdp)
}

func TestNewDataPool_NilTrieNodesChunksShouldErr(t *testing.T) {
	t.Parallel()

	args := createMockDataPoolArgs()
	args.TrieNodesChunks = nil
	tdp, err := dataPool.NewDataPool(args)

	assert.Equal(t, dataRetriever.ErrNilTrieNodesChunksPool, err)
	assert.Nil(t, tdp)
}

func TestNewDataPool_NilSmartContractsShouldErr(t *testing.T) {
	t.Parallel()

	args := createMockDataPoolArgs()
	args.SmartContracts = nil
	tdp, err := dataPool.NewDataPool(args)

	assert.Equal(t, dataRetriever.ErrNilSmartContractsPool, err)
	assert.Nil(t, tdp)
}

<<<<<<< HEAD
func TestNewDataPool_NilValidatorsInfoShouldErr(t *testing.T) {
	t.Parallel()

	args := createMockDataPoolArgs()
	args.ValidatorsInfo = nil
	tdp, err := dataPool.NewDataPool(args)

	assert.Equal(t, dataRetriever.ErrNilValidatorInfoPool, err)
=======
func TestNewDataPool_NilPeerAuthenticationsShouldErr(t *testing.T) {
	t.Parallel()

	args := createMockDataPoolArgs()
	args.PeerAuthentications = nil
	tdp, err := dataPool.NewDataPool(args)

	assert.Equal(t, dataRetriever.ErrNilPeerAuthenticationPool, err)
	assert.Nil(t, tdp)
}

func TestNewDataPool_NilHeartbeatsShouldErr(t *testing.T) {
	t.Parallel()

	args := createMockDataPoolArgs()
	args.Heartbeats = nil
	tdp, err := dataPool.NewDataPool(args)

	assert.Equal(t, dataRetriever.ErrNilHeartbeatPool, err)
>>>>>>> 73952d6a
	assert.Nil(t, tdp)
}

func TestNewDataPool_NilPeerBlocksShouldErr(t *testing.T) {
	t.Parallel()

	args := createMockDataPoolArgs()
	args.PeerChangesBlocks = nil
	tdp, err := dataPool.NewDataPool(args)

	assert.Equal(t, dataRetriever.ErrNilPeerChangeBlockDataPool, err)
	assert.Nil(t, tdp)
}

func TestNewDataPool_NilCurrBlockShouldErr(t *testing.T) {

	args := createMockDataPoolArgs()
	args.CurrentBlockTransactions = nil
	tdp, err := dataPool.NewDataPool(args)

	require.Nil(t, tdp)
	require.Equal(t, dataRetriever.ErrNilCurrBlockTxs, err)
}

func TestNewDataPool_OkValsShouldWork(t *testing.T) {
<<<<<<< HEAD
	args := dataPool.DataPoolArgs{
		Transactions:             testscommon.NewShardedDataStub(),
		UnsignedTransactions:     testscommon.NewShardedDataStub(),
		RewardTransactions:       testscommon.NewShardedDataStub(),
		Headers:                  &mock.HeadersCacherStub{},
		MiniBlocks:               testscommon.NewCacherStub(),
		PeerChangesBlocks:        testscommon.NewCacherStub(),
		TrieNodes:                testscommon.NewCacherStub(),
		TrieNodesChunks:          testscommon.NewCacherStub(),
		CurrentBlockTransactions: &mock.TxForCurrentBlockStub{},
		SmartContracts:           testscommon.NewCacherStub(),
		ValidatorsInfo:           testscommon.NewCacherStub(),
	}
=======
	t.Parallel()
>>>>>>> 73952d6a

	args := createMockDataPoolArgs()
	tdp, err := dataPool.NewDataPool(args)

	assert.Nil(t, err)
	require.False(t, tdp.IsInterfaceNil())
	//pointer checking
	assert.True(t, args.Transactions == tdp.Transactions())
	assert.True(t, args.UnsignedTransactions == tdp.UnsignedTransactions())
	assert.True(t, args.RewardTransactions == tdp.RewardTransactions())
	assert.True(t, args.Headers == tdp.Headers())
	assert.True(t, args.MiniBlocks == tdp.MiniBlocks())
	assert.True(t, args.PeerChangesBlocks == tdp.PeerChangesBlocks())
	assert.True(t, args.CurrentBlockTransactions == tdp.CurrentBlockTxs())
	assert.True(t, args.TrieNodes == tdp.TrieNodes())
	assert.True(t, args.TrieNodesChunks == tdp.TrieNodesChunks())
	assert.True(t, args.SmartContracts == tdp.SmartContracts())
	assert.True(t, args.PeerAuthentications == tdp.PeerAuthentications())
	assert.True(t, args.Heartbeats == tdp.Heartbeats())
}

func TestNewDataPool_Close(t *testing.T) {
	t.Parallel()

	expectedErr := errors.New("expected error")
	t.Run("trie nodes close returns error", func(t *testing.T) {
		t.Parallel()

		args := createMockDataPoolArgs()
		args.TrieNodes = &testscommon.CacherStub{
			CloseCalled: func() error {
				return expectedErr
			},
		}
		tdp, _ := dataPool.NewDataPool(args)
		assert.NotNil(t, tdp)
		err := tdp.Close()
		assert.Equal(t, expectedErr, err)
	})
	t.Run("peer authentications close returns error", func(t *testing.T) {
		t.Parallel()

		args := createMockDataPoolArgs()
		args.PeerAuthentications = &testscommon.CacherStub{
			CloseCalled: func() error {
				return expectedErr
			},
		}
		tdp, _ := dataPool.NewDataPool(args)
		assert.NotNil(t, tdp)
		err := tdp.Close()
		assert.Equal(t, expectedErr, err)
	})
	t.Run("both fail", func(t *testing.T) {
		t.Parallel()

		tnExpectedErr := errors.New("tn expected error")
		paExpectedErr := errors.New("pa expected error")
		args := createMockDataPoolArgs()
		tnCalled, paCalled := false, false
		args.TrieNodes = &testscommon.CacherStub{
			CloseCalled: func() error {
				tnCalled = true
				return tnExpectedErr
			},
		}
		args.PeerAuthentications = &testscommon.CacherStub{
			CloseCalled: func() error {
				paCalled = true
				return paExpectedErr
			},
		}
		tdp, _ := dataPool.NewDataPool(args)
		assert.NotNil(t, tdp)
		err := tdp.Close()
		assert.Equal(t, paExpectedErr, err)
		assert.True(t, tnCalled)
		assert.True(t, paCalled)
	})
	t.Run("should work", func(t *testing.T) {
		t.Parallel()

		args := createMockDataPoolArgs()
		tnCalled, paCalled := false, false
		args.TrieNodes = &testscommon.CacherStub{
			CloseCalled: func() error {
				tnCalled = true
				return nil
			},
		}
		args.PeerAuthentications = &testscommon.CacherStub{
			CloseCalled: func() error {
				paCalled = true
				return nil
			},
		}
		tdp, _ := dataPool.NewDataPool(args)
		assert.NotNil(t, tdp)
		err := tdp.Close()
		assert.Nil(t, err)
		assert.True(t, tnCalled)
		assert.True(t, paCalled)
	})
}<|MERGE_RESOLUTION|>--- conflicted
+++ resolved
@@ -26,12 +26,9 @@
 		TrieNodesChunks:          testscommon.NewCacherStub(),
 		CurrentBlockTransactions: &mock.TxForCurrentBlockStub{},
 		SmartContracts:           testscommon.NewCacherStub(),
-<<<<<<< HEAD
-		ValidatorsInfo:           testscommon.NewCacherStub(),
-=======
 		PeerAuthentications:      testscommon.NewCacherStub(),
 		Heartbeats:               testscommon.NewCacherStub(),
->>>>>>> 73952d6a
+		ValidatorsInfo:           testscommon.NewCacherStub(),
 	}
 }
 
@@ -123,7 +120,28 @@
 	assert.Nil(t, tdp)
 }
 
-<<<<<<< HEAD
+func TestNewDataPool_NilPeerAuthenticationsShouldErr(t *testing.T) {
+	t.Parallel()
+
+	args := createMockDataPoolArgs()
+	args.PeerAuthentications = nil
+	tdp, err := dataPool.NewDataPool(args)
+
+	assert.Equal(t, dataRetriever.ErrNilPeerAuthenticationPool, err)
+	assert.Nil(t, tdp)
+}
+
+func TestNewDataPool_NilHeartbeatsShouldErr(t *testing.T) {
+	t.Parallel()
+
+	args := createMockDataPoolArgs()
+	args.Heartbeats = nil
+	tdp, err := dataPool.NewDataPool(args)
+
+	assert.Equal(t, dataRetriever.ErrNilHeartbeatPool, err)
+	assert.Nil(t, tdp)
+}
+
 func TestNewDataPool_NilValidatorsInfoShouldErr(t *testing.T) {
 	t.Parallel()
 
@@ -132,27 +150,6 @@
 	tdp, err := dataPool.NewDataPool(args)
 
 	assert.Equal(t, dataRetriever.ErrNilValidatorInfoPool, err)
-=======
-func TestNewDataPool_NilPeerAuthenticationsShouldErr(t *testing.T) {
-	t.Parallel()
-
-	args := createMockDataPoolArgs()
-	args.PeerAuthentications = nil
-	tdp, err := dataPool.NewDataPool(args)
-
-	assert.Equal(t, dataRetriever.ErrNilPeerAuthenticationPool, err)
-	assert.Nil(t, tdp)
-}
-
-func TestNewDataPool_NilHeartbeatsShouldErr(t *testing.T) {
-	t.Parallel()
-
-	args := createMockDataPoolArgs()
-	args.Heartbeats = nil
-	tdp, err := dataPool.NewDataPool(args)
-
-	assert.Equal(t, dataRetriever.ErrNilHeartbeatPool, err)
->>>>>>> 73952d6a
 	assert.Nil(t, tdp)
 }
 
@@ -178,23 +175,7 @@
 }
 
 func TestNewDataPool_OkValsShouldWork(t *testing.T) {
-<<<<<<< HEAD
-	args := dataPool.DataPoolArgs{
-		Transactions:             testscommon.NewShardedDataStub(),
-		UnsignedTransactions:     testscommon.NewShardedDataStub(),
-		RewardTransactions:       testscommon.NewShardedDataStub(),
-		Headers:                  &mock.HeadersCacherStub{},
-		MiniBlocks:               testscommon.NewCacherStub(),
-		PeerChangesBlocks:        testscommon.NewCacherStub(),
-		TrieNodes:                testscommon.NewCacherStub(),
-		TrieNodesChunks:          testscommon.NewCacherStub(),
-		CurrentBlockTransactions: &mock.TxForCurrentBlockStub{},
-		SmartContracts:           testscommon.NewCacherStub(),
-		ValidatorsInfo:           testscommon.NewCacherStub(),
-	}
-=======
-	t.Parallel()
->>>>>>> 73952d6a
+	t.Parallel()
 
 	args := createMockDataPoolArgs()
 	tdp, err := dataPool.NewDataPool(args)
