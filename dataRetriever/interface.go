package dataRetriever

import (
	"time"

	"github.com/ElrondNetwork/elrond-go/data"
	"github.com/ElrondNetwork/elrond-go/data/block"
	"github.com/ElrondNetwork/elrond-go/p2p"
	"github.com/ElrondNetwork/elrond-go/storage"
)

// UnitType is the type for Storage unit identifiers
type UnitType uint8

const (
	// TransactionUnit is the transactions storage unit identifier
	TransactionUnit UnitType = 0
	// MiniBlockUnit is the transaction block body storage unit identifier
	MiniBlockUnit UnitType = 1
	// PeerChangesUnit is the peer change block body storage unit identifier
	PeerChangesUnit UnitType = 2
	// BlockHeaderUnit is the Block Headers Storage unit identifier
	BlockHeaderUnit UnitType = 3
	// MetaBlockUnit is the metachain blocks storage unit identifier
	MetaBlockUnit UnitType = 4
	// UnsignedTransactionUnit is the unsigned transaction unit identifier
	UnsignedTransactionUnit UnitType = 5
	// RewardTransactionUnit is the reward transaction unit identifier
	RewardTransactionUnit UnitType = 6
	// MetaHdrNonceHashDataUnit is the meta header nonce-hash pair data unit identifier
	MetaHdrNonceHashDataUnit UnitType = 7
	// HeartbeatUnit is the heartbeat storage unit identifier
	HeartbeatUnit UnitType = 8
	// MiniBlockHeaderUnit is the miniblock header data unit identifier
	MiniBlockHeaderUnit UnitType = 9
	// BootstrapUnit is the bootstrap storage unit identifier
	BootstrapUnit UnitType = 10
	//StatusMetricsUnit is the status metrics storage unit identifier
	StatusMetricsUnit UnitType = 11

	// ShardHdrNonceHashDataUnit is the header nonce-hash pair data unit identifier
	//TODO: Add only unit types lower than 100
	ShardHdrNonceHashDataUnit UnitType = 100
	//TODO: Do not add unit type greater than 100 as the metachain creates this kind of unit type for each shard.
	//100 -> shard 0, 101 -> shard 1 and so on. This should be replaced with a factory which will manage the unit types
	//creation
)

// ResolverThrottler can monitor the number of the currently running resolver go routines
type ResolverThrottler interface {
	CanProcess() bool
	StartProcessing()
	EndProcessing()
	IsInterfaceNil() bool
}

// Resolver defines what a data resolver should do
type Resolver interface {
	RequestDataFromHash(hash []byte, epoch uint32) error
	ProcessReceivedMessage(message p2p.MessageP2P, fromConnectedPeer p2p.PeerID) error
	IsInterfaceNil() bool
}

// HeaderResolver defines what a block header resolver should do
type HeaderResolver interface {
	Resolver
	RequestDataFromNonce(nonce uint64, epoch uint32) error
	RequestDataFromEpoch(identifier []byte) error
	SetEpochHandler(epochHandler EpochHandler) error
}

// MiniBlocksResolver defines what a mini blocks resolver should do
type MiniBlocksResolver interface {
	Resolver
	RequestDataFromHashArray(hashes [][]byte, epoch uint32) error
	GetMiniBlocks(hashes [][]byte) (block.MiniBlockSlice, [][]byte)
	GetMiniBlocksFromPool(hashes [][]byte) (block.MiniBlockSlice, [][]byte)
}

// TopicResolverSender defines what sending operations are allowed for a topic resolver
type TopicResolverSender interface {
	SendOnRequestTopic(rd *RequestData) error
	Send(buff []byte, peer p2p.PeerID) error
	RequestTopic() string
	TargetShardID() uint32
	IsInterfaceNil() bool
}

// ResolversContainer defines a resolvers holder data type with basic functionality
type ResolversContainer interface {
	Get(key string) (Resolver, error)
	Add(key string, val Resolver) error
	AddMultiple(keys []string, resolvers []Resolver) error
	Replace(key string, val Resolver) error
	Remove(key string)
	Len() int
	ResolverKeys() string
	IsInterfaceNil() bool
}

// ResolversFinder extends a container resolver and have 2 additional functionality
type ResolversFinder interface {
	ResolversContainer
	IntraShardResolver(baseTopic string) (Resolver, error)
	MetaChainResolver(baseTopic string) (Resolver, error)
	CrossShardResolver(baseTopic string, crossShard uint32) (Resolver, error)
	MetaCrossShardResolver(baseTopic string, crossShard uint32) (Resolver, error)
}

// ResolversContainerFactory defines the functionality to create a resolvers container
type ResolversContainerFactory interface {
	Create() (ResolversContainer, error)
	IsInterfaceNil() bool
}

// EpochHandler defines the functionality to get the current epoch
type EpochHandler interface {
	Epoch() uint32
	IsInterfaceNil() bool
}

// EpochProviderByNonce defines the functionality needed for calculating an epoch based on nonce
type EpochProviderByNonce interface {
	EpochForNonce(nonce uint64) (uint32, error)
	IsInterfaceNil() bool
}

// MessageHandler defines the functionality needed by structs to send data to other peers
type MessageHandler interface {
	ConnectedPeersOnTopic(topic string) []p2p.PeerID
	SendToConnectedPeer(topic string, buff []byte, peerID p2p.PeerID) error
	IsInterfaceNil() bool
}

// TopicHandler defines the functionality needed by structs to manage topics and message processors
type TopicHandler interface {
	HasTopic(name string) bool
	CreateTopic(name string, createChannelForTopic bool) error
	RegisterMessageProcessor(topic string, handler p2p.MessageProcessor) error
}

// TopicMessageHandler defines the functionality needed by structs to manage topics, message processors and to send data
// to other peers
type TopicMessageHandler interface {
	MessageHandler
	TopicHandler
}

// IntRandomizer interface provides functionality over generating integer numbers
type IntRandomizer interface {
	Intn(n int) int
	IsInterfaceNil() bool
}

// StorageType defines the storage levels on a node
type StorageType uint8

// DataRetriever interface provides functionality over high level data request component
type DataRetriever interface {
	// Get methods searches for data in storage units and returns results, it is a blocking function
	Get(keys [][]byte, identifier string, lowestLevel StorageType, haveTime func() time.Duration) (map[string]interface{}, [][]byte, error)
	// Has searches for a value identifier by a key in storage
	Has(key []byte, identifier string, level StorageType) (StorageType, error)
	// HasOrAdd searches and adds a value if not exist in storage
	HasOrAdd(key []byte, value interface{}, identifier string, level StorageType)
	// Remove deletes an element from storage level
	Remove(key []byte, identifier string, lowestLevel StorageType) error
	// Put saves a key-value pair into storage
	Put(key []byte, value interface{}, identifier string, level StorageType) error
	// Keys returns all the keys from an identifier and storage type
	Keys(identifier string, level StorageType)
	// Request searches for data in specified storage level, if not present launches threads to search in network
	Request(keys [][]byte, identifier string, level StorageType, haveTime func() time.Duration, callbackHandler func(key []byte)) (map[string]interface{}, [][]byte, error)
	// IsInterfaceNil returns true if there is no value under the interface
	IsInterfaceNil() bool
}

// Notifier defines a way to register funcs that get called when something useful happens
type Notifier interface {
	RegisterHandler(func(key []byte))
	IsInterfaceNil() bool
}

// PeerListCreator is used to create a peer list
type PeerListCreator interface {
	PeerList() []p2p.PeerID
	IntraShardPeerList() []p2p.PeerID
	IsInterfaceNil() bool
}

// ShardedDataCacherNotifier defines what a sharded-data structure can perform
type ShardedDataCacherNotifier interface {
	Notifier

	ShardDataStore(cacheId string) (c storage.Cacher)
	AddData(key []byte, data interface{}, cacheId string)
	SearchFirstData(key []byte) (value interface{}, ok bool)
	RemoveData(key []byte, cacheId string)
	RemoveSetOfDataFromPool(keys [][]byte, cacheId string)
	RemoveDataFromAllShards(key []byte)
	MergeShardStores(sourceCacheID, destCacheID string)
	Clear()
	ClearShardStore(cacheId string)
	CreateShardStore(cacheId string)
}

// ShardIdHashMap represents a map for shardId and hash
type ShardIdHashMap interface {
	Load(shardId uint32) ([]byte, bool)
	Store(shardId uint32, hash []byte)
	Range(f func(shardId uint32, hash []byte) bool)
	Delete(shardId uint32)
	IsInterfaceNil() bool
}

// HeadersPool defines what a headers pool structure can perform
type HeadersPool interface {
	Clear()
	AddHeader(headerHash []byte, header data.HeaderHandler)
	RemoveHeaderByHash(headerHash []byte)
	RemoveHeaderByNonceAndShardId(headerNonce uint64, shardId uint32)
	GetHeadersByNonceAndShardId(headerNonce uint64, shardId uint32) ([]data.HeaderHandler, [][]byte, error)
	GetHeaderByHash(hash []byte) (data.HeaderHandler, error)
	RegisterHandler(handler func(headerHandler data.HeaderHandler, headerHash []byte))
	Nonces(shardId uint32) []uint64
	Len() int
	MaxSize() int
	IsInterfaceNil() bool
}

// TransactionCacher defines the methods for the local cacher, info for current round
type TransactionCacher interface {
	Clean()
	GetTx(txHash []byte) (data.TransactionHandler, error)
	AddTx(txHash []byte, tx data.TransactionHandler)
	IsInterfaceNil() bool
}

// PoolsHolder defines getters for data pools
type PoolsHolder interface {
	Transactions() ShardedDataCacherNotifier
	UnsignedTransactions() ShardedDataCacherNotifier
	RewardTransactions() ShardedDataCacherNotifier
	Headers() HeadersPool
	MiniBlocks() storage.Cacher
	PeerChangesBlocks() storage.Cacher
	TrieNodes() storage.Cacher
	CurrentBlockTxs() TransactionCacher
	IsInterfaceNil() bool
}

// StorageService is the interface for data storage unit provided services
type StorageService interface {
	// GetStorer returns the storer from the chain map
	GetStorer(unitType UnitType) storage.Storer
	// AddStorer will add a new storer to the chain map
	AddStorer(key UnitType, s storage.Storer)
	// Has returns true if the key is found in the selected Unit or false otherwise
	Has(unitType UnitType, key []byte) error
	// Get returns the value for the given key if found in the selected storage unit, nil otherwise
	Get(unitType UnitType, key []byte) ([]byte, error)
	// Put stores the key, value pair in the selected storage unit
	Put(unitType UnitType, key []byte, value []byte) error
	// GetAll gets all the elements with keys in the keys array, from the selected storage unit
	// If there is a missing key in the unit, it returns an error
	GetAll(unitType UnitType, keys [][]byte) (map[string][]byte, error)
	// Destroy removes the underlying files/resources used by the storage service
	Destroy() error
	//CloseAll will close all the units
	CloseAll() error
	// IsInterfaceNil returns true if there is no value under the interface
	IsInterfaceNil() bool
}

// DataPacker can split a large slice of byte slices in smaller packets
type DataPacker interface {
	PackDataInChunks(data [][]byte, limit int) ([][]byte, error)
	IsInterfaceNil() bool
}

// TrieDataGetter returns requested data from the trie
type TrieDataGetter interface {
	GetSerializedNodes([]byte, uint64) ([][]byte, error)
	IsInterfaceNil() bool
}

// RequestedItemsHandler can determine if a certain key has or not been requested
type RequestedItemsHandler interface {
	Add(key string) error
	Has(key string) bool
	Sweep()
	IsInterfaceNil() bool
}

<<<<<<< HEAD
// WhiteListHandler is the interface needed to add whitelisted data
type WhiteListHandler interface {
	Remove(keys [][]byte)
	Add(keys [][]byte)
=======
// P2PAntifloodHandler defines the behavior of a component able to signal that the system is too busy (or flooded) processing
// p2p messages
type P2PAntifloodHandler interface {
	CanProcessMessage(message p2p.MessageP2P, fromConnectedPeer p2p.PeerID) error
	CanProcessMessageOnTopic(peer p2p.PeerID, topic string) error
>>>>>>> c471f0b5
	IsInterfaceNil() bool
}<|MERGE_RESOLUTION|>--- conflicted
+++ resolved
@@ -292,17 +292,17 @@
 	IsInterfaceNil() bool
 }
 
-<<<<<<< HEAD
-// WhiteListHandler is the interface needed to add whitelisted data
-type WhiteListHandler interface {
-	Remove(keys [][]byte)
-	Add(keys [][]byte)
-=======
 // P2PAntifloodHandler defines the behavior of a component able to signal that the system is too busy (or flooded) processing
 // p2p messages
 type P2PAntifloodHandler interface {
 	CanProcessMessage(message p2p.MessageP2P, fromConnectedPeer p2p.PeerID) error
 	CanProcessMessageOnTopic(peer p2p.PeerID, topic string) error
->>>>>>> c471f0b5
+	IsInterfaceNil() bool
+}
+
+// WhiteListHandler is the interface needed to add whitelisted data
+type WhiteListHandler interface {
+	Remove(keys [][]byte)
+	Add(keys [][]byte)
 	IsInterfaceNil() bool
 }