--- conflicted
+++ resolved
@@ -84,14 +84,10 @@
 	if check.IfNil(arg.CurrentBlockProvider) {
 		return nil, heartbeat.ErrNilCurrentBlockProvider
 	}
-<<<<<<< HEAD
-	err := VerifyHeartbeatPropertyLen("application version string", []byte(arg.VersionNumber))
-=======
 	if check.IfNil(arg.RedundancyHandler) {
 		return nil, heartbeat.ErrNilRedundancyHandler
 	}
-	err := VerifyHeartbeatProperyLen("application version string", []byte(arg.VersionNumber))
->>>>>>> b86b4c7f
+	err := VerifyHeartbeatPropertyLen("application version string", []byte(arg.VersionNumber))
 	if err != nil {
 		return nil, err
 	}
