package process_test

import (
	"encoding/hex"
	"encoding/json"
	"errors"
	"testing"
	"time"

	"github.com/ElrondNetwork/elrond-go-core/core"
	"github.com/ElrondNetwork/elrond-go-core/core/check"
	"github.com/ElrondNetwork/elrond-go/common"
	"github.com/ElrondNetwork/elrond-go/heartbeat"
	"github.com/ElrondNetwork/elrond-go/heartbeat/data"
	"github.com/ElrondNetwork/elrond-go/heartbeat/mock"
	"github.com/ElrondNetwork/elrond-go/heartbeat/process"
	"github.com/ElrondNetwork/elrond-go/heartbeat/storage"
	"github.com/ElrondNetwork/elrond-go/p2p"
	"github.com/ElrondNetwork/elrond-go/testscommon"
	"github.com/ElrondNetwork/elrond-go/testscommon/genericMocks"
	statusHandlerMock "github.com/ElrondNetwork/elrond-go/testscommon/statusHandler"
	"github.com/stretchr/testify/assert"
)

var fromConnectedPeerId = core.PeerID("from connected peer Id")

func createMockP2PAntifloodHandler() *mock.P2PAntifloodHandlerStub {
	return &mock.P2PAntifloodHandlerStub{
		CanProcessMessageCalled: func(message p2p.MessageP2P, fromConnectedPeer core.PeerID) error {
			return nil
		},
		CanProcessMessagesOnTopicCalled: func(peer core.PeerID, topic string, numMessages uint32, totalSize uint64, sequence []byte) error {
			return nil
		},
	}
}

func createMockStorer() heartbeat.HeartbeatStorageHandler {
	return &mock.HeartbeatStorerStub{
		UpdateGenesisTimeCalled: func(genesisTime time.Time) error {
			return nil
		},
		LoadHeartBeatDTOCalled: func(pubKey string) (*data.HeartbeatDTO, error) {
			return nil, errors.New("not found")
		},
		LoadKeysCalled: func() ([][]byte, error) {
			return nil, nil
		},
		SavePubkeyDataCalled: func(pubkey []byte, heartbeat *data.HeartbeatDTO) error {
			return nil
		},
		SaveKeysCalled: func(peersSlice [][]byte) error {
			return nil
		},
	}
}

func createMockArgHeartbeatMonitor() process.ArgHeartbeatMonitor {
	return process.ArgHeartbeatMonitor{
		Marshalizer:                 &mock.MarshallerStub{},
		MaxDurationPeerUnresponsive: 1,
		PubKeysMap:                  map[uint32][]string{0: {""}},
		GenesisTime:                 time.Now(),
		MessageHandler:              &mock.MessageHandlerStub{},
		Storer:                      createMockStorer(),
		PeerTypeProvider: &mock.PeerTypeProviderStub{
			ComputeForPubKeyCalled: func(pubKey []byte) (common.PeerType, uint32, error) {
				if string(pubKey) == "pk0" {
					return "", 0, nil
				}

				return "", 1, nil
			},
		},
		Timer:                              mock.NewTimerMock(),
		AntifloodHandler:                   createMockP2PAntifloodHandler(),
		HardforkTrigger:                    &testscommon.HardforkTriggerStub{},
		ValidatorPubkeyConverter:           mock.NewPubkeyConverterMock(96),
		HeartbeatRefreshIntervalInSec:      1,
		HideInactiveValidatorIntervalInSec: 600,
		AppStatusHandler:                   &statusHandlerMock.AppStatusHandlerStub{},
		EnableEpochsHandler:                &testscommon.EnableEpochsHandlerStub{},
	}
}

// ------- NewMonitor

func TestNewMonitor_NilMarshallerShouldErr(t *testing.T) {
	t.Parallel()

	arg := createMockArgHeartbeatMonitor()
	arg.Marshalizer = nil
	mon, err := process.NewMonitor(arg)

	assert.Nil(t, mon)
	assert.Equal(t, heartbeat.ErrNilMarshaller, err)
}

func TestNewMonitor_NilPublicKeyListShouldErr(t *testing.T) {
	t.Parallel()

	arg := createMockArgHeartbeatMonitor()
	arg.PubKeysMap = nil
	mon, err := process.NewMonitor(arg)

	assert.Nil(t, mon)
	assert.Equal(t, heartbeat.ErrNilPublicKeysMap, err)
}

func TestNewMonitor_NilMessageHandlerShouldErr(t *testing.T) {
	t.Parallel()

	arg := createMockArgHeartbeatMonitor()
	arg.MessageHandler = nil
	mon, err := process.NewMonitor(arg)

	assert.Nil(t, mon)
	assert.Equal(t, heartbeat.ErrNilMessageHandler, err)
}

func TestNewMonitor_NilHeartbeatStorerShouldErr(t *testing.T) {
	t.Parallel()

	arg := createMockArgHeartbeatMonitor()
	arg.Storer = nil
	mon, err := process.NewMonitor(arg)

	assert.Nil(t, mon)
	assert.Equal(t, heartbeat.ErrNilHeartbeatStorer, err)
}

func TestNewMonitor_NilPeerTypeProviderShouldErr(t *testing.T) {
	t.Parallel()

	arg := createMockArgHeartbeatMonitor()
	arg.PeerTypeProvider = nil
	mon, err := process.NewMonitor(arg)

	assert.Nil(t, mon)
	assert.Equal(t, heartbeat.ErrNilPeerTypeProvider, err)
}

func TestNewMonitor_NilTimeHandlerShouldErr(t *testing.T) {
	t.Parallel()

	arg := createMockArgHeartbeatMonitor()
	arg.Timer = nil
	mon, err := process.NewMonitor(arg)

	assert.Nil(t, mon)
	assert.Equal(t, heartbeat.ErrNilTimer, err)
}

func TestNewMonitor_NilAntifloodHandlerShouldErr(t *testing.T) {
	t.Parallel()

	arg := createMockArgHeartbeatMonitor()
	arg.AntifloodHandler = nil
	mon, err := process.NewMonitor(arg)

	assert.Nil(t, mon)
	assert.Equal(t, heartbeat.ErrNilAntifloodHandler, err)
}

func TestNewMonitor_NilHardforkTriggerShouldErr(t *testing.T) {
	t.Parallel()

	arg := createMockArgHeartbeatMonitor()
	arg.HardforkTrigger = nil
	mon, err := process.NewMonitor(arg)

	assert.Nil(t, mon)
	assert.Equal(t, heartbeat.ErrNilHardforkTrigger, err)
}

func TestNewMonitor_NilValidatorPubkeyConverterShouldErr(t *testing.T) {
	t.Parallel()

	arg := createMockArgHeartbeatMonitor()
	arg.ValidatorPubkeyConverter = nil
	mon, err := process.NewMonitor(arg)

	assert.Nil(t, mon)
	assert.True(t, errors.Is(err, heartbeat.ErrNilPubkeyConverter))
}

func TestNewMonitor_ZeroHbmiRefreshIntervalShouldErr(t *testing.T) {
	t.Parallel()

	arg := createMockArgHeartbeatMonitor()
	arg.HeartbeatRefreshIntervalInSec = 0
	mon, err := process.NewMonitor(arg)

	assert.Nil(t, mon)
	assert.True(t, errors.Is(err, heartbeat.ErrZeroHeartbeatRefreshIntervalInSec))
}

func TestNewMonitor_ZeroHideInactiveVlidatorIntervalInHoursShouldErr(t *testing.T) {
	t.Parallel()

	arg := createMockArgHeartbeatMonitor()
	arg.HideInactiveValidatorIntervalInSec = 0
	mon, err := process.NewMonitor(arg)

	assert.Nil(t, mon)
	assert.True(t, errors.Is(err, heartbeat.ErrZeroHideInactiveValidatorIntervalInSec))
}

func TestNewMonitor_NilEnableEpochsHandlerShouldErr(t *testing.T) {
	t.Parallel()

	arg := createMockArgHeartbeatMonitor()
	arg.EnableEpochsHandler = nil
	mon, err := process.NewMonitor(arg)

	assert.Nil(t, mon)
	assert.Equal(t, heartbeat.ErrNilEnableEpochsHandler, err)
}

func TestNewMonitor_OkValsShouldCreatePubkeyMap(t *testing.T) {
	t.Parallel()

	arg := createMockArgHeartbeatMonitor()
	arg.PubKeysMap = map[uint32][]string{0: {"pk1", "pk2"}}
	mon, err := process.NewMonitor(arg)

	assert.Nil(t, err)
	assert.False(t, check.IfNil(mon))

	hbStatus := mon.GetHeartbeats()
	assert.Equal(t, 2, len(hbStatus))
}

func TestNewMonitor_ShouldComputeShardId(t *testing.T) {
	t.Parallel()

	pksPerShards := map[uint32][]string{
		0: {"pk0"},
		1: {"pk1"},
	}

	arg := createMockArgHeartbeatMonitor()
	arg.MaxDurationPeerUnresponsive = time.Millisecond
	arg.PubKeysMap = pksPerShards
	mon, err := process.NewMonitor(arg)

	assert.NotNil(t, mon)
	assert.Nil(t, err)
	hbStatus := mon.GetHeartbeats()

	assert.Equal(t, uint32(0), hbStatus[0].ComputedShardID)
	assert.Equal(t, uint32(1), hbStatus[1].ComputedShardID)
}

// ------- ProcessReceivedMessage

func TestMonitor_ProcessReceivedMessageShouldWork(t *testing.T) {
	t.Parallel()

	pubKey := "pk1"

	arg := createMockArgHeartbeatMonitor()
	arg.Marshalizer = &mock.MarshallerStub{
		UnmarshalHandler: func(obj interface{}, buff []byte) error {
			(obj.(*data.Heartbeat)).Pubkey = []byte(pubKey)
			return nil
		},
	}
	arg.MaxDurationPeerUnresponsive = time.Second * 1000
	arg.PubKeysMap = map[uint32][]string{0: {pubKey}}
	arg.MessageHandler = &mock.MessageHandlerStub{
		CreateHeartbeatFromP2PMessageCalled: func(message p2p.MessageP2P) (*data.Heartbeat, error) {
			var rcvHb data.Heartbeat
			_ = json.Unmarshal(message.Data(), &rcvHb)
			return &rcvHb, nil
		},
	}
	mon, _ := process.NewMonitor(arg)

	hb := data.Heartbeat{
		Pubkey: []byte(pubKey),
	}
	hbBytes, _ := json.Marshal(hb)
	err := mon.ProcessReceivedMessage(&mock.P2PMessageStub{DataField: hbBytes}, fromConnectedPeerId)
	assert.Nil(t, err)

	// a delay is mandatory for the go routine to finish its job
	time.Sleep(time.Second)

	hbStatus := mon.GetHeartbeats()
	assert.Equal(t, 1, len(hbStatus))
	assert.Equal(t, hex.EncodeToString([]byte(pubKey)), hbStatus[0].PublicKey)
}

func TestMonitor_ProcessReceivedMessageProcessTriggerErrorShouldErr(t *testing.T) {
	t.Parallel()

	pubKey := "pk1"
	triggerWasCalled := false
	expectedErr := errors.New("expected error")

	arg := createMockArgHeartbeatMonitor()
	arg.MaxDurationPeerUnresponsive = time.Second * 1000
	arg.PubKeysMap = map[uint32][]string{0: {pubKey}}
	arg.MessageHandler = &mock.MessageHandlerStub{
		CreateHeartbeatFromP2PMessageCalled: func(message p2p.MessageP2P) (*data.Heartbeat, error) {
			var rcvHb data.Heartbeat
			_ = json.Unmarshal(message.Data(), &rcvHb)
			return &rcvHb, nil
		},
	}
	arg.HardforkTrigger = &testscommon.HardforkTriggerStub{
		TriggerReceivedCalled: func(payload []byte, data []byte, pkBytes []byte) (bool, error) {
			triggerWasCalled = true

			return true, expectedErr
		},
	}
	mon, _ := process.NewMonitor(arg)

	hb := data.Heartbeat{
		Pubkey: []byte(pubKey),
	}
	hbBytes, _ := json.Marshal(hb)
	err := mon.ProcessReceivedMessage(&mock.P2PMessageStub{DataField: hbBytes}, fromConnectedPeerId)

	// a delay is mandatory for the go routine to finish its job
	time.Sleep(time.Second)

	assert.Equal(t, expectedErr, err)
	assert.True(t, triggerWasCalled)
}

func TestMonitor_ProcessReceivedMessageWithNewPublicKey(t *testing.T) {
	t.Parallel()

	pubKey := "pk1"

	arg := createMockArgHeartbeatMonitor()
	arg.Marshalizer = &mock.MarshallerStub{
		UnmarshalHandler: func(obj interface{}, buff []byte) error {
			(obj.(*data.Heartbeat)).Pubkey = []byte(pubKey)
			return nil
		},
	}
	arg.MaxDurationPeerUnresponsive = time.Second * 1000
	arg.PubKeysMap = map[uint32][]string{0: {"pk2"}}
	arg.MessageHandler = &mock.MessageHandlerStub{
		CreateHeartbeatFromP2PMessageCalled: func(message p2p.MessageP2P) (*data.Heartbeat, error) {
			var rcvHb data.Heartbeat
			_ = json.Unmarshal(message.Data(), &rcvHb)
			return &rcvHb, nil
		},
	}
	mon, _ := process.NewMonitor(arg)

	hb := data.Heartbeat{
		Pubkey: []byte(pubKey),
	}
	hbBytes, _ := json.Marshal(hb)
	err := mon.ProcessReceivedMessage(&mock.P2PMessageStub{DataField: hbBytes}, fromConnectedPeerId)
	assert.Nil(t, err)

	// a delay is mandatory for the go routine to finish its job
	time.Sleep(time.Second)

	// there should be 2 heartbeats, because a new one should have been added with pk2
	hbStatus := mon.GetHeartbeats()
	assert.Equal(t, 2, len(hbStatus))
	assert.Equal(t, hex.EncodeToString([]byte(pubKey)), hbStatus[0].PublicKey)
}

func TestMonitor_ProcessReceivedMessageWithNewShardID(t *testing.T) {
	t.Parallel()

	pubKey := []byte("pk1")

	arg := createMockArgHeartbeatMonitor()
	arg.Marshalizer = &mock.MarshallerStub{
		UnmarshalHandler: func(obj interface{}, buff []byte) error {
			var rcvdHb data.Heartbeat
			_ = json.Unmarshal(buff, &rcvdHb)
			(obj.(*data.Heartbeat)).Pubkey = rcvdHb.Pubkey
			(obj.(*data.Heartbeat)).ShardID = rcvdHb.ShardID
			return nil
		},
	}
	arg.MaxDurationPeerUnresponsive = time.Second * 1000
	arg.PubKeysMap = map[uint32][]string{0: {"pk1"}}
	arg.MessageHandler = &mock.MessageHandlerStub{
		CreateHeartbeatFromP2PMessageCalled: func(message p2p.MessageP2P) (*data.Heartbeat, error) {
			var rcvHb data.Heartbeat
			_ = json.Unmarshal(message.Data(), &rcvHb)
			return &rcvHb, nil
		},
	}

	mon, _ := process.NewMonitor(arg)

	// First send from pk1 from shard 0
	hb := &data.Heartbeat{
		Pubkey:  pubKey,
		ShardID: uint32(0),
	}

	buffToSend, err := json.Marshal(hb)
	assert.Nil(t, err)

	err = mon.ProcessReceivedMessage(&mock.P2PMessageStub{DataField: buffToSend}, fromConnectedPeerId)
	assert.Nil(t, err)

	// a delay is mandatory for the go routine to finish its job
	time.Sleep(time.Second)

	hbStatus := mon.GetHeartbeats()

	assert.Equal(t, uint32(0), hbStatus[0].ReceivedShardID)

	// now we send a new heartbeat which will contain a new shard id
	hb = &data.Heartbeat{
		Pubkey:  pubKey,
		ShardID: uint32(1),
	}

	buffToSend, err = json.Marshal(hb)
	assert.Nil(t, err)

	err = mon.ProcessReceivedMessage(&mock.P2PMessageStub{DataField: buffToSend}, fromConnectedPeerId)
	assert.Nil(t, err)

	time.Sleep(1 * time.Second)

	hbStatus = mon.GetHeartbeats()

	// check if shard ID is changed at the same status
	assert.Equal(t, uint32(1), hbStatus[0].ReceivedShardID)
	assert.Equal(t, 1, len(hbStatus))
}

func TestMonitor_ProcessReceivedMessageShouldSetPeerInactive(t *testing.T) {
	t.Parallel()

	th := mock.NewTimerMock()
	pubKey1 := "pk1-should-stay-online"
	pubKey2 := "pk2-should-go-offline"
	storer, _ := storage.NewHeartbeatDbStorer(genericMocks.NewStorerMock(), &mock.MarshallerMock{})
	arg := createMockArgHeartbeatMonitor()
	arg.Marshalizer = &mock.MarshallerStub{
		UnmarshalHandler: func(obj interface{}, buff []byte) error {
			var rcvdHb data.Heartbeat
			_ = json.Unmarshal(buff, &rcvdHb)
			(obj.(*data.Heartbeat)).Pubkey = rcvdHb.Pubkey
			(obj.(*data.Heartbeat)).ShardID = rcvdHb.ShardID
			return nil
		},
	}
	arg.MessageHandler = &mock.MessageHandlerStub{
		CreateHeartbeatFromP2PMessageCalled: func(message p2p.MessageP2P) (*data.Heartbeat, error) {
			var rcvHb data.Heartbeat
			_ = json.Unmarshal(message.Data(), &rcvHb)
			return &rcvHb, nil
		},
	}
	arg.MaxDurationPeerUnresponsive = time.Second * 5
	arg.PubKeysMap = map[uint32][]string{0: {pubKey1, pubKey2}}
	arg.Storer = storer
	arg.Timer = th
	arg.HideInactiveValidatorIntervalInSec = 600
	mon, _ := process.NewMonitor(arg)

	// First send from pk1
	err := sendHbMessageFromPubKey(pubKey1, mon)
	assert.Nil(t, err)

	// Send from pk2
	err = sendHbMessageFromPubKey(pubKey2, mon)
	assert.Nil(t, err)

	// set pk2 to inactive as max inactive time is lower
	time.Sleep(10 * time.Millisecond)
	th.IncrementSeconds(6)

	// Check that both are added
	mon.RefreshHeartbeatMessageInfo()
	hbStatus := mon.GetHeartbeats()
	assert.Equal(t, 2, len(hbStatus))

	// Now send a message from pk1 in order to see that pk2 is not active anymore
	err = sendHbMessageFromPubKey(pubKey1, mon)
	time.Sleep(5 * time.Millisecond)
	assert.Nil(t, err)

	th.IncrementSeconds(4)
	mon.RefreshHeartbeatMessageInfo()
	hbStatus = mon.GetHeartbeats()

	// check if pk1 is still on
	assert.True(t, hbStatus[0].IsActive)
	// check if pk2 was set to offline by pk1
	assert.False(t, hbStatus[1].IsActive)
}

func TestMonitor_RemoveInactiveValidatorsIfIntervalExceeded(t *testing.T) {
	t.Parallel()
	pubKey1 := "pk1-eligible"
	pubKey2 := "pk2-waiting"
	pubKey3 := "pk3-observer"
	pubKey4 := "pk4-inactive"

	storer, _ := storage.NewHeartbeatDbStorer(genericMocks.NewStorerMock(), &mock.MarshallerMock{})

	timer := mock.NewTimerMock()
	genesisTime := timer.Now()

	arg := process.ArgHeartbeatMonitor{
		Marshalizer:                 &mock.MarshallerMock{},
		MaxDurationPeerUnresponsive: unresponsiveDuration,
		PubKeysMap: map[uint32][]string{
			0: {pkValidator},
			1: {pubKey1},
			2: {pubKey1},
			3: {pubKey1},
			4: {pubKey1},
		},
		GenesisTime:    genesisTime,
		MessageHandler: &mock.MessageHandlerStub{},
		Storer:         storer,
		PeerTypeProvider: &mock.PeerTypeProviderStub{
			ComputeForPubKeyCalled: func(pubKey []byte) (common.PeerType, uint32, error) {
				switch string(pubKey) {
				case pubKey1:
					return common.EligibleList, 0, nil
				case pubKey2:
					return common.WaitingList, 0, nil
				case pubKey3:
					return common.ObserverList, 0, nil
				case pubKey4:
					return common.InactiveList, 0, nil
				}
				return common.ObserverList, 0, nil
			},
		},
		Timer:                              timer,
		AntifloodHandler:                   createMockP2PAntifloodHandler(),
		HardforkTrigger:                    &testscommon.HardforkTriggerStub{},
		ValidatorPubkeyConverter:           mock.NewPubkeyConverterMock(32),
		HeartbeatRefreshIntervalInSec:      1,
		HideInactiveValidatorIntervalInSec: 600,
		AppStatusHandler:                   &statusHandlerMock.AppStatusHandlerStub{},
<<<<<<< HEAD
		EnableEpochsHandler:                &testscommon.EnableEpochsHandlerStub{},
=======
		EpochNotifier:                      &epochNotifier.EpochNotifierStub{},
		HeartbeatDisableEpoch:              10000,
>>>>>>> 0c4f167d
	}
	mon, _ := process.NewMonitor(arg)
	mon.SendHeartbeatMessage(&data.Heartbeat{Pubkey: []byte(pkValidator)})
	mon.SendHeartbeatMessage(&data.Heartbeat{Pubkey: []byte(pubKey1)})
	mon.SendHeartbeatMessage(&data.Heartbeat{Pubkey: []byte(pubKey2)})
	mon.SendHeartbeatMessage(&data.Heartbeat{Pubkey: []byte(pubKey3)})
	mon.SendHeartbeatMessage(&data.Heartbeat{Pubkey: []byte(pubKey4)})

	// Check that all are added
	mon.RefreshHeartbeatMessageInfo()
	hbStatus := mon.GetHeartbeats()
	assert.Equal(t, 5, len(hbStatus))

	timer.IncrementSeconds(int(arg.HideInactiveValidatorIntervalInSec) - 20)
	mon.RefreshHeartbeatMessageInfo()
	hbStatus = mon.GetHeartbeats()
	assert.Equal(t, 5, len(hbStatus))

	// increase to over HideInactiveValidatorIntervalInSec ~ 10 min
	timer.IncrementSeconds(int(arg.HideInactiveValidatorIntervalInSec) + 10)
	mon.RefreshHeartbeatMessageInfo()
	hbStatus = mon.GetHeartbeats()
	// check if pk1 and pk2 are still on
	assert.Equal(t, 2, len(hbStatus))
}

func TestMonitor_ProcessReceivedMessageImpersonatedMessageShouldErr(t *testing.T) {
	t.Parallel()

	pubKey := "pk1"
	originator := core.PeerID("message originator")

	arg := createMockArgHeartbeatMonitor()
	arg.Marshalizer = &mock.MarshallerStub{
		UnmarshalHandler: func(obj interface{}, buff []byte) error {
			(obj.(*data.Heartbeat)).Pubkey = []byte(pubKey)
			return nil
		},
	}
	arg.MaxDurationPeerUnresponsive = time.Second * 1000
	arg.PubKeysMap = map[uint32][]string{0: {"pk2"}}
	arg.MessageHandler = &mock.MessageHandlerStub{
		CreateHeartbeatFromP2PMessageCalled: func(message p2p.MessageP2P) (*data.Heartbeat, error) {
			var rcvHb data.Heartbeat
			_ = json.Unmarshal(message.Data(), &rcvHb)
			return &rcvHb, nil
		},
	}
	originatorWasBlacklisted := false
	connectedPeerWasBlacklisted := false
	arg.AntifloodHandler = &mock.P2PAntifloodHandlerStub{
		BlacklistPeerCalled: func(pid core.PeerID, reason string, duration time.Duration) {
			if pid == originator {
				originatorWasBlacklisted = true
			}
			if pid == fromConnectedPeerId {
				connectedPeerWasBlacklisted = true
			}
		},
	}
	mon, _ := process.NewMonitor(arg)

	hb := data.Heartbeat{
		Pubkey: []byte(pubKey),
	}
	hbBytes, _ := json.Marshal(hb)
	message := &mock.P2PMessageStub{
		DataField: hbBytes,
		PeerField: originator,
	}

	err := mon.ProcessReceivedMessage(message, fromConnectedPeerId)
	assert.True(t, errors.Is(err, heartbeat.ErrHeartbeatPidMismatch))
	assert.True(t, originatorWasBlacklisted)
	assert.True(t, connectedPeerWasBlacklisted)
}

func sendHbMessageFromPubKey(pubKey string, mon *process.Monitor) error {
	hb := &data.Heartbeat{
		Pubkey: []byte(pubKey),
	}
	buffToSend, _ := json.Marshal(hb)
	err := mon.ProcessReceivedMessage(&mock.P2PMessageStub{DataField: buffToSend}, fromConnectedPeerId)
	return err
}

func TestMonitor_ProcessReceivedMessageShouldNotProcessAfterEpoch(t *testing.T) {
	t.Parallel()

	args := createMockArgHeartbeatMonitor()
	stub, _ := args.EnableEpochsHandler.(*testscommon.EnableEpochsHandlerStub)
	stub.IsHeartbeatDisableFlagEnabledField = true

	wasCanProcessMessageCalled := false
	args.AntifloodHandler = &mock.P2PAntifloodHandlerStub{
		CanProcessMessageCalled: func(message p2p.MessageP2P, fromConnectedPeer core.PeerID) error {
			wasCanProcessMessageCalled = true
			return nil
		},
	}

	mon, err := process.NewMonitor(args)
	assert.Nil(t, err)
	assert.False(t, check.IfNil(mon))

	message := &mock.P2PMessageStub{DataField: []byte("data field")}

	stub.IsHeartbeatDisableFlagEnabledField = false
	err = mon.ProcessReceivedMessage(message, "pid")
	assert.Nil(t, err)
	assert.True(t, wasCanProcessMessageCalled)

	wasCanProcessMessageCalled = false
	stub.IsHeartbeatDisableFlagEnabledField = true
	err = mon.ProcessReceivedMessage(message, "pid")
	assert.Nil(t, err)
	assert.False(t, wasCanProcessMessageCalled)

}

func TestMonitor_AddAndGetDoubleSignerPeersShouldWork(t *testing.T) {
	t.Parallel()

	arg := createMockArgHeartbeatMonitor()
	arg.MaxDurationPeerUnresponsive = time.Millisecond * 100
	mon, _ := process.NewMonitor(arg)

	assert.Equal(t, uint64(0), mon.GetNumInstancesOfPublicKey("pk0"))

	mon.AddDoubleSignerPeers(&data.Heartbeat{Pubkey: []byte("pk1"), Pid: []byte("pid1")})
	assert.Equal(t, uint64(1), mon.GetNumInstancesOfPublicKey("pk1"))

	mon.AddDoubleSignerPeers(&data.Heartbeat{Pubkey: []byte("pk2"), Pid: []byte("pid2.1")})
	mon.AddDoubleSignerPeers(&data.Heartbeat{Pubkey: []byte("pk2"), Pid: []byte("pid2.2")})
	assert.Equal(t, uint64(2), mon.GetNumInstancesOfPublicKey("pk2"))

	mon.AddDoubleSignerPeers(&data.Heartbeat{Pubkey: []byte("pk3"), Pid: []byte("pid3.1")})
	mon.AddDoubleSignerPeers(&data.Heartbeat{Pubkey: []byte("pk3"), Pid: []byte("pid3.2")})
	mon.AddDoubleSignerPeers(&data.Heartbeat{Pubkey: []byte("pk3"), Pid: []byte("pid3.3")})
	assert.Equal(t, uint64(3), mon.GetNumInstancesOfPublicKey("pk3"))

	time.Sleep(time.Millisecond * 100)

	mon.AddDoubleSignerPeers(&data.Heartbeat{Pubkey: []byte("pk3"), Pid: []byte("pid3.4")})
	assert.Equal(t, uint64(1), mon.GetNumInstancesOfPublicKey("pk3"))
}

func TestMonitor_CleanupShouldWork(t *testing.T) {
	t.Parallel()

	arg := createMockArgHeartbeatMonitor()

	currentTime := time.Now()
	timer := &mock.TimerMock{
		NowCalled: func() time.Time {
			return currentTime.Add(time.Second * time.Duration(arg.HideInactiveValidatorIntervalInSec+1))
		},
	}

	arg.Timer = timer
	mon, _ := process.NewMonitor(arg)

	assert.Equal(t, 1, mon.GetNumHearbeatMessages())
	assert.Equal(t, 0, mon.GetNumDoubleSignerPeers())

	hbmi, _ := process.NewHeartbeatMessageInfo(time.Second, "1", currentTime, timer)
	mon.AddHeartbeatMessage("pk1", hbmi)
	mon.AddDoubleSignerPeers(&data.Heartbeat{Pubkey: []byte("pk1"), Pid: []byte("pid1")})
	assert.Equal(t, 2, mon.GetNumHearbeatMessages())
	assert.Equal(t, 1, mon.GetNumDoubleSignerPeers())

	hbmi, _ = process.NewHeartbeatMessageInfo(time.Second, "2", currentTime, timer)
	mon.AddHeartbeatMessage("pk2", hbmi)
	mon.AddDoubleSignerPeers(&data.Heartbeat{Pubkey: []byte("pk2"), Pid: []byte("pid1")})
	assert.Equal(t, 3, mon.GetNumHearbeatMessages())
	assert.Equal(t, 2, mon.GetNumDoubleSignerPeers())

	mon.Cleanup()

	assert.Equal(t, 0, mon.GetNumHearbeatMessages())
	assert.Equal(t, 0, mon.GetNumDoubleSignerPeers())
}

func TestNewMonitor_GetHeartbeatsReturnsEmptySliceIfDisabled(t *testing.T) {
	t.Parallel()

	arg := createMockArgHeartbeatMonitor()
	arg.HeartbeatDisableEpoch = 0
	arg.PubKeysMap = map[uint32][]string{0: {"pk1", "pk2"}}
	mon, err := process.NewMonitor(arg)

	assert.Nil(t, err)
	assert.False(t, check.IfNil(mon))

	hbStatus := mon.GetHeartbeats()
	assert.Equal(t, 0, len(hbStatus))
}<|MERGE_RESOLUTION|>--- conflicted
+++ resolved
@@ -547,12 +547,8 @@
 		HeartbeatRefreshIntervalInSec:      1,
 		HideInactiveValidatorIntervalInSec: 600,
 		AppStatusHandler:                   &statusHandlerMock.AppStatusHandlerStub{},
-<<<<<<< HEAD
 		EnableEpochsHandler:                &testscommon.EnableEpochsHandlerStub{},
-=======
-		EpochNotifier:                      &epochNotifier.EpochNotifierStub{},
 		HeartbeatDisableEpoch:              10000,
->>>>>>> 0c4f167d
 	}
 	mon, _ := process.NewMonitor(arg)
 	mon.SendHeartbeatMessage(&data.Heartbeat{Pubkey: []byte(pkValidator)})
