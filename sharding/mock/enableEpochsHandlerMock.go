package mock

// EnableEpochsHandlerMock -
type EnableEpochsHandlerMock struct {
	WaitingListFixEnableEpochField            uint32
	RefactorPeersMiniBlocksEnableEpochField   uint32
	IsRefactorPeersMiniBlocksFlagEnabledField bool
}

// BlockGasAndFeesReCheckEnableEpoch returns 0
func (mock *EnableEpochsHandlerMock) BlockGasAndFeesReCheckEnableEpoch() uint32 {
	return 0
}

// StakingV2EnableEpoch returns 0
func (mock *EnableEpochsHandlerMock) StakingV2EnableEpoch() uint32 {
	return 0
}

// ScheduledMiniBlocksEnableEpoch returns 0
func (mock *EnableEpochsHandlerMock) ScheduledMiniBlocksEnableEpoch() uint32 {
	return 0
}

// SwitchJailWaitingEnableEpoch returns 0
func (mock *EnableEpochsHandlerMock) SwitchJailWaitingEnableEpoch() uint32 {
	return 0
}

// BalanceWaitingListsEnableEpoch returns WaitingListFixEnableEpochField
func (mock *EnableEpochsHandlerMock) BalanceWaitingListsEnableEpoch() uint32 {
	return 0
}

// WaitingListFixEnableEpoch returns WaitingListFixEnableEpochField
func (mock *EnableEpochsHandlerMock) WaitingListFixEnableEpoch() uint32 {
	return mock.WaitingListFixEnableEpochField
}

// MultiESDTTransferAsyncCallBackEnableEpoch returns 0
func (mock *EnableEpochsHandlerMock) MultiESDTTransferAsyncCallBackEnableEpoch() uint32 {
	return 0
}

// FixOOGReturnCodeEnableEpoch returns 0
func (mock *EnableEpochsHandlerMock) FixOOGReturnCodeEnableEpoch() uint32 {
	return 0
}

// RemoveNonUpdatedStorageEnableEpoch returns 0
func (mock *EnableEpochsHandlerMock) RemoveNonUpdatedStorageEnableEpoch() uint32 {
	return 0
}

// CreateNFTThroughExecByCallerEnableEpoch returns 0
func (mock *EnableEpochsHandlerMock) CreateNFTThroughExecByCallerEnableEpoch() uint32 {
	return 0
}

// FixFailExecutionOnErrorEnableEpoch returns 0
func (mock *EnableEpochsHandlerMock) FixFailExecutionOnErrorEnableEpoch() uint32 {
	return 0
}

// ManagedCryptoAPIEnableEpoch returns 0
func (mock *EnableEpochsHandlerMock) ManagedCryptoAPIEnableEpoch() uint32 {
	return 0
}

// DisableExecByCallerEnableEpoch returns 0
func (mock *EnableEpochsHandlerMock) DisableExecByCallerEnableEpoch() uint32 {
	return 0
}

// RefactorContextEnableEpoch returns 0
func (mock *EnableEpochsHandlerMock) RefactorContextEnableEpoch() uint32 {
	return 0
}

// CheckExecuteReadOnlyEnableEpoch returns 0
func (mock *EnableEpochsHandlerMock) CheckExecuteReadOnlyEnableEpoch() uint32 {
	return 0
}

// StorageAPICostOptimizationEnableEpoch returns 0
func (mock *EnableEpochsHandlerMock) StorageAPICostOptimizationEnableEpoch() uint32 {
	return 0
}

// MiniBlockPartialExecutionEnableEpoch returns 0
func (mock *EnableEpochsHandlerMock) MiniBlockPartialExecutionEnableEpoch() uint32 {
	return 0
}

// RefactorPeersMiniBlocksEnableEpoch returns 0
func (mock *EnableEpochsHandlerMock) RefactorPeersMiniBlocksEnableEpoch() uint32 {
	return mock.RefactorPeersMiniBlocksEnableEpochField
}

// IsSCDeployFlagEnabled returns false
func (mock *EnableEpochsHandlerMock) IsSCDeployFlagEnabled() bool {
	return false
}

// IsBuiltInFunctionsFlagEnabled returns false
func (mock *EnableEpochsHandlerMock) IsBuiltInFunctionsFlagEnabled() bool {
	return false
}

// IsRelayedTransactionsFlagEnabled returns false
func (mock *EnableEpochsHandlerMock) IsRelayedTransactionsFlagEnabled() bool {
	return false
}

// IsPenalizedTooMuchGasFlagEnabled returns false
func (mock *EnableEpochsHandlerMock) IsPenalizedTooMuchGasFlagEnabled() bool {
	return false
}

// ResetPenalizedTooMuchGasFlag does nothing
func (mock *EnableEpochsHandlerMock) ResetPenalizedTooMuchGasFlag() {
}

// IsSwitchJailWaitingFlagEnabled returns false
func (mock *EnableEpochsHandlerMock) IsSwitchJailWaitingFlagEnabled() bool {
	return false
}

// IsBelowSignedThresholdFlagEnabled returns false
func (mock *EnableEpochsHandlerMock) IsBelowSignedThresholdFlagEnabled() bool {
	return false
}

// IsSwitchHysteresisForMinNodesFlagEnabled returns false
func (mock *EnableEpochsHandlerMock) IsSwitchHysteresisForMinNodesFlagEnabled() bool {
	return false
}

// IsSwitchHysteresisForMinNodesFlagEnabledForCurrentEpoch returns false
func (mock *EnableEpochsHandlerMock) IsSwitchHysteresisForMinNodesFlagEnabledForCurrentEpoch() bool {
	return false
}

// IsTransactionSignedWithTxHashFlagEnabled returns false
func (mock *EnableEpochsHandlerMock) IsTransactionSignedWithTxHashFlagEnabled() bool {
	return false
}

// IsMetaProtectionFlagEnabled returns false
func (mock *EnableEpochsHandlerMock) IsMetaProtectionFlagEnabled() bool {
	return false
}

// IsAheadOfTimeGasUsageFlagEnabled returns false
func (mock *EnableEpochsHandlerMock) IsAheadOfTimeGasUsageFlagEnabled() bool {
	return false
}

// IsGasPriceModifierFlagEnabled returns false
func (mock *EnableEpochsHandlerMock) IsGasPriceModifierFlagEnabled() bool {
	return false
}

// IsRepairCallbackFlagEnabled returns false
func (mock *EnableEpochsHandlerMock) IsRepairCallbackFlagEnabled() bool {
	return false
}

// IsBalanceWaitingListsFlagEnabled returns false
func (mock *EnableEpochsHandlerMock) IsBalanceWaitingListsFlagEnabled() bool {
	return false
}

// IsReturnDataToLastTransferFlagEnabled returns false
func (mock *EnableEpochsHandlerMock) IsReturnDataToLastTransferFlagEnabled() bool {
	return false
}

// IsSenderInOutTransferFlagEnabled returns false
func (mock *EnableEpochsHandlerMock) IsSenderInOutTransferFlagEnabled() bool {
	return false
}

// IsStakeFlagEnabled returns false
func (mock *EnableEpochsHandlerMock) IsStakeFlagEnabled() bool {
	return false
}

// IsStakingV2FlagEnabled returns false
func (mock *EnableEpochsHandlerMock) IsStakingV2FlagEnabled() bool {
	return false
}

// IsStakingV2OwnerFlagEnabled returns false
func (mock *EnableEpochsHandlerMock) IsStakingV2OwnerFlagEnabled() bool {
	return false
}

// IsStakingV2FlagEnabledForActivationEpochCompleted returns false
func (mock *EnableEpochsHandlerMock) IsStakingV2FlagEnabledForActivationEpochCompleted() bool {
	return false
}

// IsDoubleKeyProtectionFlagEnabled returns false
func (mock *EnableEpochsHandlerMock) IsDoubleKeyProtectionFlagEnabled() bool {
	return false
}

// IsESDTFlagEnabled returns false
func (mock *EnableEpochsHandlerMock) IsESDTFlagEnabled() bool {
	return false
}

// IsESDTFlagEnabledForCurrentEpoch returns false
func (mock *EnableEpochsHandlerMock) IsESDTFlagEnabledForCurrentEpoch() bool {
	return false
}

// IsGovernanceFlagEnabled returns false
func (mock *EnableEpochsHandlerMock) IsGovernanceFlagEnabled() bool {
	return false
}

// IsGovernanceFlagEnabledForCurrentEpoch returns false
func (mock *EnableEpochsHandlerMock) IsGovernanceFlagEnabledForCurrentEpoch() bool {
	return false
}

// IsDelegationManagerFlagEnabled returns false
func (mock *EnableEpochsHandlerMock) IsDelegationManagerFlagEnabled() bool {
	return false
}

// IsDelegationSmartContractFlagEnabled returns false
func (mock *EnableEpochsHandlerMock) IsDelegationSmartContractFlagEnabled() bool {
	return false
}

// IsDelegationSmartContractFlagEnabledForCurrentEpoch returns false
func (mock *EnableEpochsHandlerMock) IsDelegationSmartContractFlagEnabledForCurrentEpoch() bool {
	return false
}

// IsCorrectLastUnJailedFlagEnabled returns false
func (mock *EnableEpochsHandlerMock) IsCorrectLastUnJailedFlagEnabled() bool {
	return false
}

// IsCorrectLastUnJailedFlagEnabledForCurrentEpoch returns false
func (mock *EnableEpochsHandlerMock) IsCorrectLastUnJailedFlagEnabledForCurrentEpoch() bool {
	return false
}

// IsRelayedTransactionsV2FlagEnabled returns false
func (mock *EnableEpochsHandlerMock) IsRelayedTransactionsV2FlagEnabled() bool {
	return false
}

// IsUnBondTokensV2FlagEnabled returns false
func (mock *EnableEpochsHandlerMock) IsUnBondTokensV2FlagEnabled() bool {
	return false
}

// IsSaveJailedAlwaysFlagEnabled returns false
func (mock *EnableEpochsHandlerMock) IsSaveJailedAlwaysFlagEnabled() bool {
	return false
}

// IsReDelegateBelowMinCheckFlagEnabled returns false
func (mock *EnableEpochsHandlerMock) IsReDelegateBelowMinCheckFlagEnabled() bool {
	return false
}

// IsValidatorToDelegationFlagEnabled returns false
func (mock *EnableEpochsHandlerMock) IsValidatorToDelegationFlagEnabled() bool {
	return false
}

// IsWaitingListFixFlagEnabled returns false
func (mock *EnableEpochsHandlerMock) IsWaitingListFixFlagEnabled() bool {
	return false
}

// IsIncrementSCRNonceInMultiTransferFlagEnabled returns false
func (mock *EnableEpochsHandlerMock) IsIncrementSCRNonceInMultiTransferFlagEnabled() bool {
	return false
}

// IsESDTMultiTransferFlagEnabled returns false
func (mock *EnableEpochsHandlerMock) IsESDTMultiTransferFlagEnabled() bool {
	return false
}

// IsGlobalMintBurnFlagEnabled returns false
func (mock *EnableEpochsHandlerMock) IsGlobalMintBurnFlagEnabled() bool {
	return false
}

// IsESDTTransferRoleFlagEnabled returns false
func (mock *EnableEpochsHandlerMock) IsESDTTransferRoleFlagEnabled() bool {
	return false
}

// IsBuiltInFunctionOnMetaFlagEnabled returns false
func (mock *EnableEpochsHandlerMock) IsBuiltInFunctionOnMetaFlagEnabled() bool {
	return false
}

// IsComputeRewardCheckpointFlagEnabled returns false
func (mock *EnableEpochsHandlerMock) IsComputeRewardCheckpointFlagEnabled() bool {
	return false
}

// IsSCRSizeInvariantCheckFlagEnabled returns false
func (mock *EnableEpochsHandlerMock) IsSCRSizeInvariantCheckFlagEnabled() bool {
	return false
}

// IsBackwardCompSaveKeyValueFlagEnabled returns false
func (mock *EnableEpochsHandlerMock) IsBackwardCompSaveKeyValueFlagEnabled() bool {
	return false
}

// IsESDTNFTCreateOnMultiShardFlagEnabled returns false
func (mock *EnableEpochsHandlerMock) IsESDTNFTCreateOnMultiShardFlagEnabled() bool {
	return false
}

// IsMetaESDTSetFlagEnabled returns false
func (mock *EnableEpochsHandlerMock) IsMetaESDTSetFlagEnabled() bool {
	return false
}

// IsAddTokensToDelegationFlagEnabled returns false
func (mock *EnableEpochsHandlerMock) IsAddTokensToDelegationFlagEnabled() bool {
	return false
}

// IsMultiESDTTransferFixOnCallBackFlagEnabled returns false
func (mock *EnableEpochsHandlerMock) IsMultiESDTTransferFixOnCallBackFlagEnabled() bool {
	return false
}

// IsOptimizeGasUsedInCrossMiniBlocksFlagEnabled returns false
func (mock *EnableEpochsHandlerMock) IsOptimizeGasUsedInCrossMiniBlocksFlagEnabled() bool {
	return false
}

// IsCorrectFirstQueuedFlagEnabled returns false
func (mock *EnableEpochsHandlerMock) IsCorrectFirstQueuedFlagEnabled() bool {
	return false
}

// IsDeleteDelegatorAfterClaimRewardsFlagEnabled returns false
func (mock *EnableEpochsHandlerMock) IsDeleteDelegatorAfterClaimRewardsFlagEnabled() bool {
	return false
}

// IsFixOOGReturnCodeFlagEnabled returns false
func (mock *EnableEpochsHandlerMock) IsFixOOGReturnCodeFlagEnabled() bool {
	return false
}

// IsRemoveNonUpdatedStorageFlagEnabled returns false
func (mock *EnableEpochsHandlerMock) IsRemoveNonUpdatedStorageFlagEnabled() bool {
	return false
}

// IsOptimizeNFTStoreFlagEnabled returns false
func (mock *EnableEpochsHandlerMock) IsOptimizeNFTStoreFlagEnabled() bool {
	return false
}

// IsCreateNFTThroughExecByCallerFlagEnabled returns false
func (mock *EnableEpochsHandlerMock) IsCreateNFTThroughExecByCallerFlagEnabled() bool {
	return false
}

// IsStopDecreasingValidatorRatingWhenStuckFlagEnabled returns false
func (mock *EnableEpochsHandlerMock) IsStopDecreasingValidatorRatingWhenStuckFlagEnabled() bool {
	return false
}

// IsFrontRunningProtectionFlagEnabled returns false
func (mock *EnableEpochsHandlerMock) IsFrontRunningProtectionFlagEnabled() bool {
	return false
}

// IsPayableBySCFlagEnabled returns false
func (mock *EnableEpochsHandlerMock) IsPayableBySCFlagEnabled() bool {
	return false
}

// IsCleanUpInformativeSCRsFlagEnabled returns false
func (mock *EnableEpochsHandlerMock) IsCleanUpInformativeSCRsFlagEnabled() bool {
	return false
}

// IsStorageAPICostOptimizationFlagEnabled returns false
func (mock *EnableEpochsHandlerMock) IsStorageAPICostOptimizationFlagEnabled() bool {
	return false
}

// IsESDTRegisterAndSetAllRolesFlagEnabled returns false
func (mock *EnableEpochsHandlerMock) IsESDTRegisterAndSetAllRolesFlagEnabled() bool {
	return false
}

// IsScheduledMiniBlocksFlagEnabled returns false
func (mock *EnableEpochsHandlerMock) IsScheduledMiniBlocksFlagEnabled() bool {
	return false
}

// IsCorrectJailedNotUnStakedEmptyQueueFlagEnabled returns false
func (mock *EnableEpochsHandlerMock) IsCorrectJailedNotUnStakedEmptyQueueFlagEnabled() bool {
	return false
}

// IsDoNotReturnOldBlockInBlockchainHookFlagEnabled returns false
func (mock *EnableEpochsHandlerMock) IsDoNotReturnOldBlockInBlockchainHookFlagEnabled() bool {
	return false
}

// IsAddFailedRelayedTxToInvalidMBsFlag returns false
func (mock *EnableEpochsHandlerMock) IsAddFailedRelayedTxToInvalidMBsFlag() bool {
	return false
}

// IsSCRSizeInvariantOnBuiltInResultFlagEnabled returns false
func (mock *EnableEpochsHandlerMock) IsSCRSizeInvariantOnBuiltInResultFlagEnabled() bool {
	return false
}

// IsCheckCorrectTokenIDForTransferRoleFlagEnabled returns false
func (mock *EnableEpochsHandlerMock) IsCheckCorrectTokenIDForTransferRoleFlagEnabled() bool {
	return false
}

// IsFailExecutionOnEveryAPIErrorFlagEnabled returns false
func (mock *EnableEpochsHandlerMock) IsFailExecutionOnEveryAPIErrorFlagEnabled() bool {
	return false
}

// IsHeartbeatDisableFlagEnabled returns false
func (mock *EnableEpochsHandlerMock) IsHeartbeatDisableFlagEnabled() bool {
	return false
}

// IsMiniBlockPartialExecutionFlagEnabled returns false
func (mock *EnableEpochsHandlerMock) IsMiniBlockPartialExecutionFlagEnabled() bool {
	return false
}

// IsManagedCryptoAPIsFlagEnabled returns false
func (mock *EnableEpochsHandlerMock) IsManagedCryptoAPIsFlagEnabled() bool {
	return false
}

// IsESDTMetadataContinuousCleanupFlagEnabled returns false
func (mock *EnableEpochsHandlerMock) IsESDTMetadataContinuousCleanupFlagEnabled() bool {
	return false
}

// IsDisableExecByCallerFlagEnabled returns false
func (mock *EnableEpochsHandlerMock) IsDisableExecByCallerFlagEnabled() bool {
	return false
}

// IsRefactorContextFlagEnabled returns false
func (mock *EnableEpochsHandlerMock) IsRefactorContextFlagEnabled() bool {
	return false
}

// IsCheckFunctionArgumentFlagEnabled returns false
func (mock *EnableEpochsHandlerMock) IsCheckFunctionArgumentFlagEnabled() bool {
	return false
}

// IsCheckExecuteOnReadOnlyFlagEnabled returns false
func (mock *EnableEpochsHandlerMock) IsCheckExecuteOnReadOnlyFlagEnabled() bool {
	return false
}

// IsFixAsyncCallbackCheckFlagEnabled returns false
func (mock *EnableEpochsHandlerMock) IsFixAsyncCallbackCheckFlagEnabled() bool {
	return false
}

// IsSaveToSystemAccountFlagEnabled returns false
func (mock *EnableEpochsHandlerMock) IsSaveToSystemAccountFlagEnabled() bool {
	return false
}

// IsCheckFrozenCollectionFlagEnabled returns false
func (mock *EnableEpochsHandlerMock) IsCheckFrozenCollectionFlagEnabled() bool {
	return false
}

// IsSendAlwaysFlagEnabled returns false
func (mock *EnableEpochsHandlerMock) IsSendAlwaysFlagEnabled() bool {
	return false
}

// IsValueLengthCheckFlagEnabled returns false
func (mock *EnableEpochsHandlerMock) IsValueLengthCheckFlagEnabled() bool {
	return false
}

// IsCheckTransferFlagEnabled returns false
func (mock *EnableEpochsHandlerMock) IsCheckTransferFlagEnabled() bool {
	return false
}

// IsTransferToMetaFlagEnabled returns false
func (mock *EnableEpochsHandlerMock) IsTransferToMetaFlagEnabled() bool {
	return false
}

// IsESDTNFTImprovementV1FlagEnabled returns false
func (mock *EnableEpochsHandlerMock) IsESDTNFTImprovementV1FlagEnabled() bool {
	return false
}

// IsSetSenderInEeiOutputTransferFlagEnabled -
func (mock *EnableEpochsHandlerMock) IsSetSenderInEeiOutputTransferFlagEnabled() bool {
	return false
}

<<<<<<< HEAD
// IsRefactorPeersMiniBlocksFlagEnabled returns false
func (mock *EnableEpochsHandlerMock) IsRefactorPeersMiniBlocksFlagEnabled() bool {
	return mock.IsRefactorPeersMiniBlocksFlagEnabledField
=======
// IsChangeDelegationOwnerFlagEnabled -
func (mock *EnableEpochsHandlerMock) IsChangeDelegationOwnerFlagEnabled() bool {
	return false
>>>>>>> f32a3a34
}

// IsInterfaceNil returns true if there is no value under the interface
func (mock *EnableEpochsHandlerMock) IsInterfaceNil() bool {
	return mock == nil
}<|MERGE_RESOLUTION|>--- conflicted
+++ resolved
@@ -526,15 +526,14 @@
 	return false
 }
 
-<<<<<<< HEAD
+// IsChangeDelegationOwnerFlagEnabled -
+func (mock *EnableEpochsHandlerMock) IsChangeDelegationOwnerFlagEnabled() bool {
+	return false
+}
+
 // IsRefactorPeersMiniBlocksFlagEnabled returns false
 func (mock *EnableEpochsHandlerMock) IsRefactorPeersMiniBlocksFlagEnabled() bool {
 	return mock.IsRefactorPeersMiniBlocksFlagEnabledField
-=======
-// IsChangeDelegationOwnerFlagEnabled -
-func (mock *EnableEpochsHandlerMock) IsChangeDelegationOwnerFlagEnabled() bool {
-	return false
->>>>>>> f32a3a34
 }
 
 // IsInterfaceNil returns true if there is no value under the interface
