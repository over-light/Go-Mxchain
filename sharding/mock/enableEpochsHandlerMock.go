package mock

// EnableEpochsHandlerMock -
type EnableEpochsHandlerMock struct {
	WaitingListFixEnableEpochField            uint32
	RefactorPeersMiniBlocksEnableEpochField   uint32
	IsRefactorPeersMiniBlocksFlagEnabledField bool
}

// BlockGasAndFeesReCheckEnableEpoch returns 0
func (mock *EnableEpochsHandlerMock) BlockGasAndFeesReCheckEnableEpoch() uint32 {
	return 0
}

// StakingV2EnableEpoch returns 0
func (mock *EnableEpochsHandlerMock) StakingV2EnableEpoch() uint32 {
	return 0
}

// ScheduledMiniBlocksEnableEpoch returns 0
func (mock *EnableEpochsHandlerMock) ScheduledMiniBlocksEnableEpoch() uint32 {
	return 0
}

// SwitchJailWaitingEnableEpoch returns 0
func (mock *EnableEpochsHandlerMock) SwitchJailWaitingEnableEpoch() uint32 {
	return 0
}

// BalanceWaitingListsEnableEpoch returns WaitingListFixEnableEpochField
func (mock *EnableEpochsHandlerMock) BalanceWaitingListsEnableEpoch() uint32 {
	return 0
}

// WaitingListFixEnableEpoch returns WaitingListFixEnableEpochField
func (mock *EnableEpochsHandlerMock) WaitingListFixEnableEpoch() uint32 {
	return mock.WaitingListFixEnableEpochField
}

// MultiESDTTransferAsyncCallBackEnableEpoch returns 0
func (mock *EnableEpochsHandlerMock) MultiESDTTransferAsyncCallBackEnableEpoch() uint32 {
	return 0
}

// FixOOGReturnCodeEnableEpoch returns 0
func (mock *EnableEpochsHandlerMock) FixOOGReturnCodeEnableEpoch() uint32 {
	return 0
}

// RemoveNonUpdatedStorageEnableEpoch returns 0
func (mock *EnableEpochsHandlerMock) RemoveNonUpdatedStorageEnableEpoch() uint32 {
	return 0
}

// CreateNFTThroughExecByCallerEnableEpoch returns 0
func (mock *EnableEpochsHandlerMock) CreateNFTThroughExecByCallerEnableEpoch() uint32 {
	return 0
}

// FixFailExecutionOnErrorEnableEpoch returns 0
func (mock *EnableEpochsHandlerMock) FixFailExecutionOnErrorEnableEpoch() uint32 {
	return 0
}

// ManagedCryptoAPIEnableEpoch returns 0
func (mock *EnableEpochsHandlerMock) ManagedCryptoAPIEnableEpoch() uint32 {
	return 0
}

// DisableExecByCallerEnableEpoch returns 0
func (mock *EnableEpochsHandlerMock) DisableExecByCallerEnableEpoch() uint32 {
	return 0
}

// RefactorContextEnableEpoch returns 0
func (mock *EnableEpochsHandlerMock) RefactorContextEnableEpoch() uint32 {
	return 0
}

// CheckExecuteReadOnlyEnableEpoch returns 0
func (mock *EnableEpochsHandlerMock) CheckExecuteReadOnlyEnableEpoch() uint32 {
	return 0
}

// StorageAPICostOptimizationEnableEpoch returns 0
func (mock *EnableEpochsHandlerMock) StorageAPICostOptimizationEnableEpoch() uint32 {
	return 0
}

// MiniBlockPartialExecutionEnableEpoch returns 0
func (mock *EnableEpochsHandlerMock) MiniBlockPartialExecutionEnableEpoch() uint32 {
	return 0
}

// RefactorPeersMiniBlocksEnableEpoch returns 0
func (mock *EnableEpochsHandlerMock) RefactorPeersMiniBlocksEnableEpoch() uint32 {
	return mock.RefactorPeersMiniBlocksEnableEpochField
}

// IsSCDeployFlagEnabled returns false
func (mock *EnableEpochsHandlerMock) IsSCDeployFlagEnabled() bool {
	return false
}

// IsBuiltInFunctionsFlagEnabled returns false
func (mock *EnableEpochsHandlerMock) IsBuiltInFunctionsFlagEnabled() bool {
	return false
}

// IsRelayedTransactionsFlagEnabled returns false
func (mock *EnableEpochsHandlerMock) IsRelayedTransactionsFlagEnabled() bool {
	return false
}

// IsPenalizedTooMuchGasFlagEnabled returns false
func (mock *EnableEpochsHandlerMock) IsPenalizedTooMuchGasFlagEnabled() bool {
	return false
}

// ResetPenalizedTooMuchGasFlag does nothing
func (mock *EnableEpochsHandlerMock) ResetPenalizedTooMuchGasFlag() {
}

// IsSwitchJailWaitingFlagEnabled returns false
func (mock *EnableEpochsHandlerMock) IsSwitchJailWaitingFlagEnabled() bool {
	return false
}

// IsBelowSignedThresholdFlagEnabled returns false
func (mock *EnableEpochsHandlerMock) IsBelowSignedThresholdFlagEnabled() bool {
	return false
}

// IsSwitchHysteresisForMinNodesFlagEnabled returns false
func (mock *EnableEpochsHandlerMock) IsSwitchHysteresisForMinNodesFlagEnabled() bool {
	return false
}

// IsSwitchHysteresisForMinNodesFlagEnabledForCurrentEpoch returns false
func (mock *EnableEpochsHandlerMock) IsSwitchHysteresisForMinNodesFlagEnabledForCurrentEpoch() bool {
	return false
}

// IsTransactionSignedWithTxHashFlagEnabled returns false
func (mock *EnableEpochsHandlerMock) IsTransactionSignedWithTxHashFlagEnabled() bool {
	return false
}

// IsMetaProtectionFlagEnabled returns false
func (mock *EnableEpochsHandlerMock) IsMetaProtectionFlagEnabled() bool {
	return false
}

// IsAheadOfTimeGasUsageFlagEnabled returns false
func (mock *EnableEpochsHandlerMock) IsAheadOfTimeGasUsageFlagEnabled() bool {
	return false
}

// IsGasPriceModifierFlagEnabled returns false
func (mock *EnableEpochsHandlerMock) IsGasPriceModifierFlagEnabled() bool {
	return false
}

// IsRepairCallbackFlagEnabled returns false
func (mock *EnableEpochsHandlerMock) IsRepairCallbackFlagEnabled() bool {
	return false
}

// IsBalanceWaitingListsFlagEnabled returns false
func (mock *EnableEpochsHandlerMock) IsBalanceWaitingListsFlagEnabled() bool {
	return false
}

// IsReturnDataToLastTransferFlagEnabled returns false
func (mock *EnableEpochsHandlerMock) IsReturnDataToLastTransferFlagEnabled() bool {
	return false
}

// IsSenderInOutTransferFlagEnabled returns false
func (mock *EnableEpochsHandlerMock) IsSenderInOutTransferFlagEnabled() bool {
	return false
}

// IsStakeFlagEnabled returns false
func (mock *EnableEpochsHandlerMock) IsStakeFlagEnabled() bool {
	return false
}

// IsStakingV2FlagEnabled returns false
func (mock *EnableEpochsHandlerMock) IsStakingV2FlagEnabled() bool {
	return false
}

// IsStakingV2OwnerFlagEnabled returns false
func (mock *EnableEpochsHandlerMock) IsStakingV2OwnerFlagEnabled() bool {
	return false
}

// IsStakingV2FlagEnabledForActivationEpochCompleted returns false
func (mock *EnableEpochsHandlerMock) IsStakingV2FlagEnabledForActivationEpochCompleted() bool {
	return false
}

// IsDoubleKeyProtectionFlagEnabled returns false
func (mock *EnableEpochsHandlerMock) IsDoubleKeyProtectionFlagEnabled() bool {
	return false
}

// IsESDTFlagEnabled returns false
func (mock *EnableEpochsHandlerMock) IsESDTFlagEnabled() bool {
	return false
}

// IsESDTFlagEnabledForCurrentEpoch returns false
func (mock *EnableEpochsHandlerMock) IsESDTFlagEnabledForCurrentEpoch() bool {
	return false
}

// IsGovernanceFlagEnabled returns false
func (mock *EnableEpochsHandlerMock) IsGovernanceFlagEnabled() bool {
	return false
}

// IsGovernanceFlagEnabledForCurrentEpoch returns false
func (mock *EnableEpochsHandlerMock) IsGovernanceFlagEnabledForCurrentEpoch() bool {
	return false
}

// IsDelegationManagerFlagEnabled returns false
func (mock *EnableEpochsHandlerMock) IsDelegationManagerFlagEnabled() bool {
	return false
}

// IsDelegationSmartContractFlagEnabled returns false
func (mock *EnableEpochsHandlerMock) IsDelegationSmartContractFlagEnabled() bool {
	return false
}

// IsDelegationSmartContractFlagEnabledForCurrentEpoch returns false
func (mock *EnableEpochsHandlerMock) IsDelegationSmartContractFlagEnabledForCurrentEpoch() bool {
	return false
}

// IsCorrectLastUnJailedFlagEnabled returns false
func (mock *EnableEpochsHandlerMock) IsCorrectLastUnJailedFlagEnabled() bool {
	return false
}

// IsCorrectLastUnJailedFlagEnabledForCurrentEpoch returns false
func (mock *EnableEpochsHandlerMock) IsCorrectLastUnJailedFlagEnabledForCurrentEpoch() bool {
	return false
}

// IsRelayedTransactionsV2FlagEnabled returns false
func (mock *EnableEpochsHandlerMock) IsRelayedTransactionsV2FlagEnabled() bool {
	return false
}

// IsUnBondTokensV2FlagEnabled returns false
func (mock *EnableEpochsHandlerMock) IsUnBondTokensV2FlagEnabled() bool {
	return false
}

// IsSaveJailedAlwaysFlagEnabled returns false
func (mock *EnableEpochsHandlerMock) IsSaveJailedAlwaysFlagEnabled() bool {
	return false
}

// IsReDelegateBelowMinCheckFlagEnabled returns false
func (mock *EnableEpochsHandlerMock) IsReDelegateBelowMinCheckFlagEnabled() bool {
	return false
}

// IsValidatorToDelegationFlagEnabled returns false
func (mock *EnableEpochsHandlerMock) IsValidatorToDelegationFlagEnabled() bool {
	return false
}

// IsWaitingListFixFlagEnabled returns false
func (mock *EnableEpochsHandlerMock) IsWaitingListFixFlagEnabled() bool {
	return false
}

// IsIncrementSCRNonceInMultiTransferFlagEnabled returns false
func (mock *EnableEpochsHandlerMock) IsIncrementSCRNonceInMultiTransferFlagEnabled() bool {
	return false
}

// IsESDTMultiTransferFlagEnabled returns false
func (mock *EnableEpochsHandlerMock) IsESDTMultiTransferFlagEnabled() bool {
	return false
}

// IsGlobalMintBurnFlagEnabled returns false
func (mock *EnableEpochsHandlerMock) IsGlobalMintBurnFlagEnabled() bool {
	return false
}

// IsESDTTransferRoleFlagEnabled returns false
func (mock *EnableEpochsHandlerMock) IsESDTTransferRoleFlagEnabled() bool {
	return false
}

// IsBuiltInFunctionOnMetaFlagEnabled returns false
func (mock *EnableEpochsHandlerMock) IsBuiltInFunctionOnMetaFlagEnabled() bool {
	return false
}

// IsComputeRewardCheckpointFlagEnabled returns false
func (mock *EnableEpochsHandlerMock) IsComputeRewardCheckpointFlagEnabled() bool {
	return false
}

// IsSCRSizeInvariantCheckFlagEnabled returns false
func (mock *EnableEpochsHandlerMock) IsSCRSizeInvariantCheckFlagEnabled() bool {
	return false
}

// IsBackwardCompSaveKeyValueFlagEnabled returns false
func (mock *EnableEpochsHandlerMock) IsBackwardCompSaveKeyValueFlagEnabled() bool {
	return false
}

// IsESDTNFTCreateOnMultiShardFlagEnabled returns false
func (mock *EnableEpochsHandlerMock) IsESDTNFTCreateOnMultiShardFlagEnabled() bool {
	return false
}

// IsMetaESDTSetFlagEnabled returns false
func (mock *EnableEpochsHandlerMock) IsMetaESDTSetFlagEnabled() bool {
	return false
}

// IsAddTokensToDelegationFlagEnabled returns false
func (mock *EnableEpochsHandlerMock) IsAddTokensToDelegationFlagEnabled() bool {
	return false
}

// IsMultiESDTTransferFixOnCallBackFlagEnabled returns false
func (mock *EnableEpochsHandlerMock) IsMultiESDTTransferFixOnCallBackFlagEnabled() bool {
	return false
}

// IsOptimizeGasUsedInCrossMiniBlocksFlagEnabled returns false
func (mock *EnableEpochsHandlerMock) IsOptimizeGasUsedInCrossMiniBlocksFlagEnabled() bool {
	return false
}

// IsCorrectFirstQueuedFlagEnabled returns false
func (mock *EnableEpochsHandlerMock) IsCorrectFirstQueuedFlagEnabled() bool {
	return false
}

// IsDeleteDelegatorAfterClaimRewardsFlagEnabled returns false
func (mock *EnableEpochsHandlerMock) IsDeleteDelegatorAfterClaimRewardsFlagEnabled() bool {
	return false
}

// IsFixOOGReturnCodeFlagEnabled returns false
func (mock *EnableEpochsHandlerMock) IsFixOOGReturnCodeFlagEnabled() bool {
	return false
}

// IsRemoveNonUpdatedStorageFlagEnabled returns false
func (mock *EnableEpochsHandlerMock) IsRemoveNonUpdatedStorageFlagEnabled() bool {
	return false
}

// IsOptimizeNFTStoreFlagEnabled returns false
func (mock *EnableEpochsHandlerMock) IsOptimizeNFTStoreFlagEnabled() bool {
	return false
}

// IsCreateNFTThroughExecByCallerFlagEnabled returns false
func (mock *EnableEpochsHandlerMock) IsCreateNFTThroughExecByCallerFlagEnabled() bool {
	return false
}

// IsStopDecreasingValidatorRatingWhenStuckFlagEnabled returns false
func (mock *EnableEpochsHandlerMock) IsStopDecreasingValidatorRatingWhenStuckFlagEnabled() bool {
	return false
}

// IsFrontRunningProtectionFlagEnabled returns false
func (mock *EnableEpochsHandlerMock) IsFrontRunningProtectionFlagEnabled() bool {
	return false
}

// IsPayableBySCFlagEnabled returns false
func (mock *EnableEpochsHandlerMock) IsPayableBySCFlagEnabled() bool {
	return false
}

// IsCleanUpInformativeSCRsFlagEnabled returns false
func (mock *EnableEpochsHandlerMock) IsCleanUpInformativeSCRsFlagEnabled() bool {
	return false
}

// IsStorageAPICostOptimizationFlagEnabled returns false
func (mock *EnableEpochsHandlerMock) IsStorageAPICostOptimizationFlagEnabled() bool {
	return false
}

// IsESDTRegisterAndSetAllRolesFlagEnabled returns false
func (mock *EnableEpochsHandlerMock) IsESDTRegisterAndSetAllRolesFlagEnabled() bool {
	return false
}

// IsScheduledMiniBlocksFlagEnabled returns false
func (mock *EnableEpochsHandlerMock) IsScheduledMiniBlocksFlagEnabled() bool {
	return false
}

// IsCorrectJailedNotUnStakedEmptyQueueFlagEnabled returns false
func (mock *EnableEpochsHandlerMock) IsCorrectJailedNotUnStakedEmptyQueueFlagEnabled() bool {
	return false
}

// IsDoNotReturnOldBlockInBlockchainHookFlagEnabled returns false
func (mock *EnableEpochsHandlerMock) IsDoNotReturnOldBlockInBlockchainHookFlagEnabled() bool {
	return false
}

// IsAddFailedRelayedTxToInvalidMBsFlag returns false
func (mock *EnableEpochsHandlerMock) IsAddFailedRelayedTxToInvalidMBsFlag() bool {
	return false
}

// IsSCRSizeInvariantOnBuiltInResultFlagEnabled returns false
func (mock *EnableEpochsHandlerMock) IsSCRSizeInvariantOnBuiltInResultFlagEnabled() bool {
	return false
}

// IsCheckCorrectTokenIDForTransferRoleFlagEnabled returns false
func (mock *EnableEpochsHandlerMock) IsCheckCorrectTokenIDForTransferRoleFlagEnabled() bool {
	return false
}

// IsFailExecutionOnEveryAPIErrorFlagEnabled returns false
func (mock *EnableEpochsHandlerMock) IsFailExecutionOnEveryAPIErrorFlagEnabled() bool {
	return false
}

// IsMiniBlockPartialExecutionFlagEnabled returns false
func (mock *EnableEpochsHandlerMock) IsMiniBlockPartialExecutionFlagEnabled() bool {
	return false
}

// IsManagedCryptoAPIsFlagEnabled returns false
func (mock *EnableEpochsHandlerMock) IsManagedCryptoAPIsFlagEnabled() bool {
	return false
}

// IsESDTMetadataContinuousCleanupFlagEnabled returns false
func (mock *EnableEpochsHandlerMock) IsESDTMetadataContinuousCleanupFlagEnabled() bool {
	return false
}

// IsDisableExecByCallerFlagEnabled returns false
func (mock *EnableEpochsHandlerMock) IsDisableExecByCallerFlagEnabled() bool {
	return false
}

// IsRefactorContextFlagEnabled returns false
func (mock *EnableEpochsHandlerMock) IsRefactorContextFlagEnabled() bool {
	return false
}

// IsCheckFunctionArgumentFlagEnabled returns false
func (mock *EnableEpochsHandlerMock) IsCheckFunctionArgumentFlagEnabled() bool {
	return false
}

// IsCheckExecuteOnReadOnlyFlagEnabled returns false
func (mock *EnableEpochsHandlerMock) IsCheckExecuteOnReadOnlyFlagEnabled() bool {
	return false
}

// IsFixAsyncCallbackCheckFlagEnabled returns false
func (mock *EnableEpochsHandlerMock) IsFixAsyncCallbackCheckFlagEnabled() bool {
	return false
}

// IsSaveToSystemAccountFlagEnabled returns false
func (mock *EnableEpochsHandlerMock) IsSaveToSystemAccountFlagEnabled() bool {
	return false
}

// IsCheckFrozenCollectionFlagEnabled returns false
func (mock *EnableEpochsHandlerMock) IsCheckFrozenCollectionFlagEnabled() bool {
	return false
}

// IsSendAlwaysFlagEnabled returns false
func (mock *EnableEpochsHandlerMock) IsSendAlwaysFlagEnabled() bool {
	return false
}

// IsValueLengthCheckFlagEnabled returns false
func (mock *EnableEpochsHandlerMock) IsValueLengthCheckFlagEnabled() bool {
	return false
}

// IsCheckTransferFlagEnabled returns false
func (mock *EnableEpochsHandlerMock) IsCheckTransferFlagEnabled() bool {
	return false
}

// IsTransferToMetaFlagEnabled returns false
func (mock *EnableEpochsHandlerMock) IsTransferToMetaFlagEnabled() bool {
	return false
}

// IsESDTNFTImprovementV1FlagEnabled returns false
func (mock *EnableEpochsHandlerMock) IsESDTNFTImprovementV1FlagEnabled() bool {
	return false
}

// IsSetSenderInEeiOutputTransferFlagEnabled -
func (mock *EnableEpochsHandlerMock) IsSetSenderInEeiOutputTransferFlagEnabled() bool {
	return false
}

// IsChangeDelegationOwnerFlagEnabled -
func (mock *EnableEpochsHandlerMock) IsChangeDelegationOwnerFlagEnabled() bool {
	return false
}

// IsRefactorPeersMiniBlocksFlagEnabled returns false
func (mock *EnableEpochsHandlerMock) IsRefactorPeersMiniBlocksFlagEnabled() bool {
	return mock.IsRefactorPeersMiniBlocksFlagEnabledField
}

// IsFixAsyncCallBackArgsListFlagEnabled -
func (mock *EnableEpochsHandlerMock) IsFixAsyncCallBackArgsListFlagEnabled() bool {
	return false
}

// IsFixOldTokenLiquidityEnabled -
func (mock *EnableEpochsHandlerMock) IsFixOldTokenLiquidityEnabled() bool {
	return false
}

<<<<<<< HEAD
// IsMaxBlockchainHookCountersFlagEnabled -
func (mock *EnableEpochsHandlerMock) IsMaxBlockchainHookCountersFlagEnabled() bool {
=======
// IsRuntimeMemStoreLimitEnabled -
func (mock *EnableEpochsHandlerMock) IsRuntimeMemStoreLimitEnabled() bool {
>>>>>>> fdd933ac
	return false
}

// IsInterfaceNil returns true if there is no value under the interface
func (mock *EnableEpochsHandlerMock) IsInterfaceNil() bool {
	return mock == nil
}<|MERGE_RESOLUTION|>--- conflicted
+++ resolved
@@ -541,13 +541,13 @@
 	return false
 }
 
-<<<<<<< HEAD
+// IsRuntimeMemStoreLimitEnabled -
+func (mock *EnableEpochsHandlerMock) IsRuntimeMemStoreLimitEnabled() bool {
+	return false
+}
+
 // IsMaxBlockchainHookCountersFlagEnabled -
 func (mock *EnableEpochsHandlerMock) IsMaxBlockchainHookCountersFlagEnabled() bool {
-=======
-// IsRuntimeMemStoreLimitEnabled -
-func (mock *EnableEpochsHandlerMock) IsRuntimeMemStoreLimitEnabled() bool {
->>>>>>> fdd933ac
 	return false
 }
 
