package networksharding

import (
	"bytes"
	"encoding/hex"
	"fmt"
	"sync"

	"github.com/ElrondNetwork/elrond-go-core/core"
	"github.com/ElrondNetwork/elrond-go-core/core/check"
	logger "github.com/ElrondNetwork/elrond-go-logger"
	"github.com/ElrondNetwork/elrond-go/common"
	"github.com/ElrondNetwork/elrond-go/p2p"
	"github.com/ElrondNetwork/elrond-go/sharding/nodesCoordinator"
	"github.com/ElrondNetwork/elrond-go/storage"
	"github.com/ElrondNetwork/elrond-go/storage/lrucache"
)

const maxNumPidsPerPk = 3
const uint32Size = 4
const defaultShardId = uint32(0)
const indexNotFound = -1

var log = logger.GetOrCreate("sharding/networksharding")
var peerLog = logger.GetOrCreate("sharding/networksharding/peerlog")

var _ p2p.NetworkShardingCollector = (*PeerShardMapper)(nil)
var _ p2p.PeerShardResolver = (*PeerShardMapper)(nil)

// PeerShardMapper stores the mappings between peer IDs and shard IDs
// Both public key and peer id are verified before they are appended in this cache. In time, the current node
// will learn a large majority (or even the whole network) of the nodes that make up the network. The public key provided
// by this map is then fed to the nodes coordinator that will output the shard id in which that public key resides.
// This component also have a reversed lookup map that will ensure that there won't be unlimited peer ids with the
// same public key. This will prevent eclipse attacks.
// The mapping between shard id and public key is done by the nodes coordinator implementation but the fallbackPkShard
// fallback map is only used whenever nodes coordinator has a wrong view about the peers in a shard.
type PeerShardMapper struct {
	peerIdPkCache            storage.Cacher
	pkPeerIdCache            storage.Cacher
	fallbackPkShardCache     storage.Cacher
	fallbackPidShardCache    storage.Cacher
	peerIdSubTypeCache       storage.Cacher
	mutUpdatePeerIdPublicKey sync.RWMutex

	nodesCoordinator     nodesCoordinator.NodesCoordinator
	preferredPeersHolder p2p.PreferredPeersHolderHandler
}

// ArgPeerShardMapper is the initialization structure for the PeerShardMapper implementation
type ArgPeerShardMapper struct {
	PeerIdPkCache         storage.Cacher
	FallbackPkShardCache  storage.Cacher
	FallbackPidShardCache storage.Cacher
	NodesCoordinator      nodesCoordinator.NodesCoordinator
	PreferredPeersHolder  p2p.PreferredPeersHolderHandler
}

// NewPeerShardMapper creates a new peerShardMapper instance
func NewPeerShardMapper(arg ArgPeerShardMapper) (*PeerShardMapper, error) {

	if check.IfNil(arg.NodesCoordinator) {
		return nil, nodesCoordinator.ErrNilNodesCoordinator
	}
	if check.IfNil(arg.PeerIdPkCache) {
		return nil, fmt.Errorf("%w for PeerIdPkCache", nodesCoordinator.ErrNilCacher)
	}
	if check.IfNil(arg.FallbackPkShardCache) {
		return nil, fmt.Errorf("%w for FallbackPkShardCache", nodesCoordinator.ErrNilCacher)
	}
	if check.IfNil(arg.FallbackPidShardCache) {
		return nil, fmt.Errorf("%w for FallbackPidShardCache", nodesCoordinator.ErrNilCacher)
	}
	if check.IfNil(arg.PreferredPeersHolder) {
		return nil, p2p.ErrNilPreferredPeersHolder
	}

	pkPeerId, err := lrucache.NewCache(arg.PeerIdPkCache.MaxSize())
	if err != nil {
		return nil, err
	}

	peerIdSubTypeCache, err := lrucache.NewCache(arg.PeerIdPkCache.MaxSize())
	if err != nil {
		return nil, err
	}

	return &PeerShardMapper{
		peerIdPkCache:         arg.PeerIdPkCache,
		pkPeerIdCache:         pkPeerId,
		fallbackPkShardCache:  arg.FallbackPkShardCache,
		fallbackPidShardCache: arg.FallbackPidShardCache,
		peerIdSubTypeCache:    peerIdSubTypeCache,
		nodesCoordinator:      arg.NodesCoordinator,
		preferredPeersHolder:  arg.PreferredPeersHolder,
	}, nil
}

// GetPeerInfo returns the corresponding shard ID of a given peer ID.
// It also returns the type of provided peer
func (psm *PeerShardMapper) GetPeerInfo(pid core.PeerID) core.P2PPeerInfo {
	var pInfo *core.P2PPeerInfo
	var ok bool

	defer func() {
		if pInfo != nil {
			log.Trace("PeerShardMapper.GetPeerInfo",
				"peer type", pInfo.PeerType.String(),
				"peer subtype", pInfo.PeerSubType.String(),
				"pid", p2p.PeerIdToShortString(pid),
				"pk", hex.EncodeToString(pInfo.PkBytes),
				"shardID", pInfo.ShardID,
			)
		}
	}()

	pInfo, ok = psm.getPeerInfoWithNodesCoordinator(pid)
	if ok {
		return *pInfo
	}

	shardId, ok := psm.getShardIDSearchingPkInFallbackCache(pInfo.PkBytes)
	if ok {
		pInfo.PeerType = core.ObserverPeer
		pInfo.ShardID = shardId
		pInfo.PeerSubType = psm.getPeerSubType(pid)

		return *pInfo
	}
	pInfo = psm.getPeerInfoSearchingPidInFallbackCache(pid)

	return *pInfo
}

func (psm *PeerShardMapper) getPeerInfoWithNodesCoordinator(pid core.PeerID) (*core.P2PPeerInfo, bool) {
	pkObj, ok := psm.peerIdPkCache.Get([]byte(pid))
	if !ok {
		return &core.P2PPeerInfo{
			PeerType: core.UnknownPeer,
			ShardID:  0,
		}, false
	}

	pkBuff, ok := pkObj.([]byte)
	if !ok {
		log.Warn("PeerShardMapper.getPeerInfoWithNodesCoordinator: the contained element should have been of type []byte")

		return &core.P2PPeerInfo{
			PeerType: core.UnknownPeer,
			ShardID:  0,
		}, false
	}

	_, shardId, err := psm.nodesCoordinator.GetValidatorWithPublicKey(pkBuff)
	if err != nil {
		return &core.P2PPeerInfo{
			PeerType: core.UnknownPeer,
			ShardID:  0,
			PkBytes:  pkBuff,
		}, false
	}

	return &core.P2PPeerInfo{
		PeerType: core.ValidatorPeer,
		ShardID:  shardId,
		PkBytes:  pkBuff,
	}, true
}

func (psm *PeerShardMapper) getShardIDSearchingPkInFallbackCache(pkBuff []byte) (shardId uint32, ok bool) {
	if len(pkBuff) == 0 {
		return defaultShardId, false
	}

	shardObj, ok := psm.fallbackPkShardCache.Get(pkBuff)
	if !ok {
		return defaultShardId, false
	}

	shard, ok := shardObj.(uint32)
	if !ok {
		log.Warn("PeerShardMapper.getShardIDSearchingPkInFallbackCache: the contained element should have been of type uint32")

		return defaultShardId, false
	}

	return shard, true
}

func (psm *PeerShardMapper) getPeerSubType(pid core.PeerID) core.P2PPeerSubType {
	subTypeObj, ok := psm.peerIdSubTypeCache.Get([]byte(pid))
	if !ok {
		return core.RegularPeer
	}

	subType, ok := subTypeObj.(core.P2PPeerSubType)
	if !ok {
		log.Warn("PeerShardMapper.getPeerSubType: the contained element should have been of type core.P2PPeerSubType")
		return core.RegularPeer
	}

	return subType
}

func (psm *PeerShardMapper) getPeerInfoSearchingPidInFallbackCache(pid core.PeerID) *core.P2PPeerInfo {
	shardObj, ok := psm.fallbackPidShardCache.Get([]byte(pid))
	if !ok {
		return &core.P2PPeerInfo{
			PeerType: core.UnknownPeer,
			ShardID:  0,
		}
	}

	shard, ok := shardObj.(uint32)
	if !ok {
		log.Warn("PeerShardMapper.getPeerInfoSearchingPidInFallbackCache: the contained element should have been of type uint32")

		return &core.P2PPeerInfo{
			PeerType: core.UnknownPeer,
			ShardID:  0,
		}
	}

	return &core.P2PPeerInfo{
		PeerType:    core.ObserverPeer,
		PeerSubType: psm.getPeerSubType(pid),
		ShardID:     shard,
	}
}

// GetLastKnownPeerID returns the newest updated peer id for the given public key
<<<<<<< HEAD
func (psm *PeerShardMapper) GetLastKnownPeerID(pk []byte) (*core.PeerID, bool) {
	psm.mutUpdatePeerIdPublicKey.RLock()
	defer psm.mutUpdatePeerIdPublicKey.RUnlock()

	objPidsQueue, found := psm.pkPeerIdCache.Get(pk)
	if !found {
		return nil, false
	}

	pq, ok := objPidsQueue.(*pidQueue)
	if !ok {
		log.Warn("PeerShardMapper.GetLastKnownPeerID: the contained element should have been of type pidQueue")
		return nil, false
	}

	if len(pq.data) == 0 {
		log.Warn("PeerShardMapper.GetLastKnownPeerID: empty pidQueue element")
		return nil, false
	}

	latestPeerId := &pq.data[len(pq.data)-1]
=======
func (psm *PeerShardMapper) GetLastKnownPeerID(pk []byte) (core.PeerID, bool) {
	objPidsQueue, found := psm.pkPeerIdCache.Get(pk)
	if !found {
		return "", false
	}

	pq, ok := objPidsQueue.(common.PidQueueHandler)
	if !ok {
		log.Warn("PeerShardMapper.GetLastKnownPeerID: the contained element should have been of type pidQueue")
		return "", false
	}

	if pq.Len() == 0 {
		log.Warn("PeerShardMapper.GetLastKnownPeerID: empty pidQueue element")
		return "", false
	}

	latestPeerId := pq.Get(pq.Len() - 1)
>>>>>>> d1ed32b9
	return latestPeerId, true
}

// UpdatePeerIDPublicKeyPair updates the public key - peer ID pair in the corresponding maps
// It also uses the intermediate pkPeerId cache that will prevent having thousands of peer ID's with
// the same Elrond PK that will make the node prone to an eclipse attack
func (psm *PeerShardMapper) UpdatePeerIDPublicKeyPair(pid core.PeerID, pk []byte) {
	isNew := psm.updatePeerIDPublicKey(pid, pk)
	if isNew {
		peerLog.Trace("new peer mapping", "pid", pid.Pretty(), "pk", pk)
	}
}

// UpdatePeerIDInfo updates the public keys and the shard ID for the peer ID in the corresponding maps
// It also uses the intermediate pkPeerId cache that will prevent having thousands of peer ID's with
// the same Elrond PK that will make the node prone to an eclipse attack
func (psm *PeerShardMapper) UpdatePeerIDInfo(pid core.PeerID, pk []byte, shardID uint32) {
	isNew := psm.updatePeerIDPublicKey(pid, pk)
	if isNew {
		peerLog.Trace("new peer mapping", "pid", pid.Pretty(), "pk", pk)
	}

	if shardID == core.AllShardId {
		return
	}
	psm.putPublicKeyShardId(pk, shardID)
	psm.PutPeerIdShardId(pid, shardID)
}

func (psm *PeerShardMapper) putPublicKeyShardId(pk []byte, shardId uint32) {
	psm.fallbackPkShardCache.Put(pk, shardId, uint32Size)
}

// PutPeerIdShardId puts the peer ID and shard ID into fallback cache in case it does not exists
func (psm *PeerShardMapper) PutPeerIdShardId(pid core.PeerID, shardId uint32) {
	psm.fallbackPidShardCache.Put([]byte(pid), shardId, uint32Size)
	psm.preferredPeersHolder.PutShardID(pid, shardId)
}

// updatePeerIDPublicKey will update the pid <-> pk mapping, returning true if the pair is a new known pair
func (psm *PeerShardMapper) updatePeerIDPublicKey(pid core.PeerID, pk []byte) bool {
	// mutUpdatePeerIdPublicKey is used as to consider this function a critical section
	psm.mutUpdatePeerIdPublicKey.Lock()
	defer psm.mutUpdatePeerIdPublicKey.Unlock()

	isNew := !bytes.Equal(pk, psm.removePidAssociation(pid))

	objPidsQueue, found := psm.pkPeerIdCache.Get(pk)
	if !found {
		psm.peerIdPkCache.Put([]byte(pid), pk, len(pk))
		pq := common.NewPidQueue()
		pq.Push(pid)
		psm.pkPeerIdCache.Put(pk, pq, len(pk))

		return isNew
	}

	pq, ok := objPidsQueue.(common.PidQueueHandler)
	if !ok {
		log.Warn("PeerShardMapper.UpdatePeerIdPublicKey: the contained element should have been of type pidQueue")

		return isNew
	}

	idxPid := pq.IndexOf(pid)
	if idxPid != indexNotFound {
		pq.Promote(idxPid)
		psm.peerIdPkCache.Put([]byte(pid), pk, len(pk))

		return isNew
	}

	pq.Push(pid)
	for pq.Len() > maxNumPidsPerPk {
		evictedPid := pq.Pop()

		psm.peerIdPkCache.Remove([]byte(evictedPid))
		psm.fallbackPidShardCache.Remove([]byte(evictedPid))
	}
<<<<<<< HEAD
	psm.pkPeerIdCache.Put(pk, pq, pq.dataSizeInBytes())
=======
	psm.pkPeerIdCache.Put(pk, pq, pq.DataSizeInBytes())
>>>>>>> d1ed32b9
	psm.peerIdPkCache.Put([]byte(pid), pk, len(pk))

	return isNew
}

// removePidAssociation removes the pid association between the pid and public key, returning old public key stored, if existing
func (psm *PeerShardMapper) removePidAssociation(pid core.PeerID) []byte {
	oldPk, found := psm.peerIdPkCache.Get([]byte(pid))
	if !found {
		return nil
	}

	oldPkBuff, ok := oldPk.([]byte)
	if !ok {
		psm.peerIdPkCache.Remove([]byte(pid))
		return nil
	}

	objPidsQueue, found := psm.pkPeerIdCache.Get(oldPkBuff)
	if !found {
		return oldPkBuff
	}

	pq, ok := objPidsQueue.(common.PidQueueHandler)
	if !ok {
		psm.pkPeerIdCache.Remove(oldPkBuff)
		return oldPkBuff
	}

	pq.Remove(pid)
	if pq.Len() == 0 {
		psm.pkPeerIdCache.Remove(oldPkBuff)
		return oldPkBuff
	}

<<<<<<< HEAD
	psm.pkPeerIdCache.Put(oldPkBuff, pq, pq.dataSizeInBytes())
=======
	psm.pkPeerIdCache.Put(oldPkBuff, pq, pq.DataSizeInBytes())
>>>>>>> d1ed32b9
	return oldPkBuff
}

// PutPeerIdSubType puts the peerIdSubType search map containing peer IDs and peer subtypes
func (psm *PeerShardMapper) PutPeerIdSubType(pid core.PeerID, peerSubType core.P2PPeerSubType) {
	psm.peerIdSubTypeCache.Put([]byte(pid), peerSubType, uint32Size)
<<<<<<< HEAD
}

// EpochStartAction is the method called whenever an action needs to be undertaken in respect to the epoch change
func (psm *PeerShardMapper) EpochStartAction(hdr data.HeaderHandler) {
	if check.IfNil(hdr) {
		log.Warn("nil header on PeerShardMapper.EpochStartAction")
		return
	}
	log.Trace("PeerShardMapper.EpochStartAction event", "epoch", hdr.GetEpoch())

	psm.mutEpoch.Lock()
	psm.epoch = hdr.GetEpoch()
	log.Debug("peerShardMapper epoch", "epoch", psm.epoch)
	psm.mutEpoch.Unlock()
}

// EpochStartPrepare is the method called whenever an action needs to be undertaken in respect to the epoch preparation change
func (psm *PeerShardMapper) EpochStartPrepare(metaHdr data.HeaderHandler, _ data.BodyHandler) {
	if check.IfNil(metaHdr) {
		log.Warn("nil header on PeerShardMapper.EpochStartPrepare")
		return
	}

	log.Trace("PeerShardMapper.EpochStartPrepare event", "epoch", metaHdr.GetEpoch())
=======
>>>>>>> d1ed32b9
}

// NotifyOrder returns the notification order of this component
func (psm *PeerShardMapper) NotifyOrder() uint32 {
	return common.NetworkShardingOrder
}

// IsInterfaceNil returns true if there is no value under the interface
func (psm *PeerShardMapper) IsInterfaceNil() bool {
	return psm == nil
}<|MERGE_RESOLUTION|>--- conflicted
+++ resolved
@@ -229,29 +229,6 @@
 }
 
 // GetLastKnownPeerID returns the newest updated peer id for the given public key
-<<<<<<< HEAD
-func (psm *PeerShardMapper) GetLastKnownPeerID(pk []byte) (*core.PeerID, bool) {
-	psm.mutUpdatePeerIdPublicKey.RLock()
-	defer psm.mutUpdatePeerIdPublicKey.RUnlock()
-
-	objPidsQueue, found := psm.pkPeerIdCache.Get(pk)
-	if !found {
-		return nil, false
-	}
-
-	pq, ok := objPidsQueue.(*pidQueue)
-	if !ok {
-		log.Warn("PeerShardMapper.GetLastKnownPeerID: the contained element should have been of type pidQueue")
-		return nil, false
-	}
-
-	if len(pq.data) == 0 {
-		log.Warn("PeerShardMapper.GetLastKnownPeerID: empty pidQueue element")
-		return nil, false
-	}
-
-	latestPeerId := &pq.data[len(pq.data)-1]
-=======
 func (psm *PeerShardMapper) GetLastKnownPeerID(pk []byte) (core.PeerID, bool) {
 	objPidsQueue, found := psm.pkPeerIdCache.Get(pk)
 	if !found {
@@ -270,7 +247,6 @@
 	}
 
 	latestPeerId := pq.Get(pq.Len() - 1)
->>>>>>> d1ed32b9
 	return latestPeerId, true
 }
 
@@ -350,11 +326,7 @@
 		psm.peerIdPkCache.Remove([]byte(evictedPid))
 		psm.fallbackPidShardCache.Remove([]byte(evictedPid))
 	}
-<<<<<<< HEAD
-	psm.pkPeerIdCache.Put(pk, pq, pq.dataSizeInBytes())
-=======
 	psm.pkPeerIdCache.Put(pk, pq, pq.DataSizeInBytes())
->>>>>>> d1ed32b9
 	psm.peerIdPkCache.Put([]byte(pid), pk, len(pk))
 
 	return isNew
@@ -390,44 +362,13 @@
 		return oldPkBuff
 	}
 
-<<<<<<< HEAD
-	psm.pkPeerIdCache.Put(oldPkBuff, pq, pq.dataSizeInBytes())
-=======
 	psm.pkPeerIdCache.Put(oldPkBuff, pq, pq.DataSizeInBytes())
->>>>>>> d1ed32b9
 	return oldPkBuff
 }
 
 // PutPeerIdSubType puts the peerIdSubType search map containing peer IDs and peer subtypes
 func (psm *PeerShardMapper) PutPeerIdSubType(pid core.PeerID, peerSubType core.P2PPeerSubType) {
 	psm.peerIdSubTypeCache.Put([]byte(pid), peerSubType, uint32Size)
-<<<<<<< HEAD
-}
-
-// EpochStartAction is the method called whenever an action needs to be undertaken in respect to the epoch change
-func (psm *PeerShardMapper) EpochStartAction(hdr data.HeaderHandler) {
-	if check.IfNil(hdr) {
-		log.Warn("nil header on PeerShardMapper.EpochStartAction")
-		return
-	}
-	log.Trace("PeerShardMapper.EpochStartAction event", "epoch", hdr.GetEpoch())
-
-	psm.mutEpoch.Lock()
-	psm.epoch = hdr.GetEpoch()
-	log.Debug("peerShardMapper epoch", "epoch", psm.epoch)
-	psm.mutEpoch.Unlock()
-}
-
-// EpochStartPrepare is the method called whenever an action needs to be undertaken in respect to the epoch preparation change
-func (psm *PeerShardMapper) EpochStartPrepare(metaHdr data.HeaderHandler, _ data.BodyHandler) {
-	if check.IfNil(metaHdr) {
-		log.Warn("nil header on PeerShardMapper.EpochStartPrepare")
-		return
-	}
-
-	log.Trace("PeerShardMapper.EpochStartPrepare event", "epoch", metaHdr.GetEpoch())
-=======
->>>>>>> d1ed32b9
 }
 
 // NotifyOrder returns the notification order of this component
