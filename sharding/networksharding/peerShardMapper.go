--- conflicted
+++ resolved
@@ -33,19 +33,11 @@
 // The mapping between shard id and public key is done by the nodes coordinator implementation but the fallbackPkShard
 // fallback map is only used whenever nodes coordinator has a wrong view about the peers in a shard.
 type PeerShardMapper struct {
-<<<<<<< HEAD
-	peerIdPk         storage.Cacher
-	pkPeerId         storage.Cacher
-	fallbackPkShard  storage.Cacher
-	fallbackPidShard storage.Cacher
-	peerIdSubType    storage.Cacher
-
-=======
 	peerIdPkCache            storage.Cacher
 	pkPeerIdCache            storage.Cacher
 	fallbackPkShardCache     storage.Cacher
 	fallbackPidShardCache    storage.Cacher
->>>>>>> d4e9a4ec
+	peerIdSubTypeCache       storage.Cacher
 	mutUpdatePeerIdPublicKey sync.Mutex
 
 	mutEpoch         sync.RWMutex
@@ -83,23 +75,11 @@
 		return nil, err
 	}
 
-<<<<<<< HEAD
 	peerIdSubType, err := lrucache.NewCache(peerIdPk.MaxSize())
 	if err != nil {
 		return nil, err
 	}
 
-	log.Debug("peerShardMapper epoch", "epoch", epochStart)
-
-	return &PeerShardMapper{
-		peerIdPk:         peerIdPk,
-		pkPeerId:         pkPeerId,
-		fallbackPkShard:  fallbackPkShard,
-		fallbackPidShard: fallbackPidShard,
-		peerIdSubType:    peerIdSubType,
-		nodesCoordinator: nodesCoordinator,
-		epoch:            epochStart,
-=======
 	log.Debug("peerShardMapper epoch", "epoch", arg.StartEpoch)
 
 	return &PeerShardMapper{
@@ -107,9 +87,9 @@
 		pkPeerIdCache:         pkPeerId,
 		fallbackPkShardCache:  arg.FallbackPkShardCache,
 		fallbackPidShardCache: arg.FallbackPidShardCache,
+		peerIdSubTypeCache:    peerIdSubTypeCache,
 		nodesCoordinator:      arg.NodesCoordinator,
 		epoch:                 arg.StartEpoch,
->>>>>>> d4e9a4ec
 	}, nil
 }
 
@@ -221,7 +201,7 @@
 		}
 	}
 
-	subTypeObj, ok := psm.peerIdSubType.Get([]byte(pid))
+	subTypeObj, ok := psm.peerIdSubTypeCache.Get([]byte(pid))
 	if !ok {
 		return &core.P2PPeerInfo{
 			PeerType: core.ObserverPeer,
