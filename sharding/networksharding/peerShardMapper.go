package networksharding

import (
	"encoding/hex"
	"fmt"
	"sync"

	logger "github.com/ElrondNetwork/elrond-go-logger"
	"github.com/ElrondNetwork/elrond-go/core"
	"github.com/ElrondNetwork/elrond-go/core/check"
	"github.com/ElrondNetwork/elrond-go/data"
	"github.com/ElrondNetwork/elrond-go/p2p"
	"github.com/ElrondNetwork/elrond-go/sharding"
	"github.com/ElrondNetwork/elrond-go/storage"
	"github.com/ElrondNetwork/elrond-go/storage/lrucache"
)

const maxNumPidsPerPk = 3
const uint32Size = 4
const defaultShardId = uint32(0)

var log = logger.GetOrCreate("sharding/networksharding")

var _ p2p.NetworkShardingCollector = (*PeerShardMapper)(nil)
var _ p2p.PeerShardResolver = (*PeerShardMapper)(nil)

// PeerShardMapper stores the mappings between peer IDs and shard IDs
// Both public key and peer id are verified before they are appended in this cache. In time, the current node
// will learn a large majority (or even the whole network) of the nodes that make up the network. The public key provided
// by this map is then fed to the nodes coordinator that will output the shard id in which that public key resides.
// This component also have a reversed lookup map that will ensure that there won't be unlimited peer ids with the
// same public key. This will prevent eclipse attacks.
// The mapping between shard id and public key is done by the nodes coordinator implementation but the fallbackPkShard
// fallback map is only used whenever nodes coordinator has a wrong view about the peers in a shard.
type PeerShardMapper struct {
	peerIdPkCache            storage.Cacher
	pkPeerIdCache            storage.Cacher
	fallbackPkShardCache     storage.Cacher
	fallbackPidShardCache    storage.Cacher
	peerIdSubTypeCache       storage.Cacher
	mutUpdatePeerIdPublicKey sync.Mutex

	mutEpoch         sync.RWMutex
	epoch            uint32
	nodesCoordinator sharding.NodesCoordinator
}

// ArgPeerShardMapper is the initialization structure for the PeerShardMapper implementation
type ArgPeerShardMapper struct {
	PeerIdPkCache         storage.Cacher
	FallbackPkShardCache  storage.Cacher
	FallbackPidShardCache storage.Cacher
	NodesCoordinator      sharding.NodesCoordinator
	StartEpoch            uint32
}

// NewPeerShardMapper creates a new peerShardMapper instance
func NewPeerShardMapper(arg ArgPeerShardMapper) (*PeerShardMapper, error) {

	if check.IfNil(arg.NodesCoordinator) {
		return nil, sharding.ErrNilNodesCoordinator
	}
	if check.IfNil(arg.PeerIdPkCache) {
		return nil, fmt.Errorf("%w for PeerIdPkCache", sharding.ErrNilCacher)
	}
	if check.IfNil(arg.FallbackPkShardCache) {
		return nil, fmt.Errorf("%w for FallbackPkShardCache", sharding.ErrNilCacher)
	}
	if check.IfNil(arg.FallbackPidShardCache) {
		return nil, fmt.Errorf("%w for FallbackPidShardCache", sharding.ErrNilCacher)
	}

	pkPeerId, err := lrucache.NewCache(arg.PeerIdPkCache.MaxSize())
	if err != nil {
		return nil, err
	}

	peerIdSubTypeCache, err := lrucache.NewCache(arg.PeerIdPkCache.MaxSize())
	if err != nil {
		return nil, err
	}

	log.Debug("peerShardMapper epoch", "epoch", arg.StartEpoch)

	return &PeerShardMapper{
		peerIdPkCache:         arg.PeerIdPkCache,
		pkPeerIdCache:         pkPeerId,
		fallbackPkShardCache:  arg.FallbackPkShardCache,
		fallbackPidShardCache: arg.FallbackPidShardCache,
		peerIdSubTypeCache:    peerIdSubTypeCache,
		nodesCoordinator:      arg.NodesCoordinator,
		epoch:                 arg.StartEpoch,
	}, nil
}

// GetPeerInfo returns the corresponding shard ID of a given peer ID.
// It also returns the type of provided peer
func (psm *PeerShardMapper) GetPeerInfo(pid core.PeerID) core.P2PPeerInfo {
	var pInfo *core.P2PPeerInfo
	var ok bool

	defer func() {
		if pInfo != nil {
			log.Trace("PeerShardMapper.GetPeerInfo",
				"peer type", pInfo.PeerType.String(),
				"peer subtype", pInfo.PeerSubType.String(),
				"pid", p2p.PeerIdToShortString(pid),
				"pk", hex.EncodeToString(pInfo.PkBytes),
			)
		}
	}()

	pInfo, ok = psm.getPeerInfoWithNodesCoordinator(pid)
	if ok {
		return *pInfo
	}

	shardId, ok := psm.getShardIDSearchingPkInFallbackCache(pInfo.PkBytes)
	if ok {
		pInfo.PeerType = core.ObserverPeer
		pInfo.ShardID = shardId

		return *pInfo
	}
	pInfo = psm.getPeerInfoSearchingPidInFallbackCache(pid)

	return *pInfo
}

func (psm *PeerShardMapper) getPeerInfoWithNodesCoordinator(pid core.PeerID) (*core.P2PPeerInfo, bool) {
	pkObj, ok := psm.peerIdPkCache.Get([]byte(pid))
	if !ok {
		return &core.P2PPeerInfo{
			PeerType: core.UnknownPeer,
			ShardID:  0,
		}, false
	}

	pkBuff, ok := pkObj.([]byte)
	if !ok {
		log.Warn("PeerShardMapper.getShardIDWithNodesCoordinator: the contained element should have been of type []byte")

		return &core.P2PPeerInfo{
			PeerType: core.UnknownPeer,
			ShardID:  0,
		}, false
	}

	_, shardId, err := psm.nodesCoordinator.GetValidatorWithPublicKey(pkBuff)
	if err != nil {
		return &core.P2PPeerInfo{
			PeerType: core.UnknownPeer,
			ShardID:  0,
			PkBytes:  pkBuff,
		}, false
	}

	return &core.P2PPeerInfo{
		PeerType: core.ValidatorPeer,
		ShardID:  shardId,
		PkBytes:  pkBuff,
	}, true
}

func (psm *PeerShardMapper) getShardIDSearchingPkInFallbackCache(pkBuff []byte) (shardId uint32, ok bool) {
	if len(pkBuff) == 0 {
		return defaultShardId, false
	}

	shardObj, ok := psm.fallbackPkShardCache.Get(pkBuff)
	if !ok {
		return defaultShardId, false
	}

	shard, ok := shardObj.(uint32)
	if !ok {
		log.Warn("PeerShardMapper.getShardIDSearchingPkInFallbackCache: the contained element should have been of type uint32")

		return defaultShardId, false
	}

	return shard, true
}

func (psm *PeerShardMapper) getPeerInfoSearchingPidInFallbackCache(pid core.PeerID) *core.P2PPeerInfo {
	shardObj, ok := psm.fallbackPidShardCache.Get([]byte(pid))
	if !ok {
		return &core.P2PPeerInfo{
			PeerType: core.UnknownPeer,
			ShardID:  0,
		}
	}

	shard, ok := shardObj.(uint32)
	if !ok {
		log.Warn("PeerShardMapper.getShardIDSearchingPidInFallbackCache: the contained element should have been of type uint32")

		return &core.P2PPeerInfo{
			PeerType: core.UnknownPeer,
			ShardID:  0,
		}
	}

	subTypeObj, ok := psm.peerIdSubTypeCache.Get([]byte(pid))
	if !ok {
		return &core.P2PPeerInfo{
			PeerType: core.ObserverPeer,
			ShardID:  shard,
		}
	}
	subType, ok := subTypeObj.(core.P2PPeerSubType)
	if !ok {
<<<<<<< HEAD
		log.Warn("PeerShardMapper.getPeerInfoSearchingPidInFallbackCache: the contained element should have been of type P2PPeerSubType")
=======
		log.Warn("PeerShardMapper.getShardIDSearchingPidInFallbackCache: the contained element should have been of type core.P2PPeerSubType")
>>>>>>> 142f1a8d

		return &core.P2PPeerInfo{
			PeerType: core.ObserverPeer,
			ShardID:  shard,
		}
	}

	return &core.P2PPeerInfo{
		PeerType:    core.ObserverPeer,
		PeerSubType: subType,
		ShardID:     shard,
	}
}

// UpdatePeerIdPublicKey updates the peer ID - public key pair in the corresponding map
// It also uses the intermediate pkPeerId cache that will prevent having thousands of peer ID's with
// the same Elrond PK that will make the node prone to an eclipse attack
func (psm *PeerShardMapper) UpdatePeerIdPublicKey(pid core.PeerID, pk []byte) {
	//mutUpdatePeerIdPublicKey is used as to consider this function a critical section
	psm.mutUpdatePeerIdPublicKey.Lock()
	defer psm.mutUpdatePeerIdPublicKey.Unlock()

	psm.removePidAssociation(pid)

	objPidsQueue, found := psm.pkPeerIdCache.Get(pk)
	if !found {
		psm.peerIdPkCache.Put([]byte(pid), pk, len(pk))
		pq := newPidQueue()
		pq.push(pid)
		psm.pkPeerIdCache.Put(pk, pq, len(pk))
		return
	}

	pq, ok := objPidsQueue.(*pidQueue)
	if !ok {
		log.Warn("PeerShardMapper.UpdatePeerIdPublicKey: the contained element should have been of type pidQueue")

		return
	}

	idxPid := pq.indexOf(pid)
	if idxPid != indexNotFound {
		pq.promote(idxPid)
		psm.peerIdPkCache.Put([]byte(pid), pk, len(pk))
		return
	}

	pq.push(pid)
	for len(pq.data) > maxNumPidsPerPk {
		evictedPid := pq.pop()

		psm.peerIdPkCache.Remove([]byte(evictedPid))
		psm.fallbackPidShardCache.Remove([]byte(evictedPid))
	}
	psm.pkPeerIdCache.Put(pk, pq, pq.size())
	psm.peerIdPkCache.Put([]byte(pid), pk, len(pk))
}

func (psm *PeerShardMapper) removePidAssociation(pid core.PeerID) {
	oldPk, found := psm.peerIdPkCache.Get([]byte(pid))
	if !found {
		return
	}

	oldPkBuff, ok := oldPk.([]byte)
	if !ok {
		psm.peerIdPkCache.Remove([]byte(pid))
		return
	}

	objPidsQueue, found := psm.pkPeerIdCache.Get(oldPkBuff)
	if !found {
		return
	}

	pq, ok := objPidsQueue.(*pidQueue)
	if !ok {
		psm.pkPeerIdCache.Remove(oldPkBuff)
		return
	}

	pq.remove(pid)
	if len(pq.data) == 0 {
		psm.pkPeerIdCache.Remove(oldPkBuff)
		return
	}

	psm.pkPeerIdCache.Put(oldPkBuff, pq, pq.size())
}

// UpdatePublicKeyShardId updates the fallback search map containing public key and shard IDs
func (psm *PeerShardMapper) UpdatePublicKeyShardId(pk []byte, shardId uint32) {
	psm.fallbackPkShardCache.HasOrAdd(pk, shardId, uint32Size)
}

// UpdatePeerIdShardId updates the fallback search map containing peer IDs and shard IDs
func (psm *PeerShardMapper) UpdatePeerIdShardId(pid core.PeerID, shardId uint32) {
	psm.fallbackPidShardCache.HasOrAdd([]byte(pid), shardId, uint32Size)
}

// UpdatePeerIdSubType updates the peerIdSubType search map containing peer IDs and peer subtypes
func (psm *PeerShardMapper) UpdatePeerIdSubType(pid core.PeerID, peerSubType core.P2PPeerSubType) {
<<<<<<< HEAD
	psm.peerIdSubType.HasOrAdd([]byte(pid), peerSubType, uint32Size)
=======
	psm.peerIdSubTypeCache.HasOrAdd([]byte(pid), peerSubType, uint32Size)
>>>>>>> 142f1a8d
}

// EpochStartAction is the method called whenever an action needs to be undertaken in respect to the epoch change
func (psm *PeerShardMapper) EpochStartAction(hdr data.HeaderHandler) {
	if check.IfNil(hdr) {
		log.Warn("nil header on PeerShardMapper.EpochStartAction")
		return
	}
	log.Trace("PeerShardMapper.EpochStartAction event", "epoch", hdr.GetEpoch())

	psm.mutEpoch.Lock()
	psm.epoch = hdr.GetEpoch()
	log.Debug("peerShardMapper epoch", "epoch", psm.epoch)
	psm.mutEpoch.Unlock()
}

// EpochStartPrepare is the method called whenever an action needs to be undertaken in respect to the epoch preparation change
func (psm *PeerShardMapper) EpochStartPrepare(metaHdr data.HeaderHandler, _ data.BodyHandler) {
	if check.IfNil(metaHdr) {
		log.Warn("nil header on PeerShardMapper.EpochStartPrepare")
		return
	}

	log.Trace("PeerShardMapper.EpochStartPrepare event", "epoch", metaHdr.GetEpoch())
}

// NotifyOrder returns the notification order of this component
func (psm *PeerShardMapper) NotifyOrder() uint32 {
	return core.NetworkShardingOrder
}

// IsInterfaceNil returns true if there is no value under the interface
func (psm *PeerShardMapper) IsInterfaceNil() bool {
	return psm == nil
}<|MERGE_RESOLUTION|>--- conflicted
+++ resolved
@@ -210,11 +210,7 @@
 	}
 	subType, ok := subTypeObj.(core.P2PPeerSubType)
 	if !ok {
-<<<<<<< HEAD
-		log.Warn("PeerShardMapper.getPeerInfoSearchingPidInFallbackCache: the contained element should have been of type P2PPeerSubType")
-=======
-		log.Warn("PeerShardMapper.getShardIDSearchingPidInFallbackCache: the contained element should have been of type core.P2PPeerSubType")
->>>>>>> 142f1a8d
+		log.Warn("PeerShardMapper.getPeerInfoSearchingPidInFallbackCache: the contained element should have been of type core.P2PPeerSubType")
 
 		return &core.P2PPeerInfo{
 			PeerType: core.ObserverPeer,
@@ -317,11 +313,7 @@
 
 // UpdatePeerIdSubType updates the peerIdSubType search map containing peer IDs and peer subtypes
 func (psm *PeerShardMapper) UpdatePeerIdSubType(pid core.PeerID, peerSubType core.P2PPeerSubType) {
-<<<<<<< HEAD
-	psm.peerIdSubType.HasOrAdd([]byte(pid), peerSubType, uint32Size)
-=======
 	psm.peerIdSubTypeCache.HasOrAdd([]byte(pid), peerSubType, uint32Size)
->>>>>>> 142f1a8d
 }
 
 // EpochStartAction is the method called whenever an action needs to be undertaken in respect to the epoch change
