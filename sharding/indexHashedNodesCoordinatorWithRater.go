--- conflicted
+++ resolved
@@ -39,13 +39,8 @@
 
 	validatorList := make([]Validator, 0)
 
-<<<<<<< HEAD
-	for _, validator := range validators {
-		pk := validator.PubKey()
-=======
-	for _, validatorInShard := range ihgs.nodesMap[shardId] {
+	for _, validatorInShard := range validators {
 		pk := validatorInShard.PubKey()
->>>>>>> 5f88b1bd
 		rating := ihgs.GetRating(string(pk))
 		for i := uint32(0); i < rating; i++ {
 			validatorList = append(validatorList, validatorInShard)
