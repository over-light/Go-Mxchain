package nodesCoordinator

import (
	"fmt"
	"math/big"
	"math/rand"
	"runtime"
	"strconv"
	"testing"
	"time"

	"github.com/ElrondNetwork/elrond-go-core/core"
	"github.com/ElrondNetwork/elrond-go-core/data/endProcess"
	"github.com/ElrondNetwork/elrond-go-core/hashing/blake2b"
	"github.com/ElrondNetwork/elrond-go-core/hashing/sha256"
	"github.com/ElrondNetwork/elrond-go/common"
	"github.com/ElrondNetwork/elrond-go/sharding/mock"
	"github.com/ElrondNetwork/elrond-go/state"
	"github.com/ElrondNetwork/elrond-go/testscommon/genericMocks"
	"github.com/ElrondNetwork/elrond-go/testscommon/hashingMocks"
	"github.com/ElrondNetwork/elrond-go/testscommon/nodeTypeProviderMock"
	"github.com/stretchr/testify/assert"
	"github.com/stretchr/testify/require"
)

func TestNewIndexHashedNodesCoordinatorWithRater_NilRaterShouldErr(t *testing.T) {
	nc, _ := NewIndexHashedNodesCoordinator(createArguments())
	ihnc, err := NewIndexHashedNodesCoordinatorWithRater(nc, nil)

	assert.Nil(t, ihnc)
	assert.Equal(t, ErrNilChanceComputer, err)
}

func TestNewIndexHashedNodesCoordinatorWithRater_NilNodesCoordinatorShouldErr(t *testing.T) {
	ihnc, err := NewIndexHashedNodesCoordinatorWithRater(nil, &mock.RaterMock{})

	assert.Nil(t, ihnc)
	assert.Equal(t, ErrNilNodesCoordinator, err)
}

func TestNewIndexHashedGroupSelectorWithRater_OkValsShouldWork(t *testing.T) {
	t.Parallel()

	nc, _ := NewIndexHashedNodesCoordinator(createArguments())
	ihnc, err := NewIndexHashedNodesCoordinatorWithRater(nc, &mock.RaterMock{})
	assert.NotNil(t, ihnc)
	assert.Nil(t, err)
}

//------- LoadEligibleList

func TestIndexHashedGroupSelectorWithRater_SetNilEligibleMapShouldErr(t *testing.T) {
	t.Parallel()
	waiting := createDummyNodesMap(2, 1, "waiting")
	nc, _ := NewIndexHashedNodesCoordinator(createArguments())
	ihnc, _ := NewIndexHashedNodesCoordinatorWithRater(nc, &mock.RaterMock{})
	assert.Equal(t, ErrNilInputNodesMap, ihnc.setNodesPerShards(nil, waiting, nil, 0))
}

func TestIndexHashedGroupSelectorWithRater_OkValShouldWork(t *testing.T) {
	t.Parallel()

	eligibleMap := createDummyNodesMap(3, 1, "waiting")
	waitingMap := make(map[uint32][]Validator)
	shufflerArgs := &NodesShufflerArgs{
		NodesShard:           3,
		NodesMeta:            3,
		Hysteresis:           hysteresis,
		Adaptivity:           adaptivity,
		ShuffleBetweenShards: shuffleBetweenShards,
		MaxNodesEnableConfig: nil,
		EnableEpochsHandler:  &mock.EnableEpochsHandlerMock{},
	}
	nodeShuffler, err := NewHashValidatorsShuffler(shufflerArgs)
	require.Nil(t, err)

	epochStartSubscriber := &mock.EpochStartNotifierStub{}
	bootStorer := genericMocks.NewStorerMock()

	arguments := ArgNodesCoordinator{
<<<<<<< HEAD
		ShardConsensusGroupSize:            2,
		MetaConsensusGroupSize:             1,
		Marshalizer:                        &mock.MarshalizerMock{},
		Hasher:                             &hashingMocks.HasherMock{},
		Shuffler:                           nodeShuffler,
		EpochStartNotifier:                 epochStartSubscriber,
		BootStorer:                         bootStorer,
		NbShards:                           1,
		EligibleNodes:                      eligibleMap,
		WaitingNodes:                       waitingMap,
		SelfPublicKey:                      []byte("test"),
		ConsensusGroupCache:                &mock.NodesCoordinatorCacheMock{},
		ShuffledOutHandler:                 &mock.ShuffledOutHandlerStub{},
		WaitingListFixEnabledEpoch:         0,
		ChanStopNode:                       make(chan endProcess.ArgEndProcess),
		NodeTypeProvider:                   &nodeTypeProviderMock.NodeTypeProviderStub{},
		IsFullArchive:                      false,
		RefactorPeersMiniBlocksEnableEpoch: 0,
=======
		ShardConsensusGroupSize: 2,
		MetaConsensusGroupSize:  1,
		Marshalizer:             &mock.MarshalizerMock{},
		Hasher:                  &hashingMocks.HasherMock{},
		Shuffler:                nodeShuffler,
		EpochStartNotifier:      epochStartSubscriber,
		BootStorer:              bootStorer,
		NbShards:                1,
		EligibleNodes:           eligibleMap,
		WaitingNodes:            waitingMap,
		SelfPublicKey:           []byte("test"),
		ConsensusGroupCache:     &mock.NodesCoordinatorCacheMock{},
		ShuffledOutHandler:      &mock.ShuffledOutHandlerStub{},
		ChanStopNode:            make(chan endProcess.ArgEndProcess),
		NodeTypeProvider:        &nodeTypeProviderMock.NodeTypeProviderStub{},
		IsFullArchive:           false,
		EnableEpochsHandler:     &mock.EnableEpochsHandlerMock{},
>>>>>>> 943ea618
	}
	nc, err := NewIndexHashedNodesCoordinator(arguments)
	assert.Nil(t, err)
	readEligible := nc.nodesConfig[0].eligibleMap[0]
	assert.Equal(t, eligibleMap[0], readEligible)

	rater := &mock.RaterMock{}
	ihnc, err := NewIndexHashedNodesCoordinatorWithRater(nc, rater)
	assert.Nil(t, err)

	readEligible = ihnc.nodesConfig[0].eligibleMap[0]
	assert.Equal(t, eligibleMap[0], readEligible)
}

//------- functionality tests

func TestIndexHashedGroupSelectorWithRater_ComputeValidatorsGroup1ValidatorShouldNotCallGetRating(t *testing.T) {
	t.Parallel()

	list := []Validator{
		newValidatorMock([]byte("pk0"), 1, defaultSelectionChances),
	}

	arguments := createArguments()
	arguments.EligibleNodes[0] = list

	chancesCalled := false
	rater := &mock.RaterMock{
		GetChancesCalled: func(u uint32) uint32 {
			chancesCalled = true
			return 1
		}}

	nc, err := NewIndexHashedNodesCoordinator(arguments)
	assert.Nil(t, err)
	assert.Equal(t, false, chancesCalled)
	ihnc, _ := NewIndexHashedNodesCoordinatorWithRater(nc, rater)
	assert.Equal(t, true, chancesCalled)
	list2, err := ihnc.ComputeConsensusGroup([]byte("randomness"), 0, 0, 0)

	assert.Nil(t, err)
	assert.Equal(t, 1, len(list2))
}

func BenchmarkIndexHashedGroupSelectorWithRater_ComputeValidatorsGroup63of400(b *testing.B) {
	b.ReportAllocs()

	consensusGroupSize := 63
	list := make([]Validator, 0)

	//generate 400 validators
	for i := 0; i < 400; i++ {
		list = append(list, newValidatorMock([]byte("pk"+strconv.Itoa(i)), 1, defaultSelectionChances))
	}
	listMeta := []Validator{
		newValidatorMock([]byte("pkMeta1"), 1, defaultSelectionChances),
		newValidatorMock([]byte("pkMeta2"), 1, defaultSelectionChances),
	}

	eligibleMap := make(map[uint32][]Validator)
	waitingMap := make(map[uint32][]Validator)
	eligibleMap[0] = list
	eligibleMap[core.MetachainShardId] = listMeta

	shufflerArgs := &NodesShufflerArgs{
		NodesShard:           400,
		NodesMeta:            1,
		Hysteresis:           hysteresis,
		Adaptivity:           adaptivity,
		ShuffleBetweenShards: shuffleBetweenShards,
		MaxNodesEnableConfig: nil,
		EnableEpochsHandler:  &mock.EnableEpochsHandlerMock{},
	}
	nodeShuffler, err := NewHashValidatorsShuffler(shufflerArgs)
	require.Nil(b, err)
	epochStartSubscriber := &mock.EpochStartNotifierStub{}
	bootStorer := genericMocks.NewStorerMock()

	arguments := ArgNodesCoordinator{
<<<<<<< HEAD
		ShardConsensusGroupSize:            consensusGroupSize,
		MetaConsensusGroupSize:             1,
		Marshalizer:                        &mock.MarshalizerMock{},
		Hasher:                             &hashingMocks.HasherMock{},
		Shuffler:                           nodeShuffler,
		EpochStartNotifier:                 epochStartSubscriber,
		BootStorer:                         bootStorer,
		NbShards:                           1,
		EligibleNodes:                      eligibleMap,
		WaitingNodes:                       waitingMap,
		SelfPublicKey:                      []byte("key"),
		ConsensusGroupCache:                &mock.NodesCoordinatorCacheMock{},
		WaitingListFixEnabledEpoch:         0,
		ChanStopNode:                       make(chan endProcess.ArgEndProcess),
		NodeTypeProvider:                   &nodeTypeProviderMock.NodeTypeProviderStub{},
		IsFullArchive:                      false,
		RefactorPeersMiniBlocksEnableEpoch: 0,
=======
		ShardConsensusGroupSize: consensusGroupSize,
		MetaConsensusGroupSize:  1,
		Marshalizer:             &mock.MarshalizerMock{},
		Hasher:                  &hashingMocks.HasherMock{},
		Shuffler:                nodeShuffler,
		EpochStartNotifier:      epochStartSubscriber,
		BootStorer:              bootStorer,
		NbShards:                1,
		EligibleNodes:           eligibleMap,
		WaitingNodes:            waitingMap,
		SelfPublicKey:           []byte("key"),
		ConsensusGroupCache:     &mock.NodesCoordinatorCacheMock{},
		ChanStopNode:            make(chan endProcess.ArgEndProcess),
		NodeTypeProvider:        &nodeTypeProviderMock.NodeTypeProviderStub{},
		IsFullArchive:           false,
		EnableEpochsHandler:     &mock.EnableEpochsHandlerMock{},
>>>>>>> 943ea618
	}
	ihnc, err := NewIndexHashedNodesCoordinator(arguments)
	require.Nil(b, err)
	ihncRater, err := NewIndexHashedNodesCoordinatorWithRater(ihnc, &mock.RaterMock{})
	require.Nil(b, err)

	b.ResetTimer()

	for i := 0; i < b.N; i++ {
		randomness := strconv.Itoa(0)
		list2, _ := ihncRater.ComputeConsensusGroup([]byte(randomness), uint64(0), 0, 0)

		assert.Equal(b, consensusGroupSize, len(list2))
	}
}

func Test_ComputeValidatorsGroup63of400(t *testing.T) {
	t.Skip("Long test")

	consensusGroupSize := 63
	shardSize := uint32(400)
	list := make([]Validator, 0)

	//generate 400 validators
	for i := uint32(0); i < shardSize; i++ {
		list = append(list, newValidatorMock([]byte(fmt.Sprintf("pk%v", i)), 1, defaultSelectionChances))
	}
	listMeta := []Validator{
		newValidatorMock([]byte("pkMeta1"), 1, defaultSelectionChances),
		newValidatorMock([]byte("pkMeta2"), 1, defaultSelectionChances),
	}

	consensusAppearances := make(map[string]uint64)
	leaderAppearances := make(map[string]uint64)
	for _, v := range list {
		consensusAppearances[string(v.PubKey())] = 0
		leaderAppearances[string(v.PubKey())] = 0
	}

	eligibleMap := make(map[uint32][]Validator)
	waitingMap := make(map[uint32][]Validator)
	eligibleMap[0] = list
	eligibleMap[core.MetachainShardId] = listMeta
	shufflerArgs := &NodesShufflerArgs{
		NodesShard:           shardSize,
		NodesMeta:            1,
		Hysteresis:           hysteresis,
		Adaptivity:           adaptivity,
		ShuffleBetweenShards: shuffleBetweenShards,
		MaxNodesEnableConfig: nil,
		EnableEpochsHandler:  &mock.EnableEpochsHandlerMock{},
	}
	nodeShuffler, err := NewHashValidatorsShuffler(shufflerArgs)
	require.Nil(t, err)

	epochStartSubscriber := &mock.EpochStartNotifierStub{}
	bootStorer := genericMocks.NewStorerMock()

	arguments := ArgNodesCoordinator{
<<<<<<< HEAD
		ShardConsensusGroupSize:            consensusGroupSize,
		MetaConsensusGroupSize:             1,
		Hasher:                             &hashingMocks.HasherMock{},
		Shuffler:                           nodeShuffler,
		EpochStartNotifier:                 epochStartSubscriber,
		BootStorer:                         bootStorer,
		NbShards:                           1,
		EligibleNodes:                      eligibleMap,
		WaitingNodes:                       waitingMap,
		SelfPublicKey:                      []byte("key"),
		ConsensusGroupCache:                &mock.NodesCoordinatorCacheMock{},
		WaitingListFixEnabledEpoch:         0,
		ChanStopNode:                       make(chan endProcess.ArgEndProcess),
		NodeTypeProvider:                   &nodeTypeProviderMock.NodeTypeProviderStub{},
		IsFullArchive:                      false,
		RefactorPeersMiniBlocksEnableEpoch: 0,
=======
		ShardConsensusGroupSize: consensusGroupSize,
		MetaConsensusGroupSize:  1,
		Hasher:                  &hashingMocks.HasherMock{},
		Shuffler:                nodeShuffler,
		EpochStartNotifier:      epochStartSubscriber,
		BootStorer:              bootStorer,
		NbShards:                1,
		EligibleNodes:           eligibleMap,
		WaitingNodes:            waitingMap,
		SelfPublicKey:           []byte("key"),
		ConsensusGroupCache:     &mock.NodesCoordinatorCacheMock{},
		ChanStopNode:            make(chan endProcess.ArgEndProcess),
		NodeTypeProvider:        &nodeTypeProviderMock.NodeTypeProviderStub{},
		IsFullArchive:           false,
		EnableEpochsHandler:     &mock.EnableEpochsHandlerMock{},
>>>>>>> 943ea618
	}
	ihnc, _ := NewIndexHashedNodesCoordinator(arguments)
	numRounds := uint64(1000000)
	hasher := sha256.NewSha256()
	for i := uint64(0); i < numRounds; i++ {
		randomness := hasher.Compute(fmt.Sprintf("%v%v", i, time.Millisecond))
		consensusGroup, _ := ihnc.ComputeConsensusGroup(randomness, uint64(0), 0, 0)
		leaderAppearances[string(consensusGroup[0].PubKey())]++
		for _, v := range consensusGroup {
			consensusAppearances[string(v.PubKey())]++
		}
	}

	leaderAverage := numRounds / uint64(shardSize)
	percentDifference := leaderAverage * 5 / 100
	for pk, v := range leaderAppearances {
		if v < leaderAverage-percentDifference || v > leaderAverage+percentDifference {
			log.Warn("leader outside of 5%", "pk", pk, "leaderAverage", leaderAverage, "actual", v)
		}
	}

	validatorAverage := numRounds * uint64(consensusGroupSize) / uint64(shardSize)
	percentDifference = validatorAverage * 5 / 100
	for pk, v := range consensusAppearances {
		if v < validatorAverage-percentDifference || v > validatorAverage+percentDifference {
			log.Warn("validator outside of 5%", "pk", pk, "validatorAverage", validatorAverage, "actual", v)
		}
	}

}

func TestIndexHashedGroupSelectorWithRater_GetValidatorWithPublicKeyShouldReturnErrNilPubKey(t *testing.T) {
	t.Parallel()

	list := []Validator{
		newValidatorMock([]byte("pk0"), 1, defaultSelectionChances),
	}
	eligibleMap := make(map[uint32][]Validator)
	waitingMap := make(map[uint32][]Validator)
	eligibleMap[0] = list
	eligibleMap[core.MetachainShardId] = list
	sufflerArgs := &NodesShufflerArgs{
		NodesShard:           1,
		NodesMeta:            1,
		Hysteresis:           hysteresis,
		Adaptivity:           adaptivity,
		ShuffleBetweenShards: shuffleBetweenShards,
		MaxNodesEnableConfig: nil,
		EnableEpochsHandler:  &mock.EnableEpochsHandlerMock{},
	}
	nodeShuffler, err := NewHashValidatorsShuffler(sufflerArgs)
	require.Nil(t, err)

	epochStartSubscriber := &mock.EpochStartNotifierStub{}
	bootStorer := genericMocks.NewStorerMock()

	arguments := ArgNodesCoordinator{
<<<<<<< HEAD
		ShardConsensusGroupSize:            1,
		MetaConsensusGroupSize:             1,
		Marshalizer:                        &mock.MarshalizerMock{},
		Hasher:                             &hashingMocks.HasherMock{},
		Shuffler:                           nodeShuffler,
		EpochStartNotifier:                 epochStartSubscriber,
		BootStorer:                         bootStorer,
		NbShards:                           1,
		EligibleNodes:                      eligibleMap,
		WaitingNodes:                       waitingMap,
		SelfPublicKey:                      []byte("key"),
		ConsensusGroupCache:                &mock.NodesCoordinatorCacheMock{},
		ShuffledOutHandler:                 &mock.ShuffledOutHandlerStub{},
		WaitingListFixEnabledEpoch:         0,
		ChanStopNode:                       make(chan endProcess.ArgEndProcess),
		NodeTypeProvider:                   &nodeTypeProviderMock.NodeTypeProviderStub{},
		IsFullArchive:                      false,
		RefactorPeersMiniBlocksEnableEpoch: 0,
=======
		ShardConsensusGroupSize: 1,
		MetaConsensusGroupSize:  1,
		Marshalizer:             &mock.MarshalizerMock{},
		Hasher:                  &hashingMocks.HasherMock{},
		Shuffler:                nodeShuffler,
		EpochStartNotifier:      epochStartSubscriber,
		BootStorer:              bootStorer,
		NbShards:                1,
		EligibleNodes:           eligibleMap,
		WaitingNodes:            waitingMap,
		SelfPublicKey:           []byte("key"),
		ConsensusGroupCache:     &mock.NodesCoordinatorCacheMock{},
		ShuffledOutHandler:      &mock.ShuffledOutHandlerStub{},
		ChanStopNode:            make(chan endProcess.ArgEndProcess),
		NodeTypeProvider:        &nodeTypeProviderMock.NodeTypeProviderStub{},
		IsFullArchive:           false,
		EnableEpochsHandler:     &mock.EnableEpochsHandlerMock{},
>>>>>>> 943ea618
	}
	nc, _ := NewIndexHashedNodesCoordinator(arguments)
	ihnc, _ := NewIndexHashedNodesCoordinatorWithRater(nc, &mock.RaterMock{})

	_, _, err = ihnc.GetValidatorWithPublicKey(nil)
	assert.Equal(t, ErrNilPubKey, err)
}

func TestIndexHashedGroupSelectorWithRater_GetValidatorWithPublicKeyShouldReturnErrValidatorNotFound(t *testing.T) {
	t.Parallel()

	list := []Validator{
		newValidatorMock([]byte("pk0"), 1, defaultSelectionChances),
	}

	eligibleMap := make(map[uint32][]Validator)
	waitingMap := make(map[uint32][]Validator)
	eligibleMap[0] = list
	eligibleMap[core.MetachainShardId] = list

	shufflerArgs := &NodesShufflerArgs{
		NodesShard:           1,
		NodesMeta:            1,
		Hysteresis:           hysteresis,
		Adaptivity:           adaptivity,
		ShuffleBetweenShards: shuffleBetweenShards,
		MaxNodesEnableConfig: nil,
		EnableEpochsHandler:  &mock.EnableEpochsHandlerMock{},
	}
	nodeShuffler, err := NewHashValidatorsShuffler(shufflerArgs)
	require.Nil(t, err)

	epochStartSubscriber := &mock.EpochStartNotifierStub{}
	bootStorer := genericMocks.NewStorerMock()

	arguments := ArgNodesCoordinator{
<<<<<<< HEAD
		ShardConsensusGroupSize:            1,
		MetaConsensusGroupSize:             1,
		Marshalizer:                        &mock.MarshalizerMock{},
		Hasher:                             &hashingMocks.HasherMock{},
		Shuffler:                           nodeShuffler,
		EpochStartNotifier:                 epochStartSubscriber,
		BootStorer:                         bootStorer,
		NbShards:                           1,
		EligibleNodes:                      eligibleMap,
		WaitingNodes:                       waitingMap,
		SelfPublicKey:                      []byte("key"),
		ConsensusGroupCache:                &mock.NodesCoordinatorCacheMock{},
		ShuffledOutHandler:                 &mock.ShuffledOutHandlerStub{},
		WaitingListFixEnabledEpoch:         0,
		ChanStopNode:                       make(chan endProcess.ArgEndProcess),
		NodeTypeProvider:                   &nodeTypeProviderMock.NodeTypeProviderStub{},
		IsFullArchive:                      false,
		RefactorPeersMiniBlocksEnableEpoch: 0,
=======
		ShardConsensusGroupSize: 1,
		MetaConsensusGroupSize:  1,
		Marshalizer:             &mock.MarshalizerMock{},
		Hasher:                  &hashingMocks.HasherMock{},
		Shuffler:                nodeShuffler,
		EpochStartNotifier:      epochStartSubscriber,
		BootStorer:              bootStorer,
		NbShards:                1,
		EligibleNodes:           eligibleMap,
		WaitingNodes:            waitingMap,
		SelfPublicKey:           []byte("key"),
		ConsensusGroupCache:     &mock.NodesCoordinatorCacheMock{},
		ShuffledOutHandler:      &mock.ShuffledOutHandlerStub{},
		ChanStopNode:            make(chan endProcess.ArgEndProcess),
		NodeTypeProvider:        &nodeTypeProviderMock.NodeTypeProviderStub{},
		IsFullArchive:           false,
		EnableEpochsHandler:     &mock.EnableEpochsHandlerMock{},
>>>>>>> 943ea618
	}
	nc, _ := NewIndexHashedNodesCoordinator(arguments)
	ihnc, _ := NewIndexHashedNodesCoordinatorWithRater(nc, &mock.RaterMock{})

	_, _, err = ihnc.GetValidatorWithPublicKey([]byte("pk1"))
	assert.Equal(t, ErrValidatorNotFound, err)
}

func TestIndexHashedGroupSelectorWithRater_GetValidatorWithPublicKeyShouldWork(t *testing.T) {
	t.Parallel()

	listMeta := []Validator{
		newValidatorMock([]byte("pk0_meta"), 1, defaultSelectionChances),
		newValidatorMock([]byte("pk1_meta"), 1, defaultSelectionChances),
		newValidatorMock([]byte("pk2_meta"), 1, defaultSelectionChances),
	}
	listShard0 := []Validator{
		newValidatorMock([]byte("pk0_shard0"), 1, defaultSelectionChances),
		newValidatorMock([]byte("pk1_shard0"), 1, defaultSelectionChances),
		newValidatorMock([]byte("pk2_shard0"), 1, defaultSelectionChances),
	}
	listShard1 := []Validator{
		newValidatorMock([]byte("pk0_shard1"), 1, defaultSelectionChances),
		newValidatorMock([]byte("pk1_shard1"), 1, defaultSelectionChances),
		newValidatorMock([]byte("pk2_shard1"), 1, defaultSelectionChances),
	}

	eligibleMap := make(map[uint32][]Validator)
	waitingMap := make(map[uint32][]Validator)

	shufflerArgs := &NodesShufflerArgs{
		NodesShard:           3,
		NodesMeta:            3,
		Hysteresis:           hysteresis,
		Adaptivity:           adaptivity,
		ShuffleBetweenShards: shuffleBetweenShards,
		MaxNodesEnableConfig: nil,
		EnableEpochsHandler:  &mock.EnableEpochsHandlerMock{},
	}
	nodeShuffler, err := NewHashValidatorsShuffler(shufflerArgs)
	require.Nil(t, err)

	epochStartSubscriber := &mock.EpochStartNotifierStub{}
	bootStorer := genericMocks.NewStorerMock()

	eligibleMap[core.MetachainShardId] = listMeta
	eligibleMap[0] = listShard0
	eligibleMap[1] = listShard1

	arguments := ArgNodesCoordinator{
<<<<<<< HEAD
		ShardConsensusGroupSize:            1,
		MetaConsensusGroupSize:             1,
		Marshalizer:                        &mock.MarshalizerMock{},
		Hasher:                             &hashingMocks.HasherMock{},
		Shuffler:                           nodeShuffler,
		EpochStartNotifier:                 epochStartSubscriber,
		BootStorer:                         bootStorer,
		NbShards:                           2,
		EligibleNodes:                      eligibleMap,
		WaitingNodes:                       waitingMap,
		SelfPublicKey:                      []byte("key"),
		ConsensusGroupCache:                &mock.NodesCoordinatorCacheMock{},
		ShuffledOutHandler:                 &mock.ShuffledOutHandlerStub{},
		WaitingListFixEnabledEpoch:         0,
		ChanStopNode:                       make(chan endProcess.ArgEndProcess),
		NodeTypeProvider:                   &nodeTypeProviderMock.NodeTypeProviderStub{},
		IsFullArchive:                      false,
		RefactorPeersMiniBlocksEnableEpoch: 0,
=======
		ShardConsensusGroupSize: 1,
		MetaConsensusGroupSize:  1,
		Marshalizer:             &mock.MarshalizerMock{},
		Hasher:                  &hashingMocks.HasherMock{},
		Shuffler:                nodeShuffler,
		EpochStartNotifier:      epochStartSubscriber,
		BootStorer:              bootStorer,
		NbShards:                2,
		EligibleNodes:           eligibleMap,
		WaitingNodes:            waitingMap,
		SelfPublicKey:           []byte("key"),
		ConsensusGroupCache:     &mock.NodesCoordinatorCacheMock{},
		ShuffledOutHandler:      &mock.ShuffledOutHandlerStub{},
		ChanStopNode:            make(chan endProcess.ArgEndProcess),
		NodeTypeProvider:        &nodeTypeProviderMock.NodeTypeProviderStub{},
		IsFullArchive:           false,
		EnableEpochsHandler:     &mock.EnableEpochsHandlerMock{},
>>>>>>> 943ea618
	}
	nc, _ := NewIndexHashedNodesCoordinator(arguments)
	ihnc, _ := NewIndexHashedNodesCoordinatorWithRater(nc, &mock.RaterMock{})

	_, shardId, err := ihnc.GetValidatorWithPublicKey([]byte("pk0_meta"))
	assert.Nil(t, err)
	assert.Equal(t, core.MetachainShardId, shardId)

	_, shardId, err = ihnc.GetValidatorWithPublicKey([]byte("pk1_shard0"))
	assert.Nil(t, err)
	assert.Equal(t, uint32(0), shardId)

	_, shardId, err = ihnc.GetValidatorWithPublicKey([]byte("pk2_shard1"))
	assert.Nil(t, err)
	assert.Equal(t, uint32(1), shardId)
}

func TestIndexHashedGroupSelectorWithRater_GetAllEligibleValidatorsPublicKeys(t *testing.T) {
	t.Parallel()

	shardZeroId := uint32(0)
	shardOneId := uint32(1)
	expectedValidatorsPubKeys := map[uint32][][]byte{
		shardZeroId:           {[]byte("pk0_shard0"), []byte("pk1_shard0"), []byte("pk2_shard0")},
		shardOneId:            {[]byte("pk0_shard1"), []byte("pk1_shard1"), []byte("pk2_shard1")},
		core.MetachainShardId: {[]byte("pk0_meta"), []byte("pk1_meta"), []byte("pk2_meta")},
	}

	listMeta := []Validator{
		newValidatorMock(expectedValidatorsPubKeys[core.MetachainShardId][0], 1, defaultSelectionChances),
		newValidatorMock(expectedValidatorsPubKeys[core.MetachainShardId][1], 1, defaultSelectionChances),
		newValidatorMock(expectedValidatorsPubKeys[core.MetachainShardId][2], 1, defaultSelectionChances),
	}
	listShard0 := []Validator{
		newValidatorMock(expectedValidatorsPubKeys[shardZeroId][0], 1, defaultSelectionChances),
		newValidatorMock(expectedValidatorsPubKeys[shardZeroId][1], 1, defaultSelectionChances),
		newValidatorMock(expectedValidatorsPubKeys[shardZeroId][2], 1, defaultSelectionChances),
	}
	listShard1 := []Validator{
		newValidatorMock(expectedValidatorsPubKeys[shardOneId][0], 1, defaultSelectionChances),
		newValidatorMock(expectedValidatorsPubKeys[shardOneId][1], 1, defaultSelectionChances),
		newValidatorMock(expectedValidatorsPubKeys[shardOneId][2], 1, defaultSelectionChances),
	}

	eligibleMap := make(map[uint32][]Validator)
	waitingMap := make(map[uint32][]Validator)

	shufflerArgs := &NodesShufflerArgs{
		NodesShard:           3,
		NodesMeta:            3,
		Hysteresis:           hysteresis,
		Adaptivity:           adaptivity,
		ShuffleBetweenShards: shuffleBetweenShards,
		MaxNodesEnableConfig: nil,
		EnableEpochsHandler:  &mock.EnableEpochsHandlerMock{},
	}
	nodeShuffler, err := NewHashValidatorsShuffler(shufflerArgs)
	require.Nil(t, err)
	epochStartSubscriber := &mock.EpochStartNotifierStub{}
	bootStorer := genericMocks.NewStorerMock()

	eligibleMap[core.MetachainShardId] = listMeta
	eligibleMap[shardZeroId] = listShard0
	eligibleMap[shardOneId] = listShard1

	arguments := ArgNodesCoordinator{
<<<<<<< HEAD
		ShardConsensusGroupSize:            1,
		MetaConsensusGroupSize:             1,
		Marshalizer:                        &mock.MarshalizerMock{},
		Hasher:                             &hashingMocks.HasherMock{},
		Shuffler:                           nodeShuffler,
		EpochStartNotifier:                 epochStartSubscriber,
		BootStorer:                         bootStorer,
		ShardIDAsObserver:                  shardZeroId,
		NbShards:                           2,
		EligibleNodes:                      eligibleMap,
		WaitingNodes:                       waitingMap,
		SelfPublicKey:                      []byte("key"),
		ConsensusGroupCache:                &mock.NodesCoordinatorCacheMock{},
		ShuffledOutHandler:                 &mock.ShuffledOutHandlerStub{},
		WaitingListFixEnabledEpoch:         0,
		ChanStopNode:                       make(chan endProcess.ArgEndProcess),
		NodeTypeProvider:                   &nodeTypeProviderMock.NodeTypeProviderStub{},
		IsFullArchive:                      false,
		RefactorPeersMiniBlocksEnableEpoch: 0,
=======
		ShardConsensusGroupSize: 1,
		MetaConsensusGroupSize:  1,
		Marshalizer:             &mock.MarshalizerMock{},
		Hasher:                  &hashingMocks.HasherMock{},
		Shuffler:                nodeShuffler,
		EpochStartNotifier:      epochStartSubscriber,
		BootStorer:              bootStorer,
		ShardIDAsObserver:       shardZeroId,
		NbShards:                2,
		EligibleNodes:           eligibleMap,
		WaitingNodes:            waitingMap,
		SelfPublicKey:           []byte("key"),
		ConsensusGroupCache:     &mock.NodesCoordinatorCacheMock{},
		ShuffledOutHandler:      &mock.ShuffledOutHandlerStub{},
		ChanStopNode:            make(chan endProcess.ArgEndProcess),
		NodeTypeProvider:        &nodeTypeProviderMock.NodeTypeProviderStub{},
		IsFullArchive:           false,
		EnableEpochsHandler:     &mock.EnableEpochsHandlerMock{},
>>>>>>> 943ea618
	}

	nc, _ := NewIndexHashedNodesCoordinator(arguments)
	ihnc, err := NewIndexHashedNodesCoordinatorWithRater(nc, &mock.RaterMock{})
	assert.Nil(t, err)

	allValidatorsPublicKeys, err := ihnc.GetAllEligibleValidatorsPublicKeys(0)
	assert.Nil(t, err)
	assert.Equal(t, expectedValidatorsPubKeys, allValidatorsPublicKeys)
}

func TestIndexHashedGroupSelectorWithRater_ComputeAdditionalLeaving(t *testing.T) {
	t.Parallel()

	minChances := uint32(5)
	belowRatingThresholdChances := uint32(1)
	nc, _ := NewIndexHashedNodesCoordinator(createArguments())
	ihnc, _ := NewIndexHashedNodesCoordinatorWithRater(nc, &mock.RaterMock{
		GetChancesCalled: func(rating uint32) uint32 {
			if rating == 0 {
				return minChances
			}
			if rating < 10 {
				return belowRatingThresholdChances
			}
			return 10
		},
	})

	leavingValidator := &state.ShardValidatorInfo{
		PublicKey:  []byte("eligible"),
		ShardId:    core.MetachainShardId,
		List:       string(common.EligibleList),
		Index:      7,
		TempRating: 5,
	}

	shardValidatorInfo := []*state.ShardValidatorInfo{
		leavingValidator,
	}

	additionalLeaving, err := ihnc.ComputeAdditionalLeaving(shardValidatorInfo)
	assert.NotNil(t, additionalLeaving)
	assert.Nil(t, err)

	found, shardId := searchInMap(additionalLeaving, leavingValidator.PublicKey)
	assert.True(t, found)
	assert.Equal(t, leavingValidator.ShardId, shardId)

	val := additionalLeaving[shardId][0]
	assert.Equal(t, leavingValidator.PublicKey, val.PubKey())
	assert.Equal(t, belowRatingThresholdChances, val.Chances())
	assert.Equal(t, leavingValidator.Index, val.Index())
}

func TestIndexHashedGroupSelectorWithRater_ComputeAdditionalLeaving_ShouldAddNewEligibleWaiting(t *testing.T) {
	t.Parallel()

	minChances := uint32(5)

	nc, _ := NewIndexHashedNodesCoordinator(createArguments())
	ihnc, _ := NewIndexHashedNodesCoordinatorWithRater(nc, &mock.RaterMock{
		GetChancesCalled: func(rating uint32) uint32 {
			if rating == 0 {
				return minChances
			}
			return 0
		},
	})

	newValidator := &state.ShardValidatorInfo{
		PublicKey:  []byte("new"),
		ShardId:    0,
		List:       string(common.NewList),
		Index:      1,
		TempRating: 5,
	}
	eligibleValidator := &state.ShardValidatorInfo{
		PublicKey:  []byte("eligible"),
		ShardId:    core.MetachainShardId,
		List:       string(common.EligibleList),
		Index:      1,
		TempRating: 5,
	}
	waitingValidator := &state.ShardValidatorInfo{
		PublicKey:  []byte("waiting"),
		ShardId:    1,
		List:       string(common.WaitingList),
		Index:      1,
		TempRating: 5,
	}

	shardValidatorInfo := []*state.ShardValidatorInfo{
		newValidator,
		eligibleValidator,
		waitingValidator,
	}

	additionalLeaving, err := ihnc.ComputeAdditionalLeaving(shardValidatorInfo)
	assert.NotNil(t, additionalLeaving)
	assert.Nil(t, err)

	foundNew, _ := searchInMap(additionalLeaving, newValidator.PublicKey)
	assert.True(t, foundNew)

	foundEligible, _ := searchInMap(additionalLeaving, eligibleValidator.PublicKey)
	assert.True(t, foundEligible)

	foundWaiting, _ := searchInMap(additionalLeaving, waitingValidator.PublicKey)
	assert.True(t, foundWaiting)
}

func TestIndexHashedGroupSelectorWithRater_ComputeAdditionalLeaving_ShouldNotAddInactiveAndJailed(t *testing.T) {
	t.Parallel()

	minChances := uint32(5)

	nc, _ := NewIndexHashedNodesCoordinator(createArguments())
	ihnc, _ := NewIndexHashedNodesCoordinatorWithRater(nc, &mock.RaterMock{
		GetChancesCalled: func(rating uint32) uint32 {
			if rating == 0 {
				return minChances
			}
			return 0
		},
	})

	inactiveValidator := &state.ShardValidatorInfo{
		PublicKey:  []byte("inactive"),
		ShardId:    0,
		List:       string(common.InactiveList),
		Index:      1,
		TempRating: 5,
	}
	jailedValidator := &state.ShardValidatorInfo{
		PublicKey:  []byte("jailed"),
		ShardId:    core.MetachainShardId,
		List:       string(common.JailedList),
		Index:      1,
		TempRating: 5,
	}

	shardValidatorInfo := []*state.ShardValidatorInfo{
		inactiveValidator,
		jailedValidator,
	}

	additionalLeaving, err := ihnc.ComputeAdditionalLeaving(shardValidatorInfo)
	assert.NotNil(t, additionalLeaving)
	assert.Nil(t, err)

	foundInactive, _ := searchInMap(additionalLeaving, inactiveValidator.PublicKey)
	assert.False(t, foundInactive)

	foundJailed, _ := searchInMap(additionalLeaving, jailedValidator.PublicKey)
	assert.False(t, foundJailed)
}

func TestIndexHashedGroupSelectorWithRater_ComputeAdditionalLeaving_ShouldAddBelowMinRating(t *testing.T) {
	t.Parallel()

	minRating := uint32(10)
	minChances := uint32(5)

	nc, _ := NewIndexHashedNodesCoordinator(createArguments())
	ihnc, _ := NewIndexHashedNodesCoordinatorWithRater(nc, &mock.RaterMock{
		GetChancesCalled: func(rating uint32) uint32 {
			if rating == 0 {
				return minChances
			}
			if rating < minRating {
				return 0
			}
			return 10
		},
	})

	eligibleValidator := &state.ShardValidatorInfo{
		PublicKey:  []byte("eligible"),
		ShardId:    0,
		List:       string(common.EligibleList),
		Index:      1,
		TempRating: 50,
	}
	belowRatingValidator := &state.ShardValidatorInfo{
		PublicKey:  []byte("eligibleBelow"),
		ShardId:    core.MetachainShardId,
		List:       string(common.EligibleList),
		Index:      1,
		TempRating: 5,
	}

	shardValidatorInfo := []*state.ShardValidatorInfo{
		eligibleValidator,
		belowRatingValidator,
	}

	additionalLeaving, err := ihnc.ComputeAdditionalLeaving(shardValidatorInfo)
	assert.NotNil(t, additionalLeaving)
	assert.Nil(t, err)

	foundEligible, _ := searchInMap(additionalLeaving, eligibleValidator.PublicKey)
	assert.False(t, foundEligible)

	foundBelowRatingValidator, _ := searchInMap(additionalLeaving, belowRatingValidator.PublicKey)
	assert.True(t, foundBelowRatingValidator)
}

func BenchmarkIndexHashedGroupSelectorWithRater_TestExpandList(b *testing.B) {
	m := runtime.MemStats{}
	runtime.ReadMemStats(&m)

	fmt.Println(m.HeapAlloc)

	nrNodes := 40000
	ratingSteps := 100
	array := make([]int, nrNodes*ratingSteps)
	for i := 0; i < nrNodes; i++ {
		for j := 0; j < ratingSteps; j++ {
			array[i*ratingSteps+j] = i
		}
	}

	//a := []int{1, 2, 3, 4, 5, 6, 7, 8}
	rand.Seed(time.Now().UnixNano())
	rand.Shuffle(len(array), func(i, j int) { array[i], array[j] = array[j], array[i] })
	m2 := runtime.MemStats{}

	runtime.ReadMemStats(&m2)

	fmt.Println(m2.HeapAlloc)
	fmt.Printf("Used %d MB\n", (m2.HeapAlloc-m.HeapAlloc)/1024/1024)
}

func BenchmarkIndexHashedGroupSelectorWithRater_TestHashes(b *testing.B) {
	nrElementsInList := int64(4000000)
	nrHashes := 100

	hasher := blake2b.NewBlake2b()

	randomBits := ""

	for i := 0; i < nrHashes; i++ {
		randomBits = fmt.Sprintf("%s%d", randomBits, rand.Intn(2))
	}

	for i := 0; i < nrHashes; i++ {
		computedHash := hasher.Compute(randomBits + fmt.Sprintf("%d", i))
		computedLargeIndex := big.NewInt(0)
		computedLargeIndex.SetBytes(computedHash)
		fmt.Println(big.NewInt(0).Mod(computedLargeIndex, big.NewInt(nrElementsInList)).Int64())
	}
}

func BenchmarkIndexHashedWithRaterGroupSelector_ComputeValidatorsGroup21of400(b *testing.B) {
	consensusGroupSize := 21
	list := make([]Validator, 0)

	//generate 400 validators
	for i := 0; i < 400; i++ {
		list = append(list, newValidatorMock([]byte("pk"+strconv.Itoa(i)), 1, defaultSelectionChances))
	}

	listMeta := []Validator{
		newValidatorMock([]byte("pkMeta1"), 1, defaultSelectionChances),
		newValidatorMock([]byte("pkMeta2"), 1, defaultSelectionChances),
	}

	eligibleMap := make(map[uint32][]Validator)
	waitingMap := make(map[uint32][]Validator)
	eligibleMap[0] = list
	eligibleMap[core.MetachainShardId] = listMeta
	shufflerArgs := &NodesShufflerArgs{
		NodesShard:           400,
		NodesMeta:            1,
		Hysteresis:           hysteresis,
		Adaptivity:           adaptivity,
		ShuffleBetweenShards: shuffleBetweenShards,
		MaxNodesEnableConfig: nil,
		EnableEpochsHandler:  &mock.EnableEpochsHandlerMock{},
	}
	nodeShuffler, err := NewHashValidatorsShuffler(shufflerArgs)
	require.Nil(b, err)

	epochStartSubscriber := &mock.EpochStartNotifierStub{}
	bootStorer := genericMocks.NewStorerMock()

	arguments := ArgNodesCoordinator{
<<<<<<< HEAD
		ShardConsensusGroupSize:            consensusGroupSize,
		MetaConsensusGroupSize:             1,
		Marshalizer:                        &mock.MarshalizerMock{},
		Hasher:                             &hashingMocks.HasherMock{},
		Shuffler:                           nodeShuffler,
		EpochStartNotifier:                 epochStartSubscriber,
		BootStorer:                         bootStorer,
		NbShards:                           1,
		EligibleNodes:                      eligibleMap,
		WaitingNodes:                       waitingMap,
		SelfPublicKey:                      []byte("key"),
		ConsensusGroupCache:                &mock.NodesCoordinatorCacheMock{},
		ShuffledOutHandler:                 &mock.ShuffledOutHandlerStub{},
		WaitingListFixEnabledEpoch:         0,
		ChanStopNode:                       make(chan endProcess.ArgEndProcess),
		NodeTypeProvider:                   &nodeTypeProviderMock.NodeTypeProviderStub{},
		IsFullArchive:                      false,
		RefactorPeersMiniBlocksEnableEpoch: 0,
=======
		ShardConsensusGroupSize: consensusGroupSize,
		MetaConsensusGroupSize:  1,
		Marshalizer:             &mock.MarshalizerMock{},
		Hasher:                  &hashingMocks.HasherMock{},
		Shuffler:                nodeShuffler,
		EpochStartNotifier:      epochStartSubscriber,
		BootStorer:              bootStorer,
		NbShards:                1,
		EligibleNodes:           eligibleMap,
		WaitingNodes:            waitingMap,
		SelfPublicKey:           []byte("key"),
		ConsensusGroupCache:     &mock.NodesCoordinatorCacheMock{},
		ShuffledOutHandler:      &mock.ShuffledOutHandlerStub{},
		ChanStopNode:            make(chan endProcess.ArgEndProcess),
		NodeTypeProvider:        &nodeTypeProviderMock.NodeTypeProviderStub{},
		IsFullArchive:           false,
		EnableEpochsHandler:     &mock.EnableEpochsHandlerMock{},
>>>>>>> 943ea618
	}
	ihnc, err := NewIndexHashedNodesCoordinator(arguments)
	require.Nil(b, err)
	ihncRater, err := NewIndexHashedNodesCoordinatorWithRater(ihnc, &mock.RaterMock{})
	require.Nil(b, err)

	b.ResetTimer()

	for i := 0; i < b.N; i++ {
		randomness := strconv.Itoa(i)
		list2, _ := ihncRater.ComputeConsensusGroup([]byte(randomness), 0, 0, 0)

		assert.Equal(b, consensusGroupSize, len(list2))
	}
}<|MERGE_RESOLUTION|>--- conflicted
+++ resolved
@@ -78,26 +78,6 @@
 	bootStorer := genericMocks.NewStorerMock()
 
 	arguments := ArgNodesCoordinator{
-<<<<<<< HEAD
-		ShardConsensusGroupSize:            2,
-		MetaConsensusGroupSize:             1,
-		Marshalizer:                        &mock.MarshalizerMock{},
-		Hasher:                             &hashingMocks.HasherMock{},
-		Shuffler:                           nodeShuffler,
-		EpochStartNotifier:                 epochStartSubscriber,
-		BootStorer:                         bootStorer,
-		NbShards:                           1,
-		EligibleNodes:                      eligibleMap,
-		WaitingNodes:                       waitingMap,
-		SelfPublicKey:                      []byte("test"),
-		ConsensusGroupCache:                &mock.NodesCoordinatorCacheMock{},
-		ShuffledOutHandler:                 &mock.ShuffledOutHandlerStub{},
-		WaitingListFixEnabledEpoch:         0,
-		ChanStopNode:                       make(chan endProcess.ArgEndProcess),
-		NodeTypeProvider:                   &nodeTypeProviderMock.NodeTypeProviderStub{},
-		IsFullArchive:                      false,
-		RefactorPeersMiniBlocksEnableEpoch: 0,
-=======
 		ShardConsensusGroupSize: 2,
 		MetaConsensusGroupSize:  1,
 		Marshalizer:             &mock.MarshalizerMock{},
@@ -115,7 +95,6 @@
 		NodeTypeProvider:        &nodeTypeProviderMock.NodeTypeProviderStub{},
 		IsFullArchive:           false,
 		EnableEpochsHandler:     &mock.EnableEpochsHandlerMock{},
->>>>>>> 943ea618
 	}
 	nc, err := NewIndexHashedNodesCoordinator(arguments)
 	assert.Nil(t, err)
@@ -195,25 +174,6 @@
 	bootStorer := genericMocks.NewStorerMock()
 
 	arguments := ArgNodesCoordinator{
-<<<<<<< HEAD
-		ShardConsensusGroupSize:            consensusGroupSize,
-		MetaConsensusGroupSize:             1,
-		Marshalizer:                        &mock.MarshalizerMock{},
-		Hasher:                             &hashingMocks.HasherMock{},
-		Shuffler:                           nodeShuffler,
-		EpochStartNotifier:                 epochStartSubscriber,
-		BootStorer:                         bootStorer,
-		NbShards:                           1,
-		EligibleNodes:                      eligibleMap,
-		WaitingNodes:                       waitingMap,
-		SelfPublicKey:                      []byte("key"),
-		ConsensusGroupCache:                &mock.NodesCoordinatorCacheMock{},
-		WaitingListFixEnabledEpoch:         0,
-		ChanStopNode:                       make(chan endProcess.ArgEndProcess),
-		NodeTypeProvider:                   &nodeTypeProviderMock.NodeTypeProviderStub{},
-		IsFullArchive:                      false,
-		RefactorPeersMiniBlocksEnableEpoch: 0,
-=======
 		ShardConsensusGroupSize: consensusGroupSize,
 		MetaConsensusGroupSize:  1,
 		Marshalizer:             &mock.MarshalizerMock{},
@@ -230,7 +190,6 @@
 		NodeTypeProvider:        &nodeTypeProviderMock.NodeTypeProviderStub{},
 		IsFullArchive:           false,
 		EnableEpochsHandler:     &mock.EnableEpochsHandlerMock{},
->>>>>>> 943ea618
 	}
 	ihnc, err := NewIndexHashedNodesCoordinator(arguments)
 	require.Nil(b, err)
@@ -290,24 +249,6 @@
 	bootStorer := genericMocks.NewStorerMock()
 
 	arguments := ArgNodesCoordinator{
-<<<<<<< HEAD
-		ShardConsensusGroupSize:            consensusGroupSize,
-		MetaConsensusGroupSize:             1,
-		Hasher:                             &hashingMocks.HasherMock{},
-		Shuffler:                           nodeShuffler,
-		EpochStartNotifier:                 epochStartSubscriber,
-		BootStorer:                         bootStorer,
-		NbShards:                           1,
-		EligibleNodes:                      eligibleMap,
-		WaitingNodes:                       waitingMap,
-		SelfPublicKey:                      []byte("key"),
-		ConsensusGroupCache:                &mock.NodesCoordinatorCacheMock{},
-		WaitingListFixEnabledEpoch:         0,
-		ChanStopNode:                       make(chan endProcess.ArgEndProcess),
-		NodeTypeProvider:                   &nodeTypeProviderMock.NodeTypeProviderStub{},
-		IsFullArchive:                      false,
-		RefactorPeersMiniBlocksEnableEpoch: 0,
-=======
 		ShardConsensusGroupSize: consensusGroupSize,
 		MetaConsensusGroupSize:  1,
 		Hasher:                  &hashingMocks.HasherMock{},
@@ -323,7 +264,6 @@
 		NodeTypeProvider:        &nodeTypeProviderMock.NodeTypeProviderStub{},
 		IsFullArchive:           false,
 		EnableEpochsHandler:     &mock.EnableEpochsHandlerMock{},
->>>>>>> 943ea618
 	}
 	ihnc, _ := NewIndexHashedNodesCoordinator(arguments)
 	numRounds := uint64(1000000)
@@ -381,26 +321,6 @@
 	bootStorer := genericMocks.NewStorerMock()
 
 	arguments := ArgNodesCoordinator{
-<<<<<<< HEAD
-		ShardConsensusGroupSize:            1,
-		MetaConsensusGroupSize:             1,
-		Marshalizer:                        &mock.MarshalizerMock{},
-		Hasher:                             &hashingMocks.HasherMock{},
-		Shuffler:                           nodeShuffler,
-		EpochStartNotifier:                 epochStartSubscriber,
-		BootStorer:                         bootStorer,
-		NbShards:                           1,
-		EligibleNodes:                      eligibleMap,
-		WaitingNodes:                       waitingMap,
-		SelfPublicKey:                      []byte("key"),
-		ConsensusGroupCache:                &mock.NodesCoordinatorCacheMock{},
-		ShuffledOutHandler:                 &mock.ShuffledOutHandlerStub{},
-		WaitingListFixEnabledEpoch:         0,
-		ChanStopNode:                       make(chan endProcess.ArgEndProcess),
-		NodeTypeProvider:                   &nodeTypeProviderMock.NodeTypeProviderStub{},
-		IsFullArchive:                      false,
-		RefactorPeersMiniBlocksEnableEpoch: 0,
-=======
 		ShardConsensusGroupSize: 1,
 		MetaConsensusGroupSize:  1,
 		Marshalizer:             &mock.MarshalizerMock{},
@@ -418,7 +338,6 @@
 		NodeTypeProvider:        &nodeTypeProviderMock.NodeTypeProviderStub{},
 		IsFullArchive:           false,
 		EnableEpochsHandler:     &mock.EnableEpochsHandlerMock{},
->>>>>>> 943ea618
 	}
 	nc, _ := NewIndexHashedNodesCoordinator(arguments)
 	ihnc, _ := NewIndexHashedNodesCoordinatorWithRater(nc, &mock.RaterMock{})
@@ -455,26 +374,6 @@
 	bootStorer := genericMocks.NewStorerMock()
 
 	arguments := ArgNodesCoordinator{
-<<<<<<< HEAD
-		ShardConsensusGroupSize:            1,
-		MetaConsensusGroupSize:             1,
-		Marshalizer:                        &mock.MarshalizerMock{},
-		Hasher:                             &hashingMocks.HasherMock{},
-		Shuffler:                           nodeShuffler,
-		EpochStartNotifier:                 epochStartSubscriber,
-		BootStorer:                         bootStorer,
-		NbShards:                           1,
-		EligibleNodes:                      eligibleMap,
-		WaitingNodes:                       waitingMap,
-		SelfPublicKey:                      []byte("key"),
-		ConsensusGroupCache:                &mock.NodesCoordinatorCacheMock{},
-		ShuffledOutHandler:                 &mock.ShuffledOutHandlerStub{},
-		WaitingListFixEnabledEpoch:         0,
-		ChanStopNode:                       make(chan endProcess.ArgEndProcess),
-		NodeTypeProvider:                   &nodeTypeProviderMock.NodeTypeProviderStub{},
-		IsFullArchive:                      false,
-		RefactorPeersMiniBlocksEnableEpoch: 0,
-=======
 		ShardConsensusGroupSize: 1,
 		MetaConsensusGroupSize:  1,
 		Marshalizer:             &mock.MarshalizerMock{},
@@ -492,7 +391,6 @@
 		NodeTypeProvider:        &nodeTypeProviderMock.NodeTypeProviderStub{},
 		IsFullArchive:           false,
 		EnableEpochsHandler:     &mock.EnableEpochsHandlerMock{},
->>>>>>> 943ea618
 	}
 	nc, _ := NewIndexHashedNodesCoordinator(arguments)
 	ihnc, _ := NewIndexHashedNodesCoordinatorWithRater(nc, &mock.RaterMock{})
@@ -543,26 +441,6 @@
 	eligibleMap[1] = listShard1
 
 	arguments := ArgNodesCoordinator{
-<<<<<<< HEAD
-		ShardConsensusGroupSize:            1,
-		MetaConsensusGroupSize:             1,
-		Marshalizer:                        &mock.MarshalizerMock{},
-		Hasher:                             &hashingMocks.HasherMock{},
-		Shuffler:                           nodeShuffler,
-		EpochStartNotifier:                 epochStartSubscriber,
-		BootStorer:                         bootStorer,
-		NbShards:                           2,
-		EligibleNodes:                      eligibleMap,
-		WaitingNodes:                       waitingMap,
-		SelfPublicKey:                      []byte("key"),
-		ConsensusGroupCache:                &mock.NodesCoordinatorCacheMock{},
-		ShuffledOutHandler:                 &mock.ShuffledOutHandlerStub{},
-		WaitingListFixEnabledEpoch:         0,
-		ChanStopNode:                       make(chan endProcess.ArgEndProcess),
-		NodeTypeProvider:                   &nodeTypeProviderMock.NodeTypeProviderStub{},
-		IsFullArchive:                      false,
-		RefactorPeersMiniBlocksEnableEpoch: 0,
-=======
 		ShardConsensusGroupSize: 1,
 		MetaConsensusGroupSize:  1,
 		Marshalizer:             &mock.MarshalizerMock{},
@@ -580,7 +458,6 @@
 		NodeTypeProvider:        &nodeTypeProviderMock.NodeTypeProviderStub{},
 		IsFullArchive:           false,
 		EnableEpochsHandler:     &mock.EnableEpochsHandlerMock{},
->>>>>>> 943ea618
 	}
 	nc, _ := NewIndexHashedNodesCoordinator(arguments)
 	ihnc, _ := NewIndexHashedNodesCoordinatorWithRater(nc, &mock.RaterMock{})
@@ -647,27 +524,6 @@
 	eligibleMap[shardOneId] = listShard1
 
 	arguments := ArgNodesCoordinator{
-<<<<<<< HEAD
-		ShardConsensusGroupSize:            1,
-		MetaConsensusGroupSize:             1,
-		Marshalizer:                        &mock.MarshalizerMock{},
-		Hasher:                             &hashingMocks.HasherMock{},
-		Shuffler:                           nodeShuffler,
-		EpochStartNotifier:                 epochStartSubscriber,
-		BootStorer:                         bootStorer,
-		ShardIDAsObserver:                  shardZeroId,
-		NbShards:                           2,
-		EligibleNodes:                      eligibleMap,
-		WaitingNodes:                       waitingMap,
-		SelfPublicKey:                      []byte("key"),
-		ConsensusGroupCache:                &mock.NodesCoordinatorCacheMock{},
-		ShuffledOutHandler:                 &mock.ShuffledOutHandlerStub{},
-		WaitingListFixEnabledEpoch:         0,
-		ChanStopNode:                       make(chan endProcess.ArgEndProcess),
-		NodeTypeProvider:                   &nodeTypeProviderMock.NodeTypeProviderStub{},
-		IsFullArchive:                      false,
-		RefactorPeersMiniBlocksEnableEpoch: 0,
-=======
 		ShardConsensusGroupSize: 1,
 		MetaConsensusGroupSize:  1,
 		Marshalizer:             &mock.MarshalizerMock{},
@@ -686,7 +542,6 @@
 		NodeTypeProvider:        &nodeTypeProviderMock.NodeTypeProviderStub{},
 		IsFullArchive:           false,
 		EnableEpochsHandler:     &mock.EnableEpochsHandlerMock{},
->>>>>>> 943ea618
 	}
 
 	nc, _ := NewIndexHashedNodesCoordinator(arguments)
@@ -975,26 +830,6 @@
 	bootStorer := genericMocks.NewStorerMock()
 
 	arguments := ArgNodesCoordinator{
-<<<<<<< HEAD
-		ShardConsensusGroupSize:            consensusGroupSize,
-		MetaConsensusGroupSize:             1,
-		Marshalizer:                        &mock.MarshalizerMock{},
-		Hasher:                             &hashingMocks.HasherMock{},
-		Shuffler:                           nodeShuffler,
-		EpochStartNotifier:                 epochStartSubscriber,
-		BootStorer:                         bootStorer,
-		NbShards:                           1,
-		EligibleNodes:                      eligibleMap,
-		WaitingNodes:                       waitingMap,
-		SelfPublicKey:                      []byte("key"),
-		ConsensusGroupCache:                &mock.NodesCoordinatorCacheMock{},
-		ShuffledOutHandler:                 &mock.ShuffledOutHandlerStub{},
-		WaitingListFixEnabledEpoch:         0,
-		ChanStopNode:                       make(chan endProcess.ArgEndProcess),
-		NodeTypeProvider:                   &nodeTypeProviderMock.NodeTypeProviderStub{},
-		IsFullArchive:                      false,
-		RefactorPeersMiniBlocksEnableEpoch: 0,
-=======
 		ShardConsensusGroupSize: consensusGroupSize,
 		MetaConsensusGroupSize:  1,
 		Marshalizer:             &mock.MarshalizerMock{},
@@ -1012,7 +847,6 @@
 		NodeTypeProvider:        &nodeTypeProviderMock.NodeTypeProviderStub{},
 		IsFullArchive:           false,
 		EnableEpochsHandler:     &mock.EnableEpochsHandlerMock{},
->>>>>>> 943ea618
 	}
 	ihnc, err := NewIndexHashedNodesCoordinator(arguments)
 	require.Nil(b, err)
