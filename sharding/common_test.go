package sharding

import (
	"crypto/rand"
	"encoding/binary"
	"fmt"
	"math/big"
	"testing"

	"github.com/ElrondNetwork/elrond-go/sharding/mock"
	"github.com/stretchr/testify/assert"
)

func TestComputeStartIndexAndNumAppearancesForValidator(t *testing.T) {
	elList := make([]uint32, 0)
	elList = append(elList, 0, 0, 0)    // starts at 0 - count 3
	elList = append(elList, 1, 1, 1, 1) // starts at 3 - count 4
	elList = append(elList, 2, 2, 2)    // starts at 7 - count 3
	elList = append(elList, 3, 3, 3, 3) // starts at 10 - count 4
	elList = append(elList, 4)          // starts at 14 - count 1

	type result struct {
		start int64
		num   int64
	}
	type fieldsStruct struct {
		indexes []int64
		res     result
	}

	// test all cases for the above list
	fields := []fieldsStruct{
		{
			indexes: []int64{0, 1, 2},
			res:     result{0, 3},
		},
		{
			indexes: []int64{3, 4, 5, 6},
			res:     result{3, 4},
		},
		{
			indexes: []int64{7, 8, 9},
			res:     result{7, 3},
		},
		{
			indexes: []int64{10, 11, 12, 13},
			res:     result{10, 4},
		},
		{
			indexes: []int64{14},
			res:     result{14, 1},
		},
	}

	for _, field := range fields {
		for _, idx := range field.indexes {
			resStart, resNum := computeStartIndexAndNumAppearancesForValidator(elList, idx)
			assert.Equal(t, field.res.start, resStart)
			assert.Equal(t, field.res.num, resNum)
		}
	}
}

// ------------- comparison between the selection algorithm and an algorithm which actually does reslicing

func GetValidatorsByReslicing(randomness []byte, numVal int64, expEligibleList []uint32) ([]uint32, error) {
	expEligibleListClone := make([]uint32, len(expEligibleList))
	copy(expEligibleListClone, expEligibleList)

	valSlice := make([]uint32, 0, numVal)
	for i := int64(0); i < numVal; i++ {
		rndmnss := computeRandomnessAsUint64(randomness, int(i))
		randomIdx := rndmnss % uint64(len(expEligibleListClone))
		valSlice = append(valSlice, expEligibleListClone[randomIdx])
		expEligibleListClone = reslice(expEligibleListClone, int64(randomIdx))
	}

	return valSlice, nil
}

func computeRandomnessAsUint64(randomness []byte, index int) uint64 {
	buffCurrentIndex := make([]byte, 8)
	binary.BigEndian.PutUint64(buffCurrentIndex, uint64(index))

	hasher := &mock.HasherMock{}
	indexHash := hasher.Compute(string(buffCurrentIndex) + string(randomness))

	randomnessAsUint64 := binary.BigEndian.Uint64(indexHash)

	return randomnessAsUint64
}

func reslice(slice []uint32, idx int64) []uint32 {
	startIdx, nbEntries := computeStartIndexAndNumAppearancesForValidator(slice, idx)
	endIdx := startIdx + nbEntries - 1

	retSl := append(slice[:startIdx], slice[endIdx+1:]...)

	return retSl
}

func TestBoth(t *testing.T) {
	numVals := 400
	expElList := getExpandedEligibleList(400)
	randomness := []byte("randomness")

	for i := 0; i < 100; i++ {
		testBothAlgorithmsHaveTheSameOutput(t, randomness, numVals, expElList)
	}
}

func testWithReslicing(rand []byte, numVals int, expElList []uint32) []uint32 {
	res1, _ := GetValidatorsByReslicing(rand, int64(numVals), expElList)
	return res1
}

func testWithSelection(rand []byte, numVals int, expElList []uint32) []uint32 {
	sbp := NewSelectionBasedProvider(&mock.HasherMock{}, uint32(numVals))
	res1, _ := sbp.Get(rand, int64(numVals), expElList)
	return res1
}

func testBothAlgorithmsHaveTheSameOutput(t *testing.T, rand []byte, numVals int, expElList []uint32) {
	resReslicing := testWithReslicing(rand, numVals, expElList)
	resSelection := testWithSelection(rand, numVals, expElList)

	assert.Equal(t, resReslicing, resSelection)
}

func displayVals(vals []uint32) {
	for _, v := range vals {
		fmt.Println(v)
	}
	fmt.Println()
}

func getExpandedEligibleList(num int) []uint32 {
	sliceToRet := make([]uint32, 0)

	for i := 1; i <= num; i++ {
<<<<<<< HEAD
		randBigInt, _ := rand.Int(rand.Reader, big.NewInt(5))
		randRat := int(randBigInt.Uint64()) + 8
		pubkey := make([]byte, 32)
		_, _ = rand.Read(pubkey)
		address := make([]byte, 32)
		_, _ = rand.Read(address)
=======
		randRat := rand.Intn(5) + 8
>>>>>>> faff294c
		for j := 0; j < randRat; j++ {
			sliceToRet = append(sliceToRet, uint32(i))
		}
	}

	return sliceToRet
}<|MERGE_RESOLUTION|>--- conflicted
+++ resolved
@@ -138,16 +138,12 @@
 	sliceToRet := make([]uint32, 0)
 
 	for i := 1; i <= num; i++ {
-<<<<<<< HEAD
 		randBigInt, _ := rand.Int(rand.Reader, big.NewInt(5))
 		randRat := int(randBigInt.Uint64()) + 8
 		pubkey := make([]byte, 32)
 		_, _ = rand.Read(pubkey)
 		address := make([]byte, 32)
 		_, _ = rand.Read(address)
-=======
-		randRat := rand.Intn(5) + 8
->>>>>>> faff294c
 		for j := 0; j < randRat; j++ {
 			sliceToRet = append(sliceToRet, uint32(i))
 		}
