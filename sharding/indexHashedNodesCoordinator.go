--- conflicted
+++ resolved
@@ -685,23 +685,6 @@
 	eligible map[uint32][]Validator,
 	waiting map[uint32][]Validator,
 	leaving []Validator,
-<<<<<<< HEAD
-	actualLeaving []Validator,
-	nbShards uint32,
-) {
-
-	for _, validator := range eligible[core.MetachainShardId] {
-		pk := validator.PubKey()
-		log.Debug("eligible", "pk", pk, "shardId", core.MetachainShardId)
-	}
-	for _, validator := range waiting[core.MetachainShardId] {
-		pk := validator.PubKey()
-		log.Debug("waiting", "pk", pk, "shardId", core.MetachainShardId)
-	}
-
-	for shardId := uint32(0); shardId < nbShards; shardId++ {
-		for _, v := range eligible[shardId] {
-=======
 	actualRemaining []Validator,
 	nbShards uint32,
 ) {
@@ -712,32 +695,22 @@
 			shardID = core.MetachainShardId
 		}
 		for _, v := range eligible[shardID] {
->>>>>>> be9cd600
 			pk := v.PubKey()
 			log.Debug("eligible", "pk", pk, "shardId", shardID)
 		}
-<<<<<<< HEAD
-		for _, v := range waiting[shardId] {
-=======
 		for _, v := range waiting[shardID] {
->>>>>>> be9cd600
 			pk := v.PubKey()
 			log.Debug("waiting", "pk", pk, "shardId", shardID)
 		}
 	}
 
-	for _, validator := range leaving {
-		pk := validator.PubKey()
+	for _, v := range leaving {
+		pk := v.PubKey()
 		log.Debug("computed leaving", "pk", pk)
 	}
 
-<<<<<<< HEAD
-	for _, validator := range actualLeaving {
-		pk := validator.PubKey()
-=======
 	for _, v := range actualRemaining {
 		pk := v.PubKey()
->>>>>>> be9cd600
 		log.Debug("actually remaining", "pk", pk)
 	}
 }