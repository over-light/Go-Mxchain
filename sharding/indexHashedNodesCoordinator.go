package sharding

import (
	"bytes"
	"fmt"
	"sort"
	"sync"
	"sync/atomic"

	logger "github.com/ElrondNetwork/elrond-go-logger"
	"github.com/ElrondNetwork/elrond-go/core"
	"github.com/ElrondNetwork/elrond-go/core/check"
	"github.com/ElrondNetwork/elrond-go/data"
	"github.com/ElrondNetwork/elrond-go/data/block"
	"github.com/ElrondNetwork/elrond-go/data/state"
	"github.com/ElrondNetwork/elrond-go/hashing"
	"github.com/ElrondNetwork/elrond-go/marshal"
	"github.com/ElrondNetwork/elrond-go/storage"
)

const (
	keyFormat               = "%s_%v_%v_%v"
	defaultSelectionChances = uint32(1)
)

// TODO: move this to config parameters
const nodeCoordinatorStoredEpochs = 2

type validatorWithShardID struct {
	validator Validator
	shardID   uint32
}

// TODO: add a parameter for shardID  when acting as observer
type epochNodesConfig struct {
	nbShards                uint32
	shardID                 uint32
	eligibleMap             map[uint32][]Validator
	waitingMap              map[uint32][]Validator
	selectors               map[uint32]RandomSelector
	publicKeyToValidatorMap map[string]*validatorWithShardID
	leavingList             []Validator
	newList                 []Validator
	mutNodesMaps            sync.RWMutex
}

type indexHashedNodesCoordinator struct {
	shardIDAsObserver             uint32
	currentEpoch                  uint32
	shardConsensusGroupSize       int
	metaConsensusGroupSize        int
	numTotalEligible              uint64
	selfPubKey                    []byte
	savedStateKey                 []byte
	marshalizer                   marshal.Marshalizer
	hasher                        hashing.Hasher
	shuffler                      NodesShuffler
	epochStartRegistrationHandler EpochStartEventNotifier
	bootStorer                    storage.Storer
	nodesConfig                   map[uint32]*epochNodesConfig
	mutNodesConfig                sync.RWMutex
	mutSavedStateKey              sync.RWMutex
	nodesCoordinatorHelper        NodesCoordinatorHelper
	consensusGroupCacher          Cacher
	loadingFromDisk               atomic.Value
	shuffledOutHandler            ShuffledOutHandler
}

// NewIndexHashedNodesCoordinator creates a new index hashed group selector
func NewIndexHashedNodesCoordinator(arguments ArgNodesCoordinator) (*indexHashedNodesCoordinator, error) {
	err := checkArguments(arguments)
	if err != nil {
		return nil, err
	}

	nodesConfig := make(map[uint32]*epochNodesConfig, nodeCoordinatorStoredEpochs)

	nodesConfig[arguments.Epoch] = &epochNodesConfig{
		nbShards:    arguments.NbShards,
		shardID:     arguments.ShardIDAsObserver,
		eligibleMap: make(map[uint32][]Validator),
		waitingMap:  make(map[uint32][]Validator),
		selectors:   make(map[uint32]RandomSelector),
	}

	savedKey := arguments.Hasher.Compute(string(arguments.SelfPublicKey))

	ihgs := &indexHashedNodesCoordinator{
		marshalizer:                   arguments.Marshalizer,
		hasher:                        arguments.Hasher,
		shuffler:                      arguments.Shuffler,
		epochStartRegistrationHandler: arguments.EpochStartNotifier,
		bootStorer:                    arguments.BootStorer,
		selfPubKey:                    arguments.SelfPublicKey,
		nodesConfig:                   nodesConfig,
		currentEpoch:                  arguments.Epoch,
		savedStateKey:                 savedKey,
		shardConsensusGroupSize:       arguments.ShardConsensusGroupSize,
		metaConsensusGroupSize:        arguments.MetaConsensusGroupSize,
		consensusGroupCacher:          arguments.ConsensusGroupCache,
		shardIDAsObserver:             arguments.ShardIDAsObserver,
		shuffledOutHandler:            arguments.ShuffledOutHandler,
	}

	ihgs.loadingFromDisk.Store(false)

	ihgs.nodesCoordinatorHelper = ihgs
	err = ihgs.setNodesPerShards(arguments.EligibleNodes, arguments.WaitingNodes, nil, arguments.Epoch)
	if err != nil {
		return nil, err
	}

	err = ihgs.saveState(ihgs.savedStateKey)
	if err != nil {
		log.Error("saving initial nodes coordinator config failed",
			"error", err.Error())
	}
	currentNodesConfig := ihgs.nodesConfig[arguments.Epoch]
	displayNodesConfiguration(
		currentNodesConfig.eligibleMap,
		currentNodesConfig.waitingMap,
		currentNodesConfig.leavingList,
		make([]Validator, 0),
		currentNodesConfig.nbShards)

	ihgs.epochStartRegistrationHandler.RegisterHandler(ihgs)

	return ihgs, nil
}

func checkArguments(arguments ArgNodesCoordinator) error {
	if arguments.ShardConsensusGroupSize < 1 || arguments.MetaConsensusGroupSize < 1 {
		return ErrInvalidConsensusGroupSize
	}
	if arguments.NbShards < 1 {
		return ErrInvalidNumberOfShards
	}
	if arguments.ShardIDAsObserver >= arguments.NbShards && arguments.ShardIDAsObserver != core.MetachainShardId {
		return ErrInvalidShardId
	}
	if check.IfNil(arguments.Hasher) {
		return ErrNilHasher
	}
	if len(arguments.SelfPublicKey) == 0 {
		return ErrNilPubKey
	}
	if check.IfNil(arguments.Shuffler) {
		return ErrNilShuffler
	}
	if check.IfNil(arguments.BootStorer) {
		return ErrNilBootStorer
	}
	if check.IfNilReflect(arguments.ConsensusGroupCache) {
		return ErrNilCacher
	}
	if check.IfNil(arguments.Marshalizer) {
		return ErrNilMarshalizer
	}
	if check.IfNil(arguments.ShuffledOutHandler) {
		return ErrNilShuffledOutHandler
	}

	return nil
}

// setNodesPerShards loads the distribution of nodes per shard into the nodes management component
func (ihgs *indexHashedNodesCoordinator) setNodesPerShards(
	eligible map[uint32][]Validator,
	waiting map[uint32][]Validator,
	leaving []Validator,
	epoch uint32,
) error {
	ihgs.mutNodesConfig.Lock()
	defer ihgs.mutNodesConfig.Unlock()

	nodesConfig, ok := ihgs.nodesConfig[epoch]
	if !ok {
		log.Warn("Did not find nodesConfig", "epoch", epoch)
		nodesConfig = &epochNodesConfig{}
	}

	nodesConfig.mutNodesMaps.Lock()
	defer nodesConfig.mutNodesMaps.Unlock()

	if eligible == nil || waiting == nil {
		return ErrNilInputNodesMap
	}

	nodesConfig.leavingList = make([]Validator, 0, len(leaving))
	nodesConfig.leavingList = append(nodesConfig.leavingList, leaving...)

	nodesList := eligible[core.MetachainShardId]
	if len(nodesList) < ihgs.metaConsensusGroupSize {
		return ErrSmallMetachainEligibleListSize
	}

	numTotalEligible := uint64(len(nodesList))
	for shardId := uint32(0); shardId < uint32(len(eligible)-1); shardId++ {
		nbNodesShard := len(eligible[shardId])
		if nbNodesShard < ihgs.shardConsensusGroupSize {
			return ErrSmallShardEligibleListSize
		}
		numTotalEligible += uint64(nbNodesShard)
	}

	var err error
	// nbShards holds number of shards without meta
	nodesConfig.nbShards = uint32(len(eligible) - 1)
	nodesConfig.eligibleMap = eligible
	nodesConfig.waitingMap = waiting
	nodesConfig.publicKeyToValidatorMap = ihgs.createPublicKeyToValidatorMap(eligible, waiting)
	log.Info("from nodesCoordinator")
	nodesConfig.shardID = ihgs.computeShardForSelfPublicKey(nodesConfig)
	nodesConfig.selectors, err = ihgs.createSelectors(nodesConfig)
	if err != nil {
		return err
	}

<<<<<<< HEAD
	log.Warn("Computed shardId", "shardId", nodesConfig.shardID)

=======
	shardIDForSelfPublicKey := ihgs.computeShardForSelfPublicKey(nodesConfig)
	nodesConfig.shardID = shardIDForSelfPublicKey
>>>>>>> 676a71bf
	ihgs.nodesConfig[epoch] = nodesConfig
	ihgs.numTotalEligible = numTotalEligible

	return ihgs.shuffledOutHandler.Process(nodesConfig.shardID)
}

// ComputeLeaving - computes leaving validators
func (ihgs *indexHashedNodesCoordinator) ComputeLeaving(allValidators []*state.ShardValidatorInfo) ([]Validator, error) {
	leavingList := make([]Validator, 0)
	for _, vInfo := range allValidators {
		if vInfo.List == string(core.LeavingList) {
			val, err := NewValidator(vInfo.PublicKey, ihgs.GetChance(vInfo.TempRating), vInfo.Index)
			if err != nil {
				return nil, err
			}

			leavingList = append(leavingList, val)
		}
	}
	return leavingList, nil
}

// ComputeConsensusGroup will generate a list of validators based on the the eligible list
// and each eligible validator weight/chance
func (ihgs *indexHashedNodesCoordinator) ComputeConsensusGroup(
	randomness []byte,
	round uint64,
	shardID uint32,
	epoch uint32,
) (validatorsGroup []Validator, err error) {
	var selector RandomSelector
	var eligibleList []Validator

	log.Trace("computing consensus group for",
		"epoch", epoch,
		"shardID", shardID,
		"randomness", randomness,
		"round", round)

	if len(randomness) == 0 {
		return nil, ErrNilRandomness
	}

	ihgs.mutNodesConfig.RLock()
	nodesConfig, ok := ihgs.nodesConfig[epoch]
	if ok {
		if shardID >= nodesConfig.nbShards && shardID != core.MetachainShardId {
			return nil, ErrInvalidShardId
		}
		selector = nodesConfig.selectors[shardID]
		eligibleList = nodesConfig.eligibleMap[shardID]
	}
	ihgs.mutNodesConfig.RUnlock()

	if !ok {
		return nil, ErrEpochNodesConfigDoesNotExist
	}

	key := []byte(fmt.Sprintf(keyFormat, string(randomness), round, shardID, epoch))
	validators := ihgs.searchConsensusForKey(key)
	if validators != nil {
		return validators, nil
	}

	consensusSize := ihgs.ConsensusGroupSize(shardID)
	randomness = []byte(fmt.Sprintf("%d-%s", round, randomness))

	log.Debug("ComputeValidatorsGroup",
		"randomness", randomness,
		"consensus size", consensusSize,
		"eligible list length", len(eligibleList))

	tempList, err := selectValidators(selector, randomness, uint32(consensusSize), eligibleList)
	if err != nil {
		return nil, err
	}

	ihgs.consensusGroupCacher.Put(key, tempList)

	return tempList, nil
}

func (ihgs *indexHashedNodesCoordinator) searchConsensusForKey(key []byte) []Validator {
	value, ok := ihgs.consensusGroupCacher.Get(key)
	if ok {
		consensusGroup, typeOk := value.([]Validator)
		if typeOk {
			return consensusGroup
		}
	}
	return nil
}

// GetValidatorWithPublicKey gets the validator with the given public key
func (ihgs *indexHashedNodesCoordinator) GetValidatorWithPublicKey(
	publicKey []byte,
	epoch uint32,
) (Validator, uint32, error) {
	if len(publicKey) == 0 {
		return nil, 0, ErrNilPubKey
	}
	ihgs.mutNodesConfig.RLock()
	nodesConfig, ok := ihgs.nodesConfig[epoch]
	ihgs.mutNodesConfig.RUnlock()

	if !ok {
		return nil, 0, ErrEpochNodesConfigDoesNotExist
	}

	nodesConfig.mutNodesMaps.RLock()
	defer nodesConfig.mutNodesMaps.RUnlock()

	v, ok := nodesConfig.publicKeyToValidatorMap[string(publicKey)]
	if ok {
		return v.validator, v.shardID, nil
	}

	return nil, 0, ErrValidatorNotFound
}

// GetConsensusValidatorsPublicKeys calculates the validators consensus group for a specific shard, randomness and round number,
// returning their public keys
func (ihgs *indexHashedNodesCoordinator) GetConsensusValidatorsPublicKeys(
	randomness []byte,
	round uint64,
	shardID uint32,
	epoch uint32,
) ([]string, error) {
	consensusNodes, err := ihgs.ComputeConsensusGroup(randomness, round, shardID, epoch)
	if err != nil {
		return nil, err
	}

	pubKeys := make([]string, 0)

	for _, v := range consensusNodes {
		pubKeys = append(pubKeys, string(v.PubKey()))
	}

	return pubKeys, nil
}

// GetAllEligibleValidatorsPublicKeys will return all validators public keys for all shards
func (ihgs *indexHashedNodesCoordinator) GetAllEligibleValidatorsPublicKeys(epoch uint32) (map[uint32][][]byte, error) {
	validatorsPubKeys := make(map[uint32][][]byte)

	ihgs.mutNodesConfig.RLock()
	nodesConfig, ok := ihgs.nodesConfig[epoch]
	ihgs.mutNodesConfig.RUnlock()

	if !ok {
		return nil, ErrEpochNodesConfigDoesNotExist
	}

	nodesConfig.mutNodesMaps.RLock()
	defer nodesConfig.mutNodesMaps.RUnlock()

	for shardID, shardEligible := range nodesConfig.eligibleMap {
		for i := 0; i < len(shardEligible); i++ {
			validatorsPubKeys[shardID] = append(validatorsPubKeys[shardID], nodesConfig.eligibleMap[shardID][i].PubKey())
		}
	}

	return validatorsPubKeys, nil
}

// GetAllWaitingValidatorsPublicKeys will return all validators public keys for all shards
func (ihgs *indexHashedNodesCoordinator) GetAllWaitingValidatorsPublicKeys(epoch uint32) (map[uint32][][]byte, error) {
	validatorsPubKeys := make(map[uint32][][]byte)

	ihgs.mutNodesConfig.RLock()
	nodesConfig, ok := ihgs.nodesConfig[epoch]
	ihgs.mutNodesConfig.RUnlock()

	if !ok {
		return nil, ErrEpochNodesConfigDoesNotExist
	}

	nodesConfig.mutNodesMaps.RLock()
	defer nodesConfig.mutNodesMaps.RUnlock()

	for shardID, shardEligible := range nodesConfig.waitingMap {
		for i := 0; i < len(shardEligible); i++ {
			validatorsPubKeys[shardID] = append(validatorsPubKeys[shardID], nodesConfig.waitingMap[shardID][i].PubKey())
		}
	}

	return validatorsPubKeys, nil
}

// GetAllLeavingValidatorsPublicKeys will return all leaving validators public keys for all shards
func (ihgs *indexHashedNodesCoordinator) GetAllLeavingValidatorsPublicKeys(epoch uint32) ([][]byte, error) {
	ihgs.mutNodesConfig.RLock()
	nodesConfig, ok := ihgs.nodesConfig[epoch]
	ihgs.mutNodesConfig.RUnlock()

	if !ok {
		return nil, ErrEpochNodesConfigDoesNotExist
	}

	nodesConfig.mutNodesMaps.RLock()
	defer nodesConfig.mutNodesMaps.RUnlock()

	leavingPubKeys := make([][]byte, 0, len(nodesConfig.leavingList))

	for _, leaving := range nodesConfig.leavingList {
		leavingPubKeys = append(leavingPubKeys, leaving.PubKey())
	}

	return leavingPubKeys, nil
}

// GetValidatorsIndexes will return validators indexes for a block
func (ihgs *indexHashedNodesCoordinator) GetValidatorsIndexes(
	publicKeys []string,
	epoch uint32,
) ([]uint64, error) {
	signersIndexes := make([]uint64, 0)

	validatorsPubKeys, err := ihgs.GetAllEligibleValidatorsPublicKeys(epoch)
	if err != nil {
		return nil, err
	}

	ihgs.mutNodesConfig.RLock()
	nodesConfig := ihgs.nodesConfig[epoch]
	ihgs.mutNodesConfig.RUnlock()

	for _, pubKey := range publicKeys {
		for index, value := range validatorsPubKeys[nodesConfig.shardID] {
			if bytes.Equal([]byte(pubKey), value) {
				signersIndexes = append(signersIndexes, uint64(index))
			}
		}
	}

	if len(publicKeys) != len(signersIndexes) {
		strHaving := "having the following keys: \n"
		for index, value := range validatorsPubKeys[nodesConfig.shardID] {
			strHaving += fmt.Sprintf(" index %d  key %s\n", index, logger.DisplayByteSlice(value))
		}

		strNeeded := "needed the following keys: \n"
		for _, pubKey := range publicKeys {
			strNeeded += fmt.Sprintf(" key %s\n", logger.DisplayByteSlice([]byte(pubKey)))
		}

		log.Error("public keys not found\n"+strHaving+"\n"+strNeeded+"\n",
			"len pubKeys", len(publicKeys),
			"len signers", len(signersIndexes),
		)

		return nil, ErrInvalidNumberPubKeys
	}

	return signersIndexes, nil
}

// EpochStartPrepare is called when an epoch start event is observed, but not yet confirmed/committed.
// Some components may need to do some initialisation on this event
func (ihgs *indexHashedNodesCoordinator) EpochStartPrepare(metaHdr data.HeaderHandler, body data.BodyHandler) {
	if !metaHdr.IsStartOfEpochBlock() {
		log.Error("could not process EpochStartPrepare on nodesCoordinator - not epoch start block")
		return
	}

	if _, ok := metaHdr.(*block.MetaBlock); !ok {
		log.Error("could not process EpochStartPrepare on nodesCoordinator - not metaBlock")
		return
	}

	randomness := metaHdr.GetPrevRandSeed()
	newEpoch := metaHdr.GetEpoch()

	allValidatorInfo, err := createValidatorInfoFromBody(body, ihgs.marshalizer, ihgs.numTotalEligible)
	if err != nil {
		log.Error("could not create validator info from body - do nothing on nodesCoordinator epochStartPrepare")
		return
	}

	newNodesConfig, err := ihgs.computeNodesConfigFromList(allValidatorInfo)
	if err != nil {
		log.Error("could not compute nodes config from list - do nothing on nodesCoordinator epochStartPrepare")
		return
	}

	shufflerArgs := ArgsUpdateNodes{
		Eligible: newNodesConfig.eligibleMap,
		Waiting:  newNodesConfig.waitingMap,
		NewNodes: newNodesConfig.newList,
		Leaving:  newNodesConfig.leavingList,
		Rand:     randomness,
		NbShards: newNodesConfig.nbShards,
	}

	eligibleMap, waitingMap, stillRemaining := ihgs.shuffler.UpdateNodeLists(shufflerArgs)

	actualLeaving := ComputeActuallyLeaving(newNodesConfig.leavingList, stillRemaining)
	err = ihgs.setNodesPerShards(eligibleMap, waitingMap, actualLeaving, newEpoch)
	if err != nil {
		log.Error("set nodes per shard failed", "error", err.Error())
	}

	err = ihgs.saveState(randomness)
	if err != nil {
		log.Error("saving nodes coordinator config failed", "error", err.Error())
	}

	displayNodesConfiguration(eligibleMap, waitingMap, newNodesConfig.leavingList, stillRemaining, newNodesConfig.nbShards)

	ihgs.mutSavedStateKey.Lock()
	ihgs.savedStateKey = randomness
	ihgs.mutSavedStateKey.Unlock()
}

// GetChance will return default chance
func (ihgs *indexHashedNodesCoordinator) GetChance(_ uint32) uint32 {
	return defaultSelectionChances
}

func (ihgs *indexHashedNodesCoordinator) computeNodesConfigFromList(
	validatorInfos []*state.ShardValidatorInfo,
) (*epochNodesConfig, error) {

	leaving, err := ihgs.nodesCoordinatorHelper.ComputeLeaving(validatorInfos)
	if err != nil {
		return nil, err
	}

	eligibleMap := make(map[uint32][]Validator)
	waitingMap := make(map[uint32][]Validator)
	newNodesList := make([]Validator, 0)

	for _, validatorInfo := range validatorInfos {
		chance := ihgs.nodesCoordinatorHelper.GetChance(validatorInfo.TempRating)
		validator, err := NewValidator(validatorInfo.PublicKey, chance, validatorInfo.Index)
		if err != nil {
			return nil, err
		}

		switch validatorInfo.List {
		case string(core.WaitingList):
			waitingMap[validatorInfo.ShardId] = append(waitingMap[validatorInfo.ShardId], validator)
		case string(core.EligibleList):
			eligibleMap[validatorInfo.ShardId] = append(eligibleMap[validatorInfo.ShardId], validator)
		case string(core.NewList):
			newNodesList = append(newNodesList, validator)
		}
	}

	sort.Slice(leaving, func(i, j int) bool {
		return leaving[i].Index() > leaving[j].Index()
	})

	sort.Slice(newNodesList, func(i, j int) bool {
		return newNodesList[i].Index() > newNodesList[j].Index()
	})

	for _, eligibleList := range eligibleMap {
		sort.Slice(eligibleList, func(i, j int) bool {
			return eligibleList[i].Index() > eligibleList[j].Index()
		})
	}

	for _, waitingList := range waitingMap {
		sort.Slice(waitingList, func(i, j int) bool {
			return waitingList[i].Index() > waitingList[j].Index()
		})
	}

	newNodesConfig := &epochNodesConfig{
		eligibleMap: eligibleMap,
		waitingMap:  waitingMap,
		leavingList: leaving,
		newList:     newNodesList,
		nbShards:    uint32(len(eligibleMap)),
	}

	return newNodesConfig, nil
}

// EpochStartAction is called upon a start of epoch event.
// NodeCoordinator has to get the nodes assignment to shards using the shuffler.
func (ihgs *indexHashedNodesCoordinator) EpochStartAction(hdr data.HeaderHandler) {
	newEpoch := hdr.GetEpoch()
	epochToRemove := int32(newEpoch) - nodeCoordinatorStoredEpochs
	needToRemove := epochToRemove >= 0
	ihgs.currentEpoch = newEpoch

	err := ihgs.saveState(ihgs.savedStateKey)
	if err != nil {
		log.Error("saving nodes coordinator config failed", "error", err.Error())
	}

	ihgs.mutNodesConfig.Lock()
	if needToRemove {
		for epoch := range ihgs.nodesConfig {
			if epoch <= uint32(epochToRemove) {
				delete(ihgs.nodesConfig, epoch)
			}
		}
	}
	ihgs.mutNodesConfig.Unlock()
}

// NotifyOrder returns the notification order for a start of epoch event
func (ihgs *indexHashedNodesCoordinator) NotifyOrder() uint32 {
	return core.NodesCoordinatorOrder
}

// GetSavedStateKey returns the key for the last nodes coordinator saved state
func (ihgs *indexHashedNodesCoordinator) GetSavedStateKey() []byte {
	ihgs.mutSavedStateKey.RLock()
	key := ihgs.savedStateKey
	ihgs.mutSavedStateKey.RUnlock()

	return key
}

// ShardIdForEpoch returns the nodesCoordinator configured ShardId for specified epoch if epoch configuration exists,
// otherwise error
func (ihgs *indexHashedNodesCoordinator) ShardIdForEpoch(epoch uint32) (uint32, error) {
	ihgs.mutNodesConfig.RLock()
	nodesConfig, ok := ihgs.nodesConfig[epoch]
	ihgs.mutNodesConfig.RUnlock()

	if !ok {
		return 0, ErrEpochNodesConfigDoesNotExist
	}

	return nodesConfig.shardID, nil
}

// GetConsensusWhitelistedNodes return the whitelisted nodes allowed to send consensus messages, for each of the shards
func (ihgs *indexHashedNodesCoordinator) GetConsensusWhitelistedNodes(
	epoch uint32,
) (map[string]struct{}, error) {
	var err error
	shardEligible := make(map[string]struct{})
	publicKeysPrevEpoch := make(map[uint32][][]byte)
	prevEpochConfigExists := false

	if epoch > 0 {
		publicKeysPrevEpoch, err = ihgs.GetAllEligibleValidatorsPublicKeys(epoch - 1)
		if err == nil {
			prevEpochConfigExists = true
		} else {
			log.Warn("get consensus whitelisted nodes", "error", err.Error())
		}
	}

	var prevEpochShardId uint32
	if prevEpochConfigExists {
		prevEpochShardId, err = ihgs.ShardIdForEpoch(epoch - 1)
		if err == nil {
			for _, pubKey := range publicKeysPrevEpoch[prevEpochShardId] {
				shardEligible[string(pubKey)] = struct{}{}
			}
		} else {
			log.Trace("not critical error getting shardID for epoch", "epoch", epoch-1, "error", err)
		}
	}

	publicKeysNewEpoch, errGetEligible := ihgs.GetAllEligibleValidatorsPublicKeys(epoch)
	if errGetEligible != nil {
		return nil, errGetEligible
	}

	epochShardId, errShardIdForEpoch := ihgs.ShardIdForEpoch(epoch)
	if errShardIdForEpoch != nil {
		return nil, errShardIdForEpoch
	}

	for _, pubKey := range publicKeysNewEpoch[epochShardId] {
		shardEligible[string(pubKey)] = struct{}{}
	}

	return shardEligible, nil
}

func (ihgs *indexHashedNodesCoordinator) createPublicKeyToValidatorMap(
	eligible map[uint32][]Validator,
	waiting map[uint32][]Validator,
) map[string]*validatorWithShardID {
	publicKeyToValidatorMap := make(map[string]*validatorWithShardID)
	for shardId, shardEligible := range eligible {
		for i := 0; i < len(shardEligible); i++ {
			publicKeyToValidatorMap[string(shardEligible[i].PubKey())] = &validatorWithShardID{
				validator: shardEligible[i],
				shardID:   shardId,
			}
		}
	}
	for shardId, shardWaiting := range waiting {
		for i := 0; i < len(shardWaiting); i++ {
			publicKeyToValidatorMap[string(shardWaiting[i].PubKey())] = &validatorWithShardID{
				validator: shardWaiting[i],
				shardID:   shardId,
			}
		}
	}

	return publicKeyToValidatorMap
}

func (ihgs *indexHashedNodesCoordinator) computeShardForSelfPublicKey(nodesConfig *epochNodesConfig) uint32 {
	pubKey := ihgs.selfPubKey
	selfShard := ihgs.shardIDAsObserver
	epNodesConfig, ok := ihgs.nodesConfig[ihgs.currentEpoch]
	if ok {
		log.Debug("computeShardForSelfPublicKey found existing config",
			"shard", epNodesConfig.shardID,
		)
		selfShard = epNodesConfig.shardID
	}

	for shard, validators := range nodesConfig.eligibleMap {
		for _, v := range validators {
			if bytes.Equal(v.PubKey(), pubKey) {
				log.Debug("computeShardForSelfPublicKey found validator in eligible",
					"epoch", ihgs.currentEpoch,
					"shard", shard,
					"validator PK", v.PubKey(),
				)

				return shard
			}
		}
	}

	for shard, validators := range nodesConfig.waitingMap {
		for _, v := range validators {
			if bytes.Equal(v.PubKey(), pubKey) {
				log.Debug("computeShardForSelfPublicKey found validator in waiting",
					"epoch", ihgs.currentEpoch,
					"shard", shard,
					"validator PK", v.PubKey(),
				)

				return shard
			}
		}
	}

	log.Debug("computeShardForSelfPublicKey returned default",
		"shard", selfShard,
	)
	return selfShard
}

// ConsensusGroupSize returns the consensus group size for a specific shard
func (ihgs *indexHashedNodesCoordinator) ConsensusGroupSize(
	shardID uint32,
) int {
	if shardID == core.MetachainShardId {
		return ihgs.metaConsensusGroupSize
	}

	return ihgs.shardConsensusGroupSize
}

// GetNumTotalEligible returns the number of total eligible accross all shards from current setup
func (ihgs *indexHashedNodesCoordinator) GetNumTotalEligible() uint64 {
	return ihgs.numTotalEligible
}

// GetOwnPublicKey will return current node public key  for block sign
func (ihgs *indexHashedNodesCoordinator) GetOwnPublicKey() []byte {
	return ihgs.selfPubKey
}

// IsInterfaceNil returns true if there is no value under the interface
func (ihgs *indexHashedNodesCoordinator) IsInterfaceNil() bool {
	return ihgs == nil
}

// createSelectors creates the consensus group selectors for each shard
// Not concurrent safe, needs to be called under mutex
func (ihgs *indexHashedNodesCoordinator) createSelectors(
	nodesConfig *epochNodesConfig,
) (map[uint32]RandomSelector, error) {
	var err error
	var weights []uint32

	selectors := make(map[uint32]RandomSelector)
	// weights for validators are computed according to each validator rating
	for shard, vList := range nodesConfig.eligibleMap {
		log.Debug("create selectors", "shard", shard)
		weights, err = ihgs.nodesCoordinatorHelper.ValidatorsWeights(vList)
		if err != nil {
			return nil, err
		}

		selectors[shard], err = NewSelectorExpandedList(weights, ihgs.hasher)
		if err != nil {
			return nil, err
		}
	}

	return selectors, nil
}

// ValidatorsWeights returns the weights/chances for each of the given validators
func (ihgs *indexHashedNodesCoordinator) ValidatorsWeights(validators []Validator) ([]uint32, error) {
	weights := make([]uint32, len(validators))
	for i := range validators {
		weights[i] = defaultSelectionChances
	}

	return weights, nil
}

func selectValidators(
	selector RandomSelector,
	randomness []byte,
	consensusSize uint32,
	eligibleList []Validator,
) ([]Validator, error) {
	if check.IfNil(selector) {
		return nil, ErrNilRandomSelector
	}
	if len(randomness) == 0 {
		return nil, ErrNilRandomness
	}

	// todo: checks for indexes
	selectedIndexes, err := selector.Select(randomness, consensusSize)
	if err != nil {
		return nil, err
	}

	consensusGroup := make([]Validator, consensusSize)
	for i := range consensusGroup {
		consensusGroup[i] = eligibleList[selectedIndexes[i]]
	}

	displayValidatorsForRandomness(consensusGroup, randomness)

	return consensusGroup, nil
}

// createValidatorInfoFromBody unmarshalls body data to create validator info
func createValidatorInfoFromBody(
	body data.BodyHandler,
	marshalizer marshal.Marshalizer,
	previousTotal uint64,
) ([]*state.ShardValidatorInfo, error) {
	if check.IfNil(body) {
		return nil, ErrNilBlockBody
	}

	blockBody, ok := body.(*block.Body)
	if !ok {
		return nil, ErrWrongTypeAssertion
	}

	allValidatorInfo := make([]*state.ShardValidatorInfo, 0, previousTotal)
	for _, peerMiniBlock := range blockBody.MiniBlocks {
		if peerMiniBlock.Type != block.PeerBlock {
			continue
		}

		for _, txHash := range peerMiniBlock.TxHashes {
			vid := &state.ShardValidatorInfo{}
			err := marshalizer.Unmarshal(vid, txHash)
			if err != nil {
				return nil, err
			}

			allValidatorInfo = append(allValidatorInfo, vid)
		}
	}

	return allValidatorInfo, nil
}<|MERGE_RESOLUTION|>--- conflicted
+++ resolved
@@ -115,6 +115,7 @@
 		log.Error("saving initial nodes coordinator config failed",
 			"error", err.Error())
 	}
+	log.Info("new nodes config is set for epoch", "epoch", arguments.Epoch)
 	currentNodesConfig := ihgs.nodesConfig[arguments.Epoch]
 	displayNodesConfiguration(
 		currentNodesConfig.eligibleMap,
@@ -216,13 +217,7 @@
 		return err
 	}
 
-<<<<<<< HEAD
 	log.Warn("Computed shardId", "shardId", nodesConfig.shardID)
-
-=======
-	shardIDForSelfPublicKey := ihgs.computeShardForSelfPublicKey(nodesConfig)
-	nodesConfig.shardID = shardIDForSelfPublicKey
->>>>>>> 676a71bf
 	ihgs.nodesConfig[epoch] = nodesConfig
 	ihgs.numTotalEligible = numTotalEligible
 
