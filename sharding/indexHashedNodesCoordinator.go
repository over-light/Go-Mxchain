package sharding

import (
	"bytes"
	"encoding/binary"
	"fmt"
	"sync"

	"github.com/ElrondNetwork/elrond-go/core"
	"github.com/ElrondNetwork/elrond-go/data"
	"github.com/ElrondNetwork/elrond-go/epochStart"
	"github.com/ElrondNetwork/elrond-go/hashing"
)

<<<<<<< HEAD
// TODO: move this to config parameters
const nodeCoordinatorStoredEpochs = 2

type epochNodesConfig struct {
	nbShards     uint32
	shardId      uint32
	eligibleMap  map[uint32][]Validator
	waitingMap   map[uint32][]Validator
	mutNodesMaps sync.RWMutex
}

// EpochStartSubscriber provides Register and Unregister functionality for the end of epoch events
type EpochStartSubscriber interface {
	RegisterHandler(handler epochStart.EpochStartHandler)
	UnregisterHandler(handler epochStart.EpochStartHandler)
}
=======
const (
	keyFormat = "%s_%v_%v"
)
>>>>>>> d5fe7ccc

type indexHashedNodesCoordinator struct {
	doExpandEligibleList    func(validators []Validator, mut *sync.RWMutex) []Validator
	hasher                  hashing.Hasher
	shuffler                NodesShuffler
	epochStartSubscriber    EpochStartSubscriber
	selfPubKey              []byte
	nodesConfig             map[uint32]*epochNodesConfig
	mutNodesConfig          sync.RWMutex
	currentEpoch            uint32
	shardConsensusGroupSize int
	metaConsensusGroupSize  int
<<<<<<< HEAD
=======
	selfPubKey              []byte
	consensusGroupCacher    Cacher
>>>>>>> d5fe7ccc
}

// NewIndexHashedNodesCoordinator creates a new index hashed group selector
func NewIndexHashedNodesCoordinator(arguments ArgNodesCoordinator) (*indexHashedNodesCoordinator, error) {
	err := checkArguments(arguments)
	if err != nil {
		return nil, err
	}

	nodesConfig := make(map[uint32]*epochNodesConfig, nodeCoordinatorStoredEpochs)

	nodesConfig[arguments.Epoch] = &epochNodesConfig{
		nbShards:     arguments.NbShards,
		shardId:      arguments.ShardId,
		eligibleMap:  make(map[uint32][]Validator),
		waitingMap:   make(map[uint32][]Validator),
		mutNodesMaps: sync.RWMutex{},
	}

	ihgs := &indexHashedNodesCoordinator{
		hasher:                  arguments.Hasher,
		shuffler:                arguments.Shuffler,
		epochStartSubscriber:    arguments.EpochStartSubscriber,
		selfPubKey:              arguments.SelfPublicKey,
		nodesConfig:             nodesConfig,
		currentEpoch:            arguments.Epoch,
		shardConsensusGroupSize: arguments.ShardConsensusGroupSize,
		metaConsensusGroupSize:  arguments.MetaConsensusGroupSize,
<<<<<<< HEAD
=======
		selfPubKey:              arguments.SelfPublicKey,
		consensusGroupCacher:    arguments.ConsensusGroupCache,
>>>>>>> d5fe7ccc
	}

	ihgs.doExpandEligibleList = ihgs.expandEligibleList

	err = ihgs.SetNodesPerShards(arguments.EligibleNodes, arguments.WaitingNodes, arguments.Epoch)
	if err != nil {
		return nil, err
	}

	ihgs.epochStartSubscriber.RegisterHandler(ihgs)

	return ihgs, nil
}

func checkArguments(arguments ArgNodesCoordinator) error {
	if arguments.ShardConsensusGroupSize < 1 || arguments.MetaConsensusGroupSize < 1 {
		return ErrInvalidConsensusGroupSize
	}
	if arguments.NbShards < 1 {
		return ErrInvalidNumberOfShards
	}
	if arguments.ShardId >= arguments.NbShards && arguments.ShardId != core.MetachainShardId {
		return ErrInvalidShardId
	}
	if arguments.Hasher == nil {
		return ErrNilHasher
	}
	if arguments.SelfPublicKey == nil {
		return ErrNilPubKey
	}
<<<<<<< HEAD
	if arguments.Shuffler == nil {
		return ErrNilShuffler
=======
	if arguments.ConsensusGroupCache == nil {
		return ErrNilCacher
>>>>>>> d5fe7ccc
	}

	return nil
}

// SetNodesPerShards loads the distribution of nodes per shard into the nodes management component
func (ihgs *indexHashedNodesCoordinator) SetNodesPerShards(
	eligible map[uint32][]Validator,
	waiting map[uint32][]Validator,
	epoch uint32,
) error {

	ihgs.mutNodesConfig.Lock()
	defer ihgs.mutNodesConfig.Unlock()

	nodesConfig, ok := ihgs.nodesConfig[epoch]

	if !ok {
		nodesConfig = &epochNodesConfig{}
	}

	nodesConfig.mutNodesMaps.Lock()
	defer nodesConfig.mutNodesMaps.Unlock()

	if eligible == nil || waiting == nil {
		return ErrNilInputNodesMap
	}

	nodesList, ok := eligible[core.MetachainShardId]
	if ok && len(nodesList) < ihgs.metaConsensusGroupSize {
		return ErrSmallMetachainEligibleListSize
	}

	for shardId := uint32(0); shardId < uint32(len(eligible)-1); shardId++ {
		nbNodesShard := len(eligible[shardId])
		if nbNodesShard < ihgs.shardConsensusGroupSize {
			return ErrSmallShardEligibleListSize
		}
	}

	// nbShards holds number of shards without meta
	nodesConfig.nbShards = uint32(len(eligible) - 1)
	nodesConfig.eligibleMap = eligible
	nodesConfig.waitingMap = waiting
	nodesConfig.shardId = ihgs.computeShardForPublicKey(nodesConfig)
	ihgs.nodesConfig[epoch] = nodesConfig

	return nil
}

// GetNodesPerShard returns the eligible nodes per shard map
func (ihgs *indexHashedNodesCoordinator) GetNodesPerShard(epoch uint32) (map[uint32][]Validator, error) {
	ihgs.mutNodesConfig.RLock()
	nodesConfig, ok := ihgs.nodesConfig[epoch]
	ihgs.mutNodesConfig.RUnlock()

	if !ok {
		return nil, ErrEpochNodesConfigDesNotExist
	}

	nodesConfig.mutNodesMaps.RLock()
	defer nodesConfig.mutNodesMaps.RUnlock()

	return nodesConfig.eligibleMap, nil
}

// ComputeConsensusGroup will generate a list of validators based on the the eligible list,
// consensus group size and a randomness source
// Steps:
// 1. generate expanded eligible list by multiplying entries from shards' eligible list according to stake and rating -> TODO
// 2. for each value in [0, consensusGroupSize), compute proposedindex = Hash( [index as string] CONCAT randomness) % len(eligible list)
// 3. if proposed index is already in the temp validator list, then proposedIndex++ (and then % len(eligible list) as to not
//    exceed the maximum index value permitted by the validator list), and then recheck against temp validator list until
//    the item at the new proposed index is not found in the list. This new proposed index will be called checked index
// 4. the item at the checked index is appended in the temp validator list
func (ihgs *indexHashedNodesCoordinator) ComputeConsensusGroup(
	randomness []byte,
	round uint64,
	shardId uint32,
	epoch uint32,
) (validatorsGroup []Validator, err error) {
	var eligibleShardList []Validator
	var mut *sync.RWMutex

	if randomness == nil {
		return nil, ErrNilRandomness
	}
	ihgs.mutNodesConfig.RLock()
	nodesConfig, ok := ihgs.nodesConfig[epoch]
	if ok {
		eligibleShardList = nodesConfig.eligibleMap[shardId]
		mut = &nodesConfig.mutNodesMaps
	}
	ihgs.mutNodesConfig.RUnlock()

	if !ok {
		return nil, ErrEpochNodesConfigDesNotExist
	}
	if shardId >= nodesConfig.nbShards && shardId != core.MetachainShardId {
		return nil, ErrInvalidShardId
	}

	key := []byte(fmt.Sprintf(keyFormat, string(randomness), round, shardId))
	validators := ihgs.searchConsensusForKey(key)
	if validators != nil {
		return validators, nil
	}

	tempList := make([]Validator, 0)
	consensusSize := ihgs.consensusGroupSize(shardId)
	randomness = []byte(fmt.Sprintf("%d-%s", round, core.ToB64(randomness)))

	// TODO: pre-compute eligible list and update only on epoch/checkpoint change.
	expandedList := ihgs.doExpandEligibleList(eligibleShardList, mut)
	lenExpandedList := len(expandedList)

	for startIdx := 0; startIdx < consensusSize; startIdx++ {
		proposedIndex := ihgs.computeListIndex(startIdx, lenExpandedList, string(randomness))
		checkedIndex := ihgs.checkIndex(proposedIndex, expandedList, tempList)
		tempList = append(tempList, expandedList[checkedIndex])
	}

	ihgs.consensusGroupCacher.Put(key, tempList)

	return tempList, nil
}

func (ihgs *indexHashedNodesCoordinator) searchConsensusForKey(key []byte) []Validator {
	value, ok := ihgs.consensusGroupCacher.Get(key)
	if ok {
		consensusGroup, ok := value.([]Validator)
		if ok {
			return consensusGroup
		}

	}
	return nil
}

// GetValidatorWithPublicKey gets the validator with the given public key
func (ihgs *indexHashedNodesCoordinator) GetValidatorWithPublicKey(
	publicKey []byte,
	epoch uint32,
) (Validator, uint32, error) {
	if publicKey == nil {
		return nil, 0, ErrNilPubKey
	}
	ihgs.mutNodesConfig.RLock()
	nodesConfig, ok := ihgs.nodesConfig[epoch]
	ihgs.mutNodesConfig.RUnlock()

	if !ok {
		return nil, 0, ErrEpochNodesConfigDesNotExist
	}

	nodesConfig.mutNodesMaps.RLock()
	defer nodesConfig.mutNodesMaps.RUnlock()

	for shardId, shardEligible := range nodesConfig.eligibleMap {
		for i := 0; i < len(shardEligible); i++ {
			if bytes.Equal(publicKey, shardEligible[i].PubKey()) {
				return shardEligible[i], shardId, nil
			}
		}
	}

	return nil, 0, ErrValidatorNotFound
}

// GetConsensusValidatorsPublicKeys calculates the validators consensus group for a specific shard, randomness and round number,
// returning their public keys
func (ihgs *indexHashedNodesCoordinator) GetConsensusValidatorsPublicKeys(
	randomness []byte,
	round uint64,
	shardId uint32,
	epoch uint32,
) ([]string, error) {
	consensusNodes, err := ihgs.ComputeConsensusGroup(randomness, round, shardId, epoch)
	if err != nil {
		return nil, err
	}

	pubKeys := make([]string, 0)

	for _, v := range consensusNodes {
		pubKeys = append(pubKeys, string(v.PubKey()))
	}

	return pubKeys, nil
}

// GetConsensusValidatorsRewardsAddresses calculates the validator consensus group for a specific shard, randomness and round
// number, returning their staking/rewards addresses
func (ihgs *indexHashedNodesCoordinator) GetConsensusValidatorsRewardsAddresses(
	randomness []byte,
	round uint64,
	shardId uint32,
	epoch uint32,
) ([]string, error) {
	consensusNodes, err := ihgs.ComputeConsensusGroup(randomness, round, shardId, epoch)
	if err != nil {
		return nil, err
	}

	addresses := make([]string, len(consensusNodes))
	for i, v := range consensusNodes {
		addresses[i] = string(v.Address())
	}

	return addresses, nil
}

// GetSelectedPublicKeys returns the stringified public keys of the marked validators in the selection bitmap
// TODO: This function needs to be revised when the requirements are clarified
func (ihgs *indexHashedNodesCoordinator) GetSelectedPublicKeys(
	selection []byte,
	shardId uint32,
	epoch uint32,
) (publicKeys []string, err error) {

	ihgs.mutNodesConfig.RLock()
	nodesConfig, ok := ihgs.nodesConfig[epoch]
	ihgs.mutNodesConfig.RUnlock()

	if !ok {
		return nil, ErrEpochNodesConfigDesNotExist
	}

	if shardId >= nodesConfig.nbShards && shardId != core.MetachainShardId {
		return nil, ErrInvalidShardId
	}

	nodesConfig.mutNodesMaps.RLock()
	defer nodesConfig.mutNodesMaps.RUnlock()

	selectionLen := uint16(len(selection) * 8) // 8 selection bits in each byte
	shardEligibleLen := uint16(len(nodesConfig.eligibleMap[shardId]))
	invalidSelection := selectionLen < shardEligibleLen

	if invalidSelection {
		return nil, ErrEligibleSelectionMismatch
	}

	consensusSize := ihgs.consensusGroupSize(shardId)
	publicKeys = make([]string, consensusSize)
	cnt := 0

	for i := uint16(0); i < shardEligibleLen; i++ {
		isSelected := (selection[i/8] & (1 << (i % 8))) != 0

		if !isSelected {
			continue
		}

		publicKeys[cnt] = string(nodesConfig.eligibleMap[shardId][i].PubKey())
		cnt++

		if cnt > consensusSize {
			return nil, ErrEligibleTooManySelections
		}
	}

	if cnt < consensusSize {
		return nil, ErrEligibleTooFewSelections
	}

	return publicKeys, nil
}

// GetAllValidatorsPublicKeys will return all validators public keys for all shards
func (ihgs *indexHashedNodesCoordinator) GetAllValidatorsPublicKeys(epoch uint32) (map[uint32][][]byte, error) {
	validatorsPubKeys := make(map[uint32][][]byte)

	ihgs.mutNodesConfig.RLock()
	nodesConfig, ok := ihgs.nodesConfig[epoch]
	ihgs.mutNodesConfig.RUnlock()

	if !ok {
		return nil, ErrEpochNodesConfigDesNotExist
	}

	nodesConfig.mutNodesMaps.RLock()
	defer nodesConfig.mutNodesMaps.RUnlock()

	for shardId, shardEligible := range nodesConfig.eligibleMap {
		for i := 0; i < len(shardEligible); i++ {
			validatorsPubKeys[shardId] = append(validatorsPubKeys[shardId], nodesConfig.eligibleMap[shardId][i].PubKey())
		}
	}

	return validatorsPubKeys, nil
}

// GetValidatorsIndexes will return validators indexes for a block
func (ihgs *indexHashedNodesCoordinator) GetValidatorsIndexes(
	publicKeys []string,
	epoch uint32,
) ([]uint64, error) {
	signersIndexes := make([]uint64, 0)

	validatorsPubKeys, err := ihgs.GetAllValidatorsPublicKeys(epoch)
	if err != nil {
		return nil, err
	}

	ihgs.mutNodesConfig.RLock()
	nodesConfig := ihgs.nodesConfig[epoch]
	ihgs.mutNodesConfig.RUnlock()

	for _, pubKey := range publicKeys {
		for index, value := range validatorsPubKeys[nodesConfig.shardId] {
			if bytes.Equal([]byte(pubKey), value) {
				signersIndexes = append(signersIndexes, uint64(index))
			}
		}
	}

	if len(publicKeys) != len(signersIndexes) {
		log.Error("public keys not found", "len pubKeys", len(publicKeys), "len signers", len(signersIndexes))
		return nil, ErrNotInvalidNumberPubKeys
	}

	return signersIndexes, nil
}

// EpochStartPrepare wis called when an epoch start event is observed, but not yet confirmed/committed.
// Some components may need to do some initialisation on this event
func (ihgs *indexHashedNodesCoordinator) EpochStartPrepare(metaHeader data.HeaderHandler) {
	randomness := metaHeader.GetPrevRandSeed()
	newEpoch := metaHeader.GetEpoch()

	ihgs.mutNodesConfig.RLock()
	nodesConfig, ok := ihgs.nodesConfig[newEpoch-1]
	ihgs.mutNodesConfig.RUnlock()

	if !ok {
		log.Error("no configured epoch found")
		return
	}

	// TODO: update the new nodes and leaving nodes as well
	shufflerArgs := ArgsUpdateNodes{
		Eligible: nodesConfig.eligibleMap,
		Waiting:  nodesConfig.waitingMap,
		NewNodes: make([]Validator, 0),
		Leaving:  make([]Validator, 0),
		Rand:     randomness,
		NbShards: nodesConfig.nbShards,
	}

	eligibleMap, waitingMap, _ := ihgs.shuffler.UpdateNodeLists(shufflerArgs)

	_ = ihgs.SetNodesPerShards(eligibleMap, waitingMap, newEpoch)
}

// EpochStartAction is called upon a start of epoch event.
// NodeCoordinator has to get the nodes assignment to shards using the shuffler.
func (ihgs *indexHashedNodesCoordinator) EpochStartAction(hdr data.HeaderHandler) {
	newEpoch := hdr.GetEpoch()
	epochToRemove := int32(newEpoch) - nodeCoordinatorStoredEpochs
	needToRemove := epochToRemove >= 0
	ihgs.currentEpoch = newEpoch

	ihgs.mutNodesConfig.Lock()
	if needToRemove {
		for epoch := range ihgs.nodesConfig {
			if epoch <= uint32(epochToRemove) {
				delete(ihgs.nodesConfig, epoch)
			}
		}
	}
	ihgs.mutNodesConfig.Unlock()
}

func (ihgs *indexHashedNodesCoordinator) expandEligibleList(validators []Validator, mut *sync.RWMutex) []Validator {
	//TODO implement an expand eligible list variant
	return validators
}

func (ihgs *indexHashedNodesCoordinator) computeShardForPublicKey(nodesConfig *epochNodesConfig) uint32 {
	pubKey := ihgs.selfPubKey
	selfShard := ihgs.nodesConfig[ihgs.currentEpoch].shardId

	for shard, validators := range nodesConfig.eligibleMap {
		for _, v := range validators {
			if bytes.Equal(v.PubKey(), pubKey) {
				return shard
			}
		}
	}

	for shard, validators := range nodesConfig.waitingMap {
		for _, v := range validators {
			if bytes.Equal(v.PubKey(), pubKey) {
				return shard
			}
		}
	}

	return selfShard
}

// computeListIndex computes a proposed index from expanded eligible list
func (ihgs *indexHashedNodesCoordinator) computeListIndex(currentIndex int, lenList int, randomSource string) int {
	buffCurrentIndex := make([]byte, 8)
	binary.BigEndian.PutUint64(buffCurrentIndex, uint64(currentIndex))

	indexHash := ihgs.hasher.Compute(string(buffCurrentIndex) + randomSource)

	computedLargeIndex := binary.BigEndian.Uint64(indexHash)
	lenExpandedEligibleList := uint64(lenList)

	computedListIndex := computedLargeIndex % lenExpandedEligibleList

	return int(computedListIndex)
}

// checkIndex returns a checked index starting from a proposed index
func (ihgs *indexHashedNodesCoordinator) checkIndex(
	proposedIndex int,
	eligibleList []Validator,
	selectedList []Validator,
) int {
	for {
		v := eligibleList[proposedIndex]

		if ihgs.validatorIsInList(v, selectedList) {
			proposedIndex++
			proposedIndex %= len(eligibleList)
			continue
		}

		return proposedIndex
	}
}

// validatorIsInList returns true if a validator has been found in provided list
func (ihgs *indexHashedNodesCoordinator) validatorIsInList(v Validator, list []Validator) bool {
	for i := 0; i < len(list); i++ {
		if bytes.Equal(v.PubKey(), list[i].PubKey()) {
			return true
		}
	}

	return false
}

func (ihgs *indexHashedNodesCoordinator) consensusGroupSize(
	shardId uint32,
) int {
	if shardId == core.MetachainShardId {
		return ihgs.metaConsensusGroupSize
	}

	return ihgs.shardConsensusGroupSize
}

// GetOwnPublicKey will return current node public key  for block sign
func (ihgs *indexHashedNodesCoordinator) GetOwnPublicKey() []byte {
	return ihgs.selfPubKey
}

// IsInterfaceNil returns true if there is no value under the interface
func (ihgs *indexHashedNodesCoordinator) IsInterfaceNil() bool {
	if ihgs == nil {
		return true
	}
	return false
}<|MERGE_RESOLUTION|>--- conflicted
+++ resolved
@@ -12,7 +12,10 @@
 	"github.com/ElrondNetwork/elrond-go/hashing"
 )
 
-<<<<<<< HEAD
+const (
+	keyFormat = "%s_%v_%v"
+)
+
 // TODO: move this to config parameters
 const nodeCoordinatorStoredEpochs = 2
 
@@ -29,11 +32,6 @@
 	RegisterHandler(handler epochStart.EpochStartHandler)
 	UnregisterHandler(handler epochStart.EpochStartHandler)
 }
-=======
-const (
-	keyFormat = "%s_%v_%v"
-)
->>>>>>> d5fe7ccc
 
 type indexHashedNodesCoordinator struct {
 	doExpandEligibleList    func(validators []Validator, mut *sync.RWMutex) []Validator
@@ -46,11 +44,8 @@
 	currentEpoch            uint32
 	shardConsensusGroupSize int
 	metaConsensusGroupSize  int
-<<<<<<< HEAD
-=======
 	selfPubKey              []byte
 	consensusGroupCacher    Cacher
->>>>>>> d5fe7ccc
 }
 
 // NewIndexHashedNodesCoordinator creates a new index hashed group selector
@@ -79,11 +74,8 @@
 		currentEpoch:            arguments.Epoch,
 		shardConsensusGroupSize: arguments.ShardConsensusGroupSize,
 		metaConsensusGroupSize:  arguments.MetaConsensusGroupSize,
-<<<<<<< HEAD
-=======
 		selfPubKey:              arguments.SelfPublicKey,
 		consensusGroupCacher:    arguments.ConsensusGroupCache,
->>>>>>> d5fe7ccc
 	}
 
 	ihgs.doExpandEligibleList = ihgs.expandEligibleList
@@ -114,13 +106,11 @@
 	if arguments.SelfPublicKey == nil {
 		return ErrNilPubKey
 	}
-<<<<<<< HEAD
 	if arguments.Shuffler == nil {
 		return ErrNilShuffler
-=======
+	}
 	if arguments.ConsensusGroupCache == nil {
 		return ErrNilCacher
->>>>>>> d5fe7ccc
 	}
 
 	return nil
@@ -223,6 +213,10 @@
 		return nil, ErrInvalidShardId
 	}
 
+	if ihgs == nil {
+		return nil, ErrNilRandomness
+	}
+
 	key := []byte(fmt.Sprintf(keyFormat, string(randomness), round, shardId))
 	validators := ihgs.searchConsensusForKey(key)
 	if validators != nil {
