package sharding

import (
	"bytes"
	"fmt"
	"sort"
	"sync"
	"sync/atomic"

	logger "github.com/ElrondNetwork/elrond-go-logger"
	"github.com/ElrondNetwork/elrond-go/core"
	"github.com/ElrondNetwork/elrond-go/core/check"
	"github.com/ElrondNetwork/elrond-go/data"
	"github.com/ElrondNetwork/elrond-go/epochStart"
	"github.com/ElrondNetwork/elrond-go/hashing"
	"github.com/ElrondNetwork/elrond-go/storage"
)

const (
	keyFormat               = "%s_%v_%v_%v"
	defaultSelectionChances = uint32(1)
)

// TODO: move this to config parameters
const nodeCoordinatorStoredEpochs = 2

type validatorWithShardID struct {
	validator Validator
	shardID   uint32
}

// TODO: add a parameter for shardID  when acting as observer
type epochNodesConfig struct {
	nbShards                uint32
	shardID                 uint32
	eligibleMap             map[uint32][]Validator
	waitingMap              map[uint32][]Validator
	selectors               map[uint32]RandomSelector
	publicKeyToValidatorMap map[string]*validatorWithShardID
	mutNodesMaps            sync.RWMutex
}

// EpochStartSubscriber provides Register and Unregister functionality for the end of epoch events
type EpochStartSubscriber interface {
	RegisterHandler(handler epochStart.EpochStartHandler)
	UnregisterHandler(handler epochStart.EpochStartHandler)
}

type indexHashedNodesCoordinator struct {
	hasher                  hashing.Hasher
	shuffler                NodesShuffler
	epochStartSubscriber    EpochStartSubscriber
	bootStorer              storage.Storer
	selfPubKey              []byte
	nodesConfig             map[uint32]*epochNodesConfig
	mutNodesConfig          sync.RWMutex
	currentEpoch            uint32
	savedStateKey           []byte
	mutSavedStateKey        sync.RWMutex
	numTotalEligible        uint64
	shardConsensusGroupSize int
	metaConsensusGroupSize  int
	nodesPerShardSetter     NodesCoordinatorHelper
	consensusGroupCacher    Cacher
	shardIDAsObserver       uint32
	loadingFromDisk         atomic.Value
}

// NewIndexHashedNodesCoordinator creates a new index hashed group selector
func NewIndexHashedNodesCoordinator(arguments ArgNodesCoordinator) (*indexHashedNodesCoordinator, error) {
	err := checkArguments(arguments)
	if err != nil {
		return nil, err
	}

	nodesConfig := make(map[uint32]*epochNodesConfig, nodeCoordinatorStoredEpochs)

	nodesConfig[arguments.Epoch] = &epochNodesConfig{
		nbShards:    arguments.NbShards,
		shardID:     arguments.ShardIDAsObserver,
		eligibleMap: make(map[uint32][]Validator),
		waitingMap:  make(map[uint32][]Validator),
		selectors:   make(map[uint32]RandomSelector),
	}

	savedKey := arguments.Hasher.Compute(string(arguments.SelfPublicKey))

	ihgs := &indexHashedNodesCoordinator{
		hasher:                  arguments.Hasher,
		shuffler:                arguments.Shuffler,
		epochStartSubscriber:    arguments.EpochStartSubscriber,
		bootStorer:              arguments.BootStorer,
		selfPubKey:              arguments.SelfPublicKey,
		nodesConfig:             nodesConfig,
		currentEpoch:            arguments.Epoch,
		savedStateKey:           savedKey,
		shardConsensusGroupSize: arguments.ShardConsensusGroupSize,
		metaConsensusGroupSize:  arguments.MetaConsensusGroupSize,
		consensusGroupCacher:    arguments.ConsensusGroupCache,
		shardIDAsObserver:       arguments.ShardIDAsObserver,
	}

	ihgs.loadingFromDisk.Store(false)

	ihgs.nodesPerShardSetter = ihgs
	err = ihgs.setNodesPerShards(arguments.EligibleNodes, arguments.WaitingNodes, arguments.Epoch)
	if err != nil {
		return nil, err
	}

	err = ihgs.saveState(ihgs.savedStateKey)
	if err != nil {
		log.Error("saving initial nodes coordinator config failed",
			"error", err.Error())
	}

	ihgs.epochStartSubscriber.RegisterHandler(ihgs)

	return ihgs, nil
}

func checkArguments(arguments ArgNodesCoordinator) error {
	if arguments.ShardConsensusGroupSize < 1 || arguments.MetaConsensusGroupSize < 1 {
		return ErrInvalidConsensusGroupSize
	}
	if arguments.NbShards < 1 {
		return ErrInvalidNumberOfShards
	}
	if arguments.ShardIDAsObserver >= arguments.NbShards && arguments.ShardIDAsObserver != core.MetachainShardId {
		return ErrInvalidShardId
	}
	if arguments.Hasher == nil {
		return ErrNilHasher
	}
	if len(arguments.SelfPublicKey) == 0 {
		return ErrNilPubKey
	}
	if arguments.Shuffler == nil {
		return ErrNilShuffler
	}
	if check.IfNil(arguments.BootStorer) {
		return ErrNilBootStorer
	}
	if arguments.ConsensusGroupCache == nil {
		return ErrNilCacher
	}

	return nil
}

// SetNodesPerShards loads the distribution of nodes per shard into the nodes management component
func (ihgs *indexHashedNodesCoordinator) setNodesPerShards(
	eligible map[uint32][]Validator,
	waiting map[uint32][]Validator,
	epoch uint32,
) error {
	ihgs.mutNodesConfig.Lock()
	defer ihgs.mutNodesConfig.Unlock()

	nodesConfig, ok := ihgs.nodesConfig[epoch]
	if !ok {
		nodesConfig = &epochNodesConfig{}
	}

	nodesConfig.mutNodesMaps.Lock()
	defer nodesConfig.mutNodesMaps.Unlock()

	if eligible == nil || waiting == nil {
		return ErrNilInputNodesMap
	}

	nodesList, ok := eligible[core.MetachainShardId]
	if !ok || len(nodesList) < ihgs.metaConsensusGroupSize {
		return ErrSmallMetachainEligibleListSize
	}

	numTotalEligible := uint64(len(nodesList))
	for shardId := uint32(0); shardId < uint32(len(eligible)-1); shardId++ {
		nbNodesShard := len(eligible[shardId])
		if nbNodesShard < ihgs.shardConsensusGroupSize {
			return ErrSmallShardEligibleListSize
		}
		numTotalEligible += uint64(nbNodesShard)
	}

	var err error
	// nbShards holds number of shards without meta
	nodesConfig.nbShards = uint32(len(eligible) - 1)
	nodesConfig.eligibleMap = eligible
	nodesConfig.waitingMap = waiting
	nodesConfig.publicKeyToValidatorMap = ihgs.createPublicKeyToValidatorMap(eligible, waiting)
	nodesConfig.shardID = ihgs.computeShardForSelfPublicKey(nodesConfig)
	nodesConfig.selectors, err = ihgs.createSelectors(nodesConfig)
	if err != nil {
		return err
	}

	ihgs.nodesConfig[epoch] = nodesConfig
	ihgs.numTotalEligible = numTotalEligible

	return nil
}

// ComputeLeaving - computes leaving validators
func (ihgs *indexHashedNodesCoordinator) ComputeLeaving([]Validator) []Validator {
	return make([]Validator, 0)
}

// ComputeConsensusGroup will generate a list of validators based on the the eligible list
// by weighted random sampling
func (ihgs *indexHashedNodesCoordinator) ComputeConsensusGroup(
	randomness []byte,
	round uint64,
	shardID uint32,
	epoch uint32,
) (validatorsGroup []Validator, err error) {
	var selector RandomSelector
	var eligibleList []Validator

	log.Trace("computing consensus group for",
		"epoch", epoch,
		"shardID", shardID,
		"randomness", randomness,
		"round", round)

	if len(randomness) == 0 {
		return nil, ErrNilRandomness
	}

	ihgs.mutNodesConfig.RLock()
	nodesConfig, ok := ihgs.nodesConfig[epoch]
	if ok {
		if shardID >= nodesConfig.nbShards && shardID != core.MetachainShardId {
			return nil, ErrInvalidShardId
		}
		selector = nodesConfig.selectors[shardID]
		eligibleList = nodesConfig.eligibleMap[shardID]
	}
	ihgs.mutNodesConfig.RUnlock()

	if !ok {
		return nil, ErrEpochNodesConfigDesNotExist
	}

	key := []byte(fmt.Sprintf(keyFormat, string(randomness), round, shardID, epoch))
	validators := ihgs.searchConsensusForKey(key)
	if validators != nil {
		return validators, nil
	}

	consensusSize := ihgs.ConsensusGroupSize(shardID)
	randomness = []byte(fmt.Sprintf("%d-%s", round, randomness))

	log.Debug("ComputeValidatorsGroup",
		"randomness", randomness,
		"consensus size", consensusSize,
		"eligible list length", len(eligibleList))

	tempList, err := selectValidators(selector, randomness, uint32(consensusSize), eligibleList)
	if err != nil {
		return nil, err
	}

	ihgs.consensusGroupCacher.Put(key, tempList)

	return tempList, nil
}

func (ihgs *indexHashedNodesCoordinator) searchConsensusForKey(key []byte) []Validator {
	value, ok := ihgs.consensusGroupCacher.Get(key)
	if ok {
		consensusGroup, typeOk := value.([]Validator)
		if typeOk {
			return consensusGroup
		}
	}
	return nil
}

// GetValidatorWithPublicKey gets the validator with the given public key
func (ihgs *indexHashedNodesCoordinator) GetValidatorWithPublicKey(
	publicKey []byte,
	epoch uint32,
) (Validator, uint32, error) {
	if len(publicKey) == 0 {
		return nil, 0, ErrNilPubKey
	}
	ihgs.mutNodesConfig.RLock()
	nodesConfig, ok := ihgs.nodesConfig[epoch]
	ihgs.mutNodesConfig.RUnlock()

	if !ok {
		return nil, 0, ErrEpochNodesConfigDesNotExist
	}

	nodesConfig.mutNodesMaps.RLock()
	defer nodesConfig.mutNodesMaps.RUnlock()

	v, ok := nodesConfig.publicKeyToValidatorMap[string(publicKey)]
	if ok {
		return v.validator, v.shardID, nil
	}

	return nil, 0, ErrValidatorNotFound
}

// GetConsensusValidatorsPublicKeys calculates the validators consensus group for a specific shard, randomness and round number,
// returning their public keys
func (ihgs *indexHashedNodesCoordinator) GetConsensusValidatorsPublicKeys(
	randomness []byte,
	round uint64,
	shardID uint32,
	epoch uint32,
) ([]string, error) {
	consensusNodes, err := ihgs.ComputeConsensusGroup(randomness, round, shardID, epoch)
	if err != nil {
		return nil, err
	}

	pubKeys := make([]string, 0)

	for _, v := range consensusNodes {
		pubKeys = append(pubKeys, string(v.PubKey()))
	}

	return pubKeys, nil
}

// GetConsensusValidatorsRewardsAddresses calculates the validator consensus group for a specific shard, randomness and round
// number, returning their staking/rewards addresses
func (ihgs *indexHashedNodesCoordinator) GetConsensusValidatorsRewardsAddresses(
	randomness []byte,
	round uint64,
	shardID uint32,
	epoch uint32,
) ([]string, error) {
	consensusNodes, err := ihgs.ComputeConsensusGroup(randomness, round, shardID, epoch)
	if err != nil {
		return nil, err
	}

	addresses := make([]string, len(consensusNodes))
	for i, v := range consensusNodes {
		addresses[i] = string(v.Address())
	}

	return addresses, nil
}

// GetAllEligibleValidatorsPublicKeys will return all validators public keys for all shards
func (ihgs *indexHashedNodesCoordinator) GetAllEligibleValidatorsPublicKeys(epoch uint32) (map[uint32][][]byte, error) {
	validatorsPubKeys := make(map[uint32][][]byte)

	ihgs.mutNodesConfig.RLock()
	nodesConfig, ok := ihgs.nodesConfig[epoch]
	ihgs.mutNodesConfig.RUnlock()

	if !ok {
		return nil, ErrEpochNodesConfigDesNotExist
	}

	nodesConfig.mutNodesMaps.RLock()
	defer nodesConfig.mutNodesMaps.RUnlock()

	for shardID, shardEligible := range nodesConfig.eligibleMap {
		for i := 0; i < len(shardEligible); i++ {
			validatorsPubKeys[shardID] = append(validatorsPubKeys[shardID], nodesConfig.eligibleMap[shardID][i].PubKey())
		}
	}

	return validatorsPubKeys, nil
}

// GetAllWaitingValidatorsPublicKeys will return all validators public keys for all shards
func (ihgs *indexHashedNodesCoordinator) GetAllWaitingValidatorsPublicKeys(epoch uint32) (map[uint32][][]byte, error) {
	validatorsPubKeys := make(map[uint32][][]byte)

	ihgs.mutNodesConfig.RLock()
	nodesConfig, ok := ihgs.nodesConfig[epoch]
	ihgs.mutNodesConfig.RUnlock()

	if !ok {
		return nil, ErrEpochNodesConfigDesNotExist
	}

	nodesConfig.mutNodesMaps.RLock()
	defer nodesConfig.mutNodesMaps.RUnlock()

	for shardID, shardEligible := range nodesConfig.waitingMap {
		for i := 0; i < len(shardEligible); i++ {
			validatorsPubKeys[shardID] = append(validatorsPubKeys[shardID], nodesConfig.waitingMap[shardID][i].PubKey())
		}
	}

	return validatorsPubKeys, nil
}

// GetValidatorsIndexes will return validators indexes for a block
func (ihgs *indexHashedNodesCoordinator) GetValidatorsIndexes(
	publicKeys []string,
	epoch uint32,
) ([]uint64, error) {
	signersIndexes := make([]uint64, 0)

	validatorsPubKeys, err := ihgs.GetAllEligibleValidatorsPublicKeys(epoch)
	if err != nil {
		return nil, err
	}

	ihgs.mutNodesConfig.RLock()
	nodesConfig := ihgs.nodesConfig[epoch]
	ihgs.mutNodesConfig.RUnlock()

	for _, pubKey := range publicKeys {
		for index, value := range validatorsPubKeys[nodesConfig.shardID] {
			if bytes.Equal([]byte(pubKey), value) {
				signersIndexes = append(signersIndexes, uint64(index))
			}
		}
	}

	if len(publicKeys) != len(signersIndexes) {
		strHaving := "having the following keys: \n"
		for index, value := range validatorsPubKeys[nodesConfig.shardID] {
			strHaving += fmt.Sprintf(" index %d  key %s\n", index, logger.DisplayByteSlice(value))
		}

		strNeeded := "needed the following keys: \n"
		for _, pubKey := range publicKeys {
			strNeeded += fmt.Sprintf(" key %s\n", logger.DisplayByteSlice([]byte(pubKey)))
		}

		log.Error("public keys not found\n"+strHaving+"\n"+strNeeded+"\n",
			"len pubKeys", len(publicKeys),
			"len signers", len(signersIndexes),
		)

		return nil, ErrInvalidNumberPubKeys
	}

	return signersIndexes, nil
}

// EpochStartPrepare wis called when an epoch start event is observed, but not yet confirmed/committed.
// Some components may need to do some initialisation on this event
func (ihgs *indexHashedNodesCoordinator) EpochStartPrepare(metaHeader data.HeaderHandler) {
	randomness := metaHeader.GetPrevRandSeed()
	newEpoch := metaHeader.GetEpoch()

	ihgs.mutNodesConfig.RLock()
	nodesConfig, ok := ihgs.nodesConfig[newEpoch-1]
	ihgs.mutNodesConfig.RUnlock()

	if !ok {
		log.Error("no configured epoch found")
		return
	}

	allValidators := make([]Validator, 0)

	for _, shardValidators := range nodesConfig.eligibleMap {
		allValidators = append(allValidators, shardValidators...)
	}

	for _, shardValidators := range nodesConfig.waitingMap {
		allValidators = append(allValidators, shardValidators...)
	}

	sort.Slice(allValidators, func(i, j int) bool {
		return bytes.Compare(allValidators[i].PubKey(), allValidators[j].PubKey()) < 0
	})

	leaving := ihgs.nodesPerShardSetter.ComputeLeaving(allValidators)

	// TODO: update the new nodes and leaving nodes as well
	shufflerArgs := ArgsUpdateNodes{
		Eligible: nodesConfig.eligibleMap,
		Waiting:  nodesConfig.waitingMap,
		NewNodes: make([]Validator, 0),
		Leaving:  leaving,
		Rand:     randomness,
		NbShards: nodesConfig.nbShards,
	}

	eligibleMap, waitingMap, stillRemaining := ihgs.shuffler.UpdateNodeLists(shufflerArgs)

	err := ihgs.setNodesPerShards(eligibleMap, waitingMap, newEpoch)
	if err != nil {
		log.Error("set nodes per shard failed", "error", err.Error())
	}

	err = ihgs.saveState(randomness)
	if err != nil {
		log.Error("saving nodes coordinator config failed", "error", err.Error())
	}

	ihgs.displayNodesConfiguration(eligibleMap, waitingMap, leaving, stillRemaining, nodesConfig.nbShards)

	ihgs.mutSavedStateKey.Lock()
	ihgs.savedStateKey = randomness
	ihgs.mutSavedStateKey.Unlock()
}

// EpochStartAction is called upon a start of epoch event.
// NodeCoordinator has to get the nodes assignment to shards using the shuffler.
func (ihgs *indexHashedNodesCoordinator) EpochStartAction(hdr data.HeaderHandler) {
	newEpoch := hdr.GetEpoch()
	epochToRemove := int32(newEpoch) - nodeCoordinatorStoredEpochs
	needToRemove := epochToRemove >= 0
	ihgs.currentEpoch = newEpoch

	err := ihgs.saveState(ihgs.savedStateKey)
	if err != nil {
		log.Error("saving nodes coordinator config failed", "error", err.Error())
	}

	ihgs.mutNodesConfig.Lock()
	if needToRemove {
		for epoch := range ihgs.nodesConfig {
			if epoch <= uint32(epochToRemove) {
				delete(ihgs.nodesConfig, epoch)
			}
		}
	}
	ihgs.mutNodesConfig.Unlock()
}

// NotifyOrder returns the notification order for a start of epoch event
func (ihgs *indexHashedNodesCoordinator) NotifyOrder() uint32 {
	return core.NodesCoordinatorOrder
}

// GetSavedStateKey returns the key for the last nodes coordinator saved state
func (ihgs *indexHashedNodesCoordinator) GetSavedStateKey() []byte {
	ihgs.mutSavedStateKey.RLock()
	key := ihgs.savedStateKey
	ihgs.mutSavedStateKey.RUnlock()

	return key
}

// ShardIdForEpoch returns the nodesCoordinator configured ShardId for specified epoch if epoch configuration exists,
// otherwise error
func (ihgs *indexHashedNodesCoordinator) ShardIdForEpoch(epoch uint32) (uint32, error) {
	ihgs.mutNodesConfig.RLock()
	nodesConfig, ok := ihgs.nodesConfig[epoch]
	ihgs.mutNodesConfig.RUnlock()

	if !ok {
		return 0, ErrEpochNodesConfigDesNotExist
	}

	return nodesConfig.shardID, nil
}

// GetConsensusWhitelistedNodes return the whitelisted nodes allowed to send consensus messages, for each of the shards
func (ihgs *indexHashedNodesCoordinator) GetConsensusWhitelistedNodes(
	epoch uint32,
) (map[string]struct{}, error) {
	var err error
	shardEligible := make(map[string]struct{})
	publicKeysPrevEpoch := make(map[uint32][][]byte)
	prevEpochConfigExists := false

	if epoch > 0 {
		publicKeysPrevEpoch, err = ihgs.GetAllEligibleValidatorsPublicKeys(epoch - 1)
		if err == nil {
			prevEpochConfigExists = true
		} else {
			log.Warn("get consensus whitelisted nodes", "error", err.Error())
		}
	}

	var prevEpochShardId uint32
	if prevEpochConfigExists {
		prevEpochShardId, err = ihgs.ShardIdForEpoch(epoch - 1)
		if err == nil {
			for _, pubKey := range publicKeysPrevEpoch[prevEpochShardId] {
				shardEligible[string(pubKey)] = struct{}{}
			}
		} else {
			log.Trace("not critical error getting shardID for epoch", "epoch", epoch-1, "error", err)
		}
	}

	publicKeysNewEpoch, errGetEligible := ihgs.GetAllEligibleValidatorsPublicKeys(epoch)
	if errGetEligible != nil {
		return nil, errGetEligible
	}

	epochShardId, errShardIdForEpoch := ihgs.ShardIdForEpoch(epoch)
	if errShardIdForEpoch != nil {
		return nil, errShardIdForEpoch
	}

	for _, pubKey := range publicKeysNewEpoch[epochShardId] {
		shardEligible[string(pubKey)] = struct{}{}
	}

	return shardEligible, nil
}

func (ihgs *indexHashedNodesCoordinator) createPublicKeyToValidatorMap(
	eligible map[uint32][]Validator,
	waiting map[uint32][]Validator,
) map[string]*validatorWithShardID {
	publicKeyToValidatorMap := make(map[string]*validatorWithShardID)
	for shardId, shardEligible := range eligible {
		for i := 0; i < len(shardEligible); i++ {
			publicKeyToValidatorMap[string(shardEligible[i].PubKey())] = &validatorWithShardID{
				validator: shardEligible[i],
				shardID:   shardId,
			}
		}
	}
	for shardId, shardWaiting := range waiting {
		for i := 0; i < len(shardWaiting); i++ {
			publicKeyToValidatorMap[string(shardWaiting[i].PubKey())] = &validatorWithShardID{
				validator: shardWaiting[i],
				shardID:   shardId,
			}
		}
	}

	return publicKeyToValidatorMap
}

func (ihgs *indexHashedNodesCoordinator) computeShardForSelfPublicKey(nodesConfig *epochNodesConfig) uint32 {
	pubKey := ihgs.selfPubKey
	selfShard := ihgs.shardIDAsObserver
	epNodesConfig, ok := ihgs.nodesConfig[ihgs.currentEpoch]
	if ok {
		log.Trace("computeShardForSelfPublicKey found existing config",
			"shard", epNodesConfig.shardID,
		)
		selfShard = epNodesConfig.shardID
	}

	for shard, validators := range nodesConfig.eligibleMap {
		for _, v := range validators {
			if bytes.Equal(v.PubKey(), pubKey) {
				log.Trace("computeShardForSelfPublicKey found validator in eligible",
					"shard", shard,
					"validator PK", v,
				)

				return shard
			}
		}
	}

	for shard, validators := range nodesConfig.waitingMap {
		for _, v := range validators {
			if bytes.Equal(v.PubKey(), pubKey) {
				log.Trace("computeShardForSelfPublicKey found validator in waiting",
					"shard", shard,
					"validator PK", v,
				)

				return shard
			}
		}
	}

	log.Trace("computeShardForSelfPublicKey returned default",
		"shard", selfShard,
	)
	return selfShard
}

// ConsensusGroupSize returns the consensus group size for a specific shard
func (ihgs *indexHashedNodesCoordinator) ConsensusGroupSize(
	shardID uint32,
) int {
	if shardID == core.MetachainShardId {
		return ihgs.metaConsensusGroupSize
	}

	return ihgs.shardConsensusGroupSize
}

// GetNumTotalEligible returns the number of total eligible accross all shards from current setup
func (ihgs *indexHashedNodesCoordinator) GetNumTotalEligible() uint64 {
	return ihgs.numTotalEligible
}

// GetOwnPublicKey will return current node public key  for block sign
func (ihgs *indexHashedNodesCoordinator) GetOwnPublicKey() []byte {
	return ihgs.selfPubKey
}

// IsInterfaceNil returns true if there is no value under the interface
func (ihgs *indexHashedNodesCoordinator) IsInterfaceNil() bool {
	return ihgs == nil
}

<<<<<<< HEAD
// createSelectors creates the consensus group selectors for each shard
// Not concurrent safe, needs to be called under mutex
func (ihgs *indexHashedNodesCoordinator) createSelectors(
	nodesConfig *epochNodesConfig,
) (map[uint32]RandomSelector, error) {
	var err error
	var weights []uint32

	selectors := make(map[uint32]RandomSelector)
	// weights for validators are computed according to each validator rating
	for shard, vList := range nodesConfig.eligibleMap {
		weights, err = ihgs.nodesPerShardSetter.ValidatorsWeights(vList)
		if err != nil {
			return nil, err
		}

		selectors[shard], err = NewSelectorWRS(weights, ihgs.hasher)
		if err != nil {
			return nil, err
=======
func (ihgs *indexHashedNodesCoordinator) displayNodesConfiguration(
	eligible map[uint32][]Validator,
	waiting map[uint32][]Validator,
	leaving []Validator,
	actualRemaining []Validator,
	nbShards uint32,
) {

	for shard := uint32(0); shard <= nbShards; shard++ {
		shardID := shard
		if shardID == nbShards {
			shardID = core.MetachainShardId
		}
		for _, v := range eligible[shardID] {
			pk := v.PubKey()
			log.Debug("eligible", "pk", pk, "shardID", shardID)
		}
		for _, v := range waiting[shardID] {
			pk := v.PubKey()
			log.Debug("waiting", "pk", pk, "shardID", shardID)
>>>>>>> 0af97aaf
		}
	}

	return selectors, nil
}

// ValidatorsWeights returns the weights/chances for each of the given validators
func (ihgs *indexHashedNodesCoordinator) ValidatorsWeights(validators []Validator) ([]uint32, error) {
	weights := make([]uint32, len(validators))
	for i := range validators {
		weights[i] = defaultSelectionChances
	}

<<<<<<< HEAD
	return weights, nil
}

func selectValidators(
	selector RandomSelector,
	randomness []byte,
	consensusSize uint32,
	eligibleList []Validator,
) ([]Validator, error) {
	if check.IfNil(selector) {
		return nil, ErrNilRandomSelector
=======
	for _, v := range actualRemaining {
		pk := v.PubKey()
		log.Debug("actually remaining", "pk", pk)
>>>>>>> 0af97aaf
	}
	if len(randomness) == 0 {
		return nil, ErrNilRandomness
	}

	// todo: checks for indexes
	selectedIndexes, err := selector.Select(randomness, consensusSize)
	if err != nil {
		return nil, err
	}

	consensusGroup := make([]Validator, consensusSize)
	for i := range consensusGroup {
		consensusGroup[i] = eligibleList[selectedIndexes[i]]
	}

	displayValidatorsForRandomness(consensusGroup, randomness)

	return consensusGroup, nil
}<|MERGE_RESOLUTION|>--- conflicted
+++ resolved
@@ -207,7 +207,7 @@
 }
 
 // ComputeConsensusGroup will generate a list of validators based on the the eligible list
-// by weighted random sampling
+// and each eligible validator weight/chance
 func (ihgs *indexHashedNodesCoordinator) ComputeConsensusGroup(
 	randomness []byte,
 	round uint64,
@@ -494,7 +494,7 @@
 		log.Error("saving nodes coordinator config failed", "error", err.Error())
 	}
 
-	ihgs.displayNodesConfiguration(eligibleMap, waitingMap, leaving, stillRemaining, nodesConfig.nbShards)
+	displayNodesConfiguration(eligibleMap, waitingMap, leaving, stillRemaining, nodesConfig.nbShards)
 
 	ihgs.mutSavedStateKey.Lock()
 	ihgs.savedStateKey = randomness
@@ -694,7 +694,6 @@
 	return ihgs == nil
 }
 
-<<<<<<< HEAD
 // createSelectors creates the consensus group selectors for each shard
 // Not concurrent safe, needs to be called under mutex
 func (ihgs *indexHashedNodesCoordinator) createSelectors(
@@ -714,28 +713,6 @@
 		selectors[shard], err = NewSelectorWRS(weights, ihgs.hasher)
 		if err != nil {
 			return nil, err
-=======
-func (ihgs *indexHashedNodesCoordinator) displayNodesConfiguration(
-	eligible map[uint32][]Validator,
-	waiting map[uint32][]Validator,
-	leaving []Validator,
-	actualRemaining []Validator,
-	nbShards uint32,
-) {
-
-	for shard := uint32(0); shard <= nbShards; shard++ {
-		shardID := shard
-		if shardID == nbShards {
-			shardID = core.MetachainShardId
-		}
-		for _, v := range eligible[shardID] {
-			pk := v.PubKey()
-			log.Debug("eligible", "pk", pk, "shardID", shardID)
-		}
-		for _, v := range waiting[shardID] {
-			pk := v.PubKey()
-			log.Debug("waiting", "pk", pk, "shardID", shardID)
->>>>>>> 0af97aaf
 		}
 	}
 
@@ -749,7 +726,6 @@
 		weights[i] = defaultSelectionChances
 	}
 
-<<<<<<< HEAD
 	return weights, nil
 }
 
@@ -761,11 +737,6 @@
 ) ([]Validator, error) {
 	if check.IfNil(selector) {
 		return nil, ErrNilRandomSelector
-=======
-	for _, v := range actualRemaining {
-		pk := v.PubKey()
-		log.Debug("actually remaining", "pk", pk)
->>>>>>> 0af97aaf
 	}
 	if len(randomness) == 0 {
 		return nil, ErrNilRandomness
