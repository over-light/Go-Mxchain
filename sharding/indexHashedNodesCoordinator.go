--- conflicted
+++ resolved
@@ -4,11 +4,8 @@
 	"bytes"
 	"encoding/binary"
 	"fmt"
-<<<<<<< HEAD
 	"math/big"
 	"sync"
-=======
->>>>>>> b9dc9de6
 
 	"github.com/ElrondNetwork/elrond-go/core"
 	"github.com/ElrondNetwork/elrond-go/data"
@@ -210,14 +207,8 @@
 	consensusSize := ihgs.consensusGroupSize(shardId)
 	randomness = []byte(fmt.Sprintf("%d-%s", round, core.ToB64(randomness)))
 
-<<<<<<< HEAD
 	// TODO: pre-compute eligible list and update only on epoch/checkpoint change.
 	expandedList := ihgs.doExpandEligibleList(eligibleShardList, mut)
-=======
-	// TODO: pre-compute eligible list and update only on rating change.
-	expandedList := ihgs.doExpandEligibleList(shardId)
-
->>>>>>> b9dc9de6
 	lenExpandedList := len(expandedList)
 
 	for startIdx := 0; startIdx < consensusSize; startIdx++ {
