package config

// EconomicsAddresses will hold economics addresses
type EconomicsAddresses struct {
	CommunityAddress string
	BurnAddress      string
}

// RewardsSettings will hold economics rewards settings
type RewardsSettings struct {
	LeaderPercentage               float64
<<<<<<< HEAD
=======
	BurnPercentage                 float64
	DeveloperPercentage            float64
>>>>>>> 98fec3b1
	DenominationCoefficientForView string
}

// FeeSettings will hold economics fee settings
type FeeSettings struct {
	MaxGasLimitPerBlock  string
	GasPerDataByte       string
	DataLimitForBaseCalc string
	MinGasPrice          string
	MinGasLimit          string
}

// ValidatorSettings will hold the validator settings
type ValidatorSettings struct {
	StakeValue    string
	UnBoundPeriod string
}

// RatingSettings will hold rating settings
type RatingSettings struct {
	StartRating                 uint32
	MaxRating                   uint32
	MinRating                   uint32
	ProposerIncreaseRatingStep  uint32
	ProposerDecreaseRatingStep  uint32
	ValidatorIncreaseRatingStep uint32
	ValidatorDecreaseRatingStep uint32
}

//RatingValue will hold different rating options with increase and decresea steps
type RatingValue struct {
	Name  string
	Value int32
}

// ConfigEconomics will hold economics config
type ConfigEconomics struct {
	EconomicsAddresses EconomicsAddresses
	RewardsSettings    RewardsSettings
	FeeSettings        FeeSettings
	ValidatorSettings  ValidatorSettings
	RatingSettings     RatingSettings
}<|MERGE_RESOLUTION|>--- conflicted
+++ resolved
@@ -9,11 +9,7 @@
 // RewardsSettings will hold economics rewards settings
 type RewardsSettings struct {
 	LeaderPercentage               float64
-<<<<<<< HEAD
-=======
-	BurnPercentage                 float64
 	DeveloperPercentage            float64
->>>>>>> 98fec3b1
 	DenominationCoefficientForView string
 }
 
