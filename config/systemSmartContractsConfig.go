package config

// SystemSmartContractsConfig defines the system smart contract configs
type SystemSmartContractsConfig struct {
	ESDTSystemSCConfig              ESDTSystemSCConfig
	GovernanceSystemSCConfig        GovernanceSystemSCConfig
	StakingSystemSCConfig           StakingSystemSCConfig
	DelegationManagerSystemSCConfig DelegationManagerSystemSCConfig
	DelegationSystemSCConfig        DelegationSystemSCConfig
}

// StakingSystemSCConfig will hold the staking system smart contract settings
type StakingSystemSCConfig struct {
	GenesisNodePrice                     string
	MinStakeValue                        string
	MinUnstakeTokensValue                string
	UnJailValue                          string
	MinStepValue                         string
	UnBondPeriod                         uint64
	UnBondPeriodInEpochs                 uint32
	NumRoundsWithoutBleed                uint64
	MaximumPercentageToBleed             float64
	BleedPercentagePerRound              float64
	MaxNumberOfNodesForStake             uint64
	ActivateBLSPubKeyMessageVerification bool
}

// ESDTSystemSCConfig defines a set of constant to initialize the esdt system smart contract
type ESDTSystemSCConfig struct {
	BaseIssuingCost string
	OwnerAddress    string
}

// GovernanceSystemSCConfigV1 holds the initial set of values that were used to initialise the
//  governance system smart contract at genesis time
type GovernanceSystemSCConfigV1 struct {
	NumNodes         int64
	ProposalCost     string
	MinQuorum        int32
	MinPassThreshold int32
	MinVetoThreshold int32
<<<<<<< HEAD
}

// GovernanceSystemSCConfigActive defines the set of configuration values used by the governance
//  system smart contract once it activates
type GovernanceSystemSCConfigActive struct {
	ProposalCost     string
	MinQuorum        string
	MinPassThreshold string
	MinVetoThreshold string
	EnabledEpoch     uint32
=======
>>>>>>> 19a3dded
}

// GovernanceSystemSCConfig defines the set of constants to initialize the governance system smart contract
type GovernanceSystemSCConfig struct {
	V1     GovernanceSystemSCConfigV1
	Active GovernanceSystemSCConfigActive
}

// DelegationManagerSystemSCConfig defines a set of constants to initialize the delegation manager system smart contract
type DelegationManagerSystemSCConfig struct {
	MinCreationDeposit  string
	MinStakeAmount      string
	ConfigChangeAddress string
}

// DelegationSystemSCConfig defines a set of constants to initialize the delegation system smart contract
type DelegationSystemSCConfig struct {
	MinServiceFee uint64
	MaxServiceFee uint64
}<|MERGE_RESOLUTION|>--- conflicted
+++ resolved
@@ -39,7 +39,6 @@
 	MinQuorum        int32
 	MinPassThreshold int32
 	MinVetoThreshold int32
-<<<<<<< HEAD
 }
 
 // GovernanceSystemSCConfigActive defines the set of configuration values used by the governance
@@ -50,8 +49,6 @@
 	MinPassThreshold string
 	MinVetoThreshold string
 	EnabledEpoch     uint32
-=======
->>>>>>> 19a3dded
 }
 
 // GovernanceSystemSCConfig defines the set of constants to initialize the governance system smart contract
