package config

import (
	"strconv"
	"testing"

	"github.com/pelletier/go-toml"
	"github.com/stretchr/testify/assert"
)

func TestTomlParser(t *testing.T) {
	txBlockBodyStorageSize := 170
	txBlockBodyStorageType := "type1"
	txBlockBodyStorageShards := 5
	txBlockBodyStorageFile := "path1/file1"
	txBlockBodyStorageTypeDB := "type2"

	logsPath := "pathLogger"
	logsStackDepth := 1010

	accountsStorageSize := 171
	accountsStorageType := "type3"
	accountsStorageFile := "path2/file2"
	accountsStorageTypeDB := "type4"
	accountsStorageBlomSize := 172
	accountsStorageBlomHash1 := "hashFunc1"
	accountsStorageBlomHash2 := "hashFunc2"
	accountsStorageBlomHash3 := "hashFunc3"

	hasherType := "hashFunc4"
	multiSigHasherType := "hashFunc5"

	consensusType := "bn"

	communityAddress := "community"
	burnAddress := "burnAddress"

	cfgExpected := Config{
		MiniBlocksStorage: StorageConfig{
			Cache: CacheConfig{
				Size:   uint32(txBlockBodyStorageSize),
				Type:   txBlockBodyStorageType,
				Shards: uint32(txBlockBodyStorageShards),
			},
			DB: DBConfig{
				FilePath: txBlockBodyStorageFile,
				Type:     txBlockBodyStorageTypeDB,
			},
		},
		Logger: LoggerConfig{
			Path:            logsPath,
			StackTraceDepth: logsStackDepth,
		},
		AccountsTrieStorage: StorageConfig{
			Cache: CacheConfig{
				Size: uint32(accountsStorageSize),
				Type: accountsStorageType,
			},
			DB: DBConfig{
				FilePath: accountsStorageFile,
				Type:     accountsStorageTypeDB,
			},
			Bloom: BloomFilterConfig{
				Size:     172,
				HashFunc: []string{accountsStorageBlomHash1, accountsStorageBlomHash2, accountsStorageBlomHash3},
			},
		},
		Hasher: TypeConfig{
			Type: hasherType,
		},
		MultisigHasher: TypeConfig{
			Type: multiSigHasherType,
		},
		Consensus: TypeConfig{
			Type: consensusType,
		},
<<<<<<< HEAD
		RewardConfig: RewardConfig{
=======
		EconomicsConfig: EconomicsConfig{
>>>>>>> ac6d3286
			CommunityAddress: communityAddress,
			BurnAddress:      burnAddress,
		},
	}

	testString := `
[MiniBlocksStorage]
    [MiniBlocksStorage.Cache]
        Size = ` + strconv.Itoa(txBlockBodyStorageSize) + `
        Type = "` + txBlockBodyStorageType + `"
		Shards = ` + strconv.Itoa(txBlockBodyStorageShards) + `
    [MiniBlocksStorage.DB]
        FilePath = "` + txBlockBodyStorageFile + `"
        Type = "` + txBlockBodyStorageTypeDB + `"

[Logger]
    Path = "` + logsPath + `"
    StackTraceDepth = ` + strconv.Itoa(logsStackDepth) + `

[AccountsTrieStorage]
    [AccountsTrieStorage.Cache]
        Size = ` + strconv.Itoa(accountsStorageSize) + `
        Type = "` + accountsStorageType + `"
    [AccountsTrieStorage.DB]
        FilePath = "` + accountsStorageFile + `"
        Type = "` + accountsStorageTypeDB + `"
    [AccountsTrieStorage.Bloom]
        Size = ` + strconv.Itoa(accountsStorageBlomSize) + `
		HashFunc = ["` + accountsStorageBlomHash1 + `", "` + accountsStorageBlomHash2 + `", "` +
		accountsStorageBlomHash3 + `"]

[Hasher]
	Type = "` + hasherType + `"

[MultisigHasher]
	Type = "` + multiSigHasherType + `"

[Consensus]
	Type = "` + consensusType + `"

<<<<<<< HEAD
[RewardConfig]
	CommunityAddress = "` + communityAddress + `"
=======
[EconomicsConfig]
    CommunityAddress = "` + communityAddress + `"
>>>>>>> ac6d3286
    BurnAddress = "` + burnAddress + `"
`
	cfg := Config{}

	err := toml.Unmarshal([]byte(testString), &cfg)

	assert.Nil(t, err)
	assert.Equal(t, cfgExpected, cfg)
}<|MERGE_RESOLUTION|>--- conflicted
+++ resolved
@@ -74,11 +74,7 @@
 		Consensus: TypeConfig{
 			Type: consensusType,
 		},
-<<<<<<< HEAD
-		RewardConfig: RewardConfig{
-=======
 		EconomicsConfig: EconomicsConfig{
->>>>>>> ac6d3286
 			CommunityAddress: communityAddress,
 			BurnAddress:      burnAddress,
 		},
@@ -119,13 +115,8 @@
 [Consensus]
 	Type = "` + consensusType + `"
 
-<<<<<<< HEAD
-[RewardConfig]
-	CommunityAddress = "` + communityAddress + `"
-=======
 [EconomicsConfig]
     CommunityAddress = "` + communityAddress + `"
->>>>>>> ac6d3286
     BurnAddress = "` + burnAddress + `"
 `
 	cfg := Config{}
