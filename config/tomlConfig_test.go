--- conflicted
+++ resolved
@@ -101,13 +101,13 @@
 		Consensus: ConsensusConfig{
 			Type: consensusType,
 		},
-<<<<<<< HEAD
 		VirtualMachine: VirtualMachineServicesConfig{
 			Execution: vmConfig,
 			Querying: QueryVirtualMachineConfig{
 				NumConcurrentVMs:     16,
 				VirtualMachineConfig: vmConfig,
-=======
+			},
+		},
 		Debug: DebugConfig{
 			InterceptorResolver: InterceptorResolverDebugConfig{
 				Enabled:                    true,
@@ -127,7 +127,6 @@
 				CallGCWhenShuffleOut:    true,
 				ExtraPrintsOnShuffleOut: true,
 				DoProfileOnShuffleOut:   true,
->>>>>>> 514432ba
 			},
 		},
 	}
@@ -175,7 +174,6 @@
 [Consensus]
 	Type = "` + consensusType + `"
 
-<<<<<<< HEAD
 [VirtualMachine]
     [VirtualMachine.Execution]
         OutOfProcessEnabled = false
@@ -198,7 +196,6 @@
             MessagesMarshalizer = "json"
             MaxLoopTime = 1000
 
-=======
 [Debug]
     [Debug.InterceptorResolver]
         Enabled = true
@@ -216,7 +213,6 @@
         CallGCWhenShuffleOut = true
         ExtraPrintsOnShuffleOut = true
         DoProfileOnShuffleOut = true
->>>>>>> 514432ba
 `
 	cfg := Config{}
 
