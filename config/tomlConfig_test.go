package config

import (
	"fmt"
	"strconv"
	"testing"

	"github.com/pelletier/go-toml"
	"github.com/stretchr/testify/assert"
	"github.com/stretchr/testify/require"
)

func TestTomlParser(t *testing.T) {
	txBlockBodyStorageSize := 170
	txBlockBodyStorageType := "type1"
	txBlockBodyStorageShards := 5
	txBlockBodyStorageFile := "path1/file1"
	txBlockBodyStorageTypeDB := "type2"

	receiptsStorageSize := 171
	receiptsStorageType := "type3"
	receiptsStorageFile := "path1/file2"
	receiptsStorageTypeDB := "type4"

	logsPath := "pathLogger"
	logsStackDepth := 1010

	accountsStorageSize := 172
	accountsStorageType := "type5"
	accountsStorageFile := "path2/file3"
	accountsStorageTypeDB := "type6"
	accountsStorageBlomSize := 173
	accountsStorageBlomHash1 := "hashFunc1"
	accountsStorageBlomHash2 := "hashFunc2"
	accountsStorageBlomHash3 := "hashFunc3"

	hasherType := "hashFunc4"
	multiSigHasherType := "hashFunc5"

	consensusType := "bls"

	vmConfig := VirtualMachineConfig{
		ArwenVersions: []ArwenVersionByEpoch{
			{StartEpoch: 12, Version: "v0.3"},
			{StartEpoch: 88, Version: "v1.2"},
		},
	}

	cfgExpected := Config{
		MiniBlocksStorage: StorageConfig{
			Cache: CacheConfig{
				Capacity: uint32(txBlockBodyStorageSize),
				Type:     txBlockBodyStorageType,
				Shards:   uint32(txBlockBodyStorageShards),
			},
			DB: DBConfig{
				FilePath: txBlockBodyStorageFile,
				Type:     txBlockBodyStorageTypeDB,
			},
		},
		ReceiptsStorage: StorageConfig{
			Cache: CacheConfig{
				Capacity: uint32(receiptsStorageSize),
				Type:     receiptsStorageType,
			},
			DB: DBConfig{
				FilePath: receiptsStorageFile,
				Type:     receiptsStorageTypeDB,
			},
		},
		AccountsTrieStorage: StorageConfig{
			Cache: CacheConfig{
				Capacity: uint32(accountsStorageSize),
				Type:     accountsStorageType,
			},
			DB: DBConfig{
				FilePath: accountsStorageFile,
				Type:     accountsStorageTypeDB,
			},
			Bloom: BloomFilterConfig{
				Size: 173,
				HashFunc: []string{
					accountsStorageBlomHash1,
					accountsStorageBlomHash2,
					accountsStorageBlomHash3,
				},
			},
		},
		Hasher: TypeConfig{
			Type: hasherType,
		},
		MultisigHasher: TypeConfig{
			Type: multiSigHasherType,
		},
		Consensus: ConsensusConfig{
			Type: consensusType,
		},
		VirtualMachine: VirtualMachineServicesConfig{
			Execution: vmConfig,
			Querying: QueryVirtualMachineConfig{
				NumConcurrentVMs:     16,
				VirtualMachineConfig: vmConfig,
			},
		},
		Debug: DebugConfig{
			InterceptorResolver: InterceptorResolverDebugConfig{
				Enabled:                    true,
				EnablePrint:                true,
				CacheSize:                  10000,
				IntervalAutoPrintInSeconds: 20,
				NumRequestsThreshold:       9,
				NumResolveFailureThreshold: 3,
				DebugLineExpiration:        10,
			},
			Antiflood: AntifloodDebugConfig{
				Enabled:                    true,
				CacheSize:                  10000,
				IntervalAutoPrintInSeconds: 20,
			},
			ShuffleOut: ShuffleOutDebugConfig{
				CallGCWhenShuffleOut:    true,
				ExtraPrintsOnShuffleOut: true,
				DoProfileOnShuffleOut:   true,
			},
		},
	}
	testString := `
[MiniBlocksStorage]
    [MiniBlocksStorage.Cache]
        Capacity = ` + strconv.Itoa(txBlockBodyStorageSize) + `
        Type = "` + txBlockBodyStorageType + `"
		Shards = ` + strconv.Itoa(txBlockBodyStorageShards) + `
    [MiniBlocksStorage.DB]
        FilePath = "` + txBlockBodyStorageFile + `"
        Type = "` + txBlockBodyStorageTypeDB + `"

[ReceiptsStorage]
    [ReceiptsStorage.Cache]
        Capacity = ` + strconv.Itoa(receiptsStorageSize) + `
        Type = "` + receiptsStorageType + `"
    [ReceiptsStorage.DB]
        FilePath = "` + receiptsStorageFile + `"
        Type = "` + receiptsStorageTypeDB + `"

[Logger]
    Path = "` + logsPath + `"
    StackTraceDepth = ` + strconv.Itoa(logsStackDepth) + `

[AccountsTrieStorage]
    [AccountsTrieStorage.Cache]
        Capacity = ` + strconv.Itoa(accountsStorageSize) + `
        Type = "` + accountsStorageType + `"
    [AccountsTrieStorage.DB]
        FilePath = "` + accountsStorageFile + `"
        Type = "` + accountsStorageTypeDB + `"
    [AccountsTrieStorage.Bloom]
        Size = ` + strconv.Itoa(accountsStorageBlomSize) + `
		HashFunc = ["` + accountsStorageBlomHash1 + `", "` + accountsStorageBlomHash2 + `", "` +
		accountsStorageBlomHash3 + `"]

[Hasher]
	Type = "` + hasherType + `"

[MultisigHasher]
	Type = "` + multiSigHasherType + `"

[Consensus]
	Type = "` + consensusType + `"

[VirtualMachine]
    [VirtualMachine.Execution]
        ArwenVersions = [
            { StartEpoch = 12, Version = "v0.3" },
            { StartEpoch = 88, Version = "v1.2" },
        ]

    [VirtualMachine.Querying]
        NumConcurrentVMs = 16
        ArwenVersions = [
            { StartEpoch = 12, Version = "v0.3" },
            { StartEpoch = 88, Version = "v1.2" },
        ]

[Debug]
    [Debug.InterceptorResolver]
        Enabled = true
        CacheSize = 10000
        EnablePrint	= true
        IntervalAutoPrintInSeconds = 20
        NumRequestsThreshold = 9
        NumResolveFailureThreshold = 3
        DebugLineExpiration = 10
    [Debug.Antiflood]
        Enabled = true
        CacheSize = 10000
        IntervalAutoPrintInSeconds = 20
    [Debug.ShuffleOut]
        CallGCWhenShuffleOut = true
        ExtraPrintsOnShuffleOut = true
        DoProfileOnShuffleOut = true
`
	cfg := Config{}

	err := toml.Unmarshal([]byte(testString), &cfg)

	require.Nil(t, err)
	require.Equal(t, cfgExpected, cfg)
}

func TestTomlEconomicsParser(t *testing.T) {
	protocolSustainabilityPercentage := 0.1
	leaderPercentage1 := 0.1
	leaderPercentage2 := 0.2
	epoch0 := uint32(0)
	epoch1 := uint32(1)
	developerPercentage := 0.3
	maxGasLimitPerBlock := "18446744073709551615"
	minGasPrice := "18446744073709551615"
	minGasLimit := "18446744073709551615"
	protocolSustainabilityAddress := "erd1932eft30w753xyvme8d49qejgkjc09n5e49w4mwdjtm0neld797su0dlxp"
	denomination := 18

	cfgEconomicsExpected := EconomicsConfig{
		GlobalSettings: GlobalSettings{
			Denomination: denomination,
		},
		RewardsSettings: RewardsSettings{
			RewardsConfigByEpoch: []EpochRewardSettings{
				{
					EpochEnable:                      epoch0,
					LeaderPercentage:                 leaderPercentage1,
					ProtocolSustainabilityPercentage: protocolSustainabilityPercentage,
					ProtocolSustainabilityAddress:    protocolSustainabilityAddress,
					DeveloperPercentage:              developerPercentage,
				},
				{
					EpochEnable:                      epoch1,
					LeaderPercentage:                 leaderPercentage2,
					ProtocolSustainabilityPercentage: protocolSustainabilityPercentage,
					ProtocolSustainabilityAddress:    protocolSustainabilityAddress,
					DeveloperPercentage:              developerPercentage,
				},
			},
		},
		FeeSettings: FeeSettings{
			MaxGasLimitPerBlock: maxGasLimitPerBlock,
			MinGasPrice:         minGasPrice,
			MinGasLimit:         minGasLimit,
		},
	}

	testString := `
[GlobalSettings]
    Denomination = ` + fmt.Sprintf("%d", denomination) + `
[RewardsSettings]
	[[RewardsSettings.RewardsConfigByEpoch]]
	EpochEnable = ` + fmt.Sprintf("%d", epoch0) + `
   	LeaderPercentage = ` + fmt.Sprintf("%.6f", leaderPercentage1) + `
   	DeveloperPercentage = ` + fmt.Sprintf("%.6f", developerPercentage) + `
   	ProtocolSustainabilityPercentage = ` + fmt.Sprintf("%.6f", protocolSustainabilityPercentage) + ` #fraction of value 0.1 - 10%
   	ProtocolSustainabilityAddress = "` + protocolSustainabilityAddress + `"

	[[RewardsSettings.RewardsConfigByEpoch]]
	EpochEnable = ` + fmt.Sprintf("%d", epoch1) + `
	LeaderPercentage = ` + fmt.Sprintf("%.6f", leaderPercentage2) + `
    DeveloperPercentage = ` + fmt.Sprintf("%.6f", developerPercentage) + `
    ProtocolSustainabilityPercentage = ` + fmt.Sprintf("%.6f", protocolSustainabilityPercentage) + ` #fraction of value 0.1 - 10%
    ProtocolSustainabilityAddress = "` + protocolSustainabilityAddress + `"

[FeeSettings]
	MaxGasLimitPerBlock = "` + maxGasLimitPerBlock + `"
    MinGasPrice = "` + minGasPrice + `"
    MinGasLimit = "` + minGasLimit + `"
`

	cfg := EconomicsConfig{}

	err := toml.Unmarshal([]byte(testString), &cfg)

	assert.Nil(t, err)
	assert.Equal(t, cfgEconomicsExpected, cfg)
}

func TestTomlPreferencesParser(t *testing.T) {
	nodeDisplayName := "test-name"
	destinationShardAsObs := "3"
	identity := "test-identity"
	redundancyLevel := int64(0)
	prefPubKey0 := "preferred pub key 0"
	prefPubKey1 := "preferred pub key 1"

	cfgPreferencesExpected := Preferences{
		Preferences: PreferencesConfig{
			NodeDisplayName:            nodeDisplayName,
			DestinationShardAsObserver: destinationShardAsObs,
			Identity:                   identity,
			RedundancyLevel:            redundancyLevel,
			PreferredConnections:       []string{prefPubKey0, prefPubKey1},
		},
	}

	testString := `
[Preferences]
	NodeDisplayName = "` + nodeDisplayName + `"
	DestinationShardAsObserver = "` + destinationShardAsObs + `"
	Identity = "` + identity + `"
	RedundancyLevel = ` + fmt.Sprintf("%d", redundancyLevel) + `
	PreferredConnections = [
		"` + prefPubKey0 + `",
		"` + prefPubKey1 + `"
	]
`
	cfg := Preferences{}

	err := toml.Unmarshal([]byte(testString), &cfg)

	assert.Nil(t, err)
	assert.Equal(t, cfgPreferencesExpected, cfg)
}

func TestTomlExternalParser(t *testing.T) {
	indexerURL := "url"
	elasticUsername := "user"
	elasticPassword := "pass"

	cfgExternalExpected := ExternalConfig{
		ElasticSearchConnector: ElasticSearchConfig{
			Enabled:  true,
			URL:      indexerURL,
			Username: elasticUsername,
			Password: elasticPassword,
		},
	}

	testString := `
[ElasticSearchConnector]
    Enabled = true
    URL = "` + indexerURL + `"
    Username = "` + elasticUsername + `"
    Password = "` + elasticPassword + `"`

	cfg := ExternalConfig{}

	err := toml.Unmarshal([]byte(testString), &cfg)

	assert.Nil(t, err)
	assert.Equal(t, cfgExternalExpected, cfg)
}

func TestAPIRoutesToml(t *testing.T) {
	package0 := "testPackage0"
	route0 := "testRoute0"
	route1 := "testRoute1"

	package1 := "testPackage1"
	route2 := "testRoute2"

	loggingThreshold := 10

	expectedCfg := ApiRoutesConfig{
		Logging: ApiLoggingConfig{
			LoggingEnabled:          true,
			ThresholdInMicroSeconds: loggingThreshold,
		},
		APIPackages: map[string]APIPackageConfig{
			package0: {
				Routes: []RouteConfig{
					{Name: route0, Open: true},
					{Name: route1, Open: true},
				},
			},
			package1: {
				Routes: []RouteConfig{
					{Name: route2, Open: false},
				},
			},
		},
	}

	testString := `
[Logging]
    LoggingEnabled = true
    ThresholdInMicroSeconds = 10

     # API routes configuration
[APIPackages]

[APIPackages.` + package0 + `]
	Routes = [
        # test comment
        { Name = "` + route0 + `", Open = true },

        # test comment
        { Name = "` + route1 + `", Open = true },
	]

[APIPackages.` + package1 + `]
	Routes = [
         # test comment
        { Name = "` + route2 + `", Open = false }
    ]
 `

	cfg := ApiRoutesConfig{}

	err := toml.Unmarshal([]byte(testString), &cfg)

	assert.Nil(t, err)
	assert.Equal(t, expectedCfg, cfg)
}

func TestP2pConfig(t *testing.T) {
	initialPeersList := "/ip4/127.0.0.1/tcp/9999/p2p/16Uiu2HAkw5SNNtSvH1zJiQ6Gc3WoGNSxiyNueRKe6fuAuh57G3Bk"
	protocolID := "test protocol id"
	shardingType := "ListSharder"
	seed := "test seed"
	port := "37373-38383"

	testString := `
#P2P config file
[Node]
    Port = "` + port + `"
    Seed = "` + seed + `"
    ThresholdMinConnectedPeers = 0

[KadDhtPeerDiscovery]
    Enabled = false
    Type = ""
    RefreshIntervalInSec = 0
    ProtocolID = "` + protocolID + `"
    InitialPeerList = ["` + initialPeersList + `"]

    #kademlia's routing table bucket size
    BucketSize = 0

    #RoutingTableRefreshIntervalInSec defines how many seconds should pass between 2 kad routing table auto refresh calls
    RoutingTableRefreshIntervalInSec = 0

[Sharding]
    # The targeted number of peer connections
    TargetPeerCount = 0
    MaxIntraShardValidators = 0
    MaxCrossShardValidators = 0
    MaxIntraShardObservers = 0
    MaxCrossShardObservers = 0
    MaxSeeders = 0
    Type = "` + shardingType + `"
    [AdditionalConnections]
        MaxFullHistoryObservers = 0`

	expectedCfg := P2PConfig{
		Node: NodeConfig{
			Port: port,
			Seed: seed,
		},
		KadDhtPeerDiscovery: KadDhtPeerDiscoveryConfig{
			ProtocolID:      protocolID,
			InitialPeerList: []string{initialPeersList},
		},
		Sharding: ShardingConfig{
			Type: shardingType,
		},
	}
	cfg := P2PConfig{}

	err := toml.Unmarshal([]byte(testString), &cfg)

	assert.Nil(t, err)
	assert.Equal(t, expectedCfg, cfg)
}

func TestEnableEpochConfig(t *testing.T) {
	testString := `
[EnableEpochs]
    # SCDeployEnableEpoch represents the epoch when the deployment of smart contracts will be enabled
    SCDeployEnableEpoch = 1

    # BuiltInFunctionsEnableEpoch represents the epoch when the built in functions will be enabled
    BuiltInFunctionsEnableEpoch = 2

    # RelayedTransactionsEnableEpoch represents the epoch when the relayed transactions will be enabled
    RelayedTransactionsEnableEpoch = 3

    # PenalizedTooMuchGasEnableEpoch represents the epoch when the penalization for using too much gas will be enabled
    PenalizedTooMuchGasEnableEpoch = 4

    # SwitchJailWaitingEnableEpoch represents the epoch when the system smart contract processing at end of epoch is enabled
    SwitchJailWaitingEnableEpoch = 5

    # BelowSignedThresholdEnableEpoch represents the epoch when the change for computing rating for validators below signed rating is enabled
    BelowSignedThresholdEnableEpoch = 6

    # SwitchHysteresisForMinNodesEnableEpoch represents the epoch when the system smart contract changes its config to consider
    # also (minimum) hysteresis nodes for the minimum number of nodes
    SwitchHysteresisForMinNodesEnableEpoch = 7

    # TransactionSignedWithTxHashEnableEpoch represents the epoch when the node will also accept transactions that are
    # signed with the hash of transaction
    TransactionSignedWithTxHashEnableEpoch = 8

    # MetaProtectionEnableEpoch represents the epoch when the transactions to the metachain are checked to have enough gas
    MetaProtectionEnableEpoch = 9

    # AheadOfTimeGasUsageEnableEpoch represents the epoch when the cost of smart contract prepare changes from compiler per byte to ahead of time prepare per byte
    AheadOfTimeGasUsageEnableEpoch = 10

    # GasPriceModifierEnableEpoch represents the epoch when the gas price modifier in fee computation is enabled
    GasPriceModifierEnableEpoch = 11

    # RepairCallbackEnableEpoch represents the epoch when the callback repair is activated for scrs
    RepairCallbackEnableEpoch = 12

    # BlockGasAndFeesReCheckEnableEpoch represents the epoch when gas and fees used in each created or processed block are re-checked
    BlockGasAndFeesReCheckEnableEpoch = 13

    # BalanceWaitingListsEnableEpoch represents the epoch when the shard waiting lists are balanced at the start of an epoch
    BalanceWaitingListsEnableEpoch = 14

    # ReturnDataToLastTransferEnableEpoch represents the epoch when returned data is added to last output transfer for callbacks
    ReturnDataToLastTransferEnableEpoch = 15

    # SenderInOutTransferEnableEpoch represents the epoch when the feature of having different senders in output transfer is enabled
    SenderInOutTransferEnableEpoch = 16

    # StakeEnableEpoch represents the epoch when staking is enabled
    StakeEnableEpoch = 17

    # StakingV2EnableEpoch represents the epoch when staking v2 is enabled
    StakingV2EnableEpoch = 18

    DoubleKeyProtectionEnableEpoch = 19

    # ESDTEnableEpoch represents the epoch when ESDT is enabled
    ESDTEnableEpoch = 20

    # GovernanceEnableEpoch represents the epoch when governance is enabled
    GovernanceEnableEpoch = 21

    # DelegationManagerEnableEpoch represents the epoch when the delegation manager is enabled
    # epoch should not be 0
    DelegationManagerEnableEpoch = 22

    # DelegationSmartContractEnableEpoch represents the epoch when delegation smart contract is enabled
    # epoch should not be 0
    DelegationSmartContractEnableEpoch = 23

    # CorrectLastUnjailedEnableEpoch represents the epoch when the fix regaring the last unjailed node should apply
    CorrectLastUnjailedEnableEpoch = 24

    # RelayedTransactionsV2EnableEpoch represents the epoch when the relayed transactions V2 will be enabled
    RelayedTransactionsV2EnableEpoch = 25

    # UnbondTokensV2EnableEpoch represents the epoch when the new implementation of the unbond tokens function is available
    UnbondTokensV2EnableEpoch = 26

    # SaveJailedAlwaysEnableEpoch represents the epoch when saving jailed status at end of epoch will happen in all cases
    SaveJailedAlwaysEnableEpoch = 27

    # ReDelegateBelowMinCheckEnableEpoch represents the epoch when the check for the re-delegated value will be enabled
    ReDelegateBelowMinCheckEnableEpoch = 28

    # ValidatorToDelegationEnableEpoch represents the epoch when the validator-to-delegation feature will be enabled
    ValidatorToDelegationEnableEpoch = 29

    # WaitingListFixEnableEpoch represents the epoch when the 6 epoch waiting list fix is enabled
    WaitingListFixEnableEpoch = 30

    # IncrementSCRNonceInMultiTransferEnableEpoch represents the epoch when the fix for preventing the generation of the same SCRs
    # is enabled. The fix is done by adding an extra increment.
    IncrementSCRNonceInMultiTransferEnableEpoch = 31

    # ESDTMultiTransferEnableEpoch represents the epoch when esdt multitransfer built in function is enabled
    ESDTMultiTransferEnableEpoch = 32

    # GlobalMintBurnDisableEpoch represents the epoch when the global mint and burn functions are disabled
    GlobalMintBurnDisableEpoch = 33

    # ESDTTransferRoleEnableEpoch represents the epoch when esdt transfer role set is enabled
    ESDTTransferRoleEnableEpoch = 34

    # BuiltInFunctionOnMetaEnableEpoch represents the epoch when built in function processing on metachain is enabled
    BuiltInFunctionOnMetaEnableEpoch = 35

    # ComputeRewardCheckpointEnableEpoch represents the epoch when compute rewards checkpoint epoch is enabled
    ComputeRewardCheckpointEnableEpoch = 36

<<<<<<< HEAD
    # SCRSizeInvariantCheckEnableEpoch represents the epoch when the scr size invariant check is enabled
    SCRSizeInvariantCheckEnableEpoch = 37

    # BackwardCompSaveKeyValueEnableEpoch represents the epoch when backward compatibility save key value is enabled
    BackwardCompSaveKeyValueEnableEpoch = 38

    # MetaESDTSetEnableEpoch represents the epoch when the backward compatibility for save key value error is enabled
    MetaESDTSetEnableEpoch = 39

    # AddTokensToDelegationEnableEpoch represents the epoch when adding tokens to delegation is enabled for whitelisted address
    AddTokensToDelegationEnableEpoch = 40

    # MultiESDTTransferFixOnCallBackOnEnableEpoch represents the epoch when multi esdt transfer on callback fix is enabled
    MultiESDTTransferFixOnCallBackOnEnableEpoch = 41
=======
    # ESDTNFTCreateOnMultiShardEnableEpoch represents the epoch when esdt nft creation on multiple shards is enabled
    ESDTNFTCreateOnMultiShardEnableEpoch = 37
>>>>>>> 0dcc971a

    # MaxNodesChangeEnableEpoch holds configuration for changing the maximum number of nodes and the enabling epoch
    MaxNodesChangeEnableEpoch = [
        { EpochEnable = 36, MaxNumNodes = 37, NodesToShufflePerShard = 38 },
        { EpochEnable = 39, MaxNumNodes = 40, NodesToShufflePerShard = 41 }
    ]

[GasSchedule]
    GasScheduleByEpochs = [
        { StartEpoch = 42, FileName = "gasScheduleV1.toml" },
        { StartEpoch = 43, FileName = "gasScheduleV3.toml" },
    ]
`

	expectedCfg := EpochConfig{
		EnableEpochs: EnableEpochs{
			SCDeployEnableEpoch:                    1,
			BuiltInFunctionsEnableEpoch:            2,
			RelayedTransactionsEnableEpoch:         3,
			PenalizedTooMuchGasEnableEpoch:         4,
			SwitchJailWaitingEnableEpoch:           5,
			SwitchHysteresisForMinNodesEnableEpoch: 7,
			BelowSignedThresholdEnableEpoch:        6,
			TransactionSignedWithTxHashEnableEpoch: 8,
			MetaProtectionEnableEpoch:              9,
			AheadOfTimeGasUsageEnableEpoch:         10,
			GasPriceModifierEnableEpoch:            11,
			RepairCallbackEnableEpoch:              12,
			MaxNodesChangeEnableEpoch: []MaxNodesChangeConfig{
				{
					EpochEnable:            36,
					MaxNumNodes:            37,
					NodesToShufflePerShard: 38,
				},
				{
					EpochEnable:            39,
					MaxNumNodes:            40,
					NodesToShufflePerShard: 41,
				},
			},
			BlockGasAndFeesReCheckEnableEpoch:           13,
			StakingV2EnableEpoch:                        18,
			StakeEnableEpoch:                            17,
			DoubleKeyProtectionEnableEpoch:              19,
			ESDTEnableEpoch:                             20,
			GovernanceEnableEpoch:                       21,
			DelegationManagerEnableEpoch:                22,
			DelegationSmartContractEnableEpoch:          23,
			CorrectLastUnjailedEnableEpoch:              24,
			BalanceWaitingListsEnableEpoch:              14,
			ReturnDataToLastTransferEnableEpoch:         15,
			SenderInOutTransferEnableEpoch:              16,
			RelayedTransactionsV2EnableEpoch:            25,
			UnbondTokensV2EnableEpoch:                   26,
			SaveJailedAlwaysEnableEpoch:                 27,
			ValidatorToDelegationEnableEpoch:            29,
			ReDelegateBelowMinCheckEnableEpoch:          28,
			WaitingListFixEnableEpoch:                   30,
			IncrementSCRNonceInMultiTransferEnableEpoch: 31,
			ESDTMultiTransferEnableEpoch:                32,
			GlobalMintBurnDisableEpoch:                  33,
			ESDTTransferRoleEnableEpoch:                 34,
			BuiltInFunctionOnMetaEnableEpoch:            35,
			ComputeRewardCheckpointEnableEpoch:          36,
<<<<<<< HEAD
			SCRSizeInvariantCheckEnableEpoch:            37,
			BackwardCompSaveKeyValueEnableEpoch:         38,
			MetaESDTSetEnableEpoch:                      39,
			AddTokensToDelegationEnableEpoch:            40,
			MultiESDTTransferFixOnCallBackOnEnableEpoch: 41,
=======
			ESDTNFTCreateOnMultiShardEnableEpoch:        37,
>>>>>>> 0dcc971a
		},
		GasSchedule: GasScheduleConfig{
			GasScheduleByEpochs: []GasScheduleByEpochs{
				{
					StartEpoch: 42,
					FileName:   "gasScheduleV1.toml",
				},
				{
					StartEpoch: 43,
					FileName:   "gasScheduleV3.toml",
				},
			},
		},
	}
	cfg := EpochConfig{}

	err := toml.Unmarshal([]byte(testString), &cfg)

	assert.Nil(t, err)
	assert.Equal(t, expectedCfg, cfg)
}<|MERGE_RESOLUTION|>--- conflicted
+++ resolved
@@ -584,7 +584,9 @@
     # ComputeRewardCheckpointEnableEpoch represents the epoch when compute rewards checkpoint epoch is enabled
     ComputeRewardCheckpointEnableEpoch = 36
 
-<<<<<<< HEAD
+    # ESDTNFTCreateOnMultiShardEnableEpoch represents the epoch when esdt nft creation on multiple shards is enabled
+    ESDTNFTCreateOnMultiShardEnableEpoch = 37
+
     # SCRSizeInvariantCheckEnableEpoch represents the epoch when the scr size invariant check is enabled
     SCRSizeInvariantCheckEnableEpoch = 37
 
@@ -599,10 +601,6 @@
 
     # MultiESDTTransferFixOnCallBackOnEnableEpoch represents the epoch when multi esdt transfer on callback fix is enabled
     MultiESDTTransferFixOnCallBackOnEnableEpoch = 41
-=======
-    # ESDTNFTCreateOnMultiShardEnableEpoch represents the epoch when esdt nft creation on multiple shards is enabled
-    ESDTNFTCreateOnMultiShardEnableEpoch = 37
->>>>>>> 0dcc971a
 
     # MaxNodesChangeEnableEpoch holds configuration for changing the maximum number of nodes and the enabling epoch
     MaxNodesChangeEnableEpoch = [
@@ -667,15 +665,12 @@
 			ESDTTransferRoleEnableEpoch:                 34,
 			BuiltInFunctionOnMetaEnableEpoch:            35,
 			ComputeRewardCheckpointEnableEpoch:          36,
-<<<<<<< HEAD
+			ESDTNFTCreateOnMultiShardEnableEpoch:        37,
 			SCRSizeInvariantCheckEnableEpoch:            37,
 			BackwardCompSaveKeyValueEnableEpoch:         38,
 			MetaESDTSetEnableEpoch:                      39,
 			AddTokensToDelegationEnableEpoch:            40,
 			MultiESDTTransferFixOnCallBackOnEnableEpoch: 41,
-=======
-			ESDTNFTCreateOnMultiShardEnableEpoch:        37,
->>>>>>> 0dcc971a
 		},
 		GasSchedule: GasScheduleConfig{
 			GasScheduleByEpochs: []GasScheduleByEpochs{
