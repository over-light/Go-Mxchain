--- conflicted
+++ resolved
@@ -85,12 +85,9 @@
 	HeartbeatDisableEpoch                             uint32
 	MiniBlockPartialExecutionEnableEpoch              uint32
 	ESDTMetadataContinuousCleanupEnableEpoch          uint32
-<<<<<<< HEAD
+	FixAsyncCallBackArgsListEnableEpoch               uint32
 	SetSenderInEeiOutputTransferEnableEpoch           uint32
 	RefactorPeersMiniBlocksEnableEpoch                uint32
-=======
-	FixAsyncCallBackArgsListEnableEpoch               uint32
->>>>>>> c8d879e4
 }
 
 // GasScheduleByEpochs represents a gas schedule toml entry that will be applied from the provided epoch
