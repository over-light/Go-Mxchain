package config

// EpochConfig will hold epoch configurations
type EpochConfig struct {
	EnableEpochs EnableEpochs
	GasSchedule  GasScheduleConfig
}

// GasScheduleConfig represents the versioning config area for the gas schedule toml
type GasScheduleConfig struct {
	GasScheduleByEpochs []GasScheduleByEpochs
}

// EnableEpochs will hold the configuration for activation epochs
type EnableEpochs struct {
	SCDeployEnableEpoch                               uint32
	BuiltInFunctionsEnableEpoch                       uint32
	RelayedTransactionsEnableEpoch                    uint32
	PenalizedTooMuchGasEnableEpoch                    uint32
	SwitchJailWaitingEnableEpoch                      uint32
	SwitchHysteresisForMinNodesEnableEpoch            uint32
	BelowSignedThresholdEnableEpoch                   uint32
	TransactionSignedWithTxHashEnableEpoch            uint32
	MetaProtectionEnableEpoch                         uint32
	AheadOfTimeGasUsageEnableEpoch                    uint32
	GasPriceModifierEnableEpoch                       uint32
	RepairCallbackEnableEpoch                         uint32
	MaxNodesChangeEnableEpoch                         []MaxNodesChangeConfig
	BlockGasAndFeesReCheckEnableEpoch                 uint32
	StakingV2EnableEpoch                              uint32
	StakeEnableEpoch                                  uint32
	DoubleKeyProtectionEnableEpoch                    uint32
	ESDTEnableEpoch                                   uint32
	GovernanceEnableEpoch                             uint32
	DelegationManagerEnableEpoch                      uint32
	DelegationSmartContractEnableEpoch                uint32
	CorrectLastUnjailedEnableEpoch                    uint32
	BalanceWaitingListsEnableEpoch                    uint32
	ReturnDataToLastTransferEnableEpoch               uint32
	SenderInOutTransferEnableEpoch                    uint32
	RelayedTransactionsV2EnableEpoch                  uint32
	UnbondTokensV2EnableEpoch                         uint32
	SaveJailedAlwaysEnableEpoch                       uint32
	ValidatorToDelegationEnableEpoch                  uint32
	ReDelegateBelowMinCheckEnableEpoch                uint32
	WaitingListFixEnableEpoch                         uint32
	IncrementSCRNonceInMultiTransferEnableEpoch       uint32
	ScheduledMiniBlocksEnableEpoch                    uint32
	ESDTMultiTransferEnableEpoch                      uint32
	GlobalMintBurnDisableEpoch                        uint32
	ESDTTransferRoleEnableEpoch                       uint32
	BuiltInFunctionOnMetaEnableEpoch                  uint32
	ComputeRewardCheckpointEnableEpoch                uint32
	SCRSizeInvariantCheckEnableEpoch                  uint32
	BackwardCompSaveKeyValueEnableEpoch               uint32
	ESDTNFTCreateOnMultiShardEnableEpoch              uint32
	MetaESDTSetEnableEpoch                            uint32
	AddTokensToDelegationEnableEpoch                  uint32
	MultiESDTTransferFixOnCallBackOnEnableEpoch       uint32
	OptimizeGasUsedInCrossMiniBlocksEnableEpoch       uint32
	CorrectFirstQueuedEpoch                           uint32
	CorrectJailedNotUnstakedEmptyQueueEpoch           uint32
	FixOOGReturnCodeEnableEpoch                       uint32
	RemoveNonUpdatedStorageEnableEpoch                uint32
	DeleteDelegatorAfterClaimRewardsEnableEpoch       uint32
	OptimizeNFTStoreEnableEpoch                       uint32
	CreateNFTThroughExecByCallerEnableEpoch           uint32
	StopDecreasingValidatorRatingWhenStuckEnableEpoch uint32
	FrontRunningProtectionEnableEpoch                 uint32
	IsPayableBySCEnableEpoch                          uint32
	CleanUpInformativeSCRsEnableEpoch                 uint32
	StorageAPICostOptimizationEnableEpoch             uint32
	TransformToMultiShardCreateEnableEpoch            uint32
	ESDTRegisterAndSetAllRolesEnableEpoch             uint32
	DoNotReturnOldBlockInBlockchainHookEnableEpoch    uint32
	AddFailedRelayedTxToInvalidMBsDisableEpoch        uint32
	SCRSizeInvariantOnBuiltInResultEnableEpoch        uint32
	CheckCorrectTokenIDForTransferRoleEnableEpoch     uint32
	DisableExecByCallerEnableEpoch                    uint32
	FailExecutionOnEveryAPIErrorEnableEpoch           uint32
	ManagedCryptoAPIsEnableEpoch                      uint32
	RefactorContextEnableEpoch                        uint32
<<<<<<< HEAD
	HeartbeatDisableEpoch                             uint32
	MiniBlockPartialExecutionEnableEpoch              uint32
	ESDTMetadataContinuousCleanupEnableEpoch          uint32
=======
	CheckFunctionArgumentEnableEpoch                  uint32
	CheckExecuteOnReadOnlyEnableEpoch                 uint32
>>>>>>> d6cca722
}

// GasScheduleByEpochs represents a gas schedule toml entry that will be applied from the provided epoch
type GasScheduleByEpochs struct {
	StartEpoch uint32
	FileName   string
}<|MERGE_RESOLUTION|>--- conflicted
+++ resolved
@@ -80,14 +80,11 @@
 	FailExecutionOnEveryAPIErrorEnableEpoch           uint32
 	ManagedCryptoAPIsEnableEpoch                      uint32
 	RefactorContextEnableEpoch                        uint32
-<<<<<<< HEAD
+	CheckFunctionArgumentEnableEpoch                  uint32
+	CheckExecuteOnReadOnlyEnableEpoch                 uint32
 	HeartbeatDisableEpoch                             uint32
 	MiniBlockPartialExecutionEnableEpoch              uint32
 	ESDTMetadataContinuousCleanupEnableEpoch          uint32
-=======
-	CheckFunctionArgumentEnableEpoch                  uint32
-	CheckExecuteOnReadOnlyEnableEpoch                 uint32
->>>>>>> d6cca722
 }
 
 // GasScheduleByEpochs represents a gas schedule toml entry that will be applied from the provided epoch
