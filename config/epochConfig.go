--- conflicted
+++ resolved
@@ -76,12 +76,9 @@
 	AddFailedRelayedTxToInvalidMBsDisableEpoch        uint32
 	SCRSizeInvariantOnBuiltInResultEnableEpoch        uint32
 	CheckCorrectTokenIDForTransferRoleEnableEpoch     uint32
-<<<<<<< HEAD
+	CheckValueOnExecByCallerEnableEpoch               uint32
 	FailExecutionOnEveryAPIErrorEnableEpoch           uint32
 	ManagedCryptoAPIsEnableEpoch                      uint32
-=======
-	CheckValueOnExecByCallerEnableEpoch               uint32
->>>>>>> b1292295
 }
 
 // GasScheduleByEpochs represents a gas schedule toml entry that will be applied from the provided epoch
