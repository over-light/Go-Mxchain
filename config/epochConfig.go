package config

// EpochConfig will hold epoch configurations
type EpochConfig struct {
	EnableEpochs EnableEpochs
	GasSchedule  GasScheduleConfig
}

// GasScheduleConfig represents the versioning config area for the gas schedule toml
type GasScheduleConfig struct {
	GasScheduleByEpochs []GasScheduleByEpochs
}

// EnableEpochs will hold the configuration for activation epochs
type EnableEpochs struct {
	SCDeployEnableEpoch                               uint32
	BuiltInFunctionsEnableEpoch                       uint32
	RelayedTransactionsEnableEpoch                    uint32
	PenalizedTooMuchGasEnableEpoch                    uint32
	SwitchJailWaitingEnableEpoch                      uint32
	SwitchHysteresisForMinNodesEnableEpoch            uint32
	BelowSignedThresholdEnableEpoch                   uint32
	TransactionSignedWithTxHashEnableEpoch            uint32
	MetaProtectionEnableEpoch                         uint32
	AheadOfTimeGasUsageEnableEpoch                    uint32
	GasPriceModifierEnableEpoch                       uint32
	RepairCallbackEnableEpoch                         uint32
	MaxNodesChangeEnableEpoch                         []MaxNodesChangeConfig
	BlockGasAndFeesReCheckEnableEpoch                 uint32
	StakingV2EnableEpoch                              uint32
	StakeEnableEpoch                                  uint32
	DoubleKeyProtectionEnableEpoch                    uint32
	ESDTEnableEpoch                                   uint32
	GovernanceEnableEpoch                             uint32
	DelegationManagerEnableEpoch                      uint32
	DelegationSmartContractEnableEpoch                uint32
	CorrectLastUnjailedEnableEpoch                    uint32
	BalanceWaitingListsEnableEpoch                    uint32
	ReturnDataToLastTransferEnableEpoch               uint32
	SenderInOutTransferEnableEpoch                    uint32
	RelayedTransactionsV2EnableEpoch                  uint32
	UnbondTokensV2EnableEpoch                         uint32
	SaveJailedAlwaysEnableEpoch                       uint32
	ValidatorToDelegationEnableEpoch                  uint32
	ReDelegateBelowMinCheckEnableEpoch                uint32
	WaitingListFixEnableEpoch                         uint32
	IncrementSCRNonceInMultiTransferEnableEpoch       uint32
	ScheduledMiniBlocksEnableEpoch                    uint32
	ESDTMultiTransferEnableEpoch                      uint32
	GlobalMintBurnDisableEpoch                        uint32
	ESDTTransferRoleEnableEpoch                       uint32
	BuiltInFunctionOnMetaEnableEpoch                  uint32
	ComputeRewardCheckpointEnableEpoch                uint32
	SCRSizeInvariantCheckEnableEpoch                  uint32
	BackwardCompSaveKeyValueEnableEpoch               uint32
	ESDTNFTCreateOnMultiShardEnableEpoch              uint32
	MetaESDTSetEnableEpoch                            uint32
	AddTokensToDelegationEnableEpoch                  uint32
	MultiESDTTransferFixOnCallBackOnEnableEpoch       uint32
	OptimizeGasUsedInCrossMiniBlocksEnableEpoch       uint32
	CorrectFirstQueuedEpoch                           uint32
	CorrectJailedNotUnstakedEmptyQueueEpoch           uint32
	FixOOGReturnCodeEnableEpoch                       uint32
	RemoveNonUpdatedStorageEnableEpoch                uint32
	DeleteDelegatorAfterClaimRewardsEnableEpoch       uint32
	OptimizeNFTStoreEnableEpoch                       uint32
	CreateNFTThroughExecByCallerEnableEpoch           uint32
	StopDecreasingValidatorRatingWhenStuckEnableEpoch uint32
	FrontRunningProtectionEnableEpoch                 uint32
	IsPayableBySCEnableEpoch                          uint32
	CleanUpInformativeSCRsEnableEpoch                 uint32
	StorageAPICostOptimizationEnableEpoch             uint32
	TransformToMultiShardCreateEnableEpoch            uint32
	ESDTRegisterAndSetAllRolesEnableEpoch             uint32
	DoNotReturnOldBlockInBlockchainHookEnableEpoch    uint32
	AddFailedRelayedTxToInvalidMBsDisableEpoch        uint32
	SCRSizeInvariantOnBuiltInResultEnableEpoch        uint32
	CheckCorrectTokenIDForTransferRoleEnableEpoch     uint32
<<<<<<< HEAD
	DisableExecByCallerEnableEpoch                    uint32
	FailExecutionOnEveryAPIErrorEnableEpoch           uint32
	ManagedCryptoAPIsEnableEpoch                      uint32
=======
	CheckValueOnExecByCallerEnableEpoch               uint32
	RefactorContextEnableEpoch                        uint32
>>>>>>> 9dcb82e6
}

// GasScheduleByEpochs represents a gas schedule toml entry that will be applied from the provided epoch
type GasScheduleByEpochs struct {
	StartEpoch uint32
	FileName   string
}<|MERGE_RESOLUTION|>--- conflicted
+++ resolved
@@ -76,14 +76,10 @@
 	AddFailedRelayedTxToInvalidMBsDisableEpoch        uint32
 	SCRSizeInvariantOnBuiltInResultEnableEpoch        uint32
 	CheckCorrectTokenIDForTransferRoleEnableEpoch     uint32
-<<<<<<< HEAD
 	DisableExecByCallerEnableEpoch                    uint32
 	FailExecutionOnEveryAPIErrorEnableEpoch           uint32
 	ManagedCryptoAPIsEnableEpoch                      uint32
-=======
-	CheckValueOnExecByCallerEnableEpoch               uint32
 	RefactorContextEnableEpoch                        uint32
->>>>>>> 9dcb82e6
 }
 
 // GasScheduleByEpochs represents a gas schedule toml entry that will be applied from the provided epoch
