package config

// EpochConfig will hold epoch configurations
type EpochConfig struct {
	EnableEpochs EnableEpochs
	GasSchedule  GasScheduleConfig
}

// GasScheduleConfig represents the versioning config area for the gas schedule toml
type GasScheduleConfig struct {
	GasScheduleByEpochs []GasScheduleByEpochs
}

// EnableEpochs will hold the configuration for activation epochs
type EnableEpochs struct {
	SCDeployEnableEpoch                               uint32
	BuiltInFunctionsEnableEpoch                       uint32
	RelayedTransactionsEnableEpoch                    uint32
	PenalizedTooMuchGasEnableEpoch                    uint32
	SwitchJailWaitingEnableEpoch                      uint32
	SwitchHysteresisForMinNodesEnableEpoch            uint32
	BelowSignedThresholdEnableEpoch                   uint32
	TransactionSignedWithTxHashEnableEpoch            uint32
	MetaProtectionEnableEpoch                         uint32
	AheadOfTimeGasUsageEnableEpoch                    uint32
	GasPriceModifierEnableEpoch                       uint32
	RepairCallbackEnableEpoch                         uint32
	MaxNodesChangeEnableEpoch                         []MaxNodesChangeConfig
	BlockGasAndFeesReCheckEnableEpoch                 uint32
	StakingV2EnableEpoch                              uint32
	StakeEnableEpoch                                  uint32
	DoubleKeyProtectionEnableEpoch                    uint32
	ESDTEnableEpoch                                   uint32
	GovernanceEnableEpoch                             uint32
	DelegationManagerEnableEpoch                      uint32
	DelegationSmartContractEnableEpoch                uint32
	CorrectLastUnjailedEnableEpoch                    uint32
	BalanceWaitingListsEnableEpoch                    uint32
	ReturnDataToLastTransferEnableEpoch               uint32
	SenderInOutTransferEnableEpoch                    uint32
	RelayedTransactionsV2EnableEpoch                  uint32
	UnbondTokensV2EnableEpoch                         uint32
	SaveJailedAlwaysEnableEpoch                       uint32
	ValidatorToDelegationEnableEpoch                  uint32
	ReDelegateBelowMinCheckEnableEpoch                uint32
	WaitingListFixEnableEpoch                         uint32
	IncrementSCRNonceInMultiTransferEnableEpoch       uint32
	ScheduledMiniBlocksEnableEpoch                    uint32
	ESDTMultiTransferEnableEpoch                      uint32
	GlobalMintBurnDisableEpoch                        uint32
	ESDTTransferRoleEnableEpoch                       uint32
	BuiltInFunctionOnMetaEnableEpoch                  uint32
	ComputeRewardCheckpointEnableEpoch                uint32
	SCRSizeInvariantCheckEnableEpoch                  uint32
	BackwardCompSaveKeyValueEnableEpoch               uint32
	ESDTNFTCreateOnMultiShardEnableEpoch              uint32
	MetaESDTSetEnableEpoch                            uint32
	AddTokensToDelegationEnableEpoch                  uint32
	MultiESDTTransferFixOnCallBackOnEnableEpoch       uint32
	OptimizeGasUsedInCrossMiniBlocksEnableEpoch       uint32
	CorrectFirstQueuedEpoch                           uint32
	CorrectJailedNotUnstakedEmptyQueueEpoch           uint32
	FixOOGReturnCodeEnableEpoch                       uint32
	RemoveNonUpdatedStorageEnableEpoch                uint32
	DeleteDelegatorAfterClaimRewardsEnableEpoch       uint32
	OptimizeNFTStoreEnableEpoch                       uint32
	CreateNFTThroughExecByCallerEnableEpoch           uint32
	StopDecreasingValidatorRatingWhenStuckEnableEpoch uint32
	FrontRunningProtectionEnableEpoch                 uint32
	DisableOldTrieStorageEpoch                        uint32
	IsPayableBySCEnableEpoch                          uint32
	CleanUpInformativeSCRsEnableEpoch                 uint32
	StorageAPICostOptimizationEnableEpoch             uint32
	TransformToMultiShardCreateEnableEpoch            uint32
	ESDTRegisterAndSetAllRolesEnableEpoch             uint32
	DoNotReturnOldBlockInBlockchainHookEnableEpoch    uint32
<<<<<<< HEAD
	AddFailedRelayedTxToInvalidMBsDisableEpoch        uint32
	SCRSizeInvariantOnBuiltInResultEnableEpoch        uint32
	FailExecutionOnEveryAPIErrorEnableEpoch           uint32
=======
	HeartbeatDisableEpoch                             uint32
>>>>>>> 2f4de2f8
}

// GasScheduleByEpochs represents a gas schedule toml entry that will be applied from the provided epoch
type GasScheduleByEpochs struct {
	StartEpoch uint32
	FileName   string
}<|MERGE_RESOLUTION|>--- conflicted
+++ resolved
@@ -74,13 +74,10 @@
 	TransformToMultiShardCreateEnableEpoch            uint32
 	ESDTRegisterAndSetAllRolesEnableEpoch             uint32
 	DoNotReturnOldBlockInBlockchainHookEnableEpoch    uint32
-<<<<<<< HEAD
 	AddFailedRelayedTxToInvalidMBsDisableEpoch        uint32
 	SCRSizeInvariantOnBuiltInResultEnableEpoch        uint32
 	FailExecutionOnEveryAPIErrorEnableEpoch           uint32
-=======
 	HeartbeatDisableEpoch                             uint32
->>>>>>> 2f4de2f8
 }
 
 // GasScheduleByEpochs represents a gas schedule toml entry that will be applied from the provided epoch
