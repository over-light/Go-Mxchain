package config

// EpochConfig will hold epoch configurations
type EpochConfig struct {
	EnableEpochs EnableEpochs
	GasSchedule  GasScheduleConfig
}

// GasScheduleConfig represents the versioning config area for the gas schedule toml
type GasScheduleConfig struct {
	GasScheduleByEpochs []GasScheduleByEpochs
}

// EnableEpochs will hold the configuration for activation epochs
type EnableEpochs struct {
	SCDeployEnableEpoch                               uint32
	BuiltInFunctionsEnableEpoch                       uint32
	RelayedTransactionsEnableEpoch                    uint32
	PenalizedTooMuchGasEnableEpoch                    uint32
	SwitchJailWaitingEnableEpoch                      uint32
	SwitchHysteresisForMinNodesEnableEpoch            uint32
	BelowSignedThresholdEnableEpoch                   uint32
	TransactionSignedWithTxHashEnableEpoch            uint32
	MetaProtectionEnableEpoch                         uint32
	AheadOfTimeGasUsageEnableEpoch                    uint32
	GasPriceModifierEnableEpoch                       uint32
	RepairCallbackEnableEpoch                         uint32
	MaxNodesChangeEnableEpoch                         []MaxNodesChangeConfig
	BlockGasAndFeesReCheckEnableEpoch                 uint32
	StakingV2EnableEpoch                              uint32
	StakeEnableEpoch                                  uint32
	DoubleKeyProtectionEnableEpoch                    uint32
	ESDTEnableEpoch                                   uint32
	GovernanceEnableEpoch                             uint32
	DelegationManagerEnableEpoch                      uint32
	DelegationSmartContractEnableEpoch                uint32
	CorrectLastUnjailedEnableEpoch                    uint32
	BalanceWaitingListsEnableEpoch                    uint32
	ReturnDataToLastTransferEnableEpoch               uint32
	SenderInOutTransferEnableEpoch                    uint32
	RelayedTransactionsV2EnableEpoch                  uint32
	UnbondTokensV2EnableEpoch                         uint32
	SaveJailedAlwaysEnableEpoch                       uint32
	ValidatorToDelegationEnableEpoch                  uint32
	ReDelegateBelowMinCheckEnableEpoch                uint32
	WaitingListFixEnableEpoch                         uint32
	IncrementSCRNonceInMultiTransferEnableEpoch       uint32
	ESDTMultiTransferEnableEpoch                      uint32
	GlobalMintBurnDisableEpoch                        uint32
	ESDTTransferRoleEnableEpoch                       uint32
	BuiltInFunctionOnMetaEnableEpoch                  uint32
	ComputeRewardCheckpointEnableEpoch                uint32
	SCRSizeInvariantCheckEnableEpoch                  uint32
	BackwardCompSaveKeyValueEnableEpoch               uint32
	ESDTNFTCreateOnMultiShardEnableEpoch              uint32
	MetaESDTSetEnableEpoch                            uint32
	AddTokensToDelegationEnableEpoch                  uint32
	MultiESDTTransferFixOnCallBackOnEnableEpoch       uint32
	OptimizeGasUsedInCrossMiniBlocksEnableEpoch       uint32
	CorrectFirstQueuedEpoch                           uint32
	FixOOGReturnCodeEnableEpoch                       uint32
	RemoveNonUpdatedStorageEnableEpoch                uint32
	DeleteDelegatorAfterClaimRewardsEnableEpoch       uint32
	OptimizeNFTStoreEnableEpoch                       uint32
	CreateNFTThroughExecByCallerEnableEpoch           uint32
	StopDecreasingValidatorRatingWhenStuckEnableEpoch uint32
<<<<<<< HEAD
	IsPayableBySCEnableEpoch                          uint32
	CleanUpInformativeSCRsEnableEpoch                 uint32
	StorageAPICostOptimizationEnableEpoch             uint32
=======
	FrontRunningProtectionEnableEpoch                 uint32
	DisableOldTrieStorageEpoch                        uint32
>>>>>>> 67d5d727
}

// GasScheduleByEpochs represents a gas schedule toml entry that will be applied from the provided epoch
type GasScheduleByEpochs struct {
	StartEpoch uint32
	FileName   string
}<|MERGE_RESOLUTION|>--- conflicted
+++ resolved
@@ -64,14 +64,11 @@
 	OptimizeNFTStoreEnableEpoch                       uint32
 	CreateNFTThroughExecByCallerEnableEpoch           uint32
 	StopDecreasingValidatorRatingWhenStuckEnableEpoch uint32
-<<<<<<< HEAD
+	FrontRunningProtectionEnableEpoch                 uint32
+	DisableOldTrieStorageEpoch                        uint32
 	IsPayableBySCEnableEpoch                          uint32
 	CleanUpInformativeSCRsEnableEpoch                 uint32
 	StorageAPICostOptimizationEnableEpoch             uint32
-=======
-	FrontRunningProtectionEnableEpoch                 uint32
-	DisableOldTrieStorageEpoch                        uint32
->>>>>>> 67d5d727
 }
 
 // GasScheduleByEpochs represents a gas schedule toml entry that will be applied from the provided epoch
