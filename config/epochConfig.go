package config

// EpochConfig will hold epoch configurations
type EpochConfig struct {
	EnableEpochs EnableEpochs
	GasSchedule  GasScheduleConfig
}

// GasScheduleConfig represents the versioning config area for the gas schedule toml
type GasScheduleConfig struct {
	GasScheduleByEpochs []GasScheduleByEpochs
}

// EnableEpochs will hold the configuration for activation epochs
type EnableEpochs struct {
	SCDeployEnableEpoch                         uint32
	BuiltInFunctionsEnableEpoch                 uint32
	RelayedTransactionsEnableEpoch              uint32
	PenalizedTooMuchGasEnableEpoch              uint32
	SwitchJailWaitingEnableEpoch                uint32
	SwitchHysteresisForMinNodesEnableEpoch      uint32
	BelowSignedThresholdEnableEpoch             uint32
	TransactionSignedWithTxHashEnableEpoch      uint32
	MetaProtectionEnableEpoch                   uint32
	AheadOfTimeGasUsageEnableEpoch              uint32
	GasPriceModifierEnableEpoch                 uint32
	RepairCallbackEnableEpoch                   uint32
	MaxNodesChangeEnableEpoch                   []MaxNodesChangeConfig
	BlockGasAndFeesReCheckEnableEpoch           uint32
	StakingV2EnableEpoch                        uint32
	StakeEnableEpoch                            uint32
	DoubleKeyProtectionEnableEpoch              uint32
	ESDTEnableEpoch                             uint32
	GovernanceEnableEpoch                       uint32
	DelegationManagerEnableEpoch                uint32
	DelegationSmartContractEnableEpoch          uint32
	CorrectLastUnjailedEnableEpoch              uint32
	BalanceWaitingListsEnableEpoch              uint32
	ReturnDataToLastTransferEnableEpoch         uint32
	SenderInOutTransferEnableEpoch              uint32
	RelayedTransactionsV2EnableEpoch            uint32
	UnbondTokensV2EnableEpoch                   uint32
	SaveJailedAlwaysEnableEpoch                 uint32
	ValidatorToDelegationEnableEpoch            uint32
	ReDelegateBelowMinCheckEnableEpoch          uint32
	WaitingListFixEnableEpoch                   uint32
	IncrementSCRNonceInMultiTransferEnableEpoch uint32
<<<<<<< HEAD
	ScheduledMiniBlocksEnableEpoch              uint32
=======
	ESDTMultiTransferEnableEpoch                uint32
>>>>>>> 1de5cc16
}

// GasScheduleByEpochs represents a gas schedule toml entry that will be applied from the provided epoch
type GasScheduleByEpochs struct {
	StartEpoch uint32
	FileName   string
}<|MERGE_RESOLUTION|>--- conflicted
+++ resolved
@@ -45,11 +45,8 @@
 	ReDelegateBelowMinCheckEnableEpoch          uint32
 	WaitingListFixEnableEpoch                   uint32
 	IncrementSCRNonceInMultiTransferEnableEpoch uint32
-<<<<<<< HEAD
 	ScheduledMiniBlocksEnableEpoch              uint32
-=======
 	ESDTMultiTransferEnableEpoch                uint32
->>>>>>> 1de5cc16
 }
 
 // GasScheduleByEpochs represents a gas schedule toml entry that will be applied from the provided epoch
