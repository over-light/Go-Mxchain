--- conflicted
+++ resolved
@@ -50,16 +50,12 @@
 	ESDTTransferRoleEnableEpoch                 uint32
 	BuiltInFunctionOnMetaEnableEpoch            uint32
 	ComputeRewardCheckpointEnableEpoch          uint32
-	ESDTNFTCreateOnMultiShardEnableEpoch        uint32
 	SCRSizeInvariantCheckEnableEpoch            uint32
 	BackwardCompSaveKeyValueEnableEpoch         uint32
-<<<<<<< HEAD
+	ESDTNFTCreateOnMultiShardEnableEpoch        uint32
 	MetaESDTSetEnableEpoch                      uint32
 	AddTokensToDelegationEnableEpoch            uint32
 	MultiESDTTransferFixOnCallBackOnEnableEpoch uint32
-=======
-	ESDTNFTCreateOnMultiShardEnableEpoch        uint32
->>>>>>> 6df65351
 }
 
 // GasScheduleByEpochs represents a gas schedule toml entry that will be applied from the provided epoch
