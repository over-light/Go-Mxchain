package config

// CacheConfig will map the json cache configuration
type CacheConfig struct {
	Type        string `json:"type"`
	Size        uint32 `json:"size"`
	SizeInBytes uint32 `json:"sizeInBytes"`
	Shards      uint32 `json:"shards"`
}

//HeadersPoolConfig will map the headers cache configuration
type HeadersPoolConfig struct {
	MaxHeadersPerShard            int
	NumElementsToRemoveOnEviction int
}

// DBConfig will map the json db configuration
type DBConfig struct {
	FilePath          string `json:"file"`
	Type              string `json:"type"`
	BatchDelaySeconds int    `json:"batchDelaySeconds"`
	MaxBatchSize      int    `json:"maxBatchSize"`
	MaxOpenFiles      int    `json:"maxOpenFiles"`
}

// BloomFilterConfig will map the json bloom filter configuration
type BloomFilterConfig struct {
	Size     uint     `json:"size"`
	HashFunc []string `json:"hashFunc"`
}

// StorageConfig will map the json storage unit configuration
type StorageConfig struct {
	Cache CacheConfig       `json:"cache"`
	DB    DBConfig          `json:"db"`
	Bloom BloomFilterConfig `json:"bloom"`
}

// AddressConfig will map the json address configuration
type AddressConfig struct {
	Length int    `json:"length"`
	Prefix string `json:"prefix"`
}

// TypeConfig will map the json string type configuration
type TypeConfig struct {
	Type string `json:"type"`
}

// MarshalizerConfig holds the marshalizer related configuration
type MarshalizerConfig struct {
	Type           string `json:"type"`
	SizeCheckDelta uint32 `json:"sizeCheckDelta"`
}

// NTPConfig will hold the configuration for NTP queries
type NTPConfig struct {
	Hosts               []string
	Port                int
	TimeoutMilliseconds int
	SyncPeriodSeconds   int
	Version             int
}

// EvictionWaitingListConfig will hold the configuration for the EvictionWaitingList
type EvictionWaitingListConfig struct {
	Size uint     `json:"size"`
	DB   DBConfig `json:"db"`
}

// EpochStartConfig will hold the configuration of EpochStart settings
type EpochStartConfig struct {
	MinRoundsBetweenEpochs int64
	RoundsPerEpoch         int64
}

// BlockSizeThrottleConfig will hold the configuration for adaptive block size throttle
type BlockSizeThrottleConfig struct {
	MinSizeInBytes uint32
	MaxSizeInBytes uint32
}

// Config will hold the entire application configuration parameters
type Config struct {
	MiniBlocksStorage          StorageConfig
	MiniBlockHeadersStorage    StorageConfig
	PeerBlockBodyStorage       StorageConfig
	BlockHeaderStorage         StorageConfig
	TxStorage                  StorageConfig
	UnsignedTransactionStorage StorageConfig
	RewardTxStorage            StorageConfig
	ShardHdrNonceHashStorage   StorageConfig
	MetaHdrNonceHashStorage    StorageConfig
	StatusMetricsStorage       StorageConfig

	BootstrapStorage StorageConfig
	MetaBlockStorage StorageConfig

	AccountsTrieStorage     StorageConfig
	PeerAccountsTrieStorage StorageConfig
	TrieSnapshotDB          DBConfig
	EvictionWaitingList     EvictionWaitingListConfig
	StateTriesConfig        StateTriesConfig
	BadBlocksCache          CacheConfig

	TxBlockBodyDataPool         CacheConfig
	PeerBlockBodyDataPool       CacheConfig
	TxDataPool                  CacheConfig
	UnsignedTransactionDataPool CacheConfig
	RewardTransactionDataPool   CacheConfig
	TrieNodesDataPool           CacheConfig
	EpochStartConfig            EpochStartConfig
	Address                     AddressConfig
	BLSPublicKey                AddressConfig
	Hasher                      TypeConfig
	MultisigHasher              TypeConfig
	Marshalizer                 MarshalizerConfig
	VmMarshalizer               TypeConfig
	TxSignMarshalizer           TypeConfig

	PublicKeyShardId CacheConfig
	PublicKeyPeerId  CacheConfig
	PeerIdShardId    CacheConfig

	Antiflood       AntifloodConfig
	ResourceStats   ResourceStatsConfig
	Heartbeat       HeartbeatConfig
	GeneralSettings GeneralSettingsConfig
	Consensus       TypeConfig
	StoragePruning  StoragePruningConfig

<<<<<<< HEAD
	NTPConfig            NTPConfig
	HeadersPoolConfig    HeadersPoolConfig
	VirtualMachineConfig VirtualMachineConfig
=======
	NTPConfig               NTPConfig
	HeadersPoolConfig       HeadersPoolConfig
	BlockSizeThrottleConfig BlockSizeThrottleConfig
>>>>>>> 6ef0ac95
}

// StoragePruningConfig will hold settings relates to storage pruning
type StoragePruningConfig struct {
	Enabled             bool
	FullArchive         bool
	NumEpochsToKeep     uint64
	NumActivePersisters uint64
}

// ResourceStatsConfig will hold all resource stats settings
type ResourceStatsConfig struct {
	Enabled              bool
	RefreshIntervalInSec int
}

// HeartbeatConfig will hold all heartbeat settings
type HeartbeatConfig struct {
	Enabled                             bool
	MinTimeToWaitBetweenBroadcastsInSec int
	MaxTimeToWaitBetweenBroadcastsInSec int
	DurationInSecToConsiderUnresponsive int
	HeartbeatStorage                    StorageConfig
}

// GeneralSettingsConfig will hold the general settings for a node
type GeneralSettingsConfig struct {
	StatusPollingIntervalSec int
	MaxComputableRounds      uint64
}

// FacadeConfig will hold different configuration option that will be passed to the main ElrondFacade
type FacadeConfig struct {
	RestApiInterface string
	PprofEnabled     bool
}

// StateTriesConfig will hold information about state tries
type StateTriesConfig struct {
	CheckpointRoundsModulus     uint
	AccountsStatePruningEnabled bool
	PeerStatePruningEnabled     bool
}

// WebServerAntifloodConfig will hold the anti-lflooding parameters for the web server
type WebServerAntifloodConfig struct {
	SimultaneousRequests         uint32
	SameSourceRequests           uint32
	SameSourceResetIntervalInSec uint32
}

// BlackListConfig will hold the p2p peer black list threshold values
type BlackListConfig struct {
	ThresholdNumMessagesPerSecond uint32
	ThresholdSizePerSecond        uint64
	NumFloodingRounds             uint32
	PeerBanDurationInSeconds      uint32
}

// TopicMaxMessagesConfig will hold the maximum number of messages/sec per topic value
type TopicMaxMessagesConfig struct {
	Topic             string
	NumMessagesPerSec uint32
}

// TopicAntifloodConfig will hold the maximum values per second to be used in certain topics
type TopicAntifloodConfig struct {
	DefaultMaxMessagesPerSec uint32
	MaxMessages              []TopicMaxMessagesConfig
}

// TxAccumulatorConfig will hold the tx accumulator config values
type TxAccumulatorConfig struct {
	MaxAllowedTimeInMilliseconds   uint32
	MaxDeviationTimeInMilliseconds uint32
}

// AntifloodConfig will hold all p2p antiflood parameters
type AntifloodConfig struct {
	Enabled                   bool
	NumConcurrentResolverJobs int32
	Cache                     CacheConfig
	BlackList                 BlackListConfig
	PeerMaxMessagesPerSecond  uint32
	PeerMaxTotalSizePerSecond uint64
	MaxMessagesPerSecond      uint32
	MaxTotalSizePerSecond     uint64
	WebServer                 WebServerAntifloodConfig
	Topic                     TopicAntifloodConfig
	TxAccumulator             TxAccumulatorConfig
}

// VirtualMachineConfig holds configuration for the Virtual Machine(s)
type VirtualMachineConfig struct {
	OutOfProcessEnabled bool
	OutOfProcessConfig  VirtualMachineOutOfProcessConfig
}

// VirtualMachineOutOfProcessConfig holds configuration for out-of-process virtual machine(s)
type VirtualMachineOutOfProcessConfig struct {
	LogLevel            string
	LogsMarshalizer     string
	MessagesMarshalizer string
	MaxLoopTime         int
}<|MERGE_RESOLUTION|>--- conflicted
+++ resolved
@@ -129,15 +129,10 @@
 	Consensus       TypeConfig
 	StoragePruning  StoragePruningConfig
 
-<<<<<<< HEAD
-	NTPConfig            NTPConfig
-	HeadersPoolConfig    HeadersPoolConfig
-	VirtualMachineConfig VirtualMachineConfig
-=======
 	NTPConfig               NTPConfig
 	HeadersPoolConfig       HeadersPoolConfig
 	BlockSizeThrottleConfig BlockSizeThrottleConfig
->>>>>>> 6ef0ac95
+	VirtualMachineConfig    VirtualMachineConfig
 }
 
 // StoragePruningConfig will hold settings relates to storage pruning
