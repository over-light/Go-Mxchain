package config

const (
	// KadDhtVariantPrioBits is the variant that uses priority bits
	KadDhtVariantPrioBits = "kad dht with prio bits"
	// KadDhtVariantWithLists is the variant that uses lists
	KadDhtVariantWithLists = "kad dht with lists"
)

type KadDhtType string

// CacheConfig will map the json cache configuration
type CacheConfig struct {
	Size   uint32 `json:"size"`
	Type   string `json:"type"`
	Shards uint32 `json:"shards"`
}

//HeadersPoolConfig will map the headers cache configuration
type HeadersPoolConfig struct {
	MaxHeadersPerShard            int
	NumElementsToRemoveOnEviction int
}

// DBConfig will map the json db configuration
type DBConfig struct {
	FilePath          string `json:"file"`
	Type              string `json:"type"`
	BatchDelaySeconds int    `json:"batchDelaySeconds"`
	MaxBatchSize      int    `json:"maxBatchSize"`
	MaxOpenFiles      int    `json:"maxOpenFiles"`
}

// BloomFilterConfig will map the json bloom filter configuration
type BloomFilterConfig struct {
	Size     uint     `json:"size"`
	HashFunc []string `json:"hashFunc"`
}

// StorageConfig will map the json storage unit configuration
type StorageConfig struct {
	Cache CacheConfig       `json:"cache"`
	DB    DBConfig          `json:"db"`
	Bloom BloomFilterConfig `json:"bloom"`
}

// LoggerConfig will map the json logger configuration
type LoggerConfig struct {
	Path            string `json:"path"`
	StackTraceDepth int    `json:"stackTraceDepth"`
}

// AddressConfig will map the json address configuration
type AddressConfig struct {
	Length int    `json:"length"`
	Prefix string `json:"prefix"`
}

// TypeConfig will map the json string type configuration
type TypeConfig struct {
	Type string `json:"type"`
}

// MarshalizerConfig holds the marshalizer related configuration
type MarshalizerConfig struct {
	Type           string `json:"type"`
	SizeCheckDelta uint32 `json:"sizeCheckDelta"`
}

// NTPConfig will hold the configuration for NTP queries
type NTPConfig struct {
	Hosts               []string
	Port                int
	TimeoutMilliseconds int
	Version             int
}

// EvictionWaitingListConfig will hold the configuration for the EvictionWaitingList
type EvictionWaitingListConfig struct {
	Size uint     `json:"size"`
	DB   DBConfig `json:"db"`
}

// EpochStartConfig will hold the configuration of EpochStart settings
type EpochStartConfig struct {
	MinRoundsBetweenEpochs int64
	RoundsPerEpoch         int64
}

// Config will hold the entire application configuration parameters
type Config struct {
	MiniBlocksStorage          StorageConfig
	MiniBlockHeadersStorage    StorageConfig
	PeerBlockBodyStorage       StorageConfig
	BlockHeaderStorage         StorageConfig
	TxStorage                  StorageConfig
	UnsignedTransactionStorage StorageConfig
	RewardTxStorage            StorageConfig
	ShardHdrNonceHashStorage   StorageConfig
	MetaHdrNonceHashStorage    StorageConfig
	StatusMetricsStorage       StorageConfig

	ShardDataStorage StorageConfig
	BootstrapStorage StorageConfig
	MetaBlockStorage StorageConfig
	PeerDataStorage  StorageConfig

	AccountsTrieStorage     StorageConfig
	PeerAccountsTrieStorage StorageConfig
	TrieSnapshotDB          DBConfig
	EvictionWaitingList     EvictionWaitingListConfig
	StateTrieConfig         StateTrieConfig
	BadBlocksCache          CacheConfig

	TxBlockBodyDataPool         CacheConfig
	PeerBlockBodyDataPool       CacheConfig
	TxDataPool                  CacheConfig
	UnsignedTransactionDataPool CacheConfig
	RewardTransactionDataPool   CacheConfig
	TrieNodesDataPool           CacheConfig
	EpochStartConfig            EpochStartConfig
	Logger                      LoggerConfig
	Address                     AddressConfig
	BLSPublicKey                AddressConfig
	Hasher                      TypeConfig
	MultisigHasher              TypeConfig
	Marshalizer                 MarshalizerConfig

	PublicKeyShardId CacheConfig
	PublicKeyPeerId  CacheConfig
	PeerIdShardId    CacheConfig

	ResourceStats   ResourceStatsConfig
	Heartbeat       HeartbeatConfig
	GeneralSettings GeneralSettingsConfig
	Consensus       TypeConfig
	Explorer        ExplorerConfig
	StoragePruning  StoragePruningConfig

	NTPConfig         NTPConfig
	HeadersPoolConfig HeadersPoolConfig
}

// NodeConfig will hold basic p2p settings
type NodeConfig struct {
	Port            int
	Seed            string
	TargetPeerCount int
}

// StoragePruningConfig will hold settings relates to storage pruning
type StoragePruningConfig struct {
	Enabled             bool
	FullArchive         bool
	NumEpochsToKeep     uint64
	NumActivePersisters uint64
}

// KadDhtPeerDiscoveryConfig will hold the kad-dht discovery config settings
type KadDhtPeerDiscoveryConfig struct {
<<<<<<< HEAD
	Enabled              bool
	RefreshIntervalInSec int
	RandezVous           string
	InitialPeerList      []string
	Type                 KadDhtType
=======
	Enabled                          bool
	RefreshIntervalInSec             uint32
	RandezVous                       string
	InitialPeerList                  []string
	BucketSize                       uint32
	RoutingTableRefreshIntervalInSec uint32
>>>>>>> d043670e
}

// ShardingConfig will hold the network sharding config settings
type ShardingConfig struct {
	PrioBits      uint32
	MaxIntraShard uint32
	MaxCrossShard uint32
}

// P2PConfig will hold all the P2P settings
type P2PConfig struct {
	Node                NodeConfig
	KadDhtPeerDiscovery KadDhtPeerDiscoveryConfig
	Sharding            ShardingConfig
}

// ResourceStatsConfig will hold all resource stats settings
type ResourceStatsConfig struct {
	Enabled              bool
	RefreshIntervalInSec int
}

// HeartbeatConfig will hold all heartbeat settings
type HeartbeatConfig struct {
	Enabled                             bool
	MinTimeToWaitBetweenBroadcastsInSec int
	MaxTimeToWaitBetweenBroadcastsInSec int
	DurationInSecToConsiderUnresponsive int
	HeartbeatStorage                    StorageConfig
}

// GeneralSettingsConfig will hold the general settings for a node
type GeneralSettingsConfig struct {
	DestinationShardAsObserver string
	StatusPollingIntervalSec   int
}

// ExplorerConfig will hold the configuration for the explorer indexer
type ExplorerConfig struct {
	Enabled    bool
	IndexerURL string
}

// ServersConfig will hold all the confidential settings for servers
type ServersConfig struct {
	ElasticSearch ElasticSearchConfig
}

// ElasticSearchConfig will hold the configuration for the elastic search
type ElasticSearchConfig struct {
	Username string
	Password string
}

// FacadeConfig will hold different configuration option that will be passed to the main ElrondFacade
type FacadeConfig struct {
	RestApiInterface string
	PprofEnabled     bool
}

// StateTrieConfig will hold information about state trie
type StateTrieConfig struct {
	RoundsModulus  uint
	PruningEnabled bool
}<|MERGE_RESOLUTION|>--- conflicted
+++ resolved
@@ -158,20 +158,13 @@
 
 // KadDhtPeerDiscoveryConfig will hold the kad-dht discovery config settings
 type KadDhtPeerDiscoveryConfig struct {
-<<<<<<< HEAD
-	Enabled              bool
-	RefreshIntervalInSec int
-	RandezVous           string
-	InitialPeerList      []string
-	Type                 KadDhtType
-=======
-	Enabled                          bool
-	RefreshIntervalInSec             uint32
-	RandezVous                       string
-	InitialPeerList                  []string
-	BucketSize                       uint32
-	RoutingTableRefreshIntervalInSec uint32
->>>>>>> d043670e
+	Enabled              				bool
+	RefreshIntervalInSec 				uint32
+	RandezVous           				string
+	InitialPeerList      				[]string
+	BucketSize                       	uint32
+	RoutingTableRefreshIntervalInSec	uint32
+	Type                 				KadDhtType
 }
 
 // ShardingConfig will hold the network sharding config settings
