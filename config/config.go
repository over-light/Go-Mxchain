--- conflicted
+++ resolved
@@ -102,15 +102,7 @@
 	ShardHeadersDataPool          CacheConfig
 	MetaHeaderNoncesDataPool      CacheConfig
 
-<<<<<<< HEAD
 	Antiflood      AntifloodConfig
-	Logger         LoggerConfig
-	Address        AddressConfig
-	BLSPublicKey   AddressConfig
-	Hasher         TypeConfig
-	MultisigHasher TypeConfig
-	Marshalizer    TypeConfig
-=======
 	EpochStartConfig EpochStartConfig
 	Logger           LoggerConfig
 	Address          AddressConfig
@@ -118,7 +110,6 @@
 	Hasher           TypeConfig
 	MultisigHasher   TypeConfig
 	Marshalizer      MarshalizerConfig
->>>>>>> 6d138664
 
 	ResourceStats   ResourceStatsConfig
 	Heartbeat       HeartbeatConfig
@@ -199,12 +190,8 @@
 
 // FacadeConfig will hold different configuration option that will be passed to the main ElrondFacade
 type FacadeConfig struct {
-<<<<<<< HEAD
-	RestApiInterface  string
-	PprofEnabled      bool
-	Prometheus        bool
-	PrometheusJoinURL string
-	PrometheusJobName string
+	RestApiInterface string
+	PprofEnabled     bool
 }
 
 // AntifloodConfig will hold all p2p antiflood parameters
@@ -214,8 +201,4 @@
 	PeerMaxTotalSizePerSecond uint64
 	MaxMessagesPerSecond      uint32
 	MaxTotalSizePerSecond     uint64
-=======
-	RestApiInterface string
-	PprofEnabled     bool
->>>>>>> 6d138664
 }