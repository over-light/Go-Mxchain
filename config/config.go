package config

// CacheConfig will map the cache configuration
type CacheConfig struct {
	Name                 string
	Type                 string
	Capacity             uint32
	SizePerSender        uint32
	SizeInBytes          uint64
	SizeInBytesPerSender uint32
	Shards               uint32
}

//HeadersPoolConfig will map the headers cache configuration
type HeadersPoolConfig struct {
	MaxHeadersPerShard            int
	NumElementsToRemoveOnEviction int
}

// DBConfig will map the database configuration
type DBConfig struct {
	FilePath          string
	Type              string
	BatchDelaySeconds int
	MaxBatchSize      int
	MaxOpenFiles      int
}

// BloomFilterConfig will map the bloom filter configuration
type BloomFilterConfig struct {
	Size     uint
	HashFunc []string
}

// StorageConfig will map the storage unit configuration
type StorageConfig struct {
	Cache CacheConfig
	DB    DBConfig
	Bloom BloomFilterConfig
}

// PubkeyConfig will map the public key configuration
type PubkeyConfig struct {
	Length          int
	Type            string
	SignatureLength int
}

// TypeConfig will map the string type configuration
type TypeConfig struct {
	Type string
}

// MarshalizerConfig holds the marshalizer related configuration
type MarshalizerConfig struct {
	Type string
	//TODO check if we still need this
	SizeCheckDelta uint32
}

// ConsensusConfig holds the consensus configuration parameters
type ConsensusConfig struct {
	Type string
}

// NTPConfig will hold the configuration for NTP queries
type NTPConfig struct {
	Hosts               []string
	Port                int
	TimeoutMilliseconds int
	SyncPeriodSeconds   int
	Version             int
}

// EvictionWaitingListConfig will hold the configuration for the EvictionWaitingList
type EvictionWaitingListConfig struct {
	Size uint
	DB   DBConfig
}

// EpochStartConfig will hold the configuration of EpochStart settings
type EpochStartConfig struct {
	MinRoundsBetweenEpochs            int64
	RoundsPerEpoch                    int64
	MinShuffledOutRestartThreshold    float64
	MaxShuffledOutRestartThreshold    float64
	MinNumConnectedPeersToStart       int
	MinNumOfPeersToConsiderBlockValid int
}

// BlockSizeThrottleConfig will hold the configuration for adaptive block size throttle
type BlockSizeThrottleConfig struct {
	MinSizeInBytes uint32
	MaxSizeInBytes uint32
}

// SoftwareVersionConfig will hold the configuration for software version checker
type SoftwareVersionConfig struct {
	StableTagLocation        string
	PollingIntervalInMinutes int
}

// Config will hold the entire application configuration parameters
type Config struct {
	MiniBlocksStorage               StorageConfig
	PeerBlockBodyStorage            StorageConfig
	BlockHeaderStorage              StorageConfig
	TxStorage                       StorageConfig
	UnsignedTransactionStorage      StorageConfig
	RewardTxStorage                 StorageConfig
	ShardHdrNonceHashStorage        StorageConfig
	MetaHdrNonceHashStorage         StorageConfig
	StatusMetricsStorage            StorageConfig
	ReceiptsStorage                 StorageConfig
	SmartContractsStorage           StorageConfig
	SmartContractsStorageForSCQuery StorageConfig
	TrieEpochRootHashStorage        StorageConfig

	BootstrapStorage StorageConfig
	MetaBlockStorage StorageConfig

	AccountsTrieStorage      StorageConfig
	PeerAccountsTrieStorage  StorageConfig
	TrieSnapshotDB           DBConfig
	EvictionWaitingList      EvictionWaitingListConfig
	StateTriesConfig         StateTriesConfig
	TrieStorageManagerConfig TrieStorageManagerConfig
	BadBlocksCache           CacheConfig

	TxBlockBodyDataPool         CacheConfig
	PeerBlockBodyDataPool       CacheConfig
	TxDataPool                  CacheConfig
	UnsignedTransactionDataPool CacheConfig
	RewardTransactionDataPool   CacheConfig
	TrieNodesDataPool           CacheConfig
	WhiteListPool               CacheConfig
	WhiteListerVerifiedTxs      CacheConfig
	SmartContractDataPool       CacheConfig
	EpochStartConfig            EpochStartConfig
	AddressPubkeyConverter      PubkeyConfig
	ValidatorPubkeyConverter    PubkeyConfig
	Hasher                      TypeConfig
	MultisigHasher              TypeConfig
	Marshalizer                 MarshalizerConfig
	VmMarshalizer               TypeConfig
	TxSignMarshalizer           TypeConfig
	TxSignHasher                TypeConfig

	PublicKeyShardId      CacheConfig
	PublicKeyPeerId       CacheConfig
	PeerIdShardId         CacheConfig
	PublicKeyPIDSignature CacheConfig
	PeerHonesty           CacheConfig

	Antiflood           AntifloodConfig
	ResourceStats       ResourceStatsConfig
	Heartbeat           HeartbeatConfig
	ValidatorStatistics ValidatorStatisticsConfig
	GeneralSettings     GeneralSettingsConfig
	Consensus           ConsensusConfig
	StoragePruning      StoragePruningConfig
	TxLogsStorage       StorageConfig

	NTPConfig               NTPConfig
	HeadersPoolConfig       HeadersPoolConfig
	BlockSizeThrottleConfig BlockSizeThrottleConfig
	VirtualMachine          VirtualMachineServicesConfig

	Hardfork HardforkConfig
	Debug    DebugConfig
	Health   HealthServiceConfig

	SoftwareVersionConfig SoftwareVersionConfig
	DbLookupExtensions    DbLookupExtensionsConfig
	Versions              VersionsConfig
	Logs                  LogsConfig
	TrieSync              TrieSyncConfig
	Resolvers             ResolverConfig
}

// LogsConfig will hold settings related to the logging sub-system
type LogsConfig struct {
	LogFileLifeSpanInSec int
}

// StoragePruningConfig will hold settings related to storage pruning
type StoragePruningConfig struct {
	Enabled                        bool
	CleanOldEpochsData             bool
	NumEpochsToKeep                uint64
	NumActivePersisters            uint64
	FullArchive                    bool
	FullArchiveNumActivePersisters uint32
}

// ResourceStatsConfig will hold all resource stats settings
type ResourceStatsConfig struct {
	Enabled              bool
	RefreshIntervalInSec int
}

// HeartbeatConfig will hold all heartbeat settings
type HeartbeatConfig struct {
	MinTimeToWaitBetweenBroadcastsInSec int
	MaxTimeToWaitBetweenBroadcastsInSec int
	DurationToConsiderUnresponsiveInSec int
	HeartbeatRefreshIntervalInSec       uint32
	HideInactiveValidatorIntervalInSec  uint32
	HeartbeatStorage                    StorageConfig
}

// ValidatorStatisticsConfig will hold validator statistics specific settings
type ValidatorStatisticsConfig struct {
	CacheRefreshIntervalInSec uint32
}

// MaxNodesChangeConfig defines a config change tuple, with a maximum number enabled in a certain epoch number
type MaxNodesChangeConfig struct {
	EpochEnable            uint32
	MaxNumNodes            uint32
	NodesToShufflePerShard uint32
}

// GeneralSettingsConfig will hold the general settings for a node
type GeneralSettingsConfig struct {
<<<<<<< HEAD
	StatusPollingIntervalSec int
	MaxComputableRounds      uint64
	StartInEpochEnabled      bool
	ChainID                  string
	MinTransactionVersion    uint32
	GenesisString            string
	GenesisMaxNumberOfShards uint32
=======
	StatusPollingIntervalSec               int
	MaxComputableRounds                    uint64
	StartInEpochEnabled                    bool
	SCDeployEnableEpoch                    uint32
	BuiltInFunctionsEnableEpoch            uint32
	RelayedTransactionsEnableEpoch         uint32
	PenalizedTooMuchGasEnableEpoch         uint32
	SwitchJailWaitingEnableEpoch           uint32
	SwitchHysteresisForMinNodesEnableEpoch uint32
	BelowSignedThresholdEnableEpoch        uint32
	TransactionSignedWithTxHashEnableEpoch uint32
	MetaProtectionEnableEpoch              uint32
	AheadOfTimeGasUsageEnableEpoch         uint32
	GasPriceModifierEnableEpoch            uint32
	RepairCallbackEnableEpoch              uint32
	BalanceWaitingListsEnableEpoch         uint32
	WaitingListFixEnableEpoch              uint32
	MaxNodesChangeEnableEpoch              []MaxNodesChangeConfig
	GenesisString                          string
	GenesisMaxNumberOfShards               uint32
	BlockGasAndFeesReCheckEnableEpoch      uint32
	ReturnDataToLastTransferEnableEpoch    uint32
	SenderInOutTransferEnableEpoch         uint32
	SaveJailedAlwaysEnableEpoch            uint32
>>>>>>> fb404736
}

// FacadeConfig will hold different configuration option that will be passed to the main ElrondFacade
type FacadeConfig struct {
	RestApiInterface string
	PprofEnabled     bool
}

// StateTriesConfig will hold information about state tries
type StateTriesConfig struct {
	CheckpointRoundsModulus     uint
	AccountsStatePruningEnabled bool
	PeerStatePruningEnabled     bool
	MaxStateTrieLevelInMemory   uint
	MaxPeerTrieLevelInMemory    uint
	UserStatePruningQueueSize   uint
	PeerStatePruningQueueSize   uint
}

// TrieStorageManagerConfig will hold config information about trie storage manager
type TrieStorageManagerConfig struct {
	PruningBufferLen   uint32
	SnapshotsBufferLen uint32
	MaxSnapshots       uint32
	KeepSnapshots      bool
}

// EndpointsThrottlersConfig holds a pair of an endpoint and its maximum number of simultaneous go routines
type EndpointsThrottlersConfig struct {
	Endpoint         string
	MaxNumGoRoutines int32
}

// WebServerAntifloodConfig will hold the anti-flooding parameters for the web server
type WebServerAntifloodConfig struct {
	SimultaneousRequests         uint32
	SameSourceRequests           uint32
	SameSourceResetIntervalInSec uint32
	EndpointsThrottlers          []EndpointsThrottlersConfig
}

// BlackListConfig will hold the p2p peer black list threshold values
type BlackListConfig struct {
	ThresholdNumMessagesPerInterval uint32
	ThresholdSizePerInterval        uint64
	NumFloodingRounds               uint32
	PeerBanDurationInSeconds        uint32
}

// TopicMaxMessagesConfig will hold the maximum number of messages/sec per topic value
type TopicMaxMessagesConfig struct {
	Topic             string
	NumMessagesPerSec uint32
}

// TopicAntifloodConfig will hold the maximum values per second to be used in certain topics
type TopicAntifloodConfig struct {
	DefaultMaxMessagesPerSec uint32
	MaxMessages              []TopicMaxMessagesConfig
}

// TxAccumulatorConfig will hold the tx accumulator config values
type TxAccumulatorConfig struct {
	MaxAllowedTimeInMilliseconds   uint32
	MaxDeviationTimeInMilliseconds uint32
}

// AntifloodConfig will hold all p2p antiflood parameters
type AntifloodConfig struct {
	Enabled                   bool
	NumConcurrentResolverJobs int32
	OutOfSpecs                FloodPreventerConfig
	FastReacting              FloodPreventerConfig
	SlowReacting              FloodPreventerConfig
	PeerMaxOutput             AntifloodLimitsConfig
	Cache                     CacheConfig
	WebServer                 WebServerAntifloodConfig
	Topic                     TopicAntifloodConfig
	TxAccumulator             TxAccumulatorConfig
}

// FloodPreventerConfig will hold all flood preventer parameters
type FloodPreventerConfig struct {
	IntervalInSeconds uint32
	ReservedPercent   float32
	PeerMaxInput      AntifloodLimitsConfig
	BlackList         BlackListConfig
}

// AntifloodLimitsConfig will hold the maximum antiflood limits in both number of messages and total
// size of the messages
type AntifloodLimitsConfig struct {
	BaseMessagesPerInterval uint32
	TotalSizePerInterval    uint64
	IncreaseFactor          IncreaseFactorConfig
}

// IncreaseFactorConfig defines the configurations used to increase the set values of a flood preventer
type IncreaseFactorConfig struct {
	Threshold uint32
	Factor    float32
}

// VirtualMachineServicesConfig holds configuration for the Virtual Machine(s): both querying and execution services.
type VirtualMachineServicesConfig struct {
	Execution VirtualMachineConfig
	Querying  QueryVirtualMachineConfig
}

// VirtualMachineConfig holds configuration for a Virtual Machine service
type VirtualMachineConfig struct {
	ArwenVersions []ArwenVersionByEpoch
<<<<<<< HEAD
=======
}

// ArwenVersionByEpoch represents the Arwen version to be used starting with an epoch
type ArwenVersionByEpoch struct {
	StartEpoch uint32
	Version    string
>>>>>>> fb404736
}

// QueryVirtualMachineConfig holds the configuration for the virtual machine(s) used in query process
type QueryVirtualMachineConfig struct {
	VirtualMachineConfig
	NumConcurrentVMs int
}

// HardforkConfig holds the configuration for the hardfork trigger
type HardforkConfig struct {
	ExportStateStorageConfig     StorageConfig
	ExportKeysStorageConfig      StorageConfig
	ExportTriesStorageConfig     StorageConfig
	ImportStateStorageConfig     StorageConfig
	ImportKeysStorageConfig      StorageConfig
	PublicKeyToListenFrom        string
	ImportFolder                 string
	GenesisTime                  int64
	StartRound                   uint64
	StartNonce                   uint64
	CloseAfterExportInMinutes    uint32
	StartEpoch                   uint32
	ValidatorGracePeriodInEpochs uint32
	EnableTrigger                bool
	EnableTriggerFromP2P         bool
	MustImport                   bool
	AfterHardFork                bool
}

// DbLookupExtensionsConfig holds the configuration for the db lookup extensions
type DbLookupExtensionsConfig struct {
	Enabled                            bool
	MiniblocksMetadataStorageConfig    StorageConfig
	MiniblockHashByTxHashStorageConfig StorageConfig
	EpochByHashStorageConfig           StorageConfig
	ResultsHashesByTxHashStorageConfig StorageConfig
}

// DebugConfig will hold debugging configuration
type DebugConfig struct {
	InterceptorResolver InterceptorResolverDebugConfig
	Antiflood           AntifloodDebugConfig
	ShuffleOut          ShuffleOutDebugConfig
}

// HealthServiceConfig will hold health service (monitoring) configuration
type HealthServiceConfig struct {
	IntervalVerifyMemoryInSeconds             int
	IntervalDiagnoseComponentsInSeconds       int
	IntervalDiagnoseComponentsDeeplyInSeconds int
	MemoryUsageToCreateProfiles               int
	NumMemoryUsageRecordsToKeep               int
	FolderPath                                string
}

// InterceptorResolverDebugConfig will hold the interceptor-resolver debug configuration
type InterceptorResolverDebugConfig struct {
	Enabled                    bool
	EnablePrint                bool
	CacheSize                  int
	IntervalAutoPrintInSeconds int
	NumRequestsThreshold       int
	NumResolveFailureThreshold int
	DebugLineExpiration        int
}

// AntifloodDebugConfig will hold the antiflood debug configuration
type AntifloodDebugConfig struct {
	Enabled                    bool
	CacheSize                  int
	IntervalAutoPrintInSeconds int
}

// ShuffleOutDebugConfig will hold the shuffle out debug configuration
type ShuffleOutDebugConfig struct {
	CallGCWhenShuffleOut    bool
	ExtraPrintsOnShuffleOut bool
	DoProfileOnShuffleOut   bool
}

// ApiRoutesConfig holds the configuration related to Rest API routes
type ApiRoutesConfig struct {
	Logging     ApiLoggingConfig
	APIPackages map[string]APIPackageConfig
}

// ApiLoggingConfig holds the configuration related to API requests logging
type ApiLoggingConfig struct {
	LoggingEnabled          bool
	ThresholdInMicroSeconds int
}

// APIPackageConfig holds the configuration for the routes of each package
type APIPackageConfig struct {
	Routes []RouteConfig
}

// RouteConfig holds the configuration for a single route
type RouteConfig struct {
	Name string
	Open bool
}

// VersionByEpochs represents a version entry that will be applied between the provided epochs
type VersionByEpochs struct {
	StartEpoch uint32
	Version    string
}

// VersionsConfig represents the versioning config area
type VersionsConfig struct {
	DefaultVersion   string
	VersionsByEpochs []VersionByEpochs
	Cache            CacheConfig
}

// Configs is a holder for the node configuration parameters
type Configs struct {
	GeneralConfig            *Config
	ApiRoutesConfig          *ApiRoutesConfig
	EconomicsConfig          *EconomicsConfig
	SystemSCConfig           *SystemSmartContractsConfig
	RatingsConfig            *RatingsConfig
	PreferencesConfig        *Preferences
	ExternalConfig           *ExternalConfig
	P2pConfig                *P2PConfig
	FlagsConfig              *ContextFlagsConfig
	ImportDbConfig           *ImportDbConfig
	ConfigurationPathsHolder *ConfigurationPathsHolder
	EpochConfig              *EpochConfig
}

// ConfigurationPathsHolder holds all configuration filenames and configuration paths used to start the node
type ConfigurationPathsHolder struct {
	MainConfig                 string
	ApiRoutes                  string
	Economics                  string
	SystemSC                   string
	Ratings                    string
	Preferences                string
	External                   string
	P2p                        string
	GasScheduleDirectoryName   string
	Nodes                      string
	Genesis                    string
	SmartContracts             string
	ValidatorKey               string
	ElasticSearchTemplatesPath string
	Epoch                      string
}

// ArwenVersionByEpoch represents the Arwen version to be used starting with an epoch
type ArwenVersionByEpoch struct {
	StartEpoch uint32
	Version    string
}

// TrieSyncConfig represents the trie synchronization configuration area
type TrieSyncConfig struct {
	NumConcurrentTrieSyncers  int
	MaxHardCapForMissingNodes int
	TrieSyncerVersion         int
}

// ResolverConfig represents the config options to be used when setting up the resolver instances
type ResolverConfig struct {
	NumCrossShardPeers  uint32
	NumIntraShardPeers  uint32
	NumFullHistoryPeers uint32
}<|MERGE_RESOLUTION|>--- conflicted
+++ resolved
@@ -223,7 +223,6 @@
 
 // GeneralSettingsConfig will hold the general settings for a node
 type GeneralSettingsConfig struct {
-<<<<<<< HEAD
 	StatusPollingIntervalSec int
 	MaxComputableRounds      uint64
 	StartInEpochEnabled      bool
@@ -231,32 +230,6 @@
 	MinTransactionVersion    uint32
 	GenesisString            string
 	GenesisMaxNumberOfShards uint32
-=======
-	StatusPollingIntervalSec               int
-	MaxComputableRounds                    uint64
-	StartInEpochEnabled                    bool
-	SCDeployEnableEpoch                    uint32
-	BuiltInFunctionsEnableEpoch            uint32
-	RelayedTransactionsEnableEpoch         uint32
-	PenalizedTooMuchGasEnableEpoch         uint32
-	SwitchJailWaitingEnableEpoch           uint32
-	SwitchHysteresisForMinNodesEnableEpoch uint32
-	BelowSignedThresholdEnableEpoch        uint32
-	TransactionSignedWithTxHashEnableEpoch uint32
-	MetaProtectionEnableEpoch              uint32
-	AheadOfTimeGasUsageEnableEpoch         uint32
-	GasPriceModifierEnableEpoch            uint32
-	RepairCallbackEnableEpoch              uint32
-	BalanceWaitingListsEnableEpoch         uint32
-	WaitingListFixEnableEpoch              uint32
-	MaxNodesChangeEnableEpoch              []MaxNodesChangeConfig
-	GenesisString                          string
-	GenesisMaxNumberOfShards               uint32
-	BlockGasAndFeesReCheckEnableEpoch      uint32
-	ReturnDataToLastTransferEnableEpoch    uint32
-	SenderInOutTransferEnableEpoch         uint32
-	SaveJailedAlwaysEnableEpoch            uint32
->>>>>>> fb404736
 }
 
 // FacadeConfig will hold different configuration option that will be passed to the main ElrondFacade
@@ -369,15 +342,12 @@
 // VirtualMachineConfig holds configuration for a Virtual Machine service
 type VirtualMachineConfig struct {
 	ArwenVersions []ArwenVersionByEpoch
-<<<<<<< HEAD
-=======
 }
 
 // ArwenVersionByEpoch represents the Arwen version to be used starting with an epoch
 type ArwenVersionByEpoch struct {
 	StartEpoch uint32
 	Version    string
->>>>>>> fb404736
 }
 
 // QueryVirtualMachineConfig holds the configuration for the virtual machine(s) used in query process
@@ -529,12 +499,6 @@
 	Epoch                      string
 }
 
-// ArwenVersionByEpoch represents the Arwen version to be used starting with an epoch
-type ArwenVersionByEpoch struct {
-	StartEpoch uint32
-	Version    string
-}
-
 // TrieSyncConfig represents the trie synchronization configuration area
 type TrieSyncConfig struct {
 	NumConcurrentTrieSyncers  int
