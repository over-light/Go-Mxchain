package config

// CacheConfig will map the json cache configuration
type CacheConfig struct {
	Type        string `json:"type"`
	Size        uint32 `json:"size"`
	SizeInBytes uint32 `json:"sizeInBytes"`
	Shards      uint32 `json:"shards"`
}

//HeadersPoolConfig will map the headers cache configuration
type HeadersPoolConfig struct {
	MaxHeadersPerShard            int
	NumElementsToRemoveOnEviction int
}

// DBConfig will map the json db configuration
type DBConfig struct {
	FilePath          string `json:"file"`
	Type              string `json:"type"`
	BatchDelaySeconds int    `json:"batchDelaySeconds"`
	MaxBatchSize      int    `json:"maxBatchSize"`
	MaxOpenFiles      int    `json:"maxOpenFiles"`
}

// BloomFilterConfig will map the json bloom filter configuration
type BloomFilterConfig struct {
	Size     uint     `json:"size"`
	HashFunc []string `json:"hashFunc"`
}

// StorageConfig will map the json storage unit configuration
type StorageConfig struct {
	Cache CacheConfig       `json:"cache"`
	DB    DBConfig          `json:"db"`
	Bloom BloomFilterConfig `json:"bloom"`
}

<<<<<<< HEAD
// PubkeyConfig will map the json public key configuration
type PubkeyConfig struct {
	Length int    `json:"length"`
	Type   string `json:"type"`
=======
// AddressConfig will map the json address configuration
type AddressConfig struct {
	Length          int    `json:"length"`
	Prefix          string `json:"prefix"`
	SignatureLength int
>>>>>>> e98dc624
}

// TypeConfig will map the json string type configuration
type TypeConfig struct {
	Type string `json:"type"`
}

// MarshalizerConfig holds the marshalizer related configuration
type MarshalizerConfig struct {
	Type           string `json:"type"`
	SizeCheckDelta uint32 `json:"sizeCheckDelta"`
}

// NTPConfig will hold the configuration for NTP queries
type NTPConfig struct {
	Hosts               []string
	Port                int
	TimeoutMilliseconds int
	SyncPeriodSeconds   int
	Version             int
}

// EvictionWaitingListConfig will hold the configuration for the EvictionWaitingList
type EvictionWaitingListConfig struct {
	Size uint     `json:"size"`
	DB   DBConfig `json:"db"`
}

// EpochStartConfig will hold the configuration of EpochStart settings
type EpochStartConfig struct {
	MinRoundsBetweenEpochs int64
	RoundsPerEpoch         int64
}

// BlockSizeThrottleConfig will hold the configuration for adaptive block size throttle
type BlockSizeThrottleConfig struct {
	MinSizeInBytes uint32
	MaxSizeInBytes uint32
}

// Config will hold the entire application configuration parameters
type Config struct {
	MiniBlocksStorage          StorageConfig
	MiniBlockHeadersStorage    StorageConfig
	PeerBlockBodyStorage       StorageConfig
	BlockHeaderStorage         StorageConfig
	TxStorage                  StorageConfig
	UnsignedTransactionStorage StorageConfig
	RewardTxStorage            StorageConfig
	ShardHdrNonceHashStorage   StorageConfig
	MetaHdrNonceHashStorage    StorageConfig
	StatusMetricsStorage       StorageConfig

	BootstrapStorage StorageConfig
	MetaBlockStorage StorageConfig

	AccountsTrieStorage     StorageConfig
	PeerAccountsTrieStorage StorageConfig
	TrieSnapshotDB          DBConfig
	EvictionWaitingList     EvictionWaitingListConfig
	StateTriesConfig        StateTriesConfig
	BadBlocksCache          CacheConfig

	TxBlockBodyDataPool         CacheConfig
	PeerBlockBodyDataPool       CacheConfig
	TxDataPool                  CacheConfig
	UnsignedTransactionDataPool CacheConfig
	RewardTransactionDataPool   CacheConfig
	TrieNodesDataPool           CacheConfig
	WhiteListPool               CacheConfig
	EpochStartConfig            EpochStartConfig
	AddressPubkeyConverter      PubkeyConfig
	ValidatorPubkeyConverter    PubkeyConfig
	Hasher                      TypeConfig
	MultisigHasher              TypeConfig
	Marshalizer                 MarshalizerConfig
	VmMarshalizer               TypeConfig
	TxSignMarshalizer           TypeConfig

	PublicKeyShardId CacheConfig
	PublicKeyPeerId  CacheConfig
	PeerIdShardId    CacheConfig

	Antiflood       AntifloodConfig
	ResourceStats   ResourceStatsConfig
	Heartbeat       HeartbeatConfig
	GeneralSettings GeneralSettingsConfig
	Consensus       TypeConfig
	StoragePruning  StoragePruningConfig

	NTPConfig               NTPConfig
	HeadersPoolConfig       HeadersPoolConfig
	BlockSizeThrottleConfig BlockSizeThrottleConfig
	VirtualMachineConfig    VirtualMachineConfig

	Hardfork HardforkConfig
}

// StoragePruningConfig will hold settings relates to storage pruning
type StoragePruningConfig struct {
	Enabled             bool
	FullArchive         bool
	NumEpochsToKeep     uint64
	NumActivePersisters uint64
}

// ResourceStatsConfig will hold all resource stats settings
type ResourceStatsConfig struct {
	Enabled              bool
	RefreshIntervalInSec int
}

// HeartbeatConfig will hold all heartbeat settings
type HeartbeatConfig struct {
	Enabled                             bool
	MinTimeToWaitBetweenBroadcastsInSec int
	MaxTimeToWaitBetweenBroadcastsInSec int
	DurationInSecToConsiderUnresponsive int
	HeartbeatStorage                    StorageConfig
}

// GeneralSettingsConfig will hold the general settings for a node
type GeneralSettingsConfig struct {
	StatusPollingIntervalSec int
	MaxComputableRounds      uint64
	StartInEpochEnabled      bool
}

// FacadeConfig will hold different configuration option that will be passed to the main ElrondFacade
type FacadeConfig struct {
	RestApiInterface string
	PprofEnabled     bool
}

// StateTriesConfig will hold information about state tries
type StateTriesConfig struct {
	CheckpointRoundsModulus     uint
	AccountsStatePruningEnabled bool
	PeerStatePruningEnabled     bool
}

// WebServerAntifloodConfig will hold the anti-lflooding parameters for the web server
type WebServerAntifloodConfig struct {
	SimultaneousRequests         uint32
	SameSourceRequests           uint32
	SameSourceResetIntervalInSec uint32
}

// BlackListConfig will hold the p2p peer black list threshold values
type BlackListConfig struct {
	ThresholdNumMessagesPerSecond uint32
	ThresholdSizePerSecond        uint64
	NumFloodingRounds             uint32
	PeerBanDurationInSeconds      uint32
}

// TopicMaxMessagesConfig will hold the maximum number of messages/sec per topic value
type TopicMaxMessagesConfig struct {
	Topic             string
	NumMessagesPerSec uint32
}

// TopicAntifloodConfig will hold the maximum values per second to be used in certain topics
type TopicAntifloodConfig struct {
	DefaultMaxMessagesPerSec uint32
	MaxMessages              []TopicMaxMessagesConfig
}

// TxAccumulatorConfig will hold the tx accumulator config values
type TxAccumulatorConfig struct {
	MaxAllowedTimeInMilliseconds   uint32
	MaxDeviationTimeInMilliseconds uint32
}

// AntifloodConfig will hold all p2p antiflood parameters
type AntifloodConfig struct {
	Enabled                   bool
	NumConcurrentResolverJobs int32
	Cache                     CacheConfig
	BlackList                 BlackListConfig
	PeerMaxMessagesPerSecond  uint32
	PeerMaxTotalSizePerSecond uint64
	MaxMessagesPerSecond      uint32
	MaxTotalSizePerSecond     uint64
	WebServer                 WebServerAntifloodConfig
	Topic                     TopicAntifloodConfig
	TxAccumulator             TxAccumulatorConfig
}

// VirtualMachineConfig holds configuration for the Virtual Machine(s)
type VirtualMachineConfig struct {
	OutOfProcessEnabled bool
	OutOfProcessConfig  VirtualMachineOutOfProcessConfig
}

// VirtualMachineOutOfProcessConfig holds configuration for out-of-process virtual machine(s)
type VirtualMachineOutOfProcessConfig struct {
	LogsMarshalizer     string
	MessagesMarshalizer string
	MaxLoopTime         int
}

// HardforkConfig holds the configuration for the hardfork trigger
type HardforkConfig struct {
	EnableTrigger         bool
	EnableTriggerFromP2P  bool
	PublicKeyToListenFrom string
}<|MERGE_RESOLUTION|>--- conflicted
+++ resolved
@@ -36,18 +36,11 @@
 	Bloom BloomFilterConfig `json:"bloom"`
 }
 
-<<<<<<< HEAD
 // PubkeyConfig will map the json public key configuration
 type PubkeyConfig struct {
-	Length int    `json:"length"`
-	Type   string `json:"type"`
-=======
-// AddressConfig will map the json address configuration
-type AddressConfig struct {
 	Length          int    `json:"length"`
-	Prefix          string `json:"prefix"`
+	Type            string `json:"type"`
 	SignatureLength int
->>>>>>> e98dc624
 }
 
 // TypeConfig will map the json string type configuration
