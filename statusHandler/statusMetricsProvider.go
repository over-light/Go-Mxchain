package statusHandler

import (
	"strings"
	"sync"
)

// statusMetrics will handle displaying at /node/details all metrics already collected for other status handlers
type statusMetrics struct {
	nodeMetrics *sync.Map
}

// NewStatusMetrics will return an instance of the struct
func NewStatusMetrics() *statusMetrics {
	return &statusMetrics{
		nodeMetrics: &sync.Map{},
	}
}

// IsInterfaceNil returns true if there is no value under the interface
func (sm *statusMetrics) IsInterfaceNil() bool {
<<<<<<< HEAD
	if sm == nil {
		return true
	}
	return false
=======
	return sm == nil
>>>>>>> 1b4b5936
}

// Increment method increment a metric
func (sm *statusMetrics) Increment(key string) {
	keyValueI, ok := sm.nodeMetrics.Load(key)
	if !ok {
		return
	}

	keyValue, ok := keyValueI.(uint64)
	if !ok {
		return
	}

	keyValue++
	sm.nodeMetrics.Store(key, keyValue)
}

// AddUint64 method increase a metric with a specific value
func (sm *statusMetrics) AddUint64(key string, val uint64) {
	keyValueI, ok := sm.nodeMetrics.Load(key)
	if !ok {
		return
	}

	keyValue, ok := keyValueI.(uint64)
	if !ok {
		return
	}

	keyValue += val
	sm.nodeMetrics.Store(key, keyValue)
}

// Decrement method - decrement a metric
func (sm *statusMetrics) Decrement(key string) {
	keyValueI, ok := sm.nodeMetrics.Load(key)
	if !ok {
		return
	}

	keyValue, ok := keyValueI.(uint64)
	if !ok {
		return
	}
	if keyValue == 0 {
		return
	}

	keyValue--
	sm.nodeMetrics.Store(key, keyValue)
}

// SetInt64Value method - sets an int64 value for a key
func (sm *statusMetrics) SetInt64Value(key string, value int64) {
	sm.nodeMetrics.Store(key, value)
}

// SetUInt64Value method - sets an uint64 value for a key
func (sm *statusMetrics) SetUInt64Value(key string, value uint64) {
	sm.nodeMetrics.Store(key, value)
}

// SetStringValue method - sets a string value for a key
func (sm *statusMetrics) SetStringValue(key string, value string) {
	sm.nodeMetrics.Store(key, value)
}

// Close method - won't do anything
func (sm *statusMetrics) Close() {
}

<<<<<<< HEAD
// StatusMetricsMapWithoutP2P will return the non-p2p metrics in a map
func (sm *statusMetrics) StatusMetricsMapWithoutP2P() map[string]interface{} {
	statusMetricsMap := make(map[string]interface{})
	sm.nodeMetrics.Range(func(key, value interface{}) bool {
		keyString := key.(string)
		if strings.Contains(keyString, "_p2p_") {
			return true
		}

		statusMetricsMap[key.(string)] = value
		return true
	})

	return statusMetricsMap
}

// StatusP2pMetricsMap will return the p2p metrics in a map
func (sm *statusMetrics) StatusP2pMetricsMap() map[string]interface{} {
	statusMetricsMap := make(map[string]interface{})
	sm.nodeMetrics.Range(func(key, value interface{}) bool {
		keyString := key.(string)
		if !strings.Contains(keyString, "_p2p_") {
			return true
		}

=======
// StatusMetricsMap will return all metrics in a map
func (sm *statusMetrics) StatusMetricsMap() (map[string]interface{}, error) {
	statusMetricsMap := make(map[string]interface{})
	sm.nodeMetrics.Range(func(key, value interface{}) bool {
>>>>>>> 1b4b5936
		statusMetricsMap[key.(string)] = value
		return true
	})

	return statusMetricsMap
}<|MERGE_RESOLUTION|>--- conflicted
+++ resolved
@@ -19,14 +19,7 @@
 
 // IsInterfaceNil returns true if there is no value under the interface
 func (sm *statusMetrics) IsInterfaceNil() bool {
-<<<<<<< HEAD
-	if sm == nil {
-		return true
-	}
-	return false
-=======
 	return sm == nil
->>>>>>> 1b4b5936
 }
 
 // Increment method increment a metric
@@ -99,7 +92,6 @@
 func (sm *statusMetrics) Close() {
 }
 
-<<<<<<< HEAD
 // StatusMetricsMapWithoutP2P will return the non-p2p metrics in a map
 func (sm *statusMetrics) StatusMetricsMapWithoutP2P() map[string]interface{} {
 	statusMetricsMap := make(map[string]interface{})
@@ -125,12 +117,6 @@
 			return true
 		}
 
-=======
-// StatusMetricsMap will return all metrics in a map
-func (sm *statusMetrics) StatusMetricsMap() (map[string]interface{}, error) {
-	statusMetricsMap := make(map[string]interface{})
-	sm.nodeMetrics.Range(func(key, value interface{}) bool {
->>>>>>> 1b4b5936
 		statusMetricsMap[key.(string)] = value
 		return true
 	})
