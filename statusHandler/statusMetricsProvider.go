package statusHandler

import (
	"fmt"
	"strings"
	"sync"

	"github.com/ElrondNetwork/elrond-go/common"
)

// statusMetrics will handle displaying at /node/details all metrics already collected for other status handlers
type statusMetrics struct {
	uint64Metrics       map[string]uint64
	mutUint64Operations sync.RWMutex

	stringMetrics       map[string]string
	mutStringOperations sync.RWMutex

	int64Metrics       map[string]int64
	mutInt64Operations sync.RWMutex
}

// NewStatusMetrics will return an instance of the struct
func NewStatusMetrics() *statusMetrics {
	return &statusMetrics{
		uint64Metrics: make(map[string]uint64),
		stringMetrics: make(map[string]string),
		int64Metrics:  make(map[string]int64),
	}
}

// IsInterfaceNil returns true if there is no value under the interface
func (sm *statusMetrics) IsInterfaceNil() bool {
	return sm == nil
}

// Increment method increment a metric
func (sm *statusMetrics) Increment(key string) {
	sm.mutUint64Operations.Lock()
	defer sm.mutUint64Operations.Unlock()

	value, ok := sm.uint64Metrics[key]
	if !ok {
		return
	}

	value++
	sm.uint64Metrics[key] = value
}

// AddUint64 method increase a metric with a specific value
func (sm *statusMetrics) AddUint64(key string, val uint64) {
	sm.mutUint64Operations.Lock()
	defer sm.mutUint64Operations.Unlock()

	value, ok := sm.uint64Metrics[key]
	if !ok {
		return
	}

	value += val
	sm.uint64Metrics[key] = value
}

// Decrement method - decrement a metric
func (sm *statusMetrics) Decrement(key string) {
	sm.mutUint64Operations.Lock()
	defer sm.mutUint64Operations.Unlock()

	value, ok := sm.uint64Metrics[key]
	if !ok {
		return
	}

	if value == 0 {
		return
	}

	value--
	sm.uint64Metrics[key] = value
}

// SetInt64Value method - sets an int64 value for a key
func (sm *statusMetrics) SetInt64Value(key string, value int64) {
	sm.mutInt64Operations.Lock()
	defer sm.mutInt64Operations.Unlock()

	sm.int64Metrics[key] = value
}

// SetUInt64Value method - sets an uint64 value for a key
func (sm *statusMetrics) SetUInt64Value(key string, value uint64) {
	sm.mutUint64Operations.Lock()
	defer sm.mutUint64Operations.Unlock()

	sm.uint64Metrics[key] = value
}

// SetStringValue method - sets a string value for a key
func (sm *statusMetrics) SetStringValue(key string, value string) {
	sm.mutStringOperations.Lock()
	defer sm.mutStringOperations.Unlock()

	sm.stringMetrics[key] = value
}

// Close method - won't do anything
func (sm *statusMetrics) Close() {
}

// StatusMetricsMapWithoutP2P will return the non-p2p metrics in a map
func (sm *statusMetrics) StatusMetricsMapWithoutP2P() (map[string]interface{}, error) {
	return sm.getMetricsWithKeyFilterMutexProtected(func(input string) bool {
		return !strings.Contains(input, "_p2p_")
	}), nil
}

// StatusP2pMetricsMap will return the p2p metrics in a map
func (sm *statusMetrics) StatusP2pMetricsMap() (map[string]interface{}, error) {
	return sm.getMetricsWithKeyFilterMutexProtected(func(input string) bool {
		return strings.Contains(input, "_p2p_")
	}), nil
}

func (sm *statusMetrics) getMetricsWithKeyFilterMutexProtected(filterFunc func(input string) bool) map[string]interface{} {
	statusMetricsMap := make(map[string]interface{})

	sm.mutUint64Operations.RLock()
	for key, value := range sm.uint64Metrics {
		if !filterFunc(key) {
			continue
		}

		statusMetricsMap[key] = value
	}
	sm.mutUint64Operations.RUnlock()

	sm.mutStringOperations.RLock()
	for key, value := range sm.stringMetrics {
		if !filterFunc(key) {
			continue
		}

		statusMetricsMap[key] = value
	}
	sm.mutStringOperations.RUnlock()

	sm.mutInt64Operations.RLock()
	for key, value := range sm.int64Metrics {
		if !filterFunc(key) {
			continue
		}

		statusMetricsMap[key] = value
	}
	sm.mutInt64Operations.RUnlock()

	return statusMetricsMap
}

// StatusMetricsWithoutP2PPrometheusString returns the metrics in a string format which respects prometheus style
func (sm *statusMetrics) StatusMetricsWithoutP2PPrometheusString() (string, error) {
	metrics, err := sm.StatusMetricsMapWithoutP2P()
	if err != nil {
		return "", err
	}

	sm.mutUint64Operations.RLock()
	shardID := sm.uint64Metrics[common.MetricShardId]
	sm.mutUint64Operations.RUnlock()

	stringBuilder := strings.Builder{}
	for key, value := range metrics {
		_, isUint64 := value.(uint64)
		_, isInt64 := value.(int64)
		isNumericValue := isUint64 || isInt64
		if isNumericValue {
			stringBuilder.WriteString(fmt.Sprintf("%s{%s=\"%d\"} %v\n", key, common.MetricShardId, shardID, value))
		}
	}

	return stringBuilder.String(), nil
}

// EconomicsMetrics returns the economics related metrics
func (sm *statusMetrics) EconomicsMetrics() (map[string]interface{}, error) {
	economicsMetrics := make(map[string]interface{})

	sm.mutStringOperations.RLock()
	economicsMetrics[common.MetricTotalSupply] = sm.stringMetrics[common.MetricTotalSupply]
	economicsMetrics[common.MetricTotalFees] = sm.stringMetrics[common.MetricTotalFees]
	economicsMetrics[common.MetricDevRewardsInEpoch] = sm.stringMetrics[common.MetricDevRewardsInEpoch]
	economicsMetrics[common.MetricInflation] = sm.stringMetrics[common.MetricInflation]
	sm.mutStringOperations.RUnlock()

	sm.mutUint64Operations.RLock()
	economicsMetrics[common.MetricEpochForEconomicsData] = sm.uint64Metrics[common.MetricEpochForEconomicsData]
	sm.mutUint64Operations.RUnlock()

	return economicsMetrics, nil
}

// ConfigMetrics will return metrics related to current configuration
func (sm *statusMetrics) ConfigMetrics() (map[string]interface{}, error) {
	configMetrics := make(map[string]interface{})

	sm.mutUint64Operations.RLock()
	configMetrics[common.MetricNumShardsWithoutMetachain] = sm.uint64Metrics[common.MetricNumShardsWithoutMetachain]
	configMetrics[common.MetricNumNodesPerShard] = sm.uint64Metrics[common.MetricNumNodesPerShard]
	configMetrics[common.MetricNumMetachainNodes] = sm.uint64Metrics[common.MetricNumMetachainNodes]
	configMetrics[common.MetricShardConsensusGroupSize] = sm.uint64Metrics[common.MetricShardConsensusGroupSize]
	configMetrics[common.MetricMetaConsensusGroupSize] = sm.uint64Metrics[common.MetricMetaConsensusGroupSize]
	configMetrics[common.MetricMinGasPrice] = sm.uint64Metrics[common.MetricMinGasPrice]
	configMetrics[common.MetricMinGasLimit] = sm.uint64Metrics[common.MetricMinGasLimit]
	configMetrics[common.MetricMaxGasPerTransaction] = sm.uint64Metrics[common.MetricMaxGasPerTransaction]
	configMetrics[common.MetricRoundDuration] = sm.uint64Metrics[common.MetricRoundDuration]
	configMetrics[common.MetricStartTime] = sm.uint64Metrics[common.MetricStartTime]
	configMetrics[common.MetricDenomination] = sm.uint64Metrics[common.MetricDenomination]
	configMetrics[common.MetricMinTransactionVersion] = sm.uint64Metrics[common.MetricMinTransactionVersion]
	configMetrics[common.MetricRoundsPerEpoch] = sm.uint64Metrics[common.MetricRoundsPerEpoch]
	configMetrics[common.MetricGasPerDataByte] = sm.uint64Metrics[common.MetricGasPerDataByte]
	sm.mutUint64Operations.RUnlock()

	sm.mutStringOperations.RLock()
	configMetrics[common.MetricRewardsTopUpGradientPoint] = sm.stringMetrics[common.MetricRewardsTopUpGradientPoint]
	configMetrics[common.MetricChainId] = sm.stringMetrics[common.MetricChainId]
	configMetrics[common.MetricLatestTagSoftwareVersion] = sm.stringMetrics[common.MetricLatestTagSoftwareVersion]
	configMetrics[common.MetricTopUpFactor] = sm.stringMetrics[common.MetricTopUpFactor]
	configMetrics[common.MetricGasPriceModifier] = sm.stringMetrics[common.MetricGasPriceModifier]
	configMetrics[common.MetricAdaptivity] = sm.stringMetrics[common.MetricAdaptivity]
	configMetrics[common.MetricHysteresis] = sm.stringMetrics[common.MetricHysteresis]
	sm.mutStringOperations.RUnlock()

	return configMetrics, nil
}

// EnableEpochsMetrics will return metrics related to activation epochs
func (sm *statusMetrics) EnableEpochsMetrics() (map[string]interface{}, error) {
	enableEpochsMetrics := make(map[string]interface{})

	sm.mutUint64Operations.RLock()
	enableEpochsMetrics[common.MetricScDeployEnableEpoch] = sm.uint64Metrics[common.MetricScDeployEnableEpoch]
	enableEpochsMetrics[common.MetricBuiltInFunctionsEnableEpoch] = sm.uint64Metrics[common.MetricBuiltInFunctionsEnableEpoch]
	enableEpochsMetrics[common.MetricRelayedTransactionsEnableEpoch] = sm.uint64Metrics[common.MetricRelayedTransactionsEnableEpoch]
	enableEpochsMetrics[common.MetricPenalizedTooMuchGasEnableEpoch] = sm.uint64Metrics[common.MetricPenalizedTooMuchGasEnableEpoch]
	enableEpochsMetrics[common.MetricSwitchJailWaitingEnableEpoch] = sm.uint64Metrics[common.MetricSwitchJailWaitingEnableEpoch]
	enableEpochsMetrics[common.MetricSwitchHysteresisForMinNodesEnableEpoch] = sm.uint64Metrics[common.MetricSwitchHysteresisForMinNodesEnableEpoch]
	enableEpochsMetrics[common.MetricBelowSignedThresholdEnableEpoch] = sm.uint64Metrics[common.MetricBelowSignedThresholdEnableEpoch]
	enableEpochsMetrics[common.MetricTransactionSignedWithTxHashEnableEpoch] = sm.uint64Metrics[common.MetricTransactionSignedWithTxHashEnableEpoch]
	enableEpochsMetrics[common.MetricMetaProtectionEnableEpoch] = sm.uint64Metrics[common.MetricMetaProtectionEnableEpoch]
	enableEpochsMetrics[common.MetricAheadOfTimeGasUsageEnableEpoch] = sm.uint64Metrics[common.MetricAheadOfTimeGasUsageEnableEpoch]
	enableEpochsMetrics[common.MetricGasPriceModifierEnableEpoch] = sm.uint64Metrics[common.MetricGasPriceModifierEnableEpoch]
	enableEpochsMetrics[common.MetricRepairCallbackEnableEpoch] = sm.uint64Metrics[common.MetricRepairCallbackEnableEpoch]
	enableEpochsMetrics[common.MetricBlockGasAndFreeRecheckEnableEpoch] = sm.uint64Metrics[common.MetricBlockGasAndFreeRecheckEnableEpoch]
	enableEpochsMetrics[common.MetricStakingV2EnableEpoch] = sm.uint64Metrics[common.MetricStakingV2EnableEpoch]
	enableEpochsMetrics[common.MetricStakeEnableEpoch] = sm.uint64Metrics[common.MetricStakeEnableEpoch]
	enableEpochsMetrics[common.MetricDoubleKeyProtectionEnableEpoch] = sm.uint64Metrics[common.MetricDoubleKeyProtectionEnableEpoch]
	enableEpochsMetrics[common.MetricEsdtEnableEpoch] = sm.uint64Metrics[common.MetricEsdtEnableEpoch]
	enableEpochsMetrics[common.MetricGovernanceEnableEpoch] = sm.uint64Metrics[common.MetricGovernanceEnableEpoch]
	enableEpochsMetrics[common.MetricDelegationManagerEnableEpoch] = sm.uint64Metrics[common.MetricDelegationManagerEnableEpoch]
	enableEpochsMetrics[common.MetricDelegationSmartContractEnableEpoch] = sm.uint64Metrics[common.MetricDelegationSmartContractEnableEpoch]
	enableEpochsMetrics[common.MetricIncrementSCRNonceInMultiTransferEnableEpoch] = sm.uint64Metrics[common.MetricIncrementSCRNonceInMultiTransferEnableEpoch]
	enableEpochsMetrics[common.MetricBalanceWaitingListsEnableEpoch] = sm.uint64Metrics[common.MetricBalanceWaitingListsEnableEpoch]
	enableEpochsMetrics[common.MetricWaitingListFixEnableEpoch] = sm.uint64Metrics[common.MetricWaitingListFixEnableEpoch]

	numNodesChangeConfig := sm.uint64Metrics[common.MetricMaxNodesChangeEnableEpoch+"_count"]

	nodesChangeConfig := make([]map[string]interface{}, 0)
	for i := uint64(0); i < numNodesChangeConfig; i++ {
		maxNodesChangeConfig := make(map[string]interface{})

		epochEnable := fmt.Sprintf("%s%d%s", common.MetricMaxNodesChangeEnableEpoch, i, common.EpochEnableSuffix)
		maxNodesChangeConfig[common.MetricEpochEnable] = sm.uint64Metrics[epochEnable]

		maxNumNodes := fmt.Sprintf("%s%d%s", common.MetricMaxNodesChangeEnableEpoch, i, common.MaxNumNodesSuffix)
		maxNodesChangeConfig[common.MetricMaxNumNodes] = sm.uint64Metrics[maxNumNodes]

		nodesToShufflePerShard := fmt.Sprintf("%s%d%s", common.MetricMaxNodesChangeEnableEpoch, i, common.NodesToShufflePerShardSuffix)
		maxNodesChangeConfig[common.MetricNodesToShufflePerShard] = sm.uint64Metrics[nodesToShufflePerShard]

		nodesChangeConfig = append(nodesChangeConfig, maxNodesChangeConfig)
	}
	enableEpochsMetrics[common.MetricMaxNodesChangeEnableEpoch] = nodesChangeConfig
	sm.mutUint64Operations.RUnlock()

	return enableEpochsMetrics, nil
}

// NetworkMetrics will return metrics related to current configuration
func (sm *statusMetrics) NetworkMetrics() (map[string]interface{}, error) {
	sm.mutUint64Operations.RLock()
	defer sm.mutUint64Operations.RUnlock()

	networkMetrics := make(map[string]interface{})

	currentRound := sm.uint64Metrics[common.MetricCurrentRound]
	roundNumberAtEpochStart := sm.uint64Metrics[common.MetricRoundAtEpochStart]

	currentNonce := sm.uint64Metrics[common.MetricNonce]
	nonceAtEpochStart := sm.uint64Metrics[common.MetricNonceAtEpochStart]
	networkMetrics[common.MetricNonce] = currentNonce
	networkMetrics[common.MetricHighestFinalBlock] = sm.uint64Metrics[common.MetricHighestFinalBlock]
	networkMetrics[common.MetricCurrentRound] = currentRound
	networkMetrics[common.MetricRoundAtEpochStart] = roundNumberAtEpochStart
	networkMetrics[common.MetricNonceAtEpochStart] = nonceAtEpochStart
	networkMetrics[common.MetricEpochNumber] = sm.uint64Metrics[common.MetricEpochNumber]
	networkMetrics[common.MetricRoundsPerEpoch] = sm.uint64Metrics[common.MetricRoundsPerEpoch]
	roundsPassedInEpoch := uint64(0)
	if currentRound >= roundNumberAtEpochStart {
		roundsPassedInEpoch = currentRound - roundNumberAtEpochStart
	}
	networkMetrics[common.MetricRoundsPassedInCurrentEpoch] = roundsPassedInEpoch

	noncesPassedInEpoch := uint64(0)
	if currentNonce >= nonceAtEpochStart {
		noncesPassedInEpoch = currentNonce - nonceAtEpochStart
	}
	networkMetrics[common.MetricNoncesPassedInCurrentEpoch] = noncesPassedInEpoch

<<<<<<< HEAD
	return networkMetrics, nil
=======
	return networkMetrics
}

// RatingsMetrics will return metrics related to current configuration
func (sm *statusMetrics) RatingsMetrics() map[string]interface{} {
	ratingsMetrics := make(map[string]interface{})

	sm.mutUint64Operations.RLock()
	ratingsMetrics[common.MetricRatingsGeneralStartRating] = sm.uint64Metrics[common.MetricRatingsGeneralStartRating]
	ratingsMetrics[common.MetricRatingsGeneralMaxRating] = sm.uint64Metrics[common.MetricRatingsGeneralMaxRating]
	ratingsMetrics[common.MetricRatingsGeneralMinRating] = sm.uint64Metrics[common.MetricRatingsGeneralMinRating]

	numSelectionChances := sm.uint64Metrics[common.MetricRatingsGeneralSelectionChances+"_count"]
	selectionChances := make([]map[string]uint64, 0)
	for i := uint64(0); i < numSelectionChances; i++ {
		selectionChance := make(map[string]uint64)
		maxThresholdStr := fmt.Sprintf("%s%d%s", common.MetricRatingsGeneralSelectionChances, i, common.SelectionChancesMaxThresholdSuffix)
		selectionChance[common.MetricSelectionChancesMaxThreshold] = sm.uint64Metrics[maxThresholdStr]
		chancePercentStr := fmt.Sprintf("%s%d%s", common.MetricRatingsGeneralSelectionChances, i, common.SelectionChancesChancePercentSuffix)
		selectionChance[common.MetricSelectionChancesChancePercent] = sm.uint64Metrics[chancePercentStr]
		selectionChances = append(selectionChances, selectionChance)
	}
	ratingsMetrics[common.MetricRatingsGeneralSelectionChances] = selectionChances

	ratingsMetrics[common.MetricRatingsShardChainHoursToMaxRatingFromStartRating] = sm.uint64Metrics[common.MetricRatingsShardChainHoursToMaxRatingFromStartRating]
	ratingsMetrics[common.MetricRatingsMetaChainHoursToMaxRatingFromStartRating] = sm.uint64Metrics[common.MetricRatingsMetaChainHoursToMaxRatingFromStartRating]
	ratingsMetrics[common.MetricRatingsPeerHonestyDecayUpdateIntervalInSeconds] = sm.uint64Metrics[common.MetricRatingsPeerHonestyDecayUpdateIntervalInSeconds]
	sm.mutUint64Operations.RUnlock()

	sm.mutStringOperations.RLock()
	ratingsMetrics[common.MetricRatingsGeneralSignedBlocksThreshold] = sm.stringMetrics[common.MetricRatingsGeneralSignedBlocksThreshold]
	ratingsMetrics[common.MetricRatingsShardChainProposerValidatorImportance] = sm.stringMetrics[common.MetricRatingsShardChainProposerValidatorImportance]
	ratingsMetrics[common.MetricRatingsShardChainProposerDecreaseFactor] = sm.stringMetrics[common.MetricRatingsShardChainProposerDecreaseFactor]
	ratingsMetrics[common.MetricRatingsShardChainValidatorDecreaseFactor] = sm.stringMetrics[common.MetricRatingsShardChainValidatorDecreaseFactor]
	ratingsMetrics[common.MetricRatingsShardChainConsecutiveMissedBlocksPenalty] = sm.stringMetrics[common.MetricRatingsShardChainConsecutiveMissedBlocksPenalty]
	ratingsMetrics[common.MetricRatingsMetaChainProposerValidatorImportance] = sm.stringMetrics[common.MetricRatingsMetaChainProposerValidatorImportance]
	ratingsMetrics[common.MetricRatingsMetaChainProposerDecreaseFactor] = sm.stringMetrics[common.MetricRatingsMetaChainProposerDecreaseFactor]
	ratingsMetrics[common.MetricRatingsMetaChainValidatorDecreaseFactor] = sm.stringMetrics[common.MetricRatingsMetaChainValidatorDecreaseFactor]
	ratingsMetrics[common.MetricRatingsMetaChainConsecutiveMissedBlocksPenalty] = sm.stringMetrics[common.MetricRatingsMetaChainConsecutiveMissedBlocksPenalty]
	ratingsMetrics[common.MetricRatingsPeerHonestyDecayCoefficient] = sm.stringMetrics[common.MetricRatingsPeerHonestyDecayCoefficient]
	ratingsMetrics[common.MetricRatingsPeerHonestyMaxScore] = sm.stringMetrics[common.MetricRatingsPeerHonestyMaxScore]
	ratingsMetrics[common.MetricRatingsPeerHonestyMinScore] = sm.stringMetrics[common.MetricRatingsPeerHonestyMinScore]
	ratingsMetrics[common.MetricRatingsPeerHonestyBadPeerThreshold] = sm.stringMetrics[common.MetricRatingsPeerHonestyBadPeerThreshold]
	ratingsMetrics[common.MetricRatingsPeerHonestyUnitValue] = sm.stringMetrics[common.MetricRatingsPeerHonestyUnitValue]
	sm.mutStringOperations.RUnlock()

	return ratingsMetrics
>>>>>>> 797d3ada
}<|MERGE_RESOLUTION|>--- conflicted
+++ resolved
@@ -317,10 +317,7 @@
 	}
 	networkMetrics[common.MetricNoncesPassedInCurrentEpoch] = noncesPassedInEpoch
 
-<<<<<<< HEAD
 	return networkMetrics, nil
-=======
-	return networkMetrics
 }
 
 // RatingsMetrics will return metrics related to current configuration
@@ -367,5 +364,4 @@
 	sm.mutStringOperations.RUnlock()
 
 	return ratingsMetrics
->>>>>>> 797d3ada
 }