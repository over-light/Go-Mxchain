package statusHandler_test

import (
	"fmt"
	"strings"
	"sync"
	"testing"
	"time"

	"github.com/ElrondNetwork/elrond-go/common"
	"github.com/ElrondNetwork/elrond-go/statusHandler"
	"github.com/stretchr/testify/assert"
	"github.com/stretchr/testify/require"
)

func TestNewStatusMetricsProvider(t *testing.T) {
	t.Parallel()

	sm := statusHandler.NewStatusMetrics()
	assert.NotNil(t, sm)
	assert.False(t, sm.IsInterfaceNil())
}

func TestStatusMetricsProvider_IncrementCallNonExistingKey(t *testing.T) {
	t.Parallel()

	sm := statusHandler.NewStatusMetrics()
	key1 := "test-key1"
	sm.Increment(key1)

	retMap := sm.StatusMetricsMap()

	assert.Nil(t, retMap[key1])
}

func TestStatusMetricsProvider_IncrementNonUint64ValueShouldNotWork(t *testing.T) {
	t.Parallel()

	sm := statusHandler.NewStatusMetrics()
	key1 := "test-key2"
	value1 := "value2"
	// set a key which is initialized with a string and the Increment method won't affect the key
	sm.SetStringValue(key1, value1)
	sm.Increment(key1)

	retMap := sm.StatusMetricsMap()
	assert.Equal(t, value1, retMap[key1])
}

func TestStatusMetricsProvider_IncrementShouldWork(t *testing.T) {
	t.Parallel()

	sm := statusHandler.NewStatusMetrics()
	key1 := "test-key3"
	sm.SetUInt64Value(key1, 0)
	sm.Increment(key1)

	retMap := sm.StatusMetricsMap()

	assert.Equal(t, uint64(1), retMap[key1])
}

func TestStatusMetricsProvider_Decrement(t *testing.T) {
	t.Parallel()

	sm := statusHandler.NewStatusMetrics()
	key := "test-key4"
	sm.SetUInt64Value(key, 2)
	sm.Decrement(key)

	retMap := sm.StatusMetricsMap()

	assert.Equal(t, uint64(1), retMap[key])
}

func TestStatusMetricsProvider_SetInt64Value(t *testing.T) {
	t.Parallel()

	sm := statusHandler.NewStatusMetrics()
	key := "test-key5"
	value := int64(5)
	sm.SetInt64Value(key, value)
	sm.Decrement(key)

	retMap := sm.StatusMetricsMap()

	assert.Equal(t, value, retMap[key])
}

func TestStatusMetricsProvider_SetStringValue(t *testing.T) {
	t.Parallel()

	sm := statusHandler.NewStatusMetrics()
	key := "test-key6"
	value := "value"
	sm.SetStringValue(key, value)
	sm.Decrement(key)

	retMap := sm.StatusMetricsMap()

	assert.Equal(t, value, retMap[key])
}

func TestStatusMetricsProvider_AddUint64Value(t *testing.T) {
	t.Parallel()

	sm := statusHandler.NewStatusMetrics()
	key := "test-key6"
	value := uint64(100)
	sm.SetUInt64Value(key, value)
	sm.AddUint64(key, value)

	retMap := sm.StatusMetricsMap()
	assert.Equal(t, value+value, retMap[key])
}

func TestStatusMetrics_StatusMetricsWithoutP2PPrometheusStringShouldPutDefaultShardIDLabel(t *testing.T) {
	t.Parallel()

	sm := statusHandler.NewStatusMetrics()
	key1, value1 := "test-key7", uint64(100)
	key2, value2 := "test-key8", "value8"
	sm.SetUInt64Value(key1, value1)
	sm.SetStringValue(key2, value2)

	strRes, _ := sm.StatusMetricsWithoutP2PPrometheusString()

	expectedMetricOutput := fmt.Sprintf("%s{%s=\"%d\"} %v", key1, common.MetricShardId, 0, value1)
	assert.True(t, strings.Contains(strRes, expectedMetricOutput))
}

func TestStatusMetrics_StatusMetricsWithoutP2PPrometheusStringShouldPutCorrectShardIDLabel(t *testing.T) {
	t.Parallel()

	shardID := uint32(37)
	sm := statusHandler.NewStatusMetrics()
	key1, value1 := "test-key7", uint64(100)
	key2, value2 := "test-key8", "value8"
	key3, value3 := common.MetricShardId, shardID
	sm.SetUInt64Value(key1, value1)
	sm.SetStringValue(key2, value2)
	sm.SetUInt64Value(key3, uint64(value3))

	strRes, _ := sm.StatusMetricsWithoutP2PPrometheusString()

	expectedMetricOutput := fmt.Sprintf("%s{%s=\"%d\"} %v", key1, common.MetricShardId, shardID, value1)
	assert.True(t, strings.Contains(strRes, expectedMetricOutput))
}

func TestStatusMetrics_NetworkConfig(t *testing.T) {
	t.Parallel()

	sm := statusHandler.NewStatusMetrics()

	sm.SetUInt64Value(common.MetricNumShardsWithoutMetachain, 1)
	sm.SetUInt64Value(common.MetricNumNodesPerShard, 100)
	sm.SetUInt64Value(common.MetricNumMetachainNodes, 50)
	sm.SetUInt64Value(common.MetricShardConsensusGroupSize, 20)
	sm.SetUInt64Value(common.MetricMetaConsensusGroupSize, 25)
	sm.SetUInt64Value(common.MetricMinGasPrice, 1000)
	sm.SetUInt64Value(common.MetricMinGasLimit, 50000)
	sm.SetStringValue(common.MetricRewardsTopUpGradientPoint, "12345")
	sm.SetUInt64Value(common.MetricGasPerDataByte, 1500)
	sm.SetStringValue(common.MetricChainId, "local-id")
	sm.SetUInt64Value(common.MetricMaxGasPerTransaction, 15000)
	sm.SetUInt64Value(common.MetricRoundDuration, 5000)
	sm.SetUInt64Value(common.MetricStartTime, 9999)
	sm.SetStringValue(common.MetricLatestTagSoftwareVersion, "version1.0")
	sm.SetUInt64Value(common.MetricDenomination, 18)
	sm.SetUInt64Value(common.MetricMinTransactionVersion, 2)
	sm.SetStringValue(common.MetricTopUpFactor, fmt.Sprintf("%g", 12.134))
	sm.SetStringValue(common.MetricGasPriceModifier, fmt.Sprintf("%g", 0.5))
	sm.SetUInt64Value(common.MetricRoundsPerEpoch, uint64(144))
	sm.SetStringValue(common.MetricAdaptivity, fmt.Sprintf("%t", true))
	sm.SetStringValue(common.MetricHysteresis, fmt.Sprintf("%f", 0.0))

	expectedConfig := map[string]interface{}{
		"erd_chain_id":                      "local-id",
		"erd_denomination":                  uint64(18),
		"erd_gas_per_data_byte":             uint64(1500),
		"erd_latest_tag_software_version":   "version1.0",
		"erd_meta_consensus_group_size":     uint64(25),
		"erd_min_gas_limit":                 uint64(50000),
		"erd_min_gas_price":                 uint64(1000),
		"erd_min_transaction_version":       uint64(2),
		"erd_num_metachain_nodes":           uint64(50),
		"erd_num_nodes_in_shard":            uint64(100),
		"erd_num_shards_without_meta":       uint64(1),
		"erd_rewards_top_up_gradient_point": "12345",
		"erd_round_duration":                uint64(5000),
		"erd_shard_consensus_group_size":    uint64(20),
		"erd_start_time":                    uint64(9999),
		"erd_top_up_factor":                 "12.134",
		"erd_gas_price_modifier":            "0.5",
		"erd_rounds_per_epoch":              uint64(144),
		"erd_max_gas_per_transaction":       uint64(15000),
		"erd_adaptivity":                    "true",
		"erd_hysteresis":                    "0.000000",
	}

	configMetrics, _ := sm.ConfigMetrics()
	assert.Equal(t, expectedConfig, configMetrics)
}

func TestStatusMetrics_NetworkMetrics(t *testing.T) {
	t.Parallel()

	sm := statusHandler.NewStatusMetrics()

	sm.SetUInt64Value(common.MetricCurrentRound, 200)
	sm.SetUInt64Value(common.MetricRoundAtEpochStart, 100)
	sm.SetUInt64Value(common.MetricNonce, 180)
	sm.SetUInt64Value(common.MetricHighestFinalBlock, 181)
	sm.SetUInt64Value(common.MetricNonceAtEpochStart, 95)
	sm.SetUInt64Value(common.MetricEpochNumber, 1)
	sm.SetUInt64Value(common.MetricRoundsPerEpoch, 50)

	expectedConfig := map[string]interface{}{
		"erd_current_round":                  uint64(200),
		"erd_round_at_epoch_start":           uint64(100),
		"erd_nonce":                          uint64(180),
		"erd_highest_final_nonce":            uint64(181),
		"erd_nonce_at_epoch_start":           uint64(95),
		"erd_epoch_number":                   uint64(1),
		"erd_rounds_per_epoch":               uint64(50),
		"erd_rounds_passed_in_current_epoch": uint64(100),
		"erd_nonces_passed_in_current_epoch": uint64(85),
	}

<<<<<<< HEAD
	configMetrics, _ := sm.NetworkMetrics()
	assert.Equal(t, expectedConfig, configMetrics)
=======
	t.Run("no cross check value", func(t *testing.T) {
		configMetrics := sm.NetworkMetrics()
		assert.Equal(t, expectedConfig, configMetrics)
	})
	t.Run("with cross check value", func(t *testing.T) {
		crossCheckValue := "0: 9169897, 1: 9166353, 2: 9170524, "
		sm.SetStringValue(common.MetricCrossCheckBlockHeight, crossCheckValue)

		configMetrics := sm.NetworkMetrics()
		expectedConfig[common.MetricCrossCheckBlockHeight] = crossCheckValue
		assert.Equal(t, expectedConfig, configMetrics)
	})
>>>>>>> 03c956ee
}

func TestStatusMetrics_EnableEpochMetrics(t *testing.T) {
	t.Parallel()

	sm := statusHandler.NewStatusMetrics()

	sm.SetUInt64Value(common.MetricScDeployEnableEpoch, 4)
	sm.SetUInt64Value(common.MetricBuiltInFunctionsEnableEpoch, 2)
	sm.SetUInt64Value(common.MetricRelayedTransactionsEnableEpoch, 4)
	sm.SetUInt64Value(common.MetricPenalizedTooMuchGasEnableEpoch, 2)
	sm.SetUInt64Value(common.MetricSwitchJailWaitingEnableEpoch, 2)
	sm.SetUInt64Value(common.MetricSwitchHysteresisForMinNodesEnableEpoch, 4)
	sm.SetUInt64Value(common.MetricBelowSignedThresholdEnableEpoch, 2)
	sm.SetUInt64Value(common.MetricTransactionSignedWithTxHashEnableEpoch, 4)
	sm.SetUInt64Value(common.MetricMetaProtectionEnableEpoch, 6)
	sm.SetUInt64Value(common.MetricAheadOfTimeGasUsageEnableEpoch, 2)
	sm.SetUInt64Value(common.MetricGasPriceModifierEnableEpoch, 2)
	sm.SetUInt64Value(common.MetricRepairCallbackEnableEpoch, 2)
	sm.SetUInt64Value(common.MetricBlockGasAndFreeRecheckEnableEpoch, 2)
	sm.SetUInt64Value(common.MetricStakingV2EnableEpoch, 2)
	sm.SetUInt64Value(common.MetricStakeEnableEpoch, 2)
	sm.SetUInt64Value(common.MetricDoubleKeyProtectionEnableEpoch, 2)
	sm.SetUInt64Value(common.MetricEsdtEnableEpoch, 4)
	sm.SetUInt64Value(common.MetricGovernanceEnableEpoch, 3)
	sm.SetUInt64Value(common.MetricDelegationManagerEnableEpoch, 1)
	sm.SetUInt64Value(common.MetricDelegationSmartContractEnableEpoch, 2)
	sm.SetUInt64Value(common.MetricIncrementSCRNonceInMultiTransferEnableEpoch, 3)
	sm.SetUInt64Value(common.MetricBalanceWaitingListsEnableEpoch, 4)
	sm.SetUInt64Value(common.MetricWaitingListFixEnableEpoch, 1)

	maxNodesChangeConfig := []map[string]uint64{
		{
			"EpochEnable":            0,
			"MaxNumNodes":            1,
			"NodesToShufflePerShard": 2,
		},
		{
			"EpochEnable":            3,
			"MaxNumNodes":            4,
			"NodesToShufflePerShard": 5,
		},
	}
	for i, nodesChangeConfig := range maxNodesChangeConfig {
		epochEnable := fmt.Sprintf("%s%d%s", common.MetricMaxNodesChangeEnableEpoch, i, common.EpochEnableSuffix)
		sm.SetUInt64Value(epochEnable, uint64(nodesChangeConfig["EpochEnable"]))

		maxNumNodes := fmt.Sprintf("%s%d%s", common.MetricMaxNodesChangeEnableEpoch, i, common.MaxNumNodesSuffix)
		sm.SetUInt64Value(maxNumNodes, uint64(nodesChangeConfig["MaxNumNodes"]))

		nodesToShufflePerShard := fmt.Sprintf("%s%d%s", common.MetricMaxNodesChangeEnableEpoch, i, common.NodesToShufflePerShardSuffix)
		sm.SetUInt64Value(nodesToShufflePerShard, uint64(nodesChangeConfig["NodesToShufflePerShard"]))
	}
	sm.SetUInt64Value(common.MetricMaxNodesChangeEnableEpoch+"_count", uint64(len(maxNodesChangeConfig)))

	expectedMetrics := map[string]interface{}{
		common.MetricScDeployEnableEpoch:                         uint64(4),
		common.MetricBuiltInFunctionsEnableEpoch:                 uint64(2),
		common.MetricRelayedTransactionsEnableEpoch:              uint64(4),
		common.MetricPenalizedTooMuchGasEnableEpoch:              uint64(2),
		common.MetricSwitchJailWaitingEnableEpoch:                uint64(2),
		common.MetricSwitchHysteresisForMinNodesEnableEpoch:      uint64(4),
		common.MetricBelowSignedThresholdEnableEpoch:             uint64(2),
		common.MetricTransactionSignedWithTxHashEnableEpoch:      uint64(4),
		common.MetricMetaProtectionEnableEpoch:                   uint64(6),
		common.MetricAheadOfTimeGasUsageEnableEpoch:              uint64(2),
		common.MetricGasPriceModifierEnableEpoch:                 uint64(2),
		common.MetricRepairCallbackEnableEpoch:                   uint64(2),
		common.MetricBlockGasAndFreeRecheckEnableEpoch:           uint64(2),
		common.MetricStakingV2EnableEpoch:                        uint64(2),
		common.MetricStakeEnableEpoch:                            uint64(2),
		common.MetricDoubleKeyProtectionEnableEpoch:              uint64(2),
		common.MetricEsdtEnableEpoch:                             uint64(4),
		common.MetricGovernanceEnableEpoch:                       uint64(3),
		common.MetricDelegationManagerEnableEpoch:                uint64(1),
		common.MetricDelegationSmartContractEnableEpoch:          uint64(2),
		common.MetricIncrementSCRNonceInMultiTransferEnableEpoch: uint64(3),
		common.MetricBalanceWaitingListsEnableEpoch:              uint64(4),
		common.MetricWaitingListFixEnableEpoch:                   uint64(1),

		common.MetricMaxNodesChangeEnableEpoch: []map[string]interface{}{
			{
				common.MetricEpochEnable:            uint64(0),
				common.MetricMaxNumNodes:            uint64(1),
				common.MetricNodesToShufflePerShard: uint64(2),
			},
			{
				common.MetricEpochEnable:            uint64(3),
				common.MetricMaxNumNodes:            uint64(4),
				common.MetricNodesToShufflePerShard: uint64(5),
			},
		},
	}

	epochsMetrics, _ := sm.EnableEpochsMetrics()
	assert.Equal(t, expectedMetrics, epochsMetrics)
}

func TestStatusMetrics_RatingsConfig(t *testing.T) {
	t.Parallel()

	sm := statusHandler.NewStatusMetrics()

	sm.SetUInt64Value(common.MetricRatingsGeneralStartRating, uint64(5001))
	sm.SetUInt64Value(common.MetricRatingsGeneralMaxRating, uint64(10000))
	sm.SetUInt64Value(common.MetricRatingsGeneralMinRating, uint64(1))
	sm.SetStringValue(common.MetricRatingsGeneralSignedBlocksThreshold, "0.01")

	selectionChances := []map[string]uint64{
		{
			"MaxThreshold":  0,
			"ChancePercent": 5,
		},
		{
			"MaxThreshold":  1000,
			"ChancePercent": 10,
		},
	}

	for i, selectionChance := range selectionChances {
		maxThresholdStr := fmt.Sprintf("%s%d%s", common.MetricRatingsGeneralSelectionChances, i, common.SelectionChancesMaxThresholdSuffix)
		sm.SetUInt64Value(maxThresholdStr, selectionChance["MaxThreshold"])
		chancePercentStr := fmt.Sprintf("%s%d%s", common.MetricRatingsGeneralSelectionChances, i, common.SelectionChancesChancePercentSuffix)
		sm.SetUInt64Value(chancePercentStr, selectionChance["ChancePercent"])
	}
	sm.SetUInt64Value(common.MetricRatingsGeneralSelectionChances+"_count", uint64(len(selectionChances)))

	sm.SetUInt64Value(common.MetricRatingsShardChainHoursToMaxRatingFromStartRating, uint64(72))
	sm.SetStringValue(common.MetricRatingsShardChainProposerValidatorImportance, "1.0")
	sm.SetStringValue(common.MetricRatingsShardChainProposerDecreaseFactor, "-4.0")
	sm.SetStringValue(common.MetricRatingsShardChainValidatorDecreaseFactor, "-4.0")
	sm.SetStringValue(common.MetricRatingsShardChainConsecutiveMissedBlocksPenalty, "1.50")

	sm.SetUInt64Value(common.MetricRatingsMetaChainHoursToMaxRatingFromStartRating, uint64(55))
	sm.SetStringValue(common.MetricRatingsMetaChainProposerValidatorImportance, "1.0")
	sm.SetStringValue(common.MetricRatingsMetaChainProposerDecreaseFactor, "-4.0")
	sm.SetStringValue(common.MetricRatingsMetaChainValidatorDecreaseFactor, "-4.0")
	sm.SetStringValue(common.MetricRatingsMetaChainConsecutiveMissedBlocksPenalty, "1.50")

	sm.SetStringValue(common.MetricRatingsPeerHonestyDecayCoefficient, "0.97")
	sm.SetUInt64Value(common.MetricRatingsPeerHonestyDecayUpdateIntervalInSeconds, uint64(10))
	sm.SetStringValue(common.MetricRatingsPeerHonestyMaxScore, "100.0")
	sm.SetStringValue(common.MetricRatingsPeerHonestyMinScore, "-100.0")
	sm.SetStringValue(common.MetricRatingsPeerHonestyBadPeerThreshold, "-80.0")
	sm.SetStringValue(common.MetricRatingsPeerHonestyUnitValue, "1.0")

	expectedConfig := map[string]interface{}{
		common.MetricRatingsGeneralStartRating:           uint64(5001),
		common.MetricRatingsGeneralMaxRating:             uint64(10000),
		common.MetricRatingsGeneralMinRating:             uint64(1),
		common.MetricRatingsGeneralSignedBlocksThreshold: "0.01",

		common.MetricRatingsGeneralSelectionChances: []map[string]uint64{
			{
				common.MetricSelectionChancesMaxThreshold:  uint64(0),
				common.MetricSelectionChancesChancePercent: uint64(5),
			},
			{
				common.MetricSelectionChancesMaxThreshold:  uint64(1000),
				common.MetricSelectionChancesChancePercent: uint64(10),
			},
		},

		common.MetricRatingsShardChainHoursToMaxRatingFromStartRating: uint64(72),
		common.MetricRatingsShardChainProposerValidatorImportance:     "1.0",
		common.MetricRatingsShardChainProposerDecreaseFactor:          "-4.0",
		common.MetricRatingsShardChainValidatorDecreaseFactor:         "-4.0",
		common.MetricRatingsShardChainConsecutiveMissedBlocksPenalty:  "1.50",

		common.MetricRatingsMetaChainHoursToMaxRatingFromStartRating: uint64(55),
		common.MetricRatingsMetaChainProposerValidatorImportance:     "1.0",
		common.MetricRatingsMetaChainProposerDecreaseFactor:          "-4.0",
		common.MetricRatingsMetaChainValidatorDecreaseFactor:         "-4.0",
		common.MetricRatingsMetaChainConsecutiveMissedBlocksPenalty:  "1.50",

		common.MetricRatingsPeerHonestyDecayCoefficient:             "0.97",
		common.MetricRatingsPeerHonestyDecayUpdateIntervalInSeconds: uint64(10),
		common.MetricRatingsPeerHonestyMaxScore:                     "100.0",
		common.MetricRatingsPeerHonestyMinScore:                     "-100.0",
		common.MetricRatingsPeerHonestyBadPeerThreshold:             "-80.0",
		common.MetricRatingsPeerHonestyUnitValue:                    "1.0",
	}

	configMetrics, err := sm.RatingsMetrics()
	assert.NoError(t, err)
	assert.Equal(t, expectedConfig, configMetrics)
}

func TestStatusMetrics_IncrementConcurrentOperations(t *testing.T) {
	t.Parallel()

	sm := statusHandler.NewStatusMetrics()

	testKey := "test key"
	sm.SetUInt64Value(testKey, 0)

	numIterations := 1000
	wg := sync.WaitGroup{}
	wg.Add(numIterations)

	for i := 0; i < numIterations; i++ {
		go func() {
			sm.Increment(testKey)
			wg.Done()
		}()
	}
	wg.Wait()

	val := sm.StatusMetricsMap()[testKey]
	require.Equal(t, uint64(numIterations), val.(uint64))
}

func TestStatusMetrics_ConcurrentIncrementAndDecrement(t *testing.T) {
	t.Parallel()

	sm := statusHandler.NewStatusMetrics()

	initialValue := uint64(5000)

	testKey := "test key"
	sm.SetUInt64Value(testKey, initialValue)

	numIterations := 1001
	wg := sync.WaitGroup{}
	wg.Add(numIterations)

	for i := 0; i < numIterations; i++ {
		go func(idx int) {
			if idx%2 == 0 {
				sm.Increment(testKey)
			} else {
				sm.Decrement(testKey)
			}

			wg.Done()
		}(i)
	}
	wg.Wait()

	val := sm.StatusMetricsMap()[testKey]
	// we started with a value of initialValue (5000). after X + 1 increments and X decrements, the final
	// value should be the original value, plus one (5001)

	require.Equal(t, initialValue+1, val.(uint64))
}

func TestStatusMetrics_ConcurrentOperations(t *testing.T) {
	t.Parallel()

	sm := statusHandler.NewStatusMetrics()

	startTime := time.Now()

	defer func() {
		r := recover()
		require.Nil(t, r)
	}()
	numIterations := 1000
	wg := sync.WaitGroup{}
	wg.Add(numIterations)

	for i := 0; i < numIterations; i++ {
		go func(idx int) {
			switch idx % 13 {
			case 0:
				sm.AddUint64("test", uint64(idx))
			case 1:
				sm.SetUInt64Value("test", uint64(idx))
			case 2:
				sm.Increment("test")
			case 3:
				sm.Decrement("test")
			case 4:
				sm.SetInt64Value("test i64", int64(idx))
			case 5:
				sm.SetStringValue("test str", "test val")
			case 6:
				_, _ = sm.NetworkMetrics()
			case 7:
				_, _ = sm.ConfigMetrics()
			case 8:
				_, _ = sm.EconomicsMetrics()
			case 9:
				_ = sm.StatusMetricsMap()
			case 10:
				_, _ = sm.StatusMetricsMapWithoutP2P()
			case 11:
				_, _ = sm.StatusMetricsWithoutP2PPrometheusString()
			case 12:
				_, _ = sm.StatusP2pMetricsMap()
			}
			wg.Done()
		}(i)
	}

	wg.Wait()

	elapsedTime := time.Since(startTime)
	require.True(t, elapsedTime < 10*time.Second, "if the test isn't finished within 10 seconds, there might be a deadlock somewhere")
}<|MERGE_RESOLUTION|>--- conflicted
+++ resolved
@@ -227,23 +227,18 @@
 		"erd_nonces_passed_in_current_epoch": uint64(85),
 	}
 
-<<<<<<< HEAD
-	configMetrics, _ := sm.NetworkMetrics()
-	assert.Equal(t, expectedConfig, configMetrics)
-=======
 	t.Run("no cross check value", func(t *testing.T) {
-		configMetrics := sm.NetworkMetrics()
+		configMetrics, _ := sm.NetworkMetrics()
 		assert.Equal(t, expectedConfig, configMetrics)
 	})
 	t.Run("with cross check value", func(t *testing.T) {
 		crossCheckValue := "0: 9169897, 1: 9166353, 2: 9170524, "
 		sm.SetStringValue(common.MetricCrossCheckBlockHeight, crossCheckValue)
 
-		configMetrics := sm.NetworkMetrics()
+		configMetrics, _ := sm.NetworkMetrics()
 		expectedConfig[common.MetricCrossCheckBlockHeight] = crossCheckValue
 		assert.Equal(t, expectedConfig, configMetrics)
 	})
->>>>>>> 03c956ee
 }
 
 func TestStatusMetrics_EnableEpochMetrics(t *testing.T) {
