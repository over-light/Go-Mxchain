package groups

import (
	"fmt"
	"net/http"
	"strconv"
	"sync"
	"time"

	"github.com/ElrondNetwork/elrond-go-core/core/check"
	"github.com/ElrondNetwork/elrond-go-core/data/api"
	"github.com/ElrondNetwork/elrond-go/api/errors"
	"github.com/ElrondNetwork/elrond-go/api/shared"
	"github.com/gin-gonic/gin"
)

const (
	getBlockByNoncePath = "/by-nonce/:nonce"
	getBlockByHashPath  = "/by-hash/:hash"
)

// blockFacadeHandler defines the methods to be implemented by a facade for handling block requests
type blockFacadeHandler interface {
	GetBlockByHash(hash string, withTxs bool) (*api.Block, error)
	GetBlockByNonce(nonce uint64, withTxs bool) (*api.Block, error)
	IsInterfaceNil() bool
}

type blockGroup struct {
<<<<<<< HEAD
	facade    blockFacadeHandler
=======
	*baseGroup
	facade blockFacadeHandler
>>>>>>> 1208f298
	mutFacade sync.RWMutex
}

// NewBlockGroup returns a new instance of blockGroup
func NewBlockGroup(facade blockFacadeHandler) (*blockGroup, error) {
	if check.IfNil(facade) {
		return nil, fmt.Errorf("%w for block group", errors.ErrNilFacadeHandler)
	}

	bg := &blockGroup{
		facade:    facade,
		baseGroup: &baseGroup{},
	}

	endpoints := []*shared.EndpointHandlerData{
		{
			Path:    getBlockByNoncePath,
			Method:  http.MethodGet,
			Handler: bg.getBlockByNonce,
		},
		{
			Path:    getBlockByHashPath,
			Method:  http.MethodGet,
			Handler: bg.getBlockByHash,
		},
	}
	bg.endpoints = endpoints

	return bg, nil
}

func (bg *blockGroup) getBlockByNonce(c *gin.Context) {
	nonce, err := getQueryParamNonce(c)
	if err != nil {
		shared.RespondWithValidationError(
			c, fmt.Sprintf("%s: %s", errors.ErrValidation.Error(), errors.ErrInvalidBlockNonce.Error()),
		)
		return
	}

	withTxs, err := getQueryParamWithTxs(c)
	if err != nil {
		shared.RespondWithValidationError(
			c, fmt.Sprintf("%s: %s", errors.ErrValidation.Error(), errors.ErrInvalidQueryParameter.Error()),
		)
		return
	}

	start := time.Now()
	block, err := bg.getFacade().GetBlockByNonce(nonce, withTxs)
	log.Debug(fmt.Sprintf("GetBlockByNonce took %s", time.Since(start)))
	if err != nil {
		shared.RespondWith(
			c,
			http.StatusInternalServerError,
			nil,
			fmt.Sprintf("%s: %s", errors.ErrGetBlock.Error(), err.Error()),
			shared.ReturnCodeInternalError,
		)
		return
	}

	shared.RespondWith(c, http.StatusOK, gin.H{"block": block}, "", shared.ReturnCodeSuccess)

}

func (bg *blockGroup) getBlockByHash(c *gin.Context) {
	hash := c.Param("hash")
	if hash == "" {
		shared.RespondWithValidationError(
			c, fmt.Sprintf("%s: %s", errors.ErrValidation.Error(), errors.ErrValidationEmptyBlockHash.Error()),
		)
		return
	}

	withTxs, err := getQueryParamWithTxs(c)
	if err != nil {
		shared.RespondWithValidationError(
			c, fmt.Sprintf("%s: %s", errors.ErrValidation.Error(), errors.ErrInvalidBlockNonce.Error()),
		)
		return
	}

	start := time.Now()
	block, err := bg.getFacade().GetBlockByHash(hash, withTxs)
	log.Debug(fmt.Sprintf("GetBlockByHash took %s", time.Since(start)))
	if err != nil {
		shared.RespondWith(
			c,
			http.StatusInternalServerError,
			nil,
			fmt.Sprintf("%s: %s", errors.ErrGetBlock.Error(), err.Error()),
			shared.ReturnCodeInternalError,
		)
		return
	}

	shared.RespondWith(c, http.StatusOK, gin.H{"block": block}, "", shared.ReturnCodeSuccess)
}

func getQueryParamWithTxs(c *gin.Context) (bool, error) {
	withTxsStr := c.Request.URL.Query().Get("withTxs")
	if withTxsStr == "" {
		return false, nil
	}

	return strconv.ParseBool(withTxsStr)
}

func getQueryParamNonce(c *gin.Context) (uint64, error) {
	nonceStr := c.Param("nonce")
	if nonceStr == "" {
		return 0, errors.ErrInvalidBlockNonce
	}

	return strconv.ParseUint(nonceStr, 10, 64)
}

func (bg *blockGroup) getFacade() blockFacadeHandler {
	bg.mutFacade.RLock()
	defer bg.mutFacade.RUnlock()

	return bg.facade
}

// UpdateFacade will update the facade
func (bg *blockGroup) UpdateFacade(newFacade interface{}) error {
	if newFacade == nil {
		return errors.ErrNilFacadeHandler
	}
	castFacade, ok := newFacade.(blockFacadeHandler)
	if !ok {
		return errors.ErrFacadeWrongTypeAssertion
	}

	bg.mutFacade.Lock()
	bg.facade = castFacade
	bg.mutFacade.Unlock()

	return nil
}

// IsInterfaceNil returns true if there is no value under the interface
func (bg *blockGroup) IsInterfaceNil() bool {
	return bg == nil
}<|MERGE_RESOLUTION|>--- conflicted
+++ resolved
@@ -27,12 +27,8 @@
 }
 
 type blockGroup struct {
-<<<<<<< HEAD
+	*baseGroup
 	facade    blockFacadeHandler
-=======
-	*baseGroup
-	facade blockFacadeHandler
->>>>>>> 1208f298
 	mutFacade sync.RWMutex
 }
 
