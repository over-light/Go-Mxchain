--- conflicted
+++ resolved
@@ -29,52 +29,6 @@
 	GetTransactionHandler      func(hash string, withResults bool) (*transaction.ApiTransactionResult, error)
 	CreateTransactionHandler   func(nonce uint64, value string, receiver string, receiverUsername []byte, sender string, senderUsername []byte, gasPrice uint64,
 		gasLimit uint64, data []byte, signatureHex string, chainID string, version uint32, options uint32) (*transaction.Transaction, []byte, error)
-<<<<<<< HEAD
-	ValidateTransactionHandler              func(tx *transaction.Transaction) error
-	ValidateTransactionForSimulationHandler func(tx *transaction.Transaction, bypassSignature bool) error
-	SendBulkTransactionsHandler             func(txs []*transaction.Transaction) (uint64, error)
-	ExecuteSCQueryHandler                   func(query *process.SCQuery) (*vm.VMOutputApi, error)
-	StatusMetricsHandler                    func() external.StatusMetricsHandler
-	ValidatorStatisticsHandler              func() (map[string]*state.ValidatorApiResponse, error)
-	ComputeTransactionGasLimitHandler       func(tx *transaction.Transaction) (*transaction.CostResponse, error)
-	NodeConfigCalled                        func() map[string]interface{}
-	GetQueryHandlerCalled                   func(name string) (debug.QueryHandler, error)
-	GetValueForKeyCalled                    func(address string, key string, options api.AccountQueryOptions) (string, api.BlockInfo, error)
-	GetPeerInfoCalled                       func(pid string) ([]core.QueryP2PPeerInfo, error)
-	GetThrottlerForEndpointCalled           func(endpoint string) (core.Throttler, bool)
-	GetUsernameCalled                       func(address string, options api.AccountQueryOptions) (string, api.BlockInfo, error)
-	GetKeyValuePairsCalled                  func(address string, options api.AccountQueryOptions) (map[string]string, api.BlockInfo, error)
-	SimulateTransactionExecutionHandler     func(tx *transaction.Transaction) (*txSimData.SimulationResults, error)
-	GetESDTDataCalled                       func(address string, key string, nonce uint64, options api.AccountQueryOptions) (*esdt.ESDigitalToken, api.BlockInfo, error)
-	GetAllESDTTokensCalled                  func(address string, options api.AccountQueryOptions) (map[string]*esdt.ESDigitalToken, api.BlockInfo, error)
-	GetESDTsWithRoleCalled                  func(address string, role string, options api.AccountQueryOptions) ([]string, api.BlockInfo, error)
-	GetESDTsRolesCalled                     func(address string, options api.AccountQueryOptions) (map[string][]string, api.BlockInfo, error)
-	GetNFTTokenIDsRegisteredByAddressCalled func(address string, options api.AccountQueryOptions) ([]string, api.BlockInfo, error)
-	GetBlockByHashCalled                    func(hash string, options api.BlockQueryOptions) (*api.Block, error)
-	GetBlockByNonceCalled                   func(nonce uint64, options api.BlockQueryOptions) (*api.Block, error)
-	GetBlockByRoundCalled                   func(round uint64, options api.BlockQueryOptions) (*api.Block, error)
-	GetInternalShardBlockByNonceCalled      func(format common.ApiOutputFormat, nonce uint64) (interface{}, error)
-	GetInternalShardBlockByHashCalled       func(format common.ApiOutputFormat, hash string) (interface{}, error)
-	GetInternalShardBlockByRoundCalled      func(format common.ApiOutputFormat, round uint64) (interface{}, error)
-	GetInternalMetaBlockByNonceCalled       func(format common.ApiOutputFormat, nonce uint64) (interface{}, error)
-	GetInternalMetaBlockByHashCalled        func(format common.ApiOutputFormat, hash string) (interface{}, error)
-	GetInternalMetaBlockByRoundCalled       func(format common.ApiOutputFormat, round uint64) (interface{}, error)
-	GetInternalStartOfEpochMetaBlockCalled  func(format common.ApiOutputFormat, epoch uint32) (interface{}, error)
-	GetInternalMiniBlockByHashCalled        func(format common.ApiOutputFormat, txHash string, epoch uint32) (interface{}, error)
-	GetTotalStakedValueHandler              func() (*api.StakeValues, error)
-	GetAllIssuedESDTsCalled                 func(tokenType string) ([]string, error)
-	GetDirectStakedListHandler              func() ([]*api.DirectStakedValue, error)
-	GetDelegatorsListHandler                func() ([]*api.Delegator, error)
-	GetProofCalled                          func(string, string) (*common.GetProofResponse, error)
-	GetProofCurrentRootHashCalled           func(string) (*common.GetProofResponse, error)
-	GetProofDataTrieCalled                  func(string, string, string) (*common.GetProofResponse, *common.GetProofResponse, error)
-	VerifyProofCalled                       func(string, string, [][]byte) (bool, error)
-	GetTokenSupplyCalled                    func(token string) (*api.ESDTSupply, error)
-	GetGenesisNodesPubKeysCalled            func() (map[uint32][]string, map[uint32][]string, error)
-	GetGenesisBalancesCalled                func() ([]*common.InitialAccountAPI, error)
-	GetTransactionsPoolCalled               func() (*common.TransactionsPoolAPIResponse, error)
-	GetGasConfigsCalled                     func() (map[string]map[string]uint64, error)
-=======
 	ValidateTransactionHandler                  func(tx *transaction.Transaction) error
 	ValidateTransactionForSimulationHandler     func(tx *transaction.Transaction, bypassSignature bool) error
 	SendBulkTransactionsHandler                 func(txs []*transaction.Transaction) (uint64, error)
@@ -121,7 +75,7 @@
 	GetTransactionsPoolForSenderCalled          func(sender, fields string) (*common.TransactionsPoolForSenderApiResponse, error)
 	GetLastPoolNonceForSenderCalled             func(sender string) (uint64, error)
 	GetTransactionsPoolNonceGapsForSenderCalled func(sender string) (*common.TransactionsPoolNonceGapsForSenderApiResponse, error)
->>>>>>> 84820c86
+	GetGasConfigsCalled                         func() (map[string]map[string]uint64, error)
 }
 
 // GetTokenSupply -
