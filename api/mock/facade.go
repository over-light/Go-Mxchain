package mock

import (
	"encoding/hex"
	"math/big"

	"github.com/ElrondNetwork/elrond-go-core/core"
	"github.com/ElrondNetwork/elrond-go-core/data/api"
	"github.com/ElrondNetwork/elrond-go-core/data/esdt"
	"github.com/ElrondNetwork/elrond-go-core/data/transaction"
	"github.com/ElrondNetwork/elrond-go-core/data/vm"
	"github.com/ElrondNetwork/elrond-go/debug"
	"github.com/ElrondNetwork/elrond-go/heartbeat/data"
	"github.com/ElrondNetwork/elrond-go/node/external"
	"github.com/ElrondNetwork/elrond-go/process"
	txSimData "github.com/ElrondNetwork/elrond-go/process/txsimulator/data"
	"github.com/ElrondNetwork/elrond-go/state"
)

// Facade is the mock implementation of a node router handler
type Facade struct {
	ShouldErrorStart           bool
	ShouldErrorStop            bool
	GetHeartbeatsHandler       func() ([]data.PubKeyHeartbeat, error)
	BalanceHandler             func(string) (*big.Int, error)
	GetAccountHandler          func(address string) (api.AccountResponse, error)
	GenerateTransactionHandler func(sender string, receiver string, value *big.Int, code string) (*transaction.Transaction, error)
	GetTransactionHandler      func(hash string, withResults bool) (*transaction.ApiTransactionResult, error)
	CreateTransactionHandler   func(nonce uint64, value string, receiver string, receiverUsername []byte, sender string, senderUsername []byte, gasPrice uint64,
		gasLimit uint64, data []byte, signatureHex string, chainID string, version uint32, options uint32) (*transaction.Transaction, []byte, error)
	ValidateTransactionHandler              func(tx *transaction.Transaction) error
	ValidateTransactionForSimulationHandler func(tx *transaction.Transaction, bypassSignature bool) error
	SendBulkTransactionsHandler             func(txs []*transaction.Transaction) (uint64, error)
	ExecuteSCQueryHandler                   func(query *process.SCQuery) (*vm.VMOutputApi, error)
	StatusMetricsHandler                    func() external.StatusMetricsHandler
	ValidatorStatisticsHandler              func() (map[string]*state.ValidatorApiResponse, error)
	ComputeTransactionGasLimitHandler       func(tx *transaction.Transaction) (*transaction.CostResponse, error)
	NodeConfigCalled                        func() map[string]interface{}
	GetQueryHandlerCalled                   func(name string) (debug.QueryHandler, error)
	GetValueForKeyCalled                    func(address string, key string) (string, error)
	GetPeerInfoCalled                       func(pid string) ([]core.QueryP2PPeerInfo, error)
	GetThrottlerForEndpointCalled           func(endpoint string) (core.Throttler, bool)
	GetUsernameCalled                       func(address string) (string, error)
	GetKeyValuePairsCalled                  func(address string) (map[string]string, error)
	SimulateTransactionExecutionHandler     func(tx *transaction.Transaction) (*txSimData.SimulationResults, error)
	GetNumCheckpointsFromAccountStateCalled func() uint32
	GetNumCheckpointsFromPeerStateCalled    func() uint32
	GetESDTDataCalled                       func(address string, key string, nonce uint64) (*esdt.ESDigitalToken, error)
	GetAllESDTTokensCalled                  func(address string) (map[string]*esdt.ESDigitalToken, error)
	GetESDTsWithRoleCalled                  func(address string, role string) ([]string, error)
	GetESDTsRolesCalled                     func(address string) (map[string][]string, error)
	GetNFTTokenIDsRegisteredByAddressCalled func(address string) ([]string, error)
	GetBlockByHashCalled                    func(hash string, withTxs bool) (*api.Block, error)
	GetBlockByNonceCalled                   func(nonce uint64, withTxs bool) (*api.Block, error)
	GetBlockByRoundCalled                   func(round uint64, withTxs bool) (*api.Block, error)
	GetTotalStakedValueHandler              func() (*api.StakeValues, error)
	GetAllIssuedESDTsCalled                 func(tokenType string) ([]string, error)
	GetDirectStakedListHandler              func() ([]*api.DirectStakedValue, error)
	GetDelegatorsListHandler                func() ([]*api.Delegator, error)
	GetProofCalled                          func(string, string) ([][]byte, error)
	GetProofCurrentRootHashCalled           func(string) ([][]byte, []byte, error)
	VerifyProofCalled                       func(string, string, [][]byte) (bool, error)
	GetTokenSupplyCalled                    func(token string) (string, error)
}

// GetTokenSupply -
func (f *Facade) GetTokenSupply(token string) (string, error) {
	if f.GetTokenSupplyCalled != nil {
		return f.GetTokenSupplyCalled(token)
	}

	return "", nil
}

// GetProof -
func (f *Facade) GetProof(rootHash string, address string) ([][]byte, error) {
	if f.GetProofCalled != nil {
		return f.GetProofCalled(rootHash, address)
	}

	return nil, nil
}

// GetProofCurrentRootHash -
func (f *Facade) GetProofCurrentRootHash(address string) ([][]byte, []byte, error) {
	if f.GetProofCurrentRootHashCalled != nil {
		return f.GetProofCurrentRootHashCalled(address)
	}

	return nil, nil, nil
}

// VerifyProof -
func (f *Facade) VerifyProof(rootHash string, address string, proof [][]byte) (bool, error) {
	if f.VerifyProofCalled != nil {
		return f.VerifyProofCalled(rootHash, address, proof)
	}

	return false, nil
}

// GetUsername -
func (f *Facade) GetUsername(address string) (string, error) {
	if f.GetUsernameCalled != nil {
		return f.GetUsernameCalled(address)
	}

	return "", nil
}

// GetThrottlerForEndpoint -
func (f *Facade) GetThrottlerForEndpoint(endpoint string) (core.Throttler, bool) {
	if f.GetThrottlerForEndpointCalled != nil {
		return f.GetThrottlerForEndpointCalled(endpoint)
	}

	return nil, false
}

// RestApiInterface -
func (f *Facade) RestApiInterface() string {
	return "localhost:8080"
}

// RestAPIServerDebugMode -
func (f *Facade) RestAPIServerDebugMode() bool {
	return false
}

// PprofEnabled -
func (f *Facade) PprofEnabled() bool {
	return false
}

// GetHeartbeats returns the slice of heartbeat info
func (f *Facade) GetHeartbeats() ([]data.PubKeyHeartbeat, error) {
	return f.GetHeartbeatsHandler()
}

// GetBalance is the mock implementation of a handler's GetBalance method
func (f *Facade) GetBalance(address string) (*big.Int, error) {
	return f.BalanceHandler(address)
}

// GetValueForKey is the mock implementation of a handler's GetValueForKey method
func (f *Facade) GetValueForKey(address string, key string) (string, error) {
	if f.GetValueForKeyCalled != nil {
		return f.GetValueForKeyCalled(address, key)
	}

	return "", nil
}

// GetKeyValuePairs -
func (f *Facade) GetKeyValuePairs(address string) (map[string]string, error) {
	if f.GetKeyValuePairsCalled != nil {
		return f.GetKeyValuePairsCalled(address)
	}

	return nil, nil
}

// GetESDTData -
func (f *Facade) GetESDTData(address string, key string, nonce uint64) (*esdt.ESDigitalToken, error) {
	if f.GetESDTDataCalled != nil {
		return f.GetESDTDataCalled(address, key, nonce)
	}

	return &esdt.ESDigitalToken{Value: big.NewInt(0)}, nil
}

// GetESDTsRoles -
func (f *Facade) GetESDTsRoles(address string) (map[string][]string, error) {
	if f.GetESDTsRolesCalled != nil {
		return f.GetESDTsRolesCalled(address)
	}

	return map[string][]string{}, nil
}

// GetAllESDTTokens -
func (f *Facade) GetAllESDTTokens(address string) (map[string]*esdt.ESDigitalToken, error) {
	if f.GetAllESDTTokensCalled != nil {
		return f.GetAllESDTTokensCalled(address)
	}

	return make(map[string]*esdt.ESDigitalToken), nil
}

// GetNFTTokenIDsRegisteredByAddress -
func (f *Facade) GetNFTTokenIDsRegisteredByAddress(address string) ([]string, error) {
	if f.GetNFTTokenIDsRegisteredByAddressCalled != nil {
		return f.GetNFTTokenIDsRegisteredByAddressCalled(address)
	}

	return make([]string, 0), nil
}

// GetESDTsWithRole -
func (f *Facade) GetESDTsWithRole(address string, role string) ([]string, error) {
	if f.GetESDTsWithRoleCalled != nil {
		return f.GetESDTsWithRoleCalled(address, role)
	}

	return make([]string, 0), nil
}

// GetAllIssuedESDTs -
func (f *Facade) GetAllIssuedESDTs(tokenType string) ([]string, error) {
	if f.GetAllIssuedESDTsCalled != nil {
		return f.GetAllIssuedESDTsCalled(tokenType)
	}

	return make([]string, 0), nil
}

// GetAccount -
func (f *Facade) GetAccount(address string) (api.AccountResponse, error) {
	return f.GetAccountHandler(address)
}

// CreateTransaction is  mock implementation of a handler's CreateTransaction method
func (f *Facade) CreateTransaction(
	nonce uint64,
	value string,
	receiver string,
	receiverUsername []byte,
	sender string,
	senderUsername []byte,
	gasPrice uint64,
	gasLimit uint64,
	data []byte,
	signatureHex string,
	chainID string,
	version uint32,
	options uint32,
) (*transaction.Transaction, []byte, error) {
	return f.CreateTransactionHandler(nonce, value, receiver, receiverUsername, sender, senderUsername, gasPrice, gasLimit, data, signatureHex, chainID, version, options)
}

// GetTransaction is the mock implementation of a handler's GetTransaction method
func (f *Facade) GetTransaction(hash string, withResults bool) (*transaction.ApiTransactionResult, error) {
	return f.GetTransactionHandler(hash, withResults)
}

// SimulateTransactionExecution is the mock implementation of a handler's SimulateTransactionExecution method
func (f *Facade) SimulateTransactionExecution(tx *transaction.Transaction) (*txSimData.SimulationResults, error) {
	return f.SimulateTransactionExecutionHandler(tx)
}

// SendBulkTransactions is the mock implementation of a handler's SendBulkTransactions method
func (f *Facade) SendBulkTransactions(txs []*transaction.Transaction) (uint64, error) {
	return f.SendBulkTransactionsHandler(txs)
}

// ValidateTransaction -
func (f *Facade) ValidateTransaction(tx *transaction.Transaction) error {
	return f.ValidateTransactionHandler(tx)
}

// ValidateTransactionForSimulation -
func (f *Facade) ValidateTransactionForSimulation(tx *transaction.Transaction, bypassSignature bool) error {
	return f.ValidateTransactionForSimulationHandler(tx, bypassSignature)
}

// ValidatorStatisticsApi is the mock implementation of a handler's ValidatorStatisticsApi method
func (f *Facade) ValidatorStatisticsApi() (map[string]*state.ValidatorApiResponse, error) {
	return f.ValidatorStatisticsHandler()
}

// ExecuteSCQuery is a mock implementation.
func (f *Facade) ExecuteSCQuery(query *process.SCQuery) (*vm.VMOutputApi, error) {
	return f.ExecuteSCQueryHandler(query)
}

// StatusMetrics is the mock implementation for the StatusMetrics
func (f *Facade) StatusMetrics() external.StatusMetricsHandler {
	return f.StatusMetricsHandler()
}

// GetTotalStakedValue -
func (f *Facade) GetTotalStakedValue() (*api.StakeValues, error) {
	return f.GetTotalStakedValueHandler()
}

// GetDirectStakedList -
func (f *Facade) GetDirectStakedList() ([]*api.DirectStakedValue, error) {
	return f.GetDirectStakedListHandler()
}

// GetDelegatorsList -
func (f *Facade) GetDelegatorsList() ([]*api.Delegator, error) {
	return f.GetDelegatorsListHandler()
}

// ComputeTransactionGasLimit -
func (f *Facade) ComputeTransactionGasLimit(tx *transaction.Transaction) (*transaction.CostResponse, error) {
	return f.ComputeTransactionGasLimitHandler(tx)
}

// NodeConfig -
func (f *Facade) NodeConfig() map[string]interface{} {
	return f.NodeConfigCalled()
}

// EncodeAddressPubkey -
func (f *Facade) EncodeAddressPubkey(pk []byte) (string, error) {
	return hex.EncodeToString(pk), nil
}

// DecodeAddressPubkey -
func (f *Facade) DecodeAddressPubkey(pk string) ([]byte, error) {
	return hex.DecodeString(pk)
}

// GetQueryHandler -
func (f *Facade) GetQueryHandler(name string) (debug.QueryHandler, error) {
	return f.GetQueryHandlerCalled(name)
}

// GetPeerInfo -
func (f *Facade) GetPeerInfo(pid string) ([]core.QueryP2PPeerInfo, error) {
	return f.GetPeerInfoCalled(pid)
}

// GetNumCheckpointsFromAccountState -
func (f *Facade) GetNumCheckpointsFromAccountState() uint32 {
	if f.GetNumCheckpointsFromAccountStateCalled != nil {
		return f.GetNumCheckpointsFromAccountStateCalled()
	}

	return 0
}

// GetNumCheckpointsFromPeerState -
func (f *Facade) GetNumCheckpointsFromPeerState() uint32 {
	if f.GetNumCheckpointsFromPeerStateCalled != nil {
		return f.GetNumCheckpointsFromPeerStateCalled()
	}

	return 0
}

// GetBlockByNonce -
func (f *Facade) GetBlockByNonce(nonce uint64, withTxs bool) (*api.Block, error) {
	return f.GetBlockByNonceCalled(nonce, withTxs)
}

// GetBlockByHash -
func (f *Facade) GetBlockByHash(hash string, withTxs bool) (*api.Block, error) {
	return f.GetBlockByHashCalled(hash, withTxs)
}

<<<<<<< HEAD
// GetBlockByRound -
func (f *Facade) GetBlockByRound(round uint64, withTxs bool) (*api.Block, error) {
	if f.GetBlockByRoundCalled != nil {
		return f.GetBlockByRoundCalled(round, withTxs)
	}
	return nil, nil
=======
// Trigger -
func (f *Facade) Trigger(_ uint32, _ bool) error {
	return nil
}

// IsSelfTrigger -
func (f *Facade) IsSelfTrigger() bool {
	return false
>>>>>>> 0dcc971a
}

// Close -
func (f *Facade) Close() error {
	return nil
}

// IsInterfaceNil returns true if there is no value under the interface
func (f *Facade) IsInterfaceNil() bool {
	return f == nil
}

// WrongFacade is a struct that can be used as a wrong implementation of the node router handler
type WrongFacade struct {
}<|MERGE_RESOLUTION|>--- conflicted
+++ resolved
@@ -351,14 +351,14 @@
 	return f.GetBlockByHashCalled(hash, withTxs)
 }
 
-<<<<<<< HEAD
 // GetBlockByRound -
 func (f *Facade) GetBlockByRound(round uint64, withTxs bool) (*api.Block, error) {
 	if f.GetBlockByRoundCalled != nil {
 		return f.GetBlockByRoundCalled(round, withTxs)
 	}
 	return nil, nil
-=======
+}
+
 // Trigger -
 func (f *Facade) Trigger(_ uint32, _ bool) error {
 	return nil
@@ -367,7 +367,6 @@
 // IsSelfTrigger -
 func (f *Facade) IsSelfTrigger() bool {
 	return false
->>>>>>> 0dcc971a
 }
 
 // Close -
