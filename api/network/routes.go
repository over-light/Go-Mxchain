--- conflicted
+++ resolved
@@ -13,18 +13,12 @@
 )
 
 const (
-<<<<<<< HEAD
-	getConfigPath = "/config"
-	getStatusPath = "/status"
-	economicsPath = "/economics"
-	getESDTsPath  = "/esdts"
-=======
 	getConfigPath        = "/config"
 	getStatusPath        = "/status"
 	economicsPath        = "/economics"
+	getESDTsPath         = "/esdts"
 	directStakedInfoPath = "/direct-staked-info"
 	delegatedInfoPath    = "/delegated-info"
->>>>>>> bd389385
 )
 
 // FacadeHandler interface defines methods that can be used by the gin webserver
@@ -42,12 +36,9 @@
 	router.RegisterHandler(http.MethodGet, getConfigPath, GetNetworkConfig)
 	router.RegisterHandler(http.MethodGet, getStatusPath, GetNetworkStatus)
 	router.RegisterHandler(http.MethodGet, economicsPath, EconomicsMetrics)
-<<<<<<< HEAD
 	router.RegisterHandler(http.MethodGet, getESDTsPath, GetAllIssuedESDTs)
-=======
 	router.RegisterHandler(http.MethodGet, directStakedInfoPath, DirectStakedInfo)
 	router.RegisterHandler(http.MethodGet, delegatedInfoPath, DelegatedInfo)
->>>>>>> bd389385
 }
 
 func getFacade(c *gin.Context) (FacadeHandler, bool) {
@@ -150,41 +141,59 @@
 	)
 }
 
-<<<<<<< HEAD
 // GetAllIssuedESDTs returns all the issued esdts from the metachain
 func GetAllIssuedESDTs(c *gin.Context) {
-=======
+	facade, ok := getFacade(c)
+	if !ok {
+		return
+	}
+
+	tokens, err := facade.GetAllIssuedESDTs()
+	if err != nil {
+		c.JSON(
+			http.StatusInternalServerError,
+			shared.GenericAPIResponse{
+				Data:  nil,
+				Error: err.Error(),
+				Code:  shared.ReturnCodeInternalError,
+			},
+		)
+		return
+	}
+
+	c.JSON(
+		http.StatusOK,
+		shared.GenericAPIResponse{
+			Data:  gin.H{"tokens": tokens},
+			Error: "",
+			Code:  shared.ReturnCodeSuccess,
+		},
+	)
+}
+
 // DirectStakedInfo is the endpoint that will return the directed staked info list
 func DirectStakedInfo(c *gin.Context) {
->>>>>>> bd389385
-	facade, ok := getFacade(c)
-	if !ok {
-		return
-	}
-
-<<<<<<< HEAD
-	tokens, err := facade.GetAllIssuedESDTs()
-=======
+	facade, ok := getFacade(c)
+	if !ok {
+		return
+	}
+
 	directStakedList, err := facade.GetDirectStakedList()
->>>>>>> bd389385
-	if err != nil {
-		c.JSON(
-			http.StatusInternalServerError,
-			shared.GenericAPIResponse{
-				Data:  nil,
-				Error: err.Error(),
-				Code:  shared.ReturnCodeInternalError,
-			},
-		)
-		return
-	}
-
-	c.JSON(
-		http.StatusOK,
-		shared.GenericAPIResponse{
-<<<<<<< HEAD
-			Data:  gin.H{"tokens": tokens},
-=======
+	if err != nil {
+		c.JSON(
+			http.StatusInternalServerError,
+			shared.GenericAPIResponse{
+				Data:  nil,
+				Error: err.Error(),
+				Code:  shared.ReturnCodeInternalError,
+			},
+		)
+		return
+	}
+
+	c.JSON(
+		http.StatusOK,
+		shared.GenericAPIResponse{
 			Data:  gin.H{"list": directStakedList},
 			Error: "",
 			Code:  shared.ReturnCodeSuccess,
@@ -216,7 +225,6 @@
 		http.StatusOK,
 		shared.GenericAPIResponse{
 			Data:  gin.H{"list": delegatedList},
->>>>>>> bd389385
 			Error: "",
 			Code:  shared.ReturnCodeSuccess,
 		},
