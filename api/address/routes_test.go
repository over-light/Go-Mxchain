package address_test

import (
	"encoding/json"
	"errors"
	"fmt"
	"io"
	"math/big"
	"net/http"
	"net/http/httptest"
	"strings"
	"testing"

	"github.com/ElrondNetwork/elrond-go/api/address"
	errors2 "github.com/ElrondNetwork/elrond-go/api/errors"
	"github.com/ElrondNetwork/elrond-go/api/middleware"
	"github.com/ElrondNetwork/elrond-go/api/mock"
	"github.com/ElrondNetwork/elrond-go/api/shared"
	"github.com/ElrondNetwork/elrond-go/api/wrapper"
	"github.com/ElrondNetwork/elrond-go/config"
	"github.com/ElrondNetwork/elrond-go/data/state"
	"github.com/gin-contrib/cors"
	"github.com/gin-gonic/gin"
	"github.com/stretchr/testify/assert"
)

<<<<<<< HEAD
=======
// General response structure
type GeneralResponse struct {
	Error string `json:"error"`
}

//addressResponse structure
type valueForKeyResponse struct {
	GeneralResponse
	Value string `json:"value"`
}

//addressResponse structure
type addressResponse struct {
	GeneralResponse
	Balance string `json:"balance"`
}

func NewAddressResponse() *addressResponse {
	return &addressResponse{
		Balance: "0",
	}
}

>>>>>>> 5f9f88f2
func init() {
	gin.SetMode(gin.TestMode)
}

type AccountResponse struct {
	Account struct {
		Address  string `json:"address"`
		Nonce    uint64 `json:"nonce"`
		Balance  string `json:"balance"`
		Code     string `json:"code"`
		CodeHash []byte `json:"codeHash"`
		RootHash []byte `json:"rootHash"`
	} `json:"account"`
}

func TestAddressRoute_EmptyTrailReturns404(t *testing.T) {
	t.Parallel()
	facade := mock.Facade{}
	ws := startNodeServer(&facade)

	req, _ := http.NewRequest("GET", "/address", nil)
	resp := httptest.NewRecorder()
	ws.ServeHTTP(resp, req)
	assert.Equal(t, http.StatusNotFound, resp.Code)
}

func getValueForKey(dataFromResponse interface{}, key string) string {
	dataMap, ok := dataFromResponse.(map[string]interface{})
	if !ok {
		return ""
	}

	if valueI, ok := dataMap[key]; ok {
		return fmt.Sprintf("%v", valueI)
	}
	return ""
}

func TestGetBalance_WithCorrectAddressShouldNotReturnError(t *testing.T) {
	t.Parallel()
	amount := big.NewInt(10)
	addr := "testAddress"
	facade := mock.Facade{
		BalanceHandler: func(s string) (i *big.Int, e error) {
			return amount, nil
		},
	}

	ws := startNodeServer(&facade)

	req, _ := http.NewRequest("GET", fmt.Sprintf("/address/%s/balance", addr), nil)
	resp := httptest.NewRecorder()
	ws.ServeHTTP(resp, req)

	response := shared.GenericAPIResponse{}
	loadResponse(resp.Body, &response)
	assert.Equal(t, http.StatusOK, resp.Code)

	balanceStr := getValueForKey(response.Data, "balance")
	balanceResponse, ok := big.NewInt(0).SetString(balanceStr, 10)
	assert.True(t, ok)
	assert.Equal(t, amount, balanceResponse)
	assert.Equal(t, "", response.Error)
}

func TestGetBalance_WithWrongAddressShouldError(t *testing.T) {
	t.Parallel()
	otherAddress := "otherAddress"
	facade := mock.Facade{
		BalanceHandler: func(s string) (i *big.Int, e error) {
			return big.NewInt(0), nil
		},
	}

	ws := startNodeServer(&facade)

	req, _ := http.NewRequest("GET", fmt.Sprintf("/address/%s/balance", otherAddress), nil)
	resp := httptest.NewRecorder()
	ws.ServeHTTP(resp, req)

	response := shared.GenericAPIResponse{}
	loadResponse(resp.Body, &response)
	assert.Equal(t, http.StatusOK, resp.Code)
	assert.Equal(t, "", response.Error)
}

func TestGetBalance_NodeGetBalanceReturnsError(t *testing.T) {
	t.Parallel()
	addr := "addr"
	balanceError := errors.New("error")
	facade := mock.Facade{
		BalanceHandler: func(s string) (i *big.Int, e error) {
			return nil, balanceError
		},
	}

	ws := startNodeServer(&facade)

	req, _ := http.NewRequest("GET", fmt.Sprintf("/address/%s/balance", addr), nil)
	resp := httptest.NewRecorder()
	ws.ServeHTTP(resp, req)

	response := shared.GenericAPIResponse{}
	loadResponse(resp.Body, &response)
	assert.Equal(t, http.StatusInternalServerError, resp.Code)
	assert.Equal(t, fmt.Sprintf("%s: %s", errors2.ErrGetBalance.Error(), balanceError.Error()), response.Error)
}

func TestGetBalance_WithEmptyAddressShoudReturnError(t *testing.T) {
	t.Parallel()
	facade := mock.Facade{
		BalanceHandler: func(s string) (i *big.Int, e error) {
			return big.NewInt(0), errors.New("address was empty")
		},
	}

	emptyAddress := ""
	ws := startNodeServer(&facade)

	req, _ := http.NewRequest("GET", fmt.Sprintf("/address/%s/balance", emptyAddress), nil)
	resp := httptest.NewRecorder()
	ws.ServeHTTP(resp, req)

	response := shared.GenericAPIResponse{}
	loadResponse(resp.Body, &response)
	assert.Equal(t, http.StatusBadRequest, resp.Code)
	assert.NotEmpty(t, response)
	assert.True(t, strings.Contains(response.Error,
		fmt.Sprintf("%s: %s", errors2.ErrGetBalance.Error(), errors2.ErrEmptyAddress.Error()),
	))
}

func TestGetBalance_FailsWithWrongFacadeTypeConversion(t *testing.T) {
	t.Parallel()

	ws := startNodeServerWrongFacade()
	req, _ := http.NewRequest("GET", "/address/empty/balance", nil)
	resp := httptest.NewRecorder()
	ws.ServeHTTP(resp, req)

	response := shared.GenericAPIResponse{}
	loadResponse(resp.Body, &response)
	assert.Equal(t, resp.Code, http.StatusInternalServerError)
	assert.Equal(t, response.Error, errors2.ErrInvalidAppContext.Error())
}

func TestGetValueForKey_ShouldWork(t *testing.T) {
	t.Parallel()

	testAddress := "address"
	testValue := "value"
	facade := mock.Facade{
		GetValueForKeyCalled: func(_ string, _ string) (string, error) {
			return testValue, nil
		},
	}

	ws := startNodeServer(&facade)

	req, _ := http.NewRequest("GET", fmt.Sprintf("/address/%s/key/test", testAddress), nil)
	resp := httptest.NewRecorder()
	ws.ServeHTTP(resp, req)

	valueForKeyResponseObj := valueForKeyResponse{}
	loadResponse(resp.Body, &valueForKeyResponseObj)
	assert.Equal(t, http.StatusOK, resp.Code)

	assert.Equal(t, testValue, valueForKeyResponseObj.Value)
}

func TestGetAccount_FailsWithWrongFacadeTypeConversion(t *testing.T) {
	t.Parallel()

	ws := startNodeServerWrongFacade()
	req, _ := http.NewRequest("GET", "/address/empty", nil)
	resp := httptest.NewRecorder()
	ws.ServeHTTP(resp, req)

	response := shared.GenericAPIResponse{}
	loadResponse(resp.Body, &response)
	assert.Equal(t, resp.Code, http.StatusInternalServerError)
	assert.Equal(t, response.Error, errors2.ErrInvalidAppContext.Error())
}

func TestGetAccount_FailWhenFacadeGetAccountFails(t *testing.T) {
	t.Parallel()
	returnedError := "i am an error"
	facade := mock.Facade{
		GetAccountHandler: func(address string) (state.UserAccountHandler, error) {
			return nil, errors.New(returnedError)
		},
	}
	ws := startNodeServer(&facade)

	req, _ := http.NewRequest("GET", "/address/test", nil)
	resp := httptest.NewRecorder()
	ws.ServeHTTP(resp, req)

	response := shared.GenericAPIResponse{}
	loadResponse(resp.Body, &response)
	assert.Equal(t, http.StatusInternalServerError, resp.Code)
	assert.Empty(t, response.Data)
	assert.NotEmpty(t, response.Error)
	assert.True(t, strings.Contains(response.Error, fmt.Sprintf("%s: %s", errors2.ErrCouldNotGetAccount.Error(), returnedError)))
}

func TestGetAccount_ReturnsSuccessfully(t *testing.T) {
	t.Parallel()
	facade := mock.Facade{
		GetAccountHandler: func(address string) (state.UserAccountHandler, error) {
			acc, _ := state.NewUserAccount([]byte("1234"))
			_ = acc.AddToBalance(big.NewInt(100))
			acc.IncreaseNonce(1)

			return acc, nil
		},
	}
	ws := startNodeServer(&facade)

	reqAddress := "test"
	req, _ := http.NewRequest("GET", fmt.Sprintf("/address/%s", reqAddress), nil)
	resp := httptest.NewRecorder()
	ws.ServeHTTP(resp, req)

	response := shared.GenericAPIResponse{}
	loadResponse(resp.Body, &response)
	mapResponse := response.Data.(map[string]interface{})
	accountResponse := AccountResponse{}

	mapResponseBytes, _ := json.Marshal(&mapResponse)
	_ = json.Unmarshal(mapResponseBytes, &accountResponse)

	assert.Equal(t, http.StatusOK, resp.Code)
	assert.Equal(t, accountResponse.Account.Address, reqAddress)
	assert.Equal(t, accountResponse.Account.Nonce, uint64(1))
	assert.Equal(t, accountResponse.Account.Balance, "100")
	assert.Empty(t, response.Error)
}

func loadResponse(rsp io.Reader, destination interface{}) {
	jsonParser := json.NewDecoder(rsp)
	err := jsonParser.Decode(destination)
	logError(err)
}

func logError(err error) {
	if err != nil {
		fmt.Println(err)
	}
}

func startNodeServer(handler address.FacadeHandler) *gin.Engine {
	ws := gin.New()
	ws.Use(cors.Default())
	addressRoutes := ws.Group("/address")
	if handler != nil {
		addressRoutes.Use(middleware.WithElrondFacade(handler))
	}
	addressRoute, _ := wrapper.NewRouterWrapper("address", addressRoutes, getRoutesConfig())
	address.Routes(addressRoute)
	return ws
}

func startNodeServerWrongFacade() *gin.Engine {
	ws := gin.New()
	ws.Use(cors.Default())
	ws.Use(func(c *gin.Context) {
		c.Set("elrondFacade", mock.WrongFacade{})
	})
	ginAddressRoute := ws.Group("/address")
	addressRoute, _ := wrapper.NewRouterWrapper("address", ginAddressRoute, getRoutesConfig())
	address.Routes(addressRoute)
	return ws
}

func getRoutesConfig() config.ApiRoutesConfig {
	return config.ApiRoutesConfig{
		APIPackages: map[string]config.APIPackageConfig{
			"address": {
				[]config.RouteConfig{
					{Name: "/:address", Open: true},
					{Name: "/:address/balance", Open: true},
					{Name: "/:address/key/:key", Open: true},
				},
			},
		},
	}
}<|MERGE_RESOLUTION|>--- conflicted
+++ resolved
@@ -24,32 +24,6 @@
 	"github.com/stretchr/testify/assert"
 )
 
-<<<<<<< HEAD
-=======
-// General response structure
-type GeneralResponse struct {
-	Error string `json:"error"`
-}
-
-//addressResponse structure
-type valueForKeyResponse struct {
-	GeneralResponse
-	Value string `json:"value"`
-}
-
-//addressResponse structure
-type addressResponse struct {
-	GeneralResponse
-	Balance string `json:"balance"`
-}
-
-func NewAddressResponse() *addressResponse {
-	return &addressResponse{
-		Balance: "0",
-	}
-}
-
->>>>>>> 5f9f88f2
 func init() {
 	gin.SetMode(gin.TestMode)
 }
