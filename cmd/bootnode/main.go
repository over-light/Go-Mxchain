--- conflicted
+++ resolved
@@ -308,13 +308,7 @@
 		return nil, errors.New("could not create transient data pool: " + err.Error())
 	}
 
-<<<<<<< HEAD
-	shardCoordinator := &sharding.OneShardCoordinator{}
-
 	initialPubKeys := genesisConfig.InitialNodesPubKeys()
-=======
-	initialPubKeys := genesisConfig.initialNodesPubkeys(log)
->>>>>>> 440d597b
 
 	keyGen, privKey, pubKey, err := getSigningParams(ctx, log)
 
