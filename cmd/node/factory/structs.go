--- conflicted
+++ resolved
@@ -413,24 +413,8 @@
 		return nil, errors.New("could not create local data store: " + err.Error())
 	}
 
-<<<<<<< HEAD
-	if args.shardCoordinator.SelfId() < args.shardCoordinator.NumberOfShards() {
-		datapool, err = createShardDataPoolFromConfig(args.config)
-		if err != nil {
-			return nil, errors.New("could not create shard data pools: " + err.Error())
-		}
-	}
-	if args.shardCoordinator.SelfId() == core.MetachainShardId {
-		metaDatapool, err = createMetaDataPoolFromConfig(args.config)
-		if err != nil {
-			return nil, errors.New("could not create shard data pools: " + err.Error())
-		}
-	}
-	if datapool == nil && metaDatapool == nil {
-=======
 	datapool, err = createDataPoolFromConfig(args.config)
 	if err != nil {
->>>>>>> 6fb41def
 		return nil, errors.New("could not create data pools: ")
 	}
 
