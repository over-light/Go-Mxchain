package factory

import (
	"context"
	"crypto/ecdsa"
	"crypto/rand"
	"encoding/hex"
	"errors"
	"io"
	"math/big"
	"time"

	"github.com/ElrondNetwork/elrond-go/config"
	"github.com/ElrondNetwork/elrond-go/consensus"
	"github.com/ElrondNetwork/elrond-go/consensus/round"
	"github.com/ElrondNetwork/elrond-go/core"
	"github.com/ElrondNetwork/elrond-go/core/check"
	"github.com/ElrondNetwork/elrond-go/core/partitioning"
	"github.com/ElrondNetwork/elrond-go/core/serviceContainer"
	"github.com/ElrondNetwork/elrond-go/core/statistics/softwareVersion"
	factorySoftwareVersion "github.com/ElrondNetwork/elrond-go/core/statistics/softwareVersion/factory"
	"github.com/ElrondNetwork/elrond-go/crypto"
	"github.com/ElrondNetwork/elrond-go/crypto/signing"
	"github.com/ElrondNetwork/elrond-go/crypto/signing/kyber"
	blsMultiSig "github.com/ElrondNetwork/elrond-go/crypto/signing/kyber/multisig"
	"github.com/ElrondNetwork/elrond-go/crypto/signing/kyber/singlesig"
	"github.com/ElrondNetwork/elrond-go/crypto/signing/multisig"
	"github.com/ElrondNetwork/elrond-go/data"
	"github.com/ElrondNetwork/elrond-go/data/address"
	dataBlock "github.com/ElrondNetwork/elrond-go/data/block"
	"github.com/ElrondNetwork/elrond-go/data/blockchain"
	"github.com/ElrondNetwork/elrond-go/data/state"
	"github.com/ElrondNetwork/elrond-go/data/state/addressConverters"
	factoryState "github.com/ElrondNetwork/elrond-go/data/state/factory"
	"github.com/ElrondNetwork/elrond-go/data/trie"
	"github.com/ElrondNetwork/elrond-go/data/trie/factory"
	"github.com/ElrondNetwork/elrond-go/data/typeConverters"
	"github.com/ElrondNetwork/elrond-go/data/typeConverters/uint64ByteSlice"
	"github.com/ElrondNetwork/elrond-go/dataRetriever"
	"github.com/ElrondNetwork/elrond-go/dataRetriever/dataPool"
	"github.com/ElrondNetwork/elrond-go/dataRetriever/dataPool/headersCache"
	"github.com/ElrondNetwork/elrond-go/dataRetriever/factory/containers"
	"github.com/ElrondNetwork/elrond-go/dataRetriever/factory/resolverscontainer"
	txpoolFactory "github.com/ElrondNetwork/elrond-go/dataRetriever/factory/txpool"
	"github.com/ElrondNetwork/elrond-go/dataRetriever/requestHandlers"
	"github.com/ElrondNetwork/elrond-go/dataRetriever/shardedData"
	"github.com/ElrondNetwork/elrond-go/dataRetriever/txpool"
	"github.com/ElrondNetwork/elrond-go/epochStart"
	"github.com/ElrondNetwork/elrond-go/epochStart/genesis"
	metachainEpochStart "github.com/ElrondNetwork/elrond-go/epochStart/metachain"
	"github.com/ElrondNetwork/elrond-go/epochStart/shardchain"
	"github.com/ElrondNetwork/elrond-go/hashing"
	"github.com/ElrondNetwork/elrond-go/hashing/blake2b"
	"github.com/ElrondNetwork/elrond-go/hashing/sha256"
	"github.com/ElrondNetwork/elrond-go/logger"
	"github.com/ElrondNetwork/elrond-go/marshal"
	"github.com/ElrondNetwork/elrond-go/ntp"
	"github.com/ElrondNetwork/elrond-go/p2p"
	"github.com/ElrondNetwork/elrond-go/p2p/libp2p"
	factoryP2P "github.com/ElrondNetwork/elrond-go/p2p/libp2p/factory"
	"github.com/ElrondNetwork/elrond-go/p2p/loadBalancer"
	"github.com/ElrondNetwork/elrond-go/process"
	"github.com/ElrondNetwork/elrond-go/process/block"
	"github.com/ElrondNetwork/elrond-go/process/block/bootstrapStorage"
	"github.com/ElrondNetwork/elrond-go/process/block/poolsCleaner"
	"github.com/ElrondNetwork/elrond-go/process/block/preprocess"
	"github.com/ElrondNetwork/elrond-go/process/coordinator"
	"github.com/ElrondNetwork/elrond-go/process/economics"
	"github.com/ElrondNetwork/elrond-go/process/factory/interceptorscontainer"
	"github.com/ElrondNetwork/elrond-go/process/factory/metachain"
	"github.com/ElrondNetwork/elrond-go/process/factory/shard"
	"github.com/ElrondNetwork/elrond-go/process/headerCheck"
	"github.com/ElrondNetwork/elrond-go/process/peer"
	"github.com/ElrondNetwork/elrond-go/process/rewardTransaction"
	"github.com/ElrondNetwork/elrond-go/process/scToProtocol"
	"github.com/ElrondNetwork/elrond-go/process/smartContract"
	"github.com/ElrondNetwork/elrond-go/process/smartContract/hooks"
	processSync "github.com/ElrondNetwork/elrond-go/process/sync"
	"github.com/ElrondNetwork/elrond-go/process/track"
	"github.com/ElrondNetwork/elrond-go/process/transaction"
	"github.com/ElrondNetwork/elrond-go/sharding"
	"github.com/ElrondNetwork/elrond-go/statusHandler"
	"github.com/ElrondNetwork/elrond-go/storage"
	storageFactory "github.com/ElrondNetwork/elrond-go/storage/factory"
	"github.com/ElrondNetwork/elrond-go/storage/memorydb"
	"github.com/ElrondNetwork/elrond-go/storage/storageUnit"
	"github.com/ElrondNetwork/elrond-go/storage/timecache"
	"github.com/ElrondNetwork/elrond-go/vm"
	systemVM "github.com/ElrondNetwork/elrond-go/vm/process"
	"github.com/ElrondNetwork/elrond-vm-common"
	"github.com/btcsuite/btcd/btcec"
	libp2pCrypto "github.com/libp2p/go-libp2p-core/crypto"
	"github.com/urfave/cli"
)

const (
	// BlsConsensusType specifies te signature scheme used in the consensus
	BlsConsensusType = "bls"

	// MaxTxsToRequest specifies the maximum number of txs to request
	MaxTxsToRequest = 100
)

//TODO remove this
var log = logger.GetOrCreate("main")

// ErrCreateForkDetector signals that a fork detector could not be created
//TODO: Extract all others error messages from this file in some defined errors
var ErrCreateForkDetector = errors.New("could not create fork detector")

// timeSpanForBadHeaders is the expiry time for an added block header hash
var timeSpanForBadHeaders = time.Minute * 2

// EpochStartNotifier defines which actions should be done for handling new epoch's events
type EpochStartNotifier interface {
	RegisterHandler(handler epochStart.EpochStartHandler)
	UnregisterHandler(handler epochStart.EpochStartHandler)
	NotifyAll(hdr data.HeaderHandler)
	NotifyAllPrepare(metaHdr data.HeaderHandler)
	IsInterfaceNil() bool
}

// Network struct holds the network components of the Elrond protocol
type Network struct {
	NetMessenger p2p.Messenger
}

// Core struct holds the core components of the Elrond protocol
type Core struct {
	Hasher                   hashing.Hasher
	Marshalizer              marshal.Marshalizer
	TriesContainer           state.TriesHolder
	Uint64ByteSliceConverter typeConverters.Uint64ByteSliceConverter
	StatusHandler            core.AppStatusHandler
	ChainID                  []byte
}

// State struct holds the state components of the Elrond protocol
type State struct {
	AddressConverter    state.AddressConverter
	BLSAddressConverter state.AddressConverter
	PeerAccounts        state.AccountsAdapter
	AccountsAdapter     state.AccountsAdapter
	InBalanceForShard   map[string]*big.Int
}

// Data struct holds the data components of the Elrond protocol
type Data struct {
	Blkc     data.ChainHandler
	Store    dataRetriever.StorageService
	Datapool dataRetriever.PoolsHolder
}

// Crypto struct holds the crypto components of the Elrond protocol
type Crypto struct {
	TxSingleSigner  crypto.SingleSigner
	SingleSigner    crypto.SingleSigner
	MultiSigner     crypto.MultiSigner
	BlockSignKeyGen crypto.KeyGenerator
	TxSignKeyGen    crypto.KeyGenerator
	InitialPubKeys  map[uint32][]string
	MessageSignVerifier vm.MessageSignVerifier
}

// Process struct holds the process components of the Elrond protocol
type Process struct {
	InterceptorsContainer    process.InterceptorsContainer
	ResolversFinder          dataRetriever.ResolversFinder
	Rounder                  consensus.Rounder
	EpochStartTrigger        epochStart.TriggerHandler
	ForkDetector             process.ForkDetector
	BlockProcessor           process.BlockProcessor
	BlackListHandler         process.BlackListHandler
	BootStorer               process.BootStorer
	HeaderSigVerifier        HeaderSigVerifierHandler
	ValidatorsStatistics     process.ValidatorStatisticsProcessor
	BlockTracker             process.BlockTracker
	PendingMiniBlocksHandler process.PendingMiniBlocksHandler
	RequestHandler           process.RequestHandler
}

type coreComponentsFactoryArgs struct {
	config      *config.Config
	pathManager storage.PathManagerHandler
	shardId     string
	chainID     []byte
}

// NewCoreComponentsFactoryArgs initializes the arguments necessary for creating the core components
func NewCoreComponentsFactoryArgs(config *config.Config, pathManager storage.PathManagerHandler, shardId string, chainID []byte) *coreComponentsFactoryArgs {
	return &coreComponentsFactoryArgs{
		config:      config,
		pathManager: pathManager,
		shardId:     shardId,
		chainID:     chainID,
	}
}

// CoreComponentsFactory creates the core components
func CoreComponentsFactory(args *coreComponentsFactoryArgs) (*Core, error) {
	hasher, err := getHasherFromConfig(args.config)
	if err != nil {
		return nil, errors.New("could not create hasher: " + err.Error())
	}

	marshalizer, err := getMarshalizerFromConfig(args.config)
	if err != nil {
		return nil, errors.New("could not create marshalizer: " + err.Error())
	}

	uint64ByteSliceConverter := uint64ByteSlice.NewBigEndianConverter()

	trieContainer, err := createTries(args, marshalizer, hasher)
	if err != nil {
		return nil, err
	}

	return &Core{
		Hasher:                   hasher,
		Marshalizer:              marshalizer,
		TriesContainer:           trieContainer,
		Uint64ByteSliceConverter: uint64ByteSliceConverter,
		StatusHandler:            statusHandler.NewNilStatusHandler(),
		ChainID:                  args.chainID,
	}, nil
}

func createTries(
	args *coreComponentsFactoryArgs,
	marshalizer marshal.Marshalizer,
	hasher hashing.Hasher,
) (state.TriesHolder, error) {

	trieContainer := state.NewDataTriesHolder()

	trieFactoryArgs := factory.TrieFactoryArgs{
		EvictionWaitingListCfg: args.config.EvictionWaitingList,
		SnapshotDbCfg:          args.config.TrieSnapshotDB,
		Marshalizer:            marshalizer,
		Hasher:                 hasher,
		PathManager:            args.pathManager,
		ShardId:                args.shardId,
	}
	trieFactory, err := factory.NewTrieFactory(trieFactoryArgs)
	if err != nil {
		return nil, err
	}

	merkleTrie, err := trieFactory.Create(args.config.AccountsTrieStorage, args.config.StateTriesConfig.AccountsStatePruningEnabled)
	if err != nil {
		return nil, err
	}

	trieContainer.Put([]byte(factory.UserAccountTrie), merkleTrie)

	peerAccountsTrie, err := trieFactory.Create(args.config.PeerAccountsTrieStorage, args.config.StateTriesConfig.PeerStatePruningEnabled)
	if err != nil {
		return nil, err
	}

	trieContainer.Put([]byte(factory.PeerAccountTrie), peerAccountsTrie)

	return trieContainer, nil
}

type stateComponentsFactoryArgs struct {
	config           *config.Config
	genesisConfig    *sharding.Genesis
	shardCoordinator sharding.Coordinator
	core             *Core
	pathManager      storage.PathManagerHandler
}

// NewStateComponentsFactoryArgs initializes the arguments necessary for creating the state components
func NewStateComponentsFactoryArgs(
	config *config.Config,
	genesisConfig *sharding.Genesis,
	shardCoordinator sharding.Coordinator,
	core *Core,
	pathManager storage.PathManagerHandler,
) *stateComponentsFactoryArgs {
	return &stateComponentsFactoryArgs{
		config:           config,
		genesisConfig:    genesisConfig,
		shardCoordinator: shardCoordinator,
		core:             core,
		pathManager:      pathManager,
	}
}

// StateComponentsFactory creates the state components
func StateComponentsFactory(args *stateComponentsFactoryArgs) (*State, error) {
	addressConverter, err := addressConverters.NewPlainAddressConverter(
		args.config.Address.Length,
		args.config.Address.Prefix,
	)
	if err != nil {
		return nil, errors.New("could not create address converter: " + err.Error())
	}

	blsAddressConverter, err := addressConverters.NewPlainAddressConverter(
		args.config.BLSPublicKey.Length,
		args.config.BLSPublicKey.Prefix,
	)
	if err != nil {
		return nil, errors.New("could not create bls address converter: " + err.Error())
	}

	accountFactory, err := factoryState.NewAccountFactoryCreator(factoryState.UserAccount)
	if err != nil {
		return nil, errors.New("could not create account factory: " + err.Error())
	}

	merkleTrie := args.core.TriesContainer.Get([]byte(factory.UserAccountTrie))
	accountsAdapter, err := state.NewAccountsDB(merkleTrie, args.core.Hasher, args.core.Marshalizer, accountFactory)
	if err != nil {
		return nil, errors.New("could not create accounts adapter: " + err.Error())
	}

	inBalanceForShard, err := args.genesisConfig.InitialNodesBalances(args.shardCoordinator, addressConverter)
	if err != nil {
		return nil, errors.New("initial balances could not be processed " + err.Error())
	}

	accountFactory, err = factoryState.NewAccountFactoryCreator(factoryState.ValidatorAccount)
	if err != nil {
		return nil, errors.New("could not create peer account factory: " + err.Error())
	}

	merkleTrie = args.core.TriesContainer.Get([]byte(factory.PeerAccountTrie))
	peerAdapter, err := state.NewPeerAccountsDB(merkleTrie, args.core.Hasher, args.core.Marshalizer, accountFactory)
	if err != nil {
		return nil, err
	}

	return &State{
		PeerAccounts:        peerAdapter,
		AddressConverter:    addressConverter,
		BLSAddressConverter: blsAddressConverter,
		AccountsAdapter:     accountsAdapter,
		InBalanceForShard:   inBalanceForShard,
	}, nil
}

type dataComponentsFactoryArgs struct {
	config             *config.Config
	economicsData      *economics.EconomicsData
	shardCoordinator   sharding.Coordinator
	core               *Core
	pathManager        storage.PathManagerHandler
	epochStartNotifier EpochStartNotifier
	currentEpoch       uint32
}

// NewDataComponentsFactoryArgs initializes the arguments necessary for creating the data components
func NewDataComponentsFactoryArgs(
	config *config.Config,
	economicsData *economics.EconomicsData,
	shardCoordinator sharding.Coordinator,
	core *Core,
	pathManager storage.PathManagerHandler,
	epochStartNotifier EpochStartNotifier,
	currentEpoch uint32,
) *dataComponentsFactoryArgs {
	return &dataComponentsFactoryArgs{
		config:             config,
		economicsData:      economicsData,
		shardCoordinator:   shardCoordinator,
		core:               core,
		pathManager:        pathManager,
		epochStartNotifier: epochStartNotifier,
		currentEpoch:       currentEpoch,
	}
}

// DataComponentsFactory creates the data components
func DataComponentsFactory(args *dataComponentsFactoryArgs) (*Data, error) {
	var datapool dataRetriever.PoolsHolder
	blkc, err := createBlockChainFromConfig(args.config, args.shardCoordinator, args.core.StatusHandler)
	if err != nil {
		return nil, errors.New("could not create block chain: " + err.Error())
	}

	store, err := createDataStoreFromConfig(
		args.config,
		args.shardCoordinator,
		args.pathManager,
		args.epochStartNotifier,
		args.currentEpoch,
	)
	if err != nil {
		return nil, errors.New("could not create local data store: " + err.Error())
	}

	datapool, err = createDataPoolFromConfig(args)
	if err != nil {
		return nil, errors.New("could not create data pools: ")
	}

	return &Data{
		Blkc:     blkc,
		Store:    store,
		Datapool: datapool,
	}, nil
}

type cryptoComponentsFactoryArgs struct {
	ctx              *cli.Context
	config           *config.Config
	nodesConfig      *sharding.NodesSetup
	shardCoordinator sharding.Coordinator
	keyGen           crypto.KeyGenerator
	privKey          crypto.PrivateKey
	log              logger.Logger
}

// NewCryptoComponentsFactoryArgs initializes the arguments necessary for creating the crypto components
func NewCryptoComponentsFactoryArgs(
	ctx *cli.Context,
	config *config.Config,
	nodesConfig *sharding.NodesSetup,
	shardCoordinator sharding.Coordinator,
	keyGen crypto.KeyGenerator,
	privKey crypto.PrivateKey,
	log logger.Logger,
) *cryptoComponentsFactoryArgs {
	return &cryptoComponentsFactoryArgs{
		ctx:              ctx,
		config:           config,
		nodesConfig:      nodesConfig,
		shardCoordinator: shardCoordinator,
		keyGen:           keyGen,
		privKey:          privKey,
		log:              log,
	}
}

// CryptoComponentsFactory creates the crypto components
func CryptoComponentsFactory(args *cryptoComponentsFactoryArgs) (*Crypto, error) {
	initialPubKeys := args.nodesConfig.InitialNodesPubKeys()
	txSingleSigner := &singlesig.SchnorrSigner{}
	singleSigner, err := createSingleSigner(args.config)
	if err != nil {
		return nil, errors.New("could not create singleSigner: " + err.Error())
	}

	multisigHasher, err := getMultisigHasherFromConfig(args.config)
	if err != nil {
		return nil, errors.New("could not create multisig hasher: " + err.Error())
	}

	currentShardNodesPubKeys, err := args.nodesConfig.InitialEligibleNodesPubKeysForShard(args.shardCoordinator.SelfId())
	if err != nil {
		return nil, errors.New("could not start creation of multiSigner: " + err.Error())
	}

	multiSigner, err := createMultiSigner(args.config, multisigHasher, currentShardNodesPubKeys, args.privKey, args.keyGen)
	if err != nil {
		return nil, err
	}

	txSignKeyGen := signing.NewKeyGenerator(kyber.NewBlakeSHA256Ed25519())

	messageSignVerifier, err := systemVM.NewMessageSigVerifier(args.keyGen, singleSigner)
	if err != nil {
		return nil, err
	}

	return &Crypto{
		TxSingleSigner:  txSingleSigner,
		SingleSigner:    singleSigner,
		MultiSigner:     multiSigner,
		BlockSignKeyGen: args.keyGen,
		TxSignKeyGen:    txSignKeyGen,
		InitialPubKeys:  initialPubKeys,
		MessageSignVerifier: messageSignVerifier,
	}, nil
}

// NetworkComponentsFactory creates the network components
func NetworkComponentsFactory(p2pConfig *config.P2PConfig, log logger.Logger, core *Core) (*Network, error) {
	var randReader io.Reader
	if p2pConfig.Node.Seed != "" {
		randReader = NewSeedRandReader(core.Hasher.Compute(p2pConfig.Node.Seed))
	} else {
		randReader = rand.Reader
	}

	netMessenger, err := createNetMessenger(p2pConfig, log, randReader)
	if err != nil {
		return nil, err
	}

	return &Network{
		NetMessenger: netMessenger,
	}, nil
}

type processComponentsFactoryArgs struct {
	coreComponents         *coreComponentsFactoryArgs
	genesisConfig          *sharding.Genesis
	economicsData          *economics.EconomicsData
	nodesConfig            *sharding.NodesSetup
	gasSchedule            map[string]map[string]uint64
	syncer                 ntp.SyncTimer
	shardCoordinator       sharding.Coordinator
	nodesCoordinator       sharding.NodesCoordinator
	data                   *Data
	coreData               *Core
	crypto                 *Crypto
	state                  *State
	network                *Network
	coreServiceContainer   serviceContainer.Core
	requestedItemsHandler  dataRetriever.RequestedItemsHandler
	epochStartNotifier     EpochStartNotifier
	epochStart             *config.EpochStartConfig
	rater                  sharding.RaterHandler
	startEpochNum          uint32
	sizeCheckDelta         uint32
	stateCheckpointModulus uint
	maxComputableRounds    uint64
}

// NewProcessComponentsFactoryArgs initializes the arguments necessary for creating the process components
func NewProcessComponentsFactoryArgs(
	coreComponents *coreComponentsFactoryArgs,
	genesisConfig *sharding.Genesis,
	economicsData *economics.EconomicsData,
	nodesConfig *sharding.NodesSetup,
	gasSchedule map[string]map[string]uint64,
	syncer ntp.SyncTimer,
	shardCoordinator sharding.Coordinator,
	nodesCoordinator sharding.NodesCoordinator,
	data *Data,
	coreData *Core,
	crypto *Crypto,
	state *State,
	network *Network,
	coreServiceContainer serviceContainer.Core,
	requestedItemsHandler dataRetriever.RequestedItemsHandler,
	epochStartNotifier EpochStartNotifier,
	epochStart *config.EpochStartConfig,
	startEpochNum uint32,
	rater sharding.RaterHandler,
	sizeCheckDelta uint32,
	stateCheckpointModulus uint,
	maxComputableRounds uint64,
) *processComponentsFactoryArgs {
	return &processComponentsFactoryArgs{
		coreComponents:         coreComponents,
		genesisConfig:          genesisConfig,
		economicsData:          economicsData,
		nodesConfig:            nodesConfig,
		gasSchedule:            gasSchedule,
		syncer:                 syncer,
		shardCoordinator:       shardCoordinator,
		nodesCoordinator:       nodesCoordinator,
		data:                   data,
		coreData:               coreData,
		crypto:                 crypto,
		state:                  state,
		network:                network,
		coreServiceContainer:   coreServiceContainer,
		requestedItemsHandler:  requestedItemsHandler,
		epochStartNotifier:     epochStartNotifier,
		epochStart:             epochStart,
		startEpochNum:          startEpochNum,
		rater:                  rater,
		sizeCheckDelta:         sizeCheckDelta,
		stateCheckpointModulus: stateCheckpointModulus,
		maxComputableRounds:    maxComputableRounds,
	}
}

// ProcessComponentsFactory creates the process components
func ProcessComponentsFactory(args *processComponentsFactoryArgs) (*Process, error) {
	argsHeaderSig := &headerCheck.ArgsHeaderSigVerifier{
		Marshalizer:       args.coreData.Marshalizer,
		Hasher:            args.coreData.Hasher,
		NodesCoordinator:  args.nodesCoordinator,
		MultiSigVerifier:  args.crypto.MultiSigner,
		SingleSigVerifier: args.crypto.SingleSigner,
		KeyGen:            args.crypto.BlockSignKeyGen,
	}
	headerSigVerifier, err := headerCheck.NewHeaderSigVerifier(argsHeaderSig)
	if err != nil {
		return nil, err
	}

	rounder, err := round.NewRound(
		time.Unix(args.nodesConfig.StartTime, 0),
		args.syncer.CurrentTime(),
		time.Millisecond*time.Duration(args.nodesConfig.RoundDuration),
		args.syncer)
	if err != nil {
		return nil, err
	}

	resolversContainerFactory, err := newResolverContainerFactory(
		args.shardCoordinator,
		args.data,
		args.coreData,
		args.network,
		args.sizeCheckDelta,
	)
	if err != nil {
		return nil, err
	}

	resolversContainer, err := resolversContainerFactory.Create()
	if err != nil {
		return nil, err
	}

	resolversFinder, err := containers.NewResolversFinder(resolversContainer, args.shardCoordinator)
	if err != nil {
		return nil, err
	}

	requestHandler, err := newRequestHandler(resolversFinder, args.shardCoordinator, args.requestedItemsHandler)
	if err != nil {
		return nil, err
	}

	epochStartTrigger, err := newEpochStartTrigger(args, requestHandler)
	if err != nil {
		return nil, err
	}

	requestHandler.SetEpoch(epochStartTrigger.Epoch())

	err = dataRetriever.SetEpochHandlerToHdrResolver(resolversContainer, epochStartTrigger)
	if err != nil {
		return nil, err
	}

	validatorStatisticsProcessor, err := newValidatorStatisticsProcessor(args)
	if err != nil {
		return nil, err
	}

	validatorStatsRootHash, err := validatorStatisticsProcessor.RootHash()
	if err != nil {
		return nil, err
	}

	log.Trace("Validator stats created", "validatorStatsRootHash", validatorStatsRootHash)

	genesisBlocks, err := generateGenesisHeadersAndApplyInitialBalances(args)
	if err != nil {
		return nil, err
	}

	err = prepareGenesisBlock(args, genesisBlocks)
	if err != nil {
		return nil, err
	}

	bootStr := args.data.Store.GetStorer(dataRetriever.BootstrapUnit)
	bootStorer, err := bootstrapStorage.NewBootstrapStorer(args.coreData.Marshalizer, bootStr)
	if err != nil {
		return nil, err
	}

	argsHeaderValidator := block.ArgsHeaderValidator{
		Hasher:      args.coreData.Hasher,
		Marshalizer: args.coreData.Marshalizer,
	}
	headerValidator, err := block.NewHeaderValidator(argsHeaderValidator)
	if err != nil {
		return nil, err
	}

	blockTracker, err := newBlockTracker(
		args,
		headerValidator,
		requestHandler,
		rounder,
		genesisBlocks,
	)
	if err != nil {
		return nil, err
	}

	interceptorContainerFactory, blackListHandler, err := newInterceptorContainerFactory(
		args.shardCoordinator,
		args.nodesCoordinator,
		args.data,
		args.coreData,
		args.crypto,
		args.state,
		args.network,
		args.economicsData,
		headerSigVerifier,
		args.sizeCheckDelta,
		blockTracker,
		epochStartTrigger,
	)
	if err != nil {
		return nil, err
	}

	//TODO refactor all these factory calls
	interceptorsContainer, err := interceptorContainerFactory.Create()
	if err != nil {
		return nil, err
	}

	var pendingMiniBlocksHandler process.PendingMiniBlocksHandler
	if args.shardCoordinator.SelfId() == core.MetachainShardId {
		pendingMiniBlocksHandler, err = newPendingMiniBlocks(
			args.data.Store,
			args.coreData.Marshalizer,
			args.data.Datapool,
		)
		if err != nil {
			return nil, err
		}
	}

	forkDetector, err := newForkDetector(
		rounder,
		args.shardCoordinator,
		blackListHandler,
		blockTracker,
		args.nodesConfig.StartTime,
	)
	if err != nil {
		return nil, err
	}

	blockProcessor, err := newBlockProcessor(
		args,
		requestHandler,
		forkDetector,
		rounder,
		epochStartTrigger,
		bootStorer,
		validatorStatisticsProcessor,
		headerValidator,
		blockTracker,
		pendingMiniBlocksHandler,
	)
	if err != nil {
		return nil, err
	}

	return &Process{
		InterceptorsContainer:    interceptorsContainer,
		ResolversFinder:          resolversFinder,
		Rounder:                  rounder,
		ForkDetector:             forkDetector,
		BlockProcessor:           blockProcessor,
		EpochStartTrigger:        epochStartTrigger,
		BlackListHandler:         blackListHandler,
		BootStorer:               bootStorer,
		HeaderSigVerifier:        headerSigVerifier,
		ValidatorsStatistics:     validatorStatisticsProcessor,
		BlockTracker:             blockTracker,
		PendingMiniBlocksHandler: pendingMiniBlocksHandler,
		RequestHandler:           requestHandler,
	}, nil
}

func prepareGenesisBlock(args *processComponentsFactoryArgs, genesisBlocks map[uint32]data.HeaderHandler) error {
	genesisBlock, ok := genesisBlocks[args.shardCoordinator.SelfId()]
	if !ok {
		return errors.New("genesis block does not exists")
	}

	genesisBlockHash, err := core.CalculateHash(args.coreData.Marshalizer, args.coreData.Hasher, genesisBlock)
	if err != nil {
		return err
	}

	err = args.data.Blkc.SetGenesisHeader(genesisBlock)
	if err != nil {
		return err
	}

	args.data.Blkc.SetGenesisHeaderHash(genesisBlockHash)

	marshalizedBlock, err := args.coreData.Marshalizer.Marshal(genesisBlock)
	if err != nil {
		return err
	}

	if args.shardCoordinator.SelfId() == core.MetachainShardId {
		errNotCritical := args.data.Store.Put(dataRetriever.MetaBlockUnit, genesisBlockHash, marshalizedBlock)
		if errNotCritical != nil {
			log.Error("error storing genesis metablock", "error", errNotCritical.Error())
		}
	} else {
		errNotCritical := args.data.Store.Put(dataRetriever.BlockHeaderUnit, genesisBlockHash, marshalizedBlock)
		if errNotCritical != nil {
			log.Error("error storing genesis shardblock", "error", errNotCritical.Error())
		}
	}

	return nil
}

func newRequestHandler(
	resolversFinder dataRetriever.ResolversFinder,
	shardCoordinator sharding.Coordinator,
	requestedItemsHandler dataRetriever.RequestedItemsHandler,
) (process.RequestHandler, error) {
	if shardCoordinator.SelfId() < shardCoordinator.NumberOfShards() {
		requestHandler, err := requestHandlers.NewShardResolverRequestHandler(
			resolversFinder,
			requestedItemsHandler,
			MaxTxsToRequest,
			shardCoordinator.SelfId(),
		)
		if err != nil {
			return nil, err
		}

		return requestHandler, nil
	}

	if shardCoordinator.SelfId() == core.MetachainShardId {
		requestHandler, err := requestHandlers.NewMetaResolverRequestHandler(
			resolversFinder,
			requestedItemsHandler,
			MaxTxsToRequest,
		)
		if err != nil {
			return nil, err
		}

		return requestHandler, nil
	}

	return nil, errors.New("could not create new request handler because of wrong shard id")
}

func newEpochStartTrigger(
	args *processComponentsFactoryArgs,
	requestHandler epochStart.RequestHandler,
) (epochStart.TriggerHandler, error) {
	if args.shardCoordinator.SelfId() < args.shardCoordinator.NumberOfShards() {
		argsHeaderValidator := block.ArgsHeaderValidator{
			Hasher:      args.coreData.Hasher,
			Marshalizer: args.coreData.Marshalizer,
		}
		headerValidator, err := block.NewHeaderValidator(argsHeaderValidator)
		if err != nil {
			return nil, err
		}

		argEpochStart := &shardchain.ArgsShardEpochStartTrigger{
			Marshalizer:        args.coreData.Marshalizer,
			Hasher:             args.coreData.Hasher,
			HeaderValidator:    headerValidator,
			Uint64Converter:    args.coreData.Uint64ByteSliceConverter,
			DataPool:           args.data.Datapool,
			Storage:            args.data.Store,
			RequestHandler:     requestHandler,
			Epoch:              args.startEpochNum,
			EpochStartNotifier: args.epochStartNotifier,
			Validity:           process.MetaBlockValidity,
			Finality:           process.BlockFinality,
		}
		epochStartTrigger, err := shardchain.NewEpochStartTrigger(argEpochStart)
		if err != nil {
			return nil, errors.New("error creating new start of epoch trigger" + err.Error())
		}

		return epochStartTrigger, nil
	}

	if args.shardCoordinator.SelfId() == core.MetachainShardId {
		argEpochStart := &metachainEpochStart.ArgsNewMetaEpochStartTrigger{
			GenesisTime:        time.Unix(args.nodesConfig.StartTime, 0),
			Settings:           args.epochStart,
			Epoch:              args.startEpochNum,
			EpochStartNotifier: args.epochStartNotifier,
			Storage:            args.data.Store,
			Marshalizer:        args.coreData.Marshalizer,
		}
		epochStartTrigger, err := metachainEpochStart.NewEpochStartTrigger(argEpochStart)
		if err != nil {
			return nil, errors.New("error creating new start of epoch trigger" + err.Error())
		}

		return epochStartTrigger, nil
	}

	return nil, errors.New("error creating new start of epoch trigger because of invalid shard id")
}

type seedRandReader struct {
	index int
	seed  []byte
}

// NewSeedRandReader will return a new instance of a seed-based reader
func NewSeedRandReader(seed []byte) *seedRandReader {
	return &seedRandReader{seed: seed, index: 0}
}

func (srr *seedRandReader) Read(p []byte) (n int, err error) {
	if srr.seed == nil {
		return 0, errors.New("nil seed")
	}
	if len(srr.seed) == 0 {
		return 0, errors.New("empty seed")
	}
	if p == nil {
		return 0, errors.New("nil buffer")
	}
	if len(p) == 0 {
		return 0, errors.New("empty buffer")
	}

	for i := 0; i < len(p); i++ {
		p[i] = srr.seed[srr.index]

		srr.index++
		srr.index %= len(srr.seed)
	}

	return len(p), nil
}

// CreateSoftwareVersionChecker will create a new software version checker and will start check if a new software version
// is available
func CreateSoftwareVersionChecker(statusHandler core.AppStatusHandler) (*softwareVersion.SoftwareVersionChecker, error) {
	softwareVersionCheckerFactory, err := factorySoftwareVersion.NewSoftwareVersionFactory(statusHandler)
	if err != nil {
		return nil, err
	}

	softwareVersionChecker, err := softwareVersionCheckerFactory.Create()
	if err != nil {
		return nil, err
	}

	return softwareVersionChecker, nil
}

func getHasherFromConfig(cfg *config.Config) (hashing.Hasher, error) {
	switch cfg.Hasher.Type {
	case "sha256":
		return sha256.Sha256{}, nil
	case "blake2b":
		return &blake2b.Blake2b{}, nil
	}

	return nil, errors.New("no hasher provided in config file")
}

func getMarshalizerFromConfig(cfg *config.Config) (marshal.Marshalizer, error) {
	switch cfg.Marshalizer.Type {
	case "json":
		return &marshal.JsonMarshalizer{}, nil
	}

	return nil, errors.New("no marshalizer provided in config file")
}

func createBlockChainFromConfig(config *config.Config, coordinator sharding.Coordinator, ash core.AppStatusHandler) (data.ChainHandler, error) {
	badBlockCache, err := storageUnit.NewCache(
		storageUnit.CacheType(config.BadBlocksCache.Type),
		config.BadBlocksCache.Size,
		config.BadBlocksCache.Shards)
	if err != nil {
		return nil, err
	}

	if coordinator == nil {
		return nil, state.ErrNilShardCoordinator
	}

	if coordinator.SelfId() < coordinator.NumberOfShards() {
		var blockChain *blockchain.BlockChain
		blockChain, err = blockchain.NewBlockChain(badBlockCache)
		if err != nil {
			return nil, err
		}

		err = blockChain.SetAppStatusHandler(ash)
		if err != nil {
			return nil, err
		}

		return blockChain, nil
	}
	if coordinator.SelfId() == core.MetachainShardId {
		var blockChain *blockchain.MetaChain
		blockChain, err = blockchain.NewMetaChain(badBlockCache)
		if err != nil {
			return nil, err
		}

		err = blockChain.SetAppStatusHandler(ash)
		if err != nil {
			return nil, err
		}

		return blockChain, nil
	}
	return nil, errors.New("can not create blockchain")
}

func createDataStoreFromConfig(
	config *config.Config,
	shardCoordinator sharding.Coordinator,
	pathManager storage.PathManagerHandler,
	epochStartNotifier EpochStartNotifier,
	currentEpoch uint32,
) (dataRetriever.StorageService, error) {
	storageServiceFactory, err := storageFactory.NewStorageServiceFactory(
		config,
		shardCoordinator,
		pathManager,
		epochStartNotifier,
		currentEpoch,
	)
	if err != nil {
		return nil, err
	}
	if shardCoordinator.SelfId() < shardCoordinator.NumberOfShards() {
		return storageServiceFactory.CreateForShard()
	}
	if shardCoordinator.SelfId() == core.MetachainShardId {
		return storageServiceFactory.CreateForMeta()
	}
	return nil, errors.New("can not create data store")
}

func createDataPoolFromConfig(args *dataComponentsFactoryArgs) (dataRetriever.PoolsHolder, error) {
	log.Debug("creatingDataPool from config")

	configs := args.config

	txPool, err := txpoolFactory.CreateTxPool(txpool.ArgShardedTxPool{
		Config:         storageFactory.GetCacherFromConfig(configs.TxDataPool),
		MinGasPrice:    args.economicsData.MinGasPrice(),
		NumberOfShards: args.shardCoordinator.NumberOfShards(),
	})
	if err != nil {
		log.Error("error creating txpool")
		return nil, err
	}

	uTxPool, err := shardedData.NewShardedData(storageFactory.GetCacherFromConfig(configs.UnsignedTransactionDataPool))
	if err != nil {
		log.Error("error creating smart contract result pool")
		return nil, err
	}

	rewardTxPool, err := shardedData.NewShardedData(storageFactory.GetCacherFromConfig(configs.RewardTransactionDataPool))
	if err != nil {
		log.Error("error creating reward transaction pool")
		return nil, err
	}

	hdrPool, err := headersCache.NewHeadersPool(configs.HeadersPoolConfig)
	if err != nil {
		log.Error("error creating headers pool")
		return nil, err
	}

	cacherCfg := storageFactory.GetCacherFromConfig(configs.TxBlockBodyDataPool)
	txBlockBody, err := storageUnit.NewCache(cacherCfg.Type, cacherCfg.Size, cacherCfg.Shards)
	if err != nil {
		log.Error("error creating txBlockBody")
		return nil, err
	}

	cacherCfg = storageFactory.GetCacherFromConfig(configs.PeerBlockBodyDataPool)
	peerChangeBlockBody, err := storageUnit.NewCache(cacherCfg.Type, cacherCfg.Size, cacherCfg.Shards)
	if err != nil {
		log.Error("error creating peerChangeBlockBody")
		return nil, err
	}

	cacherCfg = storageFactory.GetCacherFromConfig(configs.TrieNodesDataPool)
	trieNodes, err := storageUnit.NewCache(cacherCfg.Type, cacherCfg.Size, cacherCfg.Shards)
	if err != nil {
		log.Info("error creating trieNodes")
		return nil, err
	}

	currBlockTxs, err := dataPool.NewCurrentBlockPool()
	if err != nil {
		return nil, err
	}

	return dataPool.NewDataPool(
		txPool,
		uTxPool,
		rewardTxPool,
		hdrPool,
		txBlockBody,
		peerChangeBlockBody,
		trieNodes,
		currBlockTxs,
	)
}

func createSingleSigner(config *config.Config) (crypto.SingleSigner, error) {
	switch config.Consensus.Type {
	case BlsConsensusType:
		return &singlesig.BlsSingleSigner{}, nil
	default:
		return nil, errors.New("no consensus type provided in config file")
	}
}

func getMultisigHasherFromConfig(cfg *config.Config) (hashing.Hasher, error) {
	if cfg.Consensus.Type == BlsConsensusType && cfg.MultisigHasher.Type != "blake2b" {
		return nil, errors.New("wrong multisig hasher provided for bls consensus type")
	}

	switch cfg.MultisigHasher.Type {
	case "sha256":
		return sha256.Sha256{}, nil
	case "blake2b":
		if cfg.Consensus.Type == BlsConsensusType {
			return &blake2b.Blake2b{HashSize: hashing.BlsHashSize}, nil
		}
		return &blake2b.Blake2b{}, nil
	}

	return nil, errors.New("no multisig hasher provided in config file")
}

func createMultiSigner(
	config *config.Config,
	hasher hashing.Hasher,
	pubKeys []string,
	privateKey crypto.PrivateKey,
	keyGen crypto.KeyGenerator,
) (crypto.MultiSigner, error) {

	switch config.Consensus.Type {
	case BlsConsensusType:
		blsSigner := &blsMultiSig.KyberMultiSignerBLS{}
		return multisig.NewBLSMultisig(blsSigner, hasher, pubKeys, privateKey, keyGen, uint16(0))
	default:
		return nil, errors.New("no consensus type provided in config file")
	}
}

func createNetMessenger(
	p2pConfig *config.P2PConfig,
	log logger.Logger,
	randReader io.Reader,
) (p2p.Messenger, error) {

	if p2pConfig.Node.Port < 0 {
		return nil, errors.New("cannot start node on port < 0")
	}

	pDiscoveryFactory := factoryP2P.NewPeerDiscovererFactory(*p2pConfig)
	pDiscoverer, err := pDiscoveryFactory.CreatePeerDiscoverer()

	if err != nil {
		return nil, err
	}

	log.Debug("peer discovery", "method", pDiscoverer.Name())

	prvKey, _ := ecdsa.GenerateKey(btcec.S256(), randReader)
	sk := (*libp2pCrypto.Secp256k1PrivateKey)(prvKey)

	nm, err := libp2p.NewNetworkMessenger(
		context.Background(),
		p2pConfig.Node.Port,
		sk,
		nil,
		loadBalancer.NewOutgoingChannelLoadBalancer(),
		pDiscoverer,
		libp2p.ListenAddrWithIp4AndTcp,
		p2pConfig.Node.TargetPeerCount,
	)
	if err != nil {
		return nil, err
	}

	return nm, nil
}

func newInterceptorContainerFactory(
	shardCoordinator sharding.Coordinator,
	nodesCoordinator sharding.NodesCoordinator,
	data *Data,
	coreData *Core,
	crypto *Crypto,
	state *State,
	network *Network,
	economics *economics.EconomicsData,
	headerSigVerifier HeaderSigVerifierHandler,
	sizeCheckDelta uint32,
	validityAttester process.ValidityAttester,
	epochStartTrigger process.EpochStartTriggerHandler,
) (process.InterceptorsContainerFactory, process.BlackListHandler, error) {

	if shardCoordinator.SelfId() < shardCoordinator.NumberOfShards() {
		return newShardInterceptorContainerFactory(
			shardCoordinator,
			nodesCoordinator,
			data,
			coreData,
			crypto,
			state,
			network,
			economics,
			headerSigVerifier,
			sizeCheckDelta,
			validityAttester,
			epochStartTrigger,
		)
	}
	if shardCoordinator.SelfId() == core.MetachainShardId {
		return newMetaInterceptorContainerFactory(
			shardCoordinator,
			nodesCoordinator,
			data,
			coreData,
			crypto,
			network,
			state,
			economics,
			headerSigVerifier,
			sizeCheckDelta,
			validityAttester,
			epochStartTrigger,
		)
	}

	return nil, nil, errors.New("could not create interceptor container factory")
}

func newResolverContainerFactory(
	shardCoordinator sharding.Coordinator,
	data *Data,
	coreData *Core,
	network *Network,
	sizeCheckDelta uint32,
) (dataRetriever.ResolversContainerFactory, error) {

	if shardCoordinator.SelfId() < shardCoordinator.NumberOfShards() {
		return newShardResolverContainerFactory(
			shardCoordinator,
			data,
			coreData,
			network,
			sizeCheckDelta,
		)
	}
	if shardCoordinator.SelfId() == core.MetachainShardId {
		return newMetaResolverContainerFactory(
			shardCoordinator,
			data,
			coreData,
			network,
			sizeCheckDelta,
		)
	}

	return nil, errors.New("could not create interceptor and resolver container factory")
}

func newShardInterceptorContainerFactory(
	shardCoordinator sharding.Coordinator,
	nodesCoordinator sharding.NodesCoordinator,
	data *Data,
	dataCore *Core,
	crypto *Crypto,
	state *State,
	network *Network,
	economics *economics.EconomicsData,
	headerSigVerifier HeaderSigVerifierHandler,
	sizeCheckDelta uint32,
	validityAttester process.ValidityAttester,
	epochStartTrigger process.EpochStartTriggerHandler,
) (process.InterceptorsContainerFactory, process.BlackListHandler, error) {

	headerBlackList := timecache.NewTimeCache(timeSpanForBadHeaders)
	shardInterceptorsContainerFactoryArgs := interceptorscontainer.ShardInterceptorsContainerFactoryArgs{
		Accounts:               state.AccountsAdapter,
		ShardCoordinator:       shardCoordinator,
		NodesCoordinator:       nodesCoordinator,
		Messenger:              network.NetMessenger,
		Store:                  data.Store,
		Marshalizer:            dataCore.Marshalizer,
		Hasher:                 dataCore.Hasher,
		KeyGen:                 crypto.TxSignKeyGen,
		BlockSignKeyGen:        crypto.BlockSignKeyGen,
		SingleSigner:           crypto.TxSingleSigner,
		BlockSingleSigner:      crypto.SingleSigner,
		MultiSigner:            crypto.MultiSigner,
		DataPool:               data.Datapool,
		AddrConverter:          state.AddressConverter,
		MaxTxNonceDeltaAllowed: core.MaxTxNonceDeltaAllowed,
		TxFeeHandler:           economics,
		BlackList:              headerBlackList,
		HeaderSigVerifier:      headerSigVerifier,
		ChainID:                dataCore.ChainID,
		SizeCheckDelta:         sizeCheckDelta,
		ValidityAttester:       validityAttester,
		EpochStartTrigger:      epochStartTrigger,
	}
	interceptorContainerFactory, err := interceptorscontainer.NewShardInterceptorsContainerFactory(shardInterceptorsContainerFactoryArgs)
	if err != nil {
		return nil, nil, err
	}

	return interceptorContainerFactory, headerBlackList, nil
}

func newMetaInterceptorContainerFactory(
	shardCoordinator sharding.Coordinator,
	nodesCoordinator sharding.NodesCoordinator,
	data *Data,
	dataCore *Core,
	crypto *Crypto,
	network *Network,
	state *State,
	economics *economics.EconomicsData,
	headerSigVerifier HeaderSigVerifierHandler,
	sizeCheckDelta uint32,
	validityAttester process.ValidityAttester,
	epochStartTrigger process.EpochStartTriggerHandler,
) (process.InterceptorsContainerFactory, process.BlackListHandler, error) {
	headerBlackList := timecache.NewTimeCache(timeSpanForBadHeaders)
	metaInterceptorsContainerFactoryArgs := interceptorscontainer.MetaInterceptorsContainerFactoryArgs{
		ShardCoordinator:       shardCoordinator,
		NodesCoordinator:       nodesCoordinator,
		Messenger:              network.NetMessenger,
		Store:                  data.Store,
		Marshalizer:            dataCore.Marshalizer,
		Hasher:                 dataCore.Hasher,
		MultiSigner:            crypto.MultiSigner,
		DataPool:               data.Datapool,
		Accounts:               state.AccountsAdapter,
		AddrConverter:          state.AddressConverter,
		SingleSigner:           crypto.TxSingleSigner,
		BlockSingleSigner:      crypto.SingleSigner,
		KeyGen:                 crypto.TxSignKeyGen,
		BlockKeyGen:            crypto.BlockSignKeyGen,
		MaxTxNonceDeltaAllowed: core.MaxTxNonceDeltaAllowed,
		TxFeeHandler:           economics,
		BlackList:              headerBlackList,
		HeaderSigVerifier:      headerSigVerifier,
		ChainID:                dataCore.ChainID,
		SizeCheckDelta:         sizeCheckDelta,
		ValidityAttester:       validityAttester,
		EpochStartTrigger:      epochStartTrigger,
	}
	interceptorContainerFactory, err := interceptorscontainer.NewMetaInterceptorsContainerFactory(metaInterceptorsContainerFactoryArgs)
	if err != nil {
		return nil, nil, err
	}

	return interceptorContainerFactory, headerBlackList, nil
}

func newShardResolverContainerFactory(
	shardCoordinator sharding.Coordinator,
	data *Data,
	core *Core,
	network *Network,
	sizeCheckDelta uint32,
) (dataRetriever.ResolversContainerFactory, error) {

	dataPacker, err := partitioning.NewSimpleDataPacker(core.Marshalizer)
	if err != nil {
		return nil, err
	}

	resolversContainerFactoryArgs := resolverscontainer.FactoryArgs{
		ShardCoordinator:         shardCoordinator,
		Messenger:                network.NetMessenger,
		Store:                    data.Store,
		Marshalizer:              core.Marshalizer,
		DataPools:                data.Datapool,
		Uint64ByteSliceConverter: core.Uint64ByteSliceConverter,
		DataPacker:               dataPacker,
		TriesContainer:           core.TriesContainer,
		SizeCheckDelta:           sizeCheckDelta,
	}
	resolversContainerFactory, err := resolverscontainer.NewShardResolversContainerFactory(resolversContainerFactoryArgs)
	if err != nil {
		return nil, err
	}

	return resolversContainerFactory, nil
}

func newMetaResolverContainerFactory(
	shardCoordinator sharding.Coordinator,
	data *Data,
	core *Core,
	network *Network,
	sizeCheckDelta uint32,
) (dataRetriever.ResolversContainerFactory, error) {
	dataPacker, err := partitioning.NewSimpleDataPacker(core.Marshalizer)
	if err != nil {
		return nil, err
	}

	resolversContainerFactoryArgs := resolverscontainer.FactoryArgs{
		ShardCoordinator:         shardCoordinator,
		Messenger:                network.NetMessenger,
		Store:                    data.Store,
		Marshalizer:              core.Marshalizer,
		DataPools:                data.Datapool,
		Uint64ByteSliceConverter: core.Uint64ByteSliceConverter,
		DataPacker:               dataPacker,
		TriesContainer:           core.TriesContainer,
		SizeCheckDelta:           sizeCheckDelta,
	}
	resolversContainerFactory, err := resolverscontainer.NewMetaResolversContainerFactory(resolversContainerFactoryArgs)
	if err != nil {
		return nil, err
	}
	return resolversContainerFactory, nil
}

func generateGenesisHeadersAndApplyInitialBalances(args *processComponentsFactoryArgs) (map[uint32]data.HeaderHandler, error) {
	//TODO change this rudimentary startup for metachain nodes
	// Talk between Adrian, Robert and Iulian, did not want it to be discarded:
	// --------------------------------------------------------------------
	// Adrian: "This looks like a workaround as the metchain should not deal with individual accounts, but shards data.
	// What I was thinking was that the genesis on metachain (or pre-genesis block) is the nodes allocation to shards,
	// with 0 state root for every shard, as there is no balance yet.
	// Then the shards start operating as they get the initial node allocation, maybe we can do consensus on the
	// genesis as well, I think this would be actually good as then everything is signed and agreed upon.
	// The genesis shard blocks need to be then just the state root, I think we already have that in genesis,
	// so shard nodes can go ahead with individually creating the block, but then run consensus on this.
	// Then this block is sent to metachain who updates the state root of every shard and creates the metablock for
	// the genesis of each of the shards (this is actually the same thing that would happen at new epoch start)."

	coreComponents := args.coreData
	stateComponents := args.state
	dataComponents := args.data
	shardCoordinator := args.shardCoordinator
	nodesSetup := args.nodesConfig
	genesisConfig := args.genesisConfig
	economicsData := args.economicsData

	genesisBlocks := make(map[uint32]data.HeaderHandler)

	validatorStatsRootHash, err := stateComponents.PeerAccounts.RootHash()
	if err != nil {
		return nil, err
	}

	for shardId := uint32(0); shardId < shardCoordinator.NumberOfShards(); shardId++ {
		isCurrentShard := shardId == shardCoordinator.SelfId()
		if isCurrentShard {
			continue
		}

		var newShardCoordinator sharding.Coordinator
		var accountsAdapter state.AccountsAdapter
		newShardCoordinator, accountsAdapter, err = createInMemoryShardCoordinatorAndAccount(
			coreComponents,
			shardCoordinator.NumberOfShards(),
			shardId,
		)
		if err != nil {
			return nil, err
		}

		var genesisBlock data.HeaderHandler
		genesisBlock, err = createGenesisBlockAndApplyInitialBalances(
			accountsAdapter,
			newShardCoordinator,
			stateComponents.AddressConverter,
			genesisConfig,
			uint64(nodesSetup.StartTime),
			validatorStatsRootHash,
		)
		if err != nil {
			return nil, err
		}

		genesisBlocks[shardId] = genesisBlock
	}

	if shardCoordinator.SelfId() < shardCoordinator.NumberOfShards() {
		var genesisBlockForCurrentShard data.HeaderHandler
		genesisBlockForCurrentShard, err = createGenesisBlockAndApplyInitialBalances(
			stateComponents.AccountsAdapter,
			shardCoordinator,
			stateComponents.AddressConverter,
			genesisConfig,
			uint64(nodesSetup.StartTime),
			validatorStatsRootHash,
		)
		if err != nil {
			return nil, err
		}

		genesisBlocks[shardCoordinator.SelfId()] = genesisBlockForCurrentShard
	}

	argsMetaGenesis := genesis.ArgsMetaGenesisBlockCreator{
		GenesisTime:              uint64(nodesSetup.StartTime),
		Accounts:                 stateComponents.AccountsAdapter,
		AddrConv:                 stateComponents.AddressConverter,
		NodesSetup:               nodesSetup,
		ShardCoordinator:         shardCoordinator,
		Store:                    dataComponents.Store,
		Blkc:                     dataComponents.Blkc,
		Marshalizer:              coreComponents.Marshalizer,
		Hasher:                   coreComponents.Hasher,
		Uint64ByteSliceConverter: coreComponents.Uint64ByteSliceConverter,
		DataPool:                 dataComponents.Datapool,
		Economics:                economicsData,
		ValidatorStatsRootHash:   validatorStatsRootHash,
	}

	if shardCoordinator.SelfId() != core.MetachainShardId {
		var newShardCoordinator sharding.Coordinator
		var newAccounts state.AccountsAdapter
		newShardCoordinator, newAccounts, err = createInMemoryShardCoordinatorAndAccount(
			coreComponents,
			shardCoordinator.NumberOfShards(),
			core.MetachainShardId,
		)
		if err != nil {
			return nil, err
		}

		newStore, newBlkc, errPoolCreation := createInMemoryStoreBlkc(newShardCoordinator)
		if errPoolCreation != nil {
			return nil, errPoolCreation
		}

		argsMetaGenesis.ShardCoordinator = newShardCoordinator
		argsMetaGenesis.Accounts = newAccounts
		argsMetaGenesis.Store = newStore
		argsMetaGenesis.Blkc = newBlkc
	}

	genesisBlock, err := genesis.CreateMetaGenesisBlock(
		argsMetaGenesis,
	)
	if err != nil {
		return nil, err
	}

	log.Debug("MetaGenesisBlock created",
		"roothash", genesisBlock.GetRootHash(),
		"validatorStatsRootHash", genesisBlock.GetValidatorStatsRootHash(),
	)

	genesisBlocks[core.MetachainShardId] = genesisBlock

	return genesisBlocks, nil
}

func createInMemoryStoreBlkc(
	shardCoordinator sharding.Coordinator,
) (dataRetriever.StorageService, data.ChainHandler, error) {

	cache, _ := storageUnit.NewCache(storageUnit.LRUCache, 10, 1)
	blkc, err := blockchain.NewMetaChain(cache)
	if err != nil {
		return nil, nil, err
	}

	store := dataRetriever.NewChainStorer()
	store.AddStorer(dataRetriever.MetaBlockUnit, createMemUnit())
	store.AddStorer(dataRetriever.BlockHeaderUnit, createMemUnit())
	store.AddStorer(dataRetriever.MetaHdrNonceHashDataUnit, createMemUnit())
	store.AddStorer(dataRetriever.TransactionUnit, createMemUnit())
	store.AddStorer(dataRetriever.UnsignedTransactionUnit, createMemUnit())
	store.AddStorer(dataRetriever.MiniBlockUnit, createMemUnit())
	for i := uint32(0); i < shardCoordinator.NumberOfShards(); i++ {
		hdrNonceHashDataUnit := dataRetriever.ShardHdrNonceHashDataUnit + dataRetriever.UnitType(i)
		store.AddStorer(hdrNonceHashDataUnit, createMemUnit())
	}
	store.AddStorer(dataRetriever.HeartbeatUnit, createMemUnit())

	return store, blkc, nil
}

func createGenesisBlockAndApplyInitialBalances(
	accounts state.AccountsAdapter,
	shardCoordinator sharding.Coordinator,
	addressConverter state.AddressConverter,
	genesisConfig *sharding.Genesis,
	startTime uint64,
	validatorStatsRootHash []byte,
) (data.HeaderHandler, error) {

	initialBalances, err := genesisConfig.InitialNodesBalances(shardCoordinator, addressConverter)
	if err != nil {
		return nil, err
	}

	return genesis.CreateShardGenesisBlockFromInitialBalances(
		accounts,
		shardCoordinator,
		addressConverter,
		initialBalances,
		startTime,
		validatorStatsRootHash,
	)
}

func createInMemoryShardCoordinatorAndAccount(
	coreComponents *Core,
	numOfShards uint32,
	shardId uint32,
) (sharding.Coordinator, state.AccountsAdapter, error) {

	newShardCoordinator, err := sharding.NewMultiShardCoordinator(numOfShards, shardId)
	if err != nil {
		return nil, nil, err
	}

	accountFactory, err := factoryState.NewAccountFactoryCreator(factoryState.UserAccount)
	if err != nil {
		return nil, nil, err
	}

	accounts, err := generateInMemoryAccountsAdapter(
		accountFactory,
		coreComponents.Hasher,
		coreComponents.Marshalizer,
	)
	if err != nil {
		return nil, nil, err
	}

	return newShardCoordinator, accounts, nil
}

func newBlockTracker(
	processArgs *processComponentsFactoryArgs,
	headerValidator process.HeaderConstructionValidator,
	requestHandler process.RequestHandler,
	rounder consensus.Rounder,
	genesisBlocks map[uint32]data.HeaderHandler,
) (process.BlockTracker, error) {

	argBaseTracker := track.ArgBaseTracker{
		Hasher:           processArgs.coreData.Hasher,
		HeaderValidator:  headerValidator,
		Marshalizer:      processArgs.coreData.Marshalizer,
		RequestHandler:   requestHandler,
		Rounder:          rounder,
		ShardCoordinator: processArgs.shardCoordinator,
		Store:            processArgs.data.Store,
		StartHeaders:     genesisBlocks,
	}

	if processArgs.shardCoordinator.SelfId() < processArgs.shardCoordinator.NumberOfShards() {
		arguments := track.ArgShardTracker{
			ArgBaseTracker: argBaseTracker,
			PoolsHolder:    processArgs.data.Datapool,
		}

		return track.NewShardBlockTrack(arguments)
	}

	if processArgs.shardCoordinator.SelfId() == core.MetachainShardId {
		arguments := track.ArgMetaTracker{
			ArgBaseTracker: argBaseTracker,
			PoolsHolder:    processArgs.data.Datapool,
		}

		return track.NewMetaBlockTrack(arguments)
	}

	return nil, errors.New("could not create block tracker")
}

func newPendingMiniBlocks(
	store dataRetriever.StorageService,
	marshalizer marshal.Marshalizer,
	dataPool dataRetriever.PoolsHolder,
) (process.PendingMiniBlocksHandler, error) {

	miniBlockHeaderStore := store.GetStorer(dataRetriever.MiniBlockHeaderUnit)
	if check.IfNil(miniBlockHeaderStore) {
		return nil, errors.New("could not create pending miniblocks handler because of empty miniblock header store")
	}

	metaBlocksStore := store.GetStorer(dataRetriever.MetaBlockUnit)
	if check.IfNil(metaBlocksStore) {
		return nil, errors.New("could not create pending miniblocks handler because of empty metablock store")
	}

	argsPendingMiniBlocks := &metachainEpochStart.ArgsPendingMiniBlocks{
		Marshalizer:      marshalizer,
		Storage:          miniBlockHeaderStore,
		MetaBlockPool:    dataPool.Headers(),
		MetaBlockStorage: metaBlocksStore,
	}
	pendingMiniBlocks, err := metachainEpochStart.NewPendingMiniBlocks(argsPendingMiniBlocks)
	if err != nil {
		return nil, err
	}

	return pendingMiniBlocks, nil
}

func newForkDetector(
	rounder consensus.Rounder,
	shardCoordinator sharding.Coordinator,
	headerBlackList process.BlackListHandler,
	blockTracker process.BlockTracker,
	genesisTime int64,
) (process.ForkDetector, error) {
	if shardCoordinator.SelfId() < shardCoordinator.NumberOfShards() {
		return processSync.NewShardForkDetector(rounder, headerBlackList, blockTracker, genesisTime)
	}
	if shardCoordinator.SelfId() == core.MetachainShardId {
		return processSync.NewMetaForkDetector(rounder, headerBlackList, blockTracker, genesisTime)
	}

	return nil, ErrCreateForkDetector
}

func newBlockProcessor(
	processArgs *processComponentsFactoryArgs,
	requestHandler process.RequestHandler,
	forkDetector process.ForkDetector,
	rounder consensus.Rounder,
	epochStartTrigger epochStart.TriggerHandler,
	bootStorer process.BootStorer,
	validatorStatisticsProcessor process.ValidatorStatisticsProcessor,
	headerValidator process.HeaderConstructionValidator,
	blockTracker process.BlockTracker,
	pendingMiniBlocksHandler process.PendingMiniBlocksHandler,
) (process.BlockProcessor, error) {

	shardCoordinator := processArgs.shardCoordinator
	nodesCoordinator := processArgs.nodesCoordinator

	communityAddr := processArgs.economicsData.CommunityAddress()
	burnAddr := processArgs.economicsData.BurnAddress()
	if communityAddr == "" || burnAddr == "" {
		return nil, errors.New("rewards configuration missing")
	}

	communityAddress, err := hex.DecodeString(communityAddr)
	if err != nil {
		return nil, err
	}

	burnAddress, err := hex.DecodeString(burnAddr)
	if err != nil {
		return nil, err
	}

	specialAddressHolder, err := address.NewSpecialAddressHolder(
		communityAddress,
		burnAddress,
		processArgs.state.AddressConverter,
		shardCoordinator,
		nodesCoordinator,
	)
	if err != nil {
		return nil, err
	}

	if shardCoordinator.SelfId() < shardCoordinator.NumberOfShards() {
		return newShardBlockProcessor(
			requestHandler,
			processArgs.shardCoordinator,
			processArgs.nodesCoordinator,
			specialAddressHolder,
			processArgs.data,
			processArgs.coreData,
			processArgs.state,
			forkDetector,
			processArgs.coreServiceContainer,
			processArgs.economicsData,
			rounder,
			epochStartTrigger,
			bootStorer,
			processArgs.gasSchedule,
			processArgs.stateCheckpointModulus,
			headerValidator,
			blockTracker,
		)
	}
	if shardCoordinator.SelfId() == core.MetachainShardId {
		return newMetaBlockProcessor(
			requestHandler,
			processArgs.shardCoordinator,
			processArgs.nodesCoordinator,
			specialAddressHolder,
			processArgs.data,
			processArgs.coreData,
			processArgs.state,
			forkDetector,
			processArgs.coreServiceContainer,
			processArgs.economicsData,
			validatorStatisticsProcessor,
			rounder,
			epochStartTrigger,
			bootStorer,
			headerValidator,
			blockTracker,
			pendingMiniBlocksHandler,
<<<<<<< HEAD
			processArgs.crypto.MessageSignVerifier,
=======
			processArgs.stateCheckpointModulus,
>>>>>>> d600cac1
		)
	}

	return nil, errors.New("could not create block processor")
}

func newShardBlockProcessor(
	requestHandler process.RequestHandler,
	shardCoordinator sharding.Coordinator,
	nodesCoordinator sharding.NodesCoordinator,
	specialAddressHandler process.SpecialAddressHandler,
	data *Data,
	core *Core,
	stateComponents *State,
	forkDetector process.ForkDetector,
	coreServiceContainer serviceContainer.Core,
	economics *economics.EconomicsData,
	rounder consensus.Rounder,
	epochStartTrigger epochStart.TriggerHandler,
	bootStorer process.BootStorer,
	gasSchedule map[string]map[string]uint64,
	stateCheckpointModulus uint,
	headerValidator process.HeaderConstructionValidator,
	blockTracker process.BlockTracker,
) (process.BlockProcessor, error) {
	argsParser, err := vmcommon.NewAtArgumentParser()
	if err != nil {
		return nil, err
	}

	argsHook := hooks.ArgBlockChainHook{
		Accounts:         stateComponents.AccountsAdapter,
		AddrConv:         stateComponents.AddressConverter,
		StorageService:   data.Store,
		BlockChain:       data.Blkc,
		ShardCoordinator: shardCoordinator,
		Marshalizer:      core.Marshalizer,
		Uint64Converter:  core.Uint64ByteSliceConverter,
	}
	vmFactory, err := shard.NewVMContainerFactory(economics.MaxGasLimitPerBlock(), gasSchedule, argsHook)
	if err != nil {
		return nil, err
	}

	vmContainer, err := vmFactory.Create()
	if err != nil {
		return nil, err
	}

	interimProcFactory, err := shard.NewIntermediateProcessorsContainerFactory(
		shardCoordinator,
		core.Marshalizer,
		core.Hasher,
		stateComponents.AddressConverter,
		specialAddressHandler,
		data.Store,
		data.Datapool,
		economics,
	)
	if err != nil {
		return nil, err
	}

	interimProcContainer, err := interimProcFactory.Create()
	if err != nil {
		return nil, err
	}

	scForwarder, err := interimProcContainer.Get(dataBlock.SmartContractResultBlock)
	if err != nil {
		return nil, err
	}

	rewardsTxInterim, err := interimProcContainer.Get(dataBlock.RewardsBlock)
	if err != nil {
		return nil, err
	}

	rewardsTxHandler, ok := rewardsTxInterim.(process.TransactionFeeHandler)
	if !ok {
		return nil, process.ErrWrongTypeAssertion
	}

	internalTransactionProducer, ok := rewardsTxInterim.(process.InternalTransactionProducer)
	if !ok {
		return nil, process.ErrWrongTypeAssertion
	}

	receiptTxInterim, err := interimProcContainer.Get(dataBlock.ReceiptBlock)
	if err != nil {
		return nil, err
	}

	badTxInterim, err := interimProcContainer.Get(dataBlock.InvalidBlock)
	if err != nil {
		return nil, err
	}

	txTypeHandler, err := coordinator.NewTxTypeHandler(stateComponents.AddressConverter, shardCoordinator, stateComponents.AccountsAdapter)
	if err != nil {
		return nil, err
	}

	gasHandler, err := preprocess.NewGasComputation(economics)
	if err != nil {
		return nil, err
	}

	scProcessor, err := smartContract.NewSmartContractProcessor(
		vmContainer,
		argsParser,
		core.Hasher,
		core.Marshalizer,
		stateComponents.AccountsAdapter,
		vmFactory.BlockChainHookImpl(),
		stateComponents.AddressConverter,
		shardCoordinator,
		scForwarder,
		rewardsTxHandler,
		economics,
		txTypeHandler,
		gasHandler,
	)
	if err != nil {
		return nil, err
	}

	rewardsTxProcessor, err := rewardTransaction.NewRewardTxProcessor(
		stateComponents.AccountsAdapter,
		stateComponents.AddressConverter,
		shardCoordinator,
		rewardsTxInterim,
	)
	if err != nil {
		return nil, err
	}

	transactionProcessor, err := transaction.NewTxProcessor(
		stateComponents.AccountsAdapter,
		core.Hasher,
		stateComponents.AddressConverter,
		core.Marshalizer,
		shardCoordinator,
		scProcessor,
		rewardsTxHandler,
		txTypeHandler,
		economics,
		receiptTxInterim,
		badTxInterim,
	)
	if err != nil {
		return nil, errors.New("could not create transaction statisticsProcessor: " + err.Error())
	}

	miniBlocksCompacter, err := preprocess.NewMiniBlocksCompaction(economics, shardCoordinator, gasHandler)
	if err != nil {
		return nil, err
	}

	preProcFactory, err := shard.NewPreProcessorsContainerFactory(
		shardCoordinator,
		data.Store,
		core.Marshalizer,
		core.Hasher,
		data.Datapool,
		stateComponents.AddressConverter,
		stateComponents.AccountsAdapter,
		requestHandler,
		transactionProcessor,
		scProcessor,
		scProcessor,
		rewardsTxProcessor,
		internalTransactionProducer,
		economics,
		miniBlocksCompacter,
		gasHandler,
		blockTracker,
	)
	if err != nil {
		return nil, err
	}

	preProcContainer, err := preProcFactory.Create()
	if err != nil {
		return nil, err
	}

	txCoordinator, err := coordinator.NewTransactionCoordinator(
		core.Hasher,
		core.Marshalizer,
		shardCoordinator,
		stateComponents.AccountsAdapter,
		data.Datapool.MiniBlocks(),
		requestHandler,
		preProcContainer,
		interimProcContainer,
		gasHandler,
	)
	if err != nil {
		return nil, err
	}

	txPoolsCleaner, err := poolsCleaner.NewTxsPoolsCleaner(
		stateComponents.AccountsAdapter,
		shardCoordinator,
		data.Datapool,
		stateComponents.AddressConverter,
		economics,
	)
	if err != nil {
		return nil, err
	}

	accountsDb := make(map[state.AccountsDbIdentifier]state.AccountsAdapter)
	accountsDb[state.UserAccountsState] = stateComponents.AccountsAdapter

	argumentsBaseProcessor := block.ArgBaseProcessor{
		AccountsDB:             accountsDb,
		ForkDetector:           forkDetector,
		Hasher:                 core.Hasher,
		Marshalizer:            core.Marshalizer,
		Store:                  data.Store,
		ShardCoordinator:       shardCoordinator,
		NodesCoordinator:       nodesCoordinator,
		SpecialAddressHandler:  specialAddressHandler,
		Uint64Converter:        core.Uint64ByteSliceConverter,
		RequestHandler:         requestHandler,
		Core:                   coreServiceContainer,
		BlockChainHook:         vmFactory.BlockChainHookImpl(),
		TxCoordinator:          txCoordinator,
		Rounder:                rounder,
		EpochStartTrigger:      epochStartTrigger,
		HeaderValidator:        headerValidator,
		BootStorer:             bootStorer,
		BlockTracker:           blockTracker,
		DataPool:               data.Datapool,
		StateCheckpointModulus: stateCheckpointModulus,
	}
	arguments := block.ArgShardProcessor{
		ArgBaseProcessor: argumentsBaseProcessor,
		TxsPoolsCleaner:  txPoolsCleaner,
	}

	blockProcessor, err := block.NewShardProcessor(arguments)
	if err != nil {
		return nil, errors.New("could not create block statisticsProcessor: " + err.Error())
	}

	err = blockProcessor.SetAppStatusHandler(core.StatusHandler)
	if err != nil {
		return nil, err
	}

	return blockProcessor, nil
}

func newMetaBlockProcessor(
	requestHandler process.RequestHandler,
	shardCoordinator sharding.Coordinator,
	nodesCoordinator sharding.NodesCoordinator,
	specialAddressHandler process.SpecialAddressHandler,
	data *Data,
	core *Core,
	stateComponents *State,
	forkDetector process.ForkDetector,
	coreServiceContainer serviceContainer.Core,
	economics *economics.EconomicsData,
	validatorStatisticsProcessor process.ValidatorStatisticsProcessor,
	rounder consensus.Rounder,
	epochStartTrigger epochStart.TriggerHandler,
	bootStorer process.BootStorer,
	headerValidator process.HeaderConstructionValidator,
	blockTracker process.BlockTracker,
	pendingMiniBlocksHandler process.PendingMiniBlocksHandler,
<<<<<<< HEAD
	messageSignVerifier vm.MessageSignVerifier,
=======
	stateCheckpointModulus uint,
>>>>>>> d600cac1
) (process.BlockProcessor, error) {

	argsHook := hooks.ArgBlockChainHook{
		Accounts:         stateComponents.AccountsAdapter,
		AddrConv:         stateComponents.AddressConverter,
		StorageService:   data.Store,
		BlockChain:       data.Blkc,
		ShardCoordinator: shardCoordinator,
		Marshalizer:      core.Marshalizer,
		Uint64Converter:  core.Uint64ByteSliceConverter,
	}
	vmFactory, err := metachain.NewVMContainerFactory(argsHook, economics, messageSignVerifier)
	if err != nil {
		return nil, err
	}

	argsParser, err := vmcommon.NewAtArgumentParser()
	if err != nil {
		return nil, err
	}

	vmContainer, err := vmFactory.Create()
	if err != nil {
		return nil, err
	}

	interimProcFactory, err := metachain.NewIntermediateProcessorsContainerFactory(
		shardCoordinator,
		core.Marshalizer,
		core.Hasher,
		stateComponents.AddressConverter,
		data.Store,
		data.Datapool,
	)
	if err != nil {
		return nil, err
	}

	interimProcContainer, err := interimProcFactory.Create()
	if err != nil {
		return nil, err
	}

	scForwarder, err := interimProcContainer.Get(dataBlock.SmartContractResultBlock)
	if err != nil {
		return nil, err
	}

	txTypeHandler, err := coordinator.NewTxTypeHandler(stateComponents.AddressConverter, shardCoordinator, stateComponents.AccountsAdapter)
	if err != nil {
		return nil, err
	}

	gasHandler, err := preprocess.NewGasComputation(economics)
	if err != nil {
		return nil, err
	}

	scProcessor, err := smartContract.NewSmartContractProcessor(
		vmContainer,
		argsParser,
		core.Hasher,
		core.Marshalizer,
		stateComponents.AccountsAdapter,
		vmFactory.BlockChainHookImpl(),
		stateComponents.AddressConverter,
		shardCoordinator,
		scForwarder,
		&metachain.TransactionFeeHandler{},
		economics,
		txTypeHandler,
		gasHandler,
	)
	if err != nil {
		return nil, err
	}

	transactionProcessor, err := transaction.NewMetaTxProcessor(
		stateComponents.AccountsAdapter,
		stateComponents.AddressConverter,
		shardCoordinator,
		scProcessor,
		txTypeHandler,
		economics,
	)
	if err != nil {
		return nil, errors.New("could not create transaction processor: " + err.Error())
	}

	miniBlocksCompacter, err := preprocess.NewMiniBlocksCompaction(economics, shardCoordinator, gasHandler)
	if err != nil {
		return nil, err
	}

	preProcFactory, err := metachain.NewPreProcessorsContainerFactory(
		shardCoordinator,
		data.Store,
		core.Marshalizer,
		core.Hasher,
		data.Datapool,
		stateComponents.AccountsAdapter,
		requestHandler,
		transactionProcessor,
		scProcessor,
		economics,
		miniBlocksCompacter,
		gasHandler,
		blockTracker,
	)
	if err != nil {
		return nil, err
	}

	preProcContainer, err := preProcFactory.Create()
	if err != nil {
		return nil, err
	}

	txCoordinator, err := coordinator.NewTransactionCoordinator(
		core.Hasher,
		core.Marshalizer,
		shardCoordinator,
		stateComponents.AccountsAdapter,
		data.Datapool.MiniBlocks(),
		requestHandler,
		preProcContainer,
		interimProcContainer,
		gasHandler,
	)
	if err != nil {
		return nil, err
	}

	scDataGetter, err := smartContract.NewSCQueryService(vmContainer, economics.MaxGasLimitPerBlock())
	if err != nil {
		return nil, err
	}

	argsStaking := scToProtocol.ArgStakingToPeer{
		AdrConv:     stateComponents.BLSAddressConverter,
		Hasher:      core.Hasher,
		Marshalizer: core.Marshalizer,
		PeerState:   stateComponents.PeerAccounts,
		BaseState:   stateComponents.AccountsAdapter,
		ArgParser:   argsParser,
		CurrTxs:     data.Datapool.CurrentBlockTxs(),
		ScQuery:     scDataGetter,
	}
	smartContractToProtocol, err := scToProtocol.NewStakingToPeer(argsStaking)
	if err != nil {
		return nil, err
	}

	accountsDb := make(map[state.AccountsDbIdentifier]state.AccountsAdapter)
	accountsDb[state.UserAccountsState] = stateComponents.AccountsAdapter
	accountsDb[state.PeerAccountsState] = stateComponents.PeerAccounts

	argumentsBaseProcessor := block.ArgBaseProcessor{
		AccountsDB:                   accountsDb,
		ForkDetector:                 forkDetector,
		Hasher:                       core.Hasher,
		Marshalizer:                  core.Marshalizer,
		Store:                        data.Store,
		ShardCoordinator:             shardCoordinator,
		NodesCoordinator:             nodesCoordinator,
		SpecialAddressHandler:        specialAddressHandler,
		Uint64Converter:              core.Uint64ByteSliceConverter,
		RequestHandler:               requestHandler,
		Core:                         coreServiceContainer,
		BlockChainHook:               vmFactory.BlockChainHookImpl(),
		TxCoordinator:                txCoordinator,
		ValidatorStatisticsProcessor: validatorStatisticsProcessor,
		EpochStartTrigger:            epochStartTrigger,
		Rounder:                      rounder,
		HeaderValidator:              headerValidator,
		BootStorer:                   bootStorer,
		BlockTracker:                 blockTracker,
		DataPool:                     data.Datapool,
		StateCheckpointModulus:       stateCheckpointModulus,
	}
	arguments := block.ArgMetaProcessor{
		ArgBaseProcessor:         argumentsBaseProcessor,
		SCDataGetter:             scDataGetter,
		SCToProtocol:             smartContractToProtocol,
		PeerChangesHandler:       smartContractToProtocol,
		PendingMiniBlocksHandler: pendingMiniBlocksHandler,
	}

	metaProcessor, err := block.NewMetaProcessor(arguments)
	if err != nil {
		return nil, errors.New("could not create block processor: " + err.Error())
	}

	err = metaProcessor.SetAppStatusHandler(core.StatusHandler)
	if err != nil {
		return nil, err
	}

	return metaProcessor, nil
}

func newValidatorStatisticsProcessor(
	processComponents *processComponentsFactoryArgs,
) (process.ValidatorStatisticsProcessor, error) {

	initialNodes := processComponents.nodesConfig.InitialNodes
	storageService := processComponents.data.Store

	var peerDataPool peer.DataPool = processComponents.data.Datapool
	if processComponents.shardCoordinator.SelfId() < processComponents.shardCoordinator.NumberOfShards() {
		peerDataPool = processComponents.data.Datapool
	}

	arguments := peer.ArgValidatorStatisticsProcessor{
		InitialNodes:        initialNodes,
		PeerAdapter:         processComponents.state.PeerAccounts,
		AdrConv:             processComponents.state.BLSAddressConverter,
		NodesCoordinator:    processComponents.nodesCoordinator,
		ShardCoordinator:    processComponents.shardCoordinator,
		DataPool:            peerDataPool,
		StorageService:      storageService,
		Marshalizer:         processComponents.coreData.Marshalizer,
		StakeValue:          processComponents.economicsData.StakeValue(),
		Rater:               processComponents.rater,
		MaxComputableRounds: processComponents.maxComputableRounds,
	}

	validatorStatisticsProcessor, err := peer.NewValidatorStatisticsProcessor(arguments)
	if err != nil {
		return nil, err
	}

	return validatorStatisticsProcessor, nil
}

func generateInMemoryAccountsAdapter(
	accountFactory state.AccountFactory,
	hasher hashing.Hasher,
	marshalizer marshal.Marshalizer,
) (state.AccountsAdapter, error) {
	trieStorage, err := trie.NewTrieStorageManagerWithoutPruning(createMemUnit())
	if err != nil {
		return nil, err
	}

	tr, err := trie.NewTrie(trieStorage, marshalizer, hasher)
	if err != nil {
		return nil, err
	}

	adb, err := state.NewAccountsDB(tr, hasher, marshalizer, accountFactory)
	if err != nil {
		return nil, err
	}

	return adb, nil
}

func createMemUnit() storage.Storer {
	cache, err := storageUnit.NewCache(storageUnit.LRUCache, 10, 1)
	if err != nil {
		log.Error("error creating cache for mem unit " + err.Error())
		return nil
	}

	unit, err := storageUnit.NewStorageUnit(cache, memorydb.New())
	if err != nil {
		log.Error("error creating unit " + err.Error())
		return nil
	}

	return unit
}

// GetSigningParams returns a key generator, a private key, and a public key
func GetSigningParams(
	ctx *cli.Context,
	skName string,
	skIndexName string,
	skPemFileName string,
	suite crypto.Suite,
) (keyGen crypto.KeyGenerator, privKey crypto.PrivateKey, pubKey crypto.PublicKey, err error) {

	sk, err := getSk(ctx, skName, skIndexName, skPemFileName)
	if err != nil {
		return nil, nil, nil, err
	}

	keyGen = signing.NewKeyGenerator(suite)

	privKey, err = keyGen.PrivateKeyFromByteArray(sk)
	if err != nil {
		return nil, nil, nil, err
	}

	pubKey = privKey.GeneratePublic()

	return keyGen, privKey, pubKey, err
}

// GetPkEncoded returns the encoded public key
func GetPkEncoded(pubKey crypto.PublicKey) string {
	pk, err := pubKey.ToByteArray()
	if err != nil {
		return err.Error()
	}

	return encodeAddress(pk)
}

func encodeAddress(address []byte) string {
	return hex.EncodeToString(address)
}

func decodeAddress(address string) ([]byte, error) {
	return hex.DecodeString(address)
}

func getSk(
	ctx *cli.Context,
	skName string,
	skIndexName string,
	skPemFileName string,
) ([]byte, error) {

	//if flag is defined, it shall overwrite what was read from pem file
	if ctx.GlobalIsSet(skName) {
		encodedSk := []byte(ctx.GlobalString(skName))
		return decodeAddress(string(encodedSk))
	}

	skIndex := ctx.GlobalInt(skIndexName)
	encodedSk, err := core.LoadSkFromPemFile(skPemFileName, skIndex)
	if err != nil {
		return nil, err
	}

	return decodeAddress(string(encodedSk))
}<|MERGE_RESOLUTION|>--- conflicted
+++ resolved
@@ -1805,11 +1805,8 @@
 			headerValidator,
 			blockTracker,
 			pendingMiniBlocksHandler,
-<<<<<<< HEAD
+			processArgs.stateCheckpointModulus,
 			processArgs.crypto.MessageSignVerifier,
-=======
-			processArgs.stateCheckpointModulus,
->>>>>>> d600cac1
 		)
 	}
 
@@ -2084,11 +2081,8 @@
 	headerValidator process.HeaderConstructionValidator,
 	blockTracker process.BlockTracker,
 	pendingMiniBlocksHandler process.PendingMiniBlocksHandler,
-<<<<<<< HEAD
+	stateCheckpointModulus uint,
 	messageSignVerifier vm.MessageSignVerifier,
-=======
-	stateCheckpointModulus uint,
->>>>>>> d600cac1
 ) (process.BlockProcessor, error) {
 
 	argsHook := hooks.ArgBlockChainHook{
