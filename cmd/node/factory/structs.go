package factory

import (
	"context"
	"crypto/ecdsa"
	"crypto/rand"
	"encoding/hex"
	"errors"
	"io"
	"math/big"
	"time"

	"github.com/ElrondNetwork/elrond-go/config"
	"github.com/ElrondNetwork/elrond-go/consensus"
	"github.com/ElrondNetwork/elrond-go/consensus/round"
	"github.com/ElrondNetwork/elrond-go/core"
	"github.com/ElrondNetwork/elrond-go/core/check"
	"github.com/ElrondNetwork/elrond-go/core/partitioning"
	"github.com/ElrondNetwork/elrond-go/core/serviceContainer"
	"github.com/ElrondNetwork/elrond-go/core/statistics/softwareVersion"
	factorySoftwareVersion "github.com/ElrondNetwork/elrond-go/core/statistics/softwareVersion/factory"
	"github.com/ElrondNetwork/elrond-go/crypto"
	"github.com/ElrondNetwork/elrond-go/crypto/signing"
	"github.com/ElrondNetwork/elrond-go/crypto/signing/kyber"
	blsMultiSig "github.com/ElrondNetwork/elrond-go/crypto/signing/kyber/multisig"
	"github.com/ElrondNetwork/elrond-go/crypto/signing/kyber/singlesig"
	"github.com/ElrondNetwork/elrond-go/crypto/signing/multisig"
	"github.com/ElrondNetwork/elrond-go/data"
	dataBlock "github.com/ElrondNetwork/elrond-go/data/block"
	"github.com/ElrondNetwork/elrond-go/data/blockchain"
	"github.com/ElrondNetwork/elrond-go/data/state"
	"github.com/ElrondNetwork/elrond-go/data/state/addressConverters"
	factoryState "github.com/ElrondNetwork/elrond-go/data/state/factory"
	"github.com/ElrondNetwork/elrond-go/data/trie"
	"github.com/ElrondNetwork/elrond-go/data/trie/factory"
	"github.com/ElrondNetwork/elrond-go/data/typeConverters"
	"github.com/ElrondNetwork/elrond-go/data/typeConverters/uint64ByteSlice"
	"github.com/ElrondNetwork/elrond-go/dataRetriever"
	"github.com/ElrondNetwork/elrond-go/dataRetriever/dataPool"
	"github.com/ElrondNetwork/elrond-go/dataRetriever/dataPool/headersCache"
	"github.com/ElrondNetwork/elrond-go/dataRetriever/factory/containers"
	"github.com/ElrondNetwork/elrond-go/dataRetriever/factory/resolverscontainer"
	txpoolFactory "github.com/ElrondNetwork/elrond-go/dataRetriever/factory/txpool"
	"github.com/ElrondNetwork/elrond-go/dataRetriever/requestHandlers"
	"github.com/ElrondNetwork/elrond-go/dataRetriever/shardedData"
	"github.com/ElrondNetwork/elrond-go/dataRetriever/txpool"
	"github.com/ElrondNetwork/elrond-go/epochStart"
	"github.com/ElrondNetwork/elrond-go/epochStart/genesis"
	metachainEpochStart "github.com/ElrondNetwork/elrond-go/epochStart/metachain"
	"github.com/ElrondNetwork/elrond-go/epochStart/shardchain"
	"github.com/ElrondNetwork/elrond-go/hashing"
	"github.com/ElrondNetwork/elrond-go/hashing/blake2b"
	"github.com/ElrondNetwork/elrond-go/hashing/sha256"
	"github.com/ElrondNetwork/elrond-go/logger"
	"github.com/ElrondNetwork/elrond-go/marshal"
	"github.com/ElrondNetwork/elrond-go/ntp"
	"github.com/ElrondNetwork/elrond-go/p2p"
	"github.com/ElrondNetwork/elrond-go/p2p/libp2p"
	factoryP2P "github.com/ElrondNetwork/elrond-go/p2p/libp2p/factory"
	"github.com/ElrondNetwork/elrond-go/p2p/loadBalancer"
	"github.com/ElrondNetwork/elrond-go/process"
	"github.com/ElrondNetwork/elrond-go/process/block"
	"github.com/ElrondNetwork/elrond-go/process/block/bootstrapStorage"
	"github.com/ElrondNetwork/elrond-go/process/block/poolsCleaner"
	"github.com/ElrondNetwork/elrond-go/process/block/postprocess"
	"github.com/ElrondNetwork/elrond-go/process/block/preprocess"
	"github.com/ElrondNetwork/elrond-go/process/coordinator"
	"github.com/ElrondNetwork/elrond-go/process/economics"
	"github.com/ElrondNetwork/elrond-go/process/factory/interceptorscontainer"
	"github.com/ElrondNetwork/elrond-go/process/factory/metachain"
	"github.com/ElrondNetwork/elrond-go/process/factory/shard"
	"github.com/ElrondNetwork/elrond-go/process/headerCheck"
	"github.com/ElrondNetwork/elrond-go/process/peer"
	"github.com/ElrondNetwork/elrond-go/process/rewardTransaction"
	"github.com/ElrondNetwork/elrond-go/process/scToProtocol"
	"github.com/ElrondNetwork/elrond-go/process/smartContract"
	"github.com/ElrondNetwork/elrond-go/process/smartContract/hooks"
	processSync "github.com/ElrondNetwork/elrond-go/process/sync"
	"github.com/ElrondNetwork/elrond-go/process/track"
	"github.com/ElrondNetwork/elrond-go/process/transaction"
	"github.com/ElrondNetwork/elrond-go/sharding"
	"github.com/ElrondNetwork/elrond-go/statusHandler"
	"github.com/ElrondNetwork/elrond-go/storage"
	storageFactory "github.com/ElrondNetwork/elrond-go/storage/factory"
	"github.com/ElrondNetwork/elrond-go/storage/memorydb"
	"github.com/ElrondNetwork/elrond-go/storage/storageUnit"
	"github.com/ElrondNetwork/elrond-go/storage/timecache"
	vmcommon "github.com/ElrondNetwork/elrond-vm-common"
	"github.com/btcsuite/btcd/btcec"
	libp2pCrypto "github.com/libp2p/go-libp2p-core/crypto"
	"github.com/urfave/cli"
)

const (
	// BlsHashSize specifies the hash size for using bls scheme
	BlsHashSize = 16

	// BlsConsensusType specifies te signature scheme used in the consensus
	BlsConsensusType = "bls"

	// MaxTxsToRequest specifies the maximum number of txs to request
	MaxTxsToRequest = 100
)

//TODO remove this
var log = logger.GetOrCreate("main")

// ErrCreateForkDetector signals that a fork detector could not be created
//TODO: Extract all others error messages from this file in some defined errors
var ErrCreateForkDetector = errors.New("could not create fork detector")

// timeSpanForBadHeaders is the expiry time for an added block header hash
var timeSpanForBadHeaders = time.Minute * 2

// EpochStartNotifier defines which actions should be done for handling new epoch's events
type EpochStartNotifier interface {
	RegisterHandler(handler epochStart.EpochStartHandler)
	UnregisterHandler(handler epochStart.EpochStartHandler)
	NotifyAll(hdr data.HeaderHandler)
	NotifyAllPrepare(metaHdr data.HeaderHandler)
	IsInterfaceNil() bool
}

// Network struct holds the network components of the Elrond protocol
type Network struct {
	NetMessenger p2p.Messenger
}

// Core struct holds the core components of the Elrond protocol
type Core struct {
	Hasher                   hashing.Hasher
	Marshalizer              marshal.Marshalizer
	TriesContainer           state.TriesHolder
	Uint64ByteSliceConverter typeConverters.Uint64ByteSliceConverter
	StatusHandler            core.AppStatusHandler
	ChainID                  []byte
}

// State struct holds the state components of the Elrond protocol
type State struct {
	AddressConverter    state.AddressConverter
	BLSAddressConverter state.AddressConverter
	PeerAccounts        state.AccountsAdapter
	AccountsAdapter     state.AccountsAdapter
	InBalanceForShard   map[string]*big.Int
}

// Data struct holds the data components of the Elrond protocol
type Data struct {
	Blkc     data.ChainHandler
	Store    dataRetriever.StorageService
	Datapool dataRetriever.PoolsHolder
}

// Crypto struct holds the crypto components of the Elrond protocol
type Crypto struct {
	TxSingleSigner  crypto.SingleSigner
	SingleSigner    crypto.SingleSigner
	MultiSigner     crypto.MultiSigner
	BlockSignKeyGen crypto.KeyGenerator
	TxSignKeyGen    crypto.KeyGenerator
	InitialPubKeys  map[uint32][]string
}

// Process struct holds the process components of the Elrond protocol
type Process struct {
	InterceptorsContainer    process.InterceptorsContainer
	ResolversFinder          dataRetriever.ResolversFinder
	Rounder                  consensus.Rounder
	EpochStartTrigger        epochStart.TriggerHandler
	ForkDetector             process.ForkDetector
	BlockProcessor           process.BlockProcessor
	BlackListHandler         process.BlackListHandler
	BootStorer               process.BootStorer
	HeaderSigVerifier        HeaderSigVerifierHandler
	ValidatorsStatistics     process.ValidatorStatisticsProcessor
	BlockTracker             process.BlockTracker
	PendingMiniBlocksHandler process.PendingMiniBlocksHandler
	RequestHandler           process.RequestHandler
}

type coreComponentsFactoryArgs struct {
	config      *config.Config
	pathManager storage.PathManagerHandler
	shardId     string
	chainID     []byte
}

// NewCoreComponentsFactoryArgs initializes the arguments necessary for creating the core components
func NewCoreComponentsFactoryArgs(config *config.Config, pathManager storage.PathManagerHandler, shardId string, chainID []byte) *coreComponentsFactoryArgs {
	return &coreComponentsFactoryArgs{
		config:      config,
		pathManager: pathManager,
		shardId:     shardId,
		chainID:     chainID,
	}
}

// CoreComponentsFactory creates the core components
func CoreComponentsFactory(args *coreComponentsFactoryArgs) (*Core, error) {
	hasher, err := getHasherFromConfig(args.config)
	if err != nil {
		return nil, errors.New("could not create hasher: " + err.Error())
	}

	marshalizer, err := getMarshalizerFromConfig(args.config)
	if err != nil {
		return nil, errors.New("could not create marshalizer: " + err.Error())
	}

	uint64ByteSliceConverter := uint64ByteSlice.NewBigEndianConverter()

	trieContainer, err := createTries(args, marshalizer, hasher)
	if err != nil {
		return nil, err
	}

	return &Core{
		Hasher:                   hasher,
		Marshalizer:              marshalizer,
		TriesContainer:           trieContainer,
		Uint64ByteSliceConverter: uint64ByteSliceConverter,
		StatusHandler:            statusHandler.NewNilStatusHandler(),
		ChainID:                  args.chainID,
	}, nil
}

func createTries(
	args *coreComponentsFactoryArgs,
	marshalizer marshal.Marshalizer,
	hasher hashing.Hasher,
) (state.TriesHolder, error) {

	trieContainer := state.NewDataTriesHolder()

	trieFactoryArgs := factory.TrieFactoryArgs{
		EvictionWaitingListCfg: args.config.EvictionWaitingList,
		SnapshotDbCfg:          args.config.TrieSnapshotDB,
		Marshalizer:            marshalizer,
		Hasher:                 hasher,
		PathManager:            args.pathManager,
		ShardId:                args.shardId,
	}
	trieFactory, err := factory.NewTrieFactory(trieFactoryArgs)
	if err != nil {
		return nil, err
	}

	merkleTrie, err := trieFactory.Create(args.config.AccountsTrieStorage, args.config.StateTrieConfig.PruningEnabled)
	if err != nil {
		return nil, err
	}

	trieContainer.Put([]byte(factory.UserAccountTrie), merkleTrie)

	//TODO add pruning on peer accounts trie
	peerAccountsTrie, err := trieFactory.Create(args.config.PeerAccountsTrieStorage, false)
	if err != nil {
		return nil, err
	}

	trieContainer.Put([]byte(factory.PeerAccountTrie), peerAccountsTrie)

	return trieContainer, nil
}

type stateComponentsFactoryArgs struct {
	config           *config.Config
	genesisConfig    *sharding.Genesis
	shardCoordinator sharding.Coordinator
	core             *Core
	pathManager      storage.PathManagerHandler
}

// NewStateComponentsFactoryArgs initializes the arguments necessary for creating the state components
func NewStateComponentsFactoryArgs(
	config *config.Config,
	genesisConfig *sharding.Genesis,
	shardCoordinator sharding.Coordinator,
	core *Core,
	pathManager storage.PathManagerHandler,
) *stateComponentsFactoryArgs {
	return &stateComponentsFactoryArgs{
		config:           config,
		genesisConfig:    genesisConfig,
		shardCoordinator: shardCoordinator,
		core:             core,
		pathManager:      pathManager,
	}
}

// StateComponentsFactory creates the state components
func StateComponentsFactory(args *stateComponentsFactoryArgs) (*State, error) {
	addressConverter, err := addressConverters.NewPlainAddressConverter(
		args.config.Address.Length,
		args.config.Address.Prefix,
	)
	if err != nil {
		return nil, errors.New("could not create address converter: " + err.Error())
	}

	blsAddressConverter, err := addressConverters.NewPlainAddressConverter(
		args.config.BLSPublicKey.Length,
		args.config.BLSPublicKey.Prefix,
	)
	if err != nil {
		return nil, errors.New("could not create bls address converter: " + err.Error())
	}

	accountFactory, err := factoryState.NewAccountFactoryCreator(factoryState.UserAccount)
	if err != nil {
		return nil, errors.New("could not create account factory: " + err.Error())
	}

	merkleTrie := args.core.TriesContainer.Get([]byte(factory.UserAccountTrie))
	accountsAdapter, err := state.NewAccountsDB(merkleTrie, args.core.Hasher, args.core.Marshalizer, accountFactory)
	if err != nil {
		return nil, errors.New("could not create accounts adapter: " + err.Error())
	}

	inBalanceForShard, err := args.genesisConfig.InitialNodesBalances(args.shardCoordinator, addressConverter)
	if err != nil {
		return nil, errors.New("initial balances could not be processed " + err.Error())
	}

	accountFactory, err = factoryState.NewAccountFactoryCreator(factoryState.ValidatorAccount)
	if err != nil {
		return nil, errors.New("could not create peer account factory: " + err.Error())
	}

	merkleTrie = args.core.TriesContainer.Get([]byte(factory.PeerAccountTrie))
	peerAdapter, err := state.NewPeerAccountsDB(merkleTrie, args.core.Hasher, args.core.Marshalizer, accountFactory)
	if err != nil {
		return nil, err
	}

	return &State{
		PeerAccounts:        peerAdapter,
		AddressConverter:    addressConverter,
		BLSAddressConverter: blsAddressConverter,
		AccountsAdapter:     accountsAdapter,
		InBalanceForShard:   inBalanceForShard,
	}, nil
}

type dataComponentsFactoryArgs struct {
	config             *config.Config
	economicsData      *economics.EconomicsData
	shardCoordinator   sharding.Coordinator
	core               *Core
	pathManager        storage.PathManagerHandler
	epochStartNotifier EpochStartNotifier
	currentEpoch       uint32
}

// NewDataComponentsFactoryArgs initializes the arguments necessary for creating the data components
func NewDataComponentsFactoryArgs(
	config *config.Config,
	economicsData *economics.EconomicsData,
	shardCoordinator sharding.Coordinator,
	core *Core,
	pathManager storage.PathManagerHandler,
	epochStartNotifier EpochStartNotifier,
	currentEpoch uint32,
) *dataComponentsFactoryArgs {
	return &dataComponentsFactoryArgs{
		config:             config,
		economicsData:      economicsData,
		shardCoordinator:   shardCoordinator,
		core:               core,
		pathManager:        pathManager,
		epochStartNotifier: epochStartNotifier,
		currentEpoch:       currentEpoch,
	}
}

// DataComponentsFactory creates the data components
func DataComponentsFactory(args *dataComponentsFactoryArgs) (*Data, error) {
	var datapool dataRetriever.PoolsHolder
	blkc, err := createBlockChainFromConfig(args.config, args.shardCoordinator, args.core.StatusHandler)
	if err != nil {
		return nil, errors.New("could not create block chain: " + err.Error())
	}

	store, err := createDataStoreFromConfig(
		args.config,
		args.shardCoordinator,
		args.pathManager,
		args.epochStartNotifier,
		args.currentEpoch,
	)
	if err != nil {
		return nil, errors.New("could not create local data store: " + err.Error())
	}

	datapool, err = createDataPoolFromConfig(args)
	if err != nil {
		return nil, errors.New("could not create data pools: ")
	}

	return &Data{
		Blkc:     blkc,
		Store:    store,
		Datapool: datapool,
	}, nil
}

type cryptoComponentsFactoryArgs struct {
	ctx              *cli.Context
	config           *config.Config
	nodesConfig      *sharding.NodesSetup
	shardCoordinator sharding.Coordinator
	keyGen           crypto.KeyGenerator
	privKey          crypto.PrivateKey
	log              logger.Logger
}

// NewCryptoComponentsFactoryArgs initializes the arguments necessary for creating the crypto components
func NewCryptoComponentsFactoryArgs(
	ctx *cli.Context,
	config *config.Config,
	nodesConfig *sharding.NodesSetup,
	shardCoordinator sharding.Coordinator,
	keyGen crypto.KeyGenerator,
	privKey crypto.PrivateKey,
	log logger.Logger,
) *cryptoComponentsFactoryArgs {
	return &cryptoComponentsFactoryArgs{
		ctx:              ctx,
		config:           config,
		nodesConfig:      nodesConfig,
		shardCoordinator: shardCoordinator,
		keyGen:           keyGen,
		privKey:          privKey,
		log:              log,
	}
}

// CryptoComponentsFactory creates the crypto components
func CryptoComponentsFactory(args *cryptoComponentsFactoryArgs) (*Crypto, error) {
	initialPubKeys := args.nodesConfig.InitialNodesPubKeys()
	txSingleSigner := &singlesig.SchnorrSigner{}
	singleSigner, err := createSingleSigner(args.config)
	if err != nil {
		return nil, errors.New("could not create singleSigner: " + err.Error())
	}

	multisigHasher, err := getMultisigHasherFromConfig(args.config)
	if err != nil {
		return nil, errors.New("could not create multisig hasher: " + err.Error())
	}

	currentShardNodesPubKeys, err := args.nodesConfig.InitialEligibleNodesPubKeysForShard(args.shardCoordinator.SelfId())
	if err != nil {
		return nil, errors.New("could not start creation of multiSigner: " + err.Error())
	}

	multiSigner, err := createMultiSigner(args.config, multisigHasher, currentShardNodesPubKeys, args.privKey, args.keyGen)
	if err != nil {
		return nil, err
	}

	txSignKeyGen := signing.NewKeyGenerator(kyber.NewBlakeSHA256Ed25519())

	return &Crypto{
		TxSingleSigner:  txSingleSigner,
		SingleSigner:    singleSigner,
		MultiSigner:     multiSigner,
		BlockSignKeyGen: args.keyGen,
		TxSignKeyGen:    txSignKeyGen,
		InitialPubKeys:  initialPubKeys,
	}, nil
}

// NetworkComponentsFactory creates the network components
func NetworkComponentsFactory(p2pConfig *config.P2PConfig, log logger.Logger, core *Core) (*Network, error) {
	var randReader io.Reader
	if p2pConfig.Node.Seed != "" {
		randReader = NewSeedRandReader(core.Hasher.Compute(p2pConfig.Node.Seed))
	} else {
		randReader = rand.Reader
	}

	netMessenger, err := createNetMessenger(p2pConfig, log, randReader)
	if err != nil {
		return nil, err
	}

	return &Network{
		NetMessenger: netMessenger,
	}, nil
}

type processComponentsFactoryArgs struct {
	coreComponents         *coreComponentsFactoryArgs
	genesisConfig          *sharding.Genesis
	economicsData          *economics.EconomicsData
	nodesConfig            *sharding.NodesSetup
	gasSchedule            map[string]map[string]uint64
	syncer                 ntp.SyncTimer
	shardCoordinator       sharding.Coordinator
	nodesCoordinator       sharding.NodesCoordinator
	data                   *Data
	coreData               *Core
	crypto                 *Crypto
	state                  *State
	network                *Network
	coreServiceContainer   serviceContainer.Core
	requestedItemsHandler  dataRetriever.RequestedItemsHandler
	epochStartNotifier     EpochStartNotifier
	epochStart             *config.EpochStartConfig
	rater                  sharding.RaterHandler
	startEpochNum          uint32
	sizeCheckDelta         uint32
	stateCheckpointModulus uint
	maxComputableRounds    uint64
}

// NewProcessComponentsFactoryArgs initializes the arguments necessary for creating the process components
func NewProcessComponentsFactoryArgs(
	coreComponents *coreComponentsFactoryArgs,
	genesisConfig *sharding.Genesis,
	economicsData *economics.EconomicsData,
	nodesConfig *sharding.NodesSetup,
	gasSchedule map[string]map[string]uint64,
	syncer ntp.SyncTimer,
	shardCoordinator sharding.Coordinator,
	nodesCoordinator sharding.NodesCoordinator,
	data *Data,
	coreData *Core,
	crypto *Crypto,
	state *State,
	network *Network,
	coreServiceContainer serviceContainer.Core,
	requestedItemsHandler dataRetriever.RequestedItemsHandler,
	epochStartNotifier EpochStartNotifier,
	epochStart *config.EpochStartConfig,
	startEpochNum uint32,
	rater sharding.RaterHandler,
	sizeCheckDelta uint32,
	stateCheckpointModulus uint,
	maxComputableRounds uint64,
) *processComponentsFactoryArgs {
	return &processComponentsFactoryArgs{
		coreComponents:         coreComponents,
		genesisConfig:          genesisConfig,
		economicsData:          economicsData,
		nodesConfig:            nodesConfig,
		gasSchedule:            gasSchedule,
		syncer:                 syncer,
		shardCoordinator:       shardCoordinator,
		nodesCoordinator:       nodesCoordinator,
		data:                   data,
		coreData:               coreData,
		crypto:                 crypto,
		state:                  state,
		network:                network,
		coreServiceContainer:   coreServiceContainer,
		requestedItemsHandler:  requestedItemsHandler,
		epochStartNotifier:     epochStartNotifier,
		epochStart:             epochStart,
		startEpochNum:          startEpochNum,
		rater:                  rater,
		sizeCheckDelta:         sizeCheckDelta,
		stateCheckpointModulus: stateCheckpointModulus,
		maxComputableRounds:    maxComputableRounds,
	}
}

// ProcessComponentsFactory creates the process components
func ProcessComponentsFactory(args *processComponentsFactoryArgs) (*Process, error) {
	argsHeaderSig := &headerCheck.ArgsHeaderSigVerifier{
		Marshalizer:       args.coreData.Marshalizer,
		Hasher:            args.coreData.Hasher,
		NodesCoordinator:  args.nodesCoordinator,
		MultiSigVerifier:  args.crypto.MultiSigner,
		SingleSigVerifier: args.crypto.SingleSigner,
		KeyGen:            args.crypto.BlockSignKeyGen,
	}
	headerSigVerifier, err := headerCheck.NewHeaderSigVerifier(argsHeaderSig)
	if err != nil {
		return nil, err
	}

	rounder, err := round.NewRound(
		time.Unix(args.nodesConfig.StartTime, 0),
		args.syncer.CurrentTime(),
		time.Millisecond*time.Duration(args.nodesConfig.RoundDuration),
		args.syncer)
	if err != nil {
		return nil, err
	}

	resolversContainerFactory, err := newResolverContainerFactory(
		args.shardCoordinator,
		args.data,
		args.coreData,
		args.network,
		args.sizeCheckDelta,
	)
	if err != nil {
		return nil, err
	}

	resolversContainer, err := resolversContainerFactory.Create()
	if err != nil {
		return nil, err
	}

	resolversFinder, err := containers.NewResolversFinder(resolversContainer, args.shardCoordinator)
	if err != nil {
		return nil, err
	}

	requestHandler, err := newRequestHandler(resolversFinder, args.shardCoordinator, args.requestedItemsHandler)
	if err != nil {
		return nil, err
	}

	epochStartTrigger, err := newEpochStartTrigger(args, requestHandler)
	if err != nil {
		return nil, err
	}

	requestHandler.SetEpoch(epochStartTrigger.Epoch())

	err = dataRetriever.SetEpochHandlerToHdrResolver(resolversContainer, epochStartTrigger)
	if err != nil {
		return nil, err
	}

	validatorStatisticsProcessor, err := newValidatorStatisticsProcessor(args)
	if err != nil {
		return nil, err
	}

	validatorStatsRootHash, err := validatorStatisticsProcessor.RootHash()
	if err != nil {
		return nil, err
	}

	log.Trace("Validator stats created", "validatorStatsRootHash", validatorStatsRootHash)

	genesisBlocks, err := generateGenesisHeadersAndApplyInitialBalances(args)
	if err != nil {
		return nil, err
	}

	err = prepareGenesisBlock(args, genesisBlocks)
	if err != nil {
		return nil, err
	}

	bootStr := args.data.Store.GetStorer(dataRetriever.BootstrapUnit)
	bootStorer, err := bootstrapStorage.NewBootstrapStorer(args.coreData.Marshalizer, bootStr)
	if err != nil {
		return nil, err
	}

	argsHeaderValidator := block.ArgsHeaderValidator{
		Hasher:      args.coreData.Hasher,
		Marshalizer: args.coreData.Marshalizer,
	}
	headerValidator, err := block.NewHeaderValidator(argsHeaderValidator)
	if err != nil {
		return nil, err
	}

	blockTracker, err := newBlockTracker(
		args,
		headerValidator,
		requestHandler,
		rounder,
		genesisBlocks,
	)
	if err != nil {
		return nil, err
	}

	interceptorContainerFactory, blackListHandler, err := newInterceptorContainerFactory(
		args.shardCoordinator,
		args.nodesCoordinator,
		args.data,
		args.coreData,
		args.crypto,
		args.state,
		args.network,
		args.economicsData,
		headerSigVerifier,
		args.sizeCheckDelta,
		blockTracker,
		epochStartTrigger,
	)
	if err != nil {
		return nil, err
	}

	//TODO refactor all these factory calls
	interceptorsContainer, err := interceptorContainerFactory.Create()
	if err != nil {
		return nil, err
	}

	var pendingMiniBlocksHandler process.PendingMiniBlocksHandler
	if args.shardCoordinator.SelfId() == core.MetachainShardId {
		pendingMiniBlocksHandler, err = newPendingMiniBlocks(
			args.data.Store,
			args.coreData.Marshalizer,
			args.data.Datapool,
		)
		if err != nil {
			return nil, err
		}
	}

	forkDetector, err := newForkDetector(
		rounder,
		args.shardCoordinator,
		blackListHandler,
		blockTracker,
		args.nodesConfig.StartTime,
	)
	if err != nil {
		return nil, err
	}

	blockProcessor, err := newBlockProcessor(
		args,
		requestHandler,
		forkDetector,
		rounder,
		epochStartTrigger,
		bootStorer,
		validatorStatisticsProcessor,
		headerValidator,
		blockTracker,
		pendingMiniBlocksHandler,
	)
	if err != nil {
		return nil, err
	}

	return &Process{
		InterceptorsContainer:    interceptorsContainer,
		ResolversFinder:          resolversFinder,
		Rounder:                  rounder,
		ForkDetector:             forkDetector,
		BlockProcessor:           blockProcessor,
		EpochStartTrigger:        epochStartTrigger,
		BlackListHandler:         blackListHandler,
		BootStorer:               bootStorer,
		HeaderSigVerifier:        headerSigVerifier,
		ValidatorsStatistics:     validatorStatisticsProcessor,
		BlockTracker:             blockTracker,
		PendingMiniBlocksHandler: pendingMiniBlocksHandler,
		RequestHandler:           requestHandler,
	}, nil
}

func prepareGenesisBlock(args *processComponentsFactoryArgs, genesisBlocks map[uint32]data.HeaderHandler) error {
	genesisBlock, ok := genesisBlocks[args.shardCoordinator.SelfId()]
	if !ok {
		return errors.New("genesis block does not exists")
	}

	genesisBlockHash, err := core.CalculateHash(args.coreData.Marshalizer, args.coreData.Hasher, genesisBlock)
	if err != nil {
		return err
	}

	err = args.data.Blkc.SetGenesisHeader(genesisBlock)
	if err != nil {
		return err
	}

	args.data.Blkc.SetGenesisHeaderHash(genesisBlockHash)

	marshalizedBlock, err := args.coreData.Marshalizer.Marshal(genesisBlock)
	if err != nil {
		return err
	}

	if args.shardCoordinator.SelfId() == core.MetachainShardId {
		errNotCritical := args.data.Store.Put(dataRetriever.MetaBlockUnit, genesisBlockHash, marshalizedBlock)
		if errNotCritical != nil {
			log.Error("error storing genesis metablock", "error", errNotCritical.Error())
		}
	} else {
		errNotCritical := args.data.Store.Put(dataRetriever.BlockHeaderUnit, genesisBlockHash, marshalizedBlock)
		if errNotCritical != nil {
			log.Error("error storing genesis shardblock", "error", errNotCritical.Error())
		}
	}

	return nil
}

func newRequestHandler(
	resolversFinder dataRetriever.ResolversFinder,
	shardCoordinator sharding.Coordinator,
	requestedItemsHandler dataRetriever.RequestedItemsHandler,
) (process.RequestHandler, error) {
	if shardCoordinator.SelfId() < shardCoordinator.NumberOfShards() {
		requestHandler, err := requestHandlers.NewShardResolverRequestHandler(
			resolversFinder,
			requestedItemsHandler,
			MaxTxsToRequest,
			shardCoordinator.SelfId(),
		)
		if err != nil {
			return nil, err
		}

		return requestHandler, nil
	}

	if shardCoordinator.SelfId() == core.MetachainShardId {
		requestHandler, err := requestHandlers.NewMetaResolverRequestHandler(
			resolversFinder,
			requestedItemsHandler,
			MaxTxsToRequest,
		)
		if err != nil {
			return nil, err
		}

		return requestHandler, nil
	}

	return nil, errors.New("could not create new request handler because of wrong shard id")
}

func newEpochStartTrigger(
	args *processComponentsFactoryArgs,
	requestHandler epochStart.RequestHandler,
) (epochStart.TriggerHandler, error) {
	if args.shardCoordinator.SelfId() < args.shardCoordinator.NumberOfShards() {
		argsHeaderValidator := block.ArgsHeaderValidator{
			Hasher:      args.coreData.Hasher,
			Marshalizer: args.coreData.Marshalizer,
		}
		headerValidator, err := block.NewHeaderValidator(argsHeaderValidator)
		if err != nil {
			return nil, err
		}

		argEpochStart := &shardchain.ArgsShardEpochStartTrigger{
			Marshalizer:        args.coreData.Marshalizer,
			Hasher:             args.coreData.Hasher,
			HeaderValidator:    headerValidator,
			Uint64Converter:    args.coreData.Uint64ByteSliceConverter,
			DataPool:           args.data.Datapool,
			Storage:            args.data.Store,
			RequestHandler:     requestHandler,
			Epoch:              args.startEpochNum,
			EpochStartNotifier: args.epochStartNotifier,
			Validity:           process.MetaBlockValidity,
			Finality:           process.BlockFinality,
		}
		epochStartTrigger, err := shardchain.NewEpochStartTrigger(argEpochStart)
		if err != nil {
			return nil, errors.New("error creating new start of epoch trigger" + err.Error())
		}

		return epochStartTrigger, nil
	}

	if args.shardCoordinator.SelfId() == core.MetachainShardId {
		argEpochStart := &metachainEpochStart.ArgsNewMetaEpochStartTrigger{
			GenesisTime:        time.Unix(args.nodesConfig.StartTime, 0),
			Settings:           args.epochStart,
			Epoch:              args.startEpochNum,
			EpochStartNotifier: args.epochStartNotifier,
			Storage:            args.data.Store,
			Marshalizer:        args.coreData.Marshalizer,
		}
		epochStartTrigger, err := metachainEpochStart.NewEpochStartTrigger(argEpochStart)
		if err != nil {
			return nil, errors.New("error creating new start of epoch trigger" + err.Error())
		}

		return epochStartTrigger, nil
	}

	return nil, errors.New("error creating new start of epoch trigger because of invalid shard id")
}

type seedRandReader struct {
	index int
	seed  []byte
}

// NewSeedRandReader will return a new instance of a seed-based reader
func NewSeedRandReader(seed []byte) *seedRandReader {
	return &seedRandReader{seed: seed, index: 0}
}

func (srr *seedRandReader) Read(p []byte) (n int, err error) {
	if srr.seed == nil {
		return 0, errors.New("nil seed")
	}
	if len(srr.seed) == 0 {
		return 0, errors.New("empty seed")
	}
	if p == nil {
		return 0, errors.New("nil buffer")
	}
	if len(p) == 0 {
		return 0, errors.New("empty buffer")
	}

	for i := 0; i < len(p); i++ {
		p[i] = srr.seed[srr.index]

		srr.index++
		srr.index %= len(srr.seed)
	}

	return len(p), nil
}

// CreateSoftwareVersionChecker will create a new software version checker and will start check if a new software version
// is available
func CreateSoftwareVersionChecker(statusHandler core.AppStatusHandler) (*softwareVersion.SoftwareVersionChecker, error) {
	softwareVersionCheckerFactory, err := factorySoftwareVersion.NewSoftwareVersionFactory(statusHandler)
	if err != nil {
		return nil, err
	}

	softwareVersionChecker, err := softwareVersionCheckerFactory.Create()
	if err != nil {
		return nil, err
	}

	return softwareVersionChecker, nil
}

func getHasherFromConfig(cfg *config.Config) (hashing.Hasher, error) {
	switch cfg.Hasher.Type {
	case "sha256":
		return sha256.Sha256{}, nil
	case "blake2b":
		return &blake2b.Blake2b{}, nil
	}

	return nil, errors.New("no hasher provided in config file")
}

func getMarshalizerFromConfig(cfg *config.Config) (marshal.Marshalizer, error) {
	switch cfg.Marshalizer.Type {
	case "json":
		return &marshal.JsonMarshalizer{}, nil
	}

	return nil, errors.New("no marshalizer provided in config file")
}

func createBlockChainFromConfig(config *config.Config, coordinator sharding.Coordinator, ash core.AppStatusHandler) (data.ChainHandler, error) {
	badBlockCache, err := storageUnit.NewCache(
		storageUnit.CacheType(config.BadBlocksCache.Type),
		config.BadBlocksCache.Size,
		config.BadBlocksCache.Shards)
	if err != nil {
		return nil, err
	}

	if coordinator == nil {
		return nil, state.ErrNilShardCoordinator
	}

	if coordinator.SelfId() < coordinator.NumberOfShards() {
		var blockChain *blockchain.BlockChain
		blockChain, err = blockchain.NewBlockChain(badBlockCache)
		if err != nil {
			return nil, err
		}

		err = blockChain.SetAppStatusHandler(ash)
		if err != nil {
			return nil, err
		}

		return blockChain, nil
	}
	if coordinator.SelfId() == core.MetachainShardId {
		var blockChain *blockchain.MetaChain
		blockChain, err = blockchain.NewMetaChain(badBlockCache)
		if err != nil {
			return nil, err
		}

		err = blockChain.SetAppStatusHandler(ash)
		if err != nil {
			return nil, err
		}

		return blockChain, nil
	}
	return nil, errors.New("can not create blockchain")
}

func createDataStoreFromConfig(
	config *config.Config,
	shardCoordinator sharding.Coordinator,
	pathManager storage.PathManagerHandler,
	epochStartNotifier EpochStartNotifier,
	currentEpoch uint32,
) (dataRetriever.StorageService, error) {
	storageServiceFactory, err := storageFactory.NewStorageServiceFactory(
		config,
		shardCoordinator,
		pathManager,
		epochStartNotifier,
		currentEpoch,
	)
	if err != nil {
		return nil, err
	}
	if shardCoordinator.SelfId() < shardCoordinator.NumberOfShards() {
		return storageServiceFactory.CreateForShard()
	}
	if shardCoordinator.SelfId() == core.MetachainShardId {
		return storageServiceFactory.CreateForMeta()
	}
	return nil, errors.New("can not create data store")
}

func createDataPoolFromConfig(args *dataComponentsFactoryArgs) (dataRetriever.PoolsHolder, error) {
	log.Debug("creatingDataPool from config")

	configs := args.config

	txPool, err := txpoolFactory.CreateTxPool(txpool.ArgShardedTxPool{
		Config:         storageFactory.GetCacherFromConfig(configs.TxDataPool),
		MinGasPrice:    args.economicsData.MinGasPrice(),
		NumberOfShards: args.shardCoordinator.NumberOfShards(),
	})
	if err != nil {
		log.Error("error creating txpool")
		return nil, err
	}

	uTxPool, err := shardedData.NewShardedData(storageFactory.GetCacherFromConfig(configs.UnsignedTransactionDataPool))
	if err != nil {
		log.Error("error creating smart contract result pool")
		return nil, err
	}

	rewardTxPool, err := shardedData.NewShardedData(storageFactory.GetCacherFromConfig(configs.RewardTransactionDataPool))
	if err != nil {
		log.Error("error creating reward transaction pool")
		return nil, err
	}

	hdrPool, err := headersCache.NewHeadersPool(configs.HeadersPoolConfig)
	if err != nil {
		log.Error("error creating headers pool")
		return nil, err
	}

	cacherCfg := storageFactory.GetCacherFromConfig(configs.TxBlockBodyDataPool)
	txBlockBody, err := storageUnit.NewCache(cacherCfg.Type, cacherCfg.Size, cacherCfg.Shards)
	if err != nil {
		log.Error("error creating txBlockBody")
		return nil, err
	}

	cacherCfg = storageFactory.GetCacherFromConfig(configs.PeerBlockBodyDataPool)
	peerChangeBlockBody, err := storageUnit.NewCache(cacherCfg.Type, cacherCfg.Size, cacherCfg.Shards)
	if err != nil {
		log.Error("error creating peerChangeBlockBody")
		return nil, err
	}

	cacherCfg = storageFactory.GetCacherFromConfig(configs.TrieNodesDataPool)
	trieNodes, err := storageUnit.NewCache(cacherCfg.Type, cacherCfg.Size, cacherCfg.Shards)
	if err != nil {
		log.Info("error creating trieNodes")
		return nil, err
	}

	currBlockTxs, err := dataPool.NewCurrentBlockPool()
	if err != nil {
		return nil, err
	}

	return dataPool.NewDataPool(
		txPool,
		uTxPool,
		rewardTxPool,
		hdrPool,
		txBlockBody,
		peerChangeBlockBody,
		trieNodes,
		currBlockTxs,
	)
}

func createSingleSigner(config *config.Config) (crypto.SingleSigner, error) {
	switch config.Consensus.Type {
	case BlsConsensusType:
		return &singlesig.BlsSingleSigner{}, nil
	default:
		return nil, errors.New("no consensus type provided in config file")
	}
}

func getMultisigHasherFromConfig(cfg *config.Config) (hashing.Hasher, error) {
	if cfg.Consensus.Type == BlsConsensusType && cfg.MultisigHasher.Type != "blake2b" {
		return nil, errors.New("wrong multisig hasher provided for bls consensus type")
	}

	switch cfg.MultisigHasher.Type {
	case "sha256":
		return sha256.Sha256{}, nil
	case "blake2b":
		if cfg.Consensus.Type == BlsConsensusType {
			return &blake2b.Blake2b{HashSize: BlsHashSize}, nil
		}
		return &blake2b.Blake2b{}, nil
	}

	return nil, errors.New("no multisig hasher provided in config file")
}

func createMultiSigner(
	config *config.Config,
	hasher hashing.Hasher,
	pubKeys []string,
	privateKey crypto.PrivateKey,
	keyGen crypto.KeyGenerator,
) (crypto.MultiSigner, error) {

	switch config.Consensus.Type {
	case BlsConsensusType:
		blsSigner := &blsMultiSig.KyberMultiSignerBLS{}
		return multisig.NewBLSMultisig(blsSigner, hasher, pubKeys, privateKey, keyGen, uint16(0))
	default:
		return nil, errors.New("no consensus type provided in config file")
	}
}

func createNetMessenger(
	p2pConfig *config.P2PConfig,
	log logger.Logger,
	randReader io.Reader,
) (p2p.Messenger, error) {

	if p2pConfig.Node.Port < 0 {
		return nil, errors.New("cannot start node on port < 0")
	}

	pDiscoveryFactory := factoryP2P.NewPeerDiscovererFactory(*p2pConfig)
	pDiscoverer, err := pDiscoveryFactory.CreatePeerDiscoverer()

	if err != nil {
		return nil, err
	}

	log.Debug("peer discovery", "method", pDiscoverer.Name())

	prvKey, _ := ecdsa.GenerateKey(btcec.S256(), randReader)
	sk := (*libp2pCrypto.Secp256k1PrivateKey)(prvKey)

	nm, err := libp2p.NewNetworkMessenger(
		context.Background(),
		p2pConfig.Node.Port,
		sk,
		nil,
		loadBalancer.NewOutgoingChannelLoadBalancer(),
		pDiscoverer,
		libp2p.ListenAddrWithIp4AndTcp,
		p2pConfig.Node.TargetPeerCount,
	)
	if err != nil {
		return nil, err
	}

	return nm, nil
}

func newInterceptorContainerFactory(
	shardCoordinator sharding.Coordinator,
	nodesCoordinator sharding.NodesCoordinator,
	data *Data,
	coreData *Core,
	crypto *Crypto,
	state *State,
	network *Network,
	economics *economics.EconomicsData,
	headerSigVerifier HeaderSigVerifierHandler,
	sizeCheckDelta uint32,
	validityAttester process.ValidityAttester,
	epochStartTrigger process.EpochStartTriggerHandler,
) (process.InterceptorsContainerFactory, process.BlackListHandler, error) {

	if shardCoordinator.SelfId() < shardCoordinator.NumberOfShards() {
		return newShardInterceptorContainerFactory(
			shardCoordinator,
			nodesCoordinator,
			data,
			coreData,
			crypto,
			state,
			network,
			economics,
			headerSigVerifier,
			sizeCheckDelta,
			validityAttester,
			epochStartTrigger,
		)
	}
	if shardCoordinator.SelfId() == core.MetachainShardId {
		return newMetaInterceptorContainerFactory(
			shardCoordinator,
			nodesCoordinator,
			data,
			coreData,
			crypto,
			network,
			state,
			economics,
			headerSigVerifier,
			sizeCheckDelta,
			validityAttester,
			epochStartTrigger,
		)
	}

	return nil, nil, errors.New("could not create interceptor container factory")
}

func newResolverContainerFactory(
	shardCoordinator sharding.Coordinator,
	data *Data,
	coreData *Core,
	network *Network,
	sizeCheckDelta uint32,
) (dataRetriever.ResolversContainerFactory, error) {

	if shardCoordinator.SelfId() < shardCoordinator.NumberOfShards() {
		return newShardResolverContainerFactory(
			shardCoordinator,
			data,
			coreData,
			network,
			sizeCheckDelta,
		)
	}
	if shardCoordinator.SelfId() == core.MetachainShardId {
		return newMetaResolverContainerFactory(
			shardCoordinator,
			data,
			coreData,
			network,
			sizeCheckDelta,
		)
	}

	return nil, errors.New("could not create interceptor and resolver container factory")
}

func newShardInterceptorContainerFactory(
	shardCoordinator sharding.Coordinator,
	nodesCoordinator sharding.NodesCoordinator,
	data *Data,
	dataCore *Core,
	crypto *Crypto,
	state *State,
	network *Network,
	economics *economics.EconomicsData,
	headerSigVerifier HeaderSigVerifierHandler,
	sizeCheckDelta uint32,
	validityAttester process.ValidityAttester,
	epochStartTrigger process.EpochStartTriggerHandler,
) (process.InterceptorsContainerFactory, process.BlackListHandler, error) {

	headerBlackList := timecache.NewTimeCache(timeSpanForBadHeaders)
	shardInterceptorsContainerFactoryArgs := interceptorscontainer.ShardInterceptorsContainerFactoryArgs{
		Accounts:               state.AccountsAdapter,
		ShardCoordinator:       shardCoordinator,
		NodesCoordinator:       nodesCoordinator,
		Messenger:              network.NetMessenger,
		Store:                  data.Store,
		Marshalizer:            dataCore.Marshalizer,
		Hasher:                 dataCore.Hasher,
		KeyGen:                 crypto.TxSignKeyGen,
		BlockSignKeyGen:        crypto.BlockSignKeyGen,
		SingleSigner:           crypto.TxSingleSigner,
		BlockSingleSigner:      crypto.SingleSigner,
		MultiSigner:            crypto.MultiSigner,
		DataPool:               data.Datapool,
		AddrConverter:          state.AddressConverter,
		MaxTxNonceDeltaAllowed: core.MaxTxNonceDeltaAllowed,
		TxFeeHandler:           economics,
		BlackList:              headerBlackList,
		HeaderSigVerifier:      headerSigVerifier,
		ChainID:                dataCore.ChainID,
		SizeCheckDelta:         sizeCheckDelta,
		ValidityAttester:       validityAttester,
		EpochStartTrigger:      epochStartTrigger,
	}
	interceptorContainerFactory, err := interceptorscontainer.NewShardInterceptorsContainerFactory(shardInterceptorsContainerFactoryArgs)
	if err != nil {
		return nil, nil, err
	}

	return interceptorContainerFactory, headerBlackList, nil
}

func newMetaInterceptorContainerFactory(
	shardCoordinator sharding.Coordinator,
	nodesCoordinator sharding.NodesCoordinator,
	data *Data,
	dataCore *Core,
	crypto *Crypto,
	network *Network,
	state *State,
	economics *economics.EconomicsData,
	headerSigVerifier HeaderSigVerifierHandler,
	sizeCheckDelta uint32,
	validityAttester process.ValidityAttester,
	epochStartTrigger process.EpochStartTriggerHandler,
) (process.InterceptorsContainerFactory, process.BlackListHandler, error) {
	headerBlackList := timecache.NewTimeCache(timeSpanForBadHeaders)
	metaInterceptorsContainerFactoryArgs := interceptorscontainer.MetaInterceptorsContainerFactoryArgs{
		ShardCoordinator:       shardCoordinator,
		NodesCoordinator:       nodesCoordinator,
		Messenger:              network.NetMessenger,
		Store:                  data.Store,
		Marshalizer:            dataCore.Marshalizer,
		Hasher:                 dataCore.Hasher,
		MultiSigner:            crypto.MultiSigner,
		DataPool:               data.Datapool,
		Accounts:               state.AccountsAdapter,
		AddrConverter:          state.AddressConverter,
		SingleSigner:           crypto.TxSingleSigner,
		BlockSingleSigner:      crypto.SingleSigner,
		KeyGen:                 crypto.TxSignKeyGen,
		BlockKeyGen:            crypto.BlockSignKeyGen,
		MaxTxNonceDeltaAllowed: core.MaxTxNonceDeltaAllowed,
		TxFeeHandler:           economics,
		BlackList:              headerBlackList,
		HeaderSigVerifier:      headerSigVerifier,
		ChainID:                dataCore.ChainID,
		SizeCheckDelta:         sizeCheckDelta,
		ValidityAttester:       validityAttester,
		EpochStartTrigger:      epochStartTrigger,
	}
	interceptorContainerFactory, err := interceptorscontainer.NewMetaInterceptorsContainerFactory(metaInterceptorsContainerFactoryArgs)
	if err != nil {
		return nil, nil, err
	}

	return interceptorContainerFactory, headerBlackList, nil
}

func newShardResolverContainerFactory(
	shardCoordinator sharding.Coordinator,
	data *Data,
	core *Core,
	network *Network,
	sizeCheckDelta uint32,
) (dataRetriever.ResolversContainerFactory, error) {

	dataPacker, err := partitioning.NewSimpleDataPacker(core.Marshalizer)
	if err != nil {
		return nil, err
	}

	resolversContainerFactoryArgs := resolverscontainer.FactoryArgs{
		ShardCoordinator:         shardCoordinator,
		Messenger:                network.NetMessenger,
		Store:                    data.Store,
		Marshalizer:              core.Marshalizer,
		DataPools:                data.Datapool,
		Uint64ByteSliceConverter: core.Uint64ByteSliceConverter,
		DataPacker:               dataPacker,
		TriesContainer:           core.TriesContainer,
		SizeCheckDelta:           sizeCheckDelta,
	}
	resolversContainerFactory, err := resolverscontainer.NewShardResolversContainerFactory(resolversContainerFactoryArgs)
	if err != nil {
		return nil, err
	}

	return resolversContainerFactory, nil
}

func newMetaResolverContainerFactory(
	shardCoordinator sharding.Coordinator,
	data *Data,
	core *Core,
	network *Network,
	sizeCheckDelta uint32,
) (dataRetriever.ResolversContainerFactory, error) {
	dataPacker, err := partitioning.NewSimpleDataPacker(core.Marshalizer)
	if err != nil {
		return nil, err
	}

	resolversContainerFactoryArgs := resolverscontainer.FactoryArgs{
		ShardCoordinator:         shardCoordinator,
		Messenger:                network.NetMessenger,
		Store:                    data.Store,
		Marshalizer:              core.Marshalizer,
		DataPools:                data.Datapool,
		Uint64ByteSliceConverter: core.Uint64ByteSliceConverter,
		DataPacker:               dataPacker,
		TriesContainer:           core.TriesContainer,
		SizeCheckDelta:           sizeCheckDelta,
	}
	resolversContainerFactory, err := resolverscontainer.NewMetaResolversContainerFactory(resolversContainerFactoryArgs)
	if err != nil {
		return nil, err
	}
	return resolversContainerFactory, nil
}

func generateGenesisHeadersAndApplyInitialBalances(args *processComponentsFactoryArgs) (map[uint32]data.HeaderHandler, error) {
	//TODO change this rudimentary startup for metachain nodes
	// Talk between Adrian, Robert and Iulian, did not want it to be discarded:
	// --------------------------------------------------------------------
	// Adrian: "This looks like a workaround as the metchain should not deal with individual accounts, but shards data.
	// What I was thinking was that the genesis on metachain (or pre-genesis block) is the nodes allocation to shards,
	// with 0 state root for every shard, as there is no balance yet.
	// Then the shards start operating as they get the initial node allocation, maybe we can do consensus on the
	// genesis as well, I think this would be actually good as then everything is signed and agreed upon.
	// The genesis shard blocks need to be then just the state root, I think we already have that in genesis,
	// so shard nodes can go ahead with individually creating the block, but then run consensus on this.
	// Then this block is sent to metachain who updates the state root of every shard and creates the metablock for
	// the genesis of each of the shards (this is actually the same thing that would happen at new epoch start)."

	coreComponents := args.coreData
	stateComponents := args.state
	dataComponents := args.data
	shardCoordinator := args.shardCoordinator
	nodesSetup := args.nodesConfig
	genesisConfig := args.genesisConfig
	economicsData := args.economicsData

	genesisBlocks := make(map[uint32]data.HeaderHandler)

	validatorStatsRootHash, err := stateComponents.PeerAccounts.RootHash()
	if err != nil {
		return nil, err
	}

	for shardId := uint32(0); shardId < shardCoordinator.NumberOfShards(); shardId++ {
		isCurrentShard := shardId == shardCoordinator.SelfId()
		if isCurrentShard {
			continue
		}

		var newShardCoordinator sharding.Coordinator
		var accountsAdapter state.AccountsAdapter
		newShardCoordinator, accountsAdapter, err = createInMemoryShardCoordinatorAndAccount(
			coreComponents,
			shardCoordinator.NumberOfShards(),
			shardId,
		)
		if err != nil {
			return nil, err
		}

		var genesisBlock data.HeaderHandler
		genesisBlock, err = createGenesisBlockAndApplyInitialBalances(
			accountsAdapter,
			newShardCoordinator,
			stateComponents.AddressConverter,
			genesisConfig,
			uint64(nodesSetup.StartTime),
			validatorStatsRootHash,
		)
		if err != nil {
			return nil, err
		}

		genesisBlocks[shardId] = genesisBlock
	}

	if shardCoordinator.SelfId() < shardCoordinator.NumberOfShards() {
		var genesisBlockForCurrentShard data.HeaderHandler
		genesisBlockForCurrentShard, err = createGenesisBlockAndApplyInitialBalances(
			stateComponents.AccountsAdapter,
			shardCoordinator,
			stateComponents.AddressConverter,
			genesisConfig,
			uint64(nodesSetup.StartTime),
			validatorStatsRootHash,
		)
		if err != nil {
			return nil, err
		}

		genesisBlocks[shardCoordinator.SelfId()] = genesisBlockForCurrentShard
	}

	argsMetaGenesis := genesis.ArgsMetaGenesisBlockCreator{
		GenesisTime:              uint64(nodesSetup.StartTime),
		Accounts:                 stateComponents.AccountsAdapter,
		AddrConv:                 stateComponents.AddressConverter,
		NodesSetup:               nodesSetup,
		ShardCoordinator:         shardCoordinator,
		Store:                    dataComponents.Store,
		Blkc:                     dataComponents.Blkc,
		Marshalizer:              coreComponents.Marshalizer,
		Hasher:                   coreComponents.Hasher,
		Uint64ByteSliceConverter: coreComponents.Uint64ByteSliceConverter,
		DataPool:                 dataComponents.Datapool,
		Economics:                economicsData,
		ValidatorStatsRootHash:   validatorStatsRootHash,
	}

	if shardCoordinator.SelfId() != core.MetachainShardId {
		var newShardCoordinator sharding.Coordinator
		var newAccounts state.AccountsAdapter
		newShardCoordinator, newAccounts, err = createInMemoryShardCoordinatorAndAccount(
			coreComponents,
			shardCoordinator.NumberOfShards(),
			core.MetachainShardId,
		)
		if err != nil {
			return nil, err
		}

		newStore, newBlkc, errPoolCreation := createInMemoryStoreBlkc(newShardCoordinator)
		if errPoolCreation != nil {
			return nil, errPoolCreation
		}

		argsMetaGenesis.ShardCoordinator = newShardCoordinator
		argsMetaGenesis.Accounts = newAccounts
		argsMetaGenesis.Store = newStore
		argsMetaGenesis.Blkc = newBlkc
	}

	genesisBlock, err := genesis.CreateMetaGenesisBlock(
		argsMetaGenesis,
	)
	if err != nil {
		return nil, err
	}

	log.Debug("MetaGenesisBlock created",
		"roothash", genesisBlock.GetRootHash(),
		"validatorStatsRootHash", genesisBlock.GetValidatorStatsRootHash(),
	)

	genesisBlocks[core.MetachainShardId] = genesisBlock

	return genesisBlocks, nil
}

func createInMemoryStoreBlkc(
	shardCoordinator sharding.Coordinator,
) (dataRetriever.StorageService, data.ChainHandler, error) {

	cache, _ := storageUnit.NewCache(storageUnit.LRUCache, 10, 1)
	blkc, err := blockchain.NewMetaChain(cache)
	if err != nil {
		return nil, nil, err
	}

	store := dataRetriever.NewChainStorer()
	store.AddStorer(dataRetriever.MetaBlockUnit, createMemUnit())
	store.AddStorer(dataRetriever.BlockHeaderUnit, createMemUnit())
	store.AddStorer(dataRetriever.MetaHdrNonceHashDataUnit, createMemUnit())
	store.AddStorer(dataRetriever.TransactionUnit, createMemUnit())
	store.AddStorer(dataRetriever.RewardTransactionUnit, createMemUnit())
	store.AddStorer(dataRetriever.UnsignedTransactionUnit, createMemUnit())
	store.AddStorer(dataRetriever.MiniBlockUnit, createMemUnit())
	for i := uint32(0); i < shardCoordinator.NumberOfShards(); i++ {
		hdrNonceHashDataUnit := dataRetriever.ShardHdrNonceHashDataUnit + dataRetriever.UnitType(i)
		store.AddStorer(hdrNonceHashDataUnit, createMemUnit())
	}
	store.AddStorer(dataRetriever.HeartbeatUnit, createMemUnit())

	return store, blkc, nil
}

func createGenesisBlockAndApplyInitialBalances(
	accounts state.AccountsAdapter,
	shardCoordinator sharding.Coordinator,
	addressConverter state.AddressConverter,
	genesisConfig *sharding.Genesis,
	startTime uint64,
	validatorStatsRootHash []byte,
) (data.HeaderHandler, error) {

	initialBalances, err := genesisConfig.InitialNodesBalances(shardCoordinator, addressConverter)
	if err != nil {
		return nil, err
	}

	return genesis.CreateShardGenesisBlockFromInitialBalances(
		accounts,
		shardCoordinator,
		addressConverter,
		initialBalances,
		startTime,
		validatorStatsRootHash,
	)
}

func createInMemoryShardCoordinatorAndAccount(
	coreComponents *Core,
	numOfShards uint32,
	shardId uint32,
) (sharding.Coordinator, state.AccountsAdapter, error) {

	newShardCoordinator, err := sharding.NewMultiShardCoordinator(numOfShards, shardId)
	if err != nil {
		return nil, nil, err
	}

	accountFactory, err := factoryState.NewAccountFactoryCreator(factoryState.UserAccount)
	if err != nil {
		return nil, nil, err
	}

	accounts, err := generateInMemoryAccountsAdapter(
		accountFactory,
		coreComponents.Hasher,
		coreComponents.Marshalizer,
	)
	if err != nil {
		return nil, nil, err
	}

	return newShardCoordinator, accounts, nil
}

func newBlockTracker(
	processArgs *processComponentsFactoryArgs,
	headerValidator process.HeaderConstructionValidator,
	requestHandler process.RequestHandler,
	rounder consensus.Rounder,
	genesisBlocks map[uint32]data.HeaderHandler,
) (process.BlockTracker, error) {

	argBaseTracker := track.ArgBaseTracker{
		Hasher:           processArgs.coreData.Hasher,
		HeaderValidator:  headerValidator,
		Marshalizer:      processArgs.coreData.Marshalizer,
		RequestHandler:   requestHandler,
		Rounder:          rounder,
		ShardCoordinator: processArgs.shardCoordinator,
		Store:            processArgs.data.Store,
		StartHeaders:     genesisBlocks,
	}

	if processArgs.shardCoordinator.SelfId() < processArgs.shardCoordinator.NumberOfShards() {
		arguments := track.ArgShardTracker{
			ArgBaseTracker: argBaseTracker,
			PoolsHolder:    processArgs.data.Datapool,
		}

		return track.NewShardBlockTrack(arguments)
	}

	if processArgs.shardCoordinator.SelfId() == core.MetachainShardId {
		arguments := track.ArgMetaTracker{
			ArgBaseTracker: argBaseTracker,
			PoolsHolder:    processArgs.data.Datapool,
		}

		return track.NewMetaBlockTrack(arguments)
	}

	return nil, errors.New("could not create block tracker")
}

func newPendingMiniBlocks(
	store dataRetriever.StorageService,
	marshalizer marshal.Marshalizer,
	dataPool dataRetriever.PoolsHolder,
) (process.PendingMiniBlocksHandler, error) {

	miniBlockHeaderStore := store.GetStorer(dataRetriever.MiniBlockHeaderUnit)
	if check.IfNil(miniBlockHeaderStore) {
		return nil, errors.New("could not create pending miniblocks handler because of empty miniblock header store")
	}

	metaBlocksStore := store.GetStorer(dataRetriever.MetaBlockUnit)
	if check.IfNil(metaBlocksStore) {
		return nil, errors.New("could not create pending miniblocks handler because of empty metablock store")
	}

	argsPendingMiniBlocks := &metachainEpochStart.ArgsPendingMiniBlocks{
		Marshalizer:      marshalizer,
		Storage:          miniBlockHeaderStore,
		MetaBlockPool:    dataPool.Headers(),
		MetaBlockStorage: metaBlocksStore,
	}
	pendingMiniBlocks, err := metachainEpochStart.NewPendingMiniBlocks(argsPendingMiniBlocks)
	if err != nil {
		return nil, err
	}

	return pendingMiniBlocks, nil
}

func newForkDetector(
	rounder consensus.Rounder,
	shardCoordinator sharding.Coordinator,
	headerBlackList process.BlackListHandler,
	blockTracker process.BlockTracker,
	genesisTime int64,
) (process.ForkDetector, error) {
	if shardCoordinator.SelfId() < shardCoordinator.NumberOfShards() {
		return processSync.NewShardForkDetector(rounder, headerBlackList, blockTracker, genesisTime)
	}
	if shardCoordinator.SelfId() == core.MetachainShardId {
		return processSync.NewMetaForkDetector(rounder, headerBlackList, blockTracker, genesisTime)
	}

	return nil, ErrCreateForkDetector
}

func newBlockProcessor(
	processArgs *processComponentsFactoryArgs,
	requestHandler process.RequestHandler,
	forkDetector process.ForkDetector,
	rounder consensus.Rounder,
	epochStartTrigger epochStart.TriggerHandler,
	bootStorer process.BootStorer,
	validatorStatisticsProcessor process.ValidatorStatisticsProcessor,
	headerValidator process.HeaderConstructionValidator,
	blockTracker process.BlockTracker,
	pendingMiniBlocksHandler process.PendingMiniBlocksHandler,
) (process.BlockProcessor, error) {

	shardCoordinator := processArgs.shardCoordinator

	if shardCoordinator.SelfId() < shardCoordinator.NumberOfShards() {
		return newShardBlockProcessor(
			requestHandler,
			processArgs.shardCoordinator,
			processArgs.nodesCoordinator,
			processArgs.data,
			processArgs.coreData,
			processArgs.state,
			forkDetector,
			processArgs.coreServiceContainer,
			processArgs.economicsData,
			rounder,
			epochStartTrigger,
			bootStorer,
			processArgs.gasSchedule,
			processArgs.stateCheckpointModulus,
			headerValidator,
			blockTracker,
		)
	}
	if shardCoordinator.SelfId() == core.MetachainShardId {
		return newMetaBlockProcessor(
			requestHandler,
			processArgs.shardCoordinator,
			processArgs.nodesCoordinator,
			processArgs.data,
			processArgs.coreData,
			processArgs.state,
			forkDetector,
			processArgs.coreServiceContainer,
			processArgs.economicsData,
			validatorStatisticsProcessor,
			rounder,
			epochStartTrigger,
			bootStorer,
			headerValidator,
			blockTracker,
			pendingMiniBlocksHandler,
		)
	}

	return nil, errors.New("could not create block processor")
}

func newShardBlockProcessor(
	requestHandler process.RequestHandler,
	shardCoordinator sharding.Coordinator,
	nodesCoordinator sharding.NodesCoordinator,
	data *Data,
	core *Core,
	state *State,
	forkDetector process.ForkDetector,
	coreServiceContainer serviceContainer.Core,
	economics *economics.EconomicsData,
	rounder consensus.Rounder,
	epochStartTrigger epochStart.TriggerHandler,
	bootStorer process.BootStorer,
	gasSchedule map[string]map[string]uint64,
	stateCheckpointModulus uint,
	headerValidator process.HeaderConstructionValidator,
	blockTracker process.BlockTracker,
) (process.BlockProcessor, error) {
	argsParser, err := vmcommon.NewAtArgumentParser()
	if err != nil {
		return nil, err
	}

	argsHook := hooks.ArgBlockChainHook{
		Accounts:         state.AccountsAdapter,
		AddrConv:         state.AddressConverter,
		StorageService:   data.Store,
		BlockChain:       data.Blkc,
		ShardCoordinator: shardCoordinator,
		Marshalizer:      core.Marshalizer,
		Uint64Converter:  core.Uint64ByteSliceConverter,
	}
	vmFactory, err := shard.NewVMContainerFactory(economics.MaxGasLimitPerBlock(), gasSchedule, argsHook)
	if err != nil {
		return nil, err
	}

	vmContainer, err := vmFactory.Create()
	if err != nil {
		return nil, err
	}

	interimProcFactory, err := shard.NewIntermediateProcessorsContainerFactory(
		shardCoordinator,
		core.Marshalizer,
		core.Hasher,
		state.AddressConverter,
		data.Store,
		data.Datapool,
		economics,
	)
	if err != nil {
		return nil, err
	}

	interimProcContainer, err := interimProcFactory.Create()
	if err != nil {
		return nil, err
	}

	scForwarder, err := interimProcContainer.Get(dataBlock.SmartContractResultBlock)
	if err != nil {
		return nil, err
	}

	receiptTxInterim, err := interimProcContainer.Get(dataBlock.ReceiptBlock)
	if err != nil {
		return nil, err
	}

	badTxInterim, err := interimProcContainer.Get(dataBlock.InvalidBlock)
	if err != nil {
		return nil, err
	}

	txTypeHandler, err := coordinator.NewTxTypeHandler(state.AddressConverter, shardCoordinator, state.AccountsAdapter)
	if err != nil {
		return nil, err
	}

	gasHandler, err := preprocess.NewGasComputation(economics)
	if err != nil {
		return nil, err
	}

	txFeeHandler, err := postprocess.NewFeeAccumulator()
	if err != nil {
		return nil, err
	}

	scProcessor, err := smartContract.NewSmartContractProcessor(
		vmContainer,
		argsParser,
		core.Hasher,
		core.Marshalizer,
		state.AccountsAdapter,
		vmFactory.BlockChainHookImpl(),
		state.AddressConverter,
		shardCoordinator,
		scForwarder,
		txFeeHandler,
		economics,
		txTypeHandler,
		gasHandler,
	)
	if err != nil {
		return nil, err
	}

	rewardsTxProcessor, err := rewardTransaction.NewRewardTxProcessor(
		state.AccountsAdapter,
		state.AddressConverter,
		shardCoordinator,
	)
	if err != nil {
		return nil, err
	}

	transactionProcessor, err := transaction.NewTxProcessor(
		state.AccountsAdapter,
		core.Hasher,
		state.AddressConverter,
		core.Marshalizer,
		shardCoordinator,
		scProcessor,
		txFeeHandler,
		txTypeHandler,
		economics,
		receiptTxInterim,
		badTxInterim,
	)
	if err != nil {
		return nil, errors.New("could not create transaction statisticsProcessor: " + err.Error())
	}

	miniBlocksCompacter, err := preprocess.NewMiniBlocksCompaction(economics, shardCoordinator, gasHandler)
	if err != nil {
		return nil, err
	}

	preProcFactory, err := shard.NewPreProcessorsContainerFactory(
		shardCoordinator,
		data.Store,
		core.Marshalizer,
		core.Hasher,
		data.Datapool,
		state.AddressConverter,
		state.AccountsAdapter,
		requestHandler,
		transactionProcessor,
		scProcessor,
		scProcessor,
		rewardsTxProcessor,
		economics,
		miniBlocksCompacter,
		gasHandler,
		blockTracker,
	)
	if err != nil {
		return nil, err
	}

	preProcContainer, err := preProcFactory.Create()
	if err != nil {
		return nil, err
	}

	txCoordinator, err := coordinator.NewTransactionCoordinator(
		core.Hasher,
		core.Marshalizer,
		shardCoordinator,
		state.AccountsAdapter,
		data.Datapool.MiniBlocks(),
		requestHandler,
		preProcContainer,
		interimProcContainer,
		gasHandler,
	)
	if err != nil {
		return nil, err
	}

	txPoolsCleaner, err := poolsCleaner.NewTxsPoolsCleaner(
		state.AccountsAdapter,
		shardCoordinator,
		data.Datapool,
		state.AddressConverter,
		economics,
	)
	if err != nil {
		return nil, err
	}

	argumentsBaseProcessor := block.ArgBaseProcessor{
		Accounts:          state.AccountsAdapter,
		ForkDetector:      forkDetector,
		Hasher:            core.Hasher,
		Marshalizer:       core.Marshalizer,
		Store:             data.Store,
		ShardCoordinator:  shardCoordinator,
		NodesCoordinator:  nodesCoordinator,
		Uint64Converter:   core.Uint64ByteSliceConverter,
		RequestHandler:    requestHandler,
		Core:              coreServiceContainer,
		BlockChainHook:    vmFactory.BlockChainHookImpl(),
		TxCoordinator:     txCoordinator,
		Rounder:           rounder,
		EpochStartTrigger: epochStartTrigger,
		HeaderValidator:   headerValidator,
		BootStorer:        bootStorer,
		BlockTracker:      blockTracker,
		DataPool:          data.Datapool,
		FeeHandler:        txFeeHandler,
		BlockChain:        data.Blkc,
	}
	arguments := block.ArgShardProcessor{
		ArgBaseProcessor:       argumentsBaseProcessor,
		TxsPoolsCleaner:        txPoolsCleaner,
		StateCheckpointModulus: stateCheckpointModulus,
	}

	blockProcessor, err := block.NewShardProcessor(arguments)
	if err != nil {
		return nil, errors.New("could not create block statisticsProcessor: " + err.Error())
	}

	err = blockProcessor.SetAppStatusHandler(core.StatusHandler)
	if err != nil {
		return nil, err
	}

	return blockProcessor, nil
}

func newMetaBlockProcessor(
	requestHandler process.RequestHandler,
	shardCoordinator sharding.Coordinator,
	nodesCoordinator sharding.NodesCoordinator,
	data *Data,
	core *Core,
	state *State,
	forkDetector process.ForkDetector,
	coreServiceContainer serviceContainer.Core,
	economicsData *economics.EconomicsData,
	validatorStatisticsProcessor process.ValidatorStatisticsProcessor,
	rounder consensus.Rounder,
	epochStartTrigger epochStart.TriggerHandler,
	bootStorer process.BootStorer,
	headerValidator process.HeaderConstructionValidator,
	blockTracker process.BlockTracker,
	pendingMiniBlocksHandler process.PendingMiniBlocksHandler,
) (process.BlockProcessor, error) {

	argsHook := hooks.ArgBlockChainHook{
		Accounts:         state.AccountsAdapter,
		AddrConv:         state.AddressConverter,
		StorageService:   data.Store,
		BlockChain:       data.Blkc,
		ShardCoordinator: shardCoordinator,
		Marshalizer:      core.Marshalizer,
		Uint64Converter:  core.Uint64ByteSliceConverter,
	}
	vmFactory, err := metachain.NewVMContainerFactory(argsHook, economicsData)
	if err != nil {
		return nil, err
	}

	argsParser, err := vmcommon.NewAtArgumentParser()
	if err != nil {
		return nil, err
	}

	vmContainer, err := vmFactory.Create()
	if err != nil {
		return nil, err
	}

	interimProcFactory, err := metachain.NewIntermediateProcessorsContainerFactory(
		shardCoordinator,
		core.Marshalizer,
		core.Hasher,
		state.AddressConverter,
		data.Store,
		data.Datapool,
	)
	if err != nil {
		return nil, err
	}

	interimProcContainer, err := interimProcFactory.Create()
	if err != nil {
		return nil, err
	}

	scForwarder, err := interimProcContainer.Get(dataBlock.SmartContractResultBlock)
	if err != nil {
		return nil, err
	}

	txTypeHandler, err := coordinator.NewTxTypeHandler(state.AddressConverter, shardCoordinator, state.AccountsAdapter)
	if err != nil {
		return nil, err
	}

	gasHandler, err := preprocess.NewGasComputation(economicsData)
	if err != nil {
		return nil, err
	}

	txFeeHandler, err := postprocess.NewFeeAccumulator()
	if err != nil {
		return nil, err
	}

	scProcessor, err := smartContract.NewSmartContractProcessor(
		vmContainer,
		argsParser,
		core.Hasher,
		core.Marshalizer,
		state.AccountsAdapter,
		vmFactory.BlockChainHookImpl(),
		state.AddressConverter,
		shardCoordinator,
		scForwarder,
		txFeeHandler,
		economicsData,
		txTypeHandler,
		gasHandler,
	)
	if err != nil {
		return nil, err
	}

	transactionProcessor, err := transaction.NewMetaTxProcessor(
		state.AccountsAdapter,
		state.AddressConverter,
		shardCoordinator,
		scProcessor,
		txTypeHandler,
		economicsData,
	)
	if err != nil {
		return nil, errors.New("could not create transaction processor: " + err.Error())
	}

	miniBlocksCompacter, err := preprocess.NewMiniBlocksCompaction(economicsData, shardCoordinator, gasHandler)
	if err != nil {
		return nil, err
	}

	preProcFactory, err := metachain.NewPreProcessorsContainerFactory(
		shardCoordinator,
		data.Store,
		core.Marshalizer,
		core.Hasher,
		data.Datapool,
		state.AccountsAdapter,
		requestHandler,
		transactionProcessor,
		scProcessor,
		economicsData,
		miniBlocksCompacter,
		gasHandler,
		blockTracker,
	)
	if err != nil {
		return nil, err
	}

	preProcContainer, err := preProcFactory.Create()
	if err != nil {
		return nil, err
	}

	txCoordinator, err := coordinator.NewTransactionCoordinator(
		core.Hasher,
		core.Marshalizer,
		shardCoordinator,
		state.AccountsAdapter,
		data.Datapool.MiniBlocks(),
		requestHandler,
		preProcContainer,
		interimProcContainer,
		gasHandler,
	)
	if err != nil {
		return nil, err
	}

	scDataGetter, err := smartContract.NewSCQueryService(vmContainer, economicsData.MaxGasLimitPerBlock())
	if err != nil {
		return nil, err
	}

	argsStaking := scToProtocol.ArgStakingToPeer{
		AdrConv:     state.BLSAddressConverter,
		Hasher:      core.Hasher,
		Marshalizer: core.Marshalizer,
		PeerState:   state.PeerAccounts,
		BaseState:   state.AccountsAdapter,
		ArgParser:   argsParser,
		CurrTxs:     data.Datapool.CurrentBlockTxs(),
		ScQuery:     scDataGetter,
	}
	smartContractToProtocol, err := scToProtocol.NewStakingToPeer(argsStaking)
	if err != nil {
		return nil, err
	}

	argsEpochStartData := metachainEpochStart.ArgsNewEpochStartData{
		Marshalizer:       core.Marshalizer,
		Hasher:            core.Hasher,
		Store:             data.Store,
		DataPool:          data.Datapool,
		BlockTracker:      blockTracker,
		ShardCoordinator:  shardCoordinator,
		EpochStartTrigger: epochStartTrigger,
	}
	epochStartDataCreator, err := metachainEpochStart.NewEpochStartData(argsEpochStartData)
	if err != nil {
		return nil, err
	}

	argsEpochEconomics := metachainEpochStart.ArgsNewEpochEconomics{
		Marshalizer:      core.Marshalizer,
		Store:            data.Store,
		ShardCoordinator: shardCoordinator,
		NodesCoordinator: nodesCoordinator,
		RewardsHandler:   economicsData,
		RoundTime:        rounder,
	}
	epochEconomics, err := metachainEpochStart.NewEndOfEpochEconomicsDataCreator(argsEpochEconomics)
	if err != nil {
		return nil, err
	}

	rewardsStorage := data.Store.GetStorer(dataRetriever.RewardTransactionUnit)
	miniBlockStorage := data.Store.GetStorer(dataRetriever.MiniBlockUnit)
	argsEpochRewards := metachainEpochStart.ArgsNewRewardsCreator{
		ShardCoordinator: shardCoordinator,
		AddrConverter:    state.AddressConverter,
		RewardsStorage:   rewardsStorage,
		MiniBlockStorage: miniBlockStorage,
		Hasher:           core.Hasher,
		Marshalizer:      core.Marshalizer,
	}
	epochRewards, err := metachainEpochStart.NewEpochStartRewardsCreator(argsEpochRewards)
	if err != nil {
		return nil, err
	}

	argumentsBaseProcessor := block.ArgBaseProcessor{
		Accounts:                     state.AccountsAdapter,
		ForkDetector:                 forkDetector,
		Hasher:                       core.Hasher,
		Marshalizer:                  core.Marshalizer,
		Store:                        data.Store,
		ShardCoordinator:             shardCoordinator,
		NodesCoordinator:             nodesCoordinator,
		Uint64Converter:              core.Uint64ByteSliceConverter,
		RequestHandler:               requestHandler,
		Core:                         coreServiceContainer,
		BlockChainHook:               vmFactory.BlockChainHookImpl(),
		TxCoordinator:                txCoordinator,
		ValidatorStatisticsProcessor: validatorStatisticsProcessor,
		EpochStartTrigger:            epochStartTrigger,
		Rounder:                      rounder,
		HeaderValidator:              headerValidator,
		BootStorer:                   bootStorer,
		BlockTracker:                 blockTracker,
		DataPool:                     data.Datapool,
		FeeHandler:                   txFeeHandler,
		BlockChain:                   data.Blkc,
	}
	arguments := block.ArgMetaProcessor{
		ArgBaseProcessor:         argumentsBaseProcessor,
		SCDataGetter:             scDataGetter,
		SCToProtocol:             smartContractToProtocol,
		PendingMiniBlocksHandler: pendingMiniBlocksHandler,
		EpochStartDataCreator:    epochStartDataCreator,
		EpochEconomics:           epochEconomics,
		EpochRewardsCreator:      epochRewards,
	}

	metaProcessor, err := block.NewMetaProcessor(arguments)
	if err != nil {
		return nil, errors.New("could not create block processor: " + err.Error())
	}

	err = metaProcessor.SetAppStatusHandler(core.StatusHandler)
	if err != nil {
		return nil, err
	}

	return metaProcessor, nil
}

func newValidatorStatisticsProcessor(
	processComponents *processComponentsFactoryArgs,
) (process.ValidatorStatisticsProcessor, error) {

	storageService := processComponents.data.Store

	var peerDataPool peer.DataPool = processComponents.data.Datapool
	if processComponents.shardCoordinator.SelfId() < processComponents.shardCoordinator.NumberOfShards() {
		peerDataPool = processComponents.data.Datapool
	}

	arguments := peer.ArgValidatorStatisticsProcessor{
		PeerAdapter:         processComponents.state.PeerAccounts,
		AdrConv:             processComponents.state.BLSAddressConverter,
		NodesCoordinator:    processComponents.nodesCoordinator,
		ShardCoordinator:    processComponents.shardCoordinator,
		DataPool:            peerDataPool,
		StorageService:      storageService,
<<<<<<< HEAD
		Marshalizer:         processComponents.core.Marshalizer,
		StakeValue:          processComponents.economicsData.GenesisNodePrice(),
=======
		Marshalizer:         processComponents.coreData.Marshalizer,
		StakeValue:          processComponents.economicsData.StakeValue(),
>>>>>>> 2e6a9f0c
		Rater:               processComponents.rater,
		MaxComputableRounds: processComponents.maxComputableRounds,
		RewardsHandler:      processComponents.economicsData,
	}

	validatorStatisticsProcessor, err := peer.NewValidatorStatisticsProcessor(arguments)
	if err != nil {
		return nil, err
	}

	return validatorStatisticsProcessor, nil
}

func generateInMemoryAccountsAdapter(
	accountFactory state.AccountFactory,
	hasher hashing.Hasher,
	marshalizer marshal.Marshalizer,
) (state.AccountsAdapter, error) {
	trieStorage, err := trie.NewTrieStorageManagerWithoutPruning(createMemUnit())
	if err != nil {
		return nil, err
	}

	tr, err := trie.NewTrie(trieStorage, marshalizer, hasher)
	if err != nil {
		return nil, err
	}

	adb, err := state.NewAccountsDB(tr, hasher, marshalizer, accountFactory)
	if err != nil {
		return nil, err
	}

	return adb, nil
}

func createMemUnit() storage.Storer {
	cache, err := storageUnit.NewCache(storageUnit.LRUCache, 10, 1)
	if err != nil {
		log.Error("error creating cache for mem unit " + err.Error())
		return nil
	}

	unit, err := storageUnit.NewStorageUnit(cache, memorydb.New())
	if err != nil {
		log.Error("error creating unit " + err.Error())
		return nil
	}

	return unit
}

// GetSigningParams returns a key generator, a private key, and a public key
func GetSigningParams(
	ctx *cli.Context,
	skName string,
	skIndexName string,
	skPemFileName string,
	suite crypto.Suite,
) (keyGen crypto.KeyGenerator, privKey crypto.PrivateKey, pubKey crypto.PublicKey, err error) {

	sk, err := getSk(ctx, skName, skIndexName, skPemFileName)
	if err != nil {
		return nil, nil, nil, err
	}

	keyGen = signing.NewKeyGenerator(suite)

	privKey, err = keyGen.PrivateKeyFromByteArray(sk)
	if err != nil {
		return nil, nil, nil, err
	}

	pubKey = privKey.GeneratePublic()

	return keyGen, privKey, pubKey, err
}

// GetPkEncoded returns the encoded public key
func GetPkEncoded(pubKey crypto.PublicKey) string {
	pk, err := pubKey.ToByteArray()
	if err != nil {
		return err.Error()
	}

	return encodeAddress(pk)
}

func encodeAddress(address []byte) string {
	return hex.EncodeToString(address)
}

func decodeAddress(address string) ([]byte, error) {
	return hex.DecodeString(address)
}

func getSk(
	ctx *cli.Context,
	skName string,
	skIndexName string,
	skPemFileName string,
) ([]byte, error) {

	//if flag is defined, it shall overwrite what was read from pem file
	if ctx.GlobalIsSet(skName) {
		encodedSk := []byte(ctx.GlobalString(skName))
		return decodeAddress(string(encodedSk))
	}

	skIndex := ctx.GlobalInt(skIndexName)
	encodedSk, err := core.LoadSkFromPemFile(skPemFileName, skIndex)
	if err != nil {
		return nil, err
	}

	return decodeAddress(string(encodedSk))
}<|MERGE_RESOLUTION|>--- conflicted
+++ resolved
@@ -2292,13 +2292,8 @@
 		ShardCoordinator:    processComponents.shardCoordinator,
 		DataPool:            peerDataPool,
 		StorageService:      storageService,
-<<<<<<< HEAD
-		Marshalizer:         processComponents.core.Marshalizer,
+		Marshalizer:         processComponents.coreData.Marshalizer,
 		StakeValue:          processComponents.economicsData.GenesisNodePrice(),
-=======
-		Marshalizer:         processComponents.coreData.Marshalizer,
-		StakeValue:          processComponents.economicsData.StakeValue(),
->>>>>>> 2e6a9f0c
 		Rater:               processComponents.rater,
 		MaxComputableRounds: processComponents.maxComputableRounds,
 		RewardsHandler:      processComponents.economicsData,
