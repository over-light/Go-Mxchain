package factory

import (
	"errors"
	"time"

	logger "github.com/ElrondNetwork/elrond-go-logger"
	"github.com/ElrondNetwork/elrond-go/config"
	"github.com/ElrondNetwork/elrond-go/consensus"
	"github.com/ElrondNetwork/elrond-go/core"
	"github.com/ElrondNetwork/elrond-go/core/partitioning"
	"github.com/ElrondNetwork/elrond-go/core/serviceContainer"
	"github.com/ElrondNetwork/elrond-go/core/statistics/softwareVersion"
	factorySoftwareVersion "github.com/ElrondNetwork/elrond-go/core/statistics/softwareVersion/factory"
	"github.com/ElrondNetwork/elrond-go/data"
	dataBlock "github.com/ElrondNetwork/elrond-go/data/block"
	"github.com/ElrondNetwork/elrond-go/data/blockchain"
	"github.com/ElrondNetwork/elrond-go/data/state"
	factoryState "github.com/ElrondNetwork/elrond-go/data/state/factory"
	"github.com/ElrondNetwork/elrond-go/data/trie"
	"github.com/ElrondNetwork/elrond-go/dataRetriever"
	"github.com/ElrondNetwork/elrond-go/dataRetriever/factory/containers"
	"github.com/ElrondNetwork/elrond-go/dataRetriever/factory/resolverscontainer"
	"github.com/ElrondNetwork/elrond-go/dataRetriever/requestHandlers"
	"github.com/ElrondNetwork/elrond-go/epochStart"
	"github.com/ElrondNetwork/elrond-go/epochStart/genesis"
	metachainEpochStart "github.com/ElrondNetwork/elrond-go/epochStart/metachain"
	"github.com/ElrondNetwork/elrond-go/epochStart/shardchain"
	mainFactory "github.com/ElrondNetwork/elrond-go/factory"
	"github.com/ElrondNetwork/elrond-go/hashing"
	"github.com/ElrondNetwork/elrond-go/marshal"
	"github.com/ElrondNetwork/elrond-go/process"
	"github.com/ElrondNetwork/elrond-go/process/block"
	"github.com/ElrondNetwork/elrond-go/process/block/bootstrapStorage"
	"github.com/ElrondNetwork/elrond-go/process/block/pendingMb"
	"github.com/ElrondNetwork/elrond-go/process/block/poolsCleaner"
	"github.com/ElrondNetwork/elrond-go/process/block/postprocess"
	"github.com/ElrondNetwork/elrond-go/process/block/preprocess"
	"github.com/ElrondNetwork/elrond-go/process/coordinator"
	"github.com/ElrondNetwork/elrond-go/process/economics"
	"github.com/ElrondNetwork/elrond-go/process/factory/interceptorscontainer"
	"github.com/ElrondNetwork/elrond-go/process/factory/metachain"
	"github.com/ElrondNetwork/elrond-go/process/factory/shard"
	"github.com/ElrondNetwork/elrond-go/process/headerCheck"
	"github.com/ElrondNetwork/elrond-go/process/peer"
	"github.com/ElrondNetwork/elrond-go/process/rewardTransaction"
	"github.com/ElrondNetwork/elrond-go/process/scToProtocol"
	"github.com/ElrondNetwork/elrond-go/process/smartContract"
	"github.com/ElrondNetwork/elrond-go/process/smartContract/builtInFunctions"
	"github.com/ElrondNetwork/elrond-go/process/smartContract/hooks"
	processSync "github.com/ElrondNetwork/elrond-go/process/sync"
	"github.com/ElrondNetwork/elrond-go/process/throttle"
	"github.com/ElrondNetwork/elrond-go/process/track"
	"github.com/ElrondNetwork/elrond-go/process/transaction"
	"github.com/ElrondNetwork/elrond-go/process/transactionLog"
	"github.com/ElrondNetwork/elrond-go/sharding"
	"github.com/ElrondNetwork/elrond-go/sharding/networksharding"
	"github.com/ElrondNetwork/elrond-go/storage"
	storageFactory "github.com/ElrondNetwork/elrond-go/storage/factory"
	"github.com/ElrondNetwork/elrond-go/storage/memorydb"
	"github.com/ElrondNetwork/elrond-go/storage/storageUnit"
	"github.com/ElrondNetwork/elrond-go/storage/timecache"
	"github.com/ElrondNetwork/elrond-go/vm"
	vmcommon "github.com/ElrondNetwork/elrond-vm-common"
)

const (
	// MaxTxsToRequest specifies the maximum number of txs to request
	MaxTxsToRequest = 1000
)

//TODO remove this
var log = logger.GetOrCreate("main")

// timeSpanForBadHeaders is the expiry time for an added block header hash
var timeSpanForBadHeaders = time.Minute * 2

// EpochStartNotifier defines which actions should be done for handling new epoch's events
type EpochStartNotifier interface {
	RegisterHandler(handler epochStart.ActionHandler)
	UnregisterHandler(handler epochStart.ActionHandler)
	NotifyAll(hdr data.HeaderHandler)
	NotifyAllPrepare(metaHdr data.HeaderHandler, body data.BodyHandler)
	IsInterfaceNil() bool
}

// Process struct holds the process components
type Process struct {
	InterceptorsContainer    process.InterceptorsContainer
	ResolversFinder          dataRetriever.ResolversFinder
	Rounder                  consensus.Rounder
	EpochStartTrigger        epochStart.TriggerHandler
	ForkDetector             process.ForkDetector
	BlockProcessor           process.BlockProcessor
	BlackListHandler         process.BlackListHandler
	BootStorer               process.BootStorer
	HeaderSigVerifier        HeaderSigVerifierHandler
	ValidatorsStatistics     process.ValidatorStatisticsProcessor
	ValidatorsProvider       process.ValidatorsProvider
	BlockTracker             process.BlockTracker
	PendingMiniBlocksHandler process.PendingMiniBlocksHandler
	RequestHandler           process.RequestHandler
}

<<<<<<< HEAD
type coreComponentsFactoryArgs struct {
	config      *config.Config
	pathManager storage.PathManagerHandler
	shardId     string
	chainID     []byte
}

// NewCoreComponentsFactoryArgs initializes the arguments necessary for creating the core components
func NewCoreComponentsFactoryArgs(config *config.Config, pathManager storage.PathManagerHandler, shardId string, chainID []byte) *coreComponentsFactoryArgs {
	return &coreComponentsFactoryArgs{
		config:      config,
		pathManager: pathManager,
		shardId:     shardId,
		chainID:     chainID,
	}
}

// CoreComponentsFactory creates the core components
func CoreComponentsFactory(args *coreComponentsFactoryArgs) (*Core, error) {
	hasher, err := factoryHasher.NewHasher(args.config.Hasher.Type)
	if err != nil {
		return nil, errors.New("could not create hasher: " + err.Error())
	}

	internalMarshalizer, err := factoryMarshalizer.NewMarshalizer(args.config.Marshalizer.Type)
	if err != nil {
		return nil, fmt.Errorf("%w for internalMarshalizer", err)
	}

	vmMarshalizer, err := factoryMarshalizer.NewMarshalizer(args.config.VmMarshalizer.Type)
	if err != nil {
		return nil, fmt.Errorf("%w for vmMarshalizer", err)
	}

	txSignMarshalizer, err := factoryMarshalizer.NewMarshalizer(args.config.TxSignMarshalizer.Type)
	if err != nil {
		return nil, fmt.Errorf("%w for txSignMarshalizer", err)
	}

	uint64ByteSliceConverter := uint64ByteSlice.NewBigEndianConverter()

	trieStorageManagers, trieContainer, err := createTries(args, internalMarshalizer, hasher)

	if err != nil {
		return nil, err
	}

	return &Core{
		Hasher:                   hasher,
		InternalMarshalizer:      internalMarshalizer,
		VmMarshalizer:            vmMarshalizer,
		TxSignMarshalizer:        txSignMarshalizer,
		TriesContainer:           trieContainer,
		TrieStorageManagers:      trieStorageManagers,
		Uint64ByteSliceConverter: uint64ByteSliceConverter,
		StatusHandler:            statusHandler.NewNilStatusHandler(),
		ChainID:                  args.chainID,
	}, nil
}

func createTries(
	args *coreComponentsFactoryArgs,
	marshalizer marshal.Marshalizer,
	hasher hashing.Hasher,
) (map[string]data.StorageManager, state.TriesHolder, error) {

	trieContainer := state.NewDataTriesHolder()
	trieFactoryArgs := factory.TrieFactoryArgs{
		EvictionWaitingListCfg:   args.config.EvictionWaitingList,
		SnapshotDbCfg:            args.config.TrieSnapshotDB,
		Marshalizer:              marshalizer,
		Hasher:                   hasher,
		PathManager:              args.pathManager,
		ShardId:                  args.shardId,
		TrieStorageManagerConfig: args.config.TrieStorageManagerConfig,
	}
	trieFactory, err := factory.NewTrieFactory(trieFactoryArgs)
	if err != nil {
		return nil, nil, err
	}

	trieStorageManagers := make(map[string]data.StorageManager)
	userStorageManager, userAccountTrie, err := trieFactory.Create(args.config.AccountsTrieStorage, args.config.StateTriesConfig.AccountsStatePruningEnabled)
	if err != nil {
		return nil, nil, err
	}
	trieContainer.Put([]byte(factory.UserAccountTrie), userAccountTrie)
	trieStorageManagers[factory.UserAccountTrie] = userStorageManager

	peerStorageManager, peerAccountsTrie, err := trieFactory.Create(args.config.PeerAccountsTrieStorage, args.config.StateTriesConfig.PeerStatePruningEnabled)
	if err != nil {
		return nil, nil, err
	}
	trieContainer.Put([]byte(factory.PeerAccountTrie), peerAccountsTrie)
	trieStorageManagers[factory.PeerAccountTrie] = peerStorageManager

	return trieStorageManagers, trieContainer, nil
}

type stateComponentsFactoryArgs struct {
	config           *config.Config
	genesisConfig    *sharding.Genesis
	shardCoordinator sharding.Coordinator
	core             *Core
	pathManager      storage.PathManagerHandler
}

// NewStateComponentsFactoryArgs initializes the arguments necessary for creating the state components
func NewStateComponentsFactoryArgs(
	config *config.Config,
	genesisConfig *sharding.Genesis,
	shardCoordinator sharding.Coordinator,
	core *Core,
	pathManager storage.PathManagerHandler,
) *stateComponentsFactoryArgs {
	return &stateComponentsFactoryArgs{
		config:           config,
		genesisConfig:    genesisConfig,
		shardCoordinator: shardCoordinator,
		core:             core,
		pathManager:      pathManager,
	}
}

// StateComponentsFactory creates the state components
func StateComponentsFactory(args *stateComponentsFactoryArgs) (*State, error) {
	processPubkeyConverter, err := factoryState.NewPubkeyConverter(args.config.AddressPubkeyConverter)
	if err != nil {
		return nil, fmt.Errorf("%w for ProcessPubkeyConverter", err)
	}

	validatorPubkeyConverter, err := factoryState.NewPubkeyConverter(args.config.ValidatorPubkeyConverter)
	if err != nil {
		return nil, fmt.Errorf("%w for ValidatorPubkeyConverter", err)
	}

	accountFactory := factoryState.NewAccountCreator()
	merkleTrie := args.core.TriesContainer.Get([]byte(factory.UserAccountTrie))
	accountsAdapter, err := state.NewAccountsDB(merkleTrie, args.core.Hasher, args.core.InternalMarshalizer, accountFactory)
	if err != nil {
		return nil, errors.New("could not create accounts adapter: " + err.Error())
	}

	inBalanceForShard, err := args.genesisConfig.InitialNodesBalances(args.shardCoordinator)
	if err != nil {
		return nil, errors.New("initial balances could not be processed " + err.Error())
	}

	accountFactory = factoryState.NewPeerAccountCreator()
	merkleTrie = args.core.TriesContainer.Get([]byte(factory.PeerAccountTrie))
	peerAdapter, err := state.NewPeerAccountsDB(merkleTrie, args.core.Hasher, args.core.InternalMarshalizer, accountFactory)
	if err != nil {
		return nil, err
	}

	return &State{
		PeerAccounts:             peerAdapter,
		AddressPubkeyConverter:   processPubkeyConverter,
		ValidatorPubkeyConverter: validatorPubkeyConverter,
		AccountsAdapter:          accountsAdapter,
		InBalanceForShard:        inBalanceForShard,
	}, nil
}

type dataComponentsFactoryArgs struct {
	config             *config.Config
	economicsData      *economics.EconomicsData
	shardCoordinator   sharding.Coordinator
	core               *Core
	pathManager        storage.PathManagerHandler
	epochStartNotifier EpochStartNotifier
	currentEpoch       uint32
}

// NewDataComponentsFactoryArgs initializes the arguments necessary for creating the data components
func NewDataComponentsFactoryArgs(
	config *config.Config,
	economicsData *economics.EconomicsData,
	shardCoordinator sharding.Coordinator,
	core *Core,
	pathManager storage.PathManagerHandler,
	epochStartNotifier EpochStartNotifier,
	currentEpoch uint32,
) *dataComponentsFactoryArgs {
	return &dataComponentsFactoryArgs{
		config:             config,
		economicsData:      economicsData,
		shardCoordinator:   shardCoordinator,
		core:               core,
		pathManager:        pathManager,
		epochStartNotifier: epochStartNotifier,
		currentEpoch:       currentEpoch,
	}
}

// DataComponentsFactory creates the data components
func DataComponentsFactory(args *dataComponentsFactoryArgs) (*Data, error) {
	var datapool dataRetriever.PoolsHolder
	blkc, err := createBlockChainFromConfig(args.shardCoordinator, args.core.StatusHandler)
	if err != nil {
		return nil, errors.New("could not create block chain: " + err.Error())
	}

	store, err := createDataStoreFromConfig(
		args.config,
		args.shardCoordinator,
		args.pathManager,
		args.epochStartNotifier,
		args.currentEpoch,
	)
	if err != nil {
		return nil, errors.New("could not create local data store: " + err.Error())
	}

	dataPoolArgs := dataRetrieverFactory.ArgsDataPool{
		Config:           args.config,
		EconomicsData:    args.economicsData,
		ShardCoordinator: args.shardCoordinator,
	}
	datapool, err = dataRetrieverFactory.NewDataPoolFromConfig(dataPoolArgs)
	if err != nil {
		return nil, errors.New("could not create data pools: ")
	}

	return &Data{
		Blkc:     blkc,
		Store:    store,
		Datapool: datapool,
	}, nil
}

type cryptoComponentsFactoryArgs struct {
	ctx               *cli.Context
	config            *config.Config
	nodesConfig       *sharding.NodesSetup
	shardCoordinator  sharding.Coordinator
	keyGen            crypto.KeyGenerator
	privKey           crypto.PrivateKey
	log               logger.Logger
	validatorSettings *config.ValidatorSettings
}

// NewCryptoComponentsFactoryArgs initializes the arguments necessary for creating the crypto components
func NewCryptoComponentsFactoryArgs(
	ctx *cli.Context,
	config *config.Config,
	nodesConfig *sharding.NodesSetup,
	shardCoordinator sharding.Coordinator,
	keyGen crypto.KeyGenerator,
	privKey crypto.PrivateKey,
	log logger.Logger,
) *cryptoComponentsFactoryArgs {
	return &cryptoComponentsFactoryArgs{
		ctx:              ctx,
		config:           config,
		nodesConfig:      nodesConfig,
		shardCoordinator: shardCoordinator,
		keyGen:           keyGen,
		privKey:          privKey,
		log:              log,
	}
}

// CryptoComponentsFactory creates the crypto components
func CryptoComponentsFactory(args *cryptoComponentsFactoryArgs) (*Crypto, error) {
	initialPubKeys := args.nodesConfig.InitialNodesPubKeys()
	txSingleSigner := &singlesig.Ed25519Signer{}
	singleSigner, err := createSingleSigner(args.config)
	if err != nil {
		return nil, errors.New("could not create singleSigner: " + err.Error())
	}

	multisigHasher, err := getMultisigHasherFromConfig(args.config)
	if err != nil {
		return nil, errors.New("could not create multisig hasher: " + err.Error())
	}

	currentShardNodesPubKeys, err := args.nodesConfig.InitialEligibleNodesPubKeysForShard(args.shardCoordinator.SelfId())
	if err != nil {
		return nil, errors.New("could not start creation of multiSigner: " + err.Error())
	}

	multiSigner, err := createMultiSigner(args.config, multisigHasher, currentShardNodesPubKeys, args.privKey, args.keyGen)
	if err != nil {
		return nil, err
	}

	txSignKeyGen := signing.NewKeyGenerator(ed25519.NewEd25519())

	var messageSignVerifier vm.MessageSignVerifier
	if args.validatorSettings.ActivateBLSPubKeyMessageVerification {
		messageSignVerifier, err = systemVM.NewMessageSigVerifier(args.keyGen, singleSigner)
		if err != nil {
			return nil, err
		}
	} else {
		messageSignVerifier = &genesis.NilMessageSignVerifier{}
	}

	return &Crypto{
		TxSingleSigner:      txSingleSigner,
		SingleSigner:        singleSigner,
		MultiSigner:         multiSigner,
		BlockSignKeyGen:     args.keyGen,
		TxSignKeyGen:        txSignKeyGen,
		InitialPubKeys:      initialPubKeys,
		MessageSignVerifier: messageSignVerifier,
	}, nil
}

// NetworkComponentsFactory creates the network components
func NetworkComponentsFactory(
	p2pConfig config.P2PConfig,
	mainConfig config.Config,
	statusHandler core.AppStatusHandler,
) (*Network, error) {

	arg := libp2p.ArgsNetworkMessenger{
		Context:       context.Background(),
		ListenAddress: libp2p.ListenAddrWithIp4AndTcp,
		P2pConfig:     p2pConfig,
	}

	netMessenger, err := libp2p.NewNetworkMessenger(arg)
	if err != nil {
		return nil, err
	}

	inAntifloodHandler, p2pPeerBlackList, errNewAntiflood := antifloodFactory.NewP2PAntiFloodAndBlackList(mainConfig, statusHandler)
	if errNewAntiflood != nil {
		return nil, errNewAntiflood
	}

	inputAntifloodHandler, ok := inAntifloodHandler.(P2PAntifloodHandler)
	if !ok {
		return nil, fmt.Errorf("%w when casting input antiflood handler to structs/P2PAntifloodHandler", errWrongTypeAssertion)
	}

	outAntifloodHandler, errOutputAntiflood := antifloodFactory.NewP2POutputAntiFlood(mainConfig)
	if errOutputAntiflood != nil {
		return nil, errOutputAntiflood
	}

	outputAntifloodHandler, ok := outAntifloodHandler.(P2PAntifloodHandler)
	if !ok {
		return nil, fmt.Errorf("%w when casting output antiflood handler to structs/P2PAntifloodHandler", errWrongTypeAssertion)
	}

	err = netMessenger.SetPeerBlackListHandler(p2pPeerBlackList)
	if err != nil {
		return nil, err
	}

	return &Network{
		NetMessenger:           netMessenger,
		InputAntifloodHandler:  inputAntifloodHandler,
		OutputAntifloodHandler: outputAntifloodHandler,
		PeerBlackListHandler:   p2pPeerBlackList,
	}, nil
}

=======
>>>>>>> 5a481818
type processComponentsFactoryArgs struct {
	coreComponents            *mainFactory.CoreComponentsFactoryArgs
	genesisConfig             *sharding.Genesis
	economicsData             *economics.EconomicsData
	nodesConfig               *sharding.NodesSetup
	gasSchedule               map[string]map[string]uint64
	rounder                   consensus.Rounder
	shardCoordinator          sharding.Coordinator
	nodesCoordinator          sharding.NodesCoordinator
	data                      *mainFactory.DataComponents
	coreData                  *mainFactory.CoreComponents
	crypto                    *mainFactory.CryptoComponents
	state                     *mainFactory.StateComponents
	network                   *mainFactory.NetworkComponents
	tries                     *mainFactory.TriesComponents
	coreServiceContainer      serviceContainer.Core
	requestedItemsHandler     dataRetriever.RequestedItemsHandler
	whiteListHandler          process.WhiteListHandler
	whiteListerVerifiedTxs    process.WhiteListHandler
	epochStartNotifier        EpochStartNotifier
	epochStart                *config.EpochStartConfig
	rater                     sharding.PeerAccountListAndRatingHandler
	ratingsData               process.RatingsInfoHandler
	startEpochNum             uint32
	sizeCheckDelta            uint32
	stateCheckpointModulus    uint
	maxComputableRounds       uint64
	numConcurrentResolverJobs int32
	minSizeInBytes            uint32
	maxSizeInBytes            uint32
	maxRating                 uint32
	validatorPubkeyConverter  state.PubkeyConverter
}

// NewProcessComponentsFactoryArgs initializes the arguments necessary for creating the process components
func NewProcessComponentsFactoryArgs(
	coreComponents *mainFactory.CoreComponentsFactoryArgs,
	genesisConfig *sharding.Genesis,
	economicsData *economics.EconomicsData,
	nodesConfig *sharding.NodesSetup,
	gasSchedule map[string]map[string]uint64,
	rounder consensus.Rounder,
	shardCoordinator sharding.Coordinator,
	nodesCoordinator sharding.NodesCoordinator,
	data *mainFactory.DataComponents,
	coreData *mainFactory.CoreComponents,
	crypto *mainFactory.CryptoComponents,
	state *mainFactory.StateComponents,
	network *mainFactory.NetworkComponents,
	tries *mainFactory.TriesComponents,
	coreServiceContainer serviceContainer.Core,
	requestedItemsHandler dataRetriever.RequestedItemsHandler,
	whiteListHandler process.WhiteListHandler,
	whiteListerVerifiedTxs process.WhiteListHandler,
	epochStartNotifier EpochStartNotifier,
	epochStart *config.EpochStartConfig,
	startEpochNum uint32,
	rater sharding.PeerAccountListAndRatingHandler,
	sizeCheckDelta uint32,
	stateCheckpointModulus uint,
	maxComputableRounds uint64,
	numConcurrentResolverJobs int32,
	minSizeInBytes uint32,
	maxSizeInBytes uint32,
	maxRating uint32,
	validatorPubkeyConverter state.PubkeyConverter,
	ratingsData process.RatingsInfoHandler,
) *processComponentsFactoryArgs {
	return &processComponentsFactoryArgs{
		coreComponents:            coreComponents,
		genesisConfig:             genesisConfig,
		economicsData:             economicsData,
		nodesConfig:               nodesConfig,
		gasSchedule:               gasSchedule,
		rounder:                   rounder,
		shardCoordinator:          shardCoordinator,
		nodesCoordinator:          nodesCoordinator,
		data:                      data,
		coreData:                  coreData,
		crypto:                    crypto,
		state:                     state,
		network:                   network,
		tries:                     tries,
		coreServiceContainer:      coreServiceContainer,
		requestedItemsHandler:     requestedItemsHandler,
		whiteListHandler:          whiteListHandler,
		whiteListerVerifiedTxs:    whiteListerVerifiedTxs,
		epochStartNotifier:        epochStartNotifier,
		epochStart:                epochStart,
		startEpochNum:             startEpochNum,
		rater:                     rater,
		ratingsData:               ratingsData,
		sizeCheckDelta:            sizeCheckDelta,
		stateCheckpointModulus:    stateCheckpointModulus,
		maxComputableRounds:       maxComputableRounds,
		numConcurrentResolverJobs: numConcurrentResolverJobs,
		minSizeInBytes:            minSizeInBytes,
		maxSizeInBytes:            maxSizeInBytes,
		maxRating:                 maxRating,
		validatorPubkeyConverter:  validatorPubkeyConverter,
	}
}

// ProcessComponentsFactory creates the process components
func ProcessComponentsFactory(args *processComponentsFactoryArgs) (*Process, error) {
	argsHeaderSig := &headerCheck.ArgsHeaderSigVerifier{
		Marshalizer:       args.coreData.InternalMarshalizer,
		Hasher:            args.coreData.Hasher,
		NodesCoordinator:  args.nodesCoordinator,
		MultiSigVerifier:  args.crypto.MultiSigner,
		SingleSigVerifier: args.crypto.SingleSigner,
		KeyGen:            args.crypto.BlockSignKeyGen,
	}
	headerSigVerifier, err := headerCheck.NewHeaderSigVerifier(argsHeaderSig)
	if err != nil {
		return nil, err
	}

	resolversContainerFactory, err := newResolverContainerFactory(
		args.shardCoordinator,
		args.data,
		args.coreData,
		args.network,
		args.tries,
		args.sizeCheckDelta,
		args.numConcurrentResolverJobs,
	)
	if err != nil {
		return nil, err
	}

	resolversContainer, err := resolversContainerFactory.Create()
	if err != nil {
		return nil, err
	}

	resolversFinder, err := containers.NewResolversFinder(resolversContainer, args.shardCoordinator)
	if err != nil {
		return nil, err
	}

	requestHandler, err := requestHandlers.NewResolverRequestHandler(
		resolversFinder,
		args.requestedItemsHandler,
		args.whiteListHandler,
		MaxTxsToRequest,
		args.shardCoordinator.SelfId(),
		time.Second,
	)
	if err != nil {
		return nil, err
	}

	validatorStatisticsProcessor, err := newValidatorStatisticsProcessor(args)
	if err != nil {
		return nil, err
	}

	validatorsProvider, err := peer.NewValidatorsProvider(
		validatorStatisticsProcessor,
		args.maxRating,
		args.validatorPubkeyConverter,
	)
	if err != nil {
		return nil, err
	}

	epochStartTrigger, err := newEpochStartTrigger(args, requestHandler)
	if err != nil {
		return nil, err
	}

	requestHandler.SetEpoch(epochStartTrigger.Epoch())

	err = dataRetriever.SetEpochHandlerToHdrResolver(resolversContainer, epochStartTrigger)
	if err != nil {
		return nil, err
	}

	validatorStatsRootHash, err := validatorStatisticsProcessor.RootHash()
	if err != nil {
		return nil, err
	}

	log.Trace("Validator stats created", "validatorStatsRootHash", validatorStatsRootHash)

	genesisBlocks, err := generateGenesisHeadersAndApplyInitialBalances(args)
	if err != nil {
		return nil, err
	}

	err = prepareGenesisBlock(args, genesisBlocks)
	if err != nil {
		return nil, err
	}

	bootStr := args.data.Store.GetStorer(dataRetriever.BootstrapUnit)
	bootStorer, err := bootstrapStorage.NewBootstrapStorer(args.coreData.InternalMarshalizer, bootStr)
	if err != nil {
		return nil, err
	}

	argsHeaderValidator := block.ArgsHeaderValidator{
		Hasher:      args.coreData.Hasher,
		Marshalizer: args.coreData.InternalMarshalizer,
	}
	headerValidator, err := block.NewHeaderValidator(argsHeaderValidator)
	if err != nil {
		return nil, err
	}

	blockTracker, err := newBlockTracker(
		args,
		headerValidator,
		requestHandler,
		args.rounder,
		genesisBlocks,
	)
	if err != nil {
		return nil, err
	}

	_, err = poolsCleaner.NewMiniBlocksPoolsCleaner(
		args.data.Datapool.MiniBlocks(),
		args.rounder,
		args.shardCoordinator,
	)
	if err != nil {
		return nil, err
	}

	_, err = poolsCleaner.NewTxsPoolsCleaner(
		args.state.AddressPubkeyConverter,
		args.data.Datapool,
		args.rounder,
		args.shardCoordinator,
	)
	if err != nil {
		return nil, err
	}

	interceptorContainerFactory, blackListHandler, err := newInterceptorContainerFactory(
		args.shardCoordinator,
		args.nodesCoordinator,
		args.data,
		args.coreData,
		args.crypto,
		args.state,
		args.network,
		args.economicsData,
		headerSigVerifier,
		args.sizeCheckDelta,
		blockTracker,
		epochStartTrigger,
		args.whiteListHandler,
		args.whiteListerVerifiedTxs,
	)
	if err != nil {
		return nil, err
	}

	//TODO refactor all these factory calls
	interceptorsContainer, err := interceptorContainerFactory.Create()
	if err != nil {
		return nil, err
	}

	var pendingMiniBlocksHandler process.PendingMiniBlocksHandler
	if args.shardCoordinator.SelfId() == core.MetachainShardId {
		pendingMiniBlocksHandler, err = pendingMb.NewPendingMiniBlocks()
		if err != nil {
			return nil, err
		}
	}

	forkDetector, err := newForkDetector(
		args.rounder,
		args.shardCoordinator,
		blackListHandler,
		blockTracker,
		args.nodesConfig.StartTime,
	)
	if err != nil {
		return nil, err
	}

	blockProcessor, err := newBlockProcessor(
		args,
		requestHandler,
		forkDetector,
		epochStartTrigger,
		bootStorer,
		validatorStatisticsProcessor,
		headerValidator,
		blockTracker,
		pendingMiniBlocksHandler,
	)
	if err != nil {
		return nil, err
	}

	return &Process{
		InterceptorsContainer:    interceptorsContainer,
		ResolversFinder:          resolversFinder,
		Rounder:                  args.rounder,
		ForkDetector:             forkDetector,
		BlockProcessor:           blockProcessor,
		EpochStartTrigger:        epochStartTrigger,
		BlackListHandler:         blackListHandler,
		BootStorer:               bootStorer,
		HeaderSigVerifier:        headerSigVerifier,
		ValidatorsStatistics:     validatorStatisticsProcessor,
		ValidatorsProvider:       validatorsProvider,
		BlockTracker:             blockTracker,
		PendingMiniBlocksHandler: pendingMiniBlocksHandler,
		RequestHandler:           requestHandler,
	}, nil
}

func prepareGenesisBlock(args *processComponentsFactoryArgs, genesisBlocks map[uint32]data.HeaderHandler) error {
	genesisBlock, ok := genesisBlocks[args.shardCoordinator.SelfId()]
	if !ok {
		return errors.New("genesis block does not exists")
	}

	genesisBlockHash, err := core.CalculateHash(args.coreData.InternalMarshalizer, args.coreData.Hasher, genesisBlock)
	if err != nil {
		return err
	}

	err = args.data.Blkc.SetGenesisHeader(genesisBlock)
	if err != nil {
		return err
	}

	args.data.Blkc.SetGenesisHeaderHash(genesisBlockHash)

	marshalizedBlock, err := args.coreData.InternalMarshalizer.Marshal(genesisBlock)
	if err != nil {
		return err
	}

	if args.shardCoordinator.SelfId() == core.MetachainShardId {
		errNotCritical := args.data.Store.Put(dataRetriever.MetaBlockUnit, genesisBlockHash, marshalizedBlock)
		if errNotCritical != nil {
			log.Error("error storing genesis metablock", "error", errNotCritical.Error())
		}
	} else {
		errNotCritical := args.data.Store.Put(dataRetriever.BlockHeaderUnit, genesisBlockHash, marshalizedBlock)
		if errNotCritical != nil {
			log.Error("error storing genesis shardblock", "error", errNotCritical.Error())
		}
	}

	return nil
}

func newEpochStartTrigger(
	args *processComponentsFactoryArgs,
	requestHandler process.RequestHandler,
) (epochStart.TriggerHandler, error) {
	if args.shardCoordinator.SelfId() < args.shardCoordinator.NumberOfShards() {
		argsHeaderValidator := block.ArgsHeaderValidator{
			Hasher:      args.coreData.Hasher,
			Marshalizer: args.coreData.InternalMarshalizer,
		}
		headerValidator, err := block.NewHeaderValidator(argsHeaderValidator)
		if err != nil {
			return nil, err
		}

		argsPeerMiniBlockSyncer := shardchain.ArgPeerMiniBlockSyncer{
			MiniBlocksPool: args.data.Datapool.MiniBlocks(),
			Requesthandler: requestHandler,
		}

		peerMiniBlockSyncer, err := shardchain.NewPeerMiniBlockSyncer(argsPeerMiniBlockSyncer)
		if err != nil {
			return nil, err
		}

		argEpochStart := &shardchain.ArgsShardEpochStartTrigger{
			Marshalizer:          args.coreData.InternalMarshalizer,
			Hasher:               args.coreData.Hasher,
			HeaderValidator:      headerValidator,
			Uint64Converter:      args.coreData.Uint64ByteSliceConverter,
			DataPool:             args.data.Datapool,
			Storage:              args.data.Store,
			RequestHandler:       requestHandler,
			Epoch:                args.startEpochNum,
			EpochStartNotifier:   args.epochStartNotifier,
			Validity:             process.MetaBlockValidity,
			Finality:             process.BlockFinality,
			PeerMiniBlocksSyncer: peerMiniBlockSyncer,
		}
		epochStartTrigger, err := shardchain.NewEpochStartTrigger(argEpochStart)
		if err != nil {
			return nil, errors.New("error creating new start of epoch trigger" + err.Error())
		}
		err = epochStartTrigger.SetAppStatusHandler(args.coreData.StatusHandler)
		if err != nil {
			return nil, err
		}

		return epochStartTrigger, nil
	}

	if args.shardCoordinator.SelfId() == core.MetachainShardId {
		argEpochStart := &metachainEpochStart.ArgsNewMetaEpochStartTrigger{
			GenesisTime:        time.Unix(args.nodesConfig.StartTime, 0),
			Settings:           args.epochStart,
			Epoch:              args.startEpochNum,
			EpochStartNotifier: args.epochStartNotifier,
			Storage:            args.data.Store,
			Marshalizer:        args.coreData.InternalMarshalizer,
			Hasher:             args.coreData.Hasher,
		}
		epochStartTrigger, err := metachainEpochStart.NewEpochStartTrigger(argEpochStart)
		if err != nil {
			return nil, errors.New("error creating new start of epoch trigger" + err.Error())
		}
		err = epochStartTrigger.SetAppStatusHandler(args.coreData.StatusHandler)
		if err != nil {
			return nil, err
		}

		return epochStartTrigger, nil
	}

	return nil, errors.New("error creating new start of epoch trigger because of invalid shard id")
}

// CreateSoftwareVersionChecker will create a new software version checker and will start check if a new software version
// is available
func CreateSoftwareVersionChecker(statusHandler core.AppStatusHandler) (*softwareVersion.SoftwareVersionChecker, error) {
	softwareVersionCheckerFactory, err := factorySoftwareVersion.NewSoftwareVersionFactory(statusHandler)
	if err != nil {
		return nil, err
	}

	softwareVersionChecker, err := softwareVersionCheckerFactory.Create()
	if err != nil {
		return nil, err
	}

	return softwareVersionChecker, nil
}

func newInterceptorContainerFactory(
	shardCoordinator sharding.Coordinator,
	nodesCoordinator sharding.NodesCoordinator,
	data *mainFactory.DataComponents,
	coreData *mainFactory.CoreComponents,
	crypto *mainFactory.CryptoComponents,
	state *mainFactory.StateComponents,
	network *mainFactory.NetworkComponents,
	economics *economics.EconomicsData,
	headerSigVerifier HeaderSigVerifierHandler,
	sizeCheckDelta uint32,
	validityAttester process.ValidityAttester,
	epochStartTrigger process.EpochStartTriggerHandler,
	whiteListHandler process.WhiteListHandler,
	whiteListerVerifiedTxs process.WhiteListHandler,
) (process.InterceptorsContainerFactory, process.BlackListHandler, error) {
	if shardCoordinator.SelfId() < shardCoordinator.NumberOfShards() {
		return newShardInterceptorContainerFactory(
			shardCoordinator,
			nodesCoordinator,
			data,
			coreData,
			crypto,
			state,
			network,
			economics,
			headerSigVerifier,
			sizeCheckDelta,
			validityAttester,
			epochStartTrigger,
			whiteListHandler,
			whiteListerVerifiedTxs,
		)
	}
	if shardCoordinator.SelfId() == core.MetachainShardId {
		return newMetaInterceptorContainerFactory(
			shardCoordinator,
			nodesCoordinator,
			data,
			coreData,
			crypto,
			network,
			state,
			economics,
			headerSigVerifier,
			sizeCheckDelta,
			validityAttester,
			epochStartTrigger,
			whiteListHandler,
			whiteListerVerifiedTxs,
		)
	}

	return nil, nil, errors.New("could not create interceptor container factory")
}

func newResolverContainerFactory(
	shardCoordinator sharding.Coordinator,
	data *mainFactory.DataComponents,
	coreData *mainFactory.CoreComponents,
	network *mainFactory.NetworkComponents,
	tries *mainFactory.TriesComponents,
	sizeCheckDelta uint32,
	numConcurrentResolverJobs int32,
) (dataRetriever.ResolversContainerFactory, error) {

	if shardCoordinator.SelfId() < shardCoordinator.NumberOfShards() {
		return newShardResolverContainerFactory(
			shardCoordinator,
			data,
			coreData,
			network,
			tries,
			sizeCheckDelta,
			numConcurrentResolverJobs,
		)
	}
	if shardCoordinator.SelfId() == core.MetachainShardId {
		return newMetaResolverContainerFactory(
			shardCoordinator,
			data,
			coreData,
			network,
			tries,
			sizeCheckDelta,
			numConcurrentResolverJobs,
		)
	}

	return nil, errors.New("could not create interceptor and resolver container factory")
}

func newShardInterceptorContainerFactory(
	shardCoordinator sharding.Coordinator,
	nodesCoordinator sharding.NodesCoordinator,
	data *mainFactory.DataComponents,
	dataCore *mainFactory.CoreComponents,
	crypto *mainFactory.CryptoComponents,
	state *mainFactory.StateComponents,
	network *mainFactory.NetworkComponents,
	economics *economics.EconomicsData,
	headerSigVerifier HeaderSigVerifierHandler,
	sizeCheckDelta uint32,
	validityAttester process.ValidityAttester,
	epochStartTrigger process.EpochStartTriggerHandler,
	whiteListHandler process.WhiteListHandler,
	whiteListerVerifiedTxs process.WhiteListHandler,
) (process.InterceptorsContainerFactory, process.BlackListHandler, error) {
	headerBlackList := timecache.NewTimeCache(timeSpanForBadHeaders)
	shardInterceptorsContainerFactoryArgs := interceptorscontainer.ShardInterceptorsContainerFactoryArgs{
		Accounts:               state.AccountsAdapter,
		ShardCoordinator:       shardCoordinator,
		NodesCoordinator:       nodesCoordinator,
		Messenger:              network.NetMessenger,
		Store:                  data.Store,
		ProtoMarshalizer:       dataCore.InternalMarshalizer,
		TxSignMarshalizer:      dataCore.TxSignMarshalizer,
		Hasher:                 dataCore.Hasher,
		KeyGen:                 crypto.TxSignKeyGen,
		BlockSignKeyGen:        crypto.BlockSignKeyGen,
		SingleSigner:           crypto.TxSingleSigner,
		BlockSingleSigner:      crypto.SingleSigner,
		MultiSigner:            crypto.MultiSigner,
		DataPool:               data.Datapool,
		AddressPubkeyConverter: state.AddressPubkeyConverter,
		MaxTxNonceDeltaAllowed: core.MaxTxNonceDeltaAllowed,
		TxFeeHandler:           economics,
		BlackList:              headerBlackList,
		HeaderSigVerifier:      headerSigVerifier,
		ChainID:                dataCore.ChainID,
		SizeCheckDelta:         sizeCheckDelta,
		ValidityAttester:       validityAttester,
		EpochStartTrigger:      epochStartTrigger,
		WhiteListHandler:       whiteListHandler,
		WhiteListerVerifiedTxs: whiteListerVerifiedTxs,
		AntifloodHandler:       network.InputAntifloodHandler,
		NonceConverter:         dataCore.Uint64ByteSliceConverter,
	}
	interceptorContainerFactory, err := interceptorscontainer.NewShardInterceptorsContainerFactory(shardInterceptorsContainerFactoryArgs)
	if err != nil {
		return nil, nil, err
	}

	return interceptorContainerFactory, headerBlackList, nil
}

func newMetaInterceptorContainerFactory(
	shardCoordinator sharding.Coordinator,
	nodesCoordinator sharding.NodesCoordinator,
	data *mainFactory.DataComponents,
	dataCore *mainFactory.CoreComponents,
	crypto *mainFactory.CryptoComponents,
	network *mainFactory.NetworkComponents,
	state *mainFactory.StateComponents,
	economics *economics.EconomicsData,
	headerSigVerifier HeaderSigVerifierHandler,
	sizeCheckDelta uint32,
	validityAttester process.ValidityAttester,
	epochStartTrigger process.EpochStartTriggerHandler,
	whiteListHandler process.WhiteListHandler,
	whiteListerVerifiedTxs process.WhiteListHandler,
) (process.InterceptorsContainerFactory, process.BlackListHandler, error) {
	headerBlackList := timecache.NewTimeCache(timeSpanForBadHeaders)
	metaInterceptorsContainerFactoryArgs := interceptorscontainer.MetaInterceptorsContainerFactoryArgs{
		ShardCoordinator:       shardCoordinator,
		NodesCoordinator:       nodesCoordinator,
		Messenger:              network.NetMessenger,
		Store:                  data.Store,
		ProtoMarshalizer:       dataCore.InternalMarshalizer,
		TxSignMarshalizer:      dataCore.TxSignMarshalizer,
		Hasher:                 dataCore.Hasher,
		MultiSigner:            crypto.MultiSigner,
		DataPool:               data.Datapool,
		Accounts:               state.AccountsAdapter,
		AddressPubkeyConverter: state.AddressPubkeyConverter,
		SingleSigner:           crypto.TxSingleSigner,
		BlockSingleSigner:      crypto.SingleSigner,
		KeyGen:                 crypto.TxSignKeyGen,
		BlockKeyGen:            crypto.BlockSignKeyGen,
		MaxTxNonceDeltaAllowed: core.MaxTxNonceDeltaAllowed,
		TxFeeHandler:           economics,
		BlackList:              headerBlackList,
		HeaderSigVerifier:      headerSigVerifier,
		ChainID:                dataCore.ChainID,
		SizeCheckDelta:         sizeCheckDelta,
		ValidityAttester:       validityAttester,
		EpochStartTrigger:      epochStartTrigger,
		WhiteListHandler:       whiteListHandler,
		WhiteListerVerifiedTxs: whiteListerVerifiedTxs,
		AntifloodHandler:       network.InputAntifloodHandler,
		NonceConverter:         dataCore.Uint64ByteSliceConverter,
	}
	interceptorContainerFactory, err := interceptorscontainer.NewMetaInterceptorsContainerFactory(metaInterceptorsContainerFactoryArgs)
	if err != nil {
		return nil, nil, err
	}

	return interceptorContainerFactory, headerBlackList, nil
}

func newShardResolverContainerFactory(
	shardCoordinator sharding.Coordinator,
	data *mainFactory.DataComponents,
	core *mainFactory.CoreComponents,
	network *mainFactory.NetworkComponents,
	tries *mainFactory.TriesComponents,
	sizeCheckDelta uint32,
	numConcurrentResolverJobs int32,
) (dataRetriever.ResolversContainerFactory, error) {

	dataPacker, err := partitioning.NewSimpleDataPacker(core.InternalMarshalizer)
	if err != nil {
		return nil, err
	}

	resolversContainerFactoryArgs := resolverscontainer.FactoryArgs{
		ShardCoordinator:           shardCoordinator,
		Messenger:                  network.NetMessenger,
		Store:                      data.Store,
		Marshalizer:                core.InternalMarshalizer,
		DataPools:                  data.Datapool,
		Uint64ByteSliceConverter:   core.Uint64ByteSliceConverter,
		DataPacker:                 dataPacker,
		TriesContainer:             tries.TriesContainer,
		SizeCheckDelta:             sizeCheckDelta,
		InputAntifloodHandler:      network.InputAntifloodHandler,
		OutputAntifloodHandler:     network.OutputAntifloodHandler,
		NumConcurrentResolvingJobs: numConcurrentResolverJobs,
	}
	resolversContainerFactory, err := resolverscontainer.NewShardResolversContainerFactory(resolversContainerFactoryArgs)
	if err != nil {
		return nil, err
	}

	return resolversContainerFactory, nil
}

func newMetaResolverContainerFactory(
	shardCoordinator sharding.Coordinator,
	data *mainFactory.DataComponents,
	core *mainFactory.CoreComponents,
	network *mainFactory.NetworkComponents,
	tries *mainFactory.TriesComponents,
	sizeCheckDelta uint32,
	numConcurrentResolverJobs int32,
) (dataRetriever.ResolversContainerFactory, error) {
	dataPacker, err := partitioning.NewSimpleDataPacker(core.InternalMarshalizer)
	if err != nil {
		return nil, err
	}

	resolversContainerFactoryArgs := resolverscontainer.FactoryArgs{
		ShardCoordinator:           shardCoordinator,
		Messenger:                  network.NetMessenger,
		Store:                      data.Store,
		Marshalizer:                core.InternalMarshalizer,
		DataPools:                  data.Datapool,
		Uint64ByteSliceConverter:   core.Uint64ByteSliceConverter,
		DataPacker:                 dataPacker,
		TriesContainer:             tries.TriesContainer,
		SizeCheckDelta:             sizeCheckDelta,
		InputAntifloodHandler:      network.InputAntifloodHandler,
		OutputAntifloodHandler:     network.OutputAntifloodHandler,
		NumConcurrentResolvingJobs: numConcurrentResolverJobs,
	}
	resolversContainerFactory, err := resolverscontainer.NewMetaResolversContainerFactory(resolversContainerFactoryArgs)
	if err != nil {
		return nil, err
	}
	return resolversContainerFactory, nil
}

func generateGenesisHeadersAndApplyInitialBalances(args *processComponentsFactoryArgs) (map[uint32]data.HeaderHandler, error) {
	coreComponents := args.coreData
	stateComponents := args.state
	dataComponents := args.data
	shardCoordinator := args.shardCoordinator
	nodesSetup := args.nodesConfig
	genesisConfig := args.genesisConfig
	economicsData := args.economicsData

	genesisBlocks := make(map[uint32]data.HeaderHandler)

	validatorStatsRootHash, err := stateComponents.PeerAccounts.RootHash()
	if err != nil {
		return nil, err
	}

	for shardId := uint32(0); shardId < shardCoordinator.NumberOfShards(); shardId++ {
		var newShardCoordinator sharding.Coordinator
		var accountsAdapter state.AccountsAdapter

		isCurrentShard := shardId == shardCoordinator.SelfId()
		if isCurrentShard && args.startEpochNum == 0 {
			accountsAdapter = stateComponents.AccountsAdapter
			newShardCoordinator = shardCoordinator
		} else {
			newShardCoordinator, accountsAdapter, err = createInMemoryShardCoordinatorAndAccount(
				coreComponents,
				shardCoordinator.NumberOfShards(),
				shardId,
			)
			if err != nil {
				return nil, err
			}
		}

		var genesisBlock data.HeaderHandler
		genesisBlock, err = createGenesisBlockAndApplyInitialBalances(
			accountsAdapter,
			newShardCoordinator,
			stateComponents.AddressPubkeyConverter,
			genesisConfig,
			uint64(nodesSetup.StartTime),
		)
		if err != nil {
			return nil, err
		}

		genesisBlocks[shardId] = genesisBlock
		err = saveGenesisBlock(
			genesisBlock,
			coreComponents,
			dataComponents,
		)
		if err != nil {
			return nil, err
		}
	}

	argsMetaGenesis := genesis.ArgsMetaGenesisBlockCreator{
		GenesisTime:              uint64(nodesSetup.StartTime),
		Accounts:                 stateComponents.AccountsAdapter,
		PubkeyConv:               stateComponents.AddressPubkeyConverter,
		NodesSetup:               nodesSetup,
		ShardCoordinator:         shardCoordinator,
		Store:                    dataComponents.Store,
		Blkc:                     dataComponents.Blkc,
		Marshalizer:              coreComponents.InternalMarshalizer,
		Hasher:                   coreComponents.Hasher,
		Uint64ByteSliceConverter: coreComponents.Uint64ByteSliceConverter,
		DataPool:                 dataComponents.Datapool,
		Economics:                economicsData,
		ValidatorStatsRootHash:   validatorStatsRootHash,
		GasMap:                   args.gasSchedule,
	}

	if shardCoordinator.SelfId() != core.MetachainShardId || args.startEpochNum > 0 {
		var newShardCoordinator sharding.Coordinator
		var newAccounts state.AccountsAdapter
		newShardCoordinator, newAccounts, err = createInMemoryShardCoordinatorAndAccount(
			coreComponents,
			shardCoordinator.NumberOfShards(),
			core.MetachainShardId,
		)
		if err != nil {
			return nil, err
		}

		newBlockChain := blockchain.NewMetaChain()
		argsMetaGenesis.ShardCoordinator = newShardCoordinator
		argsMetaGenesis.Accounts = newAccounts
		argsMetaGenesis.Blkc = newBlockChain
	}

	genesisBlock, err := genesis.CreateMetaGenesisBlock(
		argsMetaGenesis,
	)
	if err != nil {
		return nil, err
	}

	log.Debug("MetaGenesisBlock created",
		"roothash", genesisBlock.GetRootHash(),
		"validatorStatsRootHash", genesisBlock.GetValidatorStatsRootHash(),
	)

	genesisBlocks[core.MetachainShardId] = genesisBlock
	err = saveGenesisBlock(genesisBlock, coreComponents, dataComponents)
	if err != nil {
		return nil, err
	}

	return genesisBlocks, nil
}

func saveGenesisBlock(header data.HeaderHandler, coreComponents *mainFactory.CoreComponents, dataComponents *mainFactory.DataComponents) error {
	blockBuff, err := coreComponents.InternalMarshalizer.Marshal(header)
	if err != nil {
		return err
	}

	hash := coreComponents.Hasher.Compute(string(blockBuff))
	unitType := dataRetriever.BlockHeaderUnit
	if header.GetShardID() == core.MetachainShardId {
		unitType = dataRetriever.MetaBlockUnit
	}

	return dataComponents.Store.Put(unitType, hash, blockBuff)
}

func createGenesisBlockAndApplyInitialBalances(
	accounts state.AccountsAdapter,
	shardCoordinator sharding.Coordinator,
	pubkeyConverter state.PubkeyConverter,
	genesisConfig *sharding.Genesis,
	startTime uint64,
) (data.HeaderHandler, error) {

	initialBalances, err := genesisConfig.InitialNodesBalances(shardCoordinator)
	if err != nil {
		return nil, err
	}

	return genesis.CreateShardGenesisBlockFromInitialBalances(
		accounts,
		shardCoordinator,
		pubkeyConverter,
		initialBalances,
		startTime,
	)
}

func createInMemoryShardCoordinatorAndAccount(
	coreComponents *mainFactory.CoreComponents,
	numOfShards uint32,
	shardId uint32,
) (sharding.Coordinator, state.AccountsAdapter, error) {

	newShardCoordinator, err := sharding.NewMultiShardCoordinator(numOfShards, shardId)
	if err != nil {
		return nil, nil, err
	}

	accounts, err := generateInMemoryAccountsAdapter(
		factoryState.NewAccountCreator(),
		coreComponents.Hasher,
		coreComponents.InternalMarshalizer,
	)
	if err != nil {
		return nil, nil, err
	}

	return newShardCoordinator, accounts, nil
}

func newBlockTracker(
	processArgs *processComponentsFactoryArgs,
	headerValidator process.HeaderConstructionValidator,
	requestHandler process.RequestHandler,
	rounder process.Rounder,
	genesisBlocks map[uint32]data.HeaderHandler,
) (process.BlockTracker, error) {

	argBaseTracker := track.ArgBaseTracker{
		Hasher:           processArgs.coreData.Hasher,
		HeaderValidator:  headerValidator,
		Marshalizer:      processArgs.coreData.InternalMarshalizer,
		RequestHandler:   requestHandler,
		Rounder:          rounder,
		ShardCoordinator: processArgs.shardCoordinator,
		Store:            processArgs.data.Store,
		StartHeaders:     genesisBlocks,
		PoolsHolder:      processArgs.data.Datapool,
		WhitelistHandler: processArgs.whiteListHandler,
	}

	if processArgs.shardCoordinator.SelfId() < processArgs.shardCoordinator.NumberOfShards() {
		arguments := track.ArgShardTracker{
			ArgBaseTracker: argBaseTracker,
		}

		return track.NewShardBlockTrack(arguments)
	}

	if processArgs.shardCoordinator.SelfId() == core.MetachainShardId {
		arguments := track.ArgMetaTracker{
			ArgBaseTracker: argBaseTracker,
		}

		return track.NewMetaBlockTrack(arguments)
	}

	return nil, errors.New("could not create block tracker")
}

func newForkDetector(
	rounder consensus.Rounder,
	shardCoordinator sharding.Coordinator,
	headerBlackList process.BlackListHandler,
	blockTracker process.BlockTracker,
	genesisTime int64,
) (process.ForkDetector, error) {
	if shardCoordinator.SelfId() < shardCoordinator.NumberOfShards() {
		return processSync.NewShardForkDetector(rounder, headerBlackList, blockTracker, genesisTime)
	}
	if shardCoordinator.SelfId() == core.MetachainShardId {
		return processSync.NewMetaForkDetector(rounder, headerBlackList, blockTracker, genesisTime)
	}

	return nil, errors.New("could not create fork detector")
}

func newBlockProcessor(
	processArgs *processComponentsFactoryArgs,
	requestHandler process.RequestHandler,
	forkDetector process.ForkDetector,
	epochStartTrigger epochStart.TriggerHandler,
	bootStorer process.BootStorer,
	validatorStatisticsProcessor process.ValidatorStatisticsProcessor,
	headerValidator process.HeaderConstructionValidator,
	blockTracker process.BlockTracker,
	pendingMiniBlocksHandler process.PendingMiniBlocksHandler,
) (process.BlockProcessor, error) {

	shardCoordinator := processArgs.shardCoordinator

	if shardCoordinator.SelfId() < shardCoordinator.NumberOfShards() {
		return newShardBlockProcessor(
			&processArgs.coreComponents.Config,
			requestHandler,
			processArgs.shardCoordinator,
			processArgs.nodesCoordinator,
			processArgs.data,
			processArgs.coreData,
			processArgs.state,
			forkDetector,
			processArgs.coreServiceContainer,
			processArgs.economicsData,
			processArgs.rounder,
			epochStartTrigger,
			bootStorer,
			processArgs.gasSchedule,
			processArgs.stateCheckpointModulus,
			headerValidator,
			blockTracker,
			processArgs.minSizeInBytes,
			processArgs.maxSizeInBytes,
		)
	}
	if shardCoordinator.SelfId() == core.MetachainShardId {
		return newMetaBlockProcessor(
			requestHandler,
			processArgs.shardCoordinator,
			processArgs.nodesCoordinator,
			processArgs.data,
			processArgs.coreData,
			processArgs.state,
			forkDetector,
			processArgs.coreServiceContainer,
			processArgs.economicsData,
			validatorStatisticsProcessor,
			processArgs.rounder,
			epochStartTrigger,
			bootStorer,
			headerValidator,
			blockTracker,
			pendingMiniBlocksHandler,
			processArgs.stateCheckpointModulus,
			processArgs.crypto.MessageSignVerifier,
			processArgs.gasSchedule,
			processArgs.minSizeInBytes,
			processArgs.maxSizeInBytes,
			processArgs.ratingsData,
			processArgs.nodesConfig,
		)
	}

	return nil, errors.New("could not create block processor")
}

func newShardBlockProcessor(
	config *config.Config,
	requestHandler process.RequestHandler,
	shardCoordinator sharding.Coordinator,
	nodesCoordinator sharding.NodesCoordinator,
	data *mainFactory.DataComponents,
	core *mainFactory.CoreComponents,
	stateComponents *mainFactory.StateComponents,
	forkDetector process.ForkDetector,
	coreServiceContainer serviceContainer.Core,
	economics *economics.EconomicsData,
	rounder consensus.Rounder,
	epochStartTrigger epochStart.TriggerHandler,
	bootStorer process.BootStorer,
	gasSchedule map[string]map[string]uint64,
	stateCheckpointModulus uint,
	headerValidator process.HeaderConstructionValidator,
	blockTracker process.BlockTracker,
	minSizeInBytes uint32,
	maxSizeInBytes uint32,
) (process.BlockProcessor, error) {
	argsParser := vmcommon.NewAtArgumentParser()

	argsBuiltIn := builtInFunctions.ArgsCreateBuiltInFunctionContainer{
		GasMap:          gasSchedule,
		MapDNSAddresses: make(map[string]struct{}),
	}
	builtInFuncs, err := builtInFunctions.CreateBuiltInFunctionContainer(argsBuiltIn)
	if err != nil {
		return nil, err
	}

	argsHook := hooks.ArgBlockChainHook{
		Accounts:         stateComponents.AccountsAdapter,
		PubkeyConv:       stateComponents.AddressPubkeyConverter,
		StorageService:   data.Store,
		BlockChain:       data.Blkc,
		ShardCoordinator: shardCoordinator,
		Marshalizer:      core.InternalMarshalizer,
		Uint64Converter:  core.Uint64ByteSliceConverter,
		BuiltInFunctions: builtInFuncs,
	}
	vmFactory, err := shard.NewVMContainerFactory(config.VirtualMachineConfig, economics.MaxGasLimitPerBlock(), gasSchedule, argsHook)
	if err != nil {
		return nil, err
	}

	vmContainer, err := vmFactory.Create()
	if err != nil {
		return nil, err
	}

	interimProcFactory, err := shard.NewIntermediateProcessorsContainerFactory(
		shardCoordinator,
		core.InternalMarshalizer,
		core.Hasher,
		stateComponents.AddressPubkeyConverter,
		data.Store,
		data.Datapool,
		economics,
	)
	if err != nil {
		return nil, err
	}

	interimProcContainer, err := interimProcFactory.Create()
	if err != nil {
		return nil, err
	}

	scForwarder, err := interimProcContainer.Get(dataBlock.SmartContractResultBlock)
	if err != nil {
		return nil, err
	}

	receiptTxInterim, err := interimProcContainer.Get(dataBlock.ReceiptBlock)
	if err != nil {
		return nil, err
	}

	badTxInterim, err := interimProcContainer.Get(dataBlock.InvalidBlock)
	if err != nil {
		return nil, err
	}

	gasHandler, err := preprocess.NewGasComputation(economics)
	if err != nil {
		return nil, err
	}

	txFeeHandler, err := postprocess.NewFeeAccumulator()
	if err != nil {
		return nil, err
	}

	argsTxTypeHandler := coordinator.ArgNewTxTypeHandler{
		PubkeyConverter:  stateComponents.AddressPubkeyConverter,
		ShardCoordinator: shardCoordinator,
		BuiltInFuncNames: builtInFuncs.Keys(),
		ArgumentParser:   vmcommon.NewAtArgumentParser(),
	}
	txTypeHandler, err := coordinator.NewTxTypeHandler(argsTxTypeHandler)
	if err != nil {
		return nil, err
	}

	txLogsStorage := data.Store.GetStorer(dataRetriever.TxLogsUnit)
	txLogsProcessor, err := transactionLog.NewTxLogProcessor(transactionLog.ArgTxLogProcessor{
		Storer:      txLogsStorage,
		Marshalizer: core.InternalMarshalizer,
	})
	if err != nil {
		return nil, err
	}

	argsNewScProcessor := smartContract.ArgsNewSmartContractProcessor{
		VmContainer:      vmContainer,
		ArgsParser:       argsParser,
		Hasher:           core.Hasher,
		Marshalizer:      core.InternalMarshalizer,
		AccountsDB:       stateComponents.AccountsAdapter,
		TempAccounts:     vmFactory.BlockChainHookImpl(),
		PubkeyConv:       stateComponents.AddressPubkeyConverter,
		Coordinator:      shardCoordinator,
		ScrForwarder:     scForwarder,
		TxFeeHandler:     txFeeHandler,
		EconomicsFee:     economics,
		TxTypeHandler:    txTypeHandler,
		GasHandler:       gasHandler,
		BuiltInFunctions: vmFactory.BlockChainHookImpl().GetBuiltInFunctions(),
		TxLogsProcessor:  txLogsProcessor,
	}
	scProcessor, err := smartContract.NewSmartContractProcessor(argsNewScProcessor)
	if err != nil {
		return nil, err
	}

	rewardsTxProcessor, err := rewardTransaction.NewRewardTxProcessor(
		stateComponents.AccountsAdapter,
		stateComponents.AddressPubkeyConverter,
		shardCoordinator,
	)
	if err != nil {
		return nil, err
	}

	transactionProcessor, err := transaction.NewTxProcessor(
		stateComponents.AccountsAdapter,
		core.Hasher,
		stateComponents.AddressPubkeyConverter,
		core.InternalMarshalizer,
		shardCoordinator,
		scProcessor,
		txFeeHandler,
		txTypeHandler,
		economics,
		receiptTxInterim,
		badTxInterim,
	)
	if err != nil {
		return nil, errors.New("could not create transaction statisticsProcessor: " + err.Error())
	}

	blockSizeThrottler, err := throttle.NewBlockSizeThrottle(minSizeInBytes, maxSizeInBytes)
	if err != nil {
		return nil, err
	}

	blockSizeComputationHandler, err := preprocess.NewBlockSizeComputation(core.InternalMarshalizer, blockSizeThrottler, maxSizeInBytes)
	if err != nil {
		return nil, err
	}

	balanceComputationHandler, err := preprocess.NewBalanceComputation()
	if err != nil {
		return nil, err
	}

	preProcFactory, err := shard.NewPreProcessorsContainerFactory(
		shardCoordinator,
		data.Store,
		core.InternalMarshalizer,
		core.Hasher,
		data.Datapool,
		stateComponents.AddressPubkeyConverter,
		stateComponents.AccountsAdapter,
		requestHandler,
		transactionProcessor,
		scProcessor,
		scProcessor,
		rewardsTxProcessor,
		economics,
		gasHandler,
		blockTracker,
		blockSizeComputationHandler,
		balanceComputationHandler,
	)
	if err != nil {
		return nil, err
	}

	preProcContainer, err := preProcFactory.Create()
	if err != nil {
		return nil, err
	}

	txCoordinator, err := coordinator.NewTransactionCoordinator(
		core.Hasher,
		core.InternalMarshalizer,
		shardCoordinator,
		stateComponents.AccountsAdapter,
		data.Datapool.MiniBlocks(),
		requestHandler,
		preProcContainer,
		interimProcContainer,
		gasHandler,
		txFeeHandler,
		blockSizeComputationHandler,
		balanceComputationHandler,
	)
	if err != nil {
		return nil, err
	}

	accountsDb := make(map[state.AccountsDbIdentifier]state.AccountsAdapter)
	accountsDb[state.UserAccountsState] = stateComponents.AccountsAdapter

	argumentsBaseProcessor := block.ArgBaseProcessor{
		AccountsDB:             accountsDb,
		ForkDetector:           forkDetector,
		Hasher:                 core.Hasher,
		Marshalizer:            core.InternalMarshalizer,
		Store:                  data.Store,
		ShardCoordinator:       shardCoordinator,
		NodesCoordinator:       nodesCoordinator,
		Uint64Converter:        core.Uint64ByteSliceConverter,
		RequestHandler:         requestHandler,
		Core:                   coreServiceContainer,
		BlockChainHook:         vmFactory.BlockChainHookImpl(),
		TxCoordinator:          txCoordinator,
		Rounder:                rounder,
		EpochStartTrigger:      epochStartTrigger,
		HeaderValidator:        headerValidator,
		BootStorer:             bootStorer,
		BlockTracker:           blockTracker,
		DataPool:               data.Datapool,
		FeeHandler:             txFeeHandler,
		BlockChain:             data.Blkc,
		StateCheckpointModulus: stateCheckpointModulus,
		BlockSizeThrottler:     blockSizeThrottler,
	}
	arguments := block.ArgShardProcessor{
		ArgBaseProcessor: argumentsBaseProcessor,
	}

	blockProcessor, err := block.NewShardProcessor(arguments)
	if err != nil {
		return nil, errors.New("could not create block statisticsProcessor: " + err.Error())
	}

	err = blockProcessor.SetAppStatusHandler(core.StatusHandler)
	if err != nil {
		return nil, err
	}

	return blockProcessor, nil
}

func newMetaBlockProcessor(
	requestHandler process.RequestHandler,
	shardCoordinator sharding.Coordinator,
	nodesCoordinator sharding.NodesCoordinator,
	data *mainFactory.DataComponents,
	core *mainFactory.CoreComponents,
	stateComponents *mainFactory.StateComponents,
	forkDetector process.ForkDetector,
	coreServiceContainer serviceContainer.Core,
	economicsData *economics.EconomicsData,
	validatorStatisticsProcessor process.ValidatorStatisticsProcessor,
	rounder consensus.Rounder,
	epochStartTrigger epochStart.TriggerHandler,
	bootStorer process.BootStorer,
	headerValidator process.HeaderConstructionValidator,
	blockTracker process.BlockTracker,
	pendingMiniBlocksHandler process.PendingMiniBlocksHandler,
	stateCheckpointModulus uint,
	messageSignVerifier vm.MessageSignVerifier,
	gasSchedule map[string]map[string]uint64,
	minSizeInBytes uint32,
	maxSizeInBytes uint32,
	ratingsData process.RatingsInfoHandler,
	nodesSetup sharding.GenesisNodesSetupHandler,
) (process.BlockProcessor, error) {

	builtInFuncs := builtInFunctions.NewBuiltInFunctionContainer()
	argsHook := hooks.ArgBlockChainHook{
		Accounts:         stateComponents.AccountsAdapter,
		PubkeyConv:       stateComponents.AddressPubkeyConverter,
		StorageService:   data.Store,
		BlockChain:       data.Blkc,
		ShardCoordinator: shardCoordinator,
		Marshalizer:      core.InternalMarshalizer,
		Uint64Converter:  core.Uint64ByteSliceConverter,
		BuiltInFunctions: builtInFuncs, // no built-in functions for meta.
	}
	vmFactory, err := metachain.NewVMContainerFactory(
		argsHook,
		economicsData,
		messageSignVerifier,
		gasSchedule,
		nodesSetup,
	)
	if err != nil {
		return nil, err
	}

	argsParser := vmcommon.NewAtArgumentParser()

	vmContainer, err := vmFactory.Create()
	if err != nil {
		return nil, err
	}

	interimProcFactory, err := metachain.NewIntermediateProcessorsContainerFactory(
		shardCoordinator,
		core.InternalMarshalizer,
		core.Hasher,
		stateComponents.AddressPubkeyConverter,
		data.Store,
		data.Datapool,
	)
	if err != nil {
		return nil, err
	}

	interimProcContainer, err := interimProcFactory.Create()
	if err != nil {
		return nil, err
	}

	scForwarder, err := interimProcContainer.Get(dataBlock.SmartContractResultBlock)
	if err != nil {
		return nil, err
	}

	gasHandler, err := preprocess.NewGasComputation(economicsData)
	if err != nil {
		return nil, err
	}

	txFeeHandler, err := postprocess.NewFeeAccumulator()
	if err != nil {
		return nil, err
	}

	argsTxTypeHandler := coordinator.ArgNewTxTypeHandler{
		PubkeyConverter:  stateComponents.AddressPubkeyConverter,
		ShardCoordinator: shardCoordinator,
		BuiltInFuncNames: builtInFuncs.Keys(),
		ArgumentParser:   vmcommon.NewAtArgumentParser(),
	}
	txTypeHandler, err := coordinator.NewTxTypeHandler(argsTxTypeHandler)
	if err != nil {
		return nil, err
	}

	txLogsStorage := data.Store.GetStorer(dataRetriever.TxLogsUnit)
	txLogsProcessor, err := transactionLog.NewTxLogProcessor(transactionLog.ArgTxLogProcessor{
		Storer:      txLogsStorage,
		Marshalizer: core.InternalMarshalizer,
	})
	if err != nil {
		return nil, err
	}

	argsNewScProcessor := smartContract.ArgsNewSmartContractProcessor{
		VmContainer:      vmContainer,
		ArgsParser:       argsParser,
		Hasher:           core.Hasher,
		Marshalizer:      core.InternalMarshalizer,
		AccountsDB:       stateComponents.AccountsAdapter,
		TempAccounts:     vmFactory.BlockChainHookImpl(),
		PubkeyConv:       stateComponents.AddressPubkeyConverter,
		Coordinator:      shardCoordinator,
		ScrForwarder:     scForwarder,
		TxFeeHandler:     txFeeHandler,
		EconomicsFee:     economicsData,
		TxTypeHandler:    txTypeHandler,
		GasHandler:       gasHandler,
		BuiltInFunctions: vmFactory.BlockChainHookImpl().GetBuiltInFunctions(),
		TxLogsProcessor:  txLogsProcessor,
	}
	scProcessor, err := smartContract.NewSmartContractProcessor(argsNewScProcessor)
	if err != nil {
		return nil, err
	}

	transactionProcessor, err := transaction.NewMetaTxProcessor(
		core.Hasher,
		core.InternalMarshalizer,
		stateComponents.AccountsAdapter,
		stateComponents.AddressPubkeyConverter,
		shardCoordinator,
		scProcessor,
		txTypeHandler,
		economicsData,
	)
	if err != nil {
		return nil, errors.New("could not create transaction processor: " + err.Error())
	}

	blockSizeThrottler, err := throttle.NewBlockSizeThrottle(minSizeInBytes, maxSizeInBytes)
	if err != nil {
		return nil, err
	}

	blockSizeComputationHandler, err := preprocess.NewBlockSizeComputation(core.InternalMarshalizer, blockSizeThrottler, maxSizeInBytes)
	if err != nil {
		return nil, err
	}

	balanceComputationHandler, err := preprocess.NewBalanceComputation()
	if err != nil {
		return nil, err
	}

	preProcFactory, err := metachain.NewPreProcessorsContainerFactory(
		shardCoordinator,
		data.Store,
		core.InternalMarshalizer,
		core.Hasher,
		data.Datapool,
		stateComponents.AccountsAdapter,
		requestHandler,
		transactionProcessor,
		scProcessor,
		economicsData,
		gasHandler,
		blockTracker,
		stateComponents.AddressPubkeyConverter,
		blockSizeComputationHandler,
		balanceComputationHandler,
	)
	if err != nil {
		return nil, err
	}

	preProcContainer, err := preProcFactory.Create()
	if err != nil {
		return nil, err
	}

	txCoordinator, err := coordinator.NewTransactionCoordinator(
		core.Hasher,
		core.InternalMarshalizer,
		shardCoordinator,
		stateComponents.AccountsAdapter,
		data.Datapool.MiniBlocks(),
		requestHandler,
		preProcContainer,
		interimProcContainer,
		gasHandler,
		txFeeHandler,
		blockSizeComputationHandler,
		balanceComputationHandler,
	)
	if err != nil {
		return nil, err
	}

	scDataGetter, err := smartContract.NewSCQueryService(vmContainer, economicsData)
	if err != nil {
		return nil, err
	}

	argsStaking := scToProtocol.ArgStakingToPeer{
		PubkeyConv:       stateComponents.ValidatorPubkeyConverter,
		Hasher:           core.Hasher,
		ProtoMarshalizer: core.InternalMarshalizer,
		VmMarshalizer:    core.VmMarshalizer,
		PeerState:        stateComponents.PeerAccounts,
		BaseState:        stateComponents.AccountsAdapter,
		ArgParser:        argsParser,
		CurrTxs:          data.Datapool.CurrentBlockTxs(),
		ScQuery:          scDataGetter,
		RatingsData:      ratingsData,
	}
	smartContractToProtocol, err := scToProtocol.NewStakingToPeer(argsStaking)
	if err != nil {
		return nil, err
	}

	argsEpochStartData := metachainEpochStart.ArgsNewEpochStartData{
		Marshalizer:       core.InternalMarshalizer,
		Hasher:            core.Hasher,
		Store:             data.Store,
		DataPool:          data.Datapool,
		BlockTracker:      blockTracker,
		ShardCoordinator:  shardCoordinator,
		EpochStartTrigger: epochStartTrigger,
		RequestHandler:    requestHandler,
	}
	epochStartDataCreator, err := metachainEpochStart.NewEpochStartData(argsEpochStartData)
	if err != nil {
		return nil, err
	}

	argsEpochEconomics := metachainEpochStart.ArgsNewEpochEconomics{
		Marshalizer:         core.InternalMarshalizer,
		Hasher:              core.Hasher,
		Store:               data.Store,
		ShardCoordinator:    shardCoordinator,
		NodesConfigProvider: nodesCoordinator,
		RewardsHandler:      economicsData,
		RoundTime:           rounder,
	}
	epochEconomics, err := metachainEpochStart.NewEndOfEpochEconomicsDataCreator(argsEpochEconomics)
	if err != nil {
		return nil, err
	}

	rewardsStorage := data.Store.GetStorer(dataRetriever.RewardTransactionUnit)
	miniBlockStorage := data.Store.GetStorer(dataRetriever.MiniBlockUnit)
	argsEpochRewards := metachainEpochStart.ArgsNewRewardsCreator{
		ShardCoordinator: shardCoordinator,
		PubkeyConverter:  stateComponents.AddressPubkeyConverter,
		RewardsStorage:   rewardsStorage,
		MiniBlockStorage: miniBlockStorage,
		Hasher:           core.Hasher,
		Marshalizer:      core.InternalMarshalizer,
		DataPool:         data.Datapool,
	}
	epochRewards, err := metachainEpochStart.NewEpochStartRewardsCreator(argsEpochRewards)
	if err != nil {
		return nil, err
	}

	argsEpochValidatorInfo := metachainEpochStart.ArgsNewValidatorInfoCreator{
		ShardCoordinator: shardCoordinator,
		MiniBlockStorage: miniBlockStorage,
		Hasher:           core.Hasher,
		Marshalizer:      core.InternalMarshalizer,
		DataPool:         data.Datapool,
	}
	validatorInfoCreator, err := metachainEpochStart.NewValidatorInfoCreator(argsEpochValidatorInfo)
	if err != nil {
		return nil, err
	}

	accountsDb := make(map[state.AccountsDbIdentifier]state.AccountsAdapter)
	accountsDb[state.UserAccountsState] = stateComponents.AccountsAdapter
	accountsDb[state.PeerAccountsState] = stateComponents.PeerAccounts

	argumentsBaseProcessor := block.ArgBaseProcessor{
		AccountsDB:             accountsDb,
		ForkDetector:           forkDetector,
		Hasher:                 core.Hasher,
		Marshalizer:            core.InternalMarshalizer,
		Store:                  data.Store,
		ShardCoordinator:       shardCoordinator,
		NodesCoordinator:       nodesCoordinator,
		Uint64Converter:        core.Uint64ByteSliceConverter,
		RequestHandler:         requestHandler,
		Core:                   coreServiceContainer,
		BlockChainHook:         vmFactory.BlockChainHookImpl(),
		TxCoordinator:          txCoordinator,
		EpochStartTrigger:      epochStartTrigger,
		Rounder:                rounder,
		HeaderValidator:        headerValidator,
		BootStorer:             bootStorer,
		BlockTracker:           blockTracker,
		DataPool:               data.Datapool,
		FeeHandler:             txFeeHandler,
		BlockChain:             data.Blkc,
		StateCheckpointModulus: stateCheckpointModulus,
		BlockSizeThrottler:     blockSizeThrottler,
	}
	arguments := block.ArgMetaProcessor{
		ArgBaseProcessor:             argumentsBaseProcessor,
		SCDataGetter:                 scDataGetter,
		SCToProtocol:                 smartContractToProtocol,
		PendingMiniBlocksHandler:     pendingMiniBlocksHandler,
		EpochStartDataCreator:        epochStartDataCreator,
		EpochEconomics:               epochEconomics,
		EpochRewardsCreator:          epochRewards,
		EpochValidatorInfoCreator:    validatorInfoCreator,
		ValidatorStatisticsProcessor: validatorStatisticsProcessor,
	}

	metaProcessor, err := block.NewMetaProcessor(arguments)
	if err != nil {
		return nil, errors.New("could not create block processor: " + err.Error())
	}

	err = metaProcessor.SetAppStatusHandler(core.StatusHandler)
	if err != nil {
		return nil, err
	}

	return metaProcessor, nil
}

func newValidatorStatisticsProcessor(
	processComponents *processComponentsFactoryArgs,
) (process.ValidatorStatisticsProcessor, error) {

	storageService := processComponents.data.Store

	var peerDataPool peer.DataPool = processComponents.data.Datapool
	if processComponents.shardCoordinator.SelfId() < processComponents.shardCoordinator.NumberOfShards() {
		peerDataPool = processComponents.data.Datapool
	}

	arguments := peer.ArgValidatorStatisticsProcessor{
		PeerAdapter:         processComponents.state.PeerAccounts,
		PubkeyConv:          processComponents.state.ValidatorPubkeyConverter,
		NodesCoordinator:    processComponents.nodesCoordinator,
		ShardCoordinator:    processComponents.shardCoordinator,
		DataPool:            peerDataPool,
		StorageService:      storageService,
		Marshalizer:         processComponents.coreData.InternalMarshalizer,
		StakeValue:          processComponents.economicsData.GenesisNodePrice(),
		Rater:               processComponents.rater,
		MaxComputableRounds: processComponents.maxComputableRounds,
		RewardsHandler:      processComponents.economicsData,
		StartEpoch:          processComponents.startEpochNum,
		NodesSetup:          processComponents.nodesConfig,
	}

	validatorStatisticsProcessor, err := peer.NewValidatorStatisticsProcessor(arguments)
	if err != nil {
		return nil, err
	}

	return validatorStatisticsProcessor, nil
}

// PrepareNetworkShardingCollector will create the network sharding collector and apply it to the network messenger
func PrepareNetworkShardingCollector(
	network *mainFactory.NetworkComponents,
	config *config.Config,
	nodesCoordinator sharding.NodesCoordinator,
	coordinator sharding.Coordinator,
	epochStartRegistrationHandler epochStart.RegistrationHandler,
	epochShard uint32,
) (*networksharding.PeerShardMapper, error) {

	networkShardingCollector, err := createNetworkShardingCollector(config, nodesCoordinator, epochStartRegistrationHandler, epochShard)
	if err != nil {
		return nil, err
	}

	localId := network.NetMessenger.ID()
	networkShardingCollector.UpdatePeerIdShardId(localId, coordinator.SelfId())

	err = network.NetMessenger.SetPeerShardResolver(networkShardingCollector)
	if err != nil {
		return nil, err
	}

	return networkShardingCollector, nil
}

func createNetworkShardingCollector(
	config *config.Config,
	nodesCoordinator sharding.NodesCoordinator,
	epochStartRegistrationHandler epochStart.RegistrationHandler,
	epochStart uint32,
) (*networksharding.PeerShardMapper, error) {

	cacheConfig := config.PublicKeyPeerId
	cachePkPid, err := createCache(cacheConfig)
	if err != nil {
		return nil, err
	}

	cacheConfig = config.PublicKeyShardId
	cachePkShardId, err := createCache(cacheConfig)
	if err != nil {
		return nil, err
	}

	cacheConfig = config.PeerIdShardId
	cachePidShardId, err := createCache(cacheConfig)
	if err != nil {
		return nil, err
	}

	psm, err := networksharding.NewPeerShardMapper(
		cachePkPid,
		cachePkShardId,
		cachePidShardId,
		nodesCoordinator,
		epochStart,
	)
	if err != nil {
		return nil, err
	}

	epochStartRegistrationHandler.RegisterHandler(psm)

	return psm, nil
}

func createCache(cacheConfig config.CacheConfig) (storage.Cacher, error) {
	return storageUnit.NewCache(storageUnit.CacheType(cacheConfig.Type), cacheConfig.Size, cacheConfig.Shards)
}

func generateInMemoryAccountsAdapter(
	accountFactory state.AccountFactory,
	hasher hashing.Hasher,
	marshalizer marshal.Marshalizer,
) (state.AccountsAdapter, error) {
	trieStorage, err := trie.NewTrieStorageManagerWithoutPruning(createMemUnit())
	if err != nil {
		return nil, err
	}

	tr, err := trie.NewTrie(trieStorage, marshalizer, hasher)
	if err != nil {
		return nil, err
	}

	adb, err := state.NewAccountsDB(tr, hasher, marshalizer, accountFactory)
	if err != nil {
		return nil, err
	}

	return adb, nil
}

func createMemUnit() storage.Storer {
	cache, err := storageUnit.NewCache(storageUnit.LRUCache, 10, 1)
	if err != nil {
		log.Error("error creating cache for mem unit " + err.Error())
		return nil
	}

	unit, err := storageUnit.NewStorageUnit(cache, memorydb.New())
	if err != nil {
		log.Error("error creating unit " + err.Error())
		return nil
	}

	return unit
}

// CreateLatestStorageDataProvider will create a latest storage data provider handler
func CreateLatestStorageDataProvider(
	bootstrapDataProvider storageFactory.BootstrapDataProviderHandler,
	marshalizer marshal.Marshalizer,
	hasher hashing.Hasher,
	generalConfig config.Config,
	chainID string,
	workingDir string,
	defaultDBPath string,
	defaultEpochString string,
	defaultShardString string,
) (storage.LatestStorageDataProviderHandler, error) {
	directoryReader := storageFactory.NewDirectoryReader()

	latestStorageDataArgs := storageFactory.ArgsLatestDataProvider{
		GeneralConfig:         generalConfig,
		Marshalizer:           marshalizer,
		Hasher:                hasher,
		BootstrapDataProvider: bootstrapDataProvider,
		DirectoryReader:       directoryReader,
		WorkingDir:            workingDir,
		ChainID:               chainID,
		DefaultDBPath:         defaultDBPath,
		DefaultEpochString:    defaultEpochString,
		DefaultShardString:    defaultShardString,
	}
	return storageFactory.NewLatestDataProvider(latestStorageDataArgs)
}

// CreateUnitOpener will create a new unit opener handler
func CreateUnitOpener(
	bootstrapDataProvider storageFactory.BootstrapDataProviderHandler,
	latestDataFromStorageProvider storage.LatestStorageDataProviderHandler,
	internalMarshalizer marshal.Marshalizer,
	generalConfig config.Config,
	chainID string,
	workingDir string,
	defaultDBPath string,
	defaultEpochString string,
	defaultShardString string,
) (storage.UnitOpenerHandler, error) {
	argsStorageUnitOpener := storageFactory.ArgsNewOpenStorageUnits{
		GeneralConfig:             generalConfig,
		Marshalizer:               internalMarshalizer,
		BootstrapDataProvider:     bootstrapDataProvider,
		LatestStorageDataProvider: latestDataFromStorageProvider,
		WorkingDir:                workingDir,
		ChainID:                   chainID,
		DefaultDBPath:             defaultDBPath,
		DefaultEpochString:        defaultEpochString,
		DefaultShardString:        defaultShardString,
	}

	return storageFactory.NewStorageUnitOpenHandler(argsStorageUnitOpener)
}<|MERGE_RESOLUTION|>--- conflicted
+++ resolved
@@ -102,370 +102,6 @@
 	RequestHandler           process.RequestHandler
 }
 
-<<<<<<< HEAD
-type coreComponentsFactoryArgs struct {
-	config      *config.Config
-	pathManager storage.PathManagerHandler
-	shardId     string
-	chainID     []byte
-}
-
-// NewCoreComponentsFactoryArgs initializes the arguments necessary for creating the core components
-func NewCoreComponentsFactoryArgs(config *config.Config, pathManager storage.PathManagerHandler, shardId string, chainID []byte) *coreComponentsFactoryArgs {
-	return &coreComponentsFactoryArgs{
-		config:      config,
-		pathManager: pathManager,
-		shardId:     shardId,
-		chainID:     chainID,
-	}
-}
-
-// CoreComponentsFactory creates the core components
-func CoreComponentsFactory(args *coreComponentsFactoryArgs) (*Core, error) {
-	hasher, err := factoryHasher.NewHasher(args.config.Hasher.Type)
-	if err != nil {
-		return nil, errors.New("could not create hasher: " + err.Error())
-	}
-
-	internalMarshalizer, err := factoryMarshalizer.NewMarshalizer(args.config.Marshalizer.Type)
-	if err != nil {
-		return nil, fmt.Errorf("%w for internalMarshalizer", err)
-	}
-
-	vmMarshalizer, err := factoryMarshalizer.NewMarshalizer(args.config.VmMarshalizer.Type)
-	if err != nil {
-		return nil, fmt.Errorf("%w for vmMarshalizer", err)
-	}
-
-	txSignMarshalizer, err := factoryMarshalizer.NewMarshalizer(args.config.TxSignMarshalizer.Type)
-	if err != nil {
-		return nil, fmt.Errorf("%w for txSignMarshalizer", err)
-	}
-
-	uint64ByteSliceConverter := uint64ByteSlice.NewBigEndianConverter()
-
-	trieStorageManagers, trieContainer, err := createTries(args, internalMarshalizer, hasher)
-
-	if err != nil {
-		return nil, err
-	}
-
-	return &Core{
-		Hasher:                   hasher,
-		InternalMarshalizer:      internalMarshalizer,
-		VmMarshalizer:            vmMarshalizer,
-		TxSignMarshalizer:        txSignMarshalizer,
-		TriesContainer:           trieContainer,
-		TrieStorageManagers:      trieStorageManagers,
-		Uint64ByteSliceConverter: uint64ByteSliceConverter,
-		StatusHandler:            statusHandler.NewNilStatusHandler(),
-		ChainID:                  args.chainID,
-	}, nil
-}
-
-func createTries(
-	args *coreComponentsFactoryArgs,
-	marshalizer marshal.Marshalizer,
-	hasher hashing.Hasher,
-) (map[string]data.StorageManager, state.TriesHolder, error) {
-
-	trieContainer := state.NewDataTriesHolder()
-	trieFactoryArgs := factory.TrieFactoryArgs{
-		EvictionWaitingListCfg:   args.config.EvictionWaitingList,
-		SnapshotDbCfg:            args.config.TrieSnapshotDB,
-		Marshalizer:              marshalizer,
-		Hasher:                   hasher,
-		PathManager:              args.pathManager,
-		ShardId:                  args.shardId,
-		TrieStorageManagerConfig: args.config.TrieStorageManagerConfig,
-	}
-	trieFactory, err := factory.NewTrieFactory(trieFactoryArgs)
-	if err != nil {
-		return nil, nil, err
-	}
-
-	trieStorageManagers := make(map[string]data.StorageManager)
-	userStorageManager, userAccountTrie, err := trieFactory.Create(args.config.AccountsTrieStorage, args.config.StateTriesConfig.AccountsStatePruningEnabled)
-	if err != nil {
-		return nil, nil, err
-	}
-	trieContainer.Put([]byte(factory.UserAccountTrie), userAccountTrie)
-	trieStorageManagers[factory.UserAccountTrie] = userStorageManager
-
-	peerStorageManager, peerAccountsTrie, err := trieFactory.Create(args.config.PeerAccountsTrieStorage, args.config.StateTriesConfig.PeerStatePruningEnabled)
-	if err != nil {
-		return nil, nil, err
-	}
-	trieContainer.Put([]byte(factory.PeerAccountTrie), peerAccountsTrie)
-	trieStorageManagers[factory.PeerAccountTrie] = peerStorageManager
-
-	return trieStorageManagers, trieContainer, nil
-}
-
-type stateComponentsFactoryArgs struct {
-	config           *config.Config
-	genesisConfig    *sharding.Genesis
-	shardCoordinator sharding.Coordinator
-	core             *Core
-	pathManager      storage.PathManagerHandler
-}
-
-// NewStateComponentsFactoryArgs initializes the arguments necessary for creating the state components
-func NewStateComponentsFactoryArgs(
-	config *config.Config,
-	genesisConfig *sharding.Genesis,
-	shardCoordinator sharding.Coordinator,
-	core *Core,
-	pathManager storage.PathManagerHandler,
-) *stateComponentsFactoryArgs {
-	return &stateComponentsFactoryArgs{
-		config:           config,
-		genesisConfig:    genesisConfig,
-		shardCoordinator: shardCoordinator,
-		core:             core,
-		pathManager:      pathManager,
-	}
-}
-
-// StateComponentsFactory creates the state components
-func StateComponentsFactory(args *stateComponentsFactoryArgs) (*State, error) {
-	processPubkeyConverter, err := factoryState.NewPubkeyConverter(args.config.AddressPubkeyConverter)
-	if err != nil {
-		return nil, fmt.Errorf("%w for ProcessPubkeyConverter", err)
-	}
-
-	validatorPubkeyConverter, err := factoryState.NewPubkeyConverter(args.config.ValidatorPubkeyConverter)
-	if err != nil {
-		return nil, fmt.Errorf("%w for ValidatorPubkeyConverter", err)
-	}
-
-	accountFactory := factoryState.NewAccountCreator()
-	merkleTrie := args.core.TriesContainer.Get([]byte(factory.UserAccountTrie))
-	accountsAdapter, err := state.NewAccountsDB(merkleTrie, args.core.Hasher, args.core.InternalMarshalizer, accountFactory)
-	if err != nil {
-		return nil, errors.New("could not create accounts adapter: " + err.Error())
-	}
-
-	inBalanceForShard, err := args.genesisConfig.InitialNodesBalances(args.shardCoordinator)
-	if err != nil {
-		return nil, errors.New("initial balances could not be processed " + err.Error())
-	}
-
-	accountFactory = factoryState.NewPeerAccountCreator()
-	merkleTrie = args.core.TriesContainer.Get([]byte(factory.PeerAccountTrie))
-	peerAdapter, err := state.NewPeerAccountsDB(merkleTrie, args.core.Hasher, args.core.InternalMarshalizer, accountFactory)
-	if err != nil {
-		return nil, err
-	}
-
-	return &State{
-		PeerAccounts:             peerAdapter,
-		AddressPubkeyConverter:   processPubkeyConverter,
-		ValidatorPubkeyConverter: validatorPubkeyConverter,
-		AccountsAdapter:          accountsAdapter,
-		InBalanceForShard:        inBalanceForShard,
-	}, nil
-}
-
-type dataComponentsFactoryArgs struct {
-	config             *config.Config
-	economicsData      *economics.EconomicsData
-	shardCoordinator   sharding.Coordinator
-	core               *Core
-	pathManager        storage.PathManagerHandler
-	epochStartNotifier EpochStartNotifier
-	currentEpoch       uint32
-}
-
-// NewDataComponentsFactoryArgs initializes the arguments necessary for creating the data components
-func NewDataComponentsFactoryArgs(
-	config *config.Config,
-	economicsData *economics.EconomicsData,
-	shardCoordinator sharding.Coordinator,
-	core *Core,
-	pathManager storage.PathManagerHandler,
-	epochStartNotifier EpochStartNotifier,
-	currentEpoch uint32,
-) *dataComponentsFactoryArgs {
-	return &dataComponentsFactoryArgs{
-		config:             config,
-		economicsData:      economicsData,
-		shardCoordinator:   shardCoordinator,
-		core:               core,
-		pathManager:        pathManager,
-		epochStartNotifier: epochStartNotifier,
-		currentEpoch:       currentEpoch,
-	}
-}
-
-// DataComponentsFactory creates the data components
-func DataComponentsFactory(args *dataComponentsFactoryArgs) (*Data, error) {
-	var datapool dataRetriever.PoolsHolder
-	blkc, err := createBlockChainFromConfig(args.shardCoordinator, args.core.StatusHandler)
-	if err != nil {
-		return nil, errors.New("could not create block chain: " + err.Error())
-	}
-
-	store, err := createDataStoreFromConfig(
-		args.config,
-		args.shardCoordinator,
-		args.pathManager,
-		args.epochStartNotifier,
-		args.currentEpoch,
-	)
-	if err != nil {
-		return nil, errors.New("could not create local data store: " + err.Error())
-	}
-
-	dataPoolArgs := dataRetrieverFactory.ArgsDataPool{
-		Config:           args.config,
-		EconomicsData:    args.economicsData,
-		ShardCoordinator: args.shardCoordinator,
-	}
-	datapool, err = dataRetrieverFactory.NewDataPoolFromConfig(dataPoolArgs)
-	if err != nil {
-		return nil, errors.New("could not create data pools: ")
-	}
-
-	return &Data{
-		Blkc:     blkc,
-		Store:    store,
-		Datapool: datapool,
-	}, nil
-}
-
-type cryptoComponentsFactoryArgs struct {
-	ctx               *cli.Context
-	config            *config.Config
-	nodesConfig       *sharding.NodesSetup
-	shardCoordinator  sharding.Coordinator
-	keyGen            crypto.KeyGenerator
-	privKey           crypto.PrivateKey
-	log               logger.Logger
-	validatorSettings *config.ValidatorSettings
-}
-
-// NewCryptoComponentsFactoryArgs initializes the arguments necessary for creating the crypto components
-func NewCryptoComponentsFactoryArgs(
-	ctx *cli.Context,
-	config *config.Config,
-	nodesConfig *sharding.NodesSetup,
-	shardCoordinator sharding.Coordinator,
-	keyGen crypto.KeyGenerator,
-	privKey crypto.PrivateKey,
-	log logger.Logger,
-) *cryptoComponentsFactoryArgs {
-	return &cryptoComponentsFactoryArgs{
-		ctx:              ctx,
-		config:           config,
-		nodesConfig:      nodesConfig,
-		shardCoordinator: shardCoordinator,
-		keyGen:           keyGen,
-		privKey:          privKey,
-		log:              log,
-	}
-}
-
-// CryptoComponentsFactory creates the crypto components
-func CryptoComponentsFactory(args *cryptoComponentsFactoryArgs) (*Crypto, error) {
-	initialPubKeys := args.nodesConfig.InitialNodesPubKeys()
-	txSingleSigner := &singlesig.Ed25519Signer{}
-	singleSigner, err := createSingleSigner(args.config)
-	if err != nil {
-		return nil, errors.New("could not create singleSigner: " + err.Error())
-	}
-
-	multisigHasher, err := getMultisigHasherFromConfig(args.config)
-	if err != nil {
-		return nil, errors.New("could not create multisig hasher: " + err.Error())
-	}
-
-	currentShardNodesPubKeys, err := args.nodesConfig.InitialEligibleNodesPubKeysForShard(args.shardCoordinator.SelfId())
-	if err != nil {
-		return nil, errors.New("could not start creation of multiSigner: " + err.Error())
-	}
-
-	multiSigner, err := createMultiSigner(args.config, multisigHasher, currentShardNodesPubKeys, args.privKey, args.keyGen)
-	if err != nil {
-		return nil, err
-	}
-
-	txSignKeyGen := signing.NewKeyGenerator(ed25519.NewEd25519())
-
-	var messageSignVerifier vm.MessageSignVerifier
-	if args.validatorSettings.ActivateBLSPubKeyMessageVerification {
-		messageSignVerifier, err = systemVM.NewMessageSigVerifier(args.keyGen, singleSigner)
-		if err != nil {
-			return nil, err
-		}
-	} else {
-		messageSignVerifier = &genesis.NilMessageSignVerifier{}
-	}
-
-	return &Crypto{
-		TxSingleSigner:      txSingleSigner,
-		SingleSigner:        singleSigner,
-		MultiSigner:         multiSigner,
-		BlockSignKeyGen:     args.keyGen,
-		TxSignKeyGen:        txSignKeyGen,
-		InitialPubKeys:      initialPubKeys,
-		MessageSignVerifier: messageSignVerifier,
-	}, nil
-}
-
-// NetworkComponentsFactory creates the network components
-func NetworkComponentsFactory(
-	p2pConfig config.P2PConfig,
-	mainConfig config.Config,
-	statusHandler core.AppStatusHandler,
-) (*Network, error) {
-
-	arg := libp2p.ArgsNetworkMessenger{
-		Context:       context.Background(),
-		ListenAddress: libp2p.ListenAddrWithIp4AndTcp,
-		P2pConfig:     p2pConfig,
-	}
-
-	netMessenger, err := libp2p.NewNetworkMessenger(arg)
-	if err != nil {
-		return nil, err
-	}
-
-	inAntifloodHandler, p2pPeerBlackList, errNewAntiflood := antifloodFactory.NewP2PAntiFloodAndBlackList(mainConfig, statusHandler)
-	if errNewAntiflood != nil {
-		return nil, errNewAntiflood
-	}
-
-	inputAntifloodHandler, ok := inAntifloodHandler.(P2PAntifloodHandler)
-	if !ok {
-		return nil, fmt.Errorf("%w when casting input antiflood handler to structs/P2PAntifloodHandler", errWrongTypeAssertion)
-	}
-
-	outAntifloodHandler, errOutputAntiflood := antifloodFactory.NewP2POutputAntiFlood(mainConfig)
-	if errOutputAntiflood != nil {
-		return nil, errOutputAntiflood
-	}
-
-	outputAntifloodHandler, ok := outAntifloodHandler.(P2PAntifloodHandler)
-	if !ok {
-		return nil, fmt.Errorf("%w when casting output antiflood handler to structs/P2PAntifloodHandler", errWrongTypeAssertion)
-	}
-
-	err = netMessenger.SetPeerBlackListHandler(p2pPeerBlackList)
-	if err != nil {
-		return nil, err
-	}
-
-	return &Network{
-		NetMessenger:           netMessenger,
-		InputAntifloodHandler:  inputAntifloodHandler,
-		OutputAntifloodHandler: outputAntifloodHandler,
-		PeerBlackListHandler:   p2pPeerBlackList,
-	}, nil
-}
-
-=======
->>>>>>> 5a481818
 type processComponentsFactoryArgs struct {
 	coreComponents            *mainFactory.CoreComponentsFactoryArgs
 	genesisConfig             *sharding.Genesis
