--- conflicted
+++ resolved
@@ -1514,11 +1514,8 @@
 		ShardCoordinator: processArgs.shardCoordinator,
 		Store:            processArgs.data.Store,
 		StartHeaders:     genesisBlocks,
-<<<<<<< HEAD
+		PoolsHolder:      processArgs.data.Datapool,
 		WhitelistHandler: processArgs.whiteListHandler,
-=======
-		PoolsHolder:      processArgs.data.Datapool,
->>>>>>> 676a71bf
 	}
 
 	if processArgs.shardCoordinator.SelfId() < processArgs.shardCoordinator.NumberOfShards() {
