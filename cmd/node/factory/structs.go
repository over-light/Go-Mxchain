package factory

import (
	"context"
	"crypto/ecdsa"
	"crypto/rand"
	"encoding/hex"
	"errors"
	"io"
	"math/big"
	"time"

	"github.com/ElrondNetwork/elrond-go/config"
	"github.com/ElrondNetwork/elrond-go/consensus"
	"github.com/ElrondNetwork/elrond-go/consensus/round"
	"github.com/ElrondNetwork/elrond-go/core"
	"github.com/ElrondNetwork/elrond-go/core/check"
	"github.com/ElrondNetwork/elrond-go/core/partitioning"
	"github.com/ElrondNetwork/elrond-go/core/serviceContainer"
	"github.com/ElrondNetwork/elrond-go/core/statistics/softwareVersion"
	factorySoftwareVersion "github.com/ElrondNetwork/elrond-go/core/statistics/softwareVersion/factory"
	"github.com/ElrondNetwork/elrond-go/crypto"
	"github.com/ElrondNetwork/elrond-go/crypto/signing"
	"github.com/ElrondNetwork/elrond-go/crypto/signing/kyber"
	blsMultiSig "github.com/ElrondNetwork/elrond-go/crypto/signing/kyber/multisig"
	"github.com/ElrondNetwork/elrond-go/crypto/signing/kyber/singlesig"
	"github.com/ElrondNetwork/elrond-go/crypto/signing/multisig"
	"github.com/ElrondNetwork/elrond-go/data"
	dataBlock "github.com/ElrondNetwork/elrond-go/data/block"
	"github.com/ElrondNetwork/elrond-go/data/blockchain"
	"github.com/ElrondNetwork/elrond-go/data/state"
	"github.com/ElrondNetwork/elrond-go/data/state/addressConverters"
	factoryState "github.com/ElrondNetwork/elrond-go/data/state/factory"
	"github.com/ElrondNetwork/elrond-go/data/trie"
	"github.com/ElrondNetwork/elrond-go/data/trie/factory"
	"github.com/ElrondNetwork/elrond-go/data/typeConverters"
	"github.com/ElrondNetwork/elrond-go/data/typeConverters/uint64ByteSlice"
	"github.com/ElrondNetwork/elrond-go/dataRetriever"
	"github.com/ElrondNetwork/elrond-go/dataRetriever/dataPool"
	"github.com/ElrondNetwork/elrond-go/dataRetriever/dataPool/headersCache"
	"github.com/ElrondNetwork/elrond-go/dataRetriever/factory/containers"
	"github.com/ElrondNetwork/elrond-go/dataRetriever/factory/resolverscontainer"
	txpoolFactory "github.com/ElrondNetwork/elrond-go/dataRetriever/factory/txpool"
	"github.com/ElrondNetwork/elrond-go/dataRetriever/requestHandlers"
	"github.com/ElrondNetwork/elrond-go/dataRetriever/shardedData"
	"github.com/ElrondNetwork/elrond-go/dataRetriever/txpool"
	"github.com/ElrondNetwork/elrond-go/epochStart"
	"github.com/ElrondNetwork/elrond-go/epochStart/genesis"
	metachainEpochStart "github.com/ElrondNetwork/elrond-go/epochStart/metachain"
	"github.com/ElrondNetwork/elrond-go/epochStart/shardchain"
	"github.com/ElrondNetwork/elrond-go/hashing"
	"github.com/ElrondNetwork/elrond-go/hashing/blake2b"
	"github.com/ElrondNetwork/elrond-go/hashing/sha256"
	"github.com/ElrondNetwork/elrond-go/logger"
	"github.com/ElrondNetwork/elrond-go/marshal"
	"github.com/ElrondNetwork/elrond-go/ntp"
	"github.com/ElrondNetwork/elrond-go/p2p"
	"github.com/ElrondNetwork/elrond-go/p2p/libp2p"
	factoryP2P "github.com/ElrondNetwork/elrond-go/p2p/libp2p/factory"
	"github.com/ElrondNetwork/elrond-go/p2p/loadBalancer"
	"github.com/ElrondNetwork/elrond-go/process"
	"github.com/ElrondNetwork/elrond-go/process/block"
	"github.com/ElrondNetwork/elrond-go/process/block/bootstrapStorage"
	"github.com/ElrondNetwork/elrond-go/process/block/poolsCleaner"
	"github.com/ElrondNetwork/elrond-go/process/block/postprocess"
	"github.com/ElrondNetwork/elrond-go/process/block/preprocess"
	"github.com/ElrondNetwork/elrond-go/process/coordinator"
	"github.com/ElrondNetwork/elrond-go/process/economics"
	"github.com/ElrondNetwork/elrond-go/process/factory/interceptorscontainer"
	"github.com/ElrondNetwork/elrond-go/process/factory/metachain"
	"github.com/ElrondNetwork/elrond-go/process/factory/shard"
	"github.com/ElrondNetwork/elrond-go/process/headerCheck"
	"github.com/ElrondNetwork/elrond-go/process/peer"
	"github.com/ElrondNetwork/elrond-go/process/rewardTransaction"
	"github.com/ElrondNetwork/elrond-go/process/scToProtocol"
	"github.com/ElrondNetwork/elrond-go/process/smartContract"
	"github.com/ElrondNetwork/elrond-go/process/smartContract/hooks"
	processSync "github.com/ElrondNetwork/elrond-go/process/sync"
	"github.com/ElrondNetwork/elrond-go/process/track"
	"github.com/ElrondNetwork/elrond-go/process/transaction"
	"github.com/ElrondNetwork/elrond-go/sharding"
	"github.com/ElrondNetwork/elrond-go/statusHandler"
	"github.com/ElrondNetwork/elrond-go/storage"
	storageFactory "github.com/ElrondNetwork/elrond-go/storage/factory"
	"github.com/ElrondNetwork/elrond-go/storage/memorydb"
	"github.com/ElrondNetwork/elrond-go/storage/storageUnit"
	"github.com/ElrondNetwork/elrond-go/storage/timecache"
	"github.com/ElrondNetwork/elrond-go/vm"
	systemVM "github.com/ElrondNetwork/elrond-go/vm/process"
	"github.com/ElrondNetwork/elrond-vm-common"
	"github.com/btcsuite/btcd/btcec"
	libp2pCrypto "github.com/libp2p/go-libp2p-core/crypto"
	"github.com/urfave/cli"
)

const (
	// BlsConsensusType specifies te signature scheme used in the consensus
	BlsConsensusType = "bls"

	// MaxTxsToRequest specifies the maximum number of txs to request
	MaxTxsToRequest = 100
)

//TODO remove this
var log = logger.GetOrCreate("main")

// ErrCreateForkDetector signals that a fork detector could not be created
//TODO: Extract all others error messages from this file in some defined errors
var ErrCreateForkDetector = errors.New("could not create fork detector")

// timeSpanForBadHeaders is the expiry time for an added block header hash
var timeSpanForBadHeaders = time.Minute * 2

// EpochStartNotifier defines which actions should be done for handling new epoch's events
type EpochStartNotifier interface {
	RegisterHandler(handler epochStart.EpochStartHandler)
	UnregisterHandler(handler epochStart.EpochStartHandler)
	NotifyAll(hdr data.HeaderHandler)
	NotifyAllPrepare(metaHdr data.HeaderHandler)
	IsInterfaceNil() bool
}

// Network struct holds the network components of the Elrond protocol
type Network struct {
	NetMessenger p2p.Messenger
}

// Core struct holds the core components of the Elrond protocol
type Core struct {
	Hasher                   hashing.Hasher
	Marshalizer              marshal.Marshalizer
	TriesContainer           state.TriesHolder
	Uint64ByteSliceConverter typeConverters.Uint64ByteSliceConverter
	StatusHandler            core.AppStatusHandler
	ChainID                  []byte
}

// State struct holds the state components of the Elrond protocol
type State struct {
	AddressConverter    state.AddressConverter
	BLSAddressConverter state.AddressConverter
	PeerAccounts        state.AccountsAdapter
	AccountsAdapter     state.AccountsAdapter
	InBalanceForShard   map[string]*big.Int
}

// Data struct holds the data components of the Elrond protocol
type Data struct {
	Blkc     data.ChainHandler
	Store    dataRetriever.StorageService
	Datapool dataRetriever.PoolsHolder
}

// Crypto struct holds the crypto components of the Elrond protocol
type Crypto struct {
	TxSingleSigner      crypto.SingleSigner
	SingleSigner        crypto.SingleSigner
	MultiSigner         crypto.MultiSigner
	BlockSignKeyGen     crypto.KeyGenerator
	TxSignKeyGen        crypto.KeyGenerator
	InitialPubKeys      map[uint32][]string
	MessageSignVerifier vm.MessageSignVerifier
}

// Process struct holds the process components of the Elrond protocol
type Process struct {
	InterceptorsContainer    process.InterceptorsContainer
	ResolversFinder          dataRetriever.ResolversFinder
	Rounder                  consensus.Rounder
	EpochStartTrigger        epochStart.TriggerHandler
	ForkDetector             process.ForkDetector
	BlockProcessor           process.BlockProcessor
	BlackListHandler         process.BlackListHandler
	BootStorer               process.BootStorer
	HeaderSigVerifier        HeaderSigVerifierHandler
	ValidatorsStatistics     process.ValidatorStatisticsProcessor
	BlockTracker             process.BlockTracker
	PendingMiniBlocksHandler process.PendingMiniBlocksHandler
	RequestHandler           process.RequestHandler
}

type coreComponentsFactoryArgs struct {
	config      *config.Config
	pathManager storage.PathManagerHandler
	shardId     string
	chainID     []byte
}

// NewCoreComponentsFactoryArgs initializes the arguments necessary for creating the core components
func NewCoreComponentsFactoryArgs(config *config.Config, pathManager storage.PathManagerHandler, shardId string, chainID []byte) *coreComponentsFactoryArgs {
	return &coreComponentsFactoryArgs{
		config:      config,
		pathManager: pathManager,
		shardId:     shardId,
		chainID:     chainID,
	}
}

// CoreComponentsFactory creates the core components
func CoreComponentsFactory(args *coreComponentsFactoryArgs) (*Core, error) {
	hasher, err := getHasherFromConfig(args.config)
	if err != nil {
		return nil, errors.New("could not create hasher: " + err.Error())
	}

	marshalizer, err := getMarshalizerFromConfig(args.config)
	if err != nil {
		return nil, errors.New("could not create marshalizer: " + err.Error())
	}

	uint64ByteSliceConverter := uint64ByteSlice.NewBigEndianConverter()

	trieContainer, err := createTries(args, marshalizer, hasher)
	if err != nil {
		return nil, err
	}

	return &Core{
		Hasher:                   hasher,
		Marshalizer:              marshalizer,
		TriesContainer:           trieContainer,
		Uint64ByteSliceConverter: uint64ByteSliceConverter,
		StatusHandler:            statusHandler.NewNilStatusHandler(),
		ChainID:                  args.chainID,
	}, nil
}

func createTries(
	args *coreComponentsFactoryArgs,
	marshalizer marshal.Marshalizer,
	hasher hashing.Hasher,
) (state.TriesHolder, error) {

	trieContainer := state.NewDataTriesHolder()

	trieFactoryArgs := factory.TrieFactoryArgs{
		EvictionWaitingListCfg: args.config.EvictionWaitingList,
		SnapshotDbCfg:          args.config.TrieSnapshotDB,
		Marshalizer:            marshalizer,
		Hasher:                 hasher,
		PathManager:            args.pathManager,
		ShardId:                args.shardId,
	}
	trieFactory, err := factory.NewTrieFactory(trieFactoryArgs)
	if err != nil {
		return nil, err
	}

	merkleTrie, err := trieFactory.Create(args.config.AccountsTrieStorage, args.config.StateTriesConfig.AccountsStatePruningEnabled)
	if err != nil {
		return nil, err
	}

	trieContainer.Put([]byte(factory.UserAccountTrie), merkleTrie)

	peerAccountsTrie, err := trieFactory.Create(args.config.PeerAccountsTrieStorage, args.config.StateTriesConfig.PeerStatePruningEnabled)
	if err != nil {
		return nil, err
	}

	trieContainer.Put([]byte(factory.PeerAccountTrie), peerAccountsTrie)

	return trieContainer, nil
}

type stateComponentsFactoryArgs struct {
	config           *config.Config
	genesisConfig    *sharding.Genesis
	shardCoordinator sharding.Coordinator
	core             *Core
	pathManager      storage.PathManagerHandler
}

// NewStateComponentsFactoryArgs initializes the arguments necessary for creating the state components
func NewStateComponentsFactoryArgs(
	config *config.Config,
	genesisConfig *sharding.Genesis,
	shardCoordinator sharding.Coordinator,
	core *Core,
	pathManager storage.PathManagerHandler,
) *stateComponentsFactoryArgs {
	return &stateComponentsFactoryArgs{
		config:           config,
		genesisConfig:    genesisConfig,
		shardCoordinator: shardCoordinator,
		core:             core,
		pathManager:      pathManager,
	}
}

// StateComponentsFactory creates the state components
func StateComponentsFactory(args *stateComponentsFactoryArgs) (*State, error) {
	addressConverter, err := addressConverters.NewPlainAddressConverter(
		args.config.Address.Length,
		args.config.Address.Prefix,
	)
	if err != nil {
		return nil, errors.New("could not create address converter: " + err.Error())
	}

	blsAddressConverter, err := addressConverters.NewPlainAddressConverter(
		args.config.BLSPublicKey.Length,
		args.config.BLSPublicKey.Prefix,
	)
	if err != nil {
		return nil, errors.New("could not create bls address converter: " + err.Error())
	}

	accountFactory, err := factoryState.NewAccountFactoryCreator(factoryState.UserAccount)
	if err != nil {
		return nil, errors.New("could not create account factory: " + err.Error())
	}

	merkleTrie := args.core.TriesContainer.Get([]byte(factory.UserAccountTrie))
	accountsAdapter, err := state.NewAccountsDB(merkleTrie, args.core.Hasher, args.core.Marshalizer, accountFactory)
	if err != nil {
		return nil, errors.New("could not create accounts adapter: " + err.Error())
	}

	inBalanceForShard, err := args.genesisConfig.InitialNodesBalances(args.shardCoordinator, addressConverter)
	if err != nil {
		return nil, errors.New("initial balances could not be processed " + err.Error())
	}

	accountFactory, err = factoryState.NewAccountFactoryCreator(factoryState.ValidatorAccount)
	if err != nil {
		return nil, errors.New("could not create peer account factory: " + err.Error())
	}

	merkleTrie = args.core.TriesContainer.Get([]byte(factory.PeerAccountTrie))
	peerAdapter, err := state.NewPeerAccountsDB(merkleTrie, args.core.Hasher, args.core.Marshalizer, accountFactory)
	if err != nil {
		return nil, err
	}

	return &State{
		PeerAccounts:        peerAdapter,
		AddressConverter:    addressConverter,
		BLSAddressConverter: blsAddressConverter,
		AccountsAdapter:     accountsAdapter,
		InBalanceForShard:   inBalanceForShard,
	}, nil
}

type dataComponentsFactoryArgs struct {
	config             *config.Config
	economicsData      *economics.EconomicsData
	shardCoordinator   sharding.Coordinator
	core               *Core
	pathManager        storage.PathManagerHandler
	epochStartNotifier EpochStartNotifier
	currentEpoch       uint32
}

// NewDataComponentsFactoryArgs initializes the arguments necessary for creating the data components
func NewDataComponentsFactoryArgs(
	config *config.Config,
	economicsData *economics.EconomicsData,
	shardCoordinator sharding.Coordinator,
	core *Core,
	pathManager storage.PathManagerHandler,
	epochStartNotifier EpochStartNotifier,
	currentEpoch uint32,
) *dataComponentsFactoryArgs {
	return &dataComponentsFactoryArgs{
		config:             config,
		economicsData:      economicsData,
		shardCoordinator:   shardCoordinator,
		core:               core,
		pathManager:        pathManager,
		epochStartNotifier: epochStartNotifier,
		currentEpoch:       currentEpoch,
	}
}

// DataComponentsFactory creates the data components
func DataComponentsFactory(args *dataComponentsFactoryArgs) (*Data, error) {
	var datapool dataRetriever.PoolsHolder
	blkc, err := createBlockChainFromConfig(args.config, args.shardCoordinator, args.core.StatusHandler)
	if err != nil {
		return nil, errors.New("could not create block chain: " + err.Error())
	}

	store, err := createDataStoreFromConfig(
		args.config,
		args.shardCoordinator,
		args.pathManager,
		args.epochStartNotifier,
		args.currentEpoch,
	)
	if err != nil {
		return nil, errors.New("could not create local data store: " + err.Error())
	}

	datapool, err = createDataPoolFromConfig(args)
	if err != nil {
		return nil, errors.New("could not create data pools: ")
	}

	return &Data{
		Blkc:     blkc,
		Store:    store,
		Datapool: datapool,
	}, nil
}

type cryptoComponentsFactoryArgs struct {
	ctx              *cli.Context
	config           *config.Config
	nodesConfig      *sharding.NodesSetup
	shardCoordinator sharding.Coordinator
	keyGen           crypto.KeyGenerator
	privKey          crypto.PrivateKey
	log              logger.Logger
}

// NewCryptoComponentsFactoryArgs initializes the arguments necessary for creating the crypto components
func NewCryptoComponentsFactoryArgs(
	ctx *cli.Context,
	config *config.Config,
	nodesConfig *sharding.NodesSetup,
	shardCoordinator sharding.Coordinator,
	keyGen crypto.KeyGenerator,
	privKey crypto.PrivateKey,
	log logger.Logger,
) *cryptoComponentsFactoryArgs {
	return &cryptoComponentsFactoryArgs{
		ctx:              ctx,
		config:           config,
		nodesConfig:      nodesConfig,
		shardCoordinator: shardCoordinator,
		keyGen:           keyGen,
		privKey:          privKey,
		log:              log,
	}
}

// CryptoComponentsFactory creates the crypto components
func CryptoComponentsFactory(args *cryptoComponentsFactoryArgs) (*Crypto, error) {
	initialPubKeys := args.nodesConfig.InitialNodesPubKeys()
	txSingleSigner := &singlesig.SchnorrSigner{}
	singleSigner, err := createSingleSigner(args.config)
	if err != nil {
		return nil, errors.New("could not create singleSigner: " + err.Error())
	}

	multisigHasher, err := getMultisigHasherFromConfig(args.config)
	if err != nil {
		return nil, errors.New("could not create multisig hasher: " + err.Error())
	}

	currentShardNodesPubKeys, err := args.nodesConfig.InitialEligibleNodesPubKeysForShard(args.shardCoordinator.SelfId())
	if err != nil {
		return nil, errors.New("could not start creation of multiSigner: " + err.Error())
	}

	multiSigner, err := createMultiSigner(args.config, multisigHasher, currentShardNodesPubKeys, args.privKey, args.keyGen)
	if err != nil {
		return nil, err
	}

	txSignKeyGen := signing.NewKeyGenerator(kyber.NewBlakeSHA256Ed25519())

	messageSignVerifier, err := systemVM.NewMessageSigVerifier(args.keyGen, singleSigner)
	if err != nil {
		return nil, err
	}

	return &Crypto{
		TxSingleSigner:      txSingleSigner,
		SingleSigner:        singleSigner,
		MultiSigner:         multiSigner,
		BlockSignKeyGen:     args.keyGen,
		TxSignKeyGen:        txSignKeyGen,
		InitialPubKeys:      initialPubKeys,
		MessageSignVerifier: messageSignVerifier,
	}, nil
}

// NetworkComponentsFactory creates the network components
func NetworkComponentsFactory(p2pConfig *config.P2PConfig, log logger.Logger, core *Core) (*Network, error) {
	var randReader io.Reader
	if p2pConfig.Node.Seed != "" {
		randReader = NewSeedRandReader(core.Hasher.Compute(p2pConfig.Node.Seed))
	} else {
		randReader = rand.Reader
	}

	netMessenger, err := createNetMessenger(p2pConfig, log, randReader)
	if err != nil {
		return nil, err
	}

	return &Network{
		NetMessenger: netMessenger,
	}, nil
}

type processComponentsFactoryArgs struct {
	coreComponents         *coreComponentsFactoryArgs
	genesisConfig          *sharding.Genesis
	economicsData          *economics.EconomicsData
	nodesConfig            *sharding.NodesSetup
	gasSchedule            map[string]map[string]uint64
	syncer                 ntp.SyncTimer
	shardCoordinator       sharding.Coordinator
	nodesCoordinator       sharding.NodesCoordinator
	data                   *Data
	coreData               *Core
	crypto                 *Crypto
	state                  *State
	network                *Network
	coreServiceContainer   serviceContainer.Core
	requestedItemsHandler  dataRetriever.RequestedItemsHandler
	epochStartNotifier     EpochStartNotifier
	epochStart             *config.EpochStartConfig
	rater                  sharding.RaterHandler
	startEpochNum          uint32
	sizeCheckDelta         uint32
	stateCheckpointModulus uint
	maxComputableRounds    uint64
}

// NewProcessComponentsFactoryArgs initializes the arguments necessary for creating the process components
func NewProcessComponentsFactoryArgs(
	coreComponents *coreComponentsFactoryArgs,
	genesisConfig *sharding.Genesis,
	economicsData *economics.EconomicsData,
	nodesConfig *sharding.NodesSetup,
	gasSchedule map[string]map[string]uint64,
	syncer ntp.SyncTimer,
	shardCoordinator sharding.Coordinator,
	nodesCoordinator sharding.NodesCoordinator,
	data *Data,
	coreData *Core,
	crypto *Crypto,
	state *State,
	network *Network,
	coreServiceContainer serviceContainer.Core,
	requestedItemsHandler dataRetriever.RequestedItemsHandler,
	epochStartNotifier EpochStartNotifier,
	epochStart *config.EpochStartConfig,
	startEpochNum uint32,
	rater sharding.RaterHandler,
	sizeCheckDelta uint32,
	stateCheckpointModulus uint,
	maxComputableRounds uint64,
) *processComponentsFactoryArgs {
	return &processComponentsFactoryArgs{
		coreComponents:         coreComponents,
		genesisConfig:          genesisConfig,
		economicsData:          economicsData,
		nodesConfig:            nodesConfig,
		gasSchedule:            gasSchedule,
		syncer:                 syncer,
		shardCoordinator:       shardCoordinator,
		nodesCoordinator:       nodesCoordinator,
		data:                   data,
		coreData:               coreData,
		crypto:                 crypto,
		state:                  state,
		network:                network,
		coreServiceContainer:   coreServiceContainer,
		requestedItemsHandler:  requestedItemsHandler,
		epochStartNotifier:     epochStartNotifier,
		epochStart:             epochStart,
		startEpochNum:          startEpochNum,
		rater:                  rater,
		sizeCheckDelta:         sizeCheckDelta,
		stateCheckpointModulus: stateCheckpointModulus,
		maxComputableRounds:    maxComputableRounds,
	}
}

// ProcessComponentsFactory creates the process components
func ProcessComponentsFactory(args *processComponentsFactoryArgs) (*Process, error) {
	argsHeaderSig := &headerCheck.ArgsHeaderSigVerifier{
		Marshalizer:       args.coreData.Marshalizer,
		Hasher:            args.coreData.Hasher,
		NodesCoordinator:  args.nodesCoordinator,
		MultiSigVerifier:  args.crypto.MultiSigner,
		SingleSigVerifier: args.crypto.SingleSigner,
		KeyGen:            args.crypto.BlockSignKeyGen,
	}
	headerSigVerifier, err := headerCheck.NewHeaderSigVerifier(argsHeaderSig)
	if err != nil {
		return nil, err
	}

	rounder, err := round.NewRound(
		time.Unix(args.nodesConfig.StartTime, 0),
		args.syncer.CurrentTime(),
		time.Millisecond*time.Duration(args.nodesConfig.RoundDuration),
		args.syncer)
	if err != nil {
		return nil, err
	}

	resolversContainerFactory, err := newResolverContainerFactory(
		args.shardCoordinator,
		args.data,
		args.coreData,
		args.network,
		args.sizeCheckDelta,
	)
	if err != nil {
		return nil, err
	}

	resolversContainer, err := resolversContainerFactory.Create()
	if err != nil {
		return nil, err
	}

	resolversFinder, err := containers.NewResolversFinder(resolversContainer, args.shardCoordinator)
	if err != nil {
		return nil, err
	}

	requestHandler, err := newRequestHandler(resolversFinder, args.shardCoordinator, args.requestedItemsHandler)
	if err != nil {
		return nil, err
	}

	epochStartTrigger, err := newEpochStartTrigger(args, requestHandler)
	if err != nil {
		return nil, err
	}

	requestHandler.SetEpoch(epochStartTrigger.Epoch())

	err = dataRetriever.SetEpochHandlerToHdrResolver(resolversContainer, epochStartTrigger)
	if err != nil {
		return nil, err
	}

	validatorStatisticsProcessor, err := newValidatorStatisticsProcessor(args)
	if err != nil {
		return nil, err
	}

	validatorStatsRootHash, err := validatorStatisticsProcessor.RootHash()
	if err != nil {
		return nil, err
	}

	log.Trace("Validator stats created", "validatorStatsRootHash", validatorStatsRootHash)

	genesisBlocks, err := generateGenesisHeadersAndApplyInitialBalances(args)
	if err != nil {
		return nil, err
	}

	err = prepareGenesisBlock(args, genesisBlocks)
	if err != nil {
		return nil, err
	}

	bootStr := args.data.Store.GetStorer(dataRetriever.BootstrapUnit)
	bootStorer, err := bootstrapStorage.NewBootstrapStorer(args.coreData.Marshalizer, bootStr)
	if err != nil {
		return nil, err
	}

	argsHeaderValidator := block.ArgsHeaderValidator{
		Hasher:      args.coreData.Hasher,
		Marshalizer: args.coreData.Marshalizer,
	}
	headerValidator, err := block.NewHeaderValidator(argsHeaderValidator)
	if err != nil {
		return nil, err
	}

	blockTracker, err := newBlockTracker(
		args,
		headerValidator,
		requestHandler,
		rounder,
		genesisBlocks,
	)
	if err != nil {
		return nil, err
	}

	interceptorContainerFactory, blackListHandler, err := newInterceptorContainerFactory(
		args.shardCoordinator,
		args.nodesCoordinator,
		args.data,
		args.coreData,
		args.crypto,
		args.state,
		args.network,
		args.economicsData,
		headerSigVerifier,
		args.sizeCheckDelta,
		blockTracker,
		epochStartTrigger,
	)
	if err != nil {
		return nil, err
	}

	//TODO refactor all these factory calls
	interceptorsContainer, err := interceptorContainerFactory.Create()
	if err != nil {
		return nil, err
	}

	var pendingMiniBlocksHandler process.PendingMiniBlocksHandler
	if args.shardCoordinator.SelfId() == core.MetachainShardId {
		pendingMiniBlocksHandler, err = newPendingMiniBlocks(
			args.data.Store,
			args.coreData.Marshalizer,
			args.data.Datapool,
		)
		if err != nil {
			return nil, err
		}
	}

	forkDetector, err := newForkDetector(
		rounder,
		args.shardCoordinator,
		blackListHandler,
		blockTracker,
		args.nodesConfig.StartTime,
	)
	if err != nil {
		return nil, err
	}

	blockProcessor, err := newBlockProcessor(
		args,
		requestHandler,
		forkDetector,
		rounder,
		epochStartTrigger,
		bootStorer,
		validatorStatisticsProcessor,
		headerValidator,
		blockTracker,
		pendingMiniBlocksHandler,
	)
	if err != nil {
		return nil, err
	}

	return &Process{
		InterceptorsContainer:    interceptorsContainer,
		ResolversFinder:          resolversFinder,
		Rounder:                  rounder,
		ForkDetector:             forkDetector,
		BlockProcessor:           blockProcessor,
		EpochStartTrigger:        epochStartTrigger,
		BlackListHandler:         blackListHandler,
		BootStorer:               bootStorer,
		HeaderSigVerifier:        headerSigVerifier,
		ValidatorsStatistics:     validatorStatisticsProcessor,
		BlockTracker:             blockTracker,
		PendingMiniBlocksHandler: pendingMiniBlocksHandler,
		RequestHandler:           requestHandler,
	}, nil
}

func prepareGenesisBlock(args *processComponentsFactoryArgs, genesisBlocks map[uint32]data.HeaderHandler) error {
	genesisBlock, ok := genesisBlocks[args.shardCoordinator.SelfId()]
	if !ok {
		return errors.New("genesis block does not exists")
	}

	genesisBlockHash, err := core.CalculateHash(args.coreData.Marshalizer, args.coreData.Hasher, genesisBlock)
	if err != nil {
		return err
	}

	err = args.data.Blkc.SetGenesisHeader(genesisBlock)
	if err != nil {
		return err
	}

	args.data.Blkc.SetGenesisHeaderHash(genesisBlockHash)

	marshalizedBlock, err := args.coreData.Marshalizer.Marshal(genesisBlock)
	if err != nil {
		return err
	}

	if args.shardCoordinator.SelfId() == core.MetachainShardId {
		errNotCritical := args.data.Store.Put(dataRetriever.MetaBlockUnit, genesisBlockHash, marshalizedBlock)
		if errNotCritical != nil {
			log.Error("error storing genesis metablock", "error", errNotCritical.Error())
		}
	} else {
		errNotCritical := args.data.Store.Put(dataRetriever.BlockHeaderUnit, genesisBlockHash, marshalizedBlock)
		if errNotCritical != nil {
			log.Error("error storing genesis shardblock", "error", errNotCritical.Error())
		}
	}

	return nil
}

func newRequestHandler(
	resolversFinder dataRetriever.ResolversFinder,
	shardCoordinator sharding.Coordinator,
	requestedItemsHandler dataRetriever.RequestedItemsHandler,
) (process.RequestHandler, error) {
	if shardCoordinator.SelfId() < shardCoordinator.NumberOfShards() {
		requestHandler, err := requestHandlers.NewShardResolverRequestHandler(
			resolversFinder,
			requestedItemsHandler,
			MaxTxsToRequest,
			shardCoordinator.SelfId(),
		)
		if err != nil {
			return nil, err
		}

		return requestHandler, nil
	}

	if shardCoordinator.SelfId() == core.MetachainShardId {
		requestHandler, err := requestHandlers.NewMetaResolverRequestHandler(
			resolversFinder,
			requestedItemsHandler,
			MaxTxsToRequest,
		)
		if err != nil {
			return nil, err
		}

		return requestHandler, nil
	}

	return nil, errors.New("could not create new request handler because of wrong shard id")
}

func newEpochStartTrigger(
	args *processComponentsFactoryArgs,
	requestHandler epochStart.RequestHandler,
) (epochStart.TriggerHandler, error) {
	if args.shardCoordinator.SelfId() < args.shardCoordinator.NumberOfShards() {
		argsHeaderValidator := block.ArgsHeaderValidator{
			Hasher:      args.coreData.Hasher,
			Marshalizer: args.coreData.Marshalizer,
		}
		headerValidator, err := block.NewHeaderValidator(argsHeaderValidator)
		if err != nil {
			return nil, err
		}

		argEpochStart := &shardchain.ArgsShardEpochStartTrigger{
			Marshalizer:        args.coreData.Marshalizer,
			Hasher:             args.coreData.Hasher,
			HeaderValidator:    headerValidator,
			Uint64Converter:    args.coreData.Uint64ByteSliceConverter,
			DataPool:           args.data.Datapool,
			Storage:            args.data.Store,
			RequestHandler:     requestHandler,
			Epoch:              args.startEpochNum,
			EpochStartNotifier: args.epochStartNotifier,
			Validity:           process.MetaBlockValidity,
			Finality:           process.BlockFinality,
		}
		epochStartTrigger, err := shardchain.NewEpochStartTrigger(argEpochStart)
		if err != nil {
			return nil, errors.New("error creating new start of epoch trigger" + err.Error())
		}

		return epochStartTrigger, nil
	}

	if args.shardCoordinator.SelfId() == core.MetachainShardId {
		argEpochStart := &metachainEpochStart.ArgsNewMetaEpochStartTrigger{
			GenesisTime:        time.Unix(args.nodesConfig.StartTime, 0),
			Settings:           args.epochStart,
			Epoch:              args.startEpochNum,
			EpochStartNotifier: args.epochStartNotifier,
			Storage:            args.data.Store,
			Marshalizer:        args.coreData.Marshalizer,
		}
		epochStartTrigger, err := metachainEpochStart.NewEpochStartTrigger(argEpochStart)
		if err != nil {
			return nil, errors.New("error creating new start of epoch trigger" + err.Error())
		}

		return epochStartTrigger, nil
	}

	return nil, errors.New("error creating new start of epoch trigger because of invalid shard id")
}

type seedRandReader struct {
	index int
	seed  []byte
}

// NewSeedRandReader will return a new instance of a seed-based reader
func NewSeedRandReader(seed []byte) *seedRandReader {
	return &seedRandReader{seed: seed, index: 0}
}

func (srr *seedRandReader) Read(p []byte) (n int, err error) {
	if srr.seed == nil {
		return 0, errors.New("nil seed")
	}
	if len(srr.seed) == 0 {
		return 0, errors.New("empty seed")
	}
	if p == nil {
		return 0, errors.New("nil buffer")
	}
	if len(p) == 0 {
		return 0, errors.New("empty buffer")
	}

	for i := 0; i < len(p); i++ {
		p[i] = srr.seed[srr.index]

		srr.index++
		srr.index %= len(srr.seed)
	}

	return len(p), nil
}

// CreateSoftwareVersionChecker will create a new software version checker and will start check if a new software version
// is available
func CreateSoftwareVersionChecker(statusHandler core.AppStatusHandler) (*softwareVersion.SoftwareVersionChecker, error) {
	softwareVersionCheckerFactory, err := factorySoftwareVersion.NewSoftwareVersionFactory(statusHandler)
	if err != nil {
		return nil, err
	}

	softwareVersionChecker, err := softwareVersionCheckerFactory.Create()
	if err != nil {
		return nil, err
	}

	return softwareVersionChecker, nil
}

func getHasherFromConfig(cfg *config.Config) (hashing.Hasher, error) {
	switch cfg.Hasher.Type {
	case "sha256":
		return sha256.Sha256{}, nil
	case "blake2b":
		return &blake2b.Blake2b{}, nil
	}

	return nil, errors.New("no hasher provided in config file")
}

func getMarshalizerFromConfig(cfg *config.Config) (marshal.Marshalizer, error) {
	switch cfg.Marshalizer.Type {
	case "json":
		return &marshal.JsonMarshalizer{}, nil
	}

	return nil, errors.New("no marshalizer provided in config file")
}

func createBlockChainFromConfig(config *config.Config, coordinator sharding.Coordinator, ash core.AppStatusHandler) (data.ChainHandler, error) {
	badBlockCache, err := storageUnit.NewCache(
		storageUnit.CacheType(config.BadBlocksCache.Type),
		config.BadBlocksCache.Size,
		config.BadBlocksCache.Shards)
	if err != nil {
		return nil, err
	}

	if coordinator == nil {
		return nil, state.ErrNilShardCoordinator
	}

	if coordinator.SelfId() < coordinator.NumberOfShards() {
		var blockChain *blockchain.BlockChain
		blockChain, err = blockchain.NewBlockChain(badBlockCache)
		if err != nil {
			return nil, err
		}

		err = blockChain.SetAppStatusHandler(ash)
		if err != nil {
			return nil, err
		}

		return blockChain, nil
	}
	if coordinator.SelfId() == core.MetachainShardId {
		var blockChain *blockchain.MetaChain
		blockChain, err = blockchain.NewMetaChain(badBlockCache)
		if err != nil {
			return nil, err
		}

		err = blockChain.SetAppStatusHandler(ash)
		if err != nil {
			return nil, err
		}

		return blockChain, nil
	}
	return nil, errors.New("can not create blockchain")
}

func createDataStoreFromConfig(
	config *config.Config,
	shardCoordinator sharding.Coordinator,
	pathManager storage.PathManagerHandler,
	epochStartNotifier EpochStartNotifier,
	currentEpoch uint32,
) (dataRetriever.StorageService, error) {
	storageServiceFactory, err := storageFactory.NewStorageServiceFactory(
		config,
		shardCoordinator,
		pathManager,
		epochStartNotifier,
		currentEpoch,
	)
	if err != nil {
		return nil, err
	}
	if shardCoordinator.SelfId() < shardCoordinator.NumberOfShards() {
		return storageServiceFactory.CreateForShard()
	}
	if shardCoordinator.SelfId() == core.MetachainShardId {
		return storageServiceFactory.CreateForMeta()
	}
	return nil, errors.New("can not create data store")
}

func createDataPoolFromConfig(args *dataComponentsFactoryArgs) (dataRetriever.PoolsHolder, error) {
	log.Debug("creatingDataPool from config")

	configs := args.config

	txPool, err := txpoolFactory.CreateTxPool(txpool.ArgShardedTxPool{
		Config:         storageFactory.GetCacherFromConfig(configs.TxDataPool),
		MinGasPrice:    args.economicsData.MinGasPrice(),
		NumberOfShards: args.shardCoordinator.NumberOfShards(),
		SelfShardID:    args.shardCoordinator.SelfId(),
	})
	if err != nil {
		log.Error("error creating txpool")
		return nil, err
	}

	uTxPool, err := shardedData.NewShardedData(storageFactory.GetCacherFromConfig(configs.UnsignedTransactionDataPool))
	if err != nil {
		log.Error("error creating smart contract result pool")
		return nil, err
	}

	rewardTxPool, err := shardedData.NewShardedData(storageFactory.GetCacherFromConfig(configs.RewardTransactionDataPool))
	if err != nil {
		log.Error("error creating reward transaction pool")
		return nil, err
	}

	hdrPool, err := headersCache.NewHeadersPool(configs.HeadersPoolConfig)
	if err != nil {
		log.Error("error creating headers pool")
		return nil, err
	}

	cacherCfg := storageFactory.GetCacherFromConfig(configs.TxBlockBodyDataPool)
	txBlockBody, err := storageUnit.NewCache(cacherCfg.Type, cacherCfg.Size, cacherCfg.Shards)
	if err != nil {
		log.Error("error creating txBlockBody")
		return nil, err
	}

	cacherCfg = storageFactory.GetCacherFromConfig(configs.PeerBlockBodyDataPool)
	peerChangeBlockBody, err := storageUnit.NewCache(cacherCfg.Type, cacherCfg.Size, cacherCfg.Shards)
	if err != nil {
		log.Error("error creating peerChangeBlockBody")
		return nil, err
	}

	cacherCfg = storageFactory.GetCacherFromConfig(configs.TrieNodesDataPool)
	trieNodes, err := storageUnit.NewCache(cacherCfg.Type, cacherCfg.Size, cacherCfg.Shards)
	if err != nil {
		log.Info("error creating trieNodes")
		return nil, err
	}

	currBlockTxs, err := dataPool.NewCurrentBlockPool()
	if err != nil {
		return nil, err
	}

	return dataPool.NewDataPool(
		txPool,
		uTxPool,
		rewardTxPool,
		hdrPool,
		txBlockBody,
		peerChangeBlockBody,
		trieNodes,
		currBlockTxs,
	)
}

func createSingleSigner(config *config.Config) (crypto.SingleSigner, error) {
	switch config.Consensus.Type {
	case BlsConsensusType:
		return &singlesig.BlsSingleSigner{}, nil
	default:
		return nil, errors.New("no consensus type provided in config file")
	}
}

func getMultisigHasherFromConfig(cfg *config.Config) (hashing.Hasher, error) {
	if cfg.Consensus.Type == BlsConsensusType && cfg.MultisigHasher.Type != "blake2b" {
		return nil, errors.New("wrong multisig hasher provided for bls consensus type")
	}

	switch cfg.MultisigHasher.Type {
	case "sha256":
		return sha256.Sha256{}, nil
	case "blake2b":
		if cfg.Consensus.Type == BlsConsensusType {
			return &blake2b.Blake2b{HashSize: hashing.BlsHashSize}, nil
		}
		return &blake2b.Blake2b{}, nil
	}

	return nil, errors.New("no multisig hasher provided in config file")
}

func createMultiSigner(
	config *config.Config,
	hasher hashing.Hasher,
	pubKeys []string,
	privateKey crypto.PrivateKey,
	keyGen crypto.KeyGenerator,
) (crypto.MultiSigner, error) {

	switch config.Consensus.Type {
	case BlsConsensusType:
		blsSigner := &blsMultiSig.KyberMultiSignerBLS{}
		return multisig.NewBLSMultisig(blsSigner, hasher, pubKeys, privateKey, keyGen, uint16(0))
	default:
		return nil, errors.New("no consensus type provided in config file")
	}
}

func createNetMessenger(
	p2pConfig *config.P2PConfig,
	log logger.Logger,
	randReader io.Reader,
) (p2p.Messenger, error) {

	if p2pConfig.Node.Port < 0 {
		return nil, errors.New("cannot start node on port < 0")
	}

	pDiscoveryFactory := factoryP2P.NewPeerDiscovererFactory(*p2pConfig)
	pDiscoverer, err := pDiscoveryFactory.CreatePeerDiscoverer()

	if err != nil {
		return nil, err
	}

	log.Debug("peer discovery", "method", pDiscoverer.Name())

	prvKey, _ := ecdsa.GenerateKey(btcec.S256(), randReader)
	sk := (*libp2pCrypto.Secp256k1PrivateKey)(prvKey)

	nm, err := libp2p.NewNetworkMessenger(
		context.Background(),
		p2pConfig.Node.Port,
		sk,
		nil,
		loadBalancer.NewOutgoingChannelLoadBalancer(),
		pDiscoverer,
		libp2p.ListenAddrWithIp4AndTcp,
		p2pConfig.Node.TargetPeerCount,
	)
	if err != nil {
		return nil, err
	}

	return nm, nil
}

func newInterceptorContainerFactory(
	shardCoordinator sharding.Coordinator,
	nodesCoordinator sharding.NodesCoordinator,
	data *Data,
	coreData *Core,
	crypto *Crypto,
	state *State,
	network *Network,
	economics *economics.EconomicsData,
	headerSigVerifier HeaderSigVerifierHandler,
	sizeCheckDelta uint32,
	validityAttester process.ValidityAttester,
	epochStartTrigger process.EpochStartTriggerHandler,
) (process.InterceptorsContainerFactory, process.BlackListHandler, error) {

	if shardCoordinator.SelfId() < shardCoordinator.NumberOfShards() {
		return newShardInterceptorContainerFactory(
			shardCoordinator,
			nodesCoordinator,
			data,
			coreData,
			crypto,
			state,
			network,
			economics,
			headerSigVerifier,
			sizeCheckDelta,
			validityAttester,
			epochStartTrigger,
		)
	}
	if shardCoordinator.SelfId() == core.MetachainShardId {
		return newMetaInterceptorContainerFactory(
			shardCoordinator,
			nodesCoordinator,
			data,
			coreData,
			crypto,
			network,
			state,
			economics,
			headerSigVerifier,
			sizeCheckDelta,
			validityAttester,
			epochStartTrigger,
		)
	}

	return nil, nil, errors.New("could not create interceptor container factory")
}

func newResolverContainerFactory(
	shardCoordinator sharding.Coordinator,
	data *Data,
	coreData *Core,
	network *Network,
	sizeCheckDelta uint32,
) (dataRetriever.ResolversContainerFactory, error) {

	if shardCoordinator.SelfId() < shardCoordinator.NumberOfShards() {
		return newShardResolverContainerFactory(
			shardCoordinator,
			data,
			coreData,
			network,
			sizeCheckDelta,
		)
	}
	if shardCoordinator.SelfId() == core.MetachainShardId {
		return newMetaResolverContainerFactory(
			shardCoordinator,
			data,
			coreData,
			network,
			sizeCheckDelta,
		)
	}

	return nil, errors.New("could not create interceptor and resolver container factory")
}

func newShardInterceptorContainerFactory(
	shardCoordinator sharding.Coordinator,
	nodesCoordinator sharding.NodesCoordinator,
	data *Data,
	dataCore *Core,
	crypto *Crypto,
	state *State,
	network *Network,
	economics *economics.EconomicsData,
	headerSigVerifier HeaderSigVerifierHandler,
	sizeCheckDelta uint32,
	validityAttester process.ValidityAttester,
	epochStartTrigger process.EpochStartTriggerHandler,
) (process.InterceptorsContainerFactory, process.BlackListHandler, error) {

	headerBlackList := timecache.NewTimeCache(timeSpanForBadHeaders)
	shardInterceptorsContainerFactoryArgs := interceptorscontainer.ShardInterceptorsContainerFactoryArgs{
		Accounts:               state.AccountsAdapter,
		ShardCoordinator:       shardCoordinator,
		NodesCoordinator:       nodesCoordinator,
		Messenger:              network.NetMessenger,
		Store:                  data.Store,
		Marshalizer:            dataCore.Marshalizer,
		Hasher:                 dataCore.Hasher,
		KeyGen:                 crypto.TxSignKeyGen,
		BlockSignKeyGen:        crypto.BlockSignKeyGen,
		SingleSigner:           crypto.TxSingleSigner,
		BlockSingleSigner:      crypto.SingleSigner,
		MultiSigner:            crypto.MultiSigner,
		DataPool:               data.Datapool,
		AddrConverter:          state.AddressConverter,
		MaxTxNonceDeltaAllowed: core.MaxTxNonceDeltaAllowed,
		TxFeeHandler:           economics,
		BlackList:              headerBlackList,
		HeaderSigVerifier:      headerSigVerifier,
		ChainID:                dataCore.ChainID,
		SizeCheckDelta:         sizeCheckDelta,
		ValidityAttester:       validityAttester,
		EpochStartTrigger:      epochStartTrigger,
	}
	interceptorContainerFactory, err := interceptorscontainer.NewShardInterceptorsContainerFactory(shardInterceptorsContainerFactoryArgs)
	if err != nil {
		return nil, nil, err
	}

	return interceptorContainerFactory, headerBlackList, nil
}

func newMetaInterceptorContainerFactory(
	shardCoordinator sharding.Coordinator,
	nodesCoordinator sharding.NodesCoordinator,
	data *Data,
	dataCore *Core,
	crypto *Crypto,
	network *Network,
	state *State,
	economics *economics.EconomicsData,
	headerSigVerifier HeaderSigVerifierHandler,
	sizeCheckDelta uint32,
	validityAttester process.ValidityAttester,
	epochStartTrigger process.EpochStartTriggerHandler,
) (process.InterceptorsContainerFactory, process.BlackListHandler, error) {
	headerBlackList := timecache.NewTimeCache(timeSpanForBadHeaders)
	metaInterceptorsContainerFactoryArgs := interceptorscontainer.MetaInterceptorsContainerFactoryArgs{
		ShardCoordinator:       shardCoordinator,
		NodesCoordinator:       nodesCoordinator,
		Messenger:              network.NetMessenger,
		Store:                  data.Store,
		Marshalizer:            dataCore.Marshalizer,
		Hasher:                 dataCore.Hasher,
		MultiSigner:            crypto.MultiSigner,
		DataPool:               data.Datapool,
		Accounts:               state.AccountsAdapter,
		AddrConverter:          state.AddressConverter,
		SingleSigner:           crypto.TxSingleSigner,
		BlockSingleSigner:      crypto.SingleSigner,
		KeyGen:                 crypto.TxSignKeyGen,
		BlockKeyGen:            crypto.BlockSignKeyGen,
		MaxTxNonceDeltaAllowed: core.MaxTxNonceDeltaAllowed,
		TxFeeHandler:           economics,
		BlackList:              headerBlackList,
		HeaderSigVerifier:      headerSigVerifier,
		ChainID:                dataCore.ChainID,
		SizeCheckDelta:         sizeCheckDelta,
		ValidityAttester:       validityAttester,
		EpochStartTrigger:      epochStartTrigger,
	}
	interceptorContainerFactory, err := interceptorscontainer.NewMetaInterceptorsContainerFactory(metaInterceptorsContainerFactoryArgs)
	if err != nil {
		return nil, nil, err
	}

	return interceptorContainerFactory, headerBlackList, nil
}

func newShardResolverContainerFactory(
	shardCoordinator sharding.Coordinator,
	data *Data,
	core *Core,
	network *Network,
	sizeCheckDelta uint32,
) (dataRetriever.ResolversContainerFactory, error) {

	dataPacker, err := partitioning.NewSimpleDataPacker(core.Marshalizer)
	if err != nil {
		return nil, err
	}

	resolversContainerFactoryArgs := resolverscontainer.FactoryArgs{
		ShardCoordinator:         shardCoordinator,
		Messenger:                network.NetMessenger,
		Store:                    data.Store,
		Marshalizer:              core.Marshalizer,
		DataPools:                data.Datapool,
		Uint64ByteSliceConverter: core.Uint64ByteSliceConverter,
		DataPacker:               dataPacker,
		TriesContainer:           core.TriesContainer,
		SizeCheckDelta:           sizeCheckDelta,
	}
	resolversContainerFactory, err := resolverscontainer.NewShardResolversContainerFactory(resolversContainerFactoryArgs)
	if err != nil {
		return nil, err
	}

	return resolversContainerFactory, nil
}

func newMetaResolverContainerFactory(
	shardCoordinator sharding.Coordinator,
	data *Data,
	core *Core,
	network *Network,
	sizeCheckDelta uint32,
) (dataRetriever.ResolversContainerFactory, error) {
	dataPacker, err := partitioning.NewSimpleDataPacker(core.Marshalizer)
	if err != nil {
		return nil, err
	}

	resolversContainerFactoryArgs := resolverscontainer.FactoryArgs{
		ShardCoordinator:         shardCoordinator,
		Messenger:                network.NetMessenger,
		Store:                    data.Store,
		Marshalizer:              core.Marshalizer,
		DataPools:                data.Datapool,
		Uint64ByteSliceConverter: core.Uint64ByteSliceConverter,
		DataPacker:               dataPacker,
		TriesContainer:           core.TriesContainer,
		SizeCheckDelta:           sizeCheckDelta,
	}
	resolversContainerFactory, err := resolverscontainer.NewMetaResolversContainerFactory(resolversContainerFactoryArgs)
	if err != nil {
		return nil, err
	}
	return resolversContainerFactory, nil
}

func generateGenesisHeadersAndApplyInitialBalances(args *processComponentsFactoryArgs) (map[uint32]data.HeaderHandler, error) {
	//TODO change this rudimentary startup for metachain nodes
	// Talk between Adrian, Robert and Iulian, did not want it to be discarded:
	// --------------------------------------------------------------------
	// Adrian: "This looks like a workaround as the metchain should not deal with individual accounts, but shards data.
	// What I was thinking was that the genesis on metachain (or pre-genesis block) is the nodes allocation to shards,
	// with 0 state root for every shard, as there is no balance yet.
	// Then the shards start operating as they get the initial node allocation, maybe we can do consensus on the
	// genesis as well, I think this would be actually good as then everything is signed and agreed upon.
	// The genesis shard blocks need to be then just the state root, I think we already have that in genesis,
	// so shard nodes can go ahead with individually creating the block, but then run consensus on this.
	// Then this block is sent to metachain who updates the state root of every shard and creates the metablock for
	// the genesis of each of the shards (this is actually the same thing that would happen at new epoch start)."

	coreComponents := args.coreData
	stateComponents := args.state
	dataComponents := args.data
	shardCoordinator := args.shardCoordinator
	nodesSetup := args.nodesConfig
	genesisConfig := args.genesisConfig
	economicsData := args.economicsData

	genesisBlocks := make(map[uint32]data.HeaderHandler)

	validatorStatsRootHash, err := stateComponents.PeerAccounts.RootHash()
	if err != nil {
		return nil, err
	}

	for shardId := uint32(0); shardId < shardCoordinator.NumberOfShards(); shardId++ {
		isCurrentShard := shardId == shardCoordinator.SelfId()
		if isCurrentShard {
			continue
		}

		var newShardCoordinator sharding.Coordinator
		var accountsAdapter state.AccountsAdapter
		newShardCoordinator, accountsAdapter, err = createInMemoryShardCoordinatorAndAccount(
			coreComponents,
			shardCoordinator.NumberOfShards(),
			shardId,
		)
		if err != nil {
			return nil, err
		}

		var genesisBlock data.HeaderHandler
		genesisBlock, err = createGenesisBlockAndApplyInitialBalances(
			accountsAdapter,
			newShardCoordinator,
			stateComponents.AddressConverter,
			genesisConfig,
			uint64(nodesSetup.StartTime),
			validatorStatsRootHash,
		)
		if err != nil {
			return nil, err
		}

		genesisBlocks[shardId] = genesisBlock
	}

	if shardCoordinator.SelfId() < shardCoordinator.NumberOfShards() {
		var genesisBlockForCurrentShard data.HeaderHandler
		genesisBlockForCurrentShard, err = createGenesisBlockAndApplyInitialBalances(
			stateComponents.AccountsAdapter,
			shardCoordinator,
			stateComponents.AddressConverter,
			genesisConfig,
			uint64(nodesSetup.StartTime),
			validatorStatsRootHash,
		)
		if err != nil {
			return nil, err
		}

		genesisBlocks[shardCoordinator.SelfId()] = genesisBlockForCurrentShard
	}

	argsMetaGenesis := genesis.ArgsMetaGenesisBlockCreator{
		GenesisTime:              uint64(nodesSetup.StartTime),
		Accounts:                 stateComponents.AccountsAdapter,
		AddrConv:                 stateComponents.AddressConverter,
		NodesSetup:               nodesSetup,
		ShardCoordinator:         shardCoordinator,
		Store:                    dataComponents.Store,
		Blkc:                     dataComponents.Blkc,
		Marshalizer:              coreComponents.Marshalizer,
		Hasher:                   coreComponents.Hasher,
		Uint64ByteSliceConverter: coreComponents.Uint64ByteSliceConverter,
		DataPool:                 dataComponents.Datapool,
		Economics:                economicsData,
		ValidatorStatsRootHash:   validatorStatsRootHash,
		GasMap:                   args.gasSchedule,
	}

	if shardCoordinator.SelfId() != core.MetachainShardId {
		var newShardCoordinator sharding.Coordinator
		var newAccounts state.AccountsAdapter
		newShardCoordinator, newAccounts, err = createInMemoryShardCoordinatorAndAccount(
			coreComponents,
			shardCoordinator.NumberOfShards(),
			core.MetachainShardId,
		)
		if err != nil {
			return nil, err
		}

		newStore, newBlkc, errPoolCreation := createInMemoryStoreBlkc(newShardCoordinator)
		if errPoolCreation != nil {
			return nil, errPoolCreation
		}

		argsMetaGenesis.ShardCoordinator = newShardCoordinator
		argsMetaGenesis.Accounts = newAccounts
		argsMetaGenesis.Store = newStore
		argsMetaGenesis.Blkc = newBlkc
	}

	genesisBlock, err := genesis.CreateMetaGenesisBlock(
		argsMetaGenesis,
	)
	if err != nil {
		return nil, err
	}

	log.Debug("MetaGenesisBlock created",
		"roothash", genesisBlock.GetRootHash(),
		"validatorStatsRootHash", genesisBlock.GetValidatorStatsRootHash(),
	)

	genesisBlocks[core.MetachainShardId] = genesisBlock

	return genesisBlocks, nil
}

func createInMemoryStoreBlkc(
	shardCoordinator sharding.Coordinator,
) (dataRetriever.StorageService, data.ChainHandler, error) {

	cache, _ := storageUnit.NewCache(storageUnit.LRUCache, 10, 1)
	blkc, err := blockchain.NewMetaChain(cache)
	if err != nil {
		return nil, nil, err
	}

	store := dataRetriever.NewChainStorer()
	store.AddStorer(dataRetriever.MetaBlockUnit, createMemUnit())
	store.AddStorer(dataRetriever.BlockHeaderUnit, createMemUnit())
	store.AddStorer(dataRetriever.MetaHdrNonceHashDataUnit, createMemUnit())
	store.AddStorer(dataRetriever.TransactionUnit, createMemUnit())
	store.AddStorer(dataRetriever.RewardTransactionUnit, createMemUnit())
	store.AddStorer(dataRetriever.UnsignedTransactionUnit, createMemUnit())
	store.AddStorer(dataRetriever.MiniBlockUnit, createMemUnit())
	for i := uint32(0); i < shardCoordinator.NumberOfShards(); i++ {
		hdrNonceHashDataUnit := dataRetriever.ShardHdrNonceHashDataUnit + dataRetriever.UnitType(i)
		store.AddStorer(hdrNonceHashDataUnit, createMemUnit())
	}
	store.AddStorer(dataRetriever.HeartbeatUnit, createMemUnit())

	return store, blkc, nil
}

func createGenesisBlockAndApplyInitialBalances(
	accounts state.AccountsAdapter,
	shardCoordinator sharding.Coordinator,
	addressConverter state.AddressConverter,
	genesisConfig *sharding.Genesis,
	startTime uint64,
	validatorStatsRootHash []byte,
) (data.HeaderHandler, error) {

	initialBalances, err := genesisConfig.InitialNodesBalances(shardCoordinator, addressConverter)
	if err != nil {
		return nil, err
	}

	return genesis.CreateShardGenesisBlockFromInitialBalances(
		accounts,
		shardCoordinator,
		addressConverter,
		initialBalances,
		startTime,
		validatorStatsRootHash,
	)
}

func createInMemoryShardCoordinatorAndAccount(
	coreComponents *Core,
	numOfShards uint32,
	shardId uint32,
) (sharding.Coordinator, state.AccountsAdapter, error) {

	newShardCoordinator, err := sharding.NewMultiShardCoordinator(numOfShards, shardId)
	if err != nil {
		return nil, nil, err
	}

	accountFactory, err := factoryState.NewAccountFactoryCreator(factoryState.UserAccount)
	if err != nil {
		return nil, nil, err
	}

	accounts, err := generateInMemoryAccountsAdapter(
		accountFactory,
		coreComponents.Hasher,
		coreComponents.Marshalizer,
	)
	if err != nil {
		return nil, nil, err
	}

	return newShardCoordinator, accounts, nil
}

func newBlockTracker(
	processArgs *processComponentsFactoryArgs,
	headerValidator process.HeaderConstructionValidator,
	requestHandler process.RequestHandler,
	rounder process.Rounder,
	genesisBlocks map[uint32]data.HeaderHandler,
) (process.BlockTracker, error) {

	argBaseTracker := track.ArgBaseTracker{
		Hasher:           processArgs.coreData.Hasher,
		HeaderValidator:  headerValidator,
		Marshalizer:      processArgs.coreData.Marshalizer,
		RequestHandler:   requestHandler,
		Rounder:          rounder,
		ShardCoordinator: processArgs.shardCoordinator,
		Store:            processArgs.data.Store,
		StartHeaders:     genesisBlocks,
	}

	if processArgs.shardCoordinator.SelfId() < processArgs.shardCoordinator.NumberOfShards() {
		arguments := track.ArgShardTracker{
			ArgBaseTracker: argBaseTracker,
			PoolsHolder:    processArgs.data.Datapool,
		}

		return track.NewShardBlockTrack(arguments)
	}

	if processArgs.shardCoordinator.SelfId() == core.MetachainShardId {
		arguments := track.ArgMetaTracker{
			ArgBaseTracker: argBaseTracker,
			PoolsHolder:    processArgs.data.Datapool,
		}

		return track.NewMetaBlockTrack(arguments)
	}

	return nil, errors.New("could not create block tracker")
}

func newPendingMiniBlocks(
	store dataRetriever.StorageService,
	marshalizer marshal.Marshalizer,
	dataPool dataRetriever.PoolsHolder,
) (process.PendingMiniBlocksHandler, error) {

	miniBlockHeaderStore := store.GetStorer(dataRetriever.MiniBlockHeaderUnit)
	if check.IfNil(miniBlockHeaderStore) {
		return nil, errors.New("could not create pending miniblocks handler because of empty miniblock header store")
	}

	metaBlocksStore := store.GetStorer(dataRetriever.MetaBlockUnit)
	if check.IfNil(metaBlocksStore) {
		return nil, errors.New("could not create pending miniblocks handler because of empty metablock store")
	}

	argsPendingMiniBlocks := &metachainEpochStart.ArgsPendingMiniBlocks{
		Marshalizer:      marshalizer,
		Storage:          miniBlockHeaderStore,
		MetaBlockPool:    dataPool.Headers(),
		MetaBlockStorage: metaBlocksStore,
	}
	pendingMiniBlocks, err := metachainEpochStart.NewPendingMiniBlocks(argsPendingMiniBlocks)
	if err != nil {
		return nil, err
	}

	return pendingMiniBlocks, nil
}

func newForkDetector(
	rounder consensus.Rounder,
	shardCoordinator sharding.Coordinator,
	headerBlackList process.BlackListHandler,
	blockTracker process.BlockTracker,
	genesisTime int64,
) (process.ForkDetector, error) {
	if shardCoordinator.SelfId() < shardCoordinator.NumberOfShards() {
		return processSync.NewShardForkDetector(rounder, headerBlackList, blockTracker, genesisTime)
	}
	if shardCoordinator.SelfId() == core.MetachainShardId {
		return processSync.NewMetaForkDetector(rounder, headerBlackList, blockTracker, genesisTime)
	}

	return nil, ErrCreateForkDetector
}

func newBlockProcessor(
	processArgs *processComponentsFactoryArgs,
	requestHandler process.RequestHandler,
	forkDetector process.ForkDetector,
	rounder consensus.Rounder,
	epochStartTrigger epochStart.TriggerHandler,
	bootStorer process.BootStorer,
	validatorStatisticsProcessor process.ValidatorStatisticsProcessor,
	headerValidator process.HeaderConstructionValidator,
	blockTracker process.BlockTracker,
	pendingMiniBlocksHandler process.PendingMiniBlocksHandler,
) (process.BlockProcessor, error) {

	shardCoordinator := processArgs.shardCoordinator

	if shardCoordinator.SelfId() < shardCoordinator.NumberOfShards() {
		return newShardBlockProcessor(
			requestHandler,
			processArgs.shardCoordinator,
			processArgs.nodesCoordinator,
			processArgs.data,
			processArgs.coreData,
			processArgs.state,
			forkDetector,
			processArgs.coreServiceContainer,
			processArgs.economicsData,
			rounder,
			epochStartTrigger,
			bootStorer,
			processArgs.gasSchedule,
			processArgs.stateCheckpointModulus,
			headerValidator,
			blockTracker,
		)
	}
	if shardCoordinator.SelfId() == core.MetachainShardId {
		return newMetaBlockProcessor(
			requestHandler,
			processArgs.shardCoordinator,
			processArgs.nodesCoordinator,
			processArgs.data,
			processArgs.coreData,
			processArgs.state,
			forkDetector,
			processArgs.coreServiceContainer,
			processArgs.economicsData,
			validatorStatisticsProcessor,
			rounder,
			epochStartTrigger,
			bootStorer,
			headerValidator,
			blockTracker,
			pendingMiniBlocksHandler,
			processArgs.stateCheckpointModulus,
			processArgs.crypto.MessageSignVerifier,
			processArgs.gasSchedule,
		)
	}

	return nil, errors.New("could not create block processor")
}

func newShardBlockProcessor(
	requestHandler process.RequestHandler,
	shardCoordinator sharding.Coordinator,
	nodesCoordinator sharding.NodesCoordinator,
	data *Data,
	core *Core,
	stateComponents *State,
	forkDetector process.ForkDetector,
	coreServiceContainer serviceContainer.Core,
	economics *economics.EconomicsData,
	rounder consensus.Rounder,
	epochStartTrigger epochStart.TriggerHandler,
	bootStorer process.BootStorer,
	gasSchedule map[string]map[string]uint64,
	stateCheckpointModulus uint,
	headerValidator process.HeaderConstructionValidator,
	blockTracker process.BlockTracker,
) (process.BlockProcessor, error) {
	argsParser, err := vmcommon.NewAtArgumentParser()
	if err != nil {
		return nil, err
	}

	argsHook := hooks.ArgBlockChainHook{
		Accounts:         stateComponents.AccountsAdapter,
		AddrConv:         stateComponents.AddressConverter,
		StorageService:   data.Store,
		BlockChain:       data.Blkc,
		ShardCoordinator: shardCoordinator,
		Marshalizer:      core.Marshalizer,
		Uint64Converter:  core.Uint64ByteSliceConverter,
	}
	vmFactory, err := shard.NewVMContainerFactory(economics.MaxGasLimitPerBlock(), gasSchedule, argsHook)
	if err != nil {
		return nil, err
	}

	vmContainer, err := vmFactory.Create()
	if err != nil {
		return nil, err
	}

	interimProcFactory, err := shard.NewIntermediateProcessorsContainerFactory(
		shardCoordinator,
		core.Marshalizer,
		core.Hasher,
		stateComponents.AddressConverter,
		data.Store,
		data.Datapool,
		economics,
	)
	if err != nil {
		return nil, err
	}

	interimProcContainer, err := interimProcFactory.Create()
	if err != nil {
		return nil, err
	}

	scForwarder, err := interimProcContainer.Get(dataBlock.SmartContractResultBlock)
	if err != nil {
		return nil, err
	}

	receiptTxInterim, err := interimProcContainer.Get(dataBlock.ReceiptBlock)
	if err != nil {
		return nil, err
	}

	badTxInterim, err := interimProcContainer.Get(dataBlock.InvalidBlock)
	if err != nil {
		return nil, err
	}

	txTypeHandler, err := coordinator.NewTxTypeHandler(stateComponents.AddressConverter, shardCoordinator, stateComponents.AccountsAdapter)
	if err != nil {
		return nil, err
	}

	gasHandler, err := preprocess.NewGasComputation(economics)
	if err != nil {
		return nil, err
	}

	txFeeHandler, err := postprocess.NewFeeAccumulator()
	if err != nil {
		return nil, err
	}

	argsNewScProcessor := smartContract.ArgsNewSmartContractProcessor{
		VmContainer:   vmContainer,
		ArgsParser:    argsParser,
		Hasher:        core.Hasher,
		Marshalizer:   core.Marshalizer,
		AccountsDB:    stateComponents.AccountsAdapter,
		TempAccounts:  vmFactory.BlockChainHookImpl(),
		AdrConv:       stateComponents.AddressConverter,
		Coordinator:   shardCoordinator,
		ScrForwarder:  scForwarder,
		TxFeeHandler:  txFeeHandler,
		EconomicsFee:  economics,
		TxTypeHandler: txTypeHandler,
		GasHandler:    gasHandler,
		GasMap:        gasSchedule,
	}
	scProcessor, err := smartContract.NewSmartContractProcessor(argsNewScProcessor)
	if err != nil {
		return nil, err
	}

	rewardsTxProcessor, err := rewardTransaction.NewRewardTxProcessor(
		stateComponents.AccountsAdapter,
		stateComponents.AddressConverter,
		shardCoordinator,
	)
	if err != nil {
		return nil, err
	}

	transactionProcessor, err := transaction.NewTxProcessor(
		stateComponents.AccountsAdapter,
		core.Hasher,
		stateComponents.AddressConverter,
		core.Marshalizer,
		shardCoordinator,
		scProcessor,
		txFeeHandler,
		txTypeHandler,
		economics,
		receiptTxInterim,
		badTxInterim,
	)
	if err != nil {
		return nil, errors.New("could not create transaction statisticsProcessor: " + err.Error())
	}

	preProcFactory, err := shard.NewPreProcessorsContainerFactory(
		shardCoordinator,
		data.Store,
		core.Marshalizer,
		core.Hasher,
		data.Datapool,
		stateComponents.AddressConverter,
		stateComponents.AccountsAdapter,
		requestHandler,
		transactionProcessor,
		scProcessor,
		scProcessor,
		rewardsTxProcessor,
		economics,
		gasHandler,
		blockTracker,
	)
	if err != nil {
		return nil, err
	}

	preProcContainer, err := preProcFactory.Create()
	if err != nil {
		return nil, err
	}

	txCoordinator, err := coordinator.NewTransactionCoordinator(
		core.Hasher,
		core.Marshalizer,
		shardCoordinator,
		stateComponents.AccountsAdapter,
		data.Datapool.MiniBlocks(),
		requestHandler,
		preProcContainer,
		interimProcContainer,
		gasHandler,
	)
	if err != nil {
		return nil, err
	}

	txPoolsCleaner, err := poolsCleaner.NewTxsPoolsCleaner(
		stateComponents.AccountsAdapter,
		shardCoordinator,
		data.Datapool,
		stateComponents.AddressConverter,
		economics,
	)
	if err != nil {
		return nil, err
	}

	accountsDb := make(map[state.AccountsDbIdentifier]state.AccountsAdapter)
	accountsDb[state.UserAccountsState] = stateComponents.AccountsAdapter

	argumentsBaseProcessor := block.ArgBaseProcessor{
		AccountsDB:             accountsDb,
		ForkDetector:           forkDetector,
		Hasher:                 core.Hasher,
		Marshalizer:            core.Marshalizer,
		Store:                  data.Store,
		ShardCoordinator:       shardCoordinator,
		NodesCoordinator:       nodesCoordinator,
		Uint64Converter:        core.Uint64ByteSliceConverter,
		RequestHandler:         requestHandler,
		Core:                   coreServiceContainer,
		BlockChainHook:         vmFactory.BlockChainHookImpl(),
		TxCoordinator:          txCoordinator,
		Rounder:                rounder,
		EpochStartTrigger:      epochStartTrigger,
		HeaderValidator:        headerValidator,
		BootStorer:             bootStorer,
		BlockTracker:           blockTracker,
		DataPool:               data.Datapool,
		FeeHandler:             txFeeHandler,
		BlockChain:             data.Blkc,
		StateCheckpointModulus: stateCheckpointModulus,
	}
	arguments := block.ArgShardProcessor{
		ArgBaseProcessor: argumentsBaseProcessor,
		TxsPoolsCleaner:  txPoolsCleaner,
	}

	blockProcessor, err := block.NewShardProcessor(arguments)
	if err != nil {
		return nil, errors.New("could not create block statisticsProcessor: " + err.Error())
	}

	err = blockProcessor.SetAppStatusHandler(core.StatusHandler)
	if err != nil {
		return nil, err
	}

	return blockProcessor, nil
}

func newMetaBlockProcessor(
	requestHandler process.RequestHandler,
	shardCoordinator sharding.Coordinator,
	nodesCoordinator sharding.NodesCoordinator,
	data *Data,
	core *Core,
	stateComponents *State,
	forkDetector process.ForkDetector,
	coreServiceContainer serviceContainer.Core,
	economicsData *economics.EconomicsData,
	validatorStatisticsProcessor process.ValidatorStatisticsProcessor,
	rounder consensus.Rounder,
	epochStartTrigger epochStart.TriggerHandler,
	bootStorer process.BootStorer,
	headerValidator process.HeaderConstructionValidator,
	blockTracker process.BlockTracker,
	pendingMiniBlocksHandler process.PendingMiniBlocksHandler,
	stateCheckpointModulus uint,
	messageSignVerifier vm.MessageSignVerifier,
	gasSchedule map[string]map[string]uint64,
) (process.BlockProcessor, error) {

	argsHook := hooks.ArgBlockChainHook{
		Accounts:         stateComponents.AccountsAdapter,
		AddrConv:         stateComponents.AddressConverter,
		StorageService:   data.Store,
		BlockChain:       data.Blkc,
		ShardCoordinator: shardCoordinator,
		Marshalizer:      core.Marshalizer,
		Uint64Converter:  core.Uint64ByteSliceConverter,
	}
	vmFactory, err := metachain.NewVMContainerFactory(argsHook, economicsData, messageSignVerifier, gasSchedule)
	if err != nil {
		return nil, err
	}

	argsParser, err := vmcommon.NewAtArgumentParser()
	if err != nil {
		return nil, err
	}

	vmContainer, err := vmFactory.Create()
	if err != nil {
		return nil, err
	}

	interimProcFactory, err := metachain.NewIntermediateProcessorsContainerFactory(
		shardCoordinator,
		core.Marshalizer,
		core.Hasher,
		stateComponents.AddressConverter,
		data.Store,
		data.Datapool,
	)
	if err != nil {
		return nil, err
	}

	interimProcContainer, err := interimProcFactory.Create()
	if err != nil {
		return nil, err
	}

	scForwarder, err := interimProcContainer.Get(dataBlock.SmartContractResultBlock)
	if err != nil {
		return nil, err
	}

	txTypeHandler, err := coordinator.NewTxTypeHandler(stateComponents.AddressConverter, shardCoordinator, stateComponents.AccountsAdapter)
	if err != nil {
		return nil, err
	}

	gasHandler, err := preprocess.NewGasComputation(economicsData)
	if err != nil {
		return nil, err
	}

	txFeeHandler, err := postprocess.NewFeeAccumulator()
	if err != nil {
		return nil, err
	}

	argsNewScProcessor := smartContract.ArgsNewSmartContractProcessor{
		VmContainer:   vmContainer,
		ArgsParser:    argsParser,
		Hasher:        core.Hasher,
		Marshalizer:   core.Marshalizer,
		AccountsDB:    stateComponents.AccountsAdapter,
		TempAccounts:  vmFactory.BlockChainHookImpl(),
		AdrConv:       stateComponents.AddressConverter,
		Coordinator:   shardCoordinator,
		ScrForwarder:  scForwarder,
		TxFeeHandler:  txFeeHandler,
		EconomicsFee:  economicsData,
		TxTypeHandler: txTypeHandler,
		GasHandler:    gasHandler,
		GasMap:        gasSchedule,
	}
	scProcessor, err := smartContract.NewSmartContractProcessor(argsNewScProcessor)
	if err != nil {
		return nil, err
	}

	transactionProcessor, err := transaction.NewMetaTxProcessor(
		stateComponents.AccountsAdapter,
		stateComponents.AddressConverter,
		shardCoordinator,
		scProcessor,
		txTypeHandler,
		economicsData,
	)
	if err != nil {
		return nil, errors.New("could not create transaction processor: " + err.Error())
	}

<<<<<<< HEAD
=======
	miniBlocksCompacter, err := preprocess.NewMiniBlocksCompaction(economicsData, shardCoordinator, gasHandler)
	if err != nil {
		return nil, err
	}

>>>>>>> bab728af
	preProcFactory, err := metachain.NewPreProcessorsContainerFactory(
		shardCoordinator,
		data.Store,
		core.Marshalizer,
		core.Hasher,
		data.Datapool,
		stateComponents.AccountsAdapter,
		requestHandler,
		transactionProcessor,
		scProcessor,
<<<<<<< HEAD
		economics,
=======
		economicsData,
		miniBlocksCompacter,
>>>>>>> bab728af
		gasHandler,
		blockTracker,
		state.AddressConverter,
	)
	if err != nil {
		return nil, err
	}

	preProcContainer, err := preProcFactory.Create()
	if err != nil {
		return nil, err
	}

	txCoordinator, err := coordinator.NewTransactionCoordinator(
		core.Hasher,
		core.Marshalizer,
		shardCoordinator,
		stateComponents.AccountsAdapter,
		data.Datapool.MiniBlocks(),
		requestHandler,
		preProcContainer,
		interimProcContainer,
		gasHandler,
	)
	if err != nil {
		return nil, err
	}

	scDataGetter, err := smartContract.NewSCQueryService(vmContainer, economicsData.MaxGasLimitPerBlock())
	if err != nil {
		return nil, err
	}

	argsStaking := scToProtocol.ArgStakingToPeer{
		AdrConv:     stateComponents.BLSAddressConverter,
		Hasher:      core.Hasher,
		Marshalizer: core.Marshalizer,
		PeerState:   stateComponents.PeerAccounts,
		BaseState:   stateComponents.AccountsAdapter,
		ArgParser:   argsParser,
		CurrTxs:     data.Datapool.CurrentBlockTxs(),
		ScQuery:     scDataGetter,
	}
	smartContractToProtocol, err := scToProtocol.NewStakingToPeer(argsStaking)
	if err != nil {
		return nil, err
	}

	argsEpochStartData := metachainEpochStart.ArgsNewEpochStartData{
		Marshalizer:       core.Marshalizer,
		Hasher:            core.Hasher,
		Store:             data.Store,
		DataPool:          data.Datapool,
		BlockTracker:      blockTracker,
		ShardCoordinator:  shardCoordinator,
		EpochStartTrigger: epochStartTrigger,
	}
	epochStartDataCreator, err := metachainEpochStart.NewEpochStartData(argsEpochStartData)
	if err != nil {
		return nil, err
	}

	argsEpochEconomics := metachainEpochStart.ArgsNewEpochEconomics{
		Marshalizer:      core.Marshalizer,
		Store:            data.Store,
		ShardCoordinator: shardCoordinator,
		NodesCoordinator: nodesCoordinator,
		RewardsHandler:   economicsData,
		RoundTime:        rounder,
	}
	epochEconomics, err := metachainEpochStart.NewEndOfEpochEconomicsDataCreator(argsEpochEconomics)
	if err != nil {
		return nil, err
	}

	rewardsStorage := data.Store.GetStorer(dataRetriever.RewardTransactionUnit)
	miniBlockStorage := data.Store.GetStorer(dataRetriever.MiniBlockUnit)
	argsEpochRewards := metachainEpochStart.ArgsNewRewardsCreator{
		ShardCoordinator: shardCoordinator,
		AddrConverter:    stateComponents.AddressConverter,
		RewardsStorage:   rewardsStorage,
		MiniBlockStorage: miniBlockStorage,
		Hasher:           core.Hasher,
		Marshalizer:      core.Marshalizer,
	}
	epochRewards, err := metachainEpochStart.NewEpochStartRewardsCreator(argsEpochRewards)
	if err != nil {
		return nil, err
	}

	accountsDb := make(map[state.AccountsDbIdentifier]state.AccountsAdapter)
	accountsDb[state.UserAccountsState] = stateComponents.AccountsAdapter
	accountsDb[state.PeerAccountsState] = stateComponents.PeerAccounts

	argumentsBaseProcessor := block.ArgBaseProcessor{
		AccountsDB:                   accountsDb,
		ForkDetector:                 forkDetector,
		Hasher:                       core.Hasher,
		Marshalizer:                  core.Marshalizer,
		Store:                        data.Store,
		ShardCoordinator:             shardCoordinator,
		NodesCoordinator:             nodesCoordinator,
		Uint64Converter:              core.Uint64ByteSliceConverter,
		RequestHandler:               requestHandler,
		Core:                         coreServiceContainer,
		BlockChainHook:               vmFactory.BlockChainHookImpl(),
		TxCoordinator:                txCoordinator,
		ValidatorStatisticsProcessor: validatorStatisticsProcessor,
		EpochStartTrigger:            epochStartTrigger,
		Rounder:                      rounder,
		HeaderValidator:              headerValidator,
		BootStorer:                   bootStorer,
		BlockTracker:                 blockTracker,
		DataPool:                     data.Datapool,
		FeeHandler:                   txFeeHandler,
		BlockChain:                   data.Blkc,
		StateCheckpointModulus:       stateCheckpointModulus,
	}
	arguments := block.ArgMetaProcessor{
		ArgBaseProcessor:         argumentsBaseProcessor,
		SCDataGetter:             scDataGetter,
		SCToProtocol:             smartContractToProtocol,
		PendingMiniBlocksHandler: pendingMiniBlocksHandler,
		EpochStartDataCreator:    epochStartDataCreator,
		EpochEconomics:           epochEconomics,
		EpochRewardsCreator:      epochRewards,
	}

	metaProcessor, err := block.NewMetaProcessor(arguments)
	if err != nil {
		return nil, errors.New("could not create block processor: " + err.Error())
	}

	err = metaProcessor.SetAppStatusHandler(core.StatusHandler)
	if err != nil {
		return nil, err
	}

	return metaProcessor, nil
}

func newValidatorStatisticsProcessor(
	processComponents *processComponentsFactoryArgs,
) (process.ValidatorStatisticsProcessor, error) {

	storageService := processComponents.data.Store

	var peerDataPool peer.DataPool = processComponents.data.Datapool
	if processComponents.shardCoordinator.SelfId() < processComponents.shardCoordinator.NumberOfShards() {
		peerDataPool = processComponents.data.Datapool
	}

	arguments := peer.ArgValidatorStatisticsProcessor{
		PeerAdapter:         processComponents.state.PeerAccounts,
		AdrConv:             processComponents.state.BLSAddressConverter,
		NodesCoordinator:    processComponents.nodesCoordinator,
		ShardCoordinator:    processComponents.shardCoordinator,
		DataPool:            peerDataPool,
		StorageService:      storageService,
		Marshalizer:         processComponents.coreData.Marshalizer,
		StakeValue:          processComponents.economicsData.GenesisNodePrice(),
		Rater:               processComponents.rater,
		MaxComputableRounds: processComponents.maxComputableRounds,
		RewardsHandler:      processComponents.economicsData,
		StartEpoch:          processComponents.startEpochNum,
	}

	validatorStatisticsProcessor, err := peer.NewValidatorStatisticsProcessor(arguments)
	if err != nil {
		return nil, err
	}

	return validatorStatisticsProcessor, nil
}

func generateInMemoryAccountsAdapter(
	accountFactory state.AccountFactory,
	hasher hashing.Hasher,
	marshalizer marshal.Marshalizer,
) (state.AccountsAdapter, error) {
	trieStorage, err := trie.NewTrieStorageManagerWithoutPruning(createMemUnit())
	if err != nil {
		return nil, err
	}

	tr, err := trie.NewTrie(trieStorage, marshalizer, hasher)
	if err != nil {
		return nil, err
	}

	adb, err := state.NewAccountsDB(tr, hasher, marshalizer, accountFactory)
	if err != nil {
		return nil, err
	}

	return adb, nil
}

func createMemUnit() storage.Storer {
	cache, err := storageUnit.NewCache(storageUnit.LRUCache, 10, 1)
	if err != nil {
		log.Error("error creating cache for mem unit " + err.Error())
		return nil
	}

	unit, err := storageUnit.NewStorageUnit(cache, memorydb.New())
	if err != nil {
		log.Error("error creating unit " + err.Error())
		return nil
	}

	return unit
}

// GetSigningParams returns a key generator, a private key, and a public key
func GetSigningParams(
	ctx *cli.Context,
	skName string,
	skIndexName string,
	skPemFileName string,
	suite crypto.Suite,
) (keyGen crypto.KeyGenerator, privKey crypto.PrivateKey, pubKey crypto.PublicKey, err error) {

	sk, err := getSk(ctx, skName, skIndexName, skPemFileName)
	if err != nil {
		return nil, nil, nil, err
	}

	keyGen = signing.NewKeyGenerator(suite)

	privKey, err = keyGen.PrivateKeyFromByteArray(sk)
	if err != nil {
		return nil, nil, nil, err
	}

	pubKey = privKey.GeneratePublic()

	return keyGen, privKey, pubKey, err
}

// GetPkEncoded returns the encoded public key
func GetPkEncoded(pubKey crypto.PublicKey) string {
	pk, err := pubKey.ToByteArray()
	if err != nil {
		return err.Error()
	}

	return encodeAddress(pk)
}

func encodeAddress(address []byte) string {
	return hex.EncodeToString(address)
}

func decodeAddress(address string) ([]byte, error) {
	return hex.DecodeString(address)
}

func getSk(
	ctx *cli.Context,
	skName string,
	skIndexName string,
	skPemFileName string,
) ([]byte, error) {

	//if flag is defined, it shall overwrite what was read from pem file
	if ctx.GlobalIsSet(skName) {
		encodedSk := []byte(ctx.GlobalString(skName))
		return decodeAddress(string(encodedSk))
	}

	skIndex := ctx.GlobalInt(skIndexName)
	encodedSk, err := core.LoadSkFromPemFile(skPemFileName, skIndex)
	if err != nil {
		return nil, err
	}

	return decodeAddress(string(encodedSk))
}<|MERGE_RESOLUTION|>--- conflicted
+++ resolved
@@ -2136,14 +2136,6 @@
 		return nil, errors.New("could not create transaction processor: " + err.Error())
 	}
 
-<<<<<<< HEAD
-=======
-	miniBlocksCompacter, err := preprocess.NewMiniBlocksCompaction(economicsData, shardCoordinator, gasHandler)
-	if err != nil {
-		return nil, err
-	}
-
->>>>>>> bab728af
 	preProcFactory, err := metachain.NewPreProcessorsContainerFactory(
 		shardCoordinator,
 		data.Store,
@@ -2154,12 +2146,7 @@
 		requestHandler,
 		transactionProcessor,
 		scProcessor,
-<<<<<<< HEAD
-		economics,
-=======
 		economicsData,
-		miniBlocksCompacter,
->>>>>>> bab728af
 		gasHandler,
 		blockTracker,
 		state.AddressConverter,
