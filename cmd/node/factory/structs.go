package factory

import (
	"context"
	"crypto/ecdsa"
	"crypto/rand"
	"encoding/hex"
	"errors"
	"fmt"
	"io"
	"math/big"
	"path/filepath"
	"time"

	"github.com/ElrondNetwork/elrond-go/config"
	"github.com/ElrondNetwork/elrond-go/consensus"
	"github.com/ElrondNetwork/elrond-go/consensus/round"
	"github.com/ElrondNetwork/elrond-go/core"
	"github.com/ElrondNetwork/elrond-go/core/genesis"
	"github.com/ElrondNetwork/elrond-go/core/logger"
	"github.com/ElrondNetwork/elrond-go/core/partitioning"
	"github.com/ElrondNetwork/elrond-go/core/serviceContainer"
	"github.com/ElrondNetwork/elrond-go/core/statistics/softwareVersion"
	factorySoftawareVersion "github.com/ElrondNetwork/elrond-go/core/statistics/softwareVersion/factory"
	"github.com/ElrondNetwork/elrond-go/crypto"
	"github.com/ElrondNetwork/elrond-go/crypto/signing"
	"github.com/ElrondNetwork/elrond-go/crypto/signing/kyber"
	blsMultiSig "github.com/ElrondNetwork/elrond-go/crypto/signing/kyber/multisig"
	"github.com/ElrondNetwork/elrond-go/crypto/signing/kyber/singlesig"
	"github.com/ElrondNetwork/elrond-go/crypto/signing/multisig"
	"github.com/ElrondNetwork/elrond-go/data"
	"github.com/ElrondNetwork/elrond-go/data/address"
	dataBlock "github.com/ElrondNetwork/elrond-go/data/block"
	"github.com/ElrondNetwork/elrond-go/data/blockchain"
	"github.com/ElrondNetwork/elrond-go/data/state"
	"github.com/ElrondNetwork/elrond-go/data/state/addressConverters"
	factoryState "github.com/ElrondNetwork/elrond-go/data/state/factory"
	"github.com/ElrondNetwork/elrond-go/data/trie"
	"github.com/ElrondNetwork/elrond-go/data/typeConverters"
	"github.com/ElrondNetwork/elrond-go/data/typeConverters/uint64ByteSlice"
	"github.com/ElrondNetwork/elrond-go/dataRetriever"
	"github.com/ElrondNetwork/elrond-go/dataRetriever/dataPool"
	"github.com/ElrondNetwork/elrond-go/dataRetriever/factory/containers"
	metafactoryDataRetriever "github.com/ElrondNetwork/elrond-go/dataRetriever/factory/metachain"
	shardfactoryDataRetriever "github.com/ElrondNetwork/elrond-go/dataRetriever/factory/shard"
	"github.com/ElrondNetwork/elrond-go/dataRetriever/requestHandlers"
	"github.com/ElrondNetwork/elrond-go/dataRetriever/shardedData"
	"github.com/ElrondNetwork/elrond-go/hashing"
	"github.com/ElrondNetwork/elrond-go/hashing/blake2b"
	"github.com/ElrondNetwork/elrond-go/hashing/sha256"
	"github.com/ElrondNetwork/elrond-go/marshal"
	"github.com/ElrondNetwork/elrond-go/ntp"
	"github.com/ElrondNetwork/elrond-go/p2p"
	"github.com/ElrondNetwork/elrond-go/p2p/libp2p"
	factoryP2P "github.com/ElrondNetwork/elrond-go/p2p/libp2p/factory"
	"github.com/ElrondNetwork/elrond-go/p2p/loadBalancer"
	"github.com/ElrondNetwork/elrond-go/process"
	"github.com/ElrondNetwork/elrond-go/process/block"
	"github.com/ElrondNetwork/elrond-go/process/block/poolsCleaner"
	"github.com/ElrondNetwork/elrond-go/process/block/preprocess"
	"github.com/ElrondNetwork/elrond-go/process/coordinator"
	"github.com/ElrondNetwork/elrond-go/process/economics"
	"github.com/ElrondNetwork/elrond-go/process/factory"
	"github.com/ElrondNetwork/elrond-go/process/factory/metachain"
	"github.com/ElrondNetwork/elrond-go/process/factory/shard"
	"github.com/ElrondNetwork/elrond-go/process/peer"
	"github.com/ElrondNetwork/elrond-go/process/rewardTransaction"
	"github.com/ElrondNetwork/elrond-go/process/scToProtocol"
	"github.com/ElrondNetwork/elrond-go/process/smartContract"
	"github.com/ElrondNetwork/elrond-go/process/smartContract/hooks"
	processSync "github.com/ElrondNetwork/elrond-go/process/sync"
	"github.com/ElrondNetwork/elrond-go/process/transaction"
	"github.com/ElrondNetwork/elrond-go/sharding"
	"github.com/ElrondNetwork/elrond-go/statusHandler"
	factoryViews "github.com/ElrondNetwork/elrond-go/statusHandler/factory"
	"github.com/ElrondNetwork/elrond-go/statusHandler/view"
	"github.com/ElrondNetwork/elrond-go/storage"
	"github.com/ElrondNetwork/elrond-go/storage/memorydb"
	"github.com/ElrondNetwork/elrond-go/storage/storageUnit"
	"github.com/ElrondNetwork/elrond-go/storage/timecache"
	"github.com/btcsuite/btcd/btcec"
	libp2pCrypto "github.com/libp2p/go-libp2p-core/crypto"
	"github.com/urfave/cli"
)

const (
	// BlsHashSize specifies the hash size for using bls scheme
	BlsHashSize = 16

	// BlsConsensusType specifies te signature scheme used in the consensus
	BlsConsensusType = "bls"

	// BnConsensusType specifies te signature scheme used in the consensus
	BnConsensusType = "bn"

	// MaxTxsToRequest specifies the maximum number of txs to request
	MaxTxsToRequest = 100
)

var log = logger.DefaultLogger()

// MaxTxNonceDeltaAllowed specifies the maximum difference between an account's nonce and a received transaction's nonce
// in order to mark the transaction as valid.
const MaxTxNonceDeltaAllowed = 15000

// ErrCreateForkDetector signals that a fork detector could not be created
//TODO: Extract all others error messages from this file in some defined errors
var ErrCreateForkDetector = errors.New("could not create fork detector")

// timeSpanForBadHeaders is the expiry time for an added block header hash
var timeSpanForBadHeaders = time.Minute * 2

// Network struct holds the network components of the Elrond protocol
type Network struct {
	NetMessenger p2p.Messenger
}

// Core struct holds the core components of the Elrond protocol
type Core struct {
	Hasher                   hashing.Hasher
	Marshalizer              marshal.Marshalizer
	Trie                     data.Trie
	Uint64ByteSliceConverter typeConverters.Uint64ByteSliceConverter
	StatusHandler            core.AppStatusHandler
}

// State struct holds the state components of the Elrond protocol
type State struct {
	AddressConverter  state.AddressConverter
	PeerAccounts      state.AccountsAdapter
	AccountsAdapter   state.AccountsAdapter
	InBalanceForShard map[string]*big.Int
}

// Data struct holds the data components of the Elrond protocol
type Data struct {
	Blkc         data.ChainHandler
	Store        dataRetriever.StorageService
	Datapool     dataRetriever.PoolsHolder
	MetaDatapool dataRetriever.MetaPoolsHolder
}

// Crypto struct holds the crypto components of the Elrond protocol
type Crypto struct {
	TxSingleSigner crypto.SingleSigner
	SingleSigner   crypto.SingleSigner
	MultiSigner    crypto.MultiSigner
	TxSignKeyGen   crypto.KeyGenerator
	TxSignPrivKey  crypto.PrivateKey
	TxSignPubKey   crypto.PublicKey
	InitialPubKeys map[uint32][]string
}

// Process struct holds the process components of the Elrond protocol
type Process struct {
	InterceptorsContainer process.InterceptorsContainer
	ResolversFinder       dataRetriever.ResolversFinder
	Rounder               consensus.Rounder
	ForkDetector          process.ForkDetector
	BlockProcessor        process.BlockProcessor
	BlackListHandler      process.BlackListHandler
}

type coreComponentsFactoryArgs struct {
	config   *config.Config
	uniqueID string
}

// NewCoreComponentsFactoryArgs initializes the arguments necessary for creating the core components
func NewCoreComponentsFactoryArgs(config *config.Config, uniqueID string) *coreComponentsFactoryArgs {
	return &coreComponentsFactoryArgs{
		config:   config,
		uniqueID: uniqueID,
	}
}

// CoreComponentsFactory creates the core components
func CoreComponentsFactory(args *coreComponentsFactoryArgs) (*Core, error) {
	hasher, err := getHasherFromConfig(args.config)
	if err != nil {
		return nil, errors.New("could not create hasher: " + err.Error())
	}

	marshalizer, err := getMarshalizerFromConfig(args.config)
	if err != nil {
		return nil, errors.New("could not create marshalizer: " + err.Error())
	}

	merkleTrie, err := getTrie(args.config.AccountsTrieStorage, marshalizer, hasher, args.uniqueID)
	if err != nil {
		return nil, errors.New("error creating trie: " + err.Error())
	}
	uint64ByteSliceConverter := uint64ByteSlice.NewBigEndianConverter()

	return &Core{
		Hasher:                   hasher,
		Marshalizer:              marshalizer,
		Trie:                     merkleTrie,
		Uint64ByteSliceConverter: uint64ByteSliceConverter,
		StatusHandler:            statusHandler.NewNilStatusHandler(),
	}, nil
}

type stateComponentsFactoryArgs struct {
	config           *config.Config
	genesisConfig    *sharding.Genesis
	shardCoordinator sharding.Coordinator
	core             *Core
	uniqueID         string
}

// NewStateComponentsFactoryArgs initializes the arguments necessary for creating the state components
func NewStateComponentsFactoryArgs(
	config *config.Config,
	genesisConfig *sharding.Genesis,
	shardCoordinator sharding.Coordinator,
	core *Core,
	uniqueID string,
) *stateComponentsFactoryArgs {
	return &stateComponentsFactoryArgs{
		config:           config,
		genesisConfig:    genesisConfig,
		shardCoordinator: shardCoordinator,
		core:             core,
		uniqueID:         uniqueID,
	}
}

// StateComponentsFactory creates the state components
func StateComponentsFactory(args *stateComponentsFactoryArgs) (*State, error) {
	addressConverter, err := addressConverters.NewPlainAddressConverter(
		args.config.Address.Length,
		args.config.Address.Prefix,
	)

	if err != nil {
		return nil, errors.New("could not create address converter: " + err.Error())
	}

	accountFactory, err := factoryState.NewAccountFactoryCreator(factoryState.UserAccount)
	if err != nil {
		return nil, errors.New("could not create account factory: " + err.Error())
	}

	accountsAdapter, err := state.NewAccountsDB(args.core.Trie, args.core.Hasher, args.core.Marshalizer, accountFactory)
	if err != nil {
		return nil, errors.New("could not create accounts adapter: " + err.Error())
	}

	inBalanceForShard, err := args.genesisConfig.InitialNodesBalances(args.shardCoordinator, addressConverter)
	if err != nil {
		return nil, errors.New("initial balances could not be processed " + err.Error())
	}

	peerAccountsTrie, err := getTrie(
		args.config.PeerAccountsTrieStorage,
		args.core.Marshalizer,
		args.core.Hasher,
		args.uniqueID,
	)
	if err != nil {
		return nil, err
	}

	accountFactory, err = factoryState.NewAccountFactoryCreator(factoryState.ValidatorAccount)
	if err != nil {
		return nil, errors.New("could not create peer account factory: " + err.Error())
	}

	peerAdapter, err := state.NewPeerAccountsDB(peerAccountsTrie, args.core.Hasher, args.core.Marshalizer, accountFactory)
	if err != nil {
		return nil, err
	}

	return &State{
		PeerAccounts:      peerAdapter,
		AddressConverter:  addressConverter,
		AccountsAdapter:   accountsAdapter,
		InBalanceForShard: inBalanceForShard,
	}, nil
}

type dataComponentsFactoryArgs struct {
	config           *config.Config
	shardCoordinator sharding.Coordinator
	core             *Core
	uniqueID         string
}

// NewDataComponentsFactoryArgs initializes the arguments necessary for creating the data components
func NewDataComponentsFactoryArgs(
	config *config.Config,
	shardCoordinator sharding.Coordinator,
	core *Core,
	uniqueID string,
) *dataComponentsFactoryArgs {
	return &dataComponentsFactoryArgs{
		config:           config,
		shardCoordinator: shardCoordinator,
		core:             core,
		uniqueID:         uniqueID,
	}
}

// DataComponentsFactory creates the data components
func DataComponentsFactory(args *dataComponentsFactoryArgs) (*Data, error) {
	var datapool dataRetriever.PoolsHolder
	var metaDatapool dataRetriever.MetaPoolsHolder
	blkc, err := createBlockChainFromConfig(args.config, args.shardCoordinator, args.core.StatusHandler)
	if err != nil {
		return nil, errors.New("could not create block chain: " + err.Error())
	}

	store, err := createDataStoreFromConfig(args.config, args.shardCoordinator, args.uniqueID)
	if err != nil {
		return nil, errors.New("could not create local data store: " + err.Error())
	}

	if args.shardCoordinator.SelfId() < args.shardCoordinator.NumberOfShards() {
		datapool, err = createShardDataPoolFromConfig(args.config, args.core.Uint64ByteSliceConverter)
		if err != nil {
			return nil, errors.New("could not create shard data pools: " + err.Error())
		}
	}
	if args.shardCoordinator.SelfId() == sharding.MetachainShardId {
		metaDatapool, err = createMetaDataPoolFromConfig(args.config, args.core.Uint64ByteSliceConverter)
		if err != nil {
			return nil, errors.New("could not create shard data pools: " + err.Error())
		}
	}
	if datapool == nil && metaDatapool == nil {
		return nil, errors.New("could not create data pools: ")
	}

	return &Data{
		Blkc:         blkc,
		Store:        store,
		Datapool:     datapool,
		MetaDatapool: metaDatapool,
	}, nil
}

type cryptoComponentsFactoryArgs struct {
	ctx                          *cli.Context
	config                       *config.Config
	nodesConfig                  *sharding.NodesSetup
	shardCoordinator             sharding.Coordinator
	keyGen                       crypto.KeyGenerator
	privKey                      crypto.PrivateKey
	log                          *logger.Logger
	initialBalancesSkPemFileName string
	txSignSkName                 string
	txSignSkIndexName            string
}

// NewCryptoComponentsFactoryArgs initializes the arguments necessary for creating the crypto components
func NewCryptoComponentsFactoryArgs(
	ctx *cli.Context,
	config *config.Config,
	nodesConfig *sharding.NodesSetup,
	shardCoordinator sharding.Coordinator,
	keyGen crypto.KeyGenerator,
	privKey crypto.PrivateKey,
	log *logger.Logger,
	initialBalancesSkPemFileName string,
	txSignSkName string,
	txSignSkIndexName string,
) *cryptoComponentsFactoryArgs {
	return &cryptoComponentsFactoryArgs{
		ctx:                          ctx,
		config:                       config,
		nodesConfig:                  nodesConfig,
		shardCoordinator:             shardCoordinator,
		keyGen:                       keyGen,
		privKey:                      privKey,
		log:                          log,
		initialBalancesSkPemFileName: initialBalancesSkPemFileName,
		txSignSkName:                 txSignSkName,
		txSignSkIndexName:            txSignSkIndexName,
	}
}

// CryptoComponentsFactory creates the crypto components
func CryptoComponentsFactory(args *cryptoComponentsFactoryArgs) (*Crypto, error) {
	initialPubKeys := args.nodesConfig.InitialNodesPubKeys()
	txSingleSigner := &singlesig.SchnorrSigner{}
	singleSigner, err := createSingleSigner(args.config)
	if err != nil {
		return nil, errors.New("could not create singleSigner: " + err.Error())
	}

	multisigHasher, err := getMultisigHasherFromConfig(args.config)
	if err != nil {
		return nil, errors.New("could not create multisig hasher: " + err.Error())
	}

	currentShardNodesPubKeys, err := args.nodesConfig.InitialNodesPubKeysForShard(args.shardCoordinator.SelfId())
	if err != nil {
		return nil, errors.New("could not start creation of multiSigner: " + err.Error())
	}

	multiSigner, err := createMultiSigner(args.config, multisigHasher, currentShardNodesPubKeys, args.privKey, args.keyGen)
	if err != nil {
		return nil, err
	}

	initialBalancesSkPemFileName := args.ctx.GlobalString(args.initialBalancesSkPemFileName)
	txSignKeyGen, txSignPrivKey, txSignPubKey, err := GetSigningParams(
		args.ctx,
		args.log,
		args.txSignSkName,
		args.txSignSkIndexName,
		initialBalancesSkPemFileName,
		kyber.NewBlakeSHA256Ed25519())
	if err != nil {
		return nil, err
	}
	args.log.Info("Starting with tx sign public key: " + GetPkEncoded(txSignPubKey))

	return &Crypto{
		TxSingleSigner: txSingleSigner,
		SingleSigner:   singleSigner,
		MultiSigner:    multiSigner,
		TxSignKeyGen:   txSignKeyGen,
		TxSignPrivKey:  txSignPrivKey,
		TxSignPubKey:   txSignPubKey,
		InitialPubKeys: initialPubKeys,
	}, nil
}

// NetworkComponentsFactory creates the network components
func NetworkComponentsFactory(p2pConfig *config.P2PConfig, log *logger.Logger, core *Core) (*Network, error) {
	var randReader io.Reader
	if p2pConfig.Node.Seed != "" {
		randReader = NewSeedRandReader(core.Hasher.Compute(p2pConfig.Node.Seed))
	} else {
		randReader = rand.Reader
	}

	netMessenger, err := createNetMessenger(p2pConfig, log, randReader)
	if err != nil {
		return nil, err
	}

	return &Network{
		NetMessenger: netMessenger,
	}, nil
}

type processComponentsFactoryArgs struct {
	coreComponents       *coreComponentsFactoryArgs
	genesisConfig        *sharding.Genesis
	economicsData        *economics.EconomicsData
	nodesConfig          *sharding.NodesSetup
	syncer               ntp.SyncTimer
	shardCoordinator     sharding.Coordinator
	nodesCoordinator     sharding.NodesCoordinator
	data                 *Data
	core                 *Core
	crypto               *Crypto
	state                *State
	network              *Network
	coreServiceContainer serviceContainer.Core
}

// NewProcessComponentsFactoryArgs initializes the arguments necessary for creating the process components
func NewProcessComponentsFactoryArgs(
	coreComponents *coreComponentsFactoryArgs,
	genesisConfig *sharding.Genesis,
	economicsData *economics.EconomicsData,
	nodesConfig *sharding.NodesSetup,
	syncer ntp.SyncTimer,
	shardCoordinator sharding.Coordinator,
	nodesCoordinator sharding.NodesCoordinator,
	data *Data,
	core *Core,
	crypto *Crypto,
	state *State,
	network *Network,
	coreServiceContainer serviceContainer.Core,
) *processComponentsFactoryArgs {
	return &processComponentsFactoryArgs{
		coreComponents:       coreComponents,
		genesisConfig:        genesisConfig,
		economicsData:        economicsData,
		nodesConfig:          nodesConfig,
		syncer:               syncer,
		shardCoordinator:     shardCoordinator,
		nodesCoordinator:     nodesCoordinator,
		data:                 data,
		core:                 core,
		crypto:               crypto,
		state:                state,
		network:              network,
		coreServiceContainer: coreServiceContainer,
	}
}

// ProcessComponentsFactory creates the process components
func ProcessComponentsFactory(args *processComponentsFactoryArgs) (*Process, error) {
	interceptorContainerFactory, resolversContainerFactory, blackListHandler, err := newInterceptorAndResolverContainerFactory(
		args.shardCoordinator,
		args.nodesCoordinator,
		args.data, args.core,
		args.crypto,
		args.state,
		args.network,
		args.economicsData,
	)
	if err != nil {
		return nil, err
	}

	//TODO refactor all these factory calls
	interceptorsContainer, err := interceptorContainerFactory.Create()
	if err != nil {
		return nil, err
	}

	resolversContainer, err := resolversContainerFactory.Create()
	if err != nil {
		return nil, err
	}

	resolversFinder, err := containers.NewResolversFinder(resolversContainer, args.shardCoordinator)
	if err != nil {
		return nil, err
	}

	rounder, err := round.NewRound(
		time.Unix(args.nodesConfig.StartTime, 0),
		args.syncer.CurrentTime(),
		time.Millisecond*time.Duration(args.nodesConfig.RoundDuration),
		args.syncer)
	if err != nil {
		return nil, err
	}

	forkDetector, err := newForkDetector(rounder, args.shardCoordinator, blackListHandler)
	if err != nil {
		return nil, err
	}

	genesisBlocks, err := generateGenesisHeadersAndApplyInitialBalances(
		args.core,
		args.state,
		args.data,
		args.shardCoordinator,
		args.nodesConfig,
		args.genesisConfig,
		args.economicsData,
	)
	if err != nil {
		return nil, err
	}

	err = prepareGenesisBlock(args, genesisBlocks)
	if err != nil {
		return nil, err
	}

	blockProcessor, err := newBlockProcessor(
		args,
		resolversFinder,
		forkDetector,
		genesisBlocks,
		rounder,
	)

	if err != nil {
		return nil, err
	}

	return &Process{
		InterceptorsContainer: interceptorsContainer,
		ResolversFinder:       resolversFinder,
		Rounder:               rounder,
		ForkDetector:          forkDetector,
		BlockProcessor:        blockProcessor,
		BlackListHandler:      blackListHandler,
	}, nil
}

func prepareGenesisBlock(args *processComponentsFactoryArgs, genesisBlocks map[uint32]data.HeaderHandler) error {
	genesisBlock, ok := genesisBlocks[args.shardCoordinator.SelfId()]
	if !ok {
		return errors.New("genesis block does not exists")
	}

	genesisBlockHash, err := core.CalculateHash(args.core.Marshalizer, args.core.Hasher, genesisBlock)
	if err != nil {
		return err
	}

	err = args.data.Blkc.SetGenesisHeader(genesisBlock)
	if err != nil {
		return err
	}

	args.data.Blkc.SetGenesisHeaderHash(genesisBlockHash)

	marshalizedBlock, err := args.core.Marshalizer.Marshal(genesisBlock)
	if err != nil {
		return err
	}

	if args.shardCoordinator.SelfId() == sharding.MetachainShardId {
		errNotCritical := args.data.Store.Put(dataRetriever.MetaBlockUnit, genesisBlockHash, marshalizedBlock)
		log.LogIfError(errNotCritical)

	} else {
		errNotCritical := args.data.Store.Put(dataRetriever.BlockHeaderUnit, genesisBlockHash, marshalizedBlock)
		log.LogIfError(errNotCritical)
	}

	return nil
}

type seedRandReader struct {
	index int
	seed  []byte
}

// NewSeedRandReader will return a new instance of a seed-based reader
func NewSeedRandReader(seed []byte) *seedRandReader {
	return &seedRandReader{seed: seed, index: 0}
}

func (srr *seedRandReader) Read(p []byte) (n int, err error) {
	if srr.seed == nil {
		return 0, errors.New("nil seed")
	}
	if len(srr.seed) == 0 {
		return 0, errors.New("empty seed")
	}
	if p == nil {
		return 0, errors.New("nil buffer")
	}
	if len(p) == 0 {
		return 0, errors.New("empty buffer")
	}

	for i := 0; i < len(p); i++ {
		p[i] = srr.seed[srr.index]

		srr.index++
		srr.index = srr.index % len(srr.seed)
	}

	return len(p), nil
}

// CreateStatusHandlerPresenter will return an instance of PresenterStatusHandler
func CreateStatusHandlerPresenter() view.Presenter {
	presenterStatusHandlerFactory := factoryViews.NewPresenterFactory()

	return presenterStatusHandlerFactory.Create()
}

// CreateViews will start an termui console  and will return an object if cannot create and start termuiConsole
func CreateViews(presenter view.Presenter) ([]factoryViews.Viewer, error) {
	viewsFactory, err := factoryViews.NewViewsFactory(presenter)
	if err != nil {
		return nil, err
	}

	views, err := viewsFactory.Create()
	if err != nil {
		return nil, err
	}

	for _, v := range views {
		err = v.Start()
		if err != nil {
			return nil, err
		}
	}

	return views, nil
}

// CreateSoftwareVersionChecker will create a new software version checker and will start check if a new software version
// is available
func CreateSoftwareVersionChecker(statusHandler core.AppStatusHandler) (*softwareVersion.SoftwareVersionChecker, error) {
	softwareVersionCheckerFactory, err := factorySoftawareVersion.NewSoftwareVersionFactory(statusHandler)
	if err != nil {
		return nil, err
	}

	softwareVersionChecker, err := softwareVersionCheckerFactory.Create()
	if err != nil {
		return nil, err
	}

	return softwareVersionChecker, nil
}

func getHasherFromConfig(cfg *config.Config) (hashing.Hasher, error) {
	switch cfg.Hasher.Type {
	case "sha256":
		return sha256.Sha256{}, nil
	case "blake2b":
		return blake2b.Blake2b{}, nil
	}

	return nil, errors.New("no hasher provided in config file")
}

func getMarshalizerFromConfig(cfg *config.Config) (marshal.Marshalizer, error) {
	switch cfg.Marshalizer.Type {
	case "json":
		return &marshal.JsonMarshalizer{}, nil
	}

	return nil, errors.New("no marshalizer provided in config file")
}

func getTrie(
	cfg config.StorageConfig,
	marshalizer marshal.Marshalizer,
	hasher hashing.Hasher,
	uniqueID string,
) (data.Trie, error) {

	accountsTrieStorage, err := storageUnit.NewStorageUnitFromConf(
		getCacherFromConfig(cfg.Cache),
		getDBFromConfig(cfg.DB, uniqueID),
		getBloomFromConfig(cfg.Bloom),
	)
	if err != nil {
		return nil, errors.New("error creating accountsTrieStorage: " + err.Error())
	}

	return trie.NewTrie(accountsTrieStorage, marshalizer, hasher)
}

func createBlockChainFromConfig(config *config.Config, coordinator sharding.Coordinator, ash core.AppStatusHandler) (data.ChainHandler, error) {
	badBlockCache, err := storageUnit.NewCache(
		storageUnit.CacheType(config.BadBlocksCache.Type),
		config.BadBlocksCache.Size,
		config.BadBlocksCache.Shards)
	if err != nil {
		return nil, err
	}

	if coordinator == nil {
		return nil, state.ErrNilShardCoordinator
	}

	if coordinator.SelfId() < coordinator.NumberOfShards() {
		blockChain, err := blockchain.NewBlockChain(badBlockCache)
		if err != nil {
			return nil, err
		}

		err = blockChain.SetAppStatusHandler(ash)
		if err != nil {
			return nil, err
		}

		return blockChain, nil
	}
	if coordinator.SelfId() == sharding.MetachainShardId {
		blockChain, err := blockchain.NewMetaChain(badBlockCache)
		if err != nil {
			return nil, err
		}

		err = blockChain.SetAppStatusHandler(ash)
		if err != nil {
			return nil, err
		}

		return blockChain, nil
	}
	return nil, errors.New("can not create blockchain")
}

func createDataStoreFromConfig(
	config *config.Config,
	shardCoordinator sharding.Coordinator,
	uniqueID string,
) (dataRetriever.StorageService, error) {
	if shardCoordinator.SelfId() < shardCoordinator.NumberOfShards() {
		return createShardDataStoreFromConfig(config, shardCoordinator, uniqueID)
	}
	if shardCoordinator.SelfId() == sharding.MetachainShardId {
		return createMetaChainDataStoreFromConfig(config, shardCoordinator, uniqueID)
	}
	return nil, errors.New("can not create data store")
}

func createShardDataStoreFromConfig(
	config *config.Config,
	shardCoordinator sharding.Coordinator,
	uniqueID string,
) (dataRetriever.StorageService, error) {

	var headerUnit *storageUnit.Unit
	var peerBlockUnit *storageUnit.Unit
	var miniBlockUnit *storageUnit.Unit
	var txUnit *storageUnit.Unit
	var metachainHeaderUnit *storageUnit.Unit
	var unsignedTxUnit *storageUnit.Unit
	var rewardTxUnit *storageUnit.Unit
	var metaHdrHashNonceUnit *storageUnit.Unit
	var shardHdrHashNonceUnit *storageUnit.Unit
	var err error

	defer func() {
		// cleanup
		if err != nil {
			if headerUnit != nil {
				_ = headerUnit.DestroyUnit()
			}
			if peerBlockUnit != nil {
				_ = peerBlockUnit.DestroyUnit()
			}
			if miniBlockUnit != nil {
				_ = miniBlockUnit.DestroyUnit()
			}
			if txUnit != nil {
				_ = txUnit.DestroyUnit()
			}
			if unsignedTxUnit != nil {
				_ = unsignedTxUnit.DestroyUnit()
			}
			if rewardTxUnit != nil {
				_ = rewardTxUnit.DestroyUnit()
			}
			if metachainHeaderUnit != nil {
				_ = metachainHeaderUnit.DestroyUnit()
			}
			if metaHdrHashNonceUnit != nil {
				_ = metaHdrHashNonceUnit.DestroyUnit()
			}
			if shardHdrHashNonceUnit != nil {
				_ = shardHdrHashNonceUnit.DestroyUnit()
			}
		}
	}()

	txUnit, err = storageUnit.NewStorageUnitFromConf(
		getCacherFromConfig(config.TxStorage.Cache),
		getDBFromConfig(config.TxStorage.DB, uniqueID),
		getBloomFromConfig(config.TxStorage.Bloom))
	if err != nil {
		return nil, err
	}

	unsignedTxUnit, err = storageUnit.NewStorageUnitFromConf(
		getCacherFromConfig(config.UnsignedTransactionStorage.Cache),
		getDBFromConfig(config.UnsignedTransactionStorage.DB, uniqueID),
		getBloomFromConfig(config.UnsignedTransactionStorage.Bloom))
	if err != nil {
		return nil, err
	}

	rewardTxUnit, err = storageUnit.NewStorageUnitFromConf(
		getCacherFromConfig(config.RewardTxStorage.Cache),
		getDBFromConfig(config.RewardTxStorage.DB, uniqueID),
		getBloomFromConfig(config.RewardTxStorage.Bloom))
	if err != nil {
		return nil, err
	}

	miniBlockUnit, err = storageUnit.NewStorageUnitFromConf(
		getCacherFromConfig(config.MiniBlocksStorage.Cache),
		getDBFromConfig(config.MiniBlocksStorage.DB, uniqueID),
		getBloomFromConfig(config.MiniBlocksStorage.Bloom))
	if err != nil {
		return nil, err
	}

	peerBlockUnit, err = storageUnit.NewStorageUnitFromConf(
		getCacherFromConfig(config.PeerBlockBodyStorage.Cache),
		getDBFromConfig(config.PeerBlockBodyStorage.DB, uniqueID),
		getBloomFromConfig(config.PeerBlockBodyStorage.Bloom))
	if err != nil {
		return nil, err
	}

	headerUnit, err = storageUnit.NewStorageUnitFromConf(
		getCacherFromConfig(config.BlockHeaderStorage.Cache),
		getDBFromConfig(config.BlockHeaderStorage.DB, uniqueID),
		getBloomFromConfig(config.BlockHeaderStorage.Bloom))
	if err != nil {
		return nil, err
	}

	metachainHeaderUnit, err = storageUnit.NewStorageUnitFromConf(
		getCacherFromConfig(config.MetaBlockStorage.Cache),
		getDBFromConfig(config.MetaBlockStorage.DB, uniqueID),
		getBloomFromConfig(config.MetaBlockStorage.Bloom))
	if err != nil {
		return nil, err
	}

	metaHdrHashNonceUnit, err = storageUnit.NewStorageUnitFromConf(
		getCacherFromConfig(config.MetaHdrNonceHashStorage.Cache),
		getDBFromConfig(config.MetaHdrNonceHashStorage.DB, uniqueID),
		getBloomFromConfig(config.MetaHdrNonceHashStorage.Bloom),
	)
	if err != nil {
		return nil, err
	}

	shardHdrHashNonceUnit, err = storageUnit.NewShardedStorageUnitFromConf(
		getCacherFromConfig(config.ShardHdrNonceHashStorage.Cache),
		getDBFromConfig(config.ShardHdrNonceHashStorage.DB, uniqueID),
		getBloomFromConfig(config.ShardHdrNonceHashStorage.Bloom),
		shardCoordinator.SelfId(),
	)
	if err != nil {
		return nil, err
	}

	heartbeatStorageUnit, err := storageUnit.NewStorageUnitFromConf(
		getCacherFromConfig(config.Heartbeat.HeartbeatStorage.Cache),
		getDBFromConfig(config.Heartbeat.HeartbeatStorage.DB, uniqueID),
		getBloomFromConfig(config.Heartbeat.HeartbeatStorage.Bloom))
	if err != nil {
		return nil, err
	}

	store := dataRetriever.NewChainStorer()
	store.AddStorer(dataRetriever.TransactionUnit, txUnit)
	store.AddStorer(dataRetriever.MiniBlockUnit, miniBlockUnit)
	store.AddStorer(dataRetriever.PeerChangesUnit, peerBlockUnit)
	store.AddStorer(dataRetriever.BlockHeaderUnit, headerUnit)
	store.AddStorer(dataRetriever.MetaBlockUnit, metachainHeaderUnit)
	store.AddStorer(dataRetriever.UnsignedTransactionUnit, unsignedTxUnit)
	store.AddStorer(dataRetriever.RewardTransactionUnit, rewardTxUnit)
	store.AddStorer(dataRetriever.MetaHdrNonceHashDataUnit, metaHdrHashNonceUnit)
	hdrNonceHashDataUnit := dataRetriever.ShardHdrNonceHashDataUnit + dataRetriever.UnitType(shardCoordinator.SelfId())
	store.AddStorer(hdrNonceHashDataUnit, shardHdrHashNonceUnit)
	store.AddStorer(dataRetriever.HeartbeatUnit, heartbeatStorageUnit)

	return store, err
}

func createMetaChainDataStoreFromConfig(
	config *config.Config,
	shardCoordinator sharding.Coordinator,
	uniqueID string,
) (dataRetriever.StorageService, error) {
	var peerDataUnit, shardDataUnit, metaBlockUnit, headerUnit, metaHdrHashNonceUnit *storageUnit.Unit
	var txUnit, miniBlockUnit, unsignedTxUnit *storageUnit.Unit
	var shardHdrHashNonceUnits []*storageUnit.Unit
	var err error

	defer func() {
		// cleanup
		if err != nil {
			if peerDataUnit != nil {
				_ = peerDataUnit.DestroyUnit()
			}
			if shardDataUnit != nil {
				_ = shardDataUnit.DestroyUnit()
			}
			if metaBlockUnit != nil {
				_ = metaBlockUnit.DestroyUnit()
			}
			if headerUnit != nil {
				_ = headerUnit.DestroyUnit()
			}
			if metaHdrHashNonceUnit != nil {
				_ = metaHdrHashNonceUnit.DestroyUnit()
			}
			if shardHdrHashNonceUnits != nil {
				for i := uint32(0); i < shardCoordinator.NumberOfShards(); i++ {
					_ = shardHdrHashNonceUnits[i].DestroyUnit()
				}
			}
			if txUnit != nil {
				_ = txUnit.DestroyUnit()
			}
			if unsignedTxUnit != nil {
				_ = unsignedTxUnit.DestroyUnit()
			}
			if miniBlockUnit != nil {
				_ = miniBlockUnit.DestroyUnit()
			}
		}
	}()

	metaBlockUnit, err = storageUnit.NewStorageUnitFromConf(
		getCacherFromConfig(config.MetaBlockStorage.Cache),
		getDBFromConfig(config.MetaBlockStorage.DB, uniqueID),
		getBloomFromConfig(config.MetaBlockStorage.Bloom))
	if err != nil {
		return nil, err
	}

	shardDataUnit, err = storageUnit.NewStorageUnitFromConf(
		getCacherFromConfig(config.ShardDataStorage.Cache),
		getDBFromConfig(config.ShardDataStorage.DB, uniqueID),
		getBloomFromConfig(config.ShardDataStorage.Bloom))
	if err != nil {
		return nil, err
	}

	peerDataUnit, err = storageUnit.NewStorageUnitFromConf(
		getCacherFromConfig(config.PeerDataStorage.Cache),
		getDBFromConfig(config.PeerDataStorage.DB, uniqueID),
		getBloomFromConfig(config.PeerDataStorage.Bloom))
	if err != nil {
		return nil, err
	}

	headerUnit, err = storageUnit.NewStorageUnitFromConf(
		getCacherFromConfig(config.BlockHeaderStorage.Cache),
		getDBFromConfig(config.BlockHeaderStorage.DB, uniqueID),
		getBloomFromConfig(config.BlockHeaderStorage.Bloom))
	if err != nil {
		return nil, err
	}

	metaHdrHashNonceUnit, err = storageUnit.NewStorageUnitFromConf(
		getCacherFromConfig(config.MetaHdrNonceHashStorage.Cache),
		getDBFromConfig(config.MetaHdrNonceHashStorage.DB, uniqueID),
		getBloomFromConfig(config.MetaHdrNonceHashStorage.Bloom),
	)
	if err != nil {
		return nil, err
	}

	shardHdrHashNonceUnits = make([]*storageUnit.Unit, shardCoordinator.NumberOfShards())
	for i := uint32(0); i < shardCoordinator.NumberOfShards(); i++ {
		shardHdrHashNonceUnits[i], err = storageUnit.NewShardedStorageUnitFromConf(
			getCacherFromConfig(config.ShardHdrNonceHashStorage.Cache),
			getDBFromConfig(config.ShardHdrNonceHashStorage.DB, uniqueID),
			getBloomFromConfig(config.ShardHdrNonceHashStorage.Bloom),
			i,
		)
		if err != nil {
			return nil, err
		}
	}

	heartbeatStorageUnit, err := storageUnit.NewStorageUnitFromConf(
		getCacherFromConfig(config.Heartbeat.HeartbeatStorage.Cache),
		getDBFromConfig(config.Heartbeat.HeartbeatStorage.DB, uniqueID),
		getBloomFromConfig(config.Heartbeat.HeartbeatStorage.Bloom))
	if err != nil {
		return nil, err
	}

	txUnit, err = storageUnit.NewStorageUnitFromConf(
		getCacherFromConfig(config.TxStorage.Cache),
		getDBFromConfig(config.TxStorage.DB, uniqueID),
		getBloomFromConfig(config.TxStorage.Bloom))
	if err != nil {
		return nil, err
	}

	unsignedTxUnit, err = storageUnit.NewStorageUnitFromConf(
		getCacherFromConfig(config.UnsignedTransactionStorage.Cache),
		getDBFromConfig(config.UnsignedTransactionStorage.DB, uniqueID),
		getBloomFromConfig(config.UnsignedTransactionStorage.Bloom))
	if err != nil {
		return nil, err
	}

	miniBlockUnit, err = storageUnit.NewStorageUnitFromConf(
		getCacherFromConfig(config.MiniBlocksStorage.Cache),
		getDBFromConfig(config.MiniBlocksStorage.DB, uniqueID),
		getBloomFromConfig(config.MiniBlocksStorage.Bloom))
	if err != nil {
		return nil, err
	}

	store := dataRetriever.NewChainStorer()
	store.AddStorer(dataRetriever.MetaBlockUnit, metaBlockUnit)
	store.AddStorer(dataRetriever.MetaShardDataUnit, shardDataUnit)
	store.AddStorer(dataRetriever.MetaPeerDataUnit, peerDataUnit)
	store.AddStorer(dataRetriever.BlockHeaderUnit, headerUnit)
	store.AddStorer(dataRetriever.MetaHdrNonceHashDataUnit, metaHdrHashNonceUnit)
	store.AddStorer(dataRetriever.TransactionUnit, txUnit)
	store.AddStorer(dataRetriever.UnsignedTransactionUnit, unsignedTxUnit)
	store.AddStorer(dataRetriever.MiniBlockUnit, unsignedTxUnit)
	for i := uint32(0); i < shardCoordinator.NumberOfShards(); i++ {
		hdrNonceHashDataUnit := dataRetriever.ShardHdrNonceHashDataUnit + dataRetriever.UnitType(i)
		store.AddStorer(hdrNonceHashDataUnit, shardHdrHashNonceUnits[i])
	}
	store.AddStorer(dataRetriever.HeartbeatUnit, heartbeatStorageUnit)

	return store, err
}

func createShardDataPoolFromConfig(
	config *config.Config,
	uint64ByteSliceConverter typeConverters.Uint64ByteSliceConverter,
) (dataRetriever.PoolsHolder, error) {

	log.Info("creatingShardDataPool from config")

	txPool, err := shardedData.NewShardedData(getCacherFromConfig(config.TxDataPool))
	if err != nil {
		log.Info("error creating txpool")
		return nil, err
	}

	uTxPool, err := shardedData.NewShardedData(getCacherFromConfig(config.UnsignedTransactionDataPool))
	if err != nil {
		log.Info("error creating smart contract result pool")
		return nil, err
	}

	rewardTxPool, err := shardedData.NewShardedData(getCacherFromConfig(config.RewardTransactionDataPool))
	if err != nil {
		log.Info("error creating reward transaction pool")
		return nil, err
	}

	cacherCfg := getCacherFromConfig(config.BlockHeaderDataPool)
	hdrPool, err := storageUnit.NewCache(cacherCfg.Type, cacherCfg.Size, cacherCfg.Shards)
	if err != nil {
		log.Info("error creating hdrpool")
		return nil, err
	}

	cacherCfg = getCacherFromConfig(config.MetaBlockBodyDataPool)
	metaBlockBody, err := storageUnit.NewCache(cacherCfg.Type, cacherCfg.Size, cacherCfg.Shards)
	if err != nil {
		log.Info("error creating metaBlockBody")
		return nil, err
	}

	cacherCfg = getCacherFromConfig(config.BlockHeaderNoncesDataPool)
	hdrNoncesCacher, err := storageUnit.NewCache(cacherCfg.Type, cacherCfg.Size, cacherCfg.Shards)
	if err != nil {
		log.Info("error creating hdrNoncesCacher")
		return nil, err
	}
	hdrNonces, err := dataPool.NewNonceSyncMapCacher(hdrNoncesCacher, uint64ByteSliceConverter)
	if err != nil {
		log.Info("error creating hdrNonces")
		return nil, err
	}

	cacherCfg = getCacherFromConfig(config.TxBlockBodyDataPool)
	txBlockBody, err := storageUnit.NewCache(cacherCfg.Type, cacherCfg.Size, cacherCfg.Shards)
	if err != nil {
		log.Info("error creating txBlockBody")
		return nil, err
	}

	cacherCfg = getCacherFromConfig(config.PeerBlockBodyDataPool)
	peerChangeBlockBody, err := storageUnit.NewCache(cacherCfg.Type, cacherCfg.Size, cacherCfg.Shards)
	if err != nil {
		log.Info("error creating peerChangeBlockBody")
		return nil, err
	}

	currBlockTxs, err := dataPool.NewCurrentBlockPool()
	if err != nil {
		return nil, err
	}

	return dataPool.NewShardedDataPool(
		txPool,
		uTxPool,
		rewardTxPool,
		hdrPool,
		hdrNonces,
		txBlockBody,
		peerChangeBlockBody,
		metaBlockBody,
		currBlockTxs,
	)
}

func createMetaDataPoolFromConfig(
	config *config.Config,
	uint64ByteSliceConverter typeConverters.Uint64ByteSliceConverter,
) (dataRetriever.MetaPoolsHolder, error) {
	cacherCfg := getCacherFromConfig(config.MetaBlockBodyDataPool)
	metaBlockBody, err := storageUnit.NewCache(cacherCfg.Type, cacherCfg.Size, cacherCfg.Shards)
	if err != nil {
		log.Info("error creating metaBlockBody")
		return nil, err
	}

	cacherCfg = getCacherFromConfig(config.TxBlockBodyDataPool)
	txBlockBody, err := storageUnit.NewCache(cacherCfg.Type, cacherCfg.Size, cacherCfg.Shards)
	if err != nil {
		log.Info("error creating txBlockBody")
		return nil, err
	}

	cacherCfg = getCacherFromConfig(config.ShardHeadersDataPool)
	shardHeaders, err := storageUnit.NewCache(cacherCfg.Type, cacherCfg.Size, cacherCfg.Shards)
	if err != nil {
		log.Info("error creating shardHeaders")
		return nil, err
	}

	headersNoncesCacher, err := storageUnit.NewCache(cacherCfg.Type, cacherCfg.Size, cacherCfg.Shards)
	if err != nil {
		log.Info("error creating shard headers nonces pool")
		return nil, err
	}
	headersNonces, err := dataPool.NewNonceSyncMapCacher(headersNoncesCacher, uint64ByteSliceConverter)
	if err != nil {
		log.Info("error creating shard headers nonces pool")
		return nil, err
	}

	txPool, err := shardedData.NewShardedData(getCacherFromConfig(config.TxDataPool))
	if err != nil {
		log.Info("error creating txpool")
		return nil, err
	}

	uTxPool, err := shardedData.NewShardedData(getCacherFromConfig(config.UnsignedTransactionDataPool))
	if err != nil {
		log.Info("error creating smart contract result pool")
		return nil, err
	}

	currBlockTxs, err := dataPool.NewCurrentBlockPool()
	if err != nil {
		return nil, err
	}

	return dataPool.NewMetaDataPool(
		metaBlockBody,
		txBlockBody,
		shardHeaders,
		headersNonces,
		txPool,
		uTxPool,
		currBlockTxs,
	)
}

func createSingleSigner(config *config.Config) (crypto.SingleSigner, error) {
	switch config.Consensus.Type {
	case BlsConsensusType:
		return &singlesig.BlsSingleSigner{}, nil
	case BnConsensusType:
		return &singlesig.SchnorrSigner{}, nil
	}

	return nil, errors.New("no consensus type provided in config file")
}

func getMultisigHasherFromConfig(cfg *config.Config) (hashing.Hasher, error) {
	if cfg.Consensus.Type == BlsConsensusType && cfg.MultisigHasher.Type != "blake2b" {
		return nil, errors.New("wrong multisig hasher provided for bls consensus type")
	}

	switch cfg.MultisigHasher.Type {
	case "sha256":
		return sha256.Sha256{}, nil
	case "blake2b":
		if cfg.Consensus.Type == BlsConsensusType {
			return blake2b.Blake2b{HashSize: BlsHashSize}, nil
		}
		return blake2b.Blake2b{}, nil
	}

	return nil, errors.New("no multisig hasher provided in config file")
}

func createMultiSigner(
	config *config.Config,
	hasher hashing.Hasher,
	pubKeys []string,
	privateKey crypto.PrivateKey,
	keyGen crypto.KeyGenerator,
) (crypto.MultiSigner, error) {

	switch config.Consensus.Type {
	case BlsConsensusType:
		blsSigner := &blsMultiSig.KyberMultiSignerBLS{}
		return multisig.NewBLSMultisig(blsSigner, hasher, pubKeys, privateKey, keyGen, uint16(0))
	case BnConsensusType:
		return multisig.NewBelNevMultisig(hasher, pubKeys, privateKey, keyGen, uint16(0))
	}

	return nil, errors.New("no consensus type provided in config file")
}

func createNetMessenger(
	p2pConfig *config.P2PConfig,
	log *logger.Logger,
	randReader io.Reader,
) (p2p.Messenger, error) {

	if p2pConfig.Node.Port < 0 {
		return nil, errors.New("cannot start node on port < 0")
	}

	pDiscoveryFactory := factoryP2P.NewPeerDiscovererCreator(*p2pConfig)
	pDiscoverer, err := pDiscoveryFactory.CreatePeerDiscoverer()

	if err != nil {
		return nil, err
	}

	log.Info(fmt.Sprintf("Starting with peer discovery: %s", pDiscoverer.Name()))

	prvKey, _ := ecdsa.GenerateKey(btcec.S256(), randReader)
	sk := (*libp2pCrypto.Secp256k1PrivateKey)(prvKey)

	nm, err := libp2p.NewNetworkMessenger(
		context.Background(),
		p2pConfig.Node.Port,
		sk,
		nil,
		loadBalancer.NewOutgoingChannelLoadBalancer(),
		pDiscoverer,
		libp2p.ListenAddrWithIp4AndTcp,
		p2pConfig.Node.TargetPeerCount,
	)
	if err != nil {
		return nil, err
	}

	return nm, nil
}

func newInterceptorAndResolverContainerFactory(
	shardCoordinator sharding.Coordinator,
	nodesCoordinator sharding.NodesCoordinator,
	data *Data,
	core *Core,
	crypto *Crypto,
	state *State,
	network *Network,
	economics *economics.EconomicsData,
) (process.InterceptorsContainerFactory, dataRetriever.ResolversContainerFactory, process.BlackListHandler, error) {

	if shardCoordinator.SelfId() < shardCoordinator.NumberOfShards() {
		return newShardInterceptorAndResolverContainerFactory(
			shardCoordinator,
			nodesCoordinator,
			data,
			core,
			crypto,
			state,
			network,
			economics,
		)
	}
	if shardCoordinator.SelfId() == sharding.MetachainShardId {
		return newMetaInterceptorAndResolverContainerFactory(
			shardCoordinator,
			nodesCoordinator,
			data,
			core,
			crypto,
			network,
			state,
			economics,
		)
	}

	return nil, nil, nil, errors.New("could not create interceptor and resolver container factory")
}

func newShardInterceptorAndResolverContainerFactory(
	shardCoordinator sharding.Coordinator,
	nodesCoordinator sharding.NodesCoordinator,
	data *Data,
	core *Core,
	crypto *Crypto,
	state *State,
	network *Network,
	economics *economics.EconomicsData,
) (process.InterceptorsContainerFactory, dataRetriever.ResolversContainerFactory, process.BlackListHandler, error) {

	headerBlackList := timecache.NewTimeCache(timeSpanForBadHeaders)
	interceptorContainerFactory, err := shard.NewInterceptorsContainerFactory(
		state.AccountsAdapter,
		shardCoordinator,
		nodesCoordinator,
		network.NetMessenger,
		data.Store,
		core.Marshalizer,
		core.Hasher,
		crypto.TxSignKeyGen,
		crypto.TxSingleSigner,
		crypto.MultiSigner,
		data.Datapool,
		state.AddressConverter,
		MaxTxNonceDeltaAllowed,
		economics,
		headerBlackList,
	)
	if err != nil {
		return nil, nil, nil, err
	}

	dataPacker, err := partitioning.NewSimpleDataPacker(core.Marshalizer)
	if err != nil {
		return nil, nil, nil, err
	}

	resolversContainerFactory, err := shardfactoryDataRetriever.NewResolversContainerFactory(
		shardCoordinator,
		network.NetMessenger,
		data.Store,
		core.Marshalizer,
		data.Datapool,
		core.Uint64ByteSliceConverter,
		dataPacker,
	)
	if err != nil {
		return nil, nil, nil, err
	}

	return interceptorContainerFactory, resolversContainerFactory, headerBlackList, nil
}

func newMetaInterceptorAndResolverContainerFactory(
	shardCoordinator sharding.Coordinator,
	nodesCoordinator sharding.NodesCoordinator,
	data *Data,
	core *Core,
	crypto *Crypto,
	network *Network,
	state *State,
	economics *economics.EconomicsData,
) (process.InterceptorsContainerFactory, dataRetriever.ResolversContainerFactory, process.BlackListHandler, error) {

	headerBlackList := timecache.NewTimeCache(timeSpanForBadHeaders)
	interceptorContainerFactory, err := metachain.NewInterceptorsContainerFactory(
		shardCoordinator,
		nodesCoordinator,
		network.NetMessenger,
		data.Store,
		core.Marshalizer,
		core.Hasher,
		crypto.MultiSigner,
		data.MetaDatapool,
		state.AccountsAdapter,
		state.AddressConverter,
		crypto.SingleSigner,
		crypto.TxSignKeyGen,
		MaxTxNonceDeltaAllowed,
		economics,
		headerBlackList,
	)
	if err != nil {
		return nil, nil, nil, err
	}

	dataPacker, err := partitioning.NewSimpleDataPacker(core.Marshalizer)
	if err != nil {
		return nil, nil, nil, err
	}

	resolversContainerFactory, err := metafactoryDataRetriever.NewResolversContainerFactory(
		shardCoordinator,
		network.NetMessenger,
		data.Store,
		core.Marshalizer,
		data.MetaDatapool,
		core.Uint64ByteSliceConverter,
		dataPacker,
	)
	if err != nil {
		return nil, nil, nil, err
	}
	return interceptorContainerFactory, resolversContainerFactory, headerBlackList, nil
}

func generateGenesisHeadersAndApplyInitialBalances(
	coreComponents *Core,
	stateComponents *State,
	dataComponents *Data,
	shardCoordinator sharding.Coordinator,
	nodesSetup *sharding.NodesSetup,
	genesisConfig *sharding.Genesis,
	economics *economics.EconomicsData,
) (map[uint32]data.HeaderHandler, error) {
	//TODO change this rudimentary startup for metachain nodes
	// Talk between Adrian, Robert and Iulian, did not want it to be discarded:
	// --------------------------------------------------------------------
	// Adrian: "This looks like a workaround as the metchain should not deal with individual accounts, but shards data.
	// What I was thinking was that the genesis on metachain (or pre-genesis block) is the nodes allocation to shards,
	// with 0 state root for every shard, as there is no balance yet.
	// Then the shards start operating as they get the initial node allocation, maybe we can do consensus on the
	// genesis as well, I think this would be actually good as then everything is signed and agreed upon.
	// The genesis shard blocks need to be then just the state root, I think we already have that in genesis,
	// so shard nodes can go ahead with individually creating the block, but then run consensus on this.
	// Then this block is sent to metachain who updates the state root of every shard and creates the metablock for
	// the genesis of each of the shards (this is actually the same thing that would happen at new epoch start)."

	genesisBlocks := make(map[uint32]data.HeaderHandler)

	for shardId := uint32(0); shardId < shardCoordinator.NumberOfShards(); shardId++ {
		isCurrentShard := shardId == shardCoordinator.SelfId()
		if isCurrentShard {
			continue
		}

		newShardCoordinator, account, err := createInMemoryShardCoordinatorAndAccount(
			coreComponents,
			shardCoordinator.NumberOfShards(),
			shardId,
		)
		if err != nil {
			return nil, err
		}

		genesisBlock, err := createGenesisBlockAndApplyInitialBalances(
			account,
			newShardCoordinator,
			stateComponents.AddressConverter,
			genesisConfig,
			uint64(nodesSetup.StartTime),
		)
		if err != nil {
			return nil, err
		}

		genesisBlocks[shardId] = genesisBlock
	}

	if shardCoordinator.SelfId() < shardCoordinator.NumberOfShards() {
		genesisBlockForCurrentShard, err := createGenesisBlockAndApplyInitialBalances(
			stateComponents.AccountsAdapter,
			shardCoordinator,
			stateComponents.AddressConverter,
			genesisConfig,
			uint64(nodesSetup.StartTime),
		)
		if err != nil {
			return nil, err
		}

		genesisBlocks[shardCoordinator.SelfId()] = genesisBlockForCurrentShard
	}

	argsMetaGenesis := genesis.ArgsMetaGenesisBlockCreator{
		GenesisTime:              uint64(nodesSetup.StartTime),
		Accounts:                 stateComponents.AccountsAdapter,
		AddrConv:                 stateComponents.AddressConverter,
		NodesSetup:               nodesSetup,
		ShardCoordinator:         shardCoordinator,
		Store:                    dataComponents.Store,
		Blkc:                     dataComponents.Blkc,
		Marshalizer:              coreComponents.Marshalizer,
		Hasher:                   coreComponents.Hasher,
		Uint64ByteSliceConverter: coreComponents.Uint64ByteSliceConverter,
		MetaDatapool:             dataComponents.MetaDatapool,
		Economics:                economics,
	}

	if shardCoordinator.SelfId() != sharding.MetachainShardId {
		newShardCoordinator, newAccounts, err := createInMemoryShardCoordinatorAndAccount(
			coreComponents,
			shardCoordinator.NumberOfShards(),
			sharding.MetachainShardId,
		)
		if err != nil {
			return nil, err
		}

		newStore, newBlkc, newMetaDataPool, err := createInMemoryStoreBlkcAndMetaDataPool(newShardCoordinator)

		argsMetaGenesis.ShardCoordinator = newShardCoordinator
		argsMetaGenesis.Accounts = newAccounts
		argsMetaGenesis.Store = newStore
		argsMetaGenesis.Blkc = newBlkc
		argsMetaGenesis.MetaDatapool = newMetaDataPool
	}

	genesisBlock, err := genesis.CreateMetaGenesisBlock(
		argsMetaGenesis,
	)
	if err != nil {
		return nil, err
	}

	log.Info("MetaGenesisBlock created with roothash " + hex.EncodeToString(genesisBlock.GetRootHash()))
	genesisBlocks[sharding.MetachainShardId] = genesisBlock

	return genesisBlocks, nil
}

func createInMemoryStoreBlkcAndMetaDataPool(
	shardCoordinator sharding.Coordinator,
) (dataRetriever.StorageService, data.ChainHandler, dataRetriever.MetaPoolsHolder, error) {

	cache, _ := storageUnit.NewCache(storageUnit.LRUCache, 10, 1)
	blkc, err := blockchain.NewMetaChain(cache)
	if err != nil {
		return nil, nil, nil, err
	}

	metaDataPool, err := createMemMetaDataPool()
	if err != nil {
		return nil, nil, nil, err
	}

	store := dataRetriever.NewChainStorer()
	store.AddStorer(dataRetriever.MetaBlockUnit, createMemUnit())
	store.AddStorer(dataRetriever.MetaShardDataUnit, createMemUnit())
	store.AddStorer(dataRetriever.MetaPeerDataUnit, createMemUnit())
	store.AddStorer(dataRetriever.BlockHeaderUnit, createMemUnit())
	store.AddStorer(dataRetriever.MetaHdrNonceHashDataUnit, createMemUnit())
	store.AddStorer(dataRetriever.TransactionUnit, createMemUnit())
	store.AddStorer(dataRetriever.UnsignedTransactionUnit, createMemUnit())
	store.AddStorer(dataRetriever.MiniBlockUnit, createMemUnit())
	for i := uint32(0); i < shardCoordinator.NumberOfShards(); i++ {
		hdrNonceHashDataUnit := dataRetriever.ShardHdrNonceHashDataUnit + dataRetriever.UnitType(i)
		store.AddStorer(hdrNonceHashDataUnit, createMemUnit())
	}
	store.AddStorer(dataRetriever.HeartbeatUnit, createMemUnit())

	return store, blkc, metaDataPool, nil
}

func createGenesisBlockAndApplyInitialBalances(
	accounts state.AccountsAdapter,
	shardCoordinator sharding.Coordinator,
	addressConverter state.AddressConverter,
	genesisConfig *sharding.Genesis,
	startTime uint64,
) (data.HeaderHandler, error) {

	initialBalances, err := genesisConfig.InitialNodesBalances(shardCoordinator, addressConverter)
	if err != nil {
		return nil, err
	}

	return genesis.CreateShardGenesisBlockFromInitialBalances(
		accounts,
		shardCoordinator,
		addressConverter,
		initialBalances,
		startTime,
	)
}

func createInMemoryShardCoordinatorAndAccount(
	coreComponents *Core,
	numOfShards uint32,
	shardId uint32,
) (sharding.Coordinator, state.AccountsAdapter, error) {

	newShardCoordinator, err := sharding.NewMultiShardCoordinator(numOfShards, shardId)
	if err != nil {
		return nil, nil, err
	}

	accountFactory, err := factoryState.NewAccountFactoryCreator(factoryState.UserAccount)
	if err != nil {
		return nil, nil, err
	}

	accounts, err := generateInMemoryAccountsAdapter(
		accountFactory,
		coreComponents.Hasher,
		coreComponents.Marshalizer,
	)
	if err != nil {
		return nil, nil, err
	}

	return newShardCoordinator, accounts, nil
}

func newForkDetector(
	rounder consensus.Rounder,
	shardCoordinator sharding.Coordinator,
	headerBlackList process.BlackListHandler,
) (process.ForkDetector, error) {
	if shardCoordinator.SelfId() < shardCoordinator.NumberOfShards() {
		return processSync.NewShardForkDetector(rounder, headerBlackList)
	}
	if shardCoordinator.SelfId() == sharding.MetachainShardId {
		return processSync.NewMetaForkDetector(rounder, headerBlackList)
	}

	return nil, ErrCreateForkDetector
}

func newBlockProcessor(
	processArgs *processComponentsFactoryArgs,
	resolversFinder dataRetriever.ResolversFinder,
	forkDetector process.ForkDetector,
	genesisBlocks map[uint32]data.HeaderHandler,
	rounder consensus.Rounder,
) (process.BlockProcessor, error) {

	shardCoordinator := processArgs.shardCoordinator
	nodesCoordinator := processArgs.nodesCoordinator

	communityAddr := processArgs.economicsData.CommunityAddress()
	burnAddr := processArgs.economicsData.BurnAddress()
	if communityAddr == "" || burnAddr == "" {
		return nil, errors.New("rewards configuration missing")
	}

	communityAddress, err := hex.DecodeString(communityAddr)
	if err != nil {
		return nil, err
	}

	burnAddress, err := hex.DecodeString(burnAddr)
	if err != nil {
		return nil, err
	}

	specialAddressHolder, err := address.NewSpecialAddressHolder(
		communityAddress,
		burnAddress,
		processArgs.state.AddressConverter,
		shardCoordinator,
		nodesCoordinator,
	)
	if err != nil {
		return nil, err
	}

	validatorStatisticsProcessor, err := newValidatorStatisticsProcessor(processArgs)
	if err != nil {
		return nil, err
	}

	if shardCoordinator.SelfId() < shardCoordinator.NumberOfShards() {
		return newShardBlockProcessor(
			resolversFinder,
			processArgs.shardCoordinator,
			processArgs.nodesCoordinator,
			specialAddressHolder,
			processArgs.data,
			processArgs.core,
			processArgs.state,
			forkDetector,
			genesisBlocks,
			processArgs.coreServiceContainer,
			processArgs.economicsData,
<<<<<<< HEAD
			validatorStatisticsProcessor,
=======
			rounder,
>>>>>>> 3d2727be
		)
	}
	if shardCoordinator.SelfId() == sharding.MetachainShardId {

		return newMetaBlockProcessor(
			resolversFinder,
			processArgs.shardCoordinator,
			processArgs.nodesCoordinator,
			specialAddressHolder,
			processArgs.data,
			processArgs.core,
			processArgs.state,
			forkDetector,
			genesisBlocks,
			processArgs.coreServiceContainer,
			processArgs.economicsData,
			validatorStatisticsProcessor,
			rounder,
		)
	}

	return nil, errors.New("could not create block processor and tracker")
}

func newShardBlockProcessor(
	resolversFinder dataRetriever.ResolversFinder,
	shardCoordinator sharding.Coordinator,
	nodesCoordinator sharding.NodesCoordinator,
	specialAddressHandler process.SpecialAddressHandler,
	data *Data,
	core *Core,
	state *State,
	forkDetector process.ForkDetector,
	genesisBlocks map[uint32]data.HeaderHandler,
	coreServiceContainer serviceContainer.Core,
	economics *economics.EconomicsData,
<<<<<<< HEAD
	statisticsProcessor process.ValidatorStatisticsProcessor,
=======
	rounder consensus.Rounder,
>>>>>>> 3d2727be
) (process.BlockProcessor, error) {
	argsParser, err := smartContract.NewAtArgumentParser()
	if err != nil {
		return nil, err
	}

	argsHook := hooks.ArgBlockChainHook{
		Accounts:         state.AccountsAdapter,
		AddrConv:         state.AddressConverter,
		StorageService:   data.Store,
		BlockChain:       data.Blkc,
		ShardCoordinator: shardCoordinator,
		Marshalizer:      core.Marshalizer,
		Uint64Converter:  core.Uint64ByteSliceConverter,
	}
	vmFactory, err := shard.NewVMContainerFactory(argsHook)
	if err != nil {
		return nil, err
	}

	vmContainer, err := vmFactory.Create()
	if err != nil {
		return nil, err
	}

	interimProcFactory, err := shard.NewIntermediateProcessorsContainerFactory(
		shardCoordinator,
		core.Marshalizer,
		core.Hasher,
		state.AddressConverter,
		specialAddressHandler,
		data.Store,
		data.Datapool,
		economics,
	)
	if err != nil {
		return nil, err
	}

	interimProcContainer, err := interimProcFactory.Create()
	if err != nil {
		return nil, err
	}

	scForwarder, err := interimProcContainer.Get(dataBlock.SmartContractResultBlock)
	if err != nil {
		return nil, err
	}

	rewardsTxInterim, err := interimProcContainer.Get(dataBlock.RewardsBlock)
	if err != nil {
		return nil, err
	}

	rewardsTxHandler, ok := rewardsTxInterim.(process.TransactionFeeHandler)
	if !ok {
		return nil, process.ErrWrongTypeAssertion
	}

	internalTransactionProducer, ok := rewardsTxInterim.(process.InternalTransactionProducer)
	if !ok {
		return nil, process.ErrWrongTypeAssertion
	}

	scProcessor, err := smartContract.NewSmartContractProcessor(
		vmContainer,
		argsParser,
		core.Hasher,
		core.Marshalizer,
		state.AccountsAdapter,
		vmFactory.BlockChainHookImpl(),
		state.AddressConverter,
		shardCoordinator,
		scForwarder,
		rewardsTxHandler,
	)
	if err != nil {
		return nil, err
	}

	requestHandler, err := requestHandlers.NewShardResolverRequestHandler(
		resolversFinder,
		factory.TransactionTopic,
		factory.UnsignedTransactionTopic,
		factory.RewardsTransactionTopic,
		factory.MiniBlocksTopic,
		factory.HeadersTopic,
		factory.MetachainBlocksTopic,
		MaxTxsToRequest,
	)
	if err != nil {
		return nil, err
	}

	rewardsTxProcessor, err := rewardTransaction.NewRewardTxProcessor(
		state.AccountsAdapter,
		state.AddressConverter,
		shardCoordinator,
		rewardsTxInterim,
	)
	if err != nil {
		return nil, err
	}

	txTypeHandler, err := coordinator.NewTxTypeHandler(state.AddressConverter, shardCoordinator, state.AccountsAdapter)
	if err != nil {
		return nil, err
	}

	transactionProcessor, err := transaction.NewTxProcessor(
		state.AccountsAdapter,
		core.Hasher,
		state.AddressConverter,
		core.Marshalizer,
		shardCoordinator,
		scProcessor,
		rewardsTxHandler,
		txTypeHandler,
		economics,
	)
	if err != nil {
		return nil, errors.New("could not create transaction statisticsProcessor: " + err.Error())
	}

	miniBlocksCompacter, err := preprocess.NewMiniBlocksCompaction(economics, shardCoordinator)
	if err != nil {
		return nil, err
	}

	preProcFactory, err := shard.NewPreProcessorsContainerFactory(
		shardCoordinator,
		data.Store,
		core.Marshalizer,
		core.Hasher,
		data.Datapool,
		state.AddressConverter,
		state.AccountsAdapter,
		requestHandler,
		transactionProcessor,
		scProcessor,
		scProcessor,
		rewardsTxProcessor,
		internalTransactionProducer,
		economics,
		miniBlocksCompacter,
	)
	if err != nil {
		return nil, err
	}

	preProcContainer, err := preProcFactory.Create()
	if err != nil {
		return nil, err
	}

	txCoordinator, err := coordinator.NewTransactionCoordinator(
		shardCoordinator,
		state.AccountsAdapter,
		data.Datapool.MiniBlocks(),
		requestHandler,
		preProcContainer,
		interimProcContainer,
	)
	if err != nil {
		return nil, err
	}

	txPoolsCleaner, err := poolsCleaner.NewTxsPoolsCleaner(
		state.AccountsAdapter,
		shardCoordinator,
		data.Datapool,
		state.AddressConverter,
	)
	if err != nil {
		return nil, err
	}

	argumentsBaseProcessor := block.ArgBaseProcessor{
<<<<<<< HEAD
		Accounts:                     state.AccountsAdapter,
		ForkDetector:                 forkDetector,
		Hasher:                       core.Hasher,
		Marshalizer:                  core.Marshalizer,
		Store:                        data.Store,
		ShardCoordinator:             shardCoordinator,
		NodesCoordinator:             nodesCoordinator,
		SpecialAddressHandler:        specialAddressHandler,
		Uint64Converter:              core.Uint64ByteSliceConverter,
		StartHeaders:                 shardsGenesisBlocks,
		RequestHandler:               requestHandler,
		Core:                         coreServiceContainer,
		ValidatorStatisticsProcessor: statisticsProcessor,
=======
		Accounts:              state.AccountsAdapter,
		ForkDetector:          forkDetector,
		Hasher:                core.Hasher,
		Marshalizer:           core.Marshalizer,
		Store:                 data.Store,
		ShardCoordinator:      shardCoordinator,
		NodesCoordinator:      nodesCoordinator,
		SpecialAddressHandler: specialAddressHandler,
		Uint64Converter:       core.Uint64ByteSliceConverter,
		StartHeaders:          genesisBlocks,
		RequestHandler:        requestHandler,
		Core:                  coreServiceContainer,
		BlockChainHook:        vmFactory.BlockChainHookImpl(),
		TxCoordinator:         txCoordinator,
		Rounder:               rounder,
>>>>>>> 3d2727be
	}
	arguments := block.ArgShardProcessor{
		ArgBaseProcessor: argumentsBaseProcessor,
		DataPool:         data.Datapool,
		TxsPoolsCleaner:  txPoolsCleaner,
	}

	blockProcessor, err := block.NewShardProcessor(arguments)
	if err != nil {
		return nil, errors.New("could not create block statisticsProcessor: " + err.Error())
	}

	err = blockProcessor.SetAppStatusHandler(core.StatusHandler)
	if err != nil {
		return nil, err
	}

	return blockProcessor, nil
}

func newMetaBlockProcessor(
	resolversFinder dataRetriever.ResolversFinder,
	shardCoordinator sharding.Coordinator,
	nodesCoordinator sharding.NodesCoordinator,
	specialAddressHandler process.SpecialAddressHandler,
	data *Data,
	core *Core,
	state *State,
	forkDetector process.ForkDetector,
	genesisBlocks map[uint32]data.HeaderHandler,
	coreServiceContainer serviceContainer.Core,
	economics *economics.EconomicsData,
	validatorStatisticsProcessor process.ValidatorStatisticsProcessor,
	rounder consensus.Rounder,
) (process.BlockProcessor, error) {

	argsHook := hooks.ArgBlockChainHook{
		Accounts:         state.AccountsAdapter,
		AddrConv:         state.AddressConverter,
		StorageService:   data.Store,
		BlockChain:       data.Blkc,
		ShardCoordinator: shardCoordinator,
		Marshalizer:      core.Marshalizer,
		Uint64Converter:  core.Uint64ByteSliceConverter,
	}
	vmFactory, err := metachain.NewVMContainerFactory(argsHook, economics)
	if err != nil {
		return nil, err
	}

	argsParser, err := smartContract.NewAtArgumentParser()
	if err != nil {
		return nil, err
	}

	vmContainer, err := vmFactory.Create()
	if err != nil {
		return nil, err
	}

	interimProcFactory, err := metachain.NewIntermediateProcessorsContainerFactory(
		shardCoordinator,
		core.Marshalizer,
		core.Hasher,
		state.AddressConverter,
		data.Store,
		data.MetaDatapool,
	)
	if err != nil {
		return nil, err
	}

	interimProcContainer, err := interimProcFactory.Create()
	if err != nil {
		return nil, err
	}

	scForwarder, err := interimProcContainer.Get(dataBlock.SmartContractResultBlock)
	if err != nil {
		return nil, err
	}

	scProcessor, err := smartContract.NewSmartContractProcessor(
		vmContainer,
		argsParser,
		core.Hasher,
		core.Marshalizer,
		state.AccountsAdapter,
		vmFactory.BlockChainHookImpl(),
		state.AddressConverter,
		shardCoordinator,
		scForwarder,
		&metachain.TransactionFeeHandler{},
	)
	if err != nil {
		return nil, err
	}

	requestHandler, err := requestHandlers.NewMetaResolverRequestHandler(
		resolversFinder,
		factory.ShardHeadersForMetachainTopic,
		factory.MetachainBlocksTopic,
		factory.TransactionTopic,
		factory.UnsignedTransactionTopic,
		factory.MiniBlocksTopic,
		MaxTxsToRequest,
	)
	if err != nil {
		return nil, err
	}

	txTypeHandler, err := coordinator.NewTxTypeHandler(state.AddressConverter, shardCoordinator, state.AccountsAdapter)
	if err != nil {
		return nil, err
	}

	transactionProcessor, err := transaction.NewMetaTxProcessor(
		state.AccountsAdapter,
		state.AddressConverter,
		shardCoordinator,
		scProcessor,
		txTypeHandler,
	)
	if err != nil {
		return nil, errors.New("could not create transaction processor: " + err.Error())
	}

	miniBlocksCompacter, err := preprocess.NewMiniBlocksCompaction(economics, shardCoordinator)
	if err != nil {
		return nil, err
	}

	preProcFactory, err := metachain.NewPreProcessorsContainerFactory(
		shardCoordinator,
		data.Store,
		core.Marshalizer,
		core.Hasher,
		data.MetaDatapool,
		state.AccountsAdapter,
		requestHandler,
		transactionProcessor,
		economics,
		miniBlocksCompacter,
	)
	if err != nil {
		return nil, err
	}

	preProcContainer, err := preProcFactory.Create()
	if err != nil {
		return nil, err
	}

	txCoordinator, err := coordinator.NewTransactionCoordinator(
		shardCoordinator,
		state.AccountsAdapter,
		data.MetaDatapool.MiniBlocks(),
		requestHandler,
		preProcContainer,
		interimProcContainer,
	)
	if err != nil {
		return nil, err
	}

	scDataGetter, err := smartContract.NewSCDataGetter(state.AddressConverter, vmContainer)
	if err != nil {
		return nil, err
	}

	argsStaking := scToProtocol.ArgStakingToPeer{
		AdrConv:      state.AddressConverter,
		Hasher:       core.Hasher,
		Marshalizer:  core.Marshalizer,
		PeerState:    state.PeerAccounts,
		BaseState:    state.AccountsAdapter,
		ArgParser:    argsParser,
		CurrTxs:      data.MetaDatapool.CurrentBlockTxs(),
		ScDataGetter: scDataGetter,
	}
	smartContractToProtocol, err := scToProtocol.NewStakingToPeer(argsStaking)
	if err != nil {
		return nil, err
	}

	argumentsBaseProcessor := block.ArgBaseProcessor{
		Accounts:                     state.AccountsAdapter,
		ForkDetector:                 forkDetector,
		Hasher:                       core.Hasher,
		Marshalizer:                  core.Marshalizer,
		Store:                        data.Store,
		ShardCoordinator:             shardCoordinator,
		NodesCoordinator:             nodesCoordinator,
		SpecialAddressHandler:        specialAddressHandler,
		Uint64Converter:              core.Uint64ByteSliceConverter,
		StartHeaders:                 genesisBlocks,
		RequestHandler:               requestHandler,
		Core:                         coreServiceContainer,
		BlockChainHook:               vmFactory.BlockChainHookImpl(),
		TxCoordinator:                txCoordinator,
		ValidatorStatisticsProcessor: validatorStatisticsProcessor,
		Rounder:                      rounder,
	}
	arguments := block.ArgMetaProcessor{
		ArgBaseProcessor:   argumentsBaseProcessor,
		DataPool:           data.MetaDatapool,
		SCDataGetter:       scDataGetter,
		SCToProtocol:       smartContractToProtocol,
		PeerChangesHandler: smartContractToProtocol,
	}

	metaProcessor, err := block.NewMetaProcessor(arguments)
	if err != nil {
		return nil, errors.New("could not create block processor: " + err.Error())
	}

	err = metaProcessor.SetAppStatusHandler(core.StatusHandler)
	if err != nil {
		return nil, err
	}

	return metaProcessor, nil
}

func newValidatorStatisticsProcessor(
	processComponents *processComponentsFactoryArgs,
) (process.ValidatorStatisticsProcessor, error) {

	initialNodes := processComponents.nodesConfig.InitialNodes
	storageService := processComponents.data.Store

	var peerDataPool peer.DataPool
	if processComponents.shardCoordinator.SelfId() < processComponents.shardCoordinator.NumberOfShards() {
		peerDataPool = processComponents.data.Datapool
	} else {
		peerDataPool = processComponents.data.MetaDatapool
	}

	arguments := peer.ArgValidatorStatisticsProcessor{
		InitialNodes:     initialNodes,
<<<<<<< HEAD
		PeerAdapter:      peerAdapter,
		AdrConv:          processComponents.state.AddressConverter,
		NodesCoordinator: processComponents.nodesCoordinator,
		ShardCoordinator: processComponents.shardCoordinator,
		DataPool:         peerDataPool,
		StorageService:   storageService,
		Marshalizer:      processComponents.core.Marshalizer,
=======
		PeerAdapter:      processComponents.state.PeerAccounts,
		AdrConv:          processComponents.state.AddressConverter,
		NodesCoordinator: processComponents.nodesCoordinator,
		ShardCoordinator: processComponents.shardCoordinator,
		DataPool:         processComponents.data.MetaDatapool,
		StorageService:   storageService,
		Marshalizer:      processComponents.core.Marshalizer,
		Economics:        processComponents.economicsData,
>>>>>>> 3d2727be
	}

	validatorStatisticsProcessor, err := peer.NewValidatorStatisticsProcessor(arguments)
	if err != nil {
		return nil, err
	}

	return validatorStatisticsProcessor, nil
}

func getCacherFromConfig(cfg config.CacheConfig) storageUnit.CacheConfig {
	return storageUnit.CacheConfig{
		Size:   cfg.Size,
		Type:   storageUnit.CacheType(cfg.Type),
		Shards: cfg.Shards,
	}
}

func getDBFromConfig(cfg config.DBConfig, uniquePath string) storageUnit.DBConfig {
	return storageUnit.DBConfig{
		FilePath:          filepath.Join(uniquePath, cfg.FilePath),
		Type:              storageUnit.DBType(cfg.Type),
		MaxBatchSize:      cfg.MaxBatchSize,
		BatchDelaySeconds: cfg.BatchDelaySeconds,
		MaxOpenFiles:      cfg.MaxOpenFiles,
	}
}

func getBloomFromConfig(cfg config.BloomFilterConfig) storageUnit.BloomConfig {
	var hashFuncs []storageUnit.HasherType
	if cfg.HashFunc != nil {
		hashFuncs = make([]storageUnit.HasherType, 0)
		for _, hf := range cfg.HashFunc {
			hashFuncs = append(hashFuncs, storageUnit.HasherType(hf))
		}
	}

	return storageUnit.BloomConfig{
		Size:     cfg.Size,
		HashFunc: hashFuncs,
	}
}

func generateInMemoryAccountsAdapter(
	accountFactory state.AccountFactory,
	hasher hashing.Hasher,
	marshalizer marshal.Marshalizer,
) (state.AccountsAdapter, error) {

	tr, err := trie.NewTrie(createMemUnit(), marshalizer, hasher)
	if err != nil {
		return nil, err
	}

	adb, err := state.NewAccountsDB(tr, hasher, marshalizer, accountFactory)
	if err != nil {
		return nil, err
	}

	return adb, nil
}

func createMemUnit() storage.Storer {
	cache, err := storageUnit.NewCache(storageUnit.LRUCache, 10, 1)
	if err != nil {
		log.Error("error creating cache for mem unit " + err.Error())
		return nil
	}

	persist, err := memorydb.New()
	if err != nil {
		log.Error("error creating persister for mem unit " + err.Error())
		return nil
	}

	unit, err := storageUnit.NewStorageUnit(cache, persist)
	if err != nil {
		log.Error("error creating unit " + err.Error())
		return nil
	}

	return unit
}

func createMemMetaDataPool() (dataRetriever.MetaPoolsHolder, error) {
	cacherCfg := storageUnit.CacheConfig{Size: 10, Type: storageUnit.LRUCache}
	metaBlocks, err := storageUnit.NewCache(cacherCfg.Type, cacherCfg.Size, cacherCfg.Shards)
	if err != nil {
		return nil, err
	}

	cacherCfg = storageUnit.CacheConfig{Size: 10, Type: storageUnit.LRUCache, Shards: 1}
	txBlockBody, err := storageUnit.NewCache(cacherCfg.Type, cacherCfg.Size, cacherCfg.Shards)
	if err != nil {
		return nil, err
	}

	cacherCfg = storageUnit.CacheConfig{Size: 10, Type: storageUnit.LRUCache}
	shardHeaders, err := storageUnit.NewCache(cacherCfg.Type, cacherCfg.Size, cacherCfg.Shards)
	if err != nil {
		return nil, err
	}

	shardHeadersNoncesCacher, err := storageUnit.NewCache(cacherCfg.Type, cacherCfg.Size, cacherCfg.Shards)
	if err != nil {
		return nil, err
	}

	shardHeadersNonces, err := dataPool.NewNonceSyncMapCacher(shardHeadersNoncesCacher, uint64ByteSlice.NewBigEndianConverter())
	if err != nil {
		return nil, err
	}

	txPool, err := shardedData.NewShardedData(storageUnit.CacheConfig{Size: 1000, Type: storageUnit.LRUCache, Shards: 1})
	if err != nil {
		return nil, err
	}

	uTxPool, err := shardedData.NewShardedData(storageUnit.CacheConfig{Size: 1000, Type: storageUnit.LRUCache, Shards: 1})
	if err != nil {
		return nil, err
	}

	currTxs, err := dataPool.NewCurrentBlockPool()
	if err != nil {
		return nil, err
	}

	dPool, err := dataPool.NewMetaDataPool(
		metaBlocks,
		txBlockBody,
		shardHeaders,
		shardHeadersNonces,
		txPool,
		uTxPool,
		currTxs,
	)
	if err != nil {
		return nil, err
	}

	return dPool, nil
}

// GetSigningParams returns a key generator, a private key, and a public key
func GetSigningParams(
	ctx *cli.Context,
	log *logger.Logger,
	skName string,
	skIndexName string,
	skPemFileName string,
	suite crypto.Suite,
) (keyGen crypto.KeyGenerator, privKey crypto.PrivateKey, pubKey crypto.PublicKey, err error) {

	sk, err := getSk(ctx, log, skName, skIndexName, skPemFileName)
	if err != nil {
		return nil, nil, nil, err
	}

	keyGen = signing.NewKeyGenerator(suite)

	privKey, err = keyGen.PrivateKeyFromByteArray(sk)
	if err != nil {
		return nil, nil, nil, err
	}

	pubKey = privKey.GeneratePublic()

	return keyGen, privKey, pubKey, err
}

// GetPkEncoded returns the encoded public key
func GetPkEncoded(pubKey crypto.PublicKey) string {
	pk, err := pubKey.ToByteArray()
	if err != nil {
		return err.Error()
	}

	return encodeAddress(pk)
}

func encodeAddress(address []byte) string {
	return hex.EncodeToString(address)
}

func decodeAddress(address string) ([]byte, error) {
	return hex.DecodeString(address)
}

func getSk(
	ctx *cli.Context,
	log *logger.Logger,
	skName string,
	skIndexName string,
	skPemFileName string,
) ([]byte, error) {

	//if flag is defined, it shall overwrite what was read from pem file
	if ctx.GlobalIsSet(skName) {
		encodedSk := []byte(ctx.GlobalString(skName))
		return decodeAddress(string(encodedSk))
	}

	skIndex := ctx.GlobalInt(skIndexName)
	encodedSk, err := core.LoadSkFromPemFile(skPemFileName, log, skIndex)
	if err != nil {
		return nil, err
	}

	return decodeAddress(string(encodedSk))
}<|MERGE_RESOLUTION|>--- conflicted
+++ resolved
@@ -1737,11 +1737,8 @@
 			genesisBlocks,
 			processArgs.coreServiceContainer,
 			processArgs.economicsData,
-<<<<<<< HEAD
+			rounder,
 			validatorStatisticsProcessor,
-=======
-			rounder,
->>>>>>> 3d2727be
 		)
 	}
 	if shardCoordinator.SelfId() == sharding.MetachainShardId {
@@ -1778,11 +1775,8 @@
 	genesisBlocks map[uint32]data.HeaderHandler,
 	coreServiceContainer serviceContainer.Core,
 	economics *economics.EconomicsData,
-<<<<<<< HEAD
+	rounder consensus.Rounder,
 	statisticsProcessor process.ValidatorStatisticsProcessor,
-=======
-	rounder consensus.Rounder,
->>>>>>> 3d2727be
 ) (process.BlockProcessor, error) {
 	argsParser, err := smartContract.NewAtArgumentParser()
 	if err != nil {
@@ -1961,7 +1955,6 @@
 	}
 
 	argumentsBaseProcessor := block.ArgBaseProcessor{
-<<<<<<< HEAD
 		Accounts:                     state.AccountsAdapter,
 		ForkDetector:                 forkDetector,
 		Hasher:                       core.Hasher,
@@ -1971,27 +1964,13 @@
 		NodesCoordinator:             nodesCoordinator,
 		SpecialAddressHandler:        specialAddressHandler,
 		Uint64Converter:              core.Uint64ByteSliceConverter,
-		StartHeaders:                 shardsGenesisBlocks,
+		StartHeaders:                 genesisBlocks,
 		RequestHandler:               requestHandler,
 		Core:                         coreServiceContainer,
+		BlockChainHook:               vmFactory.BlockChainHookImpl(),
+		TxCoordinator:                txCoordinator,
+		Rounder:                      rounder,
 		ValidatorStatisticsProcessor: statisticsProcessor,
-=======
-		Accounts:              state.AccountsAdapter,
-		ForkDetector:          forkDetector,
-		Hasher:                core.Hasher,
-		Marshalizer:           core.Marshalizer,
-		Store:                 data.Store,
-		ShardCoordinator:      shardCoordinator,
-		NodesCoordinator:      nodesCoordinator,
-		SpecialAddressHandler: specialAddressHandler,
-		Uint64Converter:       core.Uint64ByteSliceConverter,
-		StartHeaders:          genesisBlocks,
-		RequestHandler:        requestHandler,
-		Core:                  coreServiceContainer,
-		BlockChainHook:        vmFactory.BlockChainHookImpl(),
-		TxCoordinator:         txCoordinator,
-		Rounder:               rounder,
->>>>>>> 3d2727be
 	}
 	arguments := block.ArgShardProcessor{
 		ArgBaseProcessor: argumentsBaseProcessor,
@@ -2232,24 +2211,14 @@
 
 	arguments := peer.ArgValidatorStatisticsProcessor{
 		InitialNodes:     initialNodes,
-<<<<<<< HEAD
-		PeerAdapter:      peerAdapter,
+		PeerAdapter:      processComponents.state.PeerAccounts,
 		AdrConv:          processComponents.state.AddressConverter,
 		NodesCoordinator: processComponents.nodesCoordinator,
 		ShardCoordinator: processComponents.shardCoordinator,
 		DataPool:         peerDataPool,
 		StorageService:   storageService,
 		Marshalizer:      processComponents.core.Marshalizer,
-=======
-		PeerAdapter:      processComponents.state.PeerAccounts,
-		AdrConv:          processComponents.state.AddressConverter,
-		NodesCoordinator: processComponents.nodesCoordinator,
-		ShardCoordinator: processComponents.shardCoordinator,
-		DataPool:         processComponents.data.MetaDatapool,
-		StorageService:   storageService,
-		Marshalizer:      processComponents.core.Marshalizer,
 		Economics:        processComponents.economicsData,
->>>>>>> 3d2727be
 	}
 
 	validatorStatisticsProcessor, err := peer.NewValidatorStatisticsProcessor(arguments)
