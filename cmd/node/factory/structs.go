package factory

import (
	"context"
	"crypto/ecdsa"
	"crypto/rand"
	"encoding/hex"
	"errors"
	"io"
	"math/big"
	"time"

	"github.com/ElrondNetwork/elrond-go/config"
	"github.com/ElrondNetwork/elrond-go/consensus"
	"github.com/ElrondNetwork/elrond-go/consensus/round"
	"github.com/ElrondNetwork/elrond-go/core"
	"github.com/ElrondNetwork/elrond-go/core/check"
	"github.com/ElrondNetwork/elrond-go/core/partitioning"
	"github.com/ElrondNetwork/elrond-go/core/serviceContainer"
	"github.com/ElrondNetwork/elrond-go/core/statistics/softwareVersion"
	factorySoftwareVersion "github.com/ElrondNetwork/elrond-go/core/statistics/softwareVersion/factory"
	"github.com/ElrondNetwork/elrond-go/crypto"
	"github.com/ElrondNetwork/elrond-go/crypto/signing"
	"github.com/ElrondNetwork/elrond-go/crypto/signing/kyber"
	blsMultiSig "github.com/ElrondNetwork/elrond-go/crypto/signing/kyber/multisig"
	"github.com/ElrondNetwork/elrond-go/crypto/signing/kyber/singlesig"
	"github.com/ElrondNetwork/elrond-go/crypto/signing/multisig"
	"github.com/ElrondNetwork/elrond-go/data"
	"github.com/ElrondNetwork/elrond-go/data/address"
	dataBlock "github.com/ElrondNetwork/elrond-go/data/block"
	"github.com/ElrondNetwork/elrond-go/data/blockchain"
	"github.com/ElrondNetwork/elrond-go/data/state"
	"github.com/ElrondNetwork/elrond-go/data/state/addressConverters"
	factoryState "github.com/ElrondNetwork/elrond-go/data/state/factory"
	"github.com/ElrondNetwork/elrond-go/data/trie"
	"github.com/ElrondNetwork/elrond-go/data/trie/factory"
	"github.com/ElrondNetwork/elrond-go/data/typeConverters"
	"github.com/ElrondNetwork/elrond-go/data/typeConverters/uint64ByteSlice"
	"github.com/ElrondNetwork/elrond-go/dataRetriever"
	"github.com/ElrondNetwork/elrond-go/dataRetriever/dataPool"
	"github.com/ElrondNetwork/elrond-go/dataRetriever/dataPool/headersCache"
	"github.com/ElrondNetwork/elrond-go/dataRetriever/factory/containers"
	"github.com/ElrondNetwork/elrond-go/dataRetriever/factory/resolverscontainer"
	txpoolFactory "github.com/ElrondNetwork/elrond-go/dataRetriever/factory/txpool"
	"github.com/ElrondNetwork/elrond-go/dataRetriever/requestHandlers"
	"github.com/ElrondNetwork/elrond-go/dataRetriever/shardedData"
	"github.com/ElrondNetwork/elrond-go/dataRetriever/txpool"
	"github.com/ElrondNetwork/elrond-go/epochStart"
	"github.com/ElrondNetwork/elrond-go/epochStart/genesis"
	metachainEpochStart "github.com/ElrondNetwork/elrond-go/epochStart/metachain"
	"github.com/ElrondNetwork/elrond-go/epochStart/shardchain"
	"github.com/ElrondNetwork/elrond-go/hashing"
	"github.com/ElrondNetwork/elrond-go/hashing/blake2b"
	"github.com/ElrondNetwork/elrond-go/hashing/sha256"
	"github.com/ElrondNetwork/elrond-go/logger"
	"github.com/ElrondNetwork/elrond-go/marshal"
	"github.com/ElrondNetwork/elrond-go/ntp"
	"github.com/ElrondNetwork/elrond-go/p2p"
	"github.com/ElrondNetwork/elrond-go/p2p/libp2p"
	factoryP2P "github.com/ElrondNetwork/elrond-go/p2p/libp2p/factory"
	"github.com/ElrondNetwork/elrond-go/p2p/loadBalancer"
	"github.com/ElrondNetwork/elrond-go/process"
	"github.com/ElrondNetwork/elrond-go/process/block"
	"github.com/ElrondNetwork/elrond-go/process/block/bootstrapStorage"
	"github.com/ElrondNetwork/elrond-go/process/block/poolsCleaner"
	"github.com/ElrondNetwork/elrond-go/process/block/preprocess"
	"github.com/ElrondNetwork/elrond-go/process/coordinator"
	"github.com/ElrondNetwork/elrond-go/process/economics"
	"github.com/ElrondNetwork/elrond-go/process/factory/interceptorscontainer"
	"github.com/ElrondNetwork/elrond-go/process/factory/metachain"
	"github.com/ElrondNetwork/elrond-go/process/factory/shard"
	"github.com/ElrondNetwork/elrond-go/process/headerCheck"
	"github.com/ElrondNetwork/elrond-go/process/peer"
	"github.com/ElrondNetwork/elrond-go/process/rewardTransaction"
	"github.com/ElrondNetwork/elrond-go/process/scToProtocol"
	"github.com/ElrondNetwork/elrond-go/process/smartContract"
	"github.com/ElrondNetwork/elrond-go/process/smartContract/hooks"
	processSync "github.com/ElrondNetwork/elrond-go/process/sync"
	"github.com/ElrondNetwork/elrond-go/process/track"
	"github.com/ElrondNetwork/elrond-go/process/transaction"
	"github.com/ElrondNetwork/elrond-go/sharding"
	"github.com/ElrondNetwork/elrond-go/statusHandler"
	"github.com/ElrondNetwork/elrond-go/storage"
	storageFactory "github.com/ElrondNetwork/elrond-go/storage/factory"
	"github.com/ElrondNetwork/elrond-go/storage/memorydb"
	"github.com/ElrondNetwork/elrond-go/storage/storageUnit"
	"github.com/ElrondNetwork/elrond-go/storage/timecache"
	"github.com/ElrondNetwork/elrond-go/vm"
	systemVM "github.com/ElrondNetwork/elrond-go/vm/process"
	"github.com/ElrondNetwork/elrond-vm-common"
	"github.com/btcsuite/btcd/btcec"
	libp2pCrypto "github.com/libp2p/go-libp2p-core/crypto"
	"github.com/urfave/cli"
)

const (
	// BlsHashSize specifies the hash size for using bls scheme
	BlsHashSize = 16

	// BlsConsensusType specifies te signature scheme used in the consensus
	BlsConsensusType = "bls"

	// MaxTxsToRequest specifies the maximum number of txs to request
	MaxTxsToRequest = 100
)

//TODO remove this
var log = logger.GetOrCreate("main")

// ErrCreateForkDetector signals that a fork detector could not be created
//TODO: Extract all others error messages from this file in some defined errors
var ErrCreateForkDetector = errors.New("could not create fork detector")

// timeSpanForBadHeaders is the expiry time for an added block header hash
var timeSpanForBadHeaders = time.Minute * 2

// EpochStartNotifier defines which actions should be done for handling new epoch's events
type EpochStartNotifier interface {
	RegisterHandler(handler epochStart.EpochStartHandler)
	UnregisterHandler(handler epochStart.EpochStartHandler)
	NotifyAll(hdr data.HeaderHandler)
	NotifyAllPrepare(metaHdr data.HeaderHandler)
	IsInterfaceNil() bool
}

// Network struct holds the network components of the Elrond protocol
type Network struct {
	NetMessenger p2p.Messenger
}

// Core struct holds the core components of the Elrond protocol
type Core struct {
	Hasher                   hashing.Hasher
	Marshalizer              marshal.Marshalizer
	TriesContainer           state.TriesHolder
	Uint64ByteSliceConverter typeConverters.Uint64ByteSliceConverter
	StatusHandler            core.AppStatusHandler
	ChainID                  []byte
}

// State struct holds the state components of the Elrond protocol
type State struct {
	AddressConverter    state.AddressConverter
	BLSAddressConverter state.AddressConverter
	PeerAccounts        state.AccountsAdapter
	AccountsAdapter     state.AccountsAdapter
	InBalanceForShard   map[string]*big.Int
}

// Data struct holds the data components of the Elrond protocol
type Data struct {
	Blkc     data.ChainHandler
	Store    dataRetriever.StorageService
	Datapool dataRetriever.PoolsHolder
}

// Crypto struct holds the crypto components of the Elrond protocol
type Crypto struct {
<<<<<<< HEAD
	TxSingleSigner      crypto.SingleSigner
	SingleSigner        crypto.SingleSigner
	MultiSigner         crypto.MultiSigner
	BlockSignKeyGen     crypto.KeyGenerator
	TxSignKeyGen        crypto.KeyGenerator
	TxSignPrivKey       crypto.PrivateKey
	TxSignPubKey        crypto.PublicKey
	InitialPubKeys      map[uint32][]string
	MessageSignVerifier vm.MessageSignVerifier
=======
	TxSingleSigner  crypto.SingleSigner
	SingleSigner    crypto.SingleSigner
	MultiSigner     crypto.MultiSigner
	BlockSignKeyGen crypto.KeyGenerator
	TxSignKeyGen    crypto.KeyGenerator
	InitialPubKeys  map[uint32][]string
>>>>>>> 2e6a9f0c
}

// Process struct holds the process components of the Elrond protocol
type Process struct {
	InterceptorsContainer    process.InterceptorsContainer
	ResolversFinder          dataRetriever.ResolversFinder
	Rounder                  consensus.Rounder
	EpochStartTrigger        epochStart.TriggerHandler
	ForkDetector             process.ForkDetector
	BlockProcessor           process.BlockProcessor
	BlackListHandler         process.BlackListHandler
	BootStorer               process.BootStorer
	HeaderSigVerifier        HeaderSigVerifierHandler
	ValidatorsStatistics     process.ValidatorStatisticsProcessor
	BlockTracker             process.BlockTracker
	PendingMiniBlocksHandler process.PendingMiniBlocksHandler
	RequestHandler           process.RequestHandler
}

type coreComponentsFactoryArgs struct {
	config      *config.Config
	pathManager storage.PathManagerHandler
	shardId     string
	chainID     []byte
}

// NewCoreComponentsFactoryArgs initializes the arguments necessary for creating the core components
func NewCoreComponentsFactoryArgs(config *config.Config, pathManager storage.PathManagerHandler, shardId string, chainID []byte) *coreComponentsFactoryArgs {
	return &coreComponentsFactoryArgs{
		config:      config,
		pathManager: pathManager,
		shardId:     shardId,
		chainID:     chainID,
	}
}

// CoreComponentsFactory creates the core components
func CoreComponentsFactory(args *coreComponentsFactoryArgs) (*Core, error) {
	hasher, err := getHasherFromConfig(args.config)
	if err != nil {
		return nil, errors.New("could not create hasher: " + err.Error())
	}

	marshalizer, err := getMarshalizerFromConfig(args.config)
	if err != nil {
		return nil, errors.New("could not create marshalizer: " + err.Error())
	}

	uint64ByteSliceConverter := uint64ByteSlice.NewBigEndianConverter()

	trieContainer, err := createTries(args, marshalizer, hasher)
	if err != nil {
		return nil, err
	}

	return &Core{
		Hasher:                   hasher,
		Marshalizer:              marshalizer,
		TriesContainer:           trieContainer,
		Uint64ByteSliceConverter: uint64ByteSliceConverter,
		StatusHandler:            statusHandler.NewNilStatusHandler(),
		ChainID:                  args.chainID,
	}, nil
}

func createTries(
	args *coreComponentsFactoryArgs,
	marshalizer marshal.Marshalizer,
	hasher hashing.Hasher,
) (state.TriesHolder, error) {

	trieContainer := state.NewDataTriesHolder()

	trieFactoryArgs := factory.TrieFactoryArgs{
		EvictionWaitingListCfg: args.config.EvictionWaitingList,
		SnapshotDbCfg:          args.config.TrieSnapshotDB,
		Marshalizer:            marshalizer,
		Hasher:                 hasher,
		PathManager:            args.pathManager,
		ShardId:                args.shardId,
	}
	trieFactory, err := factory.NewTrieFactory(trieFactoryArgs)
	if err != nil {
		return nil, err
	}

	merkleTrie, err := trieFactory.Create(args.config.AccountsTrieStorage, args.config.StateTrieConfig.PruningEnabled)
	if err != nil {
		return nil, err
	}

	trieContainer.Put([]byte(factory.UserAccountTrie), merkleTrie)

	//TODO add pruning on peer accounts trie
	peerAccountsTrie, err := trieFactory.Create(args.config.PeerAccountsTrieStorage, false)
	if err != nil {
		return nil, err
	}

	trieContainer.Put([]byte(factory.PeerAccountTrie), peerAccountsTrie)

	return trieContainer, nil
}

type stateComponentsFactoryArgs struct {
	config           *config.Config
	genesisConfig    *sharding.Genesis
	shardCoordinator sharding.Coordinator
	core             *Core
	pathManager      storage.PathManagerHandler
}

// NewStateComponentsFactoryArgs initializes the arguments necessary for creating the state components
func NewStateComponentsFactoryArgs(
	config *config.Config,
	genesisConfig *sharding.Genesis,
	shardCoordinator sharding.Coordinator,
	core *Core,
	pathManager storage.PathManagerHandler,
) *stateComponentsFactoryArgs {
	return &stateComponentsFactoryArgs{
		config:           config,
		genesisConfig:    genesisConfig,
		shardCoordinator: shardCoordinator,
		core:             core,
		pathManager:      pathManager,
	}
}

// StateComponentsFactory creates the state components
func StateComponentsFactory(args *stateComponentsFactoryArgs) (*State, error) {
	addressConverter, err := addressConverters.NewPlainAddressConverter(
		args.config.Address.Length,
		args.config.Address.Prefix,
	)
	if err != nil {
		return nil, errors.New("could not create address converter: " + err.Error())
	}

	blsAddressConverter, err := addressConverters.NewPlainAddressConverter(
		args.config.BLSPublicKey.Length,
		args.config.BLSPublicKey.Prefix,
	)
	if err != nil {
		return nil, errors.New("could not create bls address converter: " + err.Error())
	}

	accountFactory, err := factoryState.NewAccountFactoryCreator(factoryState.UserAccount)
	if err != nil {
		return nil, errors.New("could not create account factory: " + err.Error())
	}

	merkleTrie := args.core.TriesContainer.Get([]byte(factory.UserAccountTrie))
	accountsAdapter, err := state.NewAccountsDB(merkleTrie, args.core.Hasher, args.core.Marshalizer, accountFactory)
	if err != nil {
		return nil, errors.New("could not create accounts adapter: " + err.Error())
	}

	inBalanceForShard, err := args.genesisConfig.InitialNodesBalances(args.shardCoordinator, addressConverter)
	if err != nil {
		return nil, errors.New("initial balances could not be processed " + err.Error())
	}

	accountFactory, err = factoryState.NewAccountFactoryCreator(factoryState.ValidatorAccount)
	if err != nil {
		return nil, errors.New("could not create peer account factory: " + err.Error())
	}

	merkleTrie = args.core.TriesContainer.Get([]byte(factory.PeerAccountTrie))
	peerAdapter, err := state.NewPeerAccountsDB(merkleTrie, args.core.Hasher, args.core.Marshalizer, accountFactory)
	if err != nil {
		return nil, err
	}

	return &State{
		PeerAccounts:        peerAdapter,
		AddressConverter:    addressConverter,
		BLSAddressConverter: blsAddressConverter,
		AccountsAdapter:     accountsAdapter,
		InBalanceForShard:   inBalanceForShard,
	}, nil
}

type dataComponentsFactoryArgs struct {
	config             *config.Config
	economicsData      *economics.EconomicsData
	shardCoordinator   sharding.Coordinator
	core               *Core
	pathManager        storage.PathManagerHandler
	epochStartNotifier EpochStartNotifier
	currentEpoch       uint32
}

// NewDataComponentsFactoryArgs initializes the arguments necessary for creating the data components
func NewDataComponentsFactoryArgs(
	config *config.Config,
	economicsData *economics.EconomicsData,
	shardCoordinator sharding.Coordinator,
	core *Core,
	pathManager storage.PathManagerHandler,
	epochStartNotifier EpochStartNotifier,
	currentEpoch uint32,
) *dataComponentsFactoryArgs {
	return &dataComponentsFactoryArgs{
		config:             config,
		economicsData:      economicsData,
		shardCoordinator:   shardCoordinator,
		core:               core,
		pathManager:        pathManager,
		epochStartNotifier: epochStartNotifier,
		currentEpoch:       currentEpoch,
	}
}

// DataComponentsFactory creates the data components
func DataComponentsFactory(args *dataComponentsFactoryArgs) (*Data, error) {
	var datapool dataRetriever.PoolsHolder
	blkc, err := createBlockChainFromConfig(args.config, args.shardCoordinator, args.core.StatusHandler)
	if err != nil {
		return nil, errors.New("could not create block chain: " + err.Error())
	}

	store, err := createDataStoreFromConfig(
		args.config,
		args.shardCoordinator,
		args.pathManager,
		args.epochStartNotifier,
		args.currentEpoch,
	)
	if err != nil {
		return nil, errors.New("could not create local data store: " + err.Error())
	}

	datapool, err = createDataPoolFromConfig(args)
	if err != nil {
		return nil, errors.New("could not create data pools: ")
	}

	return &Data{
		Blkc:     blkc,
		Store:    store,
		Datapool: datapool,
	}, nil
}

type cryptoComponentsFactoryArgs struct {
	ctx              *cli.Context
	config           *config.Config
	nodesConfig      *sharding.NodesSetup
	shardCoordinator sharding.Coordinator
	keyGen           crypto.KeyGenerator
	privKey          crypto.PrivateKey
	log              logger.Logger
}

// NewCryptoComponentsFactoryArgs initializes the arguments necessary for creating the crypto components
func NewCryptoComponentsFactoryArgs(
	ctx *cli.Context,
	config *config.Config,
	nodesConfig *sharding.NodesSetup,
	shardCoordinator sharding.Coordinator,
	keyGen crypto.KeyGenerator,
	privKey crypto.PrivateKey,
	log logger.Logger,
) *cryptoComponentsFactoryArgs {
	return &cryptoComponentsFactoryArgs{
		ctx:              ctx,
		config:           config,
		nodesConfig:      nodesConfig,
		shardCoordinator: shardCoordinator,
		keyGen:           keyGen,
		privKey:          privKey,
		log:              log,
	}
}

// CryptoComponentsFactory creates the crypto components
func CryptoComponentsFactory(args *cryptoComponentsFactoryArgs) (*Crypto, error) {
	initialPubKeys := args.nodesConfig.InitialNodesPubKeys()
	txSingleSigner := &singlesig.SchnorrSigner{}
	singleSigner, err := createSingleSigner(args.config)
	if err != nil {
		return nil, errors.New("could not create singleSigner: " + err.Error())
	}

	multisigHasher, err := getMultisigHasherFromConfig(args.config)
	if err != nil {
		return nil, errors.New("could not create multisig hasher: " + err.Error())
	}

	currentShardNodesPubKeys, err := args.nodesConfig.InitialEligibleNodesPubKeysForShard(args.shardCoordinator.SelfId())
	if err != nil {
		return nil, errors.New("could not start creation of multiSigner: " + err.Error())
	}

	multiSigner, err := createMultiSigner(args.config, multisigHasher, currentShardNodesPubKeys, args.privKey, args.keyGen)
	if err != nil {
		return nil, err
	}

	txSignKeyGen := signing.NewKeyGenerator(kyber.NewBlakeSHA256Ed25519())

	messageSignVerifier, err := systemVM.NewMessageSigVerifier(args.keyGen, singleSigner)
	if err != nil {
		return nil, err
	}

	return &Crypto{
<<<<<<< HEAD
		TxSingleSigner:      txSingleSigner,
		SingleSigner:        singleSigner,
		MultiSigner:         multiSigner,
		BlockSignKeyGen:     args.keyGen,
		TxSignKeyGen:        txSignKeyGen,
		TxSignPrivKey:       txSignPrivKey,
		TxSignPubKey:        txSignPubKey,
		InitialPubKeys:      initialPubKeys,
		MessageSignVerifier: messageSignVerifier,
=======
		TxSingleSigner:  txSingleSigner,
		SingleSigner:    singleSigner,
		MultiSigner:     multiSigner,
		BlockSignKeyGen: args.keyGen,
		TxSignKeyGen:    txSignKeyGen,
		InitialPubKeys:  initialPubKeys,
>>>>>>> 2e6a9f0c
	}, nil
}

// NetworkComponentsFactory creates the network components
func NetworkComponentsFactory(p2pConfig *config.P2PConfig, log logger.Logger, core *Core) (*Network, error) {
	var randReader io.Reader
	if p2pConfig.Node.Seed != "" {
		randReader = NewSeedRandReader(core.Hasher.Compute(p2pConfig.Node.Seed))
	} else {
		randReader = rand.Reader
	}

	netMessenger, err := createNetMessenger(p2pConfig, log, randReader)
	if err != nil {
		return nil, err
	}

	return &Network{
		NetMessenger: netMessenger,
	}, nil
}

type processComponentsFactoryArgs struct {
	coreComponents         *coreComponentsFactoryArgs
	genesisConfig          *sharding.Genesis
	economicsData          *economics.EconomicsData
	nodesConfig            *sharding.NodesSetup
	gasSchedule            map[string]map[string]uint64
	syncer                 ntp.SyncTimer
	shardCoordinator       sharding.Coordinator
	nodesCoordinator       sharding.NodesCoordinator
	data                   *Data
	coreData               *Core
	crypto                 *Crypto
	state                  *State
	network                *Network
	coreServiceContainer   serviceContainer.Core
	requestedItemsHandler  dataRetriever.RequestedItemsHandler
	epochStartNotifier     EpochStartNotifier
	epochStart             *config.EpochStartConfig
	rater                  sharding.RaterHandler
	startEpochNum          uint32
	sizeCheckDelta         uint32
	stateCheckpointModulus uint
	maxComputableRounds    uint64
}

// NewProcessComponentsFactoryArgs initializes the arguments necessary for creating the process components
func NewProcessComponentsFactoryArgs(
	coreComponents *coreComponentsFactoryArgs,
	genesisConfig *sharding.Genesis,
	economicsData *economics.EconomicsData,
	nodesConfig *sharding.NodesSetup,
	gasSchedule map[string]map[string]uint64,
	syncer ntp.SyncTimer,
	shardCoordinator sharding.Coordinator,
	nodesCoordinator sharding.NodesCoordinator,
	data *Data,
	coreData *Core,
	crypto *Crypto,
	state *State,
	network *Network,
	coreServiceContainer serviceContainer.Core,
	requestedItemsHandler dataRetriever.RequestedItemsHandler,
	epochStartNotifier EpochStartNotifier,
	epochStart *config.EpochStartConfig,
	startEpochNum uint32,
	rater sharding.RaterHandler,
	sizeCheckDelta uint32,
	stateCheckpointModulus uint,
	maxComputableRounds uint64,
) *processComponentsFactoryArgs {
	return &processComponentsFactoryArgs{
		coreComponents:         coreComponents,
		genesisConfig:          genesisConfig,
		economicsData:          economicsData,
		nodesConfig:            nodesConfig,
		gasSchedule:            gasSchedule,
		syncer:                 syncer,
		shardCoordinator:       shardCoordinator,
		nodesCoordinator:       nodesCoordinator,
		data:                   data,
		coreData:               coreData,
		crypto:                 crypto,
		state:                  state,
		network:                network,
		coreServiceContainer:   coreServiceContainer,
		requestedItemsHandler:  requestedItemsHandler,
		epochStartNotifier:     epochStartNotifier,
		epochStart:             epochStart,
		startEpochNum:          startEpochNum,
		rater:                  rater,
		sizeCheckDelta:         sizeCheckDelta,
		stateCheckpointModulus: stateCheckpointModulus,
		maxComputableRounds:    maxComputableRounds,
	}
}

// ProcessComponentsFactory creates the process components
func ProcessComponentsFactory(args *processComponentsFactoryArgs) (*Process, error) {
	argsHeaderSig := &headerCheck.ArgsHeaderSigVerifier{
		Marshalizer:       args.coreData.Marshalizer,
		Hasher:            args.coreData.Hasher,
		NodesCoordinator:  args.nodesCoordinator,
		MultiSigVerifier:  args.crypto.MultiSigner,
		SingleSigVerifier: args.crypto.SingleSigner,
		KeyGen:            args.crypto.BlockSignKeyGen,
	}
	headerSigVerifier, err := headerCheck.NewHeaderSigVerifier(argsHeaderSig)
	if err != nil {
		return nil, err
	}

	rounder, err := round.NewRound(
		time.Unix(args.nodesConfig.StartTime, 0),
		args.syncer.CurrentTime(),
		time.Millisecond*time.Duration(args.nodesConfig.RoundDuration),
		args.syncer)
	if err != nil {
		return nil, err
	}

	resolversContainerFactory, err := newResolverContainerFactory(
		args.shardCoordinator,
		args.data,
		args.coreData,
		args.network,
		args.sizeCheckDelta,
	)
	if err != nil {
		return nil, err
	}

	resolversContainer, err := resolversContainerFactory.Create()
	if err != nil {
		return nil, err
	}

	resolversFinder, err := containers.NewResolversFinder(resolversContainer, args.shardCoordinator)
	if err != nil {
		return nil, err
	}

	requestHandler, err := newRequestHandler(resolversFinder, args.shardCoordinator, args.requestedItemsHandler)
	if err != nil {
		return nil, err
	}

	epochStartTrigger, err := newEpochStartTrigger(args, requestHandler)
	if err != nil {
		return nil, err
	}

	requestHandler.SetEpoch(epochStartTrigger.Epoch())

	err = dataRetriever.SetEpochHandlerToHdrResolver(resolversContainer, epochStartTrigger)
	if err != nil {
		return nil, err
	}

	validatorStatisticsProcessor, err := newValidatorStatisticsProcessor(args)
	if err != nil {
		return nil, err
	}

	validatorStatsRootHash, err := validatorStatisticsProcessor.RootHash()
	if err != nil {
		return nil, err
	}

	log.Trace("Validator stats created", "validatorStatsRootHash", validatorStatsRootHash)

	genesisBlocks, err := generateGenesisHeadersAndApplyInitialBalances(args)
	if err != nil {
		return nil, err
	}

	err = prepareGenesisBlock(args, genesisBlocks)
	if err != nil {
		return nil, err
	}

	bootStr := args.data.Store.GetStorer(dataRetriever.BootstrapUnit)
	bootStorer, err := bootstrapStorage.NewBootstrapStorer(args.coreData.Marshalizer, bootStr)
	if err != nil {
		return nil, err
	}

	argsHeaderValidator := block.ArgsHeaderValidator{
		Hasher:      args.coreData.Hasher,
		Marshalizer: args.coreData.Marshalizer,
	}
	headerValidator, err := block.NewHeaderValidator(argsHeaderValidator)
	if err != nil {
		return nil, err
	}

	blockTracker, err := newBlockTracker(
		args,
		headerValidator,
		requestHandler,
		rounder,
		genesisBlocks,
	)
	if err != nil {
		return nil, err
	}

	interceptorContainerFactory, blackListHandler, err := newInterceptorContainerFactory(
		args.shardCoordinator,
		args.nodesCoordinator,
		args.data,
		args.coreData,
		args.crypto,
		args.state,
		args.network,
		args.economicsData,
		headerSigVerifier,
		args.sizeCheckDelta,
		blockTracker,
		epochStartTrigger,
	)
	if err != nil {
		return nil, err
	}

	//TODO refactor all these factory calls
	interceptorsContainer, err := interceptorContainerFactory.Create()
	if err != nil {
		return nil, err
	}

	var pendingMiniBlocksHandler process.PendingMiniBlocksHandler
	if args.shardCoordinator.SelfId() == core.MetachainShardId {
		pendingMiniBlocksHandler, err = newPendingMiniBlocks(
			args.data.Store,
			args.coreData.Marshalizer,
			args.data.Datapool,
		)
		if err != nil {
			return nil, err
		}
	}

	forkDetector, err := newForkDetector(
		rounder,
		args.shardCoordinator,
		blackListHandler,
		blockTracker,
		args.nodesConfig.StartTime,
	)
	if err != nil {
		return nil, err
	}

	blockProcessor, err := newBlockProcessor(
		args,
		requestHandler,
		forkDetector,
		rounder,
		epochStartTrigger,
		bootStorer,
		validatorStatisticsProcessor,
		headerValidator,
		blockTracker,
		pendingMiniBlocksHandler,
	)
	if err != nil {
		return nil, err
	}

	return &Process{
		InterceptorsContainer:    interceptorsContainer,
		ResolversFinder:          resolversFinder,
		Rounder:                  rounder,
		ForkDetector:             forkDetector,
		BlockProcessor:           blockProcessor,
		EpochStartTrigger:        epochStartTrigger,
		BlackListHandler:         blackListHandler,
		BootStorer:               bootStorer,
		HeaderSigVerifier:        headerSigVerifier,
		ValidatorsStatistics:     validatorStatisticsProcessor,
		BlockTracker:             blockTracker,
		PendingMiniBlocksHandler: pendingMiniBlocksHandler,
		RequestHandler:           requestHandler,
	}, nil
}

func prepareGenesisBlock(args *processComponentsFactoryArgs, genesisBlocks map[uint32]data.HeaderHandler) error {
	genesisBlock, ok := genesisBlocks[args.shardCoordinator.SelfId()]
	if !ok {
		return errors.New("genesis block does not exists")
	}

	genesisBlockHash, err := core.CalculateHash(args.coreData.Marshalizer, args.coreData.Hasher, genesisBlock)
	if err != nil {
		return err
	}

	err = args.data.Blkc.SetGenesisHeader(genesisBlock)
	if err != nil {
		return err
	}

	args.data.Blkc.SetGenesisHeaderHash(genesisBlockHash)

	marshalizedBlock, err := args.coreData.Marshalizer.Marshal(genesisBlock)
	if err != nil {
		return err
	}

	if args.shardCoordinator.SelfId() == core.MetachainShardId {
		errNotCritical := args.data.Store.Put(dataRetriever.MetaBlockUnit, genesisBlockHash, marshalizedBlock)
		if errNotCritical != nil {
			log.Error("error storing genesis metablock", "error", errNotCritical.Error())
		}
	} else {
		errNotCritical := args.data.Store.Put(dataRetriever.BlockHeaderUnit, genesisBlockHash, marshalizedBlock)
		if errNotCritical != nil {
			log.Error("error storing genesis shardblock", "error", errNotCritical.Error())
		}
	}

	return nil
}

func newRequestHandler(
	resolversFinder dataRetriever.ResolversFinder,
	shardCoordinator sharding.Coordinator,
	requestedItemsHandler dataRetriever.RequestedItemsHandler,
) (process.RequestHandler, error) {
	if shardCoordinator.SelfId() < shardCoordinator.NumberOfShards() {
		requestHandler, err := requestHandlers.NewShardResolverRequestHandler(
			resolversFinder,
			requestedItemsHandler,
			MaxTxsToRequest,
			shardCoordinator.SelfId(),
		)
		if err != nil {
			return nil, err
		}

		return requestHandler, nil
	}

	if shardCoordinator.SelfId() == core.MetachainShardId {
		requestHandler, err := requestHandlers.NewMetaResolverRequestHandler(
			resolversFinder,
			requestedItemsHandler,
			MaxTxsToRequest,
		)
		if err != nil {
			return nil, err
		}

		return requestHandler, nil
	}

	return nil, errors.New("could not create new request handler because of wrong shard id")
}

func newEpochStartTrigger(
	args *processComponentsFactoryArgs,
	requestHandler epochStart.RequestHandler,
) (epochStart.TriggerHandler, error) {
	if args.shardCoordinator.SelfId() < args.shardCoordinator.NumberOfShards() {
		argsHeaderValidator := block.ArgsHeaderValidator{
			Hasher:      args.coreData.Hasher,
			Marshalizer: args.coreData.Marshalizer,
		}
		headerValidator, err := block.NewHeaderValidator(argsHeaderValidator)
		if err != nil {
			return nil, err
		}

		argEpochStart := &shardchain.ArgsShardEpochStartTrigger{
			Marshalizer:        args.coreData.Marshalizer,
			Hasher:             args.coreData.Hasher,
			HeaderValidator:    headerValidator,
			Uint64Converter:    args.coreData.Uint64ByteSliceConverter,
			DataPool:           args.data.Datapool,
			Storage:            args.data.Store,
			RequestHandler:     requestHandler,
			Epoch:              args.startEpochNum,
			EpochStartNotifier: args.epochStartNotifier,
			Validity:           process.MetaBlockValidity,
			Finality:           process.BlockFinality,
		}
		epochStartTrigger, err := shardchain.NewEpochStartTrigger(argEpochStart)
		if err != nil {
			return nil, errors.New("error creating new start of epoch trigger" + err.Error())
		}

		return epochStartTrigger, nil
	}

	if args.shardCoordinator.SelfId() == core.MetachainShardId {
		argEpochStart := &metachainEpochStart.ArgsNewMetaEpochStartTrigger{
			GenesisTime:        time.Unix(args.nodesConfig.StartTime, 0),
			Settings:           args.epochStart,
			Epoch:              args.startEpochNum,
			EpochStartNotifier: args.epochStartNotifier,
			Storage:            args.data.Store,
			Marshalizer:        args.coreData.Marshalizer,
		}
		epochStartTrigger, err := metachainEpochStart.NewEpochStartTrigger(argEpochStart)
		if err != nil {
			return nil, errors.New("error creating new start of epoch trigger" + err.Error())
		}

		return epochStartTrigger, nil
	}

	return nil, errors.New("error creating new start of epoch trigger because of invalid shard id")
}

type seedRandReader struct {
	index int
	seed  []byte
}

// NewSeedRandReader will return a new instance of a seed-based reader
func NewSeedRandReader(seed []byte) *seedRandReader {
	return &seedRandReader{seed: seed, index: 0}
}

func (srr *seedRandReader) Read(p []byte) (n int, err error) {
	if srr.seed == nil {
		return 0, errors.New("nil seed")
	}
	if len(srr.seed) == 0 {
		return 0, errors.New("empty seed")
	}
	if p == nil {
		return 0, errors.New("nil buffer")
	}
	if len(p) == 0 {
		return 0, errors.New("empty buffer")
	}

	for i := 0; i < len(p); i++ {
		p[i] = srr.seed[srr.index]

		srr.index++
		srr.index %= len(srr.seed)
	}

	return len(p), nil
}

// CreateSoftwareVersionChecker will create a new software version checker and will start check if a new software version
// is available
func CreateSoftwareVersionChecker(statusHandler core.AppStatusHandler) (*softwareVersion.SoftwareVersionChecker, error) {
	softwareVersionCheckerFactory, err := factorySoftwareVersion.NewSoftwareVersionFactory(statusHandler)
	if err != nil {
		return nil, err
	}

	softwareVersionChecker, err := softwareVersionCheckerFactory.Create()
	if err != nil {
		return nil, err
	}

	return softwareVersionChecker, nil
}

func getHasherFromConfig(cfg *config.Config) (hashing.Hasher, error) {
	switch cfg.Hasher.Type {
	case "sha256":
		return sha256.Sha256{}, nil
	case "blake2b":
		return &blake2b.Blake2b{}, nil
	}

	return nil, errors.New("no hasher provided in config file")
}

func getMarshalizerFromConfig(cfg *config.Config) (marshal.Marshalizer, error) {
	switch cfg.Marshalizer.Type {
	case "json":
		return &marshal.JsonMarshalizer{}, nil
	}

	return nil, errors.New("no marshalizer provided in config file")
}

func createBlockChainFromConfig(config *config.Config, coordinator sharding.Coordinator, ash core.AppStatusHandler) (data.ChainHandler, error) {
	badBlockCache, err := storageUnit.NewCache(
		storageUnit.CacheType(config.BadBlocksCache.Type),
		config.BadBlocksCache.Size,
		config.BadBlocksCache.Shards)
	if err != nil {
		return nil, err
	}

	if coordinator == nil {
		return nil, state.ErrNilShardCoordinator
	}

	if coordinator.SelfId() < coordinator.NumberOfShards() {
		var blockChain *blockchain.BlockChain
		blockChain, err = blockchain.NewBlockChain(badBlockCache)
		if err != nil {
			return nil, err
		}

		err = blockChain.SetAppStatusHandler(ash)
		if err != nil {
			return nil, err
		}

		return blockChain, nil
	}
	if coordinator.SelfId() == core.MetachainShardId {
		var blockChain *blockchain.MetaChain
		blockChain, err = blockchain.NewMetaChain(badBlockCache)
		if err != nil {
			return nil, err
		}

		err = blockChain.SetAppStatusHandler(ash)
		if err != nil {
			return nil, err
		}

		return blockChain, nil
	}
	return nil, errors.New("can not create blockchain")
}

func createDataStoreFromConfig(
	config *config.Config,
	shardCoordinator sharding.Coordinator,
	pathManager storage.PathManagerHandler,
	epochStartNotifier EpochStartNotifier,
	currentEpoch uint32,
) (dataRetriever.StorageService, error) {
	storageServiceFactory, err := storageFactory.NewStorageServiceFactory(
		config,
		shardCoordinator,
		pathManager,
		epochStartNotifier,
		currentEpoch,
	)
	if err != nil {
		return nil, err
	}
	if shardCoordinator.SelfId() < shardCoordinator.NumberOfShards() {
		return storageServiceFactory.CreateForShard()
	}
	if shardCoordinator.SelfId() == core.MetachainShardId {
		return storageServiceFactory.CreateForMeta()
	}
	return nil, errors.New("can not create data store")
}

func createDataPoolFromConfig(args *dataComponentsFactoryArgs) (dataRetriever.PoolsHolder, error) {
	log.Debug("creatingDataPool from config")

	configs := args.config

	txPool, err := txpoolFactory.CreateTxPool(txpool.ArgShardedTxPool{
		Config:         storageFactory.GetCacherFromConfig(configs.TxDataPool),
		MinGasPrice:    args.economicsData.MinGasPrice(),
		NumberOfShards: args.shardCoordinator.NumberOfShards(),
	})
	if err != nil {
		log.Error("error creating txpool")
		return nil, err
	}

	uTxPool, err := shardedData.NewShardedData(storageFactory.GetCacherFromConfig(configs.UnsignedTransactionDataPool))
	if err != nil {
		log.Error("error creating smart contract result pool")
		return nil, err
	}

	rewardTxPool, err := shardedData.NewShardedData(storageFactory.GetCacherFromConfig(configs.RewardTransactionDataPool))
	if err != nil {
		log.Error("error creating reward transaction pool")
		return nil, err
	}

	hdrPool, err := headersCache.NewHeadersPool(configs.HeadersPoolConfig)
	if err != nil {
		log.Error("error creating headers pool")
		return nil, err
	}

	cacherCfg := storageFactory.GetCacherFromConfig(configs.TxBlockBodyDataPool)
	txBlockBody, err := storageUnit.NewCache(cacherCfg.Type, cacherCfg.Size, cacherCfg.Shards)
	if err != nil {
		log.Error("error creating txBlockBody")
		return nil, err
	}

	cacherCfg = storageFactory.GetCacherFromConfig(configs.PeerBlockBodyDataPool)
	peerChangeBlockBody, err := storageUnit.NewCache(cacherCfg.Type, cacherCfg.Size, cacherCfg.Shards)
	if err != nil {
		log.Error("error creating peerChangeBlockBody")
		return nil, err
	}

	cacherCfg = storageFactory.GetCacherFromConfig(configs.TrieNodesDataPool)
	trieNodes, err := storageUnit.NewCache(cacherCfg.Type, cacherCfg.Size, cacherCfg.Shards)
	if err != nil {
		log.Info("error creating trieNodes")
		return nil, err
	}

	currBlockTxs, err := dataPool.NewCurrentBlockPool()
	if err != nil {
		return nil, err
	}

	return dataPool.NewDataPool(
		txPool,
		uTxPool,
		rewardTxPool,
		hdrPool,
		txBlockBody,
		peerChangeBlockBody,
		trieNodes,
		currBlockTxs,
	)
}

func createSingleSigner(config *config.Config) (crypto.SingleSigner, error) {
	switch config.Consensus.Type {
	case BlsConsensusType:
		return &singlesig.BlsSingleSigner{}, nil
	default:
		return nil, errors.New("no consensus type provided in config file")
	}
}

func getMultisigHasherFromConfig(cfg *config.Config) (hashing.Hasher, error) {
	if cfg.Consensus.Type == BlsConsensusType && cfg.MultisigHasher.Type != "blake2b" {
		return nil, errors.New("wrong multisig hasher provided for bls consensus type")
	}

	switch cfg.MultisigHasher.Type {
	case "sha256":
		return sha256.Sha256{}, nil
	case "blake2b":
		if cfg.Consensus.Type == BlsConsensusType {
			return &blake2b.Blake2b{HashSize: BlsHashSize}, nil
		}
		return &blake2b.Blake2b{}, nil
	}

	return nil, errors.New("no multisig hasher provided in config file")
}

func createMultiSigner(
	config *config.Config,
	hasher hashing.Hasher,
	pubKeys []string,
	privateKey crypto.PrivateKey,
	keyGen crypto.KeyGenerator,
) (crypto.MultiSigner, error) {

	switch config.Consensus.Type {
	case BlsConsensusType:
		blsSigner := &blsMultiSig.KyberMultiSignerBLS{}
		return multisig.NewBLSMultisig(blsSigner, hasher, pubKeys, privateKey, keyGen, uint16(0))
	default:
		return nil, errors.New("no consensus type provided in config file")
	}
}

func createNetMessenger(
	p2pConfig *config.P2PConfig,
	log logger.Logger,
	randReader io.Reader,
) (p2p.Messenger, error) {

	if p2pConfig.Node.Port < 0 {
		return nil, errors.New("cannot start node on port < 0")
	}

	pDiscoveryFactory := factoryP2P.NewPeerDiscovererFactory(*p2pConfig)
	pDiscoverer, err := pDiscoveryFactory.CreatePeerDiscoverer()

	if err != nil {
		return nil, err
	}

	log.Debug("peer discovery", "method", pDiscoverer.Name())

	prvKey, _ := ecdsa.GenerateKey(btcec.S256(), randReader)
	sk := (*libp2pCrypto.Secp256k1PrivateKey)(prvKey)

	nm, err := libp2p.NewNetworkMessenger(
		context.Background(),
		p2pConfig.Node.Port,
		sk,
		nil,
		loadBalancer.NewOutgoingChannelLoadBalancer(),
		pDiscoverer,
		libp2p.ListenAddrWithIp4AndTcp,
		p2pConfig.Node.TargetPeerCount,
	)
	if err != nil {
		return nil, err
	}

	return nm, nil
}

func newInterceptorContainerFactory(
	shardCoordinator sharding.Coordinator,
	nodesCoordinator sharding.NodesCoordinator,
	data *Data,
	coreData *Core,
	crypto *Crypto,
	state *State,
	network *Network,
	economics *economics.EconomicsData,
	headerSigVerifier HeaderSigVerifierHandler,
	sizeCheckDelta uint32,
	validityAttester process.ValidityAttester,
	epochStartTrigger process.EpochStartTriggerHandler,
) (process.InterceptorsContainerFactory, process.BlackListHandler, error) {

	if shardCoordinator.SelfId() < shardCoordinator.NumberOfShards() {
		return newShardInterceptorContainerFactory(
			shardCoordinator,
			nodesCoordinator,
			data,
			coreData,
			crypto,
			state,
			network,
			economics,
			headerSigVerifier,
			sizeCheckDelta,
			validityAttester,
			epochStartTrigger,
		)
	}
	if shardCoordinator.SelfId() == core.MetachainShardId {
		return newMetaInterceptorContainerFactory(
			shardCoordinator,
			nodesCoordinator,
			data,
			coreData,
			crypto,
			network,
			state,
			economics,
			headerSigVerifier,
			sizeCheckDelta,
			validityAttester,
			epochStartTrigger,
		)
	}

	return nil, nil, errors.New("could not create interceptor container factory")
}

func newResolverContainerFactory(
	shardCoordinator sharding.Coordinator,
	data *Data,
	coreData *Core,
	network *Network,
	sizeCheckDelta uint32,
) (dataRetriever.ResolversContainerFactory, error) {

	if shardCoordinator.SelfId() < shardCoordinator.NumberOfShards() {
		return newShardResolverContainerFactory(
			shardCoordinator,
			data,
			coreData,
			network,
			sizeCheckDelta,
		)
	}
	if shardCoordinator.SelfId() == core.MetachainShardId {
		return newMetaResolverContainerFactory(
			shardCoordinator,
			data,
			coreData,
			network,
			sizeCheckDelta,
		)
	}

	return nil, errors.New("could not create interceptor and resolver container factory")
}

func newShardInterceptorContainerFactory(
	shardCoordinator sharding.Coordinator,
	nodesCoordinator sharding.NodesCoordinator,
	data *Data,
	dataCore *Core,
	crypto *Crypto,
	state *State,
	network *Network,
	economics *economics.EconomicsData,
	headerSigVerifier HeaderSigVerifierHandler,
	sizeCheckDelta uint32,
	validityAttester process.ValidityAttester,
	epochStartTrigger process.EpochStartTriggerHandler,
) (process.InterceptorsContainerFactory, process.BlackListHandler, error) {

	headerBlackList := timecache.NewTimeCache(timeSpanForBadHeaders)
	shardInterceptorsContainerFactoryArgs := interceptorscontainer.ShardInterceptorsContainerFactoryArgs{
		Accounts:               state.AccountsAdapter,
		ShardCoordinator:       shardCoordinator,
		NodesCoordinator:       nodesCoordinator,
		Messenger:              network.NetMessenger,
		Store:                  data.Store,
		Marshalizer:            dataCore.Marshalizer,
		Hasher:                 dataCore.Hasher,
		KeyGen:                 crypto.TxSignKeyGen,
		BlockSignKeyGen:        crypto.BlockSignKeyGen,
		SingleSigner:           crypto.TxSingleSigner,
		BlockSingleSigner:      crypto.SingleSigner,
		MultiSigner:            crypto.MultiSigner,
		DataPool:               data.Datapool,
		AddrConverter:          state.AddressConverter,
		MaxTxNonceDeltaAllowed: core.MaxTxNonceDeltaAllowed,
		TxFeeHandler:           economics,
		BlackList:              headerBlackList,
		HeaderSigVerifier:      headerSigVerifier,
		ChainID:                dataCore.ChainID,
		SizeCheckDelta:         sizeCheckDelta,
		ValidityAttester:       validityAttester,
		EpochStartTrigger:      epochStartTrigger,
	}
	interceptorContainerFactory, err := interceptorscontainer.NewShardInterceptorsContainerFactory(shardInterceptorsContainerFactoryArgs)
	if err != nil {
		return nil, nil, err
	}

	return interceptorContainerFactory, headerBlackList, nil
}

func newMetaInterceptorContainerFactory(
	shardCoordinator sharding.Coordinator,
	nodesCoordinator sharding.NodesCoordinator,
	data *Data,
	dataCore *Core,
	crypto *Crypto,
	network *Network,
	state *State,
	economics *economics.EconomicsData,
	headerSigVerifier HeaderSigVerifierHandler,
	sizeCheckDelta uint32,
	validityAttester process.ValidityAttester,
	epochStartTrigger process.EpochStartTriggerHandler,
) (process.InterceptorsContainerFactory, process.BlackListHandler, error) {
	headerBlackList := timecache.NewTimeCache(timeSpanForBadHeaders)
	metaInterceptorsContainerFactoryArgs := interceptorscontainer.MetaInterceptorsContainerFactoryArgs{
		ShardCoordinator:       shardCoordinator,
		NodesCoordinator:       nodesCoordinator,
		Messenger:              network.NetMessenger,
		Store:                  data.Store,
		Marshalizer:            dataCore.Marshalizer,
		Hasher:                 dataCore.Hasher,
		MultiSigner:            crypto.MultiSigner,
		DataPool:               data.Datapool,
		Accounts:               state.AccountsAdapter,
		AddrConverter:          state.AddressConverter,
		SingleSigner:           crypto.TxSingleSigner,
		BlockSingleSigner:      crypto.SingleSigner,
		KeyGen:                 crypto.TxSignKeyGen,
		BlockKeyGen:            crypto.BlockSignKeyGen,
		MaxTxNonceDeltaAllowed: core.MaxTxNonceDeltaAllowed,
		TxFeeHandler:           economics,
		BlackList:              headerBlackList,
		HeaderSigVerifier:      headerSigVerifier,
		ChainID:                dataCore.ChainID,
		SizeCheckDelta:         sizeCheckDelta,
		ValidityAttester:       validityAttester,
		EpochStartTrigger:      epochStartTrigger,
	}
	interceptorContainerFactory, err := interceptorscontainer.NewMetaInterceptorsContainerFactory(metaInterceptorsContainerFactoryArgs)
	if err != nil {
		return nil, nil, err
	}

	return interceptorContainerFactory, headerBlackList, nil
}

func newShardResolverContainerFactory(
	shardCoordinator sharding.Coordinator,
	data *Data,
	core *Core,
	network *Network,
	sizeCheckDelta uint32,
) (dataRetriever.ResolversContainerFactory, error) {

	dataPacker, err := partitioning.NewSimpleDataPacker(core.Marshalizer)
	if err != nil {
		return nil, err
	}

	resolversContainerFactoryArgs := resolverscontainer.FactoryArgs{
		ShardCoordinator:         shardCoordinator,
		Messenger:                network.NetMessenger,
		Store:                    data.Store,
		Marshalizer:              core.Marshalizer,
		DataPools:                data.Datapool,
		Uint64ByteSliceConverter: core.Uint64ByteSliceConverter,
		DataPacker:               dataPacker,
		TriesContainer:           core.TriesContainer,
		SizeCheckDelta:           sizeCheckDelta,
	}
	resolversContainerFactory, err := resolverscontainer.NewShardResolversContainerFactory(resolversContainerFactoryArgs)
	if err != nil {
		return nil, err
	}

	return resolversContainerFactory, nil
}

func newMetaResolverContainerFactory(
	shardCoordinator sharding.Coordinator,
	data *Data,
	core *Core,
	network *Network,
	sizeCheckDelta uint32,
) (dataRetriever.ResolversContainerFactory, error) {
	dataPacker, err := partitioning.NewSimpleDataPacker(core.Marshalizer)
	if err != nil {
		return nil, err
	}

	resolversContainerFactoryArgs := resolverscontainer.FactoryArgs{
		ShardCoordinator:         shardCoordinator,
		Messenger:                network.NetMessenger,
		Store:                    data.Store,
		Marshalizer:              core.Marshalizer,
		DataPools:                data.Datapool,
		Uint64ByteSliceConverter: core.Uint64ByteSliceConverter,
		DataPacker:               dataPacker,
		TriesContainer:           core.TriesContainer,
		SizeCheckDelta:           sizeCheckDelta,
	}
	resolversContainerFactory, err := resolverscontainer.NewMetaResolversContainerFactory(resolversContainerFactoryArgs)
	if err != nil {
		return nil, err
	}
	return resolversContainerFactory, nil
}

func generateGenesisHeadersAndApplyInitialBalances(args *processComponentsFactoryArgs) (map[uint32]data.HeaderHandler, error) {
	//TODO change this rudimentary startup for metachain nodes
	// Talk between Adrian, Robert and Iulian, did not want it to be discarded:
	// --------------------------------------------------------------------
	// Adrian: "This looks like a workaround as the metchain should not deal with individual accounts, but shards data.
	// What I was thinking was that the genesis on metachain (or pre-genesis block) is the nodes allocation to shards,
	// with 0 state root for every shard, as there is no balance yet.
	// Then the shards start operating as they get the initial node allocation, maybe we can do consensus on the
	// genesis as well, I think this would be actually good as then everything is signed and agreed upon.
	// The genesis shard blocks need to be then just the state root, I think we already have that in genesis,
	// so shard nodes can go ahead with individually creating the block, but then run consensus on this.
	// Then this block is sent to metachain who updates the state root of every shard and creates the metablock for
	// the genesis of each of the shards (this is actually the same thing that would happen at new epoch start)."

	coreComponents := args.coreData
	stateComponents := args.state
	dataComponents := args.data
	shardCoordinator := args.shardCoordinator
	nodesSetup := args.nodesConfig
	genesisConfig := args.genesisConfig
	economicsData := args.economicsData

	genesisBlocks := make(map[uint32]data.HeaderHandler)

	validatorStatsRootHash, err := stateComponents.PeerAccounts.RootHash()
	if err != nil {
		return nil, err
	}

	for shardId := uint32(0); shardId < shardCoordinator.NumberOfShards(); shardId++ {
		isCurrentShard := shardId == shardCoordinator.SelfId()
		if isCurrentShard {
			continue
		}

		var newShardCoordinator sharding.Coordinator
		var accountsAdapter state.AccountsAdapter
		newShardCoordinator, accountsAdapter, err = createInMemoryShardCoordinatorAndAccount(
			coreComponents,
			shardCoordinator.NumberOfShards(),
			shardId,
		)
		if err != nil {
			return nil, err
		}

		var genesisBlock data.HeaderHandler
		genesisBlock, err = createGenesisBlockAndApplyInitialBalances(
			accountsAdapter,
			newShardCoordinator,
			stateComponents.AddressConverter,
			genesisConfig,
			uint64(nodesSetup.StartTime),
			validatorStatsRootHash,
		)
		if err != nil {
			return nil, err
		}

		genesisBlocks[shardId] = genesisBlock
	}

	if shardCoordinator.SelfId() < shardCoordinator.NumberOfShards() {
		var genesisBlockForCurrentShard data.HeaderHandler
		genesisBlockForCurrentShard, err = createGenesisBlockAndApplyInitialBalances(
			stateComponents.AccountsAdapter,
			shardCoordinator,
			stateComponents.AddressConverter,
			genesisConfig,
			uint64(nodesSetup.StartTime),
			validatorStatsRootHash,
		)
		if err != nil {
			return nil, err
		}

		genesisBlocks[shardCoordinator.SelfId()] = genesisBlockForCurrentShard
	}

	argsMetaGenesis := genesis.ArgsMetaGenesisBlockCreator{
		GenesisTime:              uint64(nodesSetup.StartTime),
		Accounts:                 stateComponents.AccountsAdapter,
		AddrConv:                 stateComponents.AddressConverter,
		NodesSetup:               nodesSetup,
		ShardCoordinator:         shardCoordinator,
		Store:                    dataComponents.Store,
		Blkc:                     dataComponents.Blkc,
		Marshalizer:              coreComponents.Marshalizer,
		Hasher:                   coreComponents.Hasher,
		Uint64ByteSliceConverter: coreComponents.Uint64ByteSliceConverter,
		DataPool:                 dataComponents.Datapool,
		Economics:                economicsData,
		ValidatorStatsRootHash:   validatorStatsRootHash,
	}

	if shardCoordinator.SelfId() != core.MetachainShardId {
		var newShardCoordinator sharding.Coordinator
		var newAccounts state.AccountsAdapter
		newShardCoordinator, newAccounts, err = createInMemoryShardCoordinatorAndAccount(
			coreComponents,
			shardCoordinator.NumberOfShards(),
			core.MetachainShardId,
		)
		if err != nil {
			return nil, err
		}

		newStore, newBlkc, errPoolCreation := createInMemoryStoreBlkc(newShardCoordinator)
		if errPoolCreation != nil {
			return nil, errPoolCreation
		}

		argsMetaGenesis.ShardCoordinator = newShardCoordinator
		argsMetaGenesis.Accounts = newAccounts
		argsMetaGenesis.Store = newStore
		argsMetaGenesis.Blkc = newBlkc
	}

	genesisBlock, err := genesis.CreateMetaGenesisBlock(
		argsMetaGenesis,
	)
	if err != nil {
		return nil, err
	}

	log.Debug("MetaGenesisBlock created",
		"roothash", genesisBlock.GetRootHash(),
		"validatorStatsRootHash", genesisBlock.GetValidatorStatsRootHash(),
	)

	genesisBlocks[core.MetachainShardId] = genesisBlock

	return genesisBlocks, nil
}

func createInMemoryStoreBlkc(
	shardCoordinator sharding.Coordinator,
) (dataRetriever.StorageService, data.ChainHandler, error) {

	cache, _ := storageUnit.NewCache(storageUnit.LRUCache, 10, 1)
	blkc, err := blockchain.NewMetaChain(cache)
	if err != nil {
		return nil, nil, err
	}

	store := dataRetriever.NewChainStorer()
	store.AddStorer(dataRetriever.MetaBlockUnit, createMemUnit())
	store.AddStorer(dataRetriever.BlockHeaderUnit, createMemUnit())
	store.AddStorer(dataRetriever.MetaHdrNonceHashDataUnit, createMemUnit())
	store.AddStorer(dataRetriever.TransactionUnit, createMemUnit())
	store.AddStorer(dataRetriever.UnsignedTransactionUnit, createMemUnit())
	store.AddStorer(dataRetriever.MiniBlockUnit, createMemUnit())
	for i := uint32(0); i < shardCoordinator.NumberOfShards(); i++ {
		hdrNonceHashDataUnit := dataRetriever.ShardHdrNonceHashDataUnit + dataRetriever.UnitType(i)
		store.AddStorer(hdrNonceHashDataUnit, createMemUnit())
	}
	store.AddStorer(dataRetriever.HeartbeatUnit, createMemUnit())

	return store, blkc, nil
}

func createGenesisBlockAndApplyInitialBalances(
	accounts state.AccountsAdapter,
	shardCoordinator sharding.Coordinator,
	addressConverter state.AddressConverter,
	genesisConfig *sharding.Genesis,
	startTime uint64,
	validatorStatsRootHash []byte,
) (data.HeaderHandler, error) {

	initialBalances, err := genesisConfig.InitialNodesBalances(shardCoordinator, addressConverter)
	if err != nil {
		return nil, err
	}

	return genesis.CreateShardGenesisBlockFromInitialBalances(
		accounts,
		shardCoordinator,
		addressConverter,
		initialBalances,
		startTime,
		validatorStatsRootHash,
	)
}

func createInMemoryShardCoordinatorAndAccount(
	coreComponents *Core,
	numOfShards uint32,
	shardId uint32,
) (sharding.Coordinator, state.AccountsAdapter, error) {

	newShardCoordinator, err := sharding.NewMultiShardCoordinator(numOfShards, shardId)
	if err != nil {
		return nil, nil, err
	}

	accountFactory, err := factoryState.NewAccountFactoryCreator(factoryState.UserAccount)
	if err != nil {
		return nil, nil, err
	}

	accounts, err := generateInMemoryAccountsAdapter(
		accountFactory,
		coreComponents.Hasher,
		coreComponents.Marshalizer,
	)
	if err != nil {
		return nil, nil, err
	}

	return newShardCoordinator, accounts, nil
}

func newBlockTracker(
	processArgs *processComponentsFactoryArgs,
	headerValidator process.HeaderConstructionValidator,
	requestHandler process.RequestHandler,
	rounder consensus.Rounder,
	genesisBlocks map[uint32]data.HeaderHandler,
) (process.BlockTracker, error) {

	argBaseTracker := track.ArgBaseTracker{
		Hasher:           processArgs.coreData.Hasher,
		HeaderValidator:  headerValidator,
		Marshalizer:      processArgs.coreData.Marshalizer,
		RequestHandler:   requestHandler,
		Rounder:          rounder,
		ShardCoordinator: processArgs.shardCoordinator,
		Store:            processArgs.data.Store,
		StartHeaders:     genesisBlocks,
	}

	if processArgs.shardCoordinator.SelfId() < processArgs.shardCoordinator.NumberOfShards() {
		arguments := track.ArgShardTracker{
			ArgBaseTracker: argBaseTracker,
			PoolsHolder:    processArgs.data.Datapool,
		}

		return track.NewShardBlockTrack(arguments)
	}

	if processArgs.shardCoordinator.SelfId() == core.MetachainShardId {
		arguments := track.ArgMetaTracker{
			ArgBaseTracker: argBaseTracker,
			PoolsHolder:    processArgs.data.Datapool,
		}

		return track.NewMetaBlockTrack(arguments)
	}

	return nil, errors.New("could not create block tracker")
}

func newPendingMiniBlocks(
	store dataRetriever.StorageService,
	marshalizer marshal.Marshalizer,
	dataPool dataRetriever.PoolsHolder,
) (process.PendingMiniBlocksHandler, error) {

	miniBlockHeaderStore := store.GetStorer(dataRetriever.MiniBlockHeaderUnit)
	if check.IfNil(miniBlockHeaderStore) {
		return nil, errors.New("could not create pending miniblocks handler because of empty miniblock header store")
	}

	metaBlocksStore := store.GetStorer(dataRetriever.MetaBlockUnit)
	if check.IfNil(metaBlocksStore) {
		return nil, errors.New("could not create pending miniblocks handler because of empty metablock store")
	}

	argsPendingMiniBlocks := &metachainEpochStart.ArgsPendingMiniBlocks{
		Marshalizer:      marshalizer,
		Storage:          miniBlockHeaderStore,
		MetaBlockPool:    dataPool.Headers(),
		MetaBlockStorage: metaBlocksStore,
	}
	pendingMiniBlocks, err := metachainEpochStart.NewPendingMiniBlocks(argsPendingMiniBlocks)
	if err != nil {
		return nil, err
	}

	return pendingMiniBlocks, nil
}

func newForkDetector(
	rounder consensus.Rounder,
	shardCoordinator sharding.Coordinator,
	headerBlackList process.BlackListHandler,
	blockTracker process.BlockTracker,
	genesisTime int64,
) (process.ForkDetector, error) {
	if shardCoordinator.SelfId() < shardCoordinator.NumberOfShards() {
		return processSync.NewShardForkDetector(rounder, headerBlackList, blockTracker, genesisTime)
	}
	if shardCoordinator.SelfId() == core.MetachainShardId {
		return processSync.NewMetaForkDetector(rounder, headerBlackList, blockTracker, genesisTime)
	}

	return nil, ErrCreateForkDetector
}

func newBlockProcessor(
	processArgs *processComponentsFactoryArgs,
	requestHandler process.RequestHandler,
	forkDetector process.ForkDetector,
	rounder consensus.Rounder,
	epochStartTrigger epochStart.TriggerHandler,
	bootStorer process.BootStorer,
	validatorStatisticsProcessor process.ValidatorStatisticsProcessor,
	headerValidator process.HeaderConstructionValidator,
	blockTracker process.BlockTracker,
	pendingMiniBlocksHandler process.PendingMiniBlocksHandler,
) (process.BlockProcessor, error) {

	shardCoordinator := processArgs.shardCoordinator
	nodesCoordinator := processArgs.nodesCoordinator

	communityAddr := processArgs.economicsData.CommunityAddress()
	burnAddr := processArgs.economicsData.BurnAddress()
	if communityAddr == "" || burnAddr == "" {
		return nil, errors.New("rewards configuration missing")
	}

	communityAddress, err := hex.DecodeString(communityAddr)
	if err != nil {
		return nil, err
	}

	burnAddress, err := hex.DecodeString(burnAddr)
	if err != nil {
		return nil, err
	}

	specialAddressHolder, err := address.NewSpecialAddressHolder(
		communityAddress,
		burnAddress,
		processArgs.state.AddressConverter,
		shardCoordinator,
		nodesCoordinator,
	)
	if err != nil {
		return nil, err
	}

	if shardCoordinator.SelfId() < shardCoordinator.NumberOfShards() {
		return newShardBlockProcessor(
			requestHandler,
			processArgs.shardCoordinator,
			processArgs.nodesCoordinator,
			specialAddressHolder,
			processArgs.data,
			processArgs.coreData,
			processArgs.state,
			forkDetector,
			processArgs.coreServiceContainer,
			processArgs.economicsData,
			rounder,
			epochStartTrigger,
			bootStorer,
			processArgs.gasSchedule,
			processArgs.stateCheckpointModulus,
			headerValidator,
			blockTracker,
		)
	}
	if shardCoordinator.SelfId() == core.MetachainShardId {
		return newMetaBlockProcessor(
			requestHandler,
			processArgs.shardCoordinator,
			processArgs.nodesCoordinator,
			specialAddressHolder,
			processArgs.data,
			processArgs.coreData,
			processArgs.state,
			forkDetector,
			processArgs.coreServiceContainer,
			processArgs.economicsData,
			validatorStatisticsProcessor,
			rounder,
			epochStartTrigger,
			bootStorer,
			headerValidator,
			blockTracker,
			pendingMiniBlocksHandler,
			processArgs.crypto.MessageSignVerifier,
		)
	}

	return nil, errors.New("could not create block processor")
}

func newShardBlockProcessor(
	requestHandler process.RequestHandler,
	shardCoordinator sharding.Coordinator,
	nodesCoordinator sharding.NodesCoordinator,
	specialAddressHandler process.SpecialAddressHandler,
	data *Data,
	core *Core,
	state *State,
	forkDetector process.ForkDetector,
	coreServiceContainer serviceContainer.Core,
	economics *economics.EconomicsData,
	rounder consensus.Rounder,
	epochStartTrigger epochStart.TriggerHandler,
	bootStorer process.BootStorer,
	gasSchedule map[string]map[string]uint64,
	stateCheckpointModulus uint,
	headerValidator process.HeaderConstructionValidator,
	blockTracker process.BlockTracker,
) (process.BlockProcessor, error) {
	argsParser, err := vmcommon.NewAtArgumentParser()
	if err != nil {
		return nil, err
	}

	argsHook := hooks.ArgBlockChainHook{
		Accounts:         state.AccountsAdapter,
		AddrConv:         state.AddressConverter,
		StorageService:   data.Store,
		BlockChain:       data.Blkc,
		ShardCoordinator: shardCoordinator,
		Marshalizer:      core.Marshalizer,
		Uint64Converter:  core.Uint64ByteSliceConverter,
	}
	vmFactory, err := shard.NewVMContainerFactory(economics.MaxGasLimitPerBlock(), gasSchedule, argsHook)
	if err != nil {
		return nil, err
	}

	vmContainer, err := vmFactory.Create()
	if err != nil {
		return nil, err
	}

	interimProcFactory, err := shard.NewIntermediateProcessorsContainerFactory(
		shardCoordinator,
		core.Marshalizer,
		core.Hasher,
		state.AddressConverter,
		specialAddressHandler,
		data.Store,
		data.Datapool,
		economics,
	)
	if err != nil {
		return nil, err
	}

	interimProcContainer, err := interimProcFactory.Create()
	if err != nil {
		return nil, err
	}

	scForwarder, err := interimProcContainer.Get(dataBlock.SmartContractResultBlock)
	if err != nil {
		return nil, err
	}

	rewardsTxInterim, err := interimProcContainer.Get(dataBlock.RewardsBlock)
	if err != nil {
		return nil, err
	}

	rewardsTxHandler, ok := rewardsTxInterim.(process.TransactionFeeHandler)
	if !ok {
		return nil, process.ErrWrongTypeAssertion
	}

	internalTransactionProducer, ok := rewardsTxInterim.(process.InternalTransactionProducer)
	if !ok {
		return nil, process.ErrWrongTypeAssertion
	}

	receiptTxInterim, err := interimProcContainer.Get(dataBlock.ReceiptBlock)
	if err != nil {
		return nil, err
	}

	badTxInterim, err := interimProcContainer.Get(dataBlock.InvalidBlock)
	if err != nil {
		return nil, err
	}

	txTypeHandler, err := coordinator.NewTxTypeHandler(state.AddressConverter, shardCoordinator, state.AccountsAdapter)
	if err != nil {
		return nil, err
	}

	gasHandler, err := preprocess.NewGasComputation(economics)
	if err != nil {
		return nil, err
	}

	scProcessor, err := smartContract.NewSmartContractProcessor(
		vmContainer,
		argsParser,
		core.Hasher,
		core.Marshalizer,
		state.AccountsAdapter,
		vmFactory.BlockChainHookImpl(),
		state.AddressConverter,
		shardCoordinator,
		scForwarder,
		rewardsTxHandler,
		economics,
		txTypeHandler,
		gasHandler,
	)
	if err != nil {
		return nil, err
	}

	rewardsTxProcessor, err := rewardTransaction.NewRewardTxProcessor(
		state.AccountsAdapter,
		state.AddressConverter,
		shardCoordinator,
		rewardsTxInterim,
	)
	if err != nil {
		return nil, err
	}

	transactionProcessor, err := transaction.NewTxProcessor(
		state.AccountsAdapter,
		core.Hasher,
		state.AddressConverter,
		core.Marshalizer,
		shardCoordinator,
		scProcessor,
		rewardsTxHandler,
		txTypeHandler,
		economics,
		receiptTxInterim,
		badTxInterim,
	)
	if err != nil {
		return nil, errors.New("could not create transaction statisticsProcessor: " + err.Error())
	}

	miniBlocksCompacter, err := preprocess.NewMiniBlocksCompaction(economics, shardCoordinator, gasHandler)
	if err != nil {
		return nil, err
	}

	preProcFactory, err := shard.NewPreProcessorsContainerFactory(
		shardCoordinator,
		data.Store,
		core.Marshalizer,
		core.Hasher,
		data.Datapool,
		state.AddressConverter,
		state.AccountsAdapter,
		requestHandler,
		transactionProcessor,
		scProcessor,
		scProcessor,
		rewardsTxProcessor,
		internalTransactionProducer,
		economics,
		miniBlocksCompacter,
		gasHandler,
		blockTracker,
	)
	if err != nil {
		return nil, err
	}

	preProcContainer, err := preProcFactory.Create()
	if err != nil {
		return nil, err
	}

	txCoordinator, err := coordinator.NewTransactionCoordinator(
		core.Hasher,
		core.Marshalizer,
		shardCoordinator,
		state.AccountsAdapter,
		data.Datapool.MiniBlocks(),
		requestHandler,
		preProcContainer,
		interimProcContainer,
		gasHandler,
	)
	if err != nil {
		return nil, err
	}

	txPoolsCleaner, err := poolsCleaner.NewTxsPoolsCleaner(
		state.AccountsAdapter,
		shardCoordinator,
		data.Datapool,
		state.AddressConverter,
		economics,
	)
	if err != nil {
		return nil, err
	}

	argumentsBaseProcessor := block.ArgBaseProcessor{
		Accounts:              state.AccountsAdapter,
		ForkDetector:          forkDetector,
		Hasher:                core.Hasher,
		Marshalizer:           core.Marshalizer,
		Store:                 data.Store,
		ShardCoordinator:      shardCoordinator,
		NodesCoordinator:      nodesCoordinator,
		SpecialAddressHandler: specialAddressHandler,
		Uint64Converter:       core.Uint64ByteSliceConverter,
		RequestHandler:        requestHandler,
		Core:                  coreServiceContainer,
		BlockChainHook:        vmFactory.BlockChainHookImpl(),
		TxCoordinator:         txCoordinator,
		Rounder:               rounder,
		EpochStartTrigger:     epochStartTrigger,
		HeaderValidator:       headerValidator,
		BootStorer:            bootStorer,
		BlockTracker:          blockTracker,
		DataPool:              data.Datapool,
	}
	arguments := block.ArgShardProcessor{
		ArgBaseProcessor:       argumentsBaseProcessor,
		TxsPoolsCleaner:        txPoolsCleaner,
		StateCheckpointModulus: stateCheckpointModulus,
	}

	blockProcessor, err := block.NewShardProcessor(arguments)
	if err != nil {
		return nil, errors.New("could not create block statisticsProcessor: " + err.Error())
	}

	err = blockProcessor.SetAppStatusHandler(core.StatusHandler)
	if err != nil {
		return nil, err
	}

	return blockProcessor, nil
}

func newMetaBlockProcessor(
	requestHandler process.RequestHandler,
	shardCoordinator sharding.Coordinator,
	nodesCoordinator sharding.NodesCoordinator,
	specialAddressHandler process.SpecialAddressHandler,
	data *Data,
	core *Core,
	state *State,
	forkDetector process.ForkDetector,
	coreServiceContainer serviceContainer.Core,
	economics *economics.EconomicsData,
	validatorStatisticsProcessor process.ValidatorStatisticsProcessor,
	rounder consensus.Rounder,
	epochStartTrigger epochStart.TriggerHandler,
	bootStorer process.BootStorer,
	headerValidator process.HeaderConstructionValidator,
	blockTracker process.BlockTracker,
	pendingMiniBlocksHandler process.PendingMiniBlocksHandler,
	messageSignVerifier vm.MessageSignVerifier,
) (process.BlockProcessor, error) {

	argsHook := hooks.ArgBlockChainHook{
		Accounts:         state.AccountsAdapter,
		AddrConv:         state.AddressConverter,
		StorageService:   data.Store,
		BlockChain:       data.Blkc,
		ShardCoordinator: shardCoordinator,
		Marshalizer:      core.Marshalizer,
		Uint64Converter:  core.Uint64ByteSliceConverter,
	}
	vmFactory, err := metachain.NewVMContainerFactory(argsHook, economics, messageSignVerifier)
	if err != nil {
		return nil, err
	}

	argsParser, err := vmcommon.NewAtArgumentParser()
	if err != nil {
		return nil, err
	}

	vmContainer, err := vmFactory.Create()
	if err != nil {
		return nil, err
	}

	interimProcFactory, err := metachain.NewIntermediateProcessorsContainerFactory(
		shardCoordinator,
		core.Marshalizer,
		core.Hasher,
		state.AddressConverter,
		data.Store,
		data.Datapool,
	)
	if err != nil {
		return nil, err
	}

	interimProcContainer, err := interimProcFactory.Create()
	if err != nil {
		return nil, err
	}

	scForwarder, err := interimProcContainer.Get(dataBlock.SmartContractResultBlock)
	if err != nil {
		return nil, err
	}

	txTypeHandler, err := coordinator.NewTxTypeHandler(state.AddressConverter, shardCoordinator, state.AccountsAdapter)
	if err != nil {
		return nil, err
	}

	gasHandler, err := preprocess.NewGasComputation(economics)
	if err != nil {
		return nil, err
	}

	scProcessor, err := smartContract.NewSmartContractProcessor(
		vmContainer,
		argsParser,
		core.Hasher,
		core.Marshalizer,
		state.AccountsAdapter,
		vmFactory.BlockChainHookImpl(),
		state.AddressConverter,
		shardCoordinator,
		scForwarder,
		&metachain.TransactionFeeHandler{},
		economics,
		txTypeHandler,
		gasHandler,
	)
	if err != nil {
		return nil, err
	}

	transactionProcessor, err := transaction.NewMetaTxProcessor(
		state.AccountsAdapter,
		state.AddressConverter,
		shardCoordinator,
		scProcessor,
		txTypeHandler,
		economics,
	)
	if err != nil {
		return nil, errors.New("could not create transaction processor: " + err.Error())
	}

	miniBlocksCompacter, err := preprocess.NewMiniBlocksCompaction(economics, shardCoordinator, gasHandler)
	if err != nil {
		return nil, err
	}

	preProcFactory, err := metachain.NewPreProcessorsContainerFactory(
		shardCoordinator,
		data.Store,
		core.Marshalizer,
		core.Hasher,
		data.Datapool,
		state.AccountsAdapter,
		requestHandler,
		transactionProcessor,
		scProcessor,
		economics,
		miniBlocksCompacter,
		gasHandler,
		blockTracker,
	)
	if err != nil {
		return nil, err
	}

	preProcContainer, err := preProcFactory.Create()
	if err != nil {
		return nil, err
	}

	txCoordinator, err := coordinator.NewTransactionCoordinator(
		core.Hasher,
		core.Marshalizer,
		shardCoordinator,
		state.AccountsAdapter,
		data.Datapool.MiniBlocks(),
		requestHandler,
		preProcContainer,
		interimProcContainer,
		gasHandler,
	)
	if err != nil {
		return nil, err
	}

	scDataGetter, err := smartContract.NewSCQueryService(vmContainer, economics.MaxGasLimitPerBlock())
	if err != nil {
		return nil, err
	}

	argsStaking := scToProtocol.ArgStakingToPeer{
		AdrConv:     state.BLSAddressConverter,
		Hasher:      core.Hasher,
		Marshalizer: core.Marshalizer,
		PeerState:   state.PeerAccounts,
		BaseState:   state.AccountsAdapter,
		ArgParser:   argsParser,
		CurrTxs:     data.Datapool.CurrentBlockTxs(),
		ScQuery:     scDataGetter,
	}
	smartContractToProtocol, err := scToProtocol.NewStakingToPeer(argsStaking)
	if err != nil {
		return nil, err
	}

	argumentsBaseProcessor := block.ArgBaseProcessor{
		Accounts:                     state.AccountsAdapter,
		ForkDetector:                 forkDetector,
		Hasher:                       core.Hasher,
		Marshalizer:                  core.Marshalizer,
		Store:                        data.Store,
		ShardCoordinator:             shardCoordinator,
		NodesCoordinator:             nodesCoordinator,
		SpecialAddressHandler:        specialAddressHandler,
		Uint64Converter:              core.Uint64ByteSliceConverter,
		RequestHandler:               requestHandler,
		Core:                         coreServiceContainer,
		BlockChainHook:               vmFactory.BlockChainHookImpl(),
		TxCoordinator:                txCoordinator,
		ValidatorStatisticsProcessor: validatorStatisticsProcessor,
		EpochStartTrigger:            epochStartTrigger,
		Rounder:                      rounder,
		HeaderValidator:              headerValidator,
		BootStorer:                   bootStorer,
		BlockTracker:                 blockTracker,
		DataPool:                     data.Datapool,
	}
	arguments := block.ArgMetaProcessor{
		ArgBaseProcessor:         argumentsBaseProcessor,
		SCDataGetter:             scDataGetter,
		SCToProtocol:             smartContractToProtocol,
		PeerChangesHandler:       smartContractToProtocol,
		PendingMiniBlocksHandler: pendingMiniBlocksHandler,
	}

	metaProcessor, err := block.NewMetaProcessor(arguments)
	if err != nil {
		return nil, errors.New("could not create block processor: " + err.Error())
	}

	err = metaProcessor.SetAppStatusHandler(core.StatusHandler)
	if err != nil {
		return nil, err
	}

	return metaProcessor, nil
}

func newValidatorStatisticsProcessor(
	processComponents *processComponentsFactoryArgs,
) (process.ValidatorStatisticsProcessor, error) {

	initialNodes := processComponents.nodesConfig.InitialNodes
	storageService := processComponents.data.Store

	var peerDataPool peer.DataPool = processComponents.data.Datapool
	if processComponents.shardCoordinator.SelfId() < processComponents.shardCoordinator.NumberOfShards() {
		peerDataPool = processComponents.data.Datapool
	}

	arguments := peer.ArgValidatorStatisticsProcessor{
		InitialNodes:        initialNodes,
		PeerAdapter:         processComponents.state.PeerAccounts,
		AdrConv:             processComponents.state.BLSAddressConverter,
		NodesCoordinator:    processComponents.nodesCoordinator,
		ShardCoordinator:    processComponents.shardCoordinator,
		DataPool:            peerDataPool,
		StorageService:      storageService,
		Marshalizer:         processComponents.coreData.Marshalizer,
		StakeValue:          processComponents.economicsData.StakeValue(),
		Rater:               processComponents.rater,
		MaxComputableRounds: processComponents.maxComputableRounds,
	}

	validatorStatisticsProcessor, err := peer.NewValidatorStatisticsProcessor(arguments)
	if err != nil {
		return nil, err
	}

	return validatorStatisticsProcessor, nil
}

func generateInMemoryAccountsAdapter(
	accountFactory state.AccountFactory,
	hasher hashing.Hasher,
	marshalizer marshal.Marshalizer,
) (state.AccountsAdapter, error) {
	trieStorage, err := trie.NewTrieStorageManagerWithoutPruning(createMemUnit())
	if err != nil {
		return nil, err
	}

	tr, err := trie.NewTrie(trieStorage, marshalizer, hasher)
	if err != nil {
		return nil, err
	}

	adb, err := state.NewAccountsDB(tr, hasher, marshalizer, accountFactory)
	if err != nil {
		return nil, err
	}

	return adb, nil
}

func createMemUnit() storage.Storer {
	cache, err := storageUnit.NewCache(storageUnit.LRUCache, 10, 1)
	if err != nil {
		log.Error("error creating cache for mem unit " + err.Error())
		return nil
	}

	unit, err := storageUnit.NewStorageUnit(cache, memorydb.New())
	if err != nil {
		log.Error("error creating unit " + err.Error())
		return nil
	}

	return unit
}

// GetSigningParams returns a key generator, a private key, and a public key
func GetSigningParams(
	ctx *cli.Context,
	skName string,
	skIndexName string,
	skPemFileName string,
	suite crypto.Suite,
) (keyGen crypto.KeyGenerator, privKey crypto.PrivateKey, pubKey crypto.PublicKey, err error) {

	sk, err := getSk(ctx, skName, skIndexName, skPemFileName)
	if err != nil {
		return nil, nil, nil, err
	}

	keyGen = signing.NewKeyGenerator(suite)

	privKey, err = keyGen.PrivateKeyFromByteArray(sk)
	if err != nil {
		return nil, nil, nil, err
	}

	pubKey = privKey.GeneratePublic()

	return keyGen, privKey, pubKey, err
}

// GetPkEncoded returns the encoded public key
func GetPkEncoded(pubKey crypto.PublicKey) string {
	pk, err := pubKey.ToByteArray()
	if err != nil {
		return err.Error()
	}

	return encodeAddress(pk)
}

func encodeAddress(address []byte) string {
	return hex.EncodeToString(address)
}

func decodeAddress(address string) ([]byte, error) {
	return hex.DecodeString(address)
}

func getSk(
	ctx *cli.Context,
	skName string,
	skIndexName string,
	skPemFileName string,
) ([]byte, error) {

	//if flag is defined, it shall overwrite what was read from pem file
	if ctx.GlobalIsSet(skName) {
		encodedSk := []byte(ctx.GlobalString(skName))
		return decodeAddress(string(encodedSk))
	}

	skIndex := ctx.GlobalInt(skIndexName)
	encodedSk, err := core.LoadSkFromPemFile(skPemFileName, skIndex)
	if err != nil {
		return nil, err
	}

	return decodeAddress(string(encodedSk))
}<|MERGE_RESOLUTION|>--- conflicted
+++ resolved
@@ -156,24 +156,13 @@
 
 // Crypto struct holds the crypto components of the Elrond protocol
 type Crypto struct {
-<<<<<<< HEAD
-	TxSingleSigner      crypto.SingleSigner
-	SingleSigner        crypto.SingleSigner
-	MultiSigner         crypto.MultiSigner
-	BlockSignKeyGen     crypto.KeyGenerator
-	TxSignKeyGen        crypto.KeyGenerator
-	TxSignPrivKey       crypto.PrivateKey
-	TxSignPubKey        crypto.PublicKey
-	InitialPubKeys      map[uint32][]string
-	MessageSignVerifier vm.MessageSignVerifier
-=======
 	TxSingleSigner  crypto.SingleSigner
 	SingleSigner    crypto.SingleSigner
 	MultiSigner     crypto.MultiSigner
 	BlockSignKeyGen crypto.KeyGenerator
 	TxSignKeyGen    crypto.KeyGenerator
 	InitialPubKeys  map[uint32][]string
->>>>>>> 2e6a9f0c
+	MessageSignVerifier vm.MessageSignVerifier
 }
 
 // Process struct holds the process components of the Elrond protocol
@@ -482,24 +471,13 @@
 	}
 
 	return &Crypto{
-<<<<<<< HEAD
-		TxSingleSigner:      txSingleSigner,
-		SingleSigner:        singleSigner,
-		MultiSigner:         multiSigner,
-		BlockSignKeyGen:     args.keyGen,
-		TxSignKeyGen:        txSignKeyGen,
-		TxSignPrivKey:       txSignPrivKey,
-		TxSignPubKey:        txSignPubKey,
-		InitialPubKeys:      initialPubKeys,
-		MessageSignVerifier: messageSignVerifier,
-=======
 		TxSingleSigner:  txSingleSigner,
 		SingleSigner:    singleSigner,
 		MultiSigner:     multiSigner,
 		BlockSignKeyGen: args.keyGen,
 		TxSignKeyGen:    txSignKeyGen,
 		InitialPubKeys:  initialPubKeys,
->>>>>>> 2e6a9f0c
+		MessageSignVerifier: messageSignVerifier,
 	}, nil
 }
 
