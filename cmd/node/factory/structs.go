package factory

import (
	"errors"
	"time"

	logger "github.com/ElrondNetwork/elrond-go-logger"
	"github.com/ElrondNetwork/elrond-go/config"
	"github.com/ElrondNetwork/elrond-go/consensus"
	"github.com/ElrondNetwork/elrond-go/core"
<<<<<<< HEAD
	"github.com/ElrondNetwork/elrond-go/core/fullHistory"
=======
	"github.com/ElrondNetwork/elrond-go/core/indexer"
>>>>>>> 1bc4781f
	"github.com/ElrondNetwork/elrond-go/core/partitioning"
	"github.com/ElrondNetwork/elrond-go/core/statistics"
	"github.com/ElrondNetwork/elrond-go/core/statistics/softwareVersion"
	factorySoftwareVersion "github.com/ElrondNetwork/elrond-go/core/statistics/softwareVersion/factory"
	"github.com/ElrondNetwork/elrond-go/data"
	dataBlock "github.com/ElrondNetwork/elrond-go/data/block"
	"github.com/ElrondNetwork/elrond-go/data/state"
	"github.com/ElrondNetwork/elrond-go/dataRetriever"
	"github.com/ElrondNetwork/elrond-go/dataRetriever/factory/containers"
	"github.com/ElrondNetwork/elrond-go/dataRetriever/factory/resolverscontainer"
	"github.com/ElrondNetwork/elrond-go/dataRetriever/requestHandlers"
	"github.com/ElrondNetwork/elrond-go/epochStart"
	metachainEpochStart "github.com/ElrondNetwork/elrond-go/epochStart/metachain"
	"github.com/ElrondNetwork/elrond-go/epochStart/shardchain"
	mainFactory "github.com/ElrondNetwork/elrond-go/factory"
	"github.com/ElrondNetwork/elrond-go/genesis"
	"github.com/ElrondNetwork/elrond-go/genesis/checking"
	genesisProcess "github.com/ElrondNetwork/elrond-go/genesis/process"
	"github.com/ElrondNetwork/elrond-go/hashing"
	"github.com/ElrondNetwork/elrond-go/marshal"
	"github.com/ElrondNetwork/elrond-go/process"
	"github.com/ElrondNetwork/elrond-go/process/block"
	"github.com/ElrondNetwork/elrond-go/process/block/bootstrapStorage"
	"github.com/ElrondNetwork/elrond-go/process/block/pendingMb"
	"github.com/ElrondNetwork/elrond-go/process/block/poolsCleaner"
	"github.com/ElrondNetwork/elrond-go/process/block/postprocess"
	"github.com/ElrondNetwork/elrond-go/process/block/preprocess"
	"github.com/ElrondNetwork/elrond-go/process/coordinator"
	"github.com/ElrondNetwork/elrond-go/process/economics"
	"github.com/ElrondNetwork/elrond-go/process/factory"
	"github.com/ElrondNetwork/elrond-go/process/factory/interceptorscontainer"
	"github.com/ElrondNetwork/elrond-go/process/factory/metachain"
	"github.com/ElrondNetwork/elrond-go/process/factory/shard"
	"github.com/ElrondNetwork/elrond-go/process/headerCheck"
	"github.com/ElrondNetwork/elrond-go/process/peer"
	"github.com/ElrondNetwork/elrond-go/process/rewardTransaction"
	"github.com/ElrondNetwork/elrond-go/process/scToProtocol"
	"github.com/ElrondNetwork/elrond-go/process/smartContract"
	"github.com/ElrondNetwork/elrond-go/process/smartContract/builtInFunctions"
	"github.com/ElrondNetwork/elrond-go/process/smartContract/hooks"
	processSync "github.com/ElrondNetwork/elrond-go/process/sync"
	"github.com/ElrondNetwork/elrond-go/process/throttle"
	"github.com/ElrondNetwork/elrond-go/process/track"
	"github.com/ElrondNetwork/elrond-go/process/transaction"
	"github.com/ElrondNetwork/elrond-go/process/transactionLog"
	"github.com/ElrondNetwork/elrond-go/sharding"
	"github.com/ElrondNetwork/elrond-go/sharding/networksharding"
	"github.com/ElrondNetwork/elrond-go/storage"
	storageFactory "github.com/ElrondNetwork/elrond-go/storage/factory"
	"github.com/ElrondNetwork/elrond-go/storage/storageUnit"
	"github.com/ElrondNetwork/elrond-go/storage/timecache"
	"github.com/ElrondNetwork/elrond-go/update"
	"github.com/ElrondNetwork/elrond-go/vm"
	"github.com/ElrondNetwork/elrond-vm-common/parsers"
)

const (
	// MaxTxsToRequest specifies the maximum number of txs to request
	MaxTxsToRequest = 1000
)

//TODO remove this
var log = logger.GetOrCreate("main")

// timeSpanForBadHeaders is the expiry time for an added block header hash
var timeSpanForBadHeaders = time.Minute * 2

// EpochStartNotifier defines which actions should be done for handling new epoch's events
type EpochStartNotifier interface {
	RegisterHandler(handler epochStart.ActionHandler)
	UnregisterHandler(handler epochStart.ActionHandler)
	NotifyAll(hdr data.HeaderHandler)
	NotifyAllPrepare(metaHdr data.HeaderHandler, body data.BodyHandler)
	RegisterForEpochChangeConfirmed(handler func(epoch uint32))
	NotifyEpochChangeConfirmed(epoch uint32)
	IsInterfaceNil() bool
}

// Process struct holds the process components
type Process struct {
	InterceptorsContainer    process.InterceptorsContainer
	ResolversFinder          dataRetriever.ResolversFinder
	Rounder                  consensus.Rounder
	EpochStartTrigger        epochStart.TriggerHandler
	ForkDetector             process.ForkDetector
	BlockProcessor           process.BlockProcessor
	BlackListHandler         process.TimeCacher
	BootStorer               process.BootStorer
	HeaderSigVerifier        HeaderSigVerifierHandler
	HeaderIntegrityVerifier  HeaderIntegrityVerifierHandler
	ValidatorsStatistics     process.ValidatorStatisticsProcessor
	ValidatorsProvider       process.ValidatorsProvider
	BlockTracker             process.BlockTracker
	PendingMiniBlocksHandler process.PendingMiniBlocksHandler
	RequestHandler           process.RequestHandler
	TxLogsProcessor          process.TransactionLogProcessorDatabase
	HeaderValidator          epochStart.HeaderValidator
}

type processComponentsFactoryArgs struct {
	coreComponents            *mainFactory.CoreComponentsFactoryArgs
	accountsParser            genesis.AccountsParser
	smartContractParser       genesis.InitialSmartContractParser
	economicsData             *economics.EconomicsData
	nodesConfig               *sharding.NodesSetup
	gasSchedule               map[string]map[string]uint64
	rounder                   consensus.Rounder
	shardCoordinator          sharding.Coordinator
	nodesCoordinator          sharding.NodesCoordinator
	data                      *mainFactory.DataComponents
	coreData                  *mainFactory.CoreComponents
	crypto                    *mainFactory.CryptoComponents
	state                     *mainFactory.StateComponents
	network                   *mainFactory.NetworkComponents
	tries                     *mainFactory.TriesComponents
	requestedItemsHandler     dataRetriever.RequestedItemsHandler
	whiteListHandler          process.WhiteListHandler
	whiteListerVerifiedTxs    process.WhiteListHandler
	epochStartNotifier        EpochStartNotifier
	mainConfig                config.Config
	epochStart                *config.EpochStartConfig
	rater                     sharding.PeerAccountListAndRatingHandler
	ratingsData               process.RatingsInfoHandler
	startEpochNum             uint32
	sizeCheckDelta            uint32
	stateCheckpointModulus    uint
	maxComputableRounds       uint64
	numConcurrentResolverJobs int32
	minSizeInBytes            uint32
	maxSizeInBytes            uint32
	maxRating                 uint32
	validatorPubkeyConverter  core.PubkeyConverter
	systemSCConfig            *config.SystemSmartContractsConfig
	txLogsProcessor           process.TransactionLogProcessor
	version                   string
	importStartHandler        update.ImportStartHandler
	workingDir                string
<<<<<<< HEAD
	historyRepo               fullHistory.HistoryRepository
=======
	indexer                   indexer.Indexer
	tpsBenchmark              statistics.TPSBenchmark
>>>>>>> 1bc4781f
}

// NewProcessComponentsFactoryArgs initializes the arguments necessary for creating the process components
func NewProcessComponentsFactoryArgs(
	coreComponents *mainFactory.CoreComponentsFactoryArgs,
	accountsParser genesis.AccountsParser,
	smartContractParser genesis.InitialSmartContractParser,
	economicsData *economics.EconomicsData,
	nodesConfig *sharding.NodesSetup,
	gasSchedule map[string]map[string]uint64,
	rounder consensus.Rounder,
	shardCoordinator sharding.Coordinator,
	nodesCoordinator sharding.NodesCoordinator,
	data *mainFactory.DataComponents,
	coreData *mainFactory.CoreComponents,
	crypto *mainFactory.CryptoComponents,
	state *mainFactory.StateComponents,
	network *mainFactory.NetworkComponents,
	tries *mainFactory.TriesComponents,
	requestedItemsHandler dataRetriever.RequestedItemsHandler,
	whiteListHandler process.WhiteListHandler,
	whiteListerVerifiedTxs process.WhiteListHandler,
	epochStartNotifier EpochStartNotifier,
	mainConfig config.Config,
	startEpochNum uint32,
	rater sharding.PeerAccountListAndRatingHandler,
	sizeCheckDelta uint32,
	stateCheckpointModulus uint,
	maxComputableRounds uint64,
	numConcurrentResolverJobs int32,
	minSizeInBytes uint32,
	maxSizeInBytes uint32,
	maxRating uint32,
	validatorPubkeyConverter core.PubkeyConverter,
	ratingsData process.RatingsInfoHandler,
	systemSCConfig *config.SystemSmartContractsConfig,
	version string,
	importStartHandler update.ImportStartHandler,
	workingDir string,
<<<<<<< HEAD
	historyRepo fullHistory.HistoryRepository,
=======
	indexer indexer.Indexer,
	tpsBenchmark statistics.TPSBenchmark,
>>>>>>> 1bc4781f
) *processComponentsFactoryArgs {
	return &processComponentsFactoryArgs{
		coreComponents:            coreComponents,
		accountsParser:            accountsParser,
		smartContractParser:       smartContractParser,
		economicsData:             economicsData,
		nodesConfig:               nodesConfig,
		gasSchedule:               gasSchedule,
		rounder:                   rounder,
		shardCoordinator:          shardCoordinator,
		nodesCoordinator:          nodesCoordinator,
		data:                      data,
		coreData:                  coreData,
		crypto:                    crypto,
		state:                     state,
		network:                   network,
		tries:                     tries,
		requestedItemsHandler:     requestedItemsHandler,
		whiteListHandler:          whiteListHandler,
		whiteListerVerifiedTxs:    whiteListerVerifiedTxs,
		epochStartNotifier:        epochStartNotifier,
		mainConfig:                mainConfig,
		epochStart:                &mainConfig.EpochStartConfig,
		startEpochNum:             startEpochNum,
		rater:                     rater,
		ratingsData:               ratingsData,
		sizeCheckDelta:            sizeCheckDelta,
		stateCheckpointModulus:    stateCheckpointModulus,
		maxComputableRounds:       maxComputableRounds,
		numConcurrentResolverJobs: numConcurrentResolverJobs,
		minSizeInBytes:            minSizeInBytes,
		maxSizeInBytes:            maxSizeInBytes,
		maxRating:                 maxRating,
		validatorPubkeyConverter:  validatorPubkeyConverter,
		systemSCConfig:            systemSCConfig,
		version:                   version,
		importStartHandler:        importStartHandler,
		workingDir:                workingDir,
<<<<<<< HEAD
		historyRepo:               historyRepo,
=======
		indexer:                   indexer,
		tpsBenchmark:              tpsBenchmark,
>>>>>>> 1bc4781f
	}
}

// ProcessComponentsFactory creates the process components
func ProcessComponentsFactory(args *processComponentsFactoryArgs) (*Process, error) {
	argsHeaderSig := &headerCheck.ArgsHeaderSigVerifier{
		Marshalizer:       args.coreData.InternalMarshalizer,
		Hasher:            args.coreData.Hasher,
		NodesCoordinator:  args.nodesCoordinator,
		MultiSigVerifier:  args.crypto.MultiSigner,
		SingleSigVerifier: args.crypto.SingleSigner,
		KeyGen:            args.crypto.BlockSignKeyGen,
	}
	headerSigVerifier, err := headerCheck.NewHeaderSigVerifier(argsHeaderSig)
	if err != nil {
		return nil, err
	}
	headerIntegrityVerifier, err := headerCheck.NewHeaderIntegrityVerifier([]byte(args.nodesConfig.ChainID))
	if err != nil {
		return nil, err
	}

	resolversContainerFactory, err := newResolverContainerFactory(
		args.shardCoordinator,
		args.data,
		args.coreData,
		args.network,
		args.tries,
		args.sizeCheckDelta,
		args.numConcurrentResolverJobs,
	)
	if err != nil {
		return nil, err
	}

	resolversContainer, err := resolversContainerFactory.Create()
	if err != nil {
		return nil, err
	}

	resolversFinder, err := containers.NewResolversFinder(resolversContainer, args.shardCoordinator)
	if err != nil {
		return nil, err
	}

	requestHandler, err := requestHandlers.NewResolverRequestHandler(
		resolversFinder,
		args.requestedItemsHandler,
		args.whiteListHandler,
		MaxTxsToRequest,
		args.shardCoordinator.SelfId(),
		time.Second,
	)
	if err != nil {
		return nil, err
	}

	txLogsStorage := args.data.Store.GetStorer(dataRetriever.TxLogsUnit)
	txLogsProcessor, err := transactionLog.NewTxLogProcessor(transactionLog.ArgTxLogProcessor{
		Storer:      txLogsStorage,
		Marshalizer: args.coreData.InternalMarshalizer,
	})
	if err != nil {
		return nil, err
	}

	args.txLogsProcessor = txLogsProcessor
	genesisBlocks, err := generateGenesisHeadersAndApplyInitialBalances(args, args.workingDir)
	if err != nil {
		return nil, err
	}

	err = setGenesisHeader(args, genesisBlocks)
	if err != nil {
		return nil, err
	}

	validatorStatisticsProcessor, err := newValidatorStatisticsProcessor(args)
	if err != nil {
		return nil, err
	}

	cacheRefreshDuration := time.Duration(args.mainConfig.ValidatorStatistics.CacheRefreshIntervalInSec) * time.Second
	argVSP := peer.ArgValidatorsProvider{
		NodesCoordinator:                  args.nodesCoordinator,
		StartEpoch:                        args.startEpochNum,
		EpochStartEventNotifier:           args.epochStartNotifier,
		CacheRefreshIntervalDurationInSec: cacheRefreshDuration,
		ValidatorStatistics:               validatorStatisticsProcessor,
		MaxRating:                         args.maxRating,
		PubKeyConverter:                   args.validatorPubkeyConverter,
	}

	validatorsProvider, err := peer.NewValidatorsProvider(argVSP)
	if err != nil {
		return nil, err
	}

	epochStartTrigger, err := newEpochStartTrigger(args, requestHandler)
	if err != nil {
		return nil, err
	}

	requestHandler.SetEpoch(epochStartTrigger.Epoch())

	err = dataRetriever.SetEpochHandlerToHdrResolver(resolversContainer, epochStartTrigger)
	if err != nil {
		return nil, err
	}

	validatorStatsRootHash, err := validatorStatisticsProcessor.RootHash()
	if err != nil {
		return nil, err
	}

	log.Debug("Validator stats created", "validatorStatsRootHash", validatorStatsRootHash)

	genesisMetaBlock, ok := genesisBlocks[core.MetachainShardId]
	if !ok {
		return nil, errors.New("genesis meta block does not exist")
	}

	genesisMetaBlock.SetValidatorStatsRootHash(validatorStatsRootHash)
	err = prepareGenesisBlock(args, genesisBlocks)
	if err != nil {
		return nil, err
	}

	bootStr := args.data.Store.GetStorer(dataRetriever.BootstrapUnit)
	bootStorer, err := bootstrapStorage.NewBootstrapStorer(args.coreData.InternalMarshalizer, bootStr)
	if err != nil {
		return nil, err
	}

	argsHeaderValidator := block.ArgsHeaderValidator{
		Hasher:      args.coreData.Hasher,
		Marshalizer: args.coreData.InternalMarshalizer,
	}
	headerValidator, err := block.NewHeaderValidator(argsHeaderValidator)
	if err != nil {
		return nil, err
	}

	blockTracker, err := newBlockTracker(
		args,
		headerValidator,
		requestHandler,
		args.rounder,
		genesisBlocks,
	)
	if err != nil {
		return nil, err
	}

	mbsPoolsCleaner, err := poolsCleaner.NewMiniBlocksPoolsCleaner(
		args.data.Datapool.MiniBlocks(),
		args.rounder,
		args.shardCoordinator,
	)
	if err != nil {
		return nil, err
	}

	mbsPoolsCleaner.StartCleaning()

	txsPoolsCleaner, err := poolsCleaner.NewTxsPoolsCleaner(
		args.state.AddressPubkeyConverter,
		args.data.Datapool,
		args.rounder,
		args.shardCoordinator,
	)
	if err != nil {
		return nil, err
	}

	txsPoolsCleaner.StartCleaning()

	_, err = track.NewMiniBlockTrack(args.data.Datapool, args.shardCoordinator, args.whiteListHandler)
	if err != nil {
		return nil, err
	}

	interceptorContainerFactory, blackListHandler, err := newInterceptorContainerFactory(
		args.shardCoordinator,
		args.nodesCoordinator,
		args.data,
		args.coreData,
		args.crypto,
		args.state,
		args.network,
		args.economicsData,
		headerSigVerifier,
		headerIntegrityVerifier,
		args.sizeCheckDelta,
		blockTracker,
		epochStartTrigger,
		args.whiteListHandler,
		args.whiteListerVerifiedTxs,
	)
	if err != nil {
		return nil, err
	}

	//TODO refactor all these factory calls
	interceptorsContainer, err := interceptorContainerFactory.Create()
	if err != nil {
		return nil, err
	}

	var pendingMiniBlocksHandler process.PendingMiniBlocksHandler
	if args.shardCoordinator.SelfId() == core.MetachainShardId {
		pendingMiniBlocksHandler, err = pendingMb.NewPendingMiniBlocks()
		if err != nil {
			return nil, err
		}
	}

	forkDetector, err := newForkDetector(
		args.rounder,
		args.shardCoordinator,
		blackListHandler,
		blockTracker,
		args.nodesConfig.StartTime,
	)
	if err != nil {
		return nil, err
	}

	blockProcessor, err := newBlockProcessor(
		args,
		requestHandler,
		forkDetector,
		epochStartTrigger,
		bootStorer,
		validatorStatisticsProcessor,
		headerValidator,
		blockTracker,
		pendingMiniBlocksHandler,
	)
	if err != nil {
		return nil, err
	}

	nodesSetupChecker, err := checking.NewNodesSetupChecker(
		args.accountsParser,
		args.economicsData.GenesisNodePrice(),
		args.validatorPubkeyConverter,
		args.crypto.BlockSignKeyGen,
	)
	if err != nil {
		return nil, err
	}

	err = nodesSetupChecker.Check(args.nodesConfig.AllInitialNodes())
	if err != nil {
		return nil, err
	}

	return &Process{
		InterceptorsContainer:    interceptorsContainer,
		ResolversFinder:          resolversFinder,
		Rounder:                  args.rounder,
		ForkDetector:             forkDetector,
		BlockProcessor:           blockProcessor,
		EpochStartTrigger:        epochStartTrigger,
		BlackListHandler:         blackListHandler,
		BootStorer:               bootStorer,
		HeaderSigVerifier:        headerSigVerifier,
		HeaderIntegrityVerifier:  headerIntegrityVerifier,
		ValidatorsStatistics:     validatorStatisticsProcessor,
		ValidatorsProvider:       validatorsProvider,
		BlockTracker:             blockTracker,
		PendingMiniBlocksHandler: pendingMiniBlocksHandler,
		RequestHandler:           requestHandler,
		TxLogsProcessor:          txLogsProcessor,
		HeaderValidator:          headerValidator,
	}, nil
}

func setGenesisHeader(args *processComponentsFactoryArgs, genesisBlocks map[uint32]data.HeaderHandler) error {
	genesisBlock, ok := genesisBlocks[args.shardCoordinator.SelfId()]
	if !ok {
		return errors.New("genesis block does not exist")
	}

	err := args.data.Blkc.SetGenesisHeader(genesisBlock)
	if err != nil {
		return err
	}

	return nil
}

func prepareGenesisBlock(args *processComponentsFactoryArgs, genesisBlocks map[uint32]data.HeaderHandler) error {
	genesisBlock, ok := genesisBlocks[args.shardCoordinator.SelfId()]
	if !ok {
		return errors.New("genesis block does not exist")
	}

	genesisBlockHash, err := core.CalculateHash(args.coreData.InternalMarshalizer, args.coreData.Hasher, genesisBlock)
	if err != nil {
		return err
	}

	err = args.data.Blkc.SetGenesisHeader(genesisBlock)
	if err != nil {
		return err
	}

	args.data.Blkc.SetGenesisHeaderHash(genesisBlockHash)

	marshalizedBlock, err := args.coreData.InternalMarshalizer.Marshal(genesisBlock)
	if err != nil {
		return err
	}

	if args.shardCoordinator.SelfId() == core.MetachainShardId {
		errNotCritical := args.data.Store.Put(dataRetriever.MetaBlockUnit, genesisBlockHash, marshalizedBlock)
		if errNotCritical != nil {
			log.Error("error storing genesis metablock", "error", errNotCritical.Error())
		}
	} else {
		errNotCritical := args.data.Store.Put(dataRetriever.BlockHeaderUnit, genesisBlockHash, marshalizedBlock)
		if errNotCritical != nil {
			log.Error("error storing genesis shardblock", "error", errNotCritical.Error())
		}
	}

	return nil
}

func newEpochStartTrigger(
	args *processComponentsFactoryArgs,
	requestHandler process.RequestHandler,
) (epochStart.TriggerHandler, error) {
	if args.shardCoordinator.SelfId() < args.shardCoordinator.NumberOfShards() {
		argsHeaderValidator := block.ArgsHeaderValidator{
			Hasher:      args.coreData.Hasher,
			Marshalizer: args.coreData.InternalMarshalizer,
		}
		headerValidator, err := block.NewHeaderValidator(argsHeaderValidator)
		if err != nil {
			return nil, err
		}

		argsPeerMiniBlockSyncer := shardchain.ArgPeerMiniBlockSyncer{
			MiniBlocksPool: args.data.Datapool.MiniBlocks(),
			Requesthandler: requestHandler,
		}

		peerMiniBlockSyncer, err := shardchain.NewPeerMiniBlockSyncer(argsPeerMiniBlockSyncer)
		if err != nil {
			return nil, err
		}

		argEpochStart := &shardchain.ArgsShardEpochStartTrigger{
			Marshalizer:          args.coreData.InternalMarshalizer,
			Hasher:               args.coreData.Hasher,
			HeaderValidator:      headerValidator,
			Uint64Converter:      args.coreData.Uint64ByteSliceConverter,
			DataPool:             args.data.Datapool,
			Storage:              args.data.Store,
			RequestHandler:       requestHandler,
			Epoch:                args.startEpochNum,
			EpochStartNotifier:   args.epochStartNotifier,
			Validity:             process.MetaBlockValidity,
			Finality:             process.BlockFinality,
			PeerMiniBlocksSyncer: peerMiniBlockSyncer,
			Rounder:              args.rounder,
		}
		epochStartTrigger, err := shardchain.NewEpochStartTrigger(argEpochStart)
		if err != nil {
			return nil, errors.New("error creating new start of epoch trigger" + err.Error())
		}
		err = epochStartTrigger.SetAppStatusHandler(args.coreData.StatusHandler)
		if err != nil {
			return nil, err
		}

		return epochStartTrigger, nil
	}

	if args.shardCoordinator.SelfId() == core.MetachainShardId {
		argEpochStart := &metachainEpochStart.ArgsNewMetaEpochStartTrigger{
			GenesisTime:        time.Unix(args.nodesConfig.StartTime, 0),
			Settings:           args.epochStart,
			Epoch:              args.startEpochNum,
			EpochStartRound:    args.data.Blkc.GetGenesisHeader().GetRound(),
			EpochStartNotifier: args.epochStartNotifier,
			Storage:            args.data.Store,
			Marshalizer:        args.coreData.InternalMarshalizer,
			Hasher:             args.coreData.Hasher,
		}
		epochStartTrigger, err := metachainEpochStart.NewEpochStartTrigger(argEpochStart)
		if err != nil {
			return nil, errors.New("error creating new start of epoch trigger" + err.Error())
		}
		err = epochStartTrigger.SetAppStatusHandler(args.coreData.StatusHandler)
		if err != nil {
			return nil, err
		}

		return epochStartTrigger, nil
	}

	return nil, errors.New("error creating new start of epoch trigger because of invalid shard id")
}

// CreateSoftwareVersionChecker will create a new software version checker and will start check if a new software version
// is available
func CreateSoftwareVersionChecker(
	statusHandler core.AppStatusHandler,
	config config.SoftwareVersionConfig,
) (*softwareVersion.SoftwareVersionChecker, error) {
	softwareVersionCheckerFactory, err := factorySoftwareVersion.NewSoftwareVersionFactory(statusHandler, config)
	if err != nil {
		return nil, err
	}

	softwareVersionChecker, err := softwareVersionCheckerFactory.Create()
	if err != nil {
		return nil, err
	}

	return softwareVersionChecker, nil
}

func newInterceptorContainerFactory(
	shardCoordinator sharding.Coordinator,
	nodesCoordinator sharding.NodesCoordinator,
	data *mainFactory.DataComponents,
	coreData *mainFactory.CoreComponents,
	crypto *mainFactory.CryptoComponents,
	state *mainFactory.StateComponents,
	network *mainFactory.NetworkComponents,
	economics *economics.EconomicsData,
	headerSigVerifier HeaderSigVerifierHandler,
	headerIntegrityVerifier HeaderIntegrityVerifierHandler,
	sizeCheckDelta uint32,
	validityAttester process.ValidityAttester,
	epochStartTrigger process.EpochStartTriggerHandler,
	whiteListHandler process.WhiteListHandler,
	whiteListerVerifiedTxs process.WhiteListHandler,
) (process.InterceptorsContainerFactory, process.TimeCacher, error) {
	if shardCoordinator.SelfId() < shardCoordinator.NumberOfShards() {
		return newShardInterceptorContainerFactory(
			shardCoordinator,
			nodesCoordinator,
			data,
			coreData,
			crypto,
			state,
			network,
			economics,
			headerSigVerifier,
			headerIntegrityVerifier,
			sizeCheckDelta,
			validityAttester,
			epochStartTrigger,
			whiteListHandler,
			whiteListerVerifiedTxs,
		)
	}
	if shardCoordinator.SelfId() == core.MetachainShardId {
		return newMetaInterceptorContainerFactory(
			shardCoordinator,
			nodesCoordinator,
			data,
			coreData,
			crypto,
			network,
			state,
			economics,
			headerSigVerifier,
			headerIntegrityVerifier,
			sizeCheckDelta,
			validityAttester,
			epochStartTrigger,
			whiteListHandler,
			whiteListerVerifiedTxs,
		)
	}

	return nil, nil, errors.New("could not create interceptor container factory")
}

func newResolverContainerFactory(
	shardCoordinator sharding.Coordinator,
	data *mainFactory.DataComponents,
	coreData *mainFactory.CoreComponents,
	network *mainFactory.NetworkComponents,
	tries *mainFactory.TriesComponents,
	sizeCheckDelta uint32,
	numConcurrentResolverJobs int32,
) (dataRetriever.ResolversContainerFactory, error) {

	if shardCoordinator.SelfId() < shardCoordinator.NumberOfShards() {
		return newShardResolverContainerFactory(
			shardCoordinator,
			data,
			coreData,
			network,
			tries,
			sizeCheckDelta,
			numConcurrentResolverJobs,
		)
	}
	if shardCoordinator.SelfId() == core.MetachainShardId {
		return newMetaResolverContainerFactory(
			shardCoordinator,
			data,
			coreData,
			network,
			tries,
			sizeCheckDelta,
			numConcurrentResolverJobs,
		)
	}

	return nil, errors.New("could not create interceptor and resolver container factory")
}

func newShardInterceptorContainerFactory(
	shardCoordinator sharding.Coordinator,
	nodesCoordinator sharding.NodesCoordinator,
	data *mainFactory.DataComponents,
	dataCore *mainFactory.CoreComponents,
	crypto *mainFactory.CryptoComponents,
	state *mainFactory.StateComponents,
	network *mainFactory.NetworkComponents,
	economics *economics.EconomicsData,
	headerSigVerifier HeaderSigVerifierHandler,
	headerIntegrityVerifier HeaderIntegrityVerifierHandler,
	sizeCheckDelta uint32,
	validityAttester process.ValidityAttester,
	epochStartTrigger process.EpochStartTriggerHandler,
	whiteListHandler process.WhiteListHandler,
	whiteListerVerifiedTxs process.WhiteListHandler,
) (process.InterceptorsContainerFactory, process.TimeCacher, error) {
	headerBlackList := timecache.NewTimeCache(timeSpanForBadHeaders)
	shardInterceptorsContainerFactoryArgs := interceptorscontainer.ShardInterceptorsContainerFactoryArgs{
		Accounts:                state.AccountsAdapter,
		ShardCoordinator:        shardCoordinator,
		NodesCoordinator:        nodesCoordinator,
		Messenger:               network.NetMessenger,
		Store:                   data.Store,
		ProtoMarshalizer:        dataCore.InternalMarshalizer,
		TxSignMarshalizer:       dataCore.TxSignMarshalizer,
		Hasher:                  dataCore.Hasher,
		KeyGen:                  crypto.TxSignKeyGen,
		BlockSignKeyGen:         crypto.BlockSignKeyGen,
		SingleSigner:            crypto.TxSingleSigner,
		BlockSingleSigner:       crypto.SingleSigner,
		MultiSigner:             crypto.MultiSigner,
		DataPool:                data.Datapool,
		AddressPubkeyConverter:  state.AddressPubkeyConverter,
		MaxTxNonceDeltaAllowed:  core.MaxTxNonceDeltaAllowed,
		TxFeeHandler:            economics,
		BlockBlackList:          headerBlackList,
		HeaderSigVerifier:       headerSigVerifier,
		HeaderIntegrityVerifier: headerIntegrityVerifier,
		SizeCheckDelta:          sizeCheckDelta,
		ValidityAttester:        validityAttester,
		EpochStartTrigger:       epochStartTrigger,
		WhiteListHandler:        whiteListHandler,
		WhiteListerVerifiedTxs:  whiteListerVerifiedTxs,
		AntifloodHandler:        network.InputAntifloodHandler,
		ArgumentsParser:         smartContract.NewArgumentParser(),
		ChainID:                 dataCore.ChainID,
		MinTransactionVersion:   dataCore.MinTransactionVersion,
	}
	interceptorContainerFactory, err := interceptorscontainer.NewShardInterceptorsContainerFactory(shardInterceptorsContainerFactoryArgs)
	if err != nil {
		return nil, nil, err
	}

	return interceptorContainerFactory, headerBlackList, nil
}

func newMetaInterceptorContainerFactory(
	shardCoordinator sharding.Coordinator,
	nodesCoordinator sharding.NodesCoordinator,
	data *mainFactory.DataComponents,
	dataCore *mainFactory.CoreComponents,
	crypto *mainFactory.CryptoComponents,
	network *mainFactory.NetworkComponents,
	state *mainFactory.StateComponents,
	economics *economics.EconomicsData,
	headerSigVerifier HeaderSigVerifierHandler,
	headerIntegrityVerifier HeaderIntegrityVerifierHandler,
	sizeCheckDelta uint32,
	validityAttester process.ValidityAttester,
	epochStartTrigger process.EpochStartTriggerHandler,
	whiteListHandler process.WhiteListHandler,
	whiteListerVerifiedTxs process.WhiteListHandler,
) (process.InterceptorsContainerFactory, process.TimeCacher, error) {
	headerBlackList := timecache.NewTimeCache(timeSpanForBadHeaders)
	metaInterceptorsContainerFactoryArgs := interceptorscontainer.MetaInterceptorsContainerFactoryArgs{
		ShardCoordinator:        shardCoordinator,
		NodesCoordinator:        nodesCoordinator,
		Messenger:               network.NetMessenger,
		Store:                   data.Store,
		ProtoMarshalizer:        dataCore.InternalMarshalizer,
		TxSignMarshalizer:       dataCore.TxSignMarshalizer,
		Hasher:                  dataCore.Hasher,
		MultiSigner:             crypto.MultiSigner,
		DataPool:                data.Datapool,
		Accounts:                state.AccountsAdapter,
		AddressPubkeyConverter:  state.AddressPubkeyConverter,
		SingleSigner:            crypto.TxSingleSigner,
		BlockSingleSigner:       crypto.SingleSigner,
		KeyGen:                  crypto.TxSignKeyGen,
		BlockKeyGen:             crypto.BlockSignKeyGen,
		MaxTxNonceDeltaAllowed:  core.MaxTxNonceDeltaAllowed,
		TxFeeHandler:            economics,
		BlackList:               headerBlackList,
		HeaderSigVerifier:       headerSigVerifier,
		HeaderIntegrityVerifier: headerIntegrityVerifier,
		SizeCheckDelta:          sizeCheckDelta,
		ValidityAttester:        validityAttester,
		EpochStartTrigger:       epochStartTrigger,
		WhiteListHandler:        whiteListHandler,
		WhiteListerVerifiedTxs:  whiteListerVerifiedTxs,
		AntifloodHandler:        network.InputAntifloodHandler,
		ArgumentsParser:         smartContract.NewArgumentParser(),
		ChainID:                 dataCore.ChainID,
		MinTransactionVersion:   dataCore.MinTransactionVersion,
	}
	interceptorContainerFactory, err := interceptorscontainer.NewMetaInterceptorsContainerFactory(metaInterceptorsContainerFactoryArgs)
	if err != nil {
		return nil, nil, err
	}

	return interceptorContainerFactory, headerBlackList, nil
}

func newShardResolverContainerFactory(
	shardCoordinator sharding.Coordinator,
	data *mainFactory.DataComponents,
	core *mainFactory.CoreComponents,
	network *mainFactory.NetworkComponents,
	tries *mainFactory.TriesComponents,
	sizeCheckDelta uint32,
	numConcurrentResolverJobs int32,
) (dataRetriever.ResolversContainerFactory, error) {

	dataPacker, err := partitioning.NewSimpleDataPacker(core.InternalMarshalizer)
	if err != nil {
		return nil, err
	}

	resolversContainerFactoryArgs := resolverscontainer.FactoryArgs{
		ShardCoordinator:           shardCoordinator,
		Messenger:                  network.NetMessenger,
		Store:                      data.Store,
		Marshalizer:                core.InternalMarshalizer,
		DataPools:                  data.Datapool,
		Uint64ByteSliceConverter:   core.Uint64ByteSliceConverter,
		DataPacker:                 dataPacker,
		TriesContainer:             tries.TriesContainer,
		SizeCheckDelta:             sizeCheckDelta,
		InputAntifloodHandler:      network.InputAntifloodHandler,
		OutputAntifloodHandler:     network.OutputAntifloodHandler,
		NumConcurrentResolvingJobs: numConcurrentResolverJobs,
	}
	resolversContainerFactory, err := resolverscontainer.NewShardResolversContainerFactory(resolversContainerFactoryArgs)
	if err != nil {
		return nil, err
	}

	return resolversContainerFactory, nil
}

func newMetaResolverContainerFactory(
	shardCoordinator sharding.Coordinator,
	data *mainFactory.DataComponents,
	core *mainFactory.CoreComponents,
	network *mainFactory.NetworkComponents,
	tries *mainFactory.TriesComponents,
	sizeCheckDelta uint32,
	numConcurrentResolverJobs int32,
) (dataRetriever.ResolversContainerFactory, error) {
	dataPacker, err := partitioning.NewSimpleDataPacker(core.InternalMarshalizer)
	if err != nil {
		return nil, err
	}

	resolversContainerFactoryArgs := resolverscontainer.FactoryArgs{
		ShardCoordinator:           shardCoordinator,
		Messenger:                  network.NetMessenger,
		Store:                      data.Store,
		Marshalizer:                core.InternalMarshalizer,
		DataPools:                  data.Datapool,
		Uint64ByteSliceConverter:   core.Uint64ByteSliceConverter,
		DataPacker:                 dataPacker,
		TriesContainer:             tries.TriesContainer,
		SizeCheckDelta:             sizeCheckDelta,
		InputAntifloodHandler:      network.InputAntifloodHandler,
		OutputAntifloodHandler:     network.OutputAntifloodHandler,
		NumConcurrentResolvingJobs: numConcurrentResolverJobs,
	}
	resolversContainerFactory, err := resolverscontainer.NewMetaResolversContainerFactory(resolversContainerFactoryArgs)
	if err != nil {
		return nil, err
	}
	return resolversContainerFactory, nil
}

func generateGenesisHeadersAndApplyInitialBalances(args *processComponentsFactoryArgs, workingDir string) (map[uint32]data.HeaderHandler, error) {
	coreComponents := args.coreData
	stateComponents := args.state
	dataComponents := args.data
	shardCoordinator := args.shardCoordinator
	nodesSetup := args.nodesConfig
	accountsParser := args.accountsParser
	smartContractParser := args.smartContractParser
	economicsData := args.economicsData

	genesisVmConfig := args.mainConfig.VirtualMachineConfig
	genesisVmConfig.OutOfProcessEnabled = false

	arg := genesisProcess.ArgsGenesisBlockCreator{
		GenesisTime:              uint64(nodesSetup.StartTime),
		StartEpochNum:            args.startEpochNum,
		Accounts:                 stateComponents.AccountsAdapter,
		PubkeyConv:               stateComponents.AddressPubkeyConverter,
		InitialNodesSetup:        nodesSetup,
		Economics:                economicsData,
		ShardCoordinator:         shardCoordinator,
		Store:                    dataComponents.Store,
		Blkc:                     dataComponents.Blkc,
		Marshalizer:              coreComponents.InternalMarshalizer,
		SignMarshalizer:          coreComponents.TxSignMarshalizer,
		Hasher:                   coreComponents.Hasher,
		Uint64ByteSliceConverter: coreComponents.Uint64ByteSliceConverter,
		DataPool:                 dataComponents.Datapool,
		AccountsParser:           accountsParser,
		SmartContractParser:      smartContractParser,
		ValidatorAccounts:        stateComponents.PeerAccounts,
		GasMap:                   args.gasSchedule,
		VirtualMachineConfig:     genesisVmConfig,
		TxLogsProcessor:          args.txLogsProcessor,
		HardForkConfig:           args.mainConfig.Hardfork,
		TrieStorageManagers:      args.tries.TrieStorageManagers,
		ChainID:                  string(args.coreComponents.ChainID),
		SystemSCConfig:           *args.systemSCConfig,
		BlockSignKeyGen:          args.crypto.BlockSignKeyGen,
		ImportStartHandler:       args.importStartHandler,
		WorkingDir:               workingDir,
	}

	gbc, err := genesisProcess.NewGenesisBlockCreator(arg)
	if err != nil {
		return nil, err
	}

	return gbc.CreateGenesisBlocks()
}

func newBlockTracker(
	processArgs *processComponentsFactoryArgs,
	headerValidator process.HeaderConstructionValidator,
	requestHandler process.RequestHandler,
	rounder process.Rounder,
	genesisBlocks map[uint32]data.HeaderHandler,
) (process.BlockTracker, error) {

	argBaseTracker := track.ArgBaseTracker{
		Hasher:           processArgs.coreData.Hasher,
		HeaderValidator:  headerValidator,
		Marshalizer:      processArgs.coreData.InternalMarshalizer,
		RequestHandler:   requestHandler,
		Rounder:          rounder,
		ShardCoordinator: processArgs.shardCoordinator,
		Store:            processArgs.data.Store,
		StartHeaders:     genesisBlocks,
		PoolsHolder:      processArgs.data.Datapool,
		WhitelistHandler: processArgs.whiteListHandler,
	}

	if processArgs.shardCoordinator.SelfId() < processArgs.shardCoordinator.NumberOfShards() {
		arguments := track.ArgShardTracker{
			ArgBaseTracker: argBaseTracker,
		}

		return track.NewShardBlockTrack(arguments)
	}

	if processArgs.shardCoordinator.SelfId() == core.MetachainShardId {
		arguments := track.ArgMetaTracker{
			ArgBaseTracker: argBaseTracker,
		}

		return track.NewMetaBlockTrack(arguments)
	}

	return nil, errors.New("could not create block tracker")
}

func newForkDetector(
	rounder consensus.Rounder,
	shardCoordinator sharding.Coordinator,
	headerBlackList process.TimeCacher,
	blockTracker process.BlockTracker,
	genesisTime int64,
) (process.ForkDetector, error) {
	if shardCoordinator.SelfId() < shardCoordinator.NumberOfShards() {
		return processSync.NewShardForkDetector(rounder, headerBlackList, blockTracker, genesisTime)
	}
	if shardCoordinator.SelfId() == core.MetachainShardId {
		return processSync.NewMetaForkDetector(rounder, headerBlackList, blockTracker, genesisTime)
	}

	return nil, errors.New("could not create fork detector")
}

func newBlockProcessor(
	processArgs *processComponentsFactoryArgs,
	requestHandler process.RequestHandler,
	forkDetector process.ForkDetector,
	epochStartTrigger epochStart.TriggerHandler,
	bootStorer process.BootStorer,
	validatorStatisticsProcessor process.ValidatorStatisticsProcessor,
	headerValidator process.HeaderConstructionValidator,
	blockTracker process.BlockTracker,
	pendingMiniBlocksHandler process.PendingMiniBlocksHandler,
) (process.BlockProcessor, error) {

	shardCoordinator := processArgs.shardCoordinator

	if shardCoordinator.SelfId() < shardCoordinator.NumberOfShards() {
		return newShardBlockProcessor(
			&processArgs.coreComponents.Config,
			requestHandler,
			processArgs.shardCoordinator,
			processArgs.nodesCoordinator,
			processArgs.data,
			processArgs.coreData,
			processArgs.state,
			forkDetector,
			processArgs.economicsData,
			processArgs.rounder,
			epochStartTrigger,
			bootStorer,
			processArgs.gasSchedule,
			processArgs.stateCheckpointModulus,
			headerValidator,
			blockTracker,
			processArgs.minSizeInBytes,
			processArgs.maxSizeInBytes,
			processArgs.txLogsProcessor,
			processArgs.smartContractParser,
<<<<<<< HEAD
			processArgs.historyRepo,
=======
			processArgs.indexer,
			processArgs.tpsBenchmark,
			processArgs.version,
>>>>>>> 1bc4781f
		)
	}
	if shardCoordinator.SelfId() == core.MetachainShardId {
		return newMetaBlockProcessor(
			requestHandler,
			processArgs.shardCoordinator,
			processArgs.nodesCoordinator,
			processArgs.data,
			processArgs.coreData,
			processArgs.state,
			forkDetector,
			processArgs.economicsData,
			validatorStatisticsProcessor,
			processArgs.rounder,
			epochStartTrigger,
			bootStorer,
			headerValidator,
			blockTracker,
			pendingMiniBlocksHandler,
			processArgs.stateCheckpointModulus,
			processArgs.crypto.MessageSignVerifier,
			processArgs.gasSchedule,
			processArgs.minSizeInBytes,
			processArgs.maxSizeInBytes,
			processArgs.ratingsData,
			processArgs.nodesConfig,
			processArgs.txLogsProcessor,
			processArgs.systemSCConfig,
			processArgs.indexer,
			processArgs.tpsBenchmark,
			processArgs.version,
			processArgs.historyRepo,
		)
	}

	return nil, errors.New("could not create block processor")
}

func newShardBlockProcessor(
	config *config.Config,
	requestHandler process.RequestHandler,
	shardCoordinator sharding.Coordinator,
	nodesCoordinator sharding.NodesCoordinator,
	data *mainFactory.DataComponents,
	core *mainFactory.CoreComponents,
	stateComponents *mainFactory.StateComponents,
	forkDetector process.ForkDetector,
	economics *economics.EconomicsData,
	rounder consensus.Rounder,
	epochStartTrigger epochStart.TriggerHandler,
	bootStorer process.BootStorer,
	gasSchedule map[string]map[string]uint64,
	stateCheckpointModulus uint,
	headerValidator process.HeaderConstructionValidator,
	blockTracker process.BlockTracker,
	minSizeInBytes uint32,
	maxSizeInBytes uint32,
	txLogsProcessor process.TransactionLogProcessor,
	smartContractParser genesis.InitialSmartContractParser,
<<<<<<< HEAD
	historyRepository fullHistory.HistoryRepository,
=======
	indexer indexer.Indexer,
	tpsBenchmark statistics.TPSBenchmark,
	version string,
>>>>>>> 1bc4781f
) (process.BlockProcessor, error) {
	argsParser := smartContract.NewArgumentParser()

	mapDNSAddresses, err := smartContractParser.GetDeployedSCAddresses(genesis.DNSType)
	if err != nil {
		return nil, err
	}

	argsBuiltIn := builtInFunctions.ArgsCreateBuiltInFunctionContainer{
		GasMap:          gasSchedule,
		MapDNSAddresses: mapDNSAddresses,
		Marshalizer:     core.InternalMarshalizer,
	}
	builtInFuncs, err := builtInFunctions.CreateBuiltInFunctionContainer(argsBuiltIn)
	if err != nil {
		return nil, err
	}

	argsHook := hooks.ArgBlockChainHook{
		Accounts:         stateComponents.AccountsAdapter,
		PubkeyConv:       stateComponents.AddressPubkeyConverter,
		StorageService:   data.Store,
		BlockChain:       data.Blkc,
		ShardCoordinator: shardCoordinator,
		Marshalizer:      core.InternalMarshalizer,
		Uint64Converter:  core.Uint64ByteSliceConverter,
		BuiltInFunctions: builtInFuncs,
	}
	vmFactory, err := shard.NewVMContainerFactory(
		config.VirtualMachineConfig,
		economics.MaxGasLimitPerBlock(shardCoordinator.SelfId()),
		gasSchedule,
		argsHook)
	if err != nil {
		return nil, err
	}

	vmContainer, err := vmFactory.Create()
	if err != nil {
		return nil, err
	}

	interimProcFactory, err := shard.NewIntermediateProcessorsContainerFactory(
		shardCoordinator,
		core.InternalMarshalizer,
		core.Hasher,
		stateComponents.AddressPubkeyConverter,
		data.Store,
		data.Datapool,
	)
	if err != nil {
		return nil, err
	}

	interimProcContainer, err := interimProcFactory.Create()
	if err != nil {
		return nil, err
	}

	scForwarder, err := interimProcContainer.Get(dataBlock.SmartContractResultBlock)
	if err != nil {
		return nil, err
	}

	receiptTxInterim, err := interimProcContainer.Get(dataBlock.ReceiptBlock)
	if err != nil {
		return nil, err
	}

	badTxInterim, err := interimProcContainer.Get(dataBlock.InvalidBlock)
	if err != nil {
		return nil, err
	}

	argsTxTypeHandler := coordinator.ArgNewTxTypeHandler{
		PubkeyConverter:  stateComponents.AddressPubkeyConverter,
		ShardCoordinator: shardCoordinator,
		BuiltInFuncNames: builtInFuncs.Keys(),
		ArgumentParser:   parsers.NewCallArgsParser(),
	}
	txTypeHandler, err := coordinator.NewTxTypeHandler(argsTxTypeHandler)
	if err != nil {
		return nil, err
	}

	gasHandler, err := preprocess.NewGasComputation(economics, txTypeHandler)
	if err != nil {
		return nil, err
	}

	txFeeHandler, err := postprocess.NewFeeAccumulator()
	if err != nil {
		return nil, err
	}

	argsNewScProcessor := smartContract.ArgsNewSmartContractProcessor{
		VmContainer:      vmContainer,
		ArgsParser:       argsParser,
		Hasher:           core.Hasher,
		Marshalizer:      core.InternalMarshalizer,
		AccountsDB:       stateComponents.AccountsAdapter,
		TempAccounts:     vmFactory.BlockChainHookImpl(),
		PubkeyConv:       stateComponents.AddressPubkeyConverter,
		Coordinator:      shardCoordinator,
		ScrForwarder:     scForwarder,
		TxFeeHandler:     txFeeHandler,
		EconomicsFee:     economics,
		GasHandler:       gasHandler,
		BuiltInFunctions: vmFactory.BlockChainHookImpl().GetBuiltInFunctions(),
		TxLogsProcessor:  txLogsProcessor,
		TxTypeHandler:    txTypeHandler,
		DisableDeploy:    config.GeneralSettings.DisableDeploy,
	}
	scProcessor, err := smartContract.NewSmartContractProcessor(argsNewScProcessor)
	if err != nil {
		return nil, err
	}

	rewardsTxProcessor, err := rewardTransaction.NewRewardTxProcessor(
		stateComponents.AccountsAdapter,
		stateComponents.AddressPubkeyConverter,
		shardCoordinator,
	)
	if err != nil {
		return nil, err
	}

	transactionProcessor, err := transaction.NewTxProcessor(
		stateComponents.AccountsAdapter,
		core.Hasher,
		stateComponents.AddressPubkeyConverter,
		core.InternalMarshalizer,
		core.TxSignMarshalizer,
		shardCoordinator,
		scProcessor,
		txFeeHandler,
		txTypeHandler,
		economics,
		receiptTxInterim,
		badTxInterim,
		argsParser,
		scForwarder,
	)
	if err != nil {
		return nil, errors.New("could not create transaction statisticsProcessor: " + err.Error())
	}

	blockSizeThrottler, err := throttle.NewBlockSizeThrottle(minSizeInBytes, maxSizeInBytes)
	if err != nil {
		return nil, err
	}

	blockSizeComputationHandler, err := preprocess.NewBlockSizeComputation(core.InternalMarshalizer, blockSizeThrottler, maxSizeInBytes)
	if err != nil {
		return nil, err
	}

	balanceComputationHandler, err := preprocess.NewBalanceComputation()
	if err != nil {
		return nil, err
	}

	preProcFactory, err := shard.NewPreProcessorsContainerFactory(
		shardCoordinator,
		data.Store,
		core.InternalMarshalizer,
		core.Hasher,
		data.Datapool,
		stateComponents.AddressPubkeyConverter,
		stateComponents.AccountsAdapter,
		requestHandler,
		transactionProcessor,
		scProcessor,
		scProcessor,
		rewardsTxProcessor,
		economics,
		gasHandler,
		blockTracker,
		blockSizeComputationHandler,
		balanceComputationHandler,
	)
	if err != nil {
		return nil, err
	}

	preProcContainer, err := preProcFactory.Create()
	if err != nil {
		return nil, err
	}

	txCoordinator, err := coordinator.NewTransactionCoordinator(
		core.Hasher,
		core.InternalMarshalizer,
		shardCoordinator,
		stateComponents.AccountsAdapter,
		data.Datapool.MiniBlocks(),
		requestHandler,
		preProcContainer,
		interimProcContainer,
		gasHandler,
		txFeeHandler,
		blockSizeComputationHandler,
		balanceComputationHandler,
	)
	if err != nil {
		return nil, err
	}

	accountsDb := make(map[state.AccountsDbIdentifier]state.AccountsAdapter)
	accountsDb[state.UserAccountsState] = stateComponents.AccountsAdapter

	argumentsBaseProcessor := block.ArgBaseProcessor{
		Version:                version,
		AccountsDB:             accountsDb,
		ForkDetector:           forkDetector,
		Hasher:                 core.Hasher,
		Marshalizer:            core.InternalMarshalizer,
		Store:                  data.Store,
		ShardCoordinator:       shardCoordinator,
		NodesCoordinator:       nodesCoordinator,
		Uint64Converter:        core.Uint64ByteSliceConverter,
		RequestHandler:         requestHandler,
		BlockChainHook:         vmFactory.BlockChainHookImpl(),
		TxCoordinator:          txCoordinator,
		Rounder:                rounder,
		EpochStartTrigger:      epochStartTrigger,
		HeaderValidator:        headerValidator,
		BootStorer:             bootStorer,
		BlockTracker:           blockTracker,
		DataPool:               data.Datapool,
		FeeHandler:             txFeeHandler,
		BlockChain:             data.Blkc,
		StateCheckpointModulus: stateCheckpointModulus,
		BlockSizeThrottler:     blockSizeThrottler,
<<<<<<< HEAD
		HistoryRepository:      historyRepository,
=======
		Indexer:                indexer,
		TpsBenchmark:           tpsBenchmark,
>>>>>>> 1bc4781f
	}
	arguments := block.ArgShardProcessor{
		ArgBaseProcessor: argumentsBaseProcessor,
	}

	blockProcessor, err := block.NewShardProcessor(arguments)
	if err != nil {
		return nil, errors.New("could not create block statisticsProcessor: " + err.Error())
	}

	err = blockProcessor.SetAppStatusHandler(core.StatusHandler)
	if err != nil {
		return nil, err
	}

	return blockProcessor, nil
}

func newMetaBlockProcessor(
	requestHandler process.RequestHandler,
	shardCoordinator sharding.Coordinator,
	nodesCoordinator sharding.NodesCoordinator,
	data *mainFactory.DataComponents,
	core *mainFactory.CoreComponents,
	stateComponents *mainFactory.StateComponents,
	forkDetector process.ForkDetector,
	economicsData *economics.EconomicsData,
	validatorStatisticsProcessor process.ValidatorStatisticsProcessor,
	rounder consensus.Rounder,
	epochStartTrigger epochStart.TriggerHandler,
	bootStorer process.BootStorer,
	headerValidator process.HeaderConstructionValidator,
	blockTracker process.BlockTracker,
	pendingMiniBlocksHandler process.PendingMiniBlocksHandler,
	stateCheckpointModulus uint,
	messageSignVerifier vm.MessageSignVerifier,
	gasSchedule map[string]map[string]uint64,
	minSizeInBytes uint32,
	maxSizeInBytes uint32,
	ratingsData process.RatingsInfoHandler,
	nodesSetup sharding.GenesisNodesSetupHandler,
	txLogsProcessor process.TransactionLogProcessor,
	systemSCConfig *config.SystemSmartContractsConfig,
	indexer indexer.Indexer,
	tpsBenchmark statistics.TPSBenchmark,
	version string,
	historyRepository fullHistory.HistoryRepository,
) (process.BlockProcessor, error) {

	builtInFuncs := builtInFunctions.NewBuiltInFunctionContainer()
	argsHook := hooks.ArgBlockChainHook{
		Accounts:         stateComponents.AccountsAdapter,
		PubkeyConv:       stateComponents.AddressPubkeyConverter,
		StorageService:   data.Store,
		BlockChain:       data.Blkc,
		ShardCoordinator: shardCoordinator,
		Marshalizer:      core.InternalMarshalizer,
		Uint64Converter:  core.Uint64ByteSliceConverter,
		BuiltInFunctions: builtInFuncs, // no built-in functions for meta.
	}
	vmFactory, err := metachain.NewVMContainerFactory(
		argsHook,
		economicsData,
		messageSignVerifier,
		gasSchedule,
		nodesSetup,
		core.Hasher,
		core.InternalMarshalizer,
		systemSCConfig,
		stateComponents.PeerAccounts,
	)
	if err != nil {
		return nil, err
	}

	argsParser := smartContract.NewArgumentParser()

	vmContainer, err := vmFactory.Create()
	if err != nil {
		return nil, err
	}

	interimProcFactory, err := metachain.NewIntermediateProcessorsContainerFactory(
		shardCoordinator,
		core.InternalMarshalizer,
		core.Hasher,
		stateComponents.AddressPubkeyConverter,
		data.Store,
		data.Datapool,
	)
	if err != nil {
		return nil, err
	}

	interimProcContainer, err := interimProcFactory.Create()
	if err != nil {
		return nil, err
	}

	scForwarder, err := interimProcContainer.Get(dataBlock.SmartContractResultBlock)
	if err != nil {
		return nil, err
	}

	argsTxTypeHandler := coordinator.ArgNewTxTypeHandler{
		PubkeyConverter:  stateComponents.AddressPubkeyConverter,
		ShardCoordinator: shardCoordinator,
		BuiltInFuncNames: builtInFuncs.Keys(),
		ArgumentParser:   parsers.NewCallArgsParser(),
	}
	txTypeHandler, err := coordinator.NewTxTypeHandler(argsTxTypeHandler)
	if err != nil {
		return nil, err
	}

	gasHandler, err := preprocess.NewGasComputation(economicsData, txTypeHandler)
	if err != nil {
		return nil, err
	}

	txFeeHandler, err := postprocess.NewFeeAccumulator()
	if err != nil {
		return nil, err
	}

	argsNewScProcessor := smartContract.ArgsNewSmartContractProcessor{
		VmContainer:      vmContainer,
		ArgsParser:       argsParser,
		Hasher:           core.Hasher,
		Marshalizer:      core.InternalMarshalizer,
		AccountsDB:       stateComponents.AccountsAdapter,
		TempAccounts:     vmFactory.BlockChainHookImpl(),
		PubkeyConv:       stateComponents.AddressPubkeyConverter,
		Coordinator:      shardCoordinator,
		ScrForwarder:     scForwarder,
		TxFeeHandler:     txFeeHandler,
		EconomicsFee:     economicsData,
		TxTypeHandler:    txTypeHandler,
		GasHandler:       gasHandler,
		BuiltInFunctions: vmFactory.BlockChainHookImpl().GetBuiltInFunctions(),
		TxLogsProcessor:  txLogsProcessor,
	}
	scProcessor, err := smartContract.NewSmartContractProcessor(argsNewScProcessor)
	if err != nil {
		return nil, err
	}

	transactionProcessor, err := transaction.NewMetaTxProcessor(
		core.Hasher,
		core.InternalMarshalizer,
		stateComponents.AccountsAdapter,
		stateComponents.AddressPubkeyConverter,
		shardCoordinator,
		scProcessor,
		txTypeHandler,
		economicsData,
	)
	if err != nil {
		return nil, errors.New("could not create transaction processor: " + err.Error())
	}

	blockSizeThrottler, err := throttle.NewBlockSizeThrottle(minSizeInBytes, maxSizeInBytes)
	if err != nil {
		return nil, err
	}

	blockSizeComputationHandler, err := preprocess.NewBlockSizeComputation(core.InternalMarshalizer, blockSizeThrottler, maxSizeInBytes)
	if err != nil {
		return nil, err
	}

	balanceComputationHandler, err := preprocess.NewBalanceComputation()
	if err != nil {
		return nil, err
	}

	preProcFactory, err := metachain.NewPreProcessorsContainerFactory(
		shardCoordinator,
		data.Store,
		core.InternalMarshalizer,
		core.Hasher,
		data.Datapool,
		stateComponents.AccountsAdapter,
		requestHandler,
		transactionProcessor,
		scProcessor,
		economicsData,
		gasHandler,
		blockTracker,
		stateComponents.AddressPubkeyConverter,
		blockSizeComputationHandler,
		balanceComputationHandler,
	)
	if err != nil {
		return nil, err
	}

	preProcContainer, err := preProcFactory.Create()
	if err != nil {
		return nil, err
	}

	txCoordinator, err := coordinator.NewTransactionCoordinator(
		core.Hasher,
		core.InternalMarshalizer,
		shardCoordinator,
		stateComponents.AccountsAdapter,
		data.Datapool.MiniBlocks(),
		requestHandler,
		preProcContainer,
		interimProcContainer,
		gasHandler,
		txFeeHandler,
		blockSizeComputationHandler,
		balanceComputationHandler,
	)
	if err != nil {
		return nil, err
	}

	scDataGetter, err := smartContract.NewSCQueryService(vmContainer, economicsData)
	if err != nil {
		return nil, err
	}

	argsStaking := scToProtocol.ArgStakingToPeer{
		PubkeyConv:  stateComponents.ValidatorPubkeyConverter,
		Hasher:      core.Hasher,
		Marshalizer: core.InternalMarshalizer,
		PeerState:   stateComponents.PeerAccounts,
		BaseState:   stateComponents.AccountsAdapter,
		ArgParser:   argsParser,
		CurrTxs:     data.Datapool.CurrentBlockTxs(),
		ScQuery:     scDataGetter,
		RatingsData: ratingsData,
	}
	smartContractToProtocol, err := scToProtocol.NewStakingToPeer(argsStaking)
	if err != nil {
		return nil, err
	}

	genesisHdr := data.Blkc.GetGenesisHeader()
	argsEpochStartData := metachainEpochStart.ArgsNewEpochStartData{
		Marshalizer:       core.InternalMarshalizer,
		Hasher:            core.Hasher,
		Store:             data.Store,
		DataPool:          data.Datapool,
		BlockTracker:      blockTracker,
		ShardCoordinator:  shardCoordinator,
		EpochStartTrigger: epochStartTrigger,
		RequestHandler:    requestHandler,
		GenesisEpoch:      genesisHdr.GetEpoch(),
	}
	epochStartDataCreator, err := metachainEpochStart.NewEpochStartData(argsEpochStartData)
	if err != nil {
		return nil, err
	}

	argsEpochEconomics := metachainEpochStart.ArgsNewEpochEconomics{
		Marshalizer:        core.InternalMarshalizer,
		Hasher:             core.Hasher,
		Store:              data.Store,
		ShardCoordinator:   shardCoordinator,
		RewardsHandler:     economicsData,
		RoundTime:          rounder,
		GenesisNonce:       genesisHdr.GetNonce(),
		GenesisEpoch:       genesisHdr.GetEpoch(),
		GenesisTotalSupply: economicsData.GenesisTotalSupply(),
	}
	epochEconomics, err := metachainEpochStart.NewEndOfEpochEconomicsDataCreator(argsEpochEconomics)
	if err != nil {
		return nil, err
	}

	rewardsStorage := data.Store.GetStorer(dataRetriever.RewardTransactionUnit)
	miniBlockStorage := data.Store.GetStorer(dataRetriever.MiniBlockUnit)
	argsEpochRewards := metachainEpochStart.ArgsNewRewardsCreator{
		ShardCoordinator:    shardCoordinator,
		PubkeyConverter:     stateComponents.AddressPubkeyConverter,
		RewardsStorage:      rewardsStorage,
		MiniBlockStorage:    miniBlockStorage,
		Hasher:              core.Hasher,
		Marshalizer:         core.InternalMarshalizer,
		DataPool:            data.Datapool,
		CommunityAddress:    economicsData.CommunityAddress(),
		NodesConfigProvider: nodesCoordinator,
	}
	epochRewards, err := metachainEpochStart.NewEpochStartRewardsCreator(argsEpochRewards)
	if err != nil {
		return nil, err
	}

	argsEpochValidatorInfo := metachainEpochStart.ArgsNewValidatorInfoCreator{
		ShardCoordinator: shardCoordinator,
		MiniBlockStorage: miniBlockStorage,
		Hasher:           core.Hasher,
		Marshalizer:      core.InternalMarshalizer,
		DataPool:         data.Datapool,
	}
	validatorInfoCreator, err := metachainEpochStart.NewValidatorInfoCreator(argsEpochValidatorInfo)
	if err != nil {
		return nil, err
	}

	accountsDb := make(map[state.AccountsDbIdentifier]state.AccountsAdapter)
	accountsDb[state.UserAccountsState] = stateComponents.AccountsAdapter
	accountsDb[state.PeerAccountsState] = stateComponents.PeerAccounts

	argumentsBaseProcessor := block.ArgBaseProcessor{
		Version:                version,
		AccountsDB:             accountsDb,
		ForkDetector:           forkDetector,
		Hasher:                 core.Hasher,
		Marshalizer:            core.InternalMarshalizer,
		Store:                  data.Store,
		ShardCoordinator:       shardCoordinator,
		NodesCoordinator:       nodesCoordinator,
		Uint64Converter:        core.Uint64ByteSliceConverter,
		RequestHandler:         requestHandler,
		BlockChainHook:         vmFactory.BlockChainHookImpl(),
		TxCoordinator:          txCoordinator,
		EpochStartTrigger:      epochStartTrigger,
		Rounder:                rounder,
		HeaderValidator:        headerValidator,
		BootStorer:             bootStorer,
		BlockTracker:           blockTracker,
		DataPool:               data.Datapool,
		FeeHandler:             txFeeHandler,
		BlockChain:             data.Blkc,
		StateCheckpointModulus: stateCheckpointModulus,
		BlockSizeThrottler:     blockSizeThrottler,
<<<<<<< HEAD
		HistoryRepository:      historyRepository,
=======
		Indexer:                indexer,
		TpsBenchmark:           tpsBenchmark,
>>>>>>> 1bc4781f
	}
	arguments := block.ArgMetaProcessor{
		ArgBaseProcessor:             argumentsBaseProcessor,
		SCDataGetter:                 scDataGetter,
		SCToProtocol:                 smartContractToProtocol,
		PendingMiniBlocksHandler:     pendingMiniBlocksHandler,
		EpochStartDataCreator:        epochStartDataCreator,
		EpochEconomics:               epochEconomics,
		EpochRewardsCreator:          epochRewards,
		EpochValidatorInfoCreator:    validatorInfoCreator,
		ValidatorStatisticsProcessor: validatorStatisticsProcessor,
	}

	metaProcessor, err := block.NewMetaProcessor(arguments)
	if err != nil {
		return nil, errors.New("could not create block processor: " + err.Error())
	}

	err = metaProcessor.SetAppStatusHandler(core.StatusHandler)
	if err != nil {
		return nil, err
	}

	return metaProcessor, nil
}

func newValidatorStatisticsProcessor(
	processComponents *processComponentsFactoryArgs,
) (process.ValidatorStatisticsProcessor, error) {

	storageService := processComponents.data.Store

	var peerDataPool peer.DataPool = processComponents.data.Datapool
	if processComponents.shardCoordinator.SelfId() < processComponents.shardCoordinator.NumberOfShards() {
		peerDataPool = processComponents.data.Datapool
	}

	hardForkConfig := processComponents.mainConfig.Hardfork
	ratingEnabledEpoch := uint32(0)

	if hardForkConfig.AfterHardFork {
		ratingEnabledEpoch = hardForkConfig.StartEpoch + hardForkConfig.ValidatorGracePeriodInEpochs
	}
	arguments := peer.ArgValidatorStatisticsProcessor{
		PeerAdapter:         processComponents.state.PeerAccounts,
		PubkeyConv:          processComponents.state.ValidatorPubkeyConverter,
		NodesCoordinator:    processComponents.nodesCoordinator,
		ShardCoordinator:    processComponents.shardCoordinator,
		DataPool:            peerDataPool,
		StorageService:      storageService,
		Marshalizer:         processComponents.coreData.InternalMarshalizer,
		Rater:               processComponents.rater,
		MaxComputableRounds: processComponents.maxComputableRounds,
		RewardsHandler:      processComponents.economicsData,
		NodesSetup:          processComponents.nodesConfig,
		RatingEnableEpoch:   ratingEnabledEpoch,
		GenesisNonce:        processComponents.data.Blkc.GetGenesisHeader().GetNonce(),
	}

	validatorStatisticsProcessor, err := peer.NewValidatorStatisticsProcessor(arguments)
	if err != nil {
		return nil, err
	}

	return validatorStatisticsProcessor, nil
}

// PrepareOpenTopics will set to the anti flood handler the topics for which
// the node can receive messages from others than validators
func PrepareOpenTopics(
	antiflood mainFactory.P2PAntifloodHandler,
	shardCoordinator sharding.Coordinator,
) {
	selfID := shardCoordinator.SelfId()
	if selfID == core.MetachainShardId {
		antiflood.SetTopicsForAll(core.HeartbeatTopic)
		return
	}

	selfShardTxTopic := factory.TransactionTopic + core.CommunicationIdentifierBetweenShards(selfID, selfID)
	antiflood.SetTopicsForAll(core.HeartbeatTopic, selfShardTxTopic)
}

// PrepareNetworkShardingCollector will create the network sharding collector and apply it to
// the network messenger and antiflood handler
func PrepareNetworkShardingCollector(
	network *mainFactory.NetworkComponents,
	config *config.Config,
	nodesCoordinator sharding.NodesCoordinator,
	coordinator sharding.Coordinator,
	epochStartRegistrationHandler epochStart.RegistrationHandler,
	epochStart uint32,
) (*networksharding.PeerShardMapper, error) {

	networkShardingCollector, err := createNetworkShardingCollector(config, nodesCoordinator, epochStartRegistrationHandler, epochStart)
	if err != nil {
		return nil, err
	}

	localID := network.NetMessenger.ID()
	networkShardingCollector.UpdatePeerIdShardId(localID, coordinator.SelfId())

	err = network.NetMessenger.SetPeerShardResolver(networkShardingCollector)
	if err != nil {
		return nil, err
	}

	err = network.InputAntifloodHandler.SetPeerValidatorMapper(networkShardingCollector)
	if err != nil {
		return nil, err
	}

	return networkShardingCollector, nil
}

func createNetworkShardingCollector(
	config *config.Config,
	nodesCoordinator sharding.NodesCoordinator,
	epochStartRegistrationHandler epochStart.RegistrationHandler,
	epochStart uint32,
) (*networksharding.PeerShardMapper, error) {

	cacheConfig := config.PublicKeyPeerId
	cachePkPid, err := createCache(cacheConfig)
	if err != nil {
		return nil, err
	}

	cacheConfig = config.PublicKeyShardId
	cachePkShardID, err := createCache(cacheConfig)
	if err != nil {
		return nil, err
	}

	cacheConfig = config.PeerIdShardId
	cachePidShardID, err := createCache(cacheConfig)
	if err != nil {
		return nil, err
	}

	psm, err := networksharding.NewPeerShardMapper(
		cachePkPid,
		cachePkShardID,
		cachePidShardID,
		nodesCoordinator,
		epochStart,
	)
	if err != nil {
		return nil, err
	}

	epochStartRegistrationHandler.RegisterHandler(psm)

	return psm, nil
}

func createCache(cacheConfig config.CacheConfig) (storage.Cacher, error) {
	return storageUnit.NewCache(storageFactory.GetCacherFromConfig(cacheConfig))
}

// CreateLatestStorageDataProvider will create a latest storage data provider handler
func CreateLatestStorageDataProvider(
	bootstrapDataProvider storageFactory.BootstrapDataProviderHandler,
	marshalizer marshal.Marshalizer,
	hasher hashing.Hasher,
	generalConfig config.Config,
	chainID string,
	workingDir string,
	defaultDBPath string,
	defaultEpochString string,
	defaultShardString string,
) (storage.LatestStorageDataProviderHandler, error) {
	directoryReader := storageFactory.NewDirectoryReader()

	latestStorageDataArgs := storageFactory.ArgsLatestDataProvider{
		GeneralConfig:         generalConfig,
		Marshalizer:           marshalizer,
		Hasher:                hasher,
		BootstrapDataProvider: bootstrapDataProvider,
		DirectoryReader:       directoryReader,
		WorkingDir:            workingDir,
		ChainID:               chainID,
		DefaultDBPath:         defaultDBPath,
		DefaultEpochString:    defaultEpochString,
		DefaultShardString:    defaultShardString,
	}
	return storageFactory.NewLatestDataProvider(latestStorageDataArgs)
}

// CreateUnitOpener will create a new unit opener handler
func CreateUnitOpener(
	bootstrapDataProvider storageFactory.BootstrapDataProviderHandler,
	latestDataFromStorageProvider storage.LatestStorageDataProviderHandler,
	internalMarshalizer marshal.Marshalizer,
	generalConfig config.Config,
	chainID string,
	workingDir string,
	defaultDBPath string,
	defaultEpochString string,
	defaultShardString string,
) (storage.UnitOpenerHandler, error) {
	argsStorageUnitOpener := storageFactory.ArgsNewOpenStorageUnits{
		GeneralConfig:             generalConfig,
		Marshalizer:               internalMarshalizer,
		BootstrapDataProvider:     bootstrapDataProvider,
		LatestStorageDataProvider: latestDataFromStorageProvider,
		WorkingDir:                workingDir,
		ChainID:                   chainID,
		DefaultDBPath:             defaultDBPath,
		DefaultEpochString:        defaultEpochString,
		DefaultShardString:        defaultShardString,
	}

	return storageFactory.NewStorageUnitOpenHandler(argsStorageUnitOpener)
}<|MERGE_RESOLUTION|>--- conflicted
+++ resolved
@@ -8,11 +8,8 @@
 	"github.com/ElrondNetwork/elrond-go/config"
 	"github.com/ElrondNetwork/elrond-go/consensus"
 	"github.com/ElrondNetwork/elrond-go/core"
-<<<<<<< HEAD
 	"github.com/ElrondNetwork/elrond-go/core/fullHistory"
-=======
 	"github.com/ElrondNetwork/elrond-go/core/indexer"
->>>>>>> 1bc4781f
 	"github.com/ElrondNetwork/elrond-go/core/partitioning"
 	"github.com/ElrondNetwork/elrond-go/core/statistics"
 	"github.com/ElrondNetwork/elrond-go/core/statistics/softwareVersion"
@@ -150,12 +147,9 @@
 	version                   string
 	importStartHandler        update.ImportStartHandler
 	workingDir                string
-<<<<<<< HEAD
-	historyRepo               fullHistory.HistoryRepository
-=======
 	indexer                   indexer.Indexer
 	tpsBenchmark              statistics.TPSBenchmark
->>>>>>> 1bc4781f
+	historyRepo               fullHistory.HistoryRepository
 }
 
 // NewProcessComponentsFactoryArgs initializes the arguments necessary for creating the process components
@@ -195,12 +189,9 @@
 	version string,
 	importStartHandler update.ImportStartHandler,
 	workingDir string,
-<<<<<<< HEAD
-	historyRepo fullHistory.HistoryRepository,
-=======
 	indexer indexer.Indexer,
 	tpsBenchmark statistics.TPSBenchmark,
->>>>>>> 1bc4781f
+	historyRepo fullHistory.HistoryRepository,
 ) *processComponentsFactoryArgs {
 	return &processComponentsFactoryArgs{
 		coreComponents:            coreComponents,
@@ -239,12 +230,9 @@
 		version:                   version,
 		importStartHandler:        importStartHandler,
 		workingDir:                workingDir,
-<<<<<<< HEAD
-		historyRepo:               historyRepo,
-=======
 		indexer:                   indexer,
 		tpsBenchmark:              tpsBenchmark,
->>>>>>> 1bc4781f
+		historyRepo:               historyRepo,
 	}
 }
 
@@ -1097,13 +1085,10 @@
 			processArgs.maxSizeInBytes,
 			processArgs.txLogsProcessor,
 			processArgs.smartContractParser,
-<<<<<<< HEAD
-			processArgs.historyRepo,
-=======
 			processArgs.indexer,
 			processArgs.tpsBenchmark,
 			processArgs.version,
->>>>>>> 1bc4781f
+			processArgs.historyRepo,
 		)
 	}
 	if shardCoordinator.SelfId() == core.MetachainShardId {
@@ -1163,13 +1148,10 @@
 	maxSizeInBytes uint32,
 	txLogsProcessor process.TransactionLogProcessor,
 	smartContractParser genesis.InitialSmartContractParser,
-<<<<<<< HEAD
-	historyRepository fullHistory.HistoryRepository,
-=======
 	indexer indexer.Indexer,
 	tpsBenchmark statistics.TPSBenchmark,
 	version string,
->>>>>>> 1bc4781f
+	historyRepository fullHistory.HistoryRepository,
 ) (process.BlockProcessor, error) {
 	argsParser := smartContract.NewArgumentParser()
 
@@ -1404,12 +1386,9 @@
 		BlockChain:             data.Blkc,
 		StateCheckpointModulus: stateCheckpointModulus,
 		BlockSizeThrottler:     blockSizeThrottler,
-<<<<<<< HEAD
-		HistoryRepository:      historyRepository,
-=======
 		Indexer:                indexer,
 		TpsBenchmark:           tpsBenchmark,
->>>>>>> 1bc4781f
+		HistoryRepository:      historyRepository,
 	}
 	arguments := block.ArgShardProcessor{
 		ArgBaseProcessor: argumentsBaseProcessor,
@@ -1741,12 +1720,9 @@
 		BlockChain:             data.Blkc,
 		StateCheckpointModulus: stateCheckpointModulus,
 		BlockSizeThrottler:     blockSizeThrottler,
-<<<<<<< HEAD
-		HistoryRepository:      historyRepository,
-=======
 		Indexer:                indexer,
 		TpsBenchmark:           tpsBenchmark,
->>>>>>> 1bc4781f
+		HistoryRepository:      historyRepository,
 	}
 	arguments := block.ArgMetaProcessor{
 		ArgBaseProcessor:             argumentsBaseProcessor,
