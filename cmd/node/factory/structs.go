--- conflicted
+++ resolved
@@ -1262,11 +1262,7 @@
 
 	//TODO replace this with a vm factory
 	cryptoHook := hooks.NewVMCryptoHook()
-<<<<<<< HEAD
-	ieleVM := endpoint.NewElrondIeleVM(vmAccountsDB, cryptoHook, endpoint.Danse)
-=======
 	ieleVM := endpoint.NewElrondIeleVM(vmAccountsDB, cryptoHook, endpoint.ElrondTestnet)
->>>>>>> 4870b54b
 
 	scProcessor, err := smartContract.NewSmartContractProcessor(
 		ieleVM,
