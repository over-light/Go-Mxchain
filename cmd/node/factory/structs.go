package factory

import (
	"context"
	"crypto/ecdsa"
	"crypto/rand"
	"encoding/hex"
	"errors"
	"io"
	"math/big"
	"time"

	"github.com/ElrondNetwork/elrond-go/config"
	"github.com/ElrondNetwork/elrond-go/consensus"
	"github.com/ElrondNetwork/elrond-go/consensus/round"
	"github.com/ElrondNetwork/elrond-go/core"
	"github.com/ElrondNetwork/elrond-go/core/check"
	"github.com/ElrondNetwork/elrond-go/core/partitioning"
	"github.com/ElrondNetwork/elrond-go/core/serviceContainer"
	"github.com/ElrondNetwork/elrond-go/core/statistics/softwareVersion"
	factorySoftwareVersion "github.com/ElrondNetwork/elrond-go/core/statistics/softwareVersion/factory"
	"github.com/ElrondNetwork/elrond-go/crypto"
	"github.com/ElrondNetwork/elrond-go/crypto/signing"
	"github.com/ElrondNetwork/elrond-go/crypto/signing/kyber"
	blsMultiSig "github.com/ElrondNetwork/elrond-go/crypto/signing/kyber/multisig"
	"github.com/ElrondNetwork/elrond-go/crypto/signing/kyber/singlesig"
	"github.com/ElrondNetwork/elrond-go/crypto/signing/multisig"
	"github.com/ElrondNetwork/elrond-go/data"
	"github.com/ElrondNetwork/elrond-go/data/address"
	dataBlock "github.com/ElrondNetwork/elrond-go/data/block"
	"github.com/ElrondNetwork/elrond-go/data/blockchain"
	"github.com/ElrondNetwork/elrond-go/data/state"
	"github.com/ElrondNetwork/elrond-go/data/state/addressConverters"
	factoryState "github.com/ElrondNetwork/elrond-go/data/state/factory"
	"github.com/ElrondNetwork/elrond-go/data/trie"
	"github.com/ElrondNetwork/elrond-go/data/trie/factory"
	"github.com/ElrondNetwork/elrond-go/data/typeConverters"
	"github.com/ElrondNetwork/elrond-go/data/typeConverters/uint64ByteSlice"
	"github.com/ElrondNetwork/elrond-go/dataRetriever"
	"github.com/ElrondNetwork/elrond-go/dataRetriever/dataPool"
	"github.com/ElrondNetwork/elrond-go/dataRetriever/dataPool/headersCache"
	"github.com/ElrondNetwork/elrond-go/dataRetriever/factory/containers"
	metafactoryDataRetriever "github.com/ElrondNetwork/elrond-go/dataRetriever/factory/metachain"
	shardfactoryDataRetriever "github.com/ElrondNetwork/elrond-go/dataRetriever/factory/shard"
	"github.com/ElrondNetwork/elrond-go/dataRetriever/factory/txpool"
	"github.com/ElrondNetwork/elrond-go/dataRetriever/requestHandlers"
	"github.com/ElrondNetwork/elrond-go/dataRetriever/shardedData"
	"github.com/ElrondNetwork/elrond-go/epochStart"
	"github.com/ElrondNetwork/elrond-go/epochStart/genesis"
	metachainEpochStart "github.com/ElrondNetwork/elrond-go/epochStart/metachain"
	"github.com/ElrondNetwork/elrond-go/epochStart/shardchain"
	"github.com/ElrondNetwork/elrond-go/hashing"
	"github.com/ElrondNetwork/elrond-go/hashing/blake2b"
	"github.com/ElrondNetwork/elrond-go/hashing/sha256"
	"github.com/ElrondNetwork/elrond-go/logger"
	"github.com/ElrondNetwork/elrond-go/marshal"
	"github.com/ElrondNetwork/elrond-go/ntp"
	"github.com/ElrondNetwork/elrond-go/p2p"
	"github.com/ElrondNetwork/elrond-go/p2p/libp2p"
	factoryP2P "github.com/ElrondNetwork/elrond-go/p2p/libp2p/factory"
	"github.com/ElrondNetwork/elrond-go/p2p/loadBalancer"
	"github.com/ElrondNetwork/elrond-go/process"
	"github.com/ElrondNetwork/elrond-go/process/block"
	"github.com/ElrondNetwork/elrond-go/process/block/bootstrapStorage"
	"github.com/ElrondNetwork/elrond-go/process/block/poolsCleaner"
	"github.com/ElrondNetwork/elrond-go/process/block/preprocess"
	"github.com/ElrondNetwork/elrond-go/process/coordinator"
	"github.com/ElrondNetwork/elrond-go/process/economics"
	"github.com/ElrondNetwork/elrond-go/process/factory/metachain"
	"github.com/ElrondNetwork/elrond-go/process/factory/shard"
	"github.com/ElrondNetwork/elrond-go/process/headerCheck"
	"github.com/ElrondNetwork/elrond-go/process/peer"
	"github.com/ElrondNetwork/elrond-go/process/rewardTransaction"
	"github.com/ElrondNetwork/elrond-go/process/scToProtocol"
	"github.com/ElrondNetwork/elrond-go/process/smartContract"
	"github.com/ElrondNetwork/elrond-go/process/smartContract/hooks"
	processSync "github.com/ElrondNetwork/elrond-go/process/sync"
	"github.com/ElrondNetwork/elrond-go/process/track"
	"github.com/ElrondNetwork/elrond-go/process/transaction"
	"github.com/ElrondNetwork/elrond-go/sharding"
	"github.com/ElrondNetwork/elrond-go/statusHandler"
	"github.com/ElrondNetwork/elrond-go/storage"
	storageFactory "github.com/ElrondNetwork/elrond-go/storage/factory"
	"github.com/ElrondNetwork/elrond-go/storage/memorydb"
	"github.com/ElrondNetwork/elrond-go/storage/storageUnit"
	"github.com/ElrondNetwork/elrond-go/storage/timecache"
	vmcommon "github.com/ElrondNetwork/elrond-vm-common"
	"github.com/btcsuite/btcd/btcec"
	libp2pCrypto "github.com/libp2p/go-libp2p-core/crypto"
	"github.com/urfave/cli"
)

const (
	// BlsHashSize specifies the hash size for using bls scheme
	BlsHashSize = 16

	// BlsConsensusType specifies te signature scheme used in the consensus
	BlsConsensusType = "bls"

	// BnConsensusType specifies te signature scheme used in the consensus
	BnConsensusType = "bn"

	// MaxTxsToRequest specifies the maximum number of txs to request
	MaxTxsToRequest = 100
)

//TODO remove this
var log = logger.GetOrCreate("main")

// MaxTxNonceDeltaAllowed specifies the maximum difference between an account's nonce and a received transaction's nonce
// in order to mark the transaction as valid.
const MaxTxNonceDeltaAllowed = 15000

// ErrCreateForkDetector signals that a fork detector could not be created
//TODO: Extract all others error messages from this file in some defined errors
var ErrCreateForkDetector = errors.New("could not create fork detector")

// timeSpanForBadHeaders is the expiry time for an added block header hash
var timeSpanForBadHeaders = time.Minute * 2

// EpochStartNotifier defines which actions should be done for handling new epoch's events
type EpochStartNotifier interface {
	RegisterHandler(handler epochStart.EpochStartHandler)
	UnregisterHandler(handler epochStart.EpochStartHandler)
	NotifyAll(hdr data.HeaderHandler)
	NotifyAllPrepare(metaHdr data.HeaderHandler)
	IsInterfaceNil() bool
}

// Network struct holds the network components of the Elrond protocol
type Network struct {
	NetMessenger p2p.Messenger
}

// Core struct holds the core components of the Elrond protocol
type Core struct {
	Hasher                   hashing.Hasher
	Marshalizer              marshal.Marshalizer
	TriesContainer           state.TriesHolder
	Uint64ByteSliceConverter typeConverters.Uint64ByteSliceConverter
	StatusHandler            core.AppStatusHandler
	ChainID                  []byte
}

// State struct holds the state components of the Elrond protocol
type State struct {
	AddressConverter    state.AddressConverter
	BLSAddressConverter state.AddressConverter
	PeerAccounts        state.AccountsAdapter
	AccountsAdapter     state.AccountsAdapter
	InBalanceForShard   map[string]*big.Int
}

// Data struct holds the data components of the Elrond protocol
type Data struct {
	Blkc     data.ChainHandler
	Store    dataRetriever.StorageService
	Datapool dataRetriever.PoolsHolder
}

// Crypto struct holds the crypto components of the Elrond protocol
type Crypto struct {
	TxSingleSigner  crypto.SingleSigner
	SingleSigner    crypto.SingleSigner
	MultiSigner     crypto.MultiSigner
	BlockSignKeyGen crypto.KeyGenerator
	TxSignKeyGen    crypto.KeyGenerator
	TxSignPrivKey   crypto.PrivateKey
	TxSignPubKey    crypto.PublicKey
	InitialPubKeys  map[uint32][]string
}

// Process struct holds the process components of the Elrond protocol
type Process struct {
	InterceptorsContainer process.InterceptorsContainer
	ResolversFinder       dataRetriever.ResolversFinder
	Rounder               consensus.Rounder
	EpochStartTrigger     epochStart.TriggerHandler
	ForkDetector          process.ForkDetector
	BlockProcessor        process.BlockProcessor
	BlackListHandler      process.BlackListHandler
	BootStorer            process.BootStorer
	HeaderSigVerifier     HeaderSigVerifierHandler
	ValidatorsStatistics  process.ValidatorStatisticsProcessor
	BlockTracker          process.BlockTracker
	PendingMiniBlocks     process.PendingMiniBlocksHandler
}

type coreComponentsFactoryArgs struct {
	config      *config.Config
	pathManager storage.PathManagerHandler
	shardId     string
	chainID     []byte
}

// NewCoreComponentsFactoryArgs initializes the arguments necessary for creating the core components
func NewCoreComponentsFactoryArgs(config *config.Config, pathManager storage.PathManagerHandler, shardId string, chainID []byte) *coreComponentsFactoryArgs {
	return &coreComponentsFactoryArgs{
		config:      config,
		pathManager: pathManager,
		shardId:     shardId,
		chainID:     chainID,
	}
}

// CoreComponentsFactory creates the core components
func CoreComponentsFactory(args *coreComponentsFactoryArgs) (*Core, error) {
	hasher, err := getHasherFromConfig(args.config)
	if err != nil {
		return nil, errors.New("could not create hasher: " + err.Error())
	}

	marshalizer, err := getMarshalizerFromConfig(args.config)
	if err != nil {
		return nil, errors.New("could not create marshalizer: " + err.Error())
	}

	uint64ByteSliceConverter := uint64ByteSlice.NewBigEndianConverter()

	trieContainer, err := createTries(args, marshalizer, hasher)
	if err != nil {
		return nil, err
	}

	return &Core{
		Hasher:                   hasher,
		Marshalizer:              marshalizer,
		TriesContainer:           trieContainer,
		Uint64ByteSliceConverter: uint64ByteSliceConverter,
		StatusHandler:            statusHandler.NewNilStatusHandler(),
		ChainID:                  args.chainID,
	}, nil
}

func createTries(
	args *coreComponentsFactoryArgs,
	marshalizer marshal.Marshalizer,
	hasher hashing.Hasher,
) (state.TriesHolder, error) {

	trieContainer := state.NewDataTriesHolder()

	trieFactoryArgs := factory.TrieFactoryArgs{
		Cfg:                    args.config.AccountsTrieStorage,
		EvictionWaitingListCfg: args.config.EvictionWaitingList,
		SnapshotDbCfg:          args.config.TrieSnapshotDB,
		Marshalizer:            marshalizer,
		Hasher:                 hasher,
		PathManager:            args.pathManager,
		ShardId:                args.shardId,
		PruningEnabled:         args.config.StateTrieConfig.PruningEnabled,
	}
	trieFactory, err := factory.NewTrieFactory(trieFactoryArgs)
	if err != nil {
		return nil, err
	}

	merkleTrie, err := trieFactory.Create()
	if err != nil {
		return nil, err
	}

	trieContainer.Put([]byte(factory.UserAccountTrie), merkleTrie)

	peerAccountsTrieFactoryArguments := factory.TrieFactoryArgs{
		Cfg:                    args.config.PeerAccountsTrieStorage,
		EvictionWaitingListCfg: args.config.EvictionWaitingList,
		SnapshotDbCfg:          args.config.TrieSnapshotDB,
		Marshalizer:            marshalizer,
		Hasher:                 hasher,
		PathManager:            args.pathManager,
		ShardId:                args.shardId,
		PruningEnabled:         args.config.StateTrieConfig.PruningEnabled,
	}
	peerAccountsTrieFactory, err := factory.NewTrieFactory(peerAccountsTrieFactoryArguments)
	if err != nil {
		return nil, err
	}

	peerAccountsTrie, err := peerAccountsTrieFactory.Create()
	if err != nil {
		return nil, err
	}

	trieContainer.Put([]byte(factory.PeerAccountTrie), peerAccountsTrie)

	return trieContainer, nil
}

type stateComponentsFactoryArgs struct {
	config           *config.Config
	genesisConfig    *sharding.Genesis
	shardCoordinator sharding.Coordinator
	core             *Core
	pathManager      storage.PathManagerHandler
}

// NewStateComponentsFactoryArgs initializes the arguments necessary for creating the state components
func NewStateComponentsFactoryArgs(
	config *config.Config,
	genesisConfig *sharding.Genesis,
	shardCoordinator sharding.Coordinator,
	core *Core,
	pathManager storage.PathManagerHandler,
) *stateComponentsFactoryArgs {
	return &stateComponentsFactoryArgs{
		config:           config,
		genesisConfig:    genesisConfig,
		shardCoordinator: shardCoordinator,
		core:             core,
		pathManager:      pathManager,
	}
}

// StateComponentsFactory creates the state components
func StateComponentsFactory(args *stateComponentsFactoryArgs) (*State, error) {
	addressConverter, err := addressConverters.NewPlainAddressConverter(
		args.config.Address.Length,
		args.config.Address.Prefix,
	)
	if err != nil {
		return nil, errors.New("could not create address converter: " + err.Error())
	}

	blsAddressConverter, err := addressConverters.NewPlainAddressConverter(
		args.config.BLSPublicKey.Length,
		args.config.BLSPublicKey.Prefix,
	)
	if err != nil {
		return nil, errors.New("could not create bls address converter: " + err.Error())
	}

	accountFactory, err := factoryState.NewAccountFactoryCreator(factoryState.UserAccount)
	if err != nil {
		return nil, errors.New("could not create account factory: " + err.Error())
	}

	merkleTrie := args.core.TriesContainer.Get([]byte(factory.UserAccountTrie))
	accountsAdapter, err := state.NewAccountsDB(merkleTrie, args.core.Hasher, args.core.Marshalizer, accountFactory)
	if err != nil {
		return nil, errors.New("could not create accounts adapter: " + err.Error())
	}

	inBalanceForShard, err := args.genesisConfig.InitialNodesBalances(args.shardCoordinator, addressConverter)
	if err != nil {
		return nil, errors.New("initial balances could not be processed " + err.Error())
	}

	accountFactory, err = factoryState.NewAccountFactoryCreator(factoryState.ValidatorAccount)
	if err != nil {
		return nil, errors.New("could not create peer account factory: " + err.Error())
	}

	merkleTrie = args.core.TriesContainer.Get([]byte(factory.PeerAccountTrie))
	peerAdapter, err := state.NewPeerAccountsDB(merkleTrie, args.core.Hasher, args.core.Marshalizer, accountFactory)
	if err != nil {
		return nil, err
	}

	return &State{
		PeerAccounts:        peerAdapter,
		AddressConverter:    addressConverter,
		BLSAddressConverter: blsAddressConverter,
		AccountsAdapter:     accountsAdapter,
		InBalanceForShard:   inBalanceForShard,
	}, nil
}

type dataComponentsFactoryArgs struct {
	config             *config.Config
	shardCoordinator   sharding.Coordinator
	core               *Core
	pathManager        storage.PathManagerHandler
	epochStartNotifier EpochStartNotifier
	currentEpoch       uint32
}

// NewDataComponentsFactoryArgs initializes the arguments necessary for creating the data components
func NewDataComponentsFactoryArgs(
	config *config.Config,
	shardCoordinator sharding.Coordinator,
	core *Core,
	pathManager storage.PathManagerHandler,
	epochStartNotifier EpochStartNotifier,
	currentEpoch uint32,
) *dataComponentsFactoryArgs {
	return &dataComponentsFactoryArgs{
		config:             config,
		shardCoordinator:   shardCoordinator,
		core:               core,
		pathManager:        pathManager,
		epochStartNotifier: epochStartNotifier,
		currentEpoch:       currentEpoch,
	}
}

// DataComponentsFactory creates the data components
func DataComponentsFactory(args *dataComponentsFactoryArgs) (*Data, error) {
	var datapool dataRetriever.PoolsHolder
	blkc, err := createBlockChainFromConfig(args.config, args.shardCoordinator, args.core.StatusHandler)
	if err != nil {
		return nil, errors.New("could not create block chain: " + err.Error())
	}

	store, err := createDataStoreFromConfig(
		args.config,
		args.shardCoordinator,
		args.pathManager,
		args.epochStartNotifier,
		args.currentEpoch,
	)
	if err != nil {
		return nil, errors.New("could not create local data store: " + err.Error())
	}

	datapool, err = createDataPoolFromConfig(args.config)
	if err != nil {
		return nil, errors.New("could not create data pools: ")
	}

	return &Data{
		Blkc:     blkc,
		Store:    store,
		Datapool: datapool,
	}, nil
}

type cryptoComponentsFactoryArgs struct {
	ctx                          *cli.Context
	config                       *config.Config
	nodesConfig                  *sharding.NodesSetup
	shardCoordinator             sharding.Coordinator
	keyGen                       crypto.KeyGenerator
	privKey                      crypto.PrivateKey
	log                          logger.Logger
	initialBalancesSkPemFileName string
	txSignSkName                 string
	txSignSkIndexName            string
}

// NewCryptoComponentsFactoryArgs initializes the arguments necessary for creating the crypto components
func NewCryptoComponentsFactoryArgs(
	ctx *cli.Context,
	config *config.Config,
	nodesConfig *sharding.NodesSetup,
	shardCoordinator sharding.Coordinator,
	keyGen crypto.KeyGenerator,
	privKey crypto.PrivateKey,
	log logger.Logger,
	initialBalancesSkPemFileName string,
	txSignSkName string,
	txSignSkIndexName string,
) *cryptoComponentsFactoryArgs {
	return &cryptoComponentsFactoryArgs{
		ctx:                          ctx,
		config:                       config,
		nodesConfig:                  nodesConfig,
		shardCoordinator:             shardCoordinator,
		keyGen:                       keyGen,
		privKey:                      privKey,
		log:                          log,
		initialBalancesSkPemFileName: initialBalancesSkPemFileName,
		txSignSkName:                 txSignSkName,
		txSignSkIndexName:            txSignSkIndexName,
	}
}

// CryptoComponentsFactory creates the crypto components
func CryptoComponentsFactory(args *cryptoComponentsFactoryArgs) (*Crypto, error) {
	initialPubKeys := args.nodesConfig.InitialNodesPubKeys()
	txSingleSigner := &singlesig.SchnorrSigner{}
	singleSigner, err := createSingleSigner(args.config)
	if err != nil {
		return nil, errors.New("could not create singleSigner: " + err.Error())
	}

	multisigHasher, err := getMultisigHasherFromConfig(args.config)
	if err != nil {
		return nil, errors.New("could not create multisig hasher: " + err.Error())
	}

	currentShardNodesPubKeys, err := args.nodesConfig.InitialEligibleNodesPubKeysForShard(args.shardCoordinator.SelfId())
	if err != nil {
		return nil, errors.New("could not start creation of multiSigner: " + err.Error())
	}

	multiSigner, err := createMultiSigner(args.config, multisigHasher, currentShardNodesPubKeys, args.privKey, args.keyGen)
	if err != nil {
		return nil, err
	}

	initialBalancesSkPemFileName := args.ctx.GlobalString(args.initialBalancesSkPemFileName)
	txSignKeyGen, txSignPrivKey, txSignPubKey, err := GetSigningParams(
		args.ctx,
		args.txSignSkName,
		args.txSignSkIndexName,
		initialBalancesSkPemFileName,
		kyber.NewBlakeSHA256Ed25519())
	if err != nil {
		return nil, err
	}
	args.log.Debug("starting with", "tx sign pubkey", GetPkEncoded(txSignPubKey))

	return &Crypto{
		TxSingleSigner:  txSingleSigner,
		SingleSigner:    singleSigner,
		MultiSigner:     multiSigner,
		BlockSignKeyGen: args.keyGen,
		TxSignKeyGen:    txSignKeyGen,
		TxSignPrivKey:   txSignPrivKey,
		TxSignPubKey:    txSignPubKey,
		InitialPubKeys:  initialPubKeys,
	}, nil
}

// NetworkComponentsFactory creates the network components
func NetworkComponentsFactory(p2pConfig *config.P2PConfig, log logger.Logger, core *Core) (*Network, error) {
	var randReader io.Reader
	if p2pConfig.Node.Seed != "" {
		randReader = NewSeedRandReader(core.Hasher.Compute(p2pConfig.Node.Seed))
	} else {
		randReader = rand.Reader
	}

	netMessenger, err := createNetMessenger(p2pConfig, log, randReader)
	if err != nil {
		return nil, err
	}

	return &Network{
		NetMessenger: netMessenger,
	}, nil
}

type processComponentsFactoryArgs struct {
	coreComponents         *coreComponentsFactoryArgs
	genesisConfig          *sharding.Genesis
	economicsData          *economics.EconomicsData
	nodesConfig            *sharding.NodesSetup
	gasSchedule            map[string]map[string]uint64
	syncer                 ntp.SyncTimer
	shardCoordinator       sharding.Coordinator
	nodesCoordinator       sharding.NodesCoordinator
	data                   *Data
	coreData               *Core
	crypto                 *Crypto
	state                  *State
	network                *Network
	coreServiceContainer   serviceContainer.Core
	requestedItemsHandler  dataRetriever.RequestedItemsHandler
	epochStartNotifier     EpochStartNotifier
	epochStart             *config.EpochStartConfig
	rater                  sharding.RaterHandler
	startEpochNum          uint32
	sizeCheckDelta         uint32
	stateCheckpointModulus uint
}

// NewProcessComponentsFactoryArgs initializes the arguments necessary for creating the process components
func NewProcessComponentsFactoryArgs(
	coreComponents *coreComponentsFactoryArgs,
	genesisConfig *sharding.Genesis,
	economicsData *economics.EconomicsData,
	nodesConfig *sharding.NodesSetup,
	gasSchedule map[string]map[string]uint64,
	syncer ntp.SyncTimer,
	shardCoordinator sharding.Coordinator,
	nodesCoordinator sharding.NodesCoordinator,
	data *Data,
	coreData *Core,
	crypto *Crypto,
	state *State,
	network *Network,
	coreServiceContainer serviceContainer.Core,
	requestedItemsHandler dataRetriever.RequestedItemsHandler,
	epochStartNotifier EpochStartNotifier,
	epochStart *config.EpochStartConfig,
	startEpochNum uint32,
	rater sharding.RaterHandler,
	sizeCheckDelta uint32,
	stateCheckpointModulus uint,
) *processComponentsFactoryArgs {
	return &processComponentsFactoryArgs{
		coreComponents:         coreComponents,
		genesisConfig:          genesisConfig,
		economicsData:          economicsData,
		nodesConfig:            nodesConfig,
		gasSchedule:            gasSchedule,
		syncer:                 syncer,
		shardCoordinator:       shardCoordinator,
		nodesCoordinator:       nodesCoordinator,
		data:                   data,
		coreData:               coreData,
		crypto:                 crypto,
		state:                  state,
		network:                network,
		coreServiceContainer:   coreServiceContainer,
		requestedItemsHandler:  requestedItemsHandler,
		epochStartNotifier:     epochStartNotifier,
		epochStart:             epochStart,
		startEpochNum:          startEpochNum,
		rater:                  rater,
		sizeCheckDelta:         sizeCheckDelta,
		stateCheckpointModulus: stateCheckpointModulus,
	}
}

// ProcessComponentsFactory creates the process components
func ProcessComponentsFactory(args *processComponentsFactoryArgs) (*Process, error) {
	argsHeaderSig := &headerCheck.ArgsHeaderSigVerifier{
		Marshalizer:       args.coreData.Marshalizer,
		Hasher:            args.coreData.Hasher,
		NodesCoordinator:  args.nodesCoordinator,
		MultiSigVerifier:  args.crypto.MultiSigner,
		SingleSigVerifier: args.crypto.SingleSigner,
		KeyGen:            args.crypto.BlockSignKeyGen,
	}
	headerSigVerifier, err := headerCheck.NewHeaderSigVerifier(argsHeaderSig)
	if err != nil {
		return nil, err
	}

	rounder, err := round.NewRound(
		time.Unix(args.nodesConfig.StartTime, 0),
		args.syncer.CurrentTime(),
		time.Millisecond*time.Duration(args.nodesConfig.RoundDuration),
		args.syncer)
	if err != nil {
		return nil, err
	}

	interceptorContainerFactory, resolversContainerFactory, blackListHandler, err := newInterceptorAndResolverContainerFactory(
		args.shardCoordinator,
		args.nodesCoordinator,
		args.data,
		args.coreData,
		args.crypto,
		args.state,
		args.network,
		args.economicsData,
		headerSigVerifier,
		args.sizeCheckDelta,
	)
	if err != nil {
		return nil, err
	}

	//TODO refactor all these factory calls
	interceptorsContainer, err := interceptorContainerFactory.Create()
	if err != nil {
		return nil, err
	}

	resolversContainer, err := resolversContainerFactory.Create()
	if err != nil {
		return nil, err
	}

	resolversFinder, err := containers.NewResolversFinder(resolversContainer, args.shardCoordinator)
	if err != nil {
		return nil, err
	}

	requestHandler, err := newRequestHandler(resolversFinder, args.shardCoordinator, args.requestedItemsHandler)
	if err != nil {
		return nil, err
	}

	epochStartTrigger, err := newEpochStartTrigger(args, requestHandler)
	if err != nil {
		return nil, err
	}

	requestHandler.SetEpoch(epochStartTrigger.Epoch())

	err = dataRetriever.SetEpochHandlerToHdrResolver(resolversContainer, epochStartTrigger)
	if err != nil {
		return nil, err
	}

	validatorStatisticsProcessor, err := newValidatorStatisticsProcessor(args)
	if err != nil {
		return nil, err
	}

	validatorStatsRootHash, err := validatorStatisticsProcessor.RootHash()
	if err != nil {
		return nil, err
	}

	log.Trace("Validator stats created", "validatorStatsRootHash", validatorStatsRootHash)

	genesisBlocks, err := generateGenesisHeadersAndApplyInitialBalances(
		args.coreData,
		args.state,
		args.data,
		args.shardCoordinator,
		args.nodesConfig,
		args.genesisConfig,
		args.economicsData,
	)
	if err != nil {
		return nil, err
	}

	err = prepareGenesisBlock(args, genesisBlocks)
	if err != nil {
		return nil, err
	}

	bootStr := args.data.Store.GetStorer(dataRetriever.BootstrapUnit)
	bootStorer, err := bootstrapStorage.NewBootstrapStorer(args.coreData.Marshalizer, bootStr)
	if err != nil {
		return nil, err
	}

	argsHeaderValidator := block.ArgsHeaderValidator{
		Hasher:      args.coreData.Hasher,
		Marshalizer: args.coreData.Marshalizer,
	}
	headerValidator, err := block.NewHeaderValidator(argsHeaderValidator)
	if err != nil {
		return nil, err
	}

	blockTracker, err := newBlockTracker(
		args,
		headerValidator,
		requestHandler,
		rounder,
		genesisBlocks,
	)
	if err != nil {
		return nil, err
	}

	var pendingMiniBlocks process.PendingMiniBlocksHandler
	if args.shardCoordinator.SelfId() == core.MetachainShardId {
		pendingMiniBlocks, err = newPendingMiniBlocks(
			args.data.Store,
			args.coreData.Marshalizer,
			args.data.Datapool,
		)
		if err != nil {
			return nil, err
		}
	}

	forkDetector, err := newForkDetector(
		rounder,
		args.shardCoordinator,
		blackListHandler,
		blockTracker,
		args.nodesConfig.StartTime,
	)
	if err != nil {
		return nil, err
	}

	blockProcessor, err := newBlockProcessor(
		args,
		requestHandler,
		forkDetector,
		rounder,
		epochStartTrigger,
		bootStorer,
		validatorStatisticsProcessor,
		headerValidator,
		blockTracker,
		pendingMiniBlocks,
	)
	if err != nil {
		return nil, err
	}

	return &Process{
		InterceptorsContainer: interceptorsContainer,
		ResolversFinder:       resolversFinder,
		Rounder:               rounder,
		ForkDetector:          forkDetector,
		BlockProcessor:        blockProcessor,
		EpochStartTrigger:     epochStartTrigger,
		BlackListHandler:      blackListHandler,
		BootStorer:            bootStorer,
		HeaderSigVerifier:     headerSigVerifier,
		ValidatorsStatistics:  validatorStatisticsProcessor,
		BlockTracker:          blockTracker,
		PendingMiniBlocks:     pendingMiniBlocks,
	}, nil
}

func prepareGenesisBlock(args *processComponentsFactoryArgs, genesisBlocks map[uint32]data.HeaderHandler) error {
	genesisBlock, ok := genesisBlocks[args.shardCoordinator.SelfId()]
	if !ok {
		return errors.New("genesis block does not exists")
	}

	genesisBlockHash, err := core.CalculateHash(args.coreData.Marshalizer, args.coreData.Hasher, genesisBlock)
	if err != nil {
		return err
	}

	err = args.data.Blkc.SetGenesisHeader(genesisBlock)
	if err != nil {
		return err
	}

	args.data.Blkc.SetGenesisHeaderHash(genesisBlockHash)

	marshalizedBlock, err := args.coreData.Marshalizer.Marshal(genesisBlock)
	if err != nil {
		return err
	}

	if args.shardCoordinator.SelfId() == core.MetachainShardId {
		errNotCritical := args.data.Store.Put(dataRetriever.MetaBlockUnit, genesisBlockHash, marshalizedBlock)
		if errNotCritical != nil {
			log.Error("error storing genesis metablock", "error", errNotCritical.Error())
		}
	} else {
		errNotCritical := args.data.Store.Put(dataRetriever.BlockHeaderUnit, genesisBlockHash, marshalizedBlock)
		if errNotCritical != nil {
			log.Error("error storing genesis shardblock", "error", errNotCritical.Error())
		}
	}

	return nil
}

func newRequestHandler(
	resolversFinder dataRetriever.ResolversFinder,
	shardCoordinator sharding.Coordinator,
	requestedItemsHandler dataRetriever.RequestedItemsHandler,
) (process.RequestHandler, error) {
	if shardCoordinator.SelfId() < shardCoordinator.NumberOfShards() {
		requestHandler, err := requestHandlers.NewShardResolverRequestHandler(
			resolversFinder,
			requestedItemsHandler,
			MaxTxsToRequest,
			shardCoordinator.SelfId(),
		)
		if err != nil {
			return nil, err
		}

		return requestHandler, nil
	}

	if shardCoordinator.SelfId() == core.MetachainShardId {
		requestHandler, err := requestHandlers.NewMetaResolverRequestHandler(
			resolversFinder,
			requestedItemsHandler,
			MaxTxsToRequest,
		)
		if err != nil {
			return nil, err
		}

		return requestHandler, nil
	}

	return nil, errors.New("could not create new request handler because of wrong shard id")
}

func newEpochStartTrigger(
	args *processComponentsFactoryArgs,
	requestHandler epochStart.RequestHandler,
) (epochStart.TriggerHandler, error) {
	if args.shardCoordinator.SelfId() < args.shardCoordinator.NumberOfShards() {
		argsHeaderValidator := block.ArgsHeaderValidator{
			Hasher:      args.coreData.Hasher,
			Marshalizer: args.coreData.Marshalizer,
		}
		headerValidator, err := block.NewHeaderValidator(argsHeaderValidator)
		if err != nil {
			return nil, err
		}

		argEpochStart := &shardchain.ArgsShardEpochStartTrigger{
			Marshalizer:        args.coreData.Marshalizer,
			Hasher:             args.coreData.Hasher,
			HeaderValidator:    headerValidator,
			Uint64Converter:    args.coreData.Uint64ByteSliceConverter,
			DataPool:           args.data.Datapool,
			Storage:            args.data.Store,
			RequestHandler:     requestHandler,
			Epoch:              args.startEpochNum,
			EpochStartNotifier: args.epochStartNotifier,
			Validity:           process.MetaBlockValidity,
			Finality:           process.BlockFinality,
		}
		epochStartTrigger, err := shardchain.NewEpochStartTrigger(argEpochStart)
		if err != nil {
			return nil, errors.New("error creating new start of epoch trigger" + err.Error())
		}

		return epochStartTrigger, nil
	}

	if args.shardCoordinator.SelfId() == core.MetachainShardId {
		argEpochStart := &metachainEpochStart.ArgsNewMetaEpochStartTrigger{
			GenesisTime:        time.Unix(args.nodesConfig.StartTime, 0),
			Settings:           args.epochStart,
			Epoch:              args.startEpochNum,
			EpochStartNotifier: args.epochStartNotifier,
			Storage:            args.data.Store,
			Marshalizer:        args.coreData.Marshalizer,
		}
		epochStartTrigger, err := metachainEpochStart.NewEpochStartTrigger(argEpochStart)
		if err != nil {
			return nil, errors.New("error creating new start of epoch trigger" + err.Error())
		}

		return epochStartTrigger, nil
	}

	return nil, errors.New("error creating new start of epoch trigger because of invalid shard id")
}

type seedRandReader struct {
	index int
	seed  []byte
}

// NewSeedRandReader will return a new instance of a seed-based reader
func NewSeedRandReader(seed []byte) *seedRandReader {
	return &seedRandReader{seed: seed, index: 0}
}

func (srr *seedRandReader) Read(p []byte) (n int, err error) {
	if srr.seed == nil {
		return 0, errors.New("nil seed")
	}
	if len(srr.seed) == 0 {
		return 0, errors.New("empty seed")
	}
	if p == nil {
		return 0, errors.New("nil buffer")
	}
	if len(p) == 0 {
		return 0, errors.New("empty buffer")
	}

	for i := 0; i < len(p); i++ {
		p[i] = srr.seed[srr.index]

		srr.index++
		srr.index = srr.index % len(srr.seed)
	}

	return len(p), nil
}

// CreateSoftwareVersionChecker will create a new software version checker and will start check if a new software version
// is available
func CreateSoftwareVersionChecker(statusHandler core.AppStatusHandler) (*softwareVersion.SoftwareVersionChecker, error) {
	softwareVersionCheckerFactory, err := factorySoftwareVersion.NewSoftwareVersionFactory(statusHandler)
	if err != nil {
		return nil, err
	}

	softwareVersionChecker, err := softwareVersionCheckerFactory.Create()
	if err != nil {
		return nil, err
	}

	return softwareVersionChecker, nil
}

func getHasherFromConfig(cfg *config.Config) (hashing.Hasher, error) {
	switch cfg.Hasher.Type {
	case "sha256":
		return sha256.Sha256{}, nil
	case "blake2b":
		return blake2b.Blake2b{}, nil
	}

	return nil, errors.New("no hasher provided in config file")
}

func getMarshalizerFromConfig(cfg *config.Config) (marshal.Marshalizer, error) {
	switch cfg.Marshalizer.Type {
	case "json":
		return &marshal.JsonMarshalizer{}, nil
	}

	return nil, errors.New("no marshalizer provided in config file")
}

func createBlockChainFromConfig(config *config.Config, coordinator sharding.Coordinator, ash core.AppStatusHandler) (data.ChainHandler, error) {
	badBlockCache, err := storageUnit.NewCache(
		storageUnit.CacheType(config.BadBlocksCache.Type),
		config.BadBlocksCache.Size,
		config.BadBlocksCache.Shards)
	if err != nil {
		return nil, err
	}

	if coordinator == nil {
		return nil, state.ErrNilShardCoordinator
	}

	if coordinator.SelfId() < coordinator.NumberOfShards() {
		var blockChain *blockchain.BlockChain
		blockChain, err = blockchain.NewBlockChain(badBlockCache)
		if err != nil {
			return nil, err
		}

		err = blockChain.SetAppStatusHandler(ash)
		if err != nil {
			return nil, err
		}

		return blockChain, nil
	}
<<<<<<< HEAD
	if coordinator.SelfId() == core.MetachainShardId {
		blockChain, err := blockchain.NewMetaChain(badBlockCache)
=======
	if coordinator.SelfId() == sharding.MetachainShardId {
		var blockChain *blockchain.MetaChain
		blockChain, err = blockchain.NewMetaChain(badBlockCache)
>>>>>>> 5f88b1bd
		if err != nil {
			return nil, err
		}

		err = blockChain.SetAppStatusHandler(ash)
		if err != nil {
			return nil, err
		}

		return blockChain, nil
	}
	return nil, errors.New("can not create blockchain")
}

func createDataStoreFromConfig(
	config *config.Config,
	shardCoordinator sharding.Coordinator,
	pathManager storage.PathManagerHandler,
	epochStartNotifier EpochStartNotifier,
	currentEpoch uint32,
) (dataRetriever.StorageService, error) {
	storageServiceFactory, err := storageFactory.NewStorageServiceFactory(
		config,
		shardCoordinator,
		pathManager,
		epochStartNotifier,
		currentEpoch,
	)
	if err != nil {
		return nil, err
	}
	if shardCoordinator.SelfId() < shardCoordinator.NumberOfShards() {
		return storageServiceFactory.CreateForShard()
	}
	if shardCoordinator.SelfId() == core.MetachainShardId {
		return storageServiceFactory.CreateForMeta()
	}
	return nil, errors.New("can not create data store")
}

func createDataPoolFromConfig(
	config *config.Config,
) (dataRetriever.PoolsHolder, error) {

	log.Debug("creatingDataPool from config")

	txPool, err := txpool.CreateTxPool(storageFactory.GetCacherFromConfig(config.TxDataPool))
	if err != nil {
		log.Error("error creating txpool")
		return nil, err
	}

	uTxPool, err := shardedData.NewShardedData(storageFactory.GetCacherFromConfig(config.UnsignedTransactionDataPool))
	if err != nil {
		log.Error("error creating smart contract result pool")
		return nil, err
	}

	rewardTxPool, err := shardedData.NewShardedData(storageFactory.GetCacherFromConfig(config.RewardTransactionDataPool))
	if err != nil {
		log.Error("error creating reward transaction pool")
		return nil, err
	}

	hdrPool, err := headersCache.NewHeadersPool(config.HeadersPoolConfig)
	if err != nil {
		log.Error("error creating headers pool")
		return nil, err
	}

	cacherCfg := storageFactory.GetCacherFromConfig(config.TxBlockBodyDataPool)
	txBlockBody, err := storageUnit.NewCache(cacherCfg.Type, cacherCfg.Size, cacherCfg.Shards)
	if err != nil {
		log.Error("error creating txBlockBody")
		return nil, err
	}

	cacherCfg = storageFactory.GetCacherFromConfig(config.PeerBlockBodyDataPool)
	peerChangeBlockBody, err := storageUnit.NewCache(cacherCfg.Type, cacherCfg.Size, cacherCfg.Shards)
	if err != nil {
		log.Error("error creating peerChangeBlockBody")
		return nil, err
	}

	cacherCfg = storageFactory.GetCacherFromConfig(config.TrieNodesDataPool)
	trieNodes, err := storageUnit.NewCache(cacherCfg.Type, cacherCfg.Size, cacherCfg.Shards)
	if err != nil {
		log.Info("error creating trieNodes")
		return nil, err
	}

	currBlockTxs, err := dataPool.NewCurrentBlockPool()
	if err != nil {
		return nil, err
	}

	return dataPool.NewDataPool(
		txPool,
		uTxPool,
		rewardTxPool,
		hdrPool,
		txBlockBody,
		peerChangeBlockBody,
		trieNodes,
		currBlockTxs,
	)
}

func createSingleSigner(config *config.Config) (crypto.SingleSigner, error) {
	switch config.Consensus.Type {
	case BlsConsensusType:
		return &singlesig.BlsSingleSigner{}, nil
	case BnConsensusType:
		return &singlesig.SchnorrSigner{}, nil
	}

	return nil, errors.New("no consensus type provided in config file")
}

func getMultisigHasherFromConfig(cfg *config.Config) (hashing.Hasher, error) {
	if cfg.Consensus.Type == BlsConsensusType && cfg.MultisigHasher.Type != "blake2b" {
		return nil, errors.New("wrong multisig hasher provided for bls consensus type")
	}

	switch cfg.MultisigHasher.Type {
	case "sha256":
		return sha256.Sha256{}, nil
	case "blake2b":
		if cfg.Consensus.Type == BlsConsensusType {
			return blake2b.Blake2b{HashSize: BlsHashSize}, nil
		}
		return blake2b.Blake2b{}, nil
	}

	return nil, errors.New("no multisig hasher provided in config file")
}

func createMultiSigner(
	config *config.Config,
	hasher hashing.Hasher,
	pubKeys []string,
	privateKey crypto.PrivateKey,
	keyGen crypto.KeyGenerator,
) (crypto.MultiSigner, error) {

	switch config.Consensus.Type {
	case BlsConsensusType:
		blsSigner := &blsMultiSig.KyberMultiSignerBLS{}
		return multisig.NewBLSMultisig(blsSigner, hasher, pubKeys, privateKey, keyGen, uint16(0))
	case BnConsensusType:
		return multisig.NewBelNevMultisig(hasher, pubKeys, privateKey, keyGen, uint16(0))
	}

	return nil, errors.New("no consensus type provided in config file")
}

func createNetMessenger(
	p2pConfig *config.P2PConfig,
	log logger.Logger,
	randReader io.Reader,
) (p2p.Messenger, error) {

	if p2pConfig.Node.Port < 0 {
		return nil, errors.New("cannot start node on port < 0")
	}

	pDiscoveryFactory := factoryP2P.NewPeerDiscovererFactory(*p2pConfig)
	pDiscoverer, err := pDiscoveryFactory.CreatePeerDiscoverer()

	if err != nil {
		return nil, err
	}

	log.Debug("peer discovery", "method", pDiscoverer.Name())

	prvKey, _ := ecdsa.GenerateKey(btcec.S256(), randReader)
	sk := (*libp2pCrypto.Secp256k1PrivateKey)(prvKey)

	nm, err := libp2p.NewNetworkMessenger(
		context.Background(),
		p2pConfig.Node.Port,
		sk,
		nil,
		loadBalancer.NewOutgoingChannelLoadBalancer(),
		pDiscoverer,
		libp2p.ListenAddrWithIp4AndTcp,
		p2pConfig.Node.TargetPeerCount,
	)
	if err != nil {
		return nil, err
	}

	return nm, nil
}

func newInterceptorAndResolverContainerFactory(
	shardCoordinator sharding.Coordinator,
	nodesCoordinator sharding.NodesCoordinator,
	data *Data,
	coreData *Core,
	crypto *Crypto,
	state *State,
	network *Network,
	economics *economics.EconomicsData,
	headerSigVerifier HeaderSigVerifierHandler,
	sizeCheckDelta uint32,
) (process.InterceptorsContainerFactory, dataRetriever.ResolversContainerFactory, process.BlackListHandler, error) {

	if shardCoordinator.SelfId() < shardCoordinator.NumberOfShards() {
		return newShardInterceptorAndResolverContainerFactory(
			shardCoordinator,
			nodesCoordinator,
			data,
			coreData,
			crypto,
			state,
			network,
			economics,
			headerSigVerifier,
			sizeCheckDelta,
		)
	}
	if shardCoordinator.SelfId() == core.MetachainShardId {
		return newMetaInterceptorAndResolverContainerFactory(
			shardCoordinator,
			nodesCoordinator,
			data,
			coreData,
			crypto,
			network,
			state,
			economics,
			headerSigVerifier,
			sizeCheckDelta,
		)
	}

	return nil, nil, nil, errors.New("could not create interceptor and resolver container factory")
}

func newShardInterceptorAndResolverContainerFactory(
	shardCoordinator sharding.Coordinator,
	nodesCoordinator sharding.NodesCoordinator,
	data *Data,
	core *Core,
	crypto *Crypto,
	state *State,
	network *Network,
	economics *economics.EconomicsData,
	headerSigVerifier HeaderSigVerifierHandler,
	sizeCheckDelta uint32,
) (process.InterceptorsContainerFactory, dataRetriever.ResolversContainerFactory, process.BlackListHandler, error) {
	headerBlackList := timecache.NewTimeCache(timeSpanForBadHeaders)
	interceptorContainerFactory, err := shard.NewInterceptorsContainerFactory(
		state.AccountsAdapter,
		shardCoordinator,
		nodesCoordinator,
		network.NetMessenger,
		data.Store,
		core.Marshalizer,
		core.Hasher,
		crypto.TxSignKeyGen,
		crypto.BlockSignKeyGen,
		crypto.TxSingleSigner,
		crypto.SingleSigner,
		crypto.MultiSigner,
		data.Datapool,
		state.AddressConverter,
		MaxTxNonceDeltaAllowed,
		economics,
		headerBlackList,
		headerSigVerifier,
		core.ChainID,
		sizeCheckDelta,
	)
	if err != nil {
		return nil, nil, nil, err
	}

	dataPacker, err := partitioning.NewSimpleDataPacker(core.Marshalizer)
	if err != nil {
		return nil, nil, nil, err
	}

	resolversContainerFactory, err := shardfactoryDataRetriever.NewResolversContainerFactory(
		shardCoordinator,
		network.NetMessenger,
		data.Store,
		core.Marshalizer,
		data.Datapool,
		core.Uint64ByteSliceConverter,
		dataPacker,
		core.TriesContainer,
		sizeCheckDelta,
	)
	if err != nil {
		return nil, nil, nil, err
	}

	return interceptorContainerFactory, resolversContainerFactory, headerBlackList, nil
}

func newMetaInterceptorAndResolverContainerFactory(
	shardCoordinator sharding.Coordinator,
	nodesCoordinator sharding.NodesCoordinator,
	data *Data,
	core *Core,
	crypto *Crypto,
	network *Network,
	state *State,
	economics *economics.EconomicsData,
	headerSigVerifier HeaderSigVerifierHandler,
	sizeCheckDelta uint32,
) (process.InterceptorsContainerFactory, dataRetriever.ResolversContainerFactory, process.BlackListHandler, error) {
	headerBlackList := timecache.NewTimeCache(timeSpanForBadHeaders)
	interceptorContainerFactory, err := metachain.NewInterceptorsContainerFactory(
		shardCoordinator,
		nodesCoordinator,
		network.NetMessenger,
		data.Store,
		core.Marshalizer,
		core.Hasher,
		crypto.MultiSigner,
		data.Datapool,
		state.AccountsAdapter,
		state.AddressConverter,
		crypto.TxSingleSigner,
		crypto.SingleSigner,
		crypto.TxSignKeyGen,
		crypto.BlockSignKeyGen,
		MaxTxNonceDeltaAllowed,
		economics,
		headerBlackList,
		headerSigVerifier,
		core.ChainID,
		sizeCheckDelta,
	)
	if err != nil {
		return nil, nil, nil, err
	}

	dataPacker, err := partitioning.NewSimpleDataPacker(core.Marshalizer)
	if err != nil {
		return nil, nil, nil, err
	}

	resolversContainerFactory, err := metafactoryDataRetriever.NewResolversContainerFactory(
		shardCoordinator,
		network.NetMessenger,
		data.Store,
		core.Marshalizer,
		data.Datapool,
		core.Uint64ByteSliceConverter,
		dataPacker,
		core.TriesContainer,
		sizeCheckDelta,
	)
	if err != nil {
		return nil, nil, nil, err
	}
	return interceptorContainerFactory, resolversContainerFactory, headerBlackList, nil
}

func generateGenesisHeadersAndApplyInitialBalances(
	coreComponents *Core,
	stateComponents *State,
	dataComponents *Data,
	shardCoordinator sharding.Coordinator,
	nodesSetup *sharding.NodesSetup,
	genesisConfig *sharding.Genesis,
	economics *economics.EconomicsData,
) (map[uint32]data.HeaderHandler, error) {
	//TODO change this rudimentary startup for metachain nodes
	// Talk between Adrian, Robert and Iulian, did not want it to be discarded:
	// --------------------------------------------------------------------
	// Adrian: "This looks like a workaround as the metchain should not deal with individual accounts, but shards data.
	// What I was thinking was that the genesis on metachain (or pre-genesis block) is the nodes allocation to shards,
	// with 0 state root for every shard, as there is no balance yet.
	// Then the shards start operating as they get the initial node allocation, maybe we can do consensus on the
	// genesis as well, I think this would be actually good as then everything is signed and agreed upon.
	// The genesis shard blocks need to be then just the state root, I think we already have that in genesis,
	// so shard nodes can go ahead with individually creating the block, but then run consensus on this.
	// Then this block is sent to metachain who updates the state root of every shard and creates the metablock for
	// the genesis of each of the shards (this is actually the same thing that would happen at new epoch start)."

	genesisBlocks := make(map[uint32]data.HeaderHandler)

	validatorStatsRootHash, err := stateComponents.PeerAccounts.RootHash()
	if err != nil {
		return nil, err
	}

	for shardId := uint32(0); shardId < shardCoordinator.NumberOfShards(); shardId++ {
		isCurrentShard := shardId == shardCoordinator.SelfId()
		if isCurrentShard {
			continue
		}

		var newShardCoordinator sharding.Coordinator
		var accountsAdapter state.AccountsAdapter
		newShardCoordinator, accountsAdapter, err = createInMemoryShardCoordinatorAndAccount(
			coreComponents,
			shardCoordinator.NumberOfShards(),
			shardId,
		)
		if err != nil {
			return nil, err
		}

		var genesisBlock data.HeaderHandler
		genesisBlock, err = createGenesisBlockAndApplyInitialBalances(
			accountsAdapter,
			newShardCoordinator,
			stateComponents.AddressConverter,
			genesisConfig,
			uint64(nodesSetup.StartTime),
			validatorStatsRootHash,
		)
		if err != nil {
			return nil, err
		}

		genesisBlocks[shardId] = genesisBlock
	}

	if shardCoordinator.SelfId() < shardCoordinator.NumberOfShards() {
		var genesisBlockForCurrentShard data.HeaderHandler
		genesisBlockForCurrentShard, err = createGenesisBlockAndApplyInitialBalances(
			stateComponents.AccountsAdapter,
			shardCoordinator,
			stateComponents.AddressConverter,
			genesisConfig,
			uint64(nodesSetup.StartTime),
			validatorStatsRootHash,
		)
		if err != nil {
			return nil, err
		}

		genesisBlocks[shardCoordinator.SelfId()] = genesisBlockForCurrentShard
	}

	argsMetaGenesis := genesis.ArgsMetaGenesisBlockCreator{
		GenesisTime:              uint64(nodesSetup.StartTime),
		Accounts:                 stateComponents.AccountsAdapter,
		AddrConv:                 stateComponents.AddressConverter,
		NodesSetup:               nodesSetup,
		ShardCoordinator:         shardCoordinator,
		Store:                    dataComponents.Store,
		Blkc:                     dataComponents.Blkc,
		Marshalizer:              coreComponents.Marshalizer,
		Hasher:                   coreComponents.Hasher,
		Uint64ByteSliceConverter: coreComponents.Uint64ByteSliceConverter,
		DataPool:                 dataComponents.Datapool,
		Economics:                economics,
		ValidatorStatsRootHash:   validatorStatsRootHash,
	}

<<<<<<< HEAD
	if shardCoordinator.SelfId() != core.MetachainShardId {
		newShardCoordinator, newAccounts, err := createInMemoryShardCoordinatorAndAccount(
=======
	if shardCoordinator.SelfId() != sharding.MetachainShardId {
		var newShardCoordinator sharding.Coordinator
		var newAccounts state.AccountsAdapter
		newShardCoordinator, newAccounts, err = createInMemoryShardCoordinatorAndAccount(
>>>>>>> 5f88b1bd
			coreComponents,
			shardCoordinator.NumberOfShards(),
			core.MetachainShardId,
		)
		if err != nil {
			return nil, err
		}

		newStore, newBlkc, errPoolCreation := createInMemoryStoreBlkc(newShardCoordinator)
		if errPoolCreation != nil {
			return nil, errPoolCreation
		}

		argsMetaGenesis.ShardCoordinator = newShardCoordinator
		argsMetaGenesis.Accounts = newAccounts
		argsMetaGenesis.Store = newStore
		argsMetaGenesis.Blkc = newBlkc
	}

	genesisBlock, err := genesis.CreateMetaGenesisBlock(
		argsMetaGenesis,
	)
	if err != nil {
		return nil, err
	}

	log.Debug("MetaGenesisBlock created",
		"roothash", genesisBlock.GetRootHash(),
		"validatorStatsRootHash", genesisBlock.GetValidatorStatsRootHash(),
	)

	genesisBlocks[core.MetachainShardId] = genesisBlock

	return genesisBlocks, nil
}

func createInMemoryStoreBlkc(
	shardCoordinator sharding.Coordinator,
) (dataRetriever.StorageService, data.ChainHandler, error) {

	cache, _ := storageUnit.NewCache(storageUnit.LRUCache, 10, 1)
	blkc, err := blockchain.NewMetaChain(cache)
	if err != nil {
		return nil, nil, err
	}

	store := dataRetriever.NewChainStorer()
	store.AddStorer(dataRetriever.MetaBlockUnit, createMemUnit())
	store.AddStorer(dataRetriever.MetaShardDataUnit, createMemUnit())
	store.AddStorer(dataRetriever.MetaPeerDataUnit, createMemUnit())
	store.AddStorer(dataRetriever.BlockHeaderUnit, createMemUnit())
	store.AddStorer(dataRetriever.MetaHdrNonceHashDataUnit, createMemUnit())
	store.AddStorer(dataRetriever.TransactionUnit, createMemUnit())
	store.AddStorer(dataRetriever.UnsignedTransactionUnit, createMemUnit())
	store.AddStorer(dataRetriever.MiniBlockUnit, createMemUnit())
	for i := uint32(0); i < shardCoordinator.NumberOfShards(); i++ {
		hdrNonceHashDataUnit := dataRetriever.ShardHdrNonceHashDataUnit + dataRetriever.UnitType(i)
		store.AddStorer(hdrNonceHashDataUnit, createMemUnit())
	}
	store.AddStorer(dataRetriever.HeartbeatUnit, createMemUnit())

	return store, blkc, nil
}

func createGenesisBlockAndApplyInitialBalances(
	accounts state.AccountsAdapter,
	shardCoordinator sharding.Coordinator,
	addressConverter state.AddressConverter,
	genesisConfig *sharding.Genesis,
	startTime uint64,
	validatorStatsRootHash []byte,
) (data.HeaderHandler, error) {

	initialBalances, err := genesisConfig.InitialNodesBalances(shardCoordinator, addressConverter)
	if err != nil {
		return nil, err
	}

	return genesis.CreateShardGenesisBlockFromInitialBalances(
		accounts,
		shardCoordinator,
		addressConverter,
		initialBalances,
		startTime,
		validatorStatsRootHash,
	)
}

func createInMemoryShardCoordinatorAndAccount(
	coreComponents *Core,
	numOfShards uint32,
	shardId uint32,
) (sharding.Coordinator, state.AccountsAdapter, error) {

	newShardCoordinator, err := sharding.NewMultiShardCoordinator(numOfShards, shardId)
	if err != nil {
		return nil, nil, err
	}

	accountFactory, err := factoryState.NewAccountFactoryCreator(factoryState.UserAccount)
	if err != nil {
		return nil, nil, err
	}

	accounts, err := generateInMemoryAccountsAdapter(
		accountFactory,
		coreComponents.Hasher,
		coreComponents.Marshalizer,
	)
	if err != nil {
		return nil, nil, err
	}

	return newShardCoordinator, accounts, nil
}

func newBlockTracker(
	processArgs *processComponentsFactoryArgs,
	headerValidator process.HeaderConstructionValidator,
	requestHandler process.RequestHandler,
	rounder consensus.Rounder,
	genesisBlocks map[uint32]data.HeaderHandler,
) (process.BlockTracker, error) {

	argBaseTracker := track.ArgBaseTracker{
		Hasher:           processArgs.coreData.Hasher,
		HeaderValidator:  headerValidator,
		Marshalizer:      processArgs.coreData.Marshalizer,
		RequestHandler:   requestHandler,
		Rounder:          rounder,
		ShardCoordinator: processArgs.shardCoordinator,
		Store:            processArgs.data.Store,
		StartHeaders:     genesisBlocks,
	}

	if processArgs.shardCoordinator.SelfId() < processArgs.shardCoordinator.NumberOfShards() {
		arguments := track.ArgShardTracker{
			ArgBaseTracker: argBaseTracker,
			PoolsHolder:    processArgs.data.Datapool,
		}

		return track.NewShardBlockTrack(arguments)
	}

	if processArgs.shardCoordinator.SelfId() == core.MetachainShardId {
		arguments := track.ArgMetaTracker{
			ArgBaseTracker: argBaseTracker,
			PoolsHolder:    processArgs.data.Datapool,
		}

		return track.NewMetaBlockTrack(arguments)
	}

	return nil, errors.New("could not create block tracker")
}

func newPendingMiniBlocks(
	store dataRetriever.StorageService,
	marshalizer marshal.Marshalizer,
	dataPool dataRetriever.PoolsHolder,
) (process.PendingMiniBlocksHandler, error) {

	miniBlockHeaderStore := store.GetStorer(dataRetriever.MiniBlockHeaderUnit)
	if check.IfNil(miniBlockHeaderStore) {
		return nil, errors.New("could not create pending miniblocks handler because of empty miniblock header store")
	}

	metaBlocksStore := store.GetStorer(dataRetriever.MetaBlockUnit)
	if check.IfNil(metaBlocksStore) {
		return nil, errors.New("could not create pending miniblocks handler because of empty metablock store")
	}

	argsPendingMiniBlocks := &metachainEpochStart.ArgsPendingMiniBlocks{
		Marshalizer:      marshalizer,
		Storage:          miniBlockHeaderStore,
		MetaBlockPool:    dataPool.Headers(),
		MetaBlockStorage: metaBlocksStore,
	}
	pendingMiniBlocks, err := metachainEpochStart.NewPendingMiniBlocks(argsPendingMiniBlocks)
	if err != nil {
		return nil, err
	}

	return pendingMiniBlocks, nil
}

func newForkDetector(
	rounder consensus.Rounder,
	shardCoordinator sharding.Coordinator,
	headerBlackList process.BlackListHandler,
	blockTracker process.BlockTracker,
	genesisTime int64,
) (process.ForkDetector, error) {
	if shardCoordinator.SelfId() < shardCoordinator.NumberOfShards() {
		return processSync.NewShardForkDetector(rounder, headerBlackList, blockTracker, genesisTime)
	}
	if shardCoordinator.SelfId() == core.MetachainShardId {
		return processSync.NewMetaForkDetector(rounder, headerBlackList, blockTracker, genesisTime)
	}

	return nil, ErrCreateForkDetector
}

func newBlockProcessor(
	processArgs *processComponentsFactoryArgs,
	requestHandler process.RequestHandler,
	forkDetector process.ForkDetector,
	rounder consensus.Rounder,
	epochStartTrigger epochStart.TriggerHandler,
	bootStorer process.BootStorer,
	validatorStatisticsProcessor process.ValidatorStatisticsProcessor,
	headerValidator process.HeaderConstructionValidator,
	blockTracker process.BlockTracker,
	pendingMiniBlocks process.PendingMiniBlocksHandler,
) (process.BlockProcessor, error) {

	shardCoordinator := processArgs.shardCoordinator
	nodesCoordinator := processArgs.nodesCoordinator

	communityAddr := processArgs.economicsData.CommunityAddress()
	burnAddr := processArgs.economicsData.BurnAddress()
	if communityAddr == "" || burnAddr == "" {
		return nil, errors.New("rewards configuration missing")
	}

	communityAddress, err := hex.DecodeString(communityAddr)
	if err != nil {
		return nil, err
	}

	burnAddress, err := hex.DecodeString(burnAddr)
	if err != nil {
		return nil, err
	}

	specialAddressHolder, err := address.NewSpecialAddressHolder(
		communityAddress,
		burnAddress,
		processArgs.state.AddressConverter,
		shardCoordinator,
		nodesCoordinator,
	)
	if err != nil {
		return nil, err
	}

	if shardCoordinator.SelfId() < shardCoordinator.NumberOfShards() {
		return newShardBlockProcessor(
			requestHandler,
			processArgs.shardCoordinator,
			processArgs.nodesCoordinator,
			specialAddressHolder,
			processArgs.data,
			processArgs.coreData,
			processArgs.state,
			forkDetector,
			processArgs.coreServiceContainer,
			processArgs.economicsData,
			rounder,
			epochStartTrigger,
			validatorStatisticsProcessor,
			bootStorer,
			processArgs.gasSchedule,
			processArgs.stateCheckpointModulus,
			headerValidator,
			blockTracker,
		)
	}
	if shardCoordinator.SelfId() == core.MetachainShardId {
		return newMetaBlockProcessor(
			requestHandler,
			processArgs.shardCoordinator,
			processArgs.nodesCoordinator,
			specialAddressHolder,
			processArgs.data,
			processArgs.coreData,
			processArgs.state,
			forkDetector,
			processArgs.coreServiceContainer,
			processArgs.economicsData,
			validatorStatisticsProcessor,
			rounder,
			epochStartTrigger,
			bootStorer,
			headerValidator,
			blockTracker,
			pendingMiniBlocks,
		)
	}

	return nil, errors.New("could not create block processor")
}

func newShardBlockProcessor(
	requestHandler process.RequestHandler,
	shardCoordinator sharding.Coordinator,
	nodesCoordinator sharding.NodesCoordinator,
	specialAddressHandler process.SpecialAddressHandler,
	data *Data,
	core *Core,
	state *State,
	forkDetector process.ForkDetector,
	coreServiceContainer serviceContainer.Core,
	economics *economics.EconomicsData,
	rounder consensus.Rounder,
	epochStartTrigger epochStart.TriggerHandler,
	statisticsProcessor process.ValidatorStatisticsProcessor,
	bootStorer process.BootStorer,
	gasSchedule map[string]map[string]uint64,
	stateCheckpointModulus uint,
	headerValidator process.HeaderConstructionValidator,
	blockTracker process.BlockTracker,
) (process.BlockProcessor, error) {
	argsParser, err := vmcommon.NewAtArgumentParser()
	if err != nil {
		return nil, err
	}

	argsHook := hooks.ArgBlockChainHook{
		Accounts:         state.AccountsAdapter,
		AddrConv:         state.AddressConverter,
		StorageService:   data.Store,
		BlockChain:       data.Blkc,
		ShardCoordinator: shardCoordinator,
		Marshalizer:      core.Marshalizer,
		Uint64Converter:  core.Uint64ByteSliceConverter,
	}
	vmFactory, err := shard.NewVMContainerFactory(economics.MaxGasLimitPerBlock(), gasSchedule, argsHook)
	if err != nil {
		return nil, err
	}

	vmContainer, err := vmFactory.Create()
	if err != nil {
		return nil, err
	}

	interimProcFactory, err := shard.NewIntermediateProcessorsContainerFactory(
		shardCoordinator,
		core.Marshalizer,
		core.Hasher,
		state.AddressConverter,
		specialAddressHandler,
		data.Store,
		data.Datapool,
		economics,
	)
	if err != nil {
		return nil, err
	}

	interimProcContainer, err := interimProcFactory.Create()
	if err != nil {
		return nil, err
	}

	scForwarder, err := interimProcContainer.Get(dataBlock.SmartContractResultBlock)
	if err != nil {
		return nil, err
	}

	rewardsTxInterim, err := interimProcContainer.Get(dataBlock.RewardsBlock)
	if err != nil {
		return nil, err
	}

	rewardsTxHandler, ok := rewardsTxInterim.(process.TransactionFeeHandler)
	if !ok {
		return nil, process.ErrWrongTypeAssertion
	}

	internalTransactionProducer, ok := rewardsTxInterim.(process.InternalTransactionProducer)
	if !ok {
		return nil, process.ErrWrongTypeAssertion
	}

	receiptTxInterim, err := interimProcContainer.Get(dataBlock.ReceiptBlock)
	if err != nil {
		return nil, err
	}

	badTxInterim, err := interimProcContainer.Get(dataBlock.InvalidBlock)
	if err != nil {
		return nil, err
	}

	txTypeHandler, err := coordinator.NewTxTypeHandler(state.AddressConverter, shardCoordinator, state.AccountsAdapter)
	if err != nil {
		return nil, err
	}

	gasHandler, err := preprocess.NewGasComputation(economics)
	if err != nil {
		return nil, err
	}

	scProcessor, err := smartContract.NewSmartContractProcessor(
		vmContainer,
		argsParser,
		core.Hasher,
		core.Marshalizer,
		state.AccountsAdapter,
		vmFactory.BlockChainHookImpl(),
		state.AddressConverter,
		shardCoordinator,
		scForwarder,
		rewardsTxHandler,
		economics,
		txTypeHandler,
		gasHandler,
	)
	if err != nil {
		return nil, err
	}

	rewardsTxProcessor, err := rewardTransaction.NewRewardTxProcessor(
		state.AccountsAdapter,
		state.AddressConverter,
		shardCoordinator,
		rewardsTxInterim,
	)
	if err != nil {
		return nil, err
	}

	transactionProcessor, err := transaction.NewTxProcessor(
		state.AccountsAdapter,
		core.Hasher,
		state.AddressConverter,
		core.Marshalizer,
		shardCoordinator,
		scProcessor,
		rewardsTxHandler,
		txTypeHandler,
		economics,
		receiptTxInterim,
		badTxInterim,
	)
	if err != nil {
		return nil, errors.New("could not create transaction statisticsProcessor: " + err.Error())
	}

	miniBlocksCompacter, err := preprocess.NewMiniBlocksCompaction(economics, shardCoordinator, gasHandler)
	if err != nil {
		return nil, err
	}

	preProcFactory, err := shard.NewPreProcessorsContainerFactory(
		shardCoordinator,
		data.Store,
		core.Marshalizer,
		core.Hasher,
		data.Datapool,
		state.AddressConverter,
		state.AccountsAdapter,
		requestHandler,
		transactionProcessor,
		scProcessor,
		scProcessor,
		rewardsTxProcessor,
		internalTransactionProducer,
		economics,
		miniBlocksCompacter,
		gasHandler,
		blockTracker,
	)
	if err != nil {
		return nil, err
	}

	preProcContainer, err := preProcFactory.Create()
	if err != nil {
		return nil, err
	}

	txCoordinator, err := coordinator.NewTransactionCoordinator(
		core.Hasher,
		core.Marshalizer,
		shardCoordinator,
		state.AccountsAdapter,
		data.Datapool.MiniBlocks(),
		requestHandler,
		preProcContainer,
		interimProcContainer,
		gasHandler,
	)
	if err != nil {
		return nil, err
	}

	txPoolsCleaner, err := poolsCleaner.NewTxsPoolsCleaner(
		state.AccountsAdapter,
		shardCoordinator,
		data.Datapool,
		state.AddressConverter,
		economics,
	)
	if err != nil {
		return nil, err
	}

	argumentsBaseProcessor := block.ArgBaseProcessor{
		Accounts:                     state.AccountsAdapter,
		ForkDetector:                 forkDetector,
		Hasher:                       core.Hasher,
		Marshalizer:                  core.Marshalizer,
		Store:                        data.Store,
		ShardCoordinator:             shardCoordinator,
		NodesCoordinator:             nodesCoordinator,
		SpecialAddressHandler:        specialAddressHandler,
		Uint64Converter:              core.Uint64ByteSliceConverter,
		RequestHandler:               requestHandler,
		Core:                         coreServiceContainer,
		BlockChainHook:               vmFactory.BlockChainHookImpl(),
		TxCoordinator:                txCoordinator,
		Rounder:                      rounder,
		EpochStartTrigger:            epochStartTrigger,
		HeaderValidator:              headerValidator,
		ValidatorStatisticsProcessor: statisticsProcessor,
		BootStorer:                   bootStorer,
		BlockTracker:                 blockTracker,
		DataPool:                     data.Datapool,
	}
	arguments := block.ArgShardProcessor{
		ArgBaseProcessor:       argumentsBaseProcessor,
		TxsPoolsCleaner:        txPoolsCleaner,
		StateCheckpointModulus: stateCheckpointModulus,
	}

	blockProcessor, err := block.NewShardProcessor(arguments)
	if err != nil {
		return nil, errors.New("could not create block statisticsProcessor: " + err.Error())
	}

	err = blockProcessor.SetAppStatusHandler(core.StatusHandler)
	if err != nil {
		return nil, err
	}

	return blockProcessor, nil
}

func newMetaBlockProcessor(
	requestHandler process.RequestHandler,
	shardCoordinator sharding.Coordinator,
	nodesCoordinator sharding.NodesCoordinator,
	specialAddressHandler process.SpecialAddressHandler,
	data *Data,
	core *Core,
	state *State,
	forkDetector process.ForkDetector,
	coreServiceContainer serviceContainer.Core,
	economics *economics.EconomicsData,
	validatorStatisticsProcessor process.ValidatorStatisticsProcessor,
	rounder consensus.Rounder,
	epochStartTrigger epochStart.TriggerHandler,
	bootStorer process.BootStorer,
	headerValidator process.HeaderConstructionValidator,
	blockTracker process.BlockTracker,
	pendingMiniBlocks process.PendingMiniBlocksHandler,
) (process.BlockProcessor, error) {

	argsHook := hooks.ArgBlockChainHook{
		Accounts:         state.AccountsAdapter,
		AddrConv:         state.AddressConverter,
		StorageService:   data.Store,
		BlockChain:       data.Blkc,
		ShardCoordinator: shardCoordinator,
		Marshalizer:      core.Marshalizer,
		Uint64Converter:  core.Uint64ByteSliceConverter,
	}
	vmFactory, err := metachain.NewVMContainerFactory(argsHook, economics)
	if err != nil {
		return nil, err
	}

	argsParser, err := vmcommon.NewAtArgumentParser()
	if err != nil {
		return nil, err
	}

	vmContainer, err := vmFactory.Create()
	if err != nil {
		return nil, err
	}

	interimProcFactory, err := metachain.NewIntermediateProcessorsContainerFactory(
		shardCoordinator,
		core.Marshalizer,
		core.Hasher,
		state.AddressConverter,
		data.Store,
		data.Datapool,
	)
	if err != nil {
		return nil, err
	}

	interimProcContainer, err := interimProcFactory.Create()
	if err != nil {
		return nil, err
	}

	scForwarder, err := interimProcContainer.Get(dataBlock.SmartContractResultBlock)
	if err != nil {
		return nil, err
	}

	txTypeHandler, err := coordinator.NewTxTypeHandler(state.AddressConverter, shardCoordinator, state.AccountsAdapter)
	if err != nil {
		return nil, err
	}

	gasHandler, err := preprocess.NewGasComputation(economics)
	if err != nil {
		return nil, err
	}

	scProcessor, err := smartContract.NewSmartContractProcessor(
		vmContainer,
		argsParser,
		core.Hasher,
		core.Marshalizer,
		state.AccountsAdapter,
		vmFactory.BlockChainHookImpl(),
		state.AddressConverter,
		shardCoordinator,
		scForwarder,
		&metachain.TransactionFeeHandler{},
		economics,
		txTypeHandler,
		gasHandler,
	)
	if err != nil {
		return nil, err
	}

	transactionProcessor, err := transaction.NewMetaTxProcessor(
		state.AccountsAdapter,
		state.AddressConverter,
		shardCoordinator,
		scProcessor,
		txTypeHandler,
		economics,
	)
	if err != nil {
		return nil, errors.New("could not create transaction processor: " + err.Error())
	}

	miniBlocksCompacter, err := preprocess.NewMiniBlocksCompaction(economics, shardCoordinator, gasHandler)
	if err != nil {
		return nil, err
	}

	preProcFactory, err := metachain.NewPreProcessorsContainerFactory(
		shardCoordinator,
		data.Store,
		core.Marshalizer,
		core.Hasher,
		data.Datapool,
		state.AccountsAdapter,
		requestHandler,
		transactionProcessor,
		scProcessor,
		economics,
		miniBlocksCompacter,
		gasHandler,
		blockTracker,
	)
	if err != nil {
		return nil, err
	}

	preProcContainer, err := preProcFactory.Create()
	if err != nil {
		return nil, err
	}

	txCoordinator, err := coordinator.NewTransactionCoordinator(
		core.Hasher,
		core.Marshalizer,
		shardCoordinator,
		state.AccountsAdapter,
		data.Datapool.MiniBlocks(),
		requestHandler,
		preProcContainer,
		interimProcContainer,
		gasHandler,
	)
	if err != nil {
		return nil, err
	}

	scDataGetter, err := smartContract.NewSCQueryService(vmContainer, economics.MaxGasLimitPerBlock())
	if err != nil {
		return nil, err
	}

	argsStaking := scToProtocol.ArgStakingToPeer{
		AdrConv:     state.BLSAddressConverter,
		Hasher:      core.Hasher,
		Marshalizer: core.Marshalizer,
		PeerState:   state.PeerAccounts,
		BaseState:   state.AccountsAdapter,
		ArgParser:   argsParser,
		CurrTxs:     data.Datapool.CurrentBlockTxs(),
		ScQuery:     scDataGetter,
	}
	smartContractToProtocol, err := scToProtocol.NewStakingToPeer(argsStaking)
	if err != nil {
		return nil, err
	}

	argumentsBaseProcessor := block.ArgBaseProcessor{
		Accounts:                     state.AccountsAdapter,
		ForkDetector:                 forkDetector,
		Hasher:                       core.Hasher,
		Marshalizer:                  core.Marshalizer,
		Store:                        data.Store,
		ShardCoordinator:             shardCoordinator,
		NodesCoordinator:             nodesCoordinator,
		SpecialAddressHandler:        specialAddressHandler,
		Uint64Converter:              core.Uint64ByteSliceConverter,
		RequestHandler:               requestHandler,
		Core:                         coreServiceContainer,
		BlockChainHook:               vmFactory.BlockChainHookImpl(),
		TxCoordinator:                txCoordinator,
		ValidatorStatisticsProcessor: validatorStatisticsProcessor,
		EpochStartTrigger:            epochStartTrigger,
		Rounder:                      rounder,
		HeaderValidator:              headerValidator,
		BootStorer:                   bootStorer,
		BlockTracker:                 blockTracker,
		DataPool:                     data.Datapool,
	}
	arguments := block.ArgMetaProcessor{
		ArgBaseProcessor:   argumentsBaseProcessor,
		SCDataGetter:       scDataGetter,
		SCToProtocol:       smartContractToProtocol,
		PeerChangesHandler: smartContractToProtocol,
		PendingMiniBlocks:  pendingMiniBlocks,
	}

	metaProcessor, err := block.NewMetaProcessor(arguments)
	if err != nil {
		return nil, errors.New("could not create block processor: " + err.Error())
	}

	err = metaProcessor.SetAppStatusHandler(core.StatusHandler)
	if err != nil {
		return nil, err
	}

	return metaProcessor, nil
}

func newValidatorStatisticsProcessor(
	processComponents *processComponentsFactoryArgs,
) (process.ValidatorStatisticsProcessor, error) {

	initialNodes := processComponents.nodesConfig.InitialNodes
	storageService := processComponents.data.Store

	var peerDataPool peer.DataPool = processComponents.data.Datapool
	if processComponents.shardCoordinator.SelfId() < processComponents.shardCoordinator.NumberOfShards() {
		peerDataPool = processComponents.data.Datapool
	}

	arguments := peer.ArgValidatorStatisticsProcessor{
		InitialNodes:     initialNodes,
		PeerAdapter:      processComponents.state.PeerAccounts,
		AdrConv:          processComponents.state.BLSAddressConverter,
		NodesCoordinator: processComponents.nodesCoordinator,
		ShardCoordinator: processComponents.shardCoordinator,
		DataPool:         peerDataPool,
		StorageService:   storageService,
		Marshalizer:      processComponents.coreData.Marshalizer,
		StakeValue:       processComponents.economicsData.StakeValue(),
		Rater:            processComponents.rater,
	}

	validatorStatisticsProcessor, err := peer.NewValidatorStatisticsProcessor(arguments)
	if err != nil {
		return nil, err
	}

	return validatorStatisticsProcessor, nil
}

func generateInMemoryAccountsAdapter(
	accountFactory state.AccountFactory,
	hasher hashing.Hasher,
	marshalizer marshal.Marshalizer,
) (state.AccountsAdapter, error) {
	trieStorage, err := trie.NewTrieStorageManagerWithoutPruning(createMemUnit())
	if err != nil {
		return nil, err
	}

	tr, err := trie.NewTrie(trieStorage, marshalizer, hasher)
	if err != nil {
		return nil, err
	}

	adb, err := state.NewAccountsDB(tr, hasher, marshalizer, accountFactory)
	if err != nil {
		return nil, err
	}

	return adb, nil
}

func createMemUnit() storage.Storer {
	cache, err := storageUnit.NewCache(storageUnit.LRUCache, 10, 1)
	if err != nil {
		log.Error("error creating cache for mem unit " + err.Error())
		return nil
	}

	unit, err := storageUnit.NewStorageUnit(cache, memorydb.New())
	if err != nil {
		log.Error("error creating unit " + err.Error())
		return nil
	}

	return unit
}

// GetSigningParams returns a key generator, a private key, and a public key
func GetSigningParams(
	ctx *cli.Context,
	skName string,
	skIndexName string,
	skPemFileName string,
	suite crypto.Suite,
) (keyGen crypto.KeyGenerator, privKey crypto.PrivateKey, pubKey crypto.PublicKey, err error) {

	sk, err := getSk(ctx, skName, skIndexName, skPemFileName)
	if err != nil {
		return nil, nil, nil, err
	}

	keyGen = signing.NewKeyGenerator(suite)

	privKey, err = keyGen.PrivateKeyFromByteArray(sk)
	if err != nil {
		return nil, nil, nil, err
	}

	pubKey = privKey.GeneratePublic()

	return keyGen, privKey, pubKey, err
}

// GetPkEncoded returns the encoded public key
func GetPkEncoded(pubKey crypto.PublicKey) string {
	pk, err := pubKey.ToByteArray()
	if err != nil {
		return err.Error()
	}

	return encodeAddress(pk)
}

func encodeAddress(address []byte) string {
	return hex.EncodeToString(address)
}

func decodeAddress(address string) ([]byte, error) {
	return hex.DecodeString(address)
}

func getSk(
	ctx *cli.Context,
	skName string,
	skIndexName string,
	skPemFileName string,
) ([]byte, error) {

	//if flag is defined, it shall overwrite what was read from pem file
	if ctx.GlobalIsSet(skName) {
		encodedSk := []byte(ctx.GlobalString(skName))
		return decodeAddress(string(encodedSk))
	}

	skIndex := ctx.GlobalInt(skIndexName)
	encodedSk, err := core.LoadSkFromPemFile(skPemFileName, skIndex)
	if err != nil {
		return nil, err
	}

	return decodeAddress(string(encodedSk))
}<|MERGE_RESOLUTION|>--- conflicted
+++ resolved
@@ -84,7 +84,7 @@
 	"github.com/ElrondNetwork/elrond-go/storage/memorydb"
 	"github.com/ElrondNetwork/elrond-go/storage/storageUnit"
 	"github.com/ElrondNetwork/elrond-go/storage/timecache"
-	vmcommon "github.com/ElrondNetwork/elrond-vm-common"
+	"github.com/ElrondNetwork/elrond-vm-common"
 	"github.com/btcsuite/btcd/btcec"
 	libp2pCrypto "github.com/libp2p/go-libp2p-core/crypto"
 	"github.com/urfave/cli"
@@ -1014,14 +1014,9 @@
 
 		return blockChain, nil
 	}
-<<<<<<< HEAD
 	if coordinator.SelfId() == core.MetachainShardId {
-		blockChain, err := blockchain.NewMetaChain(badBlockCache)
-=======
-	if coordinator.SelfId() == sharding.MetachainShardId {
 		var blockChain *blockchain.MetaChain
 		blockChain, err = blockchain.NewMetaChain(badBlockCache)
->>>>>>> 5f88b1bd
 		if err != nil {
 			return nil, err
 		}
@@ -1480,15 +1475,10 @@
 		ValidatorStatsRootHash:   validatorStatsRootHash,
 	}
 
-<<<<<<< HEAD
 	if shardCoordinator.SelfId() != core.MetachainShardId {
-		newShardCoordinator, newAccounts, err := createInMemoryShardCoordinatorAndAccount(
-=======
-	if shardCoordinator.SelfId() != sharding.MetachainShardId {
 		var newShardCoordinator sharding.Coordinator
 		var newAccounts state.AccountsAdapter
 		newShardCoordinator, newAccounts, err = createInMemoryShardCoordinatorAndAccount(
->>>>>>> 5f88b1bd
 			coreComponents,
 			shardCoordinator.NumberOfShards(),
 			core.MetachainShardId,
