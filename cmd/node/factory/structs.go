package factory

import (
	"bytes"
	"context"
	"encoding/hex"
	"errors"
	"fmt"
	"math/big"
	"time"

	"github.com/ElrondNetwork/elrond-go-logger"
	"github.com/ElrondNetwork/elrond-go/config"
	"github.com/ElrondNetwork/elrond-go/consensus"
	"github.com/ElrondNetwork/elrond-go/consensus/round"
	"github.com/ElrondNetwork/elrond-go/core"
	"github.com/ElrondNetwork/elrond-go/core/partitioning"
	"github.com/ElrondNetwork/elrond-go/core/serviceContainer"
	"github.com/ElrondNetwork/elrond-go/core/statistics/softwareVersion"
	factorySoftwareVersion "github.com/ElrondNetwork/elrond-go/core/statistics/softwareVersion/factory"
	"github.com/ElrondNetwork/elrond-go/crypto"
	"github.com/ElrondNetwork/elrond-go/crypto/signing"
	"github.com/ElrondNetwork/elrond-go/crypto/signing/ed25519"
	"github.com/ElrondNetwork/elrond-go/crypto/signing/ed25519/singlesig"
	mclmultisig "github.com/ElrondNetwork/elrond-go/crypto/signing/mcl/multisig"
	mclsig "github.com/ElrondNetwork/elrond-go/crypto/signing/mcl/singlesig"
	"github.com/ElrondNetwork/elrond-go/crypto/signing/multisig"
	"github.com/ElrondNetwork/elrond-go/data"
	dataBlock "github.com/ElrondNetwork/elrond-go/data/block"
	"github.com/ElrondNetwork/elrond-go/data/blockchain"
	"github.com/ElrondNetwork/elrond-go/data/state"
	factoryState "github.com/ElrondNetwork/elrond-go/data/state/factory"
	"github.com/ElrondNetwork/elrond-go/data/trie"
	"github.com/ElrondNetwork/elrond-go/data/trie/factory"
	"github.com/ElrondNetwork/elrond-go/data/typeConverters"
	"github.com/ElrondNetwork/elrond-go/data/typeConverters/uint64ByteSlice"
	"github.com/ElrondNetwork/elrond-go/dataRetriever"
	dataRetrieverFactory "github.com/ElrondNetwork/elrond-go/dataRetriever/factory"
	"github.com/ElrondNetwork/elrond-go/dataRetriever/factory/containers"
	"github.com/ElrondNetwork/elrond-go/dataRetriever/factory/resolverscontainer"
	"github.com/ElrondNetwork/elrond-go/dataRetriever/requestHandlers"
	"github.com/ElrondNetwork/elrond-go/epochStart"
	"github.com/ElrondNetwork/elrond-go/epochStart/genesis"
	metachainEpochStart "github.com/ElrondNetwork/elrond-go/epochStart/metachain"
	"github.com/ElrondNetwork/elrond-go/epochStart/shardchain"
	"github.com/ElrondNetwork/elrond-go/hashing"
	"github.com/ElrondNetwork/elrond-go/hashing/blake2b"
	factoryHasher "github.com/ElrondNetwork/elrond-go/hashing/factory"
	"github.com/ElrondNetwork/elrond-go/hashing/sha256"
	"github.com/ElrondNetwork/elrond-go/marshal"
	factoryMarshalizer "github.com/ElrondNetwork/elrond-go/marshal/factory"
	"github.com/ElrondNetwork/elrond-go/ntp"
	"github.com/ElrondNetwork/elrond-go/p2p"
	"github.com/ElrondNetwork/elrond-go/p2p/libp2p"
	"github.com/ElrondNetwork/elrond-go/process"
	"github.com/ElrondNetwork/elrond-go/process/block"
	"github.com/ElrondNetwork/elrond-go/process/block/bootstrapStorage"
	"github.com/ElrondNetwork/elrond-go/process/block/pendingMb"
	"github.com/ElrondNetwork/elrond-go/process/block/poolsCleaner"
	"github.com/ElrondNetwork/elrond-go/process/block/postprocess"
	"github.com/ElrondNetwork/elrond-go/process/block/preprocess"
	"github.com/ElrondNetwork/elrond-go/process/coordinator"
	"github.com/ElrondNetwork/elrond-go/process/economics"
	"github.com/ElrondNetwork/elrond-go/process/factory/interceptorscontainer"
	"github.com/ElrondNetwork/elrond-go/process/factory/metachain"
	"github.com/ElrondNetwork/elrond-go/process/factory/shard"
	"github.com/ElrondNetwork/elrond-go/process/headerCheck"
	"github.com/ElrondNetwork/elrond-go/process/peer"
	"github.com/ElrondNetwork/elrond-go/process/rewardTransaction"
	"github.com/ElrondNetwork/elrond-go/process/scToProtocol"
	"github.com/ElrondNetwork/elrond-go/process/smartContract"
	"github.com/ElrondNetwork/elrond-go/process/smartContract/hooks"
	processSync "github.com/ElrondNetwork/elrond-go/process/sync"
	"github.com/ElrondNetwork/elrond-go/process/throttle"
	antifloodFactory "github.com/ElrondNetwork/elrond-go/process/throttle/antiflood/factory"
	"github.com/ElrondNetwork/elrond-go/process/track"
	"github.com/ElrondNetwork/elrond-go/process/transaction"
	"github.com/ElrondNetwork/elrond-go/sharding"
	"github.com/ElrondNetwork/elrond-go/sharding/networksharding"
	"github.com/ElrondNetwork/elrond-go/statusHandler"
	"github.com/ElrondNetwork/elrond-go/storage"
	storageFactory "github.com/ElrondNetwork/elrond-go/storage/factory"
	"github.com/ElrondNetwork/elrond-go/storage/memorydb"
	"github.com/ElrondNetwork/elrond-go/storage/storageUnit"
	"github.com/ElrondNetwork/elrond-go/storage/timecache"
	"github.com/ElrondNetwork/elrond-go/vm"
	systemVM "github.com/ElrondNetwork/elrond-go/vm/process"
	vmcommon "github.com/ElrondNetwork/elrond-vm-common"
	"github.com/urfave/cli"
)

const (
	// BlsConsensusType specifies the signature scheme used in the consensus
	BlsConsensusType = "bls"

	// MaxTxsToRequest specifies the maximum number of txs to request
	MaxTxsToRequest = 100
)

//TODO remove this
var log = logger.GetOrCreate("main")

// timeSpanForBadHeaders is the expiry time for an added block header hash
var timeSpanForBadHeaders = time.Minute * 2

// EpochStartNotifier defines which actions should be done for handling new epoch's events
type EpochStartNotifier interface {
	RegisterHandler(handler epochStart.ActionHandler)
	UnregisterHandler(handler epochStart.ActionHandler)
	NotifyAll(hdr data.HeaderHandler)
	NotifyAllPrepare(metaHdr data.HeaderHandler, body data.BodyHandler)
	IsInterfaceNil() bool
}

// CryptoParams is a DTO for holding block signing parameters
type CryptoParams struct {
	KeyGenerator    crypto.KeyGenerator
	PrivateKey      crypto.PrivateKey
	PublicKey       crypto.PublicKey
	PublicKeyBytes  []byte
	PublicKeyString string
}

// Network struct holds the network components of the Elrond protocol
type Network struct {
	NetMessenger           p2p.Messenger
	InputAntifloodHandler  P2PAntifloodHandler
	OutputAntifloodHandler P2PAntifloodHandler
	PeerBlackListHandler   process.BlackListHandler
}

// Core struct holds the core components of the Elrond protocol
type Core struct {
	Hasher                   hashing.Hasher
	InternalMarshalizer      marshal.Marshalizer
	VmMarshalizer            marshal.Marshalizer
	TxSignMarshalizer        marshal.Marshalizer
	TriesContainer           state.TriesHolder
	TrieStorageManagers      map[string]data.StorageManager
	Uint64ByteSliceConverter typeConverters.Uint64ByteSliceConverter
	StatusHandler            core.AppStatusHandler
	ChainID                  []byte
}

// State struct holds the state components of the Elrond protocol
type State struct {
	AddressPubkeyConverter   state.PubkeyConverter
	ValidatorPubkeyConverter state.PubkeyConverter
	PeerAccounts             state.AccountsAdapter
	AccountsAdapter          state.AccountsAdapter
	InBalanceForShard        map[string]*big.Int
}

// Data struct holds the data components of the Elrond protocol
type Data struct {
	Blkc     data.ChainHandler
	Store    dataRetriever.StorageService
	Datapool dataRetriever.PoolsHolder
}

// Crypto struct holds the crypto components of the Elrond protocol
type Crypto struct {
	TxSingleSigner      crypto.SingleSigner
	SingleSigner        crypto.SingleSigner
	MultiSigner         crypto.MultiSigner
	BlockSignKeyGen     crypto.KeyGenerator
	TxSignKeyGen        crypto.KeyGenerator
	InitialPubKeys      map[uint32][]string
	MessageSignVerifier vm.MessageSignVerifier
}

// Process struct holds the process components of the Elrond protocol
type Process struct {
	InterceptorsContainer    process.InterceptorsContainer
	ResolversFinder          dataRetriever.ResolversFinder
	Rounder                  consensus.Rounder
	EpochStartTrigger        epochStart.TriggerHandler
	ForkDetector             process.ForkDetector
	BlockProcessor           process.BlockProcessor
	BlackListHandler         process.BlackListHandler
	BootStorer               process.BootStorer
	HeaderSigVerifier        HeaderSigVerifierHandler
	ValidatorsStatistics     process.ValidatorStatisticsProcessor
	ValidatorsProvider       process.ValidatorsProvider
	BlockTracker             process.BlockTracker
	PendingMiniBlocksHandler process.PendingMiniBlocksHandler
	RequestHandler           process.RequestHandler
}

type coreComponentsFactoryArgs struct {
	config      *config.Config
	pathManager storage.PathManagerHandler
	shardId     string
	chainID     []byte
}

// NewCoreComponentsFactoryArgs initializes the arguments necessary for creating the core components
func NewCoreComponentsFactoryArgs(config *config.Config, pathManager storage.PathManagerHandler, shardId string, chainID []byte) *coreComponentsFactoryArgs {
	return &coreComponentsFactoryArgs{
		config:      config,
		pathManager: pathManager,
		shardId:     shardId,
		chainID:     chainID,
	}
}

// CoreComponentsFactory creates the core components
func CoreComponentsFactory(args *coreComponentsFactoryArgs) (*Core, error) {
	hasher, err := factoryHasher.NewHasher(args.config.Hasher.Type)
	if err != nil {
		return nil, errors.New("could not create hasher: " + err.Error())
	}

	internalMarshalizer, err := factoryMarshalizer.NewMarshalizer(args.config.Marshalizer.Type)
	if err != nil {
		return nil, fmt.Errorf("%w for internalMarshalizer", err)
	}

	vmMarshalizer, err := factoryMarshalizer.NewMarshalizer(args.config.VmMarshalizer.Type)
	if err != nil {
		return nil, fmt.Errorf("%w for vmMarshalizer", err)
	}

	txSignMarshalizer, err := factoryMarshalizer.NewMarshalizer(args.config.TxSignMarshalizer.Type)
	if err != nil {
		return nil, fmt.Errorf("%w for txSignMarshalizer", err)
	}

	uint64ByteSliceConverter := uint64ByteSlice.NewBigEndianConverter()

	trieStorageManagers, trieContainer, err := createTries(args, internalMarshalizer, hasher)

	if err != nil {
		return nil, err
	}

	return &Core{
		Hasher:                   hasher,
		InternalMarshalizer:      internalMarshalizer,
		VmMarshalizer:            vmMarshalizer,
		TxSignMarshalizer:        txSignMarshalizer,
		TriesContainer:           trieContainer,
		TrieStorageManagers:      trieStorageManagers,
		Uint64ByteSliceConverter: uint64ByteSliceConverter,
		StatusHandler:            statusHandler.NewNilStatusHandler(),
		ChainID:                  args.chainID,
	}, nil
}

func createTries(
	args *coreComponentsFactoryArgs,
	marshalizer marshal.Marshalizer,
	hasher hashing.Hasher,
) (map[string]data.StorageManager, state.TriesHolder, error) {

	trieContainer := state.NewDataTriesHolder()
	trieFactoryArgs := factory.TrieFactoryArgs{
		EvictionWaitingListCfg: args.config.EvictionWaitingList,
		SnapshotDbCfg:          args.config.TrieSnapshotDB,
		Marshalizer:            marshalizer,
		Hasher:                 hasher,
		PathManager:            args.pathManager,
		ShardId:                args.shardId,
	}
	trieFactory, err := factory.NewTrieFactory(trieFactoryArgs)
	if err != nil {
		return nil, nil, err
	}

	trieStorageManagers := make(map[string]data.StorageManager)
	userStorageManager, userAccountTrie, err := trieFactory.Create(args.config.AccountsTrieStorage, args.config.StateTriesConfig.AccountsStatePruningEnabled)
	if err != nil {
		return nil, nil, err
	}
	trieContainer.Put([]byte(factory.UserAccountTrie), userAccountTrie)
	trieStorageManagers[factory.UserAccountTrie] = userStorageManager

	peerStorageManager, peerAccountsTrie, err := trieFactory.Create(args.config.PeerAccountsTrieStorage, args.config.StateTriesConfig.PeerStatePruningEnabled)
	if err != nil {
		return nil, nil, err
	}
	trieContainer.Put([]byte(factory.PeerAccountTrie), peerAccountsTrie)
	trieStorageManagers[factory.PeerAccountTrie] = peerStorageManager

	return trieStorageManagers, trieContainer, nil
}

type stateComponentsFactoryArgs struct {
	config           *config.Config
	genesisConfig    *sharding.Genesis
	shardCoordinator sharding.Coordinator
	core             *Core
	pathManager      storage.PathManagerHandler
}

// NewStateComponentsFactoryArgs initializes the arguments necessary for creating the state components
func NewStateComponentsFactoryArgs(
	config *config.Config,
	genesisConfig *sharding.Genesis,
	shardCoordinator sharding.Coordinator,
	core *Core,
	pathManager storage.PathManagerHandler,
) *stateComponentsFactoryArgs {
	return &stateComponentsFactoryArgs{
		config:           config,
		genesisConfig:    genesisConfig,
		shardCoordinator: shardCoordinator,
		core:             core,
		pathManager:      pathManager,
	}
}

// StateComponentsFactory creates the state components
func StateComponentsFactory(args *stateComponentsFactoryArgs) (*State, error) {
	processPubkeyConverter, err := factoryState.NewPubkeyConverter(args.config.AddressPubkeyConverter)
	if err != nil {
		return nil, fmt.Errorf("%w for ProcessPubkeyConverter", err)
	}

	validatorPubkeyConverter, err := factoryState.NewPubkeyConverter(args.config.ValidatorPubkeyConverter)
	if err != nil {
		return nil, fmt.Errorf("%w for ValidatorPubkeyConverter", err)
	}

	accountFactory := factoryState.NewAccountCreator()
	merkleTrie := args.core.TriesContainer.Get([]byte(factory.UserAccountTrie))
	accountsAdapter, err := state.NewAccountsDB(merkleTrie, args.core.Hasher, args.core.InternalMarshalizer, accountFactory)
	if err != nil {
		return nil, errors.New("could not create accounts adapter: " + err.Error())
	}

	inBalanceForShard, err := args.genesisConfig.InitialNodesBalances(args.shardCoordinator)
	if err != nil {
		return nil, errors.New("initial balances could not be processed " + err.Error())
	}

	accountFactory = factoryState.NewPeerAccountCreator()
	merkleTrie = args.core.TriesContainer.Get([]byte(factory.PeerAccountTrie))
	peerAdapter, err := state.NewPeerAccountsDB(merkleTrie, args.core.Hasher, args.core.InternalMarshalizer, accountFactory)
	if err != nil {
		return nil, err
	}

	return &State{
		PeerAccounts:             peerAdapter,
		AddressPubkeyConverter:   processPubkeyConverter,
		ValidatorPubkeyConverter: validatorPubkeyConverter,
		AccountsAdapter:          accountsAdapter,
		InBalanceForShard:        inBalanceForShard,
	}, nil
}

type dataComponentsFactoryArgs struct {
	config             *config.Config
	economicsData      *economics.EconomicsData
	shardCoordinator   sharding.Coordinator
	core               *Core
	pathManager        storage.PathManagerHandler
	epochStartNotifier EpochStartNotifier
	currentEpoch       uint32
}

// NewDataComponentsFactoryArgs initializes the arguments necessary for creating the data components
func NewDataComponentsFactoryArgs(
	config *config.Config,
	economicsData *economics.EconomicsData,
	shardCoordinator sharding.Coordinator,
	core *Core,
	pathManager storage.PathManagerHandler,
	epochStartNotifier EpochStartNotifier,
	currentEpoch uint32,
) *dataComponentsFactoryArgs {
	return &dataComponentsFactoryArgs{
		config:             config,
		economicsData:      economicsData,
		shardCoordinator:   shardCoordinator,
		core:               core,
		pathManager:        pathManager,
		epochStartNotifier: epochStartNotifier,
		currentEpoch:       currentEpoch,
	}
}

// DataComponentsFactory creates the data components
func DataComponentsFactory(args *dataComponentsFactoryArgs) (*Data, error) {
	var datapool dataRetriever.PoolsHolder
	blkc, err := createBlockChainFromConfig(args.shardCoordinator, args.core.StatusHandler)
	if err != nil {
		return nil, errors.New("could not create block chain: " + err.Error())
	}

	store, err := createDataStoreFromConfig(
		args.config,
		args.shardCoordinator,
		args.pathManager,
		args.epochStartNotifier,
		args.currentEpoch,
	)
	if err != nil {
		return nil, errors.New("could not create local data store: " + err.Error())
	}

	dataPoolArgs := dataRetrieverFactory.ArgsDataPool{
		Config:           args.config,
		EconomicsData:    args.economicsData,
		ShardCoordinator: args.shardCoordinator,
	}
	datapool, err = dataRetrieverFactory.NewDataPoolFromConfig(dataPoolArgs)
	if err != nil {
		return nil, errors.New("could not create data pools: ")
	}

	return &Data{
		Blkc:     blkc,
		Store:    store,
		Datapool: datapool,
	}, nil
}

type cryptoComponentsFactoryArgs struct {
	ctx              *cli.Context
	config           *config.Config
	nodesConfig      *sharding.NodesSetup
	shardCoordinator sharding.Coordinator
	keyGen           crypto.KeyGenerator
	privKey          crypto.PrivateKey
	log              logger.Logger
}

// NewCryptoComponentsFactoryArgs initializes the arguments necessary for creating the crypto components
func NewCryptoComponentsFactoryArgs(
	ctx *cli.Context,
	config *config.Config,
	nodesConfig *sharding.NodesSetup,
	shardCoordinator sharding.Coordinator,
	keyGen crypto.KeyGenerator,
	privKey crypto.PrivateKey,
	log logger.Logger,
) *cryptoComponentsFactoryArgs {
	return &cryptoComponentsFactoryArgs{
		ctx:              ctx,
		config:           config,
		nodesConfig:      nodesConfig,
		shardCoordinator: shardCoordinator,
		keyGen:           keyGen,
		privKey:          privKey,
		log:              log,
	}
}

// CryptoComponentsFactory creates the crypto components
func CryptoComponentsFactory(args *cryptoComponentsFactoryArgs) (*Crypto, error) {
	initialPubKeys := args.nodesConfig.InitialNodesPubKeys()
	txSingleSigner := &singlesig.Ed25519Signer{}
	singleSigner, err := createSingleSigner(args.config)
	if err != nil {
		return nil, errors.New("could not create singleSigner: " + err.Error())
	}

	multisigHasher, err := getMultisigHasherFromConfig(args.config)
	if err != nil {
		return nil, errors.New("could not create multisig hasher: " + err.Error())
	}

	currentShardNodesPubKeys, err := args.nodesConfig.InitialEligibleNodesPubKeysForShard(args.shardCoordinator.SelfId())
	if err != nil {
		return nil, errors.New("could not start creation of multiSigner: " + err.Error())
	}

	multiSigner, err := createMultiSigner(args.config, multisigHasher, currentShardNodesPubKeys, args.privKey, args.keyGen)
	if err != nil {
		return nil, err
	}

	txSignKeyGen := signing.NewKeyGenerator(ed25519.NewEd25519())

	messageSignVerifier, err := systemVM.NewMessageSigVerifier(args.keyGen, singleSigner)
	if err != nil {
		return nil, err
	}

	return &Crypto{
		TxSingleSigner:      txSingleSigner,
		SingleSigner:        singleSigner,
		MultiSigner:         multiSigner,
		BlockSignKeyGen:     args.keyGen,
		TxSignKeyGen:        txSignKeyGen,
		InitialPubKeys:      initialPubKeys,
		MessageSignVerifier: messageSignVerifier,
	}, nil
}

// NetworkComponentsFactory creates the network components
func NetworkComponentsFactory(
	p2pConfig config.P2PConfig,
	mainConfig config.Config,
	statusHandler core.AppStatusHandler,
) (*Network, error) {

	arg := libp2p.ArgsNetworkMessenger{
		Context:       context.Background(),
		ListenAddress: libp2p.ListenAddrWithIp4AndTcp,
		P2pConfig:     p2pConfig,
	}

	netMessenger, err := libp2p.NewNetworkMessenger(arg)
	if err != nil {
		return nil, err
	}

	inAntifloodHandler, p2pPeerBlackList, errNewAntiflood := antifloodFactory.NewP2PAntiFloodAndBlackList(mainConfig, statusHandler)
	if errNewAntiflood != nil {
		return nil, errNewAntiflood
	}

	inputAntifloodHandler, ok := inAntifloodHandler.(P2PAntifloodHandler)
	if !ok {
		return nil, fmt.Errorf("%w when casting input antiflood handler to structs/P2PAntifloodHandler", errWrongTypeAssertion)
	}

	outAntifloodHandler, errOutputAntiflood := antifloodFactory.NewP2POutputAntiFlood(mainConfig)
	if errOutputAntiflood != nil {
		return nil, errOutputAntiflood
	}

	outputAntifloodHandler, ok := outAntifloodHandler.(P2PAntifloodHandler)
	if !ok {
		return nil, fmt.Errorf("%w when casting output antiflood handler to structs/P2PAntifloodHandler", errWrongTypeAssertion)
	}

	err = netMessenger.SetPeerBlackListHandler(p2pPeerBlackList)
	if err != nil {
		return nil, err
	}

	return &Network{
		NetMessenger:           netMessenger,
		InputAntifloodHandler:  inputAntifloodHandler,
		OutputAntifloodHandler: outputAntifloodHandler,
		PeerBlackListHandler:   p2pPeerBlackList,
	}, nil
}

type processComponentsFactoryArgs struct {
	coreComponents            *coreComponentsFactoryArgs
	genesisConfig             *sharding.Genesis
	economicsData             *economics.EconomicsData
	nodesConfig               *sharding.NodesSetup
	gasSchedule               map[string]map[string]uint64
	syncer                    ntp.SyncTimer
	shardCoordinator          sharding.Coordinator
	nodesCoordinator          sharding.NodesCoordinator
	data                      *Data
	coreData                  *Core
	crypto                    *Crypto
	state                     *State
	network                   *Network
	coreServiceContainer      serviceContainer.Core
	requestedItemsHandler     dataRetriever.RequestedItemsHandler
	whiteListHandler          process.WhiteListHandler
	epochStartNotifier        EpochStartNotifier
	epochStart                *config.EpochStartConfig
	rater                     sharding.PeerAccountListAndRatingHandler
	startEpochNum             uint32
	sizeCheckDelta            uint32
	stateCheckpointModulus    uint
	maxComputableRounds       uint64
	numConcurrentResolverJobs int32
	minSizeInBytes            uint32
	maxSizeInBytes            uint32
	maxRating                 uint32
	validatorPubkeyConverter  state.PubkeyConverter
}

// NewProcessComponentsFactoryArgs initializes the arguments necessary for creating the process components
func NewProcessComponentsFactoryArgs(
	coreComponents *coreComponentsFactoryArgs,
	genesisConfig *sharding.Genesis,
	economicsData *economics.EconomicsData,
	nodesConfig *sharding.NodesSetup,
	gasSchedule map[string]map[string]uint64,
	syncer ntp.SyncTimer,
	shardCoordinator sharding.Coordinator,
	nodesCoordinator sharding.NodesCoordinator,
	data *Data,
	coreData *Core,
	crypto *Crypto,
	state *State,
	network *Network,
	coreServiceContainer serviceContainer.Core,
	requestedItemsHandler dataRetriever.RequestedItemsHandler,
	whiteListHandler process.WhiteListHandler,
	epochStartNotifier EpochStartNotifier,
	epochStart *config.EpochStartConfig,
	startEpochNum uint32,
	rater sharding.PeerAccountListAndRatingHandler,
	sizeCheckDelta uint32,
	stateCheckpointModulus uint,
	maxComputableRounds uint64,
	numConcurrentResolverJobs int32,
	minSizeInBytes uint32,
	maxSizeInBytes uint32,
	maxRating uint32,
	validatorPubkeyConverter state.PubkeyConverter,
) *processComponentsFactoryArgs {
	return &processComponentsFactoryArgs{
		coreComponents:            coreComponents,
		genesisConfig:             genesisConfig,
		economicsData:             economicsData,
		nodesConfig:               nodesConfig,
		gasSchedule:               gasSchedule,
		syncer:                    syncer,
		shardCoordinator:          shardCoordinator,
		nodesCoordinator:          nodesCoordinator,
		data:                      data,
		coreData:                  coreData,
		crypto:                    crypto,
		state:                     state,
		network:                   network,
		coreServiceContainer:      coreServiceContainer,
		requestedItemsHandler:     requestedItemsHandler,
		whiteListHandler:          whiteListHandler,
		epochStartNotifier:        epochStartNotifier,
		epochStart:                epochStart,
		startEpochNum:             startEpochNum,
		rater:                     rater,
		sizeCheckDelta:            sizeCheckDelta,
		stateCheckpointModulus:    stateCheckpointModulus,
		maxComputableRounds:       maxComputableRounds,
		numConcurrentResolverJobs: numConcurrentResolverJobs,
		minSizeInBytes:            minSizeInBytes,
		maxSizeInBytes:            maxSizeInBytes,
		maxRating:                 maxRating,
		validatorPubkeyConverter:  validatorPubkeyConverter,
	}
}

// ProcessComponentsFactory creates the process components
func ProcessComponentsFactory(args *processComponentsFactoryArgs) (*Process, error) {
	argsHeaderSig := &headerCheck.ArgsHeaderSigVerifier{
		Marshalizer:       args.coreData.InternalMarshalizer,
		Hasher:            args.coreData.Hasher,
		NodesCoordinator:  args.nodesCoordinator,
		MultiSigVerifier:  args.crypto.MultiSigner,
		SingleSigVerifier: args.crypto.SingleSigner,
		KeyGen:            args.crypto.BlockSignKeyGen,
	}
	headerSigVerifier, err := headerCheck.NewHeaderSigVerifier(argsHeaderSig)
	if err != nil {
		return nil, err
	}

	rounder, err := round.NewRound(
		time.Unix(args.nodesConfig.StartTime, 0),
		args.syncer.CurrentTime(),
		time.Millisecond*time.Duration(args.nodesConfig.RoundDuration),
		args.syncer)
	if err != nil {
		return nil, err
	}

	resolversContainerFactory, err := newResolverContainerFactory(
		args.shardCoordinator,
		args.data,
		args.coreData,
		args.network,
		args.sizeCheckDelta,
		args.numConcurrentResolverJobs,
	)
	if err != nil {
		return nil, err
	}

	resolversContainer, err := resolversContainerFactory.Create()
	if err != nil {
		return nil, err
	}

	resolversFinder, err := containers.NewResolversFinder(resolversContainer, args.shardCoordinator)
	if err != nil {
		return nil, err
	}

	requestHandler, err := requestHandlers.NewResolverRequestHandler(
		resolversFinder,
		args.requestedItemsHandler,
		args.whiteListHandler,
		MaxTxsToRequest,
		args.shardCoordinator.SelfId(),
		time.Second,
	)
	if err != nil {
		return nil, err
	}

	validatorStatisticsProcessor, err := newValidatorStatisticsProcessor(args)
	if err != nil {
		return nil, err
	}

	validatorsProvider, err := peer.NewValidatorsProvider(
		validatorStatisticsProcessor,
		args.maxRating,
		args.validatorPubkeyConverter,
	)
	if err != nil {
		return nil, err
	}

	epochStartTrigger, err := newEpochStartTrigger(args, requestHandler)
	if err != nil {
		return nil, err
	}

	requestHandler.SetEpoch(epochStartTrigger.Epoch())

	err = dataRetriever.SetEpochHandlerToHdrResolver(resolversContainer, epochStartTrigger)
	if err != nil {
		return nil, err
	}

	validatorStatsRootHash, err := validatorStatisticsProcessor.RootHash()
	if err != nil {
		return nil, err
	}

	log.Trace("Validator stats created", "validatorStatsRootHash", validatorStatsRootHash)

	genesisBlocks, err := generateGenesisHeadersAndApplyInitialBalances(args)
	if err != nil {
		return nil, err
	}

	err = prepareGenesisBlock(args, genesisBlocks)
	if err != nil {
		return nil, err
	}

	bootStr := args.data.Store.GetStorer(dataRetriever.BootstrapUnit)
	bootStorer, err := bootstrapStorage.NewBootstrapStorer(args.coreData.InternalMarshalizer, bootStr)
	if err != nil {
		return nil, err
	}

	argsHeaderValidator := block.ArgsHeaderValidator{
		Hasher:      args.coreData.Hasher,
		Marshalizer: args.coreData.InternalMarshalizer,
	}
	headerValidator, err := block.NewHeaderValidator(argsHeaderValidator)
	if err != nil {
		return nil, err
	}

	blockTracker, err := newBlockTracker(
		args,
		headerValidator,
		requestHandler,
		rounder,
		genesisBlocks,
	)
	if err != nil {
		return nil, err
	}

	_, err = poolsCleaner.NewMiniBlocksPoolsCleaner(
		args.data.Datapool.MiniBlocks(),
		rounder,
		args.shardCoordinator,
	)
	if err != nil {
		return nil, err
	}

	_, err = poolsCleaner.NewCrossTxsPoolsCleaner(
		args.state.AddressConverter,
		args.data.Datapool,
		rounder,
		args.shardCoordinator,
	)
	if err != nil {
		return nil, err
	}

	interceptorContainerFactory, blackListHandler, err := newInterceptorContainerFactory(
		args.shardCoordinator,
		args.nodesCoordinator,
		args.data,
		args.coreData,
		args.crypto,
		args.state,
		args.network,
		args.economicsData,
		headerSigVerifier,
		args.sizeCheckDelta,
		blockTracker,
		epochStartTrigger,
		args.whiteListHandler,
	)
	if err != nil {
		return nil, err
	}

	//TODO refactor all these factory calls
	interceptorsContainer, err := interceptorContainerFactory.Create()
	if err != nil {
		return nil, err
	}

	var pendingMiniBlocksHandler process.PendingMiniBlocksHandler
	if args.shardCoordinator.SelfId() == core.MetachainShardId {
		pendingMiniBlocksHandler, err = pendingMb.NewPendingMiniBlocks()
		if err != nil {
			return nil, err
		}
	}

	forkDetector, err := newForkDetector(
		rounder,
		args.shardCoordinator,
		blackListHandler,
		blockTracker,
		args.nodesConfig.StartTime,
	)
	if err != nil {
		return nil, err
	}

	blockProcessor, err := newBlockProcessor(
		args,
		requestHandler,
		forkDetector,
		rounder,
		epochStartTrigger,
		bootStorer,
		validatorStatisticsProcessor,
		headerValidator,
		blockTracker,
		pendingMiniBlocksHandler,
	)
	if err != nil {
		return nil, err
	}

	return &Process{
		InterceptorsContainer:    interceptorsContainer,
		ResolversFinder:          resolversFinder,
		Rounder:                  rounder,
		ForkDetector:             forkDetector,
		BlockProcessor:           blockProcessor,
		EpochStartTrigger:        epochStartTrigger,
		BlackListHandler:         blackListHandler,
		BootStorer:               bootStorer,
		HeaderSigVerifier:        headerSigVerifier,
		ValidatorsStatistics:     validatorStatisticsProcessor,
		ValidatorsProvider:       validatorsProvider,
		BlockTracker:             blockTracker,
		PendingMiniBlocksHandler: pendingMiniBlocksHandler,
		RequestHandler:           requestHandler,
	}, nil
}

func prepareGenesisBlock(args *processComponentsFactoryArgs, genesisBlocks map[uint32]data.HeaderHandler) error {
	genesisBlock, ok := genesisBlocks[args.shardCoordinator.SelfId()]
	if !ok {
		return errors.New("genesis block does not exists")
	}

	genesisBlockHash, err := core.CalculateHash(args.coreData.InternalMarshalizer, args.coreData.Hasher, genesisBlock)
	if err != nil {
		return err
	}

	err = args.data.Blkc.SetGenesisHeader(genesisBlock)
	if err != nil {
		return err
	}

	args.data.Blkc.SetGenesisHeaderHash(genesisBlockHash)

	marshalizedBlock, err := args.coreData.InternalMarshalizer.Marshal(genesisBlock)
	if err != nil {
		return err
	}

	if args.shardCoordinator.SelfId() == core.MetachainShardId {
		errNotCritical := args.data.Store.Put(dataRetriever.MetaBlockUnit, genesisBlockHash, marshalizedBlock)
		if errNotCritical != nil {
			log.Error("error storing genesis metablock", "error", errNotCritical.Error())
		}
	} else {
		errNotCritical := args.data.Store.Put(dataRetriever.BlockHeaderUnit, genesisBlockHash, marshalizedBlock)
		if errNotCritical != nil {
			log.Error("error storing genesis shardblock", "error", errNotCritical.Error())
		}
	}

	return nil
}

func newEpochStartTrigger(
	args *processComponentsFactoryArgs,
	requestHandler process.RequestHandler,
) (epochStart.TriggerHandler, error) {
	if args.shardCoordinator.SelfId() < args.shardCoordinator.NumberOfShards() {
		argsHeaderValidator := block.ArgsHeaderValidator{
			Hasher:      args.coreData.Hasher,
			Marshalizer: args.coreData.InternalMarshalizer,
		}
		headerValidator, err := block.NewHeaderValidator(argsHeaderValidator)
		if err != nil {
			return nil, err
		}

		argsPeerMiniBlockSyncer := shardchain.ArgPeerMiniBlockSyncer{
			MiniBlocksPool: args.data.Datapool.MiniBlocks(),
			Requesthandler: requestHandler,
		}

		peerMiniBlockSyncer, err := shardchain.NewPeerMiniBlockSyncer(argsPeerMiniBlockSyncer)
		if err != nil {
			return nil, err
		}

		argEpochStart := &shardchain.ArgsShardEpochStartTrigger{
			Marshalizer:          args.coreData.InternalMarshalizer,
			Hasher:               args.coreData.Hasher,
			HeaderValidator:      headerValidator,
			Uint64Converter:      args.coreData.Uint64ByteSliceConverter,
			DataPool:             args.data.Datapool,
			Storage:              args.data.Store,
			RequestHandler:       requestHandler,
			Epoch:                0,
			EpochStartNotifier:   args.epochStartNotifier,
			Validity:             process.MetaBlockValidity,
			Finality:             process.BlockFinality,
			PeerMiniBlocksSyncer: peerMiniBlockSyncer,
		}
		epochStartTrigger, err := shardchain.NewEpochStartTrigger(argEpochStart)
		if err != nil {
			return nil, errors.New("error creating new start of epoch trigger" + err.Error())
		}
		err = epochStartTrigger.SetAppStatusHandler(args.coreData.StatusHandler)
		if err != nil {
			return nil, err
		}

		return epochStartTrigger, nil
	}

	if args.shardCoordinator.SelfId() == core.MetachainShardId {
		argEpochStart := &metachainEpochStart.ArgsNewMetaEpochStartTrigger{
			GenesisTime:        time.Unix(args.nodesConfig.StartTime, 0),
			Settings:           args.epochStart,
			Epoch:              0,
			EpochStartNotifier: args.epochStartNotifier,
			Storage:            args.data.Store,
			Marshalizer:        args.coreData.InternalMarshalizer,
			Hasher:             args.coreData.Hasher,
		}
		epochStartTrigger, err := metachainEpochStart.NewEpochStartTrigger(argEpochStart)
		if err != nil {
			return nil, errors.New("error creating new start of epoch trigger" + err.Error())
		}
		err = epochStartTrigger.SetAppStatusHandler(args.coreData.StatusHandler)
		if err != nil {
			return nil, err
		}

		return epochStartTrigger, nil
	}

	return nil, errors.New("error creating new start of epoch trigger because of invalid shard id")
}

// CreateSoftwareVersionChecker will create a new software version checker and will start check if a new software version
// is available
func CreateSoftwareVersionChecker(statusHandler core.AppStatusHandler) (*softwareVersion.SoftwareVersionChecker, error) {
	softwareVersionCheckerFactory, err := factorySoftwareVersion.NewSoftwareVersionFactory(statusHandler)
	if err != nil {
		return nil, err
	}

	softwareVersionChecker, err := softwareVersionCheckerFactory.Create()
	if err != nil {
		return nil, err
	}

	return softwareVersionChecker, nil
}

func createBlockChainFromConfig(coordinator sharding.Coordinator, ash core.AppStatusHandler) (data.ChainHandler, error) {

	if coordinator == nil {
		return nil, state.ErrNilShardCoordinator
	}

	if coordinator.SelfId() < coordinator.NumberOfShards() {
		blockChain := blockchain.NewBlockChain()

		err := blockChain.SetAppStatusHandler(ash)
		if err != nil {
			return nil, err
		}

		return blockChain, nil
	}
	if coordinator.SelfId() == core.MetachainShardId {
		blockChain := blockchain.NewMetaChain()

		err := blockChain.SetAppStatusHandler(ash)
		if err != nil {
			return nil, err
		}

		return blockChain, nil
	}
	return nil, errors.New("can not create blockchain")
}

func createDataStoreFromConfig(
	config *config.Config,
	shardCoordinator sharding.Coordinator,
	pathManager storage.PathManagerHandler,
	epochStartNotifier EpochStartNotifier,
	currentEpoch uint32,
) (dataRetriever.StorageService, error) {
	storageServiceFactory, err := storageFactory.NewStorageServiceFactory(
		config,
		shardCoordinator,
		pathManager,
		epochStartNotifier,
		currentEpoch,
	)
	if err != nil {
		return nil, err
	}
	if shardCoordinator.SelfId() < shardCoordinator.NumberOfShards() {
		return storageServiceFactory.CreateForShard()
	}
	if shardCoordinator.SelfId() == core.MetachainShardId {
		return storageServiceFactory.CreateForMeta()
	}
	return nil, errors.New("can not create data store")
}

func createSingleSigner(config *config.Config) (crypto.SingleSigner, error) {
	switch config.Consensus.Type {
	case BlsConsensusType:
		return &mclsig.BlsSingleSigner{}, nil
	default:
		return nil, errors.New("no consensus type provided in config file")
	}
}

func getMultisigHasherFromConfig(cfg *config.Config) (hashing.Hasher, error) {
	if cfg.Consensus.Type == BlsConsensusType && cfg.MultisigHasher.Type != "blake2b" {
		return nil, errors.New("wrong multisig hasher provided for bls consensus type")
	}

	switch cfg.MultisigHasher.Type {
	case "sha256":
		return sha256.Sha256{}, nil
	case "blake2b":
		if cfg.Consensus.Type == BlsConsensusType {
			return &blake2b.Blake2b{HashSize: multisig.BlsHashSize}, nil
		}
		return &blake2b.Blake2b{}, nil
	}

	return nil, errors.New("no multisig hasher provided in config file")
}

func createMultiSigner(
	config *config.Config,
	hasher hashing.Hasher,
	pubKeys []string,
	privateKey crypto.PrivateKey,
	keyGen crypto.KeyGenerator,
) (crypto.MultiSigner, error) {

	switch config.Consensus.Type {
	case BlsConsensusType:
		blsSigner := &mclmultisig.BlsMultiSigner{Hasher: hasher}
		return multisig.NewBLSMultisig(blsSigner, pubKeys, privateKey, keyGen, uint16(0))
	default:
		return nil, errors.New("no consensus type provided in config file")
	}
}

func newInterceptorContainerFactory(
	shardCoordinator sharding.Coordinator,
	nodesCoordinator sharding.NodesCoordinator,
	data *Data,
	coreData *Core,
	crypto *Crypto,
	state *State,
	network *Network,
	economics *economics.EconomicsData,
	headerSigVerifier HeaderSigVerifierHandler,
	sizeCheckDelta uint32,
	validityAttester process.ValidityAttester,
	epochStartTrigger process.EpochStartTriggerHandler,
	whiteListHandler process.WhiteListHandler,
) (process.InterceptorsContainerFactory, process.BlackListHandler, error) {

	if shardCoordinator.SelfId() < shardCoordinator.NumberOfShards() {
		return newShardInterceptorContainerFactory(
			shardCoordinator,
			nodesCoordinator,
			data,
			coreData,
			crypto,
			state,
			network,
			economics,
			headerSigVerifier,
			sizeCheckDelta,
			validityAttester,
			epochStartTrigger,
			whiteListHandler,
		)
	}
	if shardCoordinator.SelfId() == core.MetachainShardId {
		return newMetaInterceptorContainerFactory(
			shardCoordinator,
			nodesCoordinator,
			data,
			coreData,
			crypto,
			network,
			state,
			economics,
			headerSigVerifier,
			sizeCheckDelta,
			validityAttester,
			epochStartTrigger,
			whiteListHandler,
		)
	}

	return nil, nil, errors.New("could not create interceptor container factory")
}

func newResolverContainerFactory(
	shardCoordinator sharding.Coordinator,
	data *Data,
	coreData *Core,
	network *Network,
	sizeCheckDelta uint32,
	numConcurrentResolverJobs int32,
) (dataRetriever.ResolversContainerFactory, error) {

	if shardCoordinator.SelfId() < shardCoordinator.NumberOfShards() {
		return newShardResolverContainerFactory(
			shardCoordinator,
			data,
			coreData,
			network,
			sizeCheckDelta,
			numConcurrentResolverJobs,
		)
	}
	if shardCoordinator.SelfId() == core.MetachainShardId {
		return newMetaResolverContainerFactory(
			shardCoordinator,
			data,
			coreData,
			network,
			sizeCheckDelta,
			numConcurrentResolverJobs,
		)
	}

	return nil, errors.New("could not create interceptor and resolver container factory")
}

func newShardInterceptorContainerFactory(
	shardCoordinator sharding.Coordinator,
	nodesCoordinator sharding.NodesCoordinator,
	data *Data,
	dataCore *Core,
	crypto *Crypto,
	state *State,
	network *Network,
	economics *economics.EconomicsData,
	headerSigVerifier HeaderSigVerifierHandler,
	sizeCheckDelta uint32,
	validityAttester process.ValidityAttester,
	epochStartTrigger process.EpochStartTriggerHandler,
	whiteListHandler process.WhiteListHandler,
) (process.InterceptorsContainerFactory, process.BlackListHandler, error) {
	headerBlackList := timecache.NewTimeCache(timeSpanForBadHeaders)
	shardInterceptorsContainerFactoryArgs := interceptorscontainer.ShardInterceptorsContainerFactoryArgs{
		Accounts:               state.AccountsAdapter,
		ShardCoordinator:       shardCoordinator,
		NodesCoordinator:       nodesCoordinator,
		Messenger:              network.NetMessenger,
		Store:                  data.Store,
		ProtoMarshalizer:       dataCore.InternalMarshalizer,
		TxSignMarshalizer:      dataCore.TxSignMarshalizer,
		Hasher:                 dataCore.Hasher,
		KeyGen:                 crypto.TxSignKeyGen,
		BlockSignKeyGen:        crypto.BlockSignKeyGen,
		SingleSigner:           crypto.TxSingleSigner,
		BlockSingleSigner:      crypto.SingleSigner,
		MultiSigner:            crypto.MultiSigner,
		DataPool:               data.Datapool,
		AddressPubkeyConverter: state.AddressPubkeyConverter,
		MaxTxNonceDeltaAllowed: core.MaxTxNonceDeltaAllowed,
		TxFeeHandler:           economics,
		BlackList:              headerBlackList,
		HeaderSigVerifier:      headerSigVerifier,
		ChainID:                dataCore.ChainID,
		SizeCheckDelta:         sizeCheckDelta,
		ValidityAttester:       validityAttester,
		EpochStartTrigger:      epochStartTrigger,
		WhiteListHandler:       whiteListHandler,
		AntifloodHandler:       network.InputAntifloodHandler,
	}
	interceptorContainerFactory, err := interceptorscontainer.NewShardInterceptorsContainerFactory(shardInterceptorsContainerFactoryArgs)
	if err != nil {
		return nil, nil, err
	}

	return interceptorContainerFactory, headerBlackList, nil
}

func newMetaInterceptorContainerFactory(
	shardCoordinator sharding.Coordinator,
	nodesCoordinator sharding.NodesCoordinator,
	data *Data,
	dataCore *Core,
	crypto *Crypto,
	network *Network,
	state *State,
	economics *economics.EconomicsData,
	headerSigVerifier HeaderSigVerifierHandler,
	sizeCheckDelta uint32,
	validityAttester process.ValidityAttester,
	epochStartTrigger process.EpochStartTriggerHandler,
	whiteListHandler process.WhiteListHandler,
) (process.InterceptorsContainerFactory, process.BlackListHandler, error) {
	headerBlackList := timecache.NewTimeCache(timeSpanForBadHeaders)
	metaInterceptorsContainerFactoryArgs := interceptorscontainer.MetaInterceptorsContainerFactoryArgs{
		ShardCoordinator:       shardCoordinator,
		NodesCoordinator:       nodesCoordinator,
		Messenger:              network.NetMessenger,
		Store:                  data.Store,
		ProtoMarshalizer:       dataCore.InternalMarshalizer,
		TxSignMarshalizer:      dataCore.TxSignMarshalizer,
		Hasher:                 dataCore.Hasher,
		MultiSigner:            crypto.MultiSigner,
		DataPool:               data.Datapool,
		Accounts:               state.AccountsAdapter,
		AddressPubkeyConverter: state.AddressPubkeyConverter,
		SingleSigner:           crypto.TxSingleSigner,
		BlockSingleSigner:      crypto.SingleSigner,
		KeyGen:                 crypto.TxSignKeyGen,
		BlockKeyGen:            crypto.BlockSignKeyGen,
		MaxTxNonceDeltaAllowed: core.MaxTxNonceDeltaAllowed,
		TxFeeHandler:           economics,
		BlackList:              headerBlackList,
		HeaderSigVerifier:      headerSigVerifier,
		ChainID:                dataCore.ChainID,
		SizeCheckDelta:         sizeCheckDelta,
		ValidityAttester:       validityAttester,
		EpochStartTrigger:      epochStartTrigger,
		WhiteListHandler:       whiteListHandler,
		AntifloodHandler:       network.InputAntifloodHandler,
	}
	interceptorContainerFactory, err := interceptorscontainer.NewMetaInterceptorsContainerFactory(metaInterceptorsContainerFactoryArgs)
	if err != nil {
		return nil, nil, err
	}

	return interceptorContainerFactory, headerBlackList, nil
}

func newShardResolverContainerFactory(
	shardCoordinator sharding.Coordinator,
	data *Data,
	core *Core,
	network *Network,
	sizeCheckDelta uint32,
	numConcurrentResolverJobs int32,
) (dataRetriever.ResolversContainerFactory, error) {

	dataPacker, err := partitioning.NewSimpleDataPacker(core.InternalMarshalizer)
	if err != nil {
		return nil, err
	}

	resolversContainerFactoryArgs := resolverscontainer.FactoryArgs{
		ShardCoordinator:           shardCoordinator,
		Messenger:                  network.NetMessenger,
		Store:                      data.Store,
		Marshalizer:                core.InternalMarshalizer,
		DataPools:                  data.Datapool,
		Uint64ByteSliceConverter:   core.Uint64ByteSliceConverter,
		DataPacker:                 dataPacker,
		TriesContainer:             core.TriesContainer,
		SizeCheckDelta:             sizeCheckDelta,
		InputAntifloodHandler:      network.InputAntifloodHandler,
		OutputAntifloodHandler:     network.OutputAntifloodHandler,
		NumConcurrentResolvingJobs: numConcurrentResolverJobs,
	}
	resolversContainerFactory, err := resolverscontainer.NewShardResolversContainerFactory(resolversContainerFactoryArgs)
	if err != nil {
		return nil, err
	}

	return resolversContainerFactory, nil
}

func newMetaResolverContainerFactory(
	shardCoordinator sharding.Coordinator,
	data *Data,
	core *Core,
	network *Network,
	sizeCheckDelta uint32,
	numConcurrentResolverJobs int32,
) (dataRetriever.ResolversContainerFactory, error) {
	dataPacker, err := partitioning.NewSimpleDataPacker(core.InternalMarshalizer)
	if err != nil {
		return nil, err
	}

	resolversContainerFactoryArgs := resolverscontainer.FactoryArgs{
		ShardCoordinator:           shardCoordinator,
		Messenger:                  network.NetMessenger,
		Store:                      data.Store,
		Marshalizer:                core.InternalMarshalizer,
		DataPools:                  data.Datapool,
		Uint64ByteSliceConverter:   core.Uint64ByteSliceConverter,
		DataPacker:                 dataPacker,
		TriesContainer:             core.TriesContainer,
		SizeCheckDelta:             sizeCheckDelta,
		InputAntifloodHandler:      network.InputAntifloodHandler,
		OutputAntifloodHandler:     network.OutputAntifloodHandler,
		NumConcurrentResolvingJobs: numConcurrentResolverJobs,
	}
	resolversContainerFactory, err := resolverscontainer.NewMetaResolversContainerFactory(resolversContainerFactoryArgs)
	if err != nil {
		return nil, err
	}
	return resolversContainerFactory, nil
}

func generateGenesisHeadersAndApplyInitialBalances(args *processComponentsFactoryArgs) (map[uint32]data.HeaderHandler, error) {
	coreComponents := args.coreData
	stateComponents := args.state
	dataComponents := args.data
	shardCoordinator := args.shardCoordinator
	nodesSetup := args.nodesConfig
	genesisConfig := args.genesisConfig
	economicsData := args.economicsData

	genesisBlocks := make(map[uint32]data.HeaderHandler)

	validatorStatsRootHash, err := stateComponents.PeerAccounts.RootHash()
	if err != nil {
		return nil, err
	}

	for shardId := uint32(0); shardId < shardCoordinator.NumberOfShards(); shardId++ {
		var newShardCoordinator sharding.Coordinator
		var accountsAdapter state.AccountsAdapter

		isCurrentShard := shardId == shardCoordinator.SelfId()
		if isCurrentShard && args.startEpochNum == 0 {
			accountsAdapter = stateComponents.AccountsAdapter
			newShardCoordinator = shardCoordinator
		} else {
			newShardCoordinator, accountsAdapter, err = createInMemoryShardCoordinatorAndAccount(
				coreComponents,
				shardCoordinator.NumberOfShards(),
				shardId,
			)
			if err != nil {
				return nil, err
			}
		}

		var genesisBlock data.HeaderHandler
		genesisBlock, err = createGenesisBlockAndApplyInitialBalances(
			accountsAdapter,
			newShardCoordinator,
			stateComponents.AddressPubkeyConverter,
			genesisConfig,
			uint64(nodesSetup.StartTime),
		)
		if err != nil {
			return nil, err
		}

		genesisBlocks[shardId] = genesisBlock
<<<<<<< HEAD
	}

	if shardCoordinator.SelfId() < shardCoordinator.NumberOfShards() {
		var genesisBlockForCurrentShard data.HeaderHandler
		genesisBlockForCurrentShard, err = createGenesisBlockAndApplyInitialBalances(
			stateComponents.AccountsAdapter,
			shardCoordinator,
			stateComponents.AddressPubkeyConverter,
			genesisConfig,
			uint64(nodesSetup.StartTime),
			validatorStatsRootHash,
		)
=======
		err = saveGenesisBlock(genesisBlock, coreComponents, dataComponents)
>>>>>>> b6f98aa6
		if err != nil {
			return nil, err
		}
	}

	argsMetaGenesis := genesis.ArgsMetaGenesisBlockCreator{
		GenesisTime:              uint64(nodesSetup.StartTime),
		Accounts:                 stateComponents.AccountsAdapter,
		PubkeyConv:               stateComponents.AddressPubkeyConverter,
		NodesSetup:               nodesSetup,
		ShardCoordinator:         shardCoordinator,
		Store:                    dataComponents.Store,
		Blkc:                     dataComponents.Blkc,
		Marshalizer:              coreComponents.InternalMarshalizer,
		Hasher:                   coreComponents.Hasher,
		Uint64ByteSliceConverter: coreComponents.Uint64ByteSliceConverter,
		DataPool:                 dataComponents.Datapool,
		Economics:                economicsData,
		ValidatorStatsRootHash:   validatorStatsRootHash,
		GasMap:                   args.gasSchedule,
	}

	if shardCoordinator.SelfId() != core.MetachainShardId || args.startEpochNum > 0 {
		var newShardCoordinator sharding.Coordinator
		var newAccounts state.AccountsAdapter
		newShardCoordinator, newAccounts, err = createInMemoryShardCoordinatorAndAccount(
			coreComponents,
			shardCoordinator.NumberOfShards(),
			core.MetachainShardId,
		)
		if err != nil {
			return nil, err
		}

		newBlockChain := blockchain.NewMetaChain()
		argsMetaGenesis.ShardCoordinator = newShardCoordinator
		argsMetaGenesis.Accounts = newAccounts
		argsMetaGenesis.Blkc = newBlockChain
	}

	genesisBlock, err := genesis.CreateMetaGenesisBlock(
		argsMetaGenesis,
	)
	if err != nil {
		return nil, err
	}

	log.Debug("MetaGenesisBlock created",
		"roothash", genesisBlock.GetRootHash(),
		"validatorStatsRootHash", genesisBlock.GetValidatorStatsRootHash(),
	)

	genesisBlocks[core.MetachainShardId] = genesisBlock
	err = saveGenesisBlock(genesisBlock, coreComponents, dataComponents)
	if err != nil {
		return nil, err
	}

	return genesisBlocks, nil
}

func saveGenesisBlock(header data.HeaderHandler, coreComponents *Core, dataComponents *Data) error {
	blockBuff, err := coreComponents.InternalMarshalizer.Marshal(header)
	if err != nil {
		return err
	}

	hash := coreComponents.Hasher.Compute(string(blockBuff))
	unitType := dataRetriever.BlockHeaderUnit
	if header.GetShardID() == core.MetachainShardId {
		unitType = dataRetriever.MetaBlockUnit
	}

	return dataComponents.Store.Put(unitType, hash, blockBuff)
}

func createGenesisBlockAndApplyInitialBalances(
	accounts state.AccountsAdapter,
	shardCoordinator sharding.Coordinator,
	pubkeyConverter state.PubkeyConverter,
	genesisConfig *sharding.Genesis,
	startTime uint64,
) (data.HeaderHandler, error) {

	initialBalances, err := genesisConfig.InitialNodesBalances(shardCoordinator)
	if err != nil {
		return nil, err
	}

	return genesis.CreateShardGenesisBlockFromInitialBalances(
		accounts,
		shardCoordinator,
		pubkeyConverter,
		initialBalances,
		startTime,
	)
}

func createInMemoryShardCoordinatorAndAccount(
	coreComponents *Core,
	numOfShards uint32,
	shardId uint32,
) (sharding.Coordinator, state.AccountsAdapter, error) {

	newShardCoordinator, err := sharding.NewMultiShardCoordinator(numOfShards, shardId)
	if err != nil {
		return nil, nil, err
	}

	accounts, err := generateInMemoryAccountsAdapter(
		factoryState.NewAccountCreator(),
		coreComponents.Hasher,
		coreComponents.InternalMarshalizer,
	)
	if err != nil {
		return nil, nil, err
	}

	return newShardCoordinator, accounts, nil
}

func newBlockTracker(
	processArgs *processComponentsFactoryArgs,
	headerValidator process.HeaderConstructionValidator,
	requestHandler process.RequestHandler,
	rounder process.Rounder,
	genesisBlocks map[uint32]data.HeaderHandler,
) (process.BlockTracker, error) {

	argBaseTracker := track.ArgBaseTracker{
		Hasher:           processArgs.coreData.Hasher,
		HeaderValidator:  headerValidator,
		Marshalizer:      processArgs.coreData.InternalMarshalizer,
		RequestHandler:   requestHandler,
		Rounder:          rounder,
		ShardCoordinator: processArgs.shardCoordinator,
		Store:            processArgs.data.Store,
		StartHeaders:     genesisBlocks,
	}

	if processArgs.shardCoordinator.SelfId() < processArgs.shardCoordinator.NumberOfShards() {
		arguments := track.ArgShardTracker{
			ArgBaseTracker: argBaseTracker,
			PoolsHolder:    processArgs.data.Datapool,
		}

		return track.NewShardBlockTrack(arguments)
	}

	if processArgs.shardCoordinator.SelfId() == core.MetachainShardId {
		arguments := track.ArgMetaTracker{
			ArgBaseTracker: argBaseTracker,
			PoolsHolder:    processArgs.data.Datapool,
		}

		return track.NewMetaBlockTrack(arguments)
	}

	return nil, errors.New("could not create block tracker")
}

func newForkDetector(
	rounder consensus.Rounder,
	shardCoordinator sharding.Coordinator,
	headerBlackList process.BlackListHandler,
	blockTracker process.BlockTracker,
	genesisTime int64,
) (process.ForkDetector, error) {
	if shardCoordinator.SelfId() < shardCoordinator.NumberOfShards() {
		return processSync.NewShardForkDetector(rounder, headerBlackList, blockTracker, genesisTime)
	}
	if shardCoordinator.SelfId() == core.MetachainShardId {
		return processSync.NewMetaForkDetector(rounder, headerBlackList, blockTracker, genesisTime)
	}

	return nil, errors.New("could not create fork detector")
}

func newBlockProcessor(
	processArgs *processComponentsFactoryArgs,
	requestHandler process.RequestHandler,
	forkDetector process.ForkDetector,
	rounder consensus.Rounder,
	epochStartTrigger epochStart.TriggerHandler,
	bootStorer process.BootStorer,
	validatorStatisticsProcessor process.ValidatorStatisticsProcessor,
	headerValidator process.HeaderConstructionValidator,
	blockTracker process.BlockTracker,
	pendingMiniBlocksHandler process.PendingMiniBlocksHandler,
) (process.BlockProcessor, error) {

	shardCoordinator := processArgs.shardCoordinator

	if shardCoordinator.SelfId() < shardCoordinator.NumberOfShards() {
		return newShardBlockProcessor(
			processArgs.coreComponents.config,
			requestHandler,
			processArgs.shardCoordinator,
			processArgs.nodesCoordinator,
			processArgs.data,
			processArgs.coreData,
			processArgs.state,
			forkDetector,
			processArgs.coreServiceContainer,
			processArgs.economicsData,
			rounder,
			epochStartTrigger,
			bootStorer,
			processArgs.gasSchedule,
			processArgs.stateCheckpointModulus,
			headerValidator,
			blockTracker,
			processArgs.minSizeInBytes,
			processArgs.maxSizeInBytes,
		)
	}
	if shardCoordinator.SelfId() == core.MetachainShardId {
		return newMetaBlockProcessor(
			requestHandler,
			processArgs.shardCoordinator,
			processArgs.nodesCoordinator,
			processArgs.data,
			processArgs.coreData,
			processArgs.state,
			forkDetector,
			processArgs.coreServiceContainer,
			processArgs.economicsData,
			validatorStatisticsProcessor,
			rounder,
			epochStartTrigger,
			bootStorer,
			headerValidator,
			blockTracker,
			pendingMiniBlocksHandler,
			processArgs.stateCheckpointModulus,
			processArgs.crypto.MessageSignVerifier,
			processArgs.gasSchedule,
			processArgs.minSizeInBytes,
			processArgs.maxSizeInBytes,
		)
	}

	return nil, errors.New("could not create block processor")
}

func newShardBlockProcessor(
	config *config.Config,
	requestHandler process.RequestHandler,
	shardCoordinator sharding.Coordinator,
	nodesCoordinator sharding.NodesCoordinator,
	data *Data,
	core *Core,
	stateComponents *State,
	forkDetector process.ForkDetector,
	coreServiceContainer serviceContainer.Core,
	economics *economics.EconomicsData,
	rounder consensus.Rounder,
	epochStartTrigger epochStart.TriggerHandler,
	bootStorer process.BootStorer,
	gasSchedule map[string]map[string]uint64,
	stateCheckpointModulus uint,
	headerValidator process.HeaderConstructionValidator,
	blockTracker process.BlockTracker,
	minSizeInBytes uint32,
	maxSizeInBytes uint32,
) (process.BlockProcessor, error) {
	argsParser := vmcommon.NewAtArgumentParser()

	argsHook := hooks.ArgBlockChainHook{
		Accounts:         stateComponents.AccountsAdapter,
		PubkeyConv:       stateComponents.AddressPubkeyConverter,
		StorageService:   data.Store,
		BlockChain:       data.Blkc,
		ShardCoordinator: shardCoordinator,
		Marshalizer:      core.InternalMarshalizer,
		Uint64Converter:  core.Uint64ByteSliceConverter,
	}
	vmFactory, err := shard.NewVMContainerFactory(config.VirtualMachineConfig, economics.MaxGasLimitPerBlock(), gasSchedule, argsHook)
	if err != nil {
		return nil, err
	}

	vmContainer, err := vmFactory.Create()
	if err != nil {
		return nil, err
	}

	interimProcFactory, err := shard.NewIntermediateProcessorsContainerFactory(
		shardCoordinator,
		core.InternalMarshalizer,
		core.Hasher,
		stateComponents.AddressPubkeyConverter,
		data.Store,
		data.Datapool,
		economics,
	)
	if err != nil {
		return nil, err
	}

	interimProcContainer, err := interimProcFactory.Create()
	if err != nil {
		return nil, err
	}

	scForwarder, err := interimProcContainer.Get(dataBlock.SmartContractResultBlock)
	if err != nil {
		return nil, err
	}

	receiptTxInterim, err := interimProcContainer.Get(dataBlock.ReceiptBlock)
	if err != nil {
		return nil, err
	}

	badTxInterim, err := interimProcContainer.Get(dataBlock.InvalidBlock)
	if err != nil {
		return nil, err
	}

	gasHandler, err := preprocess.NewGasComputation(economics)
	if err != nil {
		return nil, err
	}

	txFeeHandler, err := postprocess.NewFeeAccumulator()
	if err != nil {
		return nil, err
	}

	txTypeHandler, err := coordinator.NewTxTypeHandler(stateComponents.AddressPubkeyConverter, shardCoordinator, stateComponents.AccountsAdapter)
	if err != nil {
		return nil, err
	}

	argsNewScProcessor := smartContract.ArgsNewSmartContractProcessor{
		VmContainer:   vmContainer,
		ArgsParser:    argsParser,
		Hasher:        core.Hasher,
		Marshalizer:   core.InternalMarshalizer,
		AccountsDB:    stateComponents.AccountsAdapter,
		TempAccounts:  vmFactory.BlockChainHookImpl(),
		PubkeyConv:    stateComponents.AddressPubkeyConverter,
		Coordinator:   shardCoordinator,
		ScrForwarder:  scForwarder,
		TxFeeHandler:  txFeeHandler,
		EconomicsFee:  economics,
		TxTypeHandler: txTypeHandler,
		GasHandler:    gasHandler,
		GasMap:        gasSchedule,
	}
	scProcessor, err := smartContract.NewSmartContractProcessor(argsNewScProcessor)
	if err != nil {
		return nil, err
	}

	rewardsTxProcessor, err := rewardTransaction.NewRewardTxProcessor(
		stateComponents.AccountsAdapter,
		stateComponents.AddressPubkeyConverter,
		shardCoordinator,
	)
	if err != nil {
		return nil, err
	}

	transactionProcessor, err := transaction.NewTxProcessor(
		stateComponents.AccountsAdapter,
		core.Hasher,
		stateComponents.AddressPubkeyConverter,
		core.InternalMarshalizer,
		shardCoordinator,
		scProcessor,
		txFeeHandler,
		txTypeHandler,
		economics,
		receiptTxInterim,
		badTxInterim,
	)
	if err != nil {
		return nil, errors.New("could not create transaction statisticsProcessor: " + err.Error())
	}

	blockSizeThrottler, err := throttle.NewBlockSizeThrottle(minSizeInBytes, maxSizeInBytes)
	if err != nil {
		return nil, err
	}

	blockSizeComputationHandler, err := preprocess.NewBlockSizeComputation(core.InternalMarshalizer, blockSizeThrottler, maxSizeInBytes)
	if err != nil {
		return nil, err
	}

	preProcFactory, err := shard.NewPreProcessorsContainerFactory(
		shardCoordinator,
		data.Store,
		core.InternalMarshalizer,
		core.Hasher,
		data.Datapool,
		stateComponents.AddressPubkeyConverter,
		stateComponents.AccountsAdapter,
		requestHandler,
		transactionProcessor,
		scProcessor,
		scProcessor,
		rewardsTxProcessor,
		economics,
		gasHandler,
		blockTracker,
		blockSizeComputationHandler,
	)
	if err != nil {
		return nil, err
	}

	preProcContainer, err := preProcFactory.Create()
	if err != nil {
		return nil, err
	}

	txCoordinator, err := coordinator.NewTransactionCoordinator(
		core.Hasher,
		core.InternalMarshalizer,
		shardCoordinator,
		stateComponents.AccountsAdapter,
		data.Datapool.MiniBlocks(),
		requestHandler,
		preProcContainer,
		interimProcContainer,
		gasHandler,
		txFeeHandler,
	)
	if err != nil {
		return nil, err
	}

	txPoolsCleaner, err := poolsCleaner.NewTxsPoolsCleaner(
		stateComponents.AccountsAdapter,
		shardCoordinator,
		data.Datapool,
		stateComponents.AddressPubkeyConverter,
		economics,
	)
	if err != nil {
		return nil, err
	}

	accountsDb := make(map[state.AccountsDbIdentifier]state.AccountsAdapter)
	accountsDb[state.UserAccountsState] = stateComponents.AccountsAdapter

	argumentsBaseProcessor := block.ArgBaseProcessor{
		AccountsDB:             accountsDb,
		ForkDetector:           forkDetector,
		Hasher:                 core.Hasher,
		Marshalizer:            core.InternalMarshalizer,
		Store:                  data.Store,
		ShardCoordinator:       shardCoordinator,
		NodesCoordinator:       nodesCoordinator,
		Uint64Converter:        core.Uint64ByteSliceConverter,
		RequestHandler:         requestHandler,
		Core:                   coreServiceContainer,
		BlockChainHook:         vmFactory.BlockChainHookImpl(),
		TxCoordinator:          txCoordinator,
		Rounder:                rounder,
		EpochStartTrigger:      epochStartTrigger,
		HeaderValidator:        headerValidator,
		BootStorer:             bootStorer,
		BlockTracker:           blockTracker,
		DataPool:               data.Datapool,
		FeeHandler:             txFeeHandler,
		BlockChain:             data.Blkc,
		StateCheckpointModulus: stateCheckpointModulus,
		BlockSizeThrottler:     blockSizeThrottler,
	}
	arguments := block.ArgShardProcessor{
		ArgBaseProcessor: argumentsBaseProcessor,
		TxsPoolsCleaner:  txPoolsCleaner,
	}

	blockProcessor, err := block.NewShardProcessor(arguments)
	if err != nil {
		return nil, errors.New("could not create block statisticsProcessor: " + err.Error())
	}

	err = blockProcessor.SetAppStatusHandler(core.StatusHandler)
	if err != nil {
		return nil, err
	}

	return blockProcessor, nil
}

func newMetaBlockProcessor(
	requestHandler process.RequestHandler,
	shardCoordinator sharding.Coordinator,
	nodesCoordinator sharding.NodesCoordinator,
	data *Data,
	core *Core,
	stateComponents *State,
	forkDetector process.ForkDetector,
	coreServiceContainer serviceContainer.Core,
	economicsData *economics.EconomicsData,
	validatorStatisticsProcessor process.ValidatorStatisticsProcessor,
	rounder consensus.Rounder,
	epochStartTrigger epochStart.TriggerHandler,
	bootStorer process.BootStorer,
	headerValidator process.HeaderConstructionValidator,
	blockTracker process.BlockTracker,
	pendingMiniBlocksHandler process.PendingMiniBlocksHandler,
	stateCheckpointModulus uint,
	messageSignVerifier vm.MessageSignVerifier,
	gasSchedule map[string]map[string]uint64,
	minSizeInBytes uint32,
	maxSizeInBytes uint32,
) (process.BlockProcessor, error) {

	argsHook := hooks.ArgBlockChainHook{
		Accounts:         stateComponents.AccountsAdapter,
		PubkeyConv:       stateComponents.AddressPubkeyConverter,
		StorageService:   data.Store,
		BlockChain:       data.Blkc,
		ShardCoordinator: shardCoordinator,
		Marshalizer:      core.InternalMarshalizer,
		Uint64Converter:  core.Uint64ByteSliceConverter,
	}
	vmFactory, err := metachain.NewVMContainerFactory(argsHook, economicsData, messageSignVerifier, gasSchedule)
	if err != nil {
		return nil, err
	}

	argsParser := vmcommon.NewAtArgumentParser()

	vmContainer, err := vmFactory.Create()
	if err != nil {
		return nil, err
	}

	interimProcFactory, err := metachain.NewIntermediateProcessorsContainerFactory(
		shardCoordinator,
		core.InternalMarshalizer,
		core.Hasher,
		stateComponents.AddressPubkeyConverter,
		data.Store,
		data.Datapool,
	)
	if err != nil {
		return nil, err
	}

	interimProcContainer, err := interimProcFactory.Create()
	if err != nil {
		return nil, err
	}

	scForwarder, err := interimProcContainer.Get(dataBlock.SmartContractResultBlock)
	if err != nil {
		return nil, err
	}

	gasHandler, err := preprocess.NewGasComputation(economicsData)
	if err != nil {
		return nil, err
	}

	txFeeHandler, err := postprocess.NewFeeAccumulator()
	if err != nil {
		return nil, err
	}

	txTypeHandler, err := coordinator.NewTxTypeHandler(stateComponents.AddressPubkeyConverter, shardCoordinator, stateComponents.AccountsAdapter)
	if err != nil {
		return nil, err
	}

	argsNewScProcessor := smartContract.ArgsNewSmartContractProcessor{
		VmContainer:   vmContainer,
		ArgsParser:    argsParser,
		Hasher:        core.Hasher,
		Marshalizer:   core.InternalMarshalizer,
		AccountsDB:    stateComponents.AccountsAdapter,
		TempAccounts:  vmFactory.BlockChainHookImpl(),
		PubkeyConv:    stateComponents.AddressPubkeyConverter,
		Coordinator:   shardCoordinator,
		ScrForwarder:  scForwarder,
		TxFeeHandler:  txFeeHandler,
		EconomicsFee:  economicsData,
		TxTypeHandler: txTypeHandler,
		GasHandler:    gasHandler,
		GasMap:        gasSchedule,
	}
	scProcessor, err := smartContract.NewSmartContractProcessor(argsNewScProcessor)
	if err != nil {
		return nil, err
	}

	transactionProcessor, err := transaction.NewMetaTxProcessor(
		core.Hasher,
		core.InternalMarshalizer,
		stateComponents.AccountsAdapter,
		stateComponents.AddressPubkeyConverter,
		shardCoordinator,
		scProcessor,
		txTypeHandler,
		economicsData,
	)
	if err != nil {
		return nil, errors.New("could not create transaction processor: " + err.Error())
	}

	blockSizeThrottler, err := throttle.NewBlockSizeThrottle(minSizeInBytes, maxSizeInBytes)
	if err != nil {
		return nil, err
	}

	blockSizeComputationHandler, err := preprocess.NewBlockSizeComputation(core.InternalMarshalizer, blockSizeThrottler, maxSizeInBytes)
	if err != nil {
		return nil, err
	}

	preProcFactory, err := metachain.NewPreProcessorsContainerFactory(
		shardCoordinator,
		data.Store,
		core.InternalMarshalizer,
		core.Hasher,
		data.Datapool,
		stateComponents.AccountsAdapter,
		requestHandler,
		transactionProcessor,
		scProcessor,
		economicsData,
		gasHandler,
		blockTracker,
		stateComponents.AddressPubkeyConverter,
		blockSizeComputationHandler,
	)
	if err != nil {
		return nil, err
	}

	preProcContainer, err := preProcFactory.Create()
	if err != nil {
		return nil, err
	}

	txCoordinator, err := coordinator.NewTransactionCoordinator(
		core.Hasher,
		core.InternalMarshalizer,
		shardCoordinator,
		stateComponents.AccountsAdapter,
		data.Datapool.MiniBlocks(),
		requestHandler,
		preProcContainer,
		interimProcContainer,
		gasHandler,
		txFeeHandler,
	)
	if err != nil {
		return nil, err
	}

	scDataGetter, err := smartContract.NewSCQueryService(vmContainer, economicsData)
	if err != nil {
		return nil, err
	}

	argsStaking := scToProtocol.ArgStakingToPeer{
		PubkeyConv:       stateComponents.ValidatorPubkeyConverter,
		Hasher:           core.Hasher,
		ProtoMarshalizer: core.InternalMarshalizer,
		VmMarshalizer:    core.VmMarshalizer,
		PeerState:        stateComponents.PeerAccounts,
		BaseState:        stateComponents.AccountsAdapter,
		ArgParser:        argsParser,
		CurrTxs:          data.Datapool.CurrentBlockTxs(),
		ScQuery:          scDataGetter,
	}
	smartContractToProtocol, err := scToProtocol.NewStakingToPeer(argsStaking)
	if err != nil {
		return nil, err
	}

	argsEpochStartData := metachainEpochStart.ArgsNewEpochStartData{
		Marshalizer:       core.InternalMarshalizer,
		Hasher:            core.Hasher,
		Store:             data.Store,
		DataPool:          data.Datapool,
		BlockTracker:      blockTracker,
		ShardCoordinator:  shardCoordinator,
		EpochStartTrigger: epochStartTrigger,
	}
	epochStartDataCreator, err := metachainEpochStart.NewEpochStartData(argsEpochStartData)
	if err != nil {
		return nil, err
	}

	argsEpochEconomics := metachainEpochStart.ArgsNewEpochEconomics{
		Marshalizer:      core.InternalMarshalizer,
		Hasher:           core.Hasher,
		Store:            data.Store,
		ShardCoordinator: shardCoordinator,
		NodesCoordinator: nodesCoordinator,
		RewardsHandler:   economicsData,
		RoundTime:        rounder,
	}
	epochEconomics, err := metachainEpochStart.NewEndOfEpochEconomicsDataCreator(argsEpochEconomics)
	if err != nil {
		return nil, err
	}

	rewardsStorage := data.Store.GetStorer(dataRetriever.RewardTransactionUnit)
	miniBlockStorage := data.Store.GetStorer(dataRetriever.MiniBlockUnit)
	argsEpochRewards := metachainEpochStart.ArgsNewRewardsCreator{
		ShardCoordinator: shardCoordinator,
		PubkeyConverter:  stateComponents.AddressPubkeyConverter,
		RewardsStorage:   rewardsStorage,
		MiniBlockStorage: miniBlockStorage,
		Hasher:           core.Hasher,
		Marshalizer:      core.InternalMarshalizer,
		DataPool:         data.Datapool,
	}
	epochRewards, err := metachainEpochStart.NewEpochStartRewardsCreator(argsEpochRewards)
	if err != nil {
		return nil, err
	}

	argsEpochValidatorInfo := metachainEpochStart.ArgsNewValidatorInfoCreator{
		ShardCoordinator: shardCoordinator,
		MiniBlockStorage: miniBlockStorage,
		Hasher:           core.Hasher,
		Marshalizer:      core.InternalMarshalizer,
		DataPool:         data.Datapool,
	}
	validatorInfoCreator, err := metachainEpochStart.NewValidatorInfoCreator(argsEpochValidatorInfo)
	if err != nil {
		return nil, err
	}

	accountsDb := make(map[state.AccountsDbIdentifier]state.AccountsAdapter)
	accountsDb[state.UserAccountsState] = stateComponents.AccountsAdapter
	accountsDb[state.PeerAccountsState] = stateComponents.PeerAccounts

	argumentsBaseProcessor := block.ArgBaseProcessor{
		AccountsDB:             accountsDb,
		ForkDetector:           forkDetector,
		Hasher:                 core.Hasher,
		Marshalizer:            core.InternalMarshalizer,
		Store:                  data.Store,
		ShardCoordinator:       shardCoordinator,
		NodesCoordinator:       nodesCoordinator,
		Uint64Converter:        core.Uint64ByteSliceConverter,
		RequestHandler:         requestHandler,
		Core:                   coreServiceContainer,
		BlockChainHook:         vmFactory.BlockChainHookImpl(),
		TxCoordinator:          txCoordinator,
		EpochStartTrigger:      epochStartTrigger,
		Rounder:                rounder,
		HeaderValidator:        headerValidator,
		BootStorer:             bootStorer,
		BlockTracker:           blockTracker,
		DataPool:               data.Datapool,
		FeeHandler:             txFeeHandler,
		BlockChain:             data.Blkc,
		StateCheckpointModulus: stateCheckpointModulus,
		BlockSizeThrottler:     blockSizeThrottler,
	}
	arguments := block.ArgMetaProcessor{
		ArgBaseProcessor:             argumentsBaseProcessor,
		SCDataGetter:                 scDataGetter,
		SCToProtocol:                 smartContractToProtocol,
		PendingMiniBlocksHandler:     pendingMiniBlocksHandler,
		EpochStartDataCreator:        epochStartDataCreator,
		EpochEconomics:               epochEconomics,
		EpochRewardsCreator:          epochRewards,
		EpochValidatorInfoCreator:    validatorInfoCreator,
		ValidatorStatisticsProcessor: validatorStatisticsProcessor,
	}

	metaProcessor, err := block.NewMetaProcessor(arguments)
	if err != nil {
		return nil, errors.New("could not create block processor: " + err.Error())
	}

	err = metaProcessor.SetAppStatusHandler(core.StatusHandler)
	if err != nil {
		return nil, err
	}

	return metaProcessor, nil
}

func newValidatorStatisticsProcessor(
	processComponents *processComponentsFactoryArgs,
) (process.ValidatorStatisticsProcessor, error) {

	storageService := processComponents.data.Store

	var peerDataPool peer.DataPool = processComponents.data.Datapool
	if processComponents.shardCoordinator.SelfId() < processComponents.shardCoordinator.NumberOfShards() {
		peerDataPool = processComponents.data.Datapool
	}

	arguments := peer.ArgValidatorStatisticsProcessor{
		PeerAdapter:         processComponents.state.PeerAccounts,
		PubkeyConv:          processComponents.state.ValidatorPubkeyConverter,
		NodesCoordinator:    processComponents.nodesCoordinator,
		ShardCoordinator:    processComponents.shardCoordinator,
		DataPool:            peerDataPool,
		StorageService:      storageService,
		Marshalizer:         processComponents.coreData.InternalMarshalizer,
		StakeValue:          processComponents.economicsData.GenesisNodePrice(),
		Rater:               processComponents.rater,
		MaxComputableRounds: processComponents.maxComputableRounds,
		RewardsHandler:      processComponents.economicsData,
		StartEpoch:          processComponents.startEpochNum,
		NodesSetup:          processComponents.nodesConfig,
	}

	validatorStatisticsProcessor, err := peer.NewValidatorStatisticsProcessor(arguments)
	if err != nil {
		return nil, err
	}

	return validatorStatisticsProcessor, nil
}

// PrepareNetworkShardingCollector will create the network sharding collector and apply it to the network messenger
func PrepareNetworkShardingCollector(
	network *Network,
	config *config.Config,
	nodesCoordinator sharding.NodesCoordinator,
	coordinator sharding.Coordinator,
	epochStartRegistrationHandler epochStart.RegistrationHandler,
	epochShard uint32,
) (*networksharding.PeerShardMapper, error) {

	networkShardingCollector, err := createNetworkShardingCollector(config, nodesCoordinator, epochStartRegistrationHandler, epochShard)
	if err != nil {
		return nil, err
	}

	localId := network.NetMessenger.ID()
	networkShardingCollector.UpdatePeerIdShardId(localId, coordinator.SelfId())

	err = network.NetMessenger.SetPeerShardResolver(networkShardingCollector)
	if err != nil {
		return nil, err
	}

	return networkShardingCollector, nil
}

func createNetworkShardingCollector(
	config *config.Config,
	nodesCoordinator sharding.NodesCoordinator,
	epochStartRegistrationHandler epochStart.RegistrationHandler,
	epochStart uint32,
) (*networksharding.PeerShardMapper, error) {

	cacheConfig := config.PublicKeyPeerId
	cachePkPid, err := createCache(cacheConfig)
	if err != nil {
		return nil, err
	}

	cacheConfig = config.PublicKeyShardId
	cachePkShardId, err := createCache(cacheConfig)
	if err != nil {
		return nil, err
	}

	cacheConfig = config.PeerIdShardId
	cachePidShardId, err := createCache(cacheConfig)
	if err != nil {
		return nil, err
	}

	psm, err := networksharding.NewPeerShardMapper(
		cachePkPid,
		cachePkShardId,
		cachePidShardId,
		nodesCoordinator,
		epochStart,
	)
	if err != nil {
		return nil, err
	}

	epochStartRegistrationHandler.RegisterHandler(psm)

	return psm, nil
}

func createCache(cacheConfig config.CacheConfig) (storage.Cacher, error) {
	return storageUnit.NewCache(storageUnit.CacheType(cacheConfig.Type), cacheConfig.Size, cacheConfig.Shards)
}

func generateInMemoryAccountsAdapter(
	accountFactory state.AccountFactory,
	hasher hashing.Hasher,
	marshalizer marshal.Marshalizer,
) (state.AccountsAdapter, error) {
	trieStorage, err := trie.NewTrieStorageManagerWithoutPruning(createMemUnit())
	if err != nil {
		return nil, err
	}

	tr, err := trie.NewTrie(trieStorage, marshalizer, hasher)
	if err != nil {
		return nil, err
	}

	adb, err := state.NewAccountsDB(tr, hasher, marshalizer, accountFactory)
	if err != nil {
		return nil, err
	}

	return adb, nil
}

func createMemUnit() storage.Storer {
	cache, err := storageUnit.NewCache(storageUnit.LRUCache, 10, 1)
	if err != nil {
		log.Error("error creating cache for mem unit " + err.Error())
		return nil
	}

	unit, err := storageUnit.NewStorageUnit(cache, memorydb.New())
	if err != nil {
		log.Error("error creating unit " + err.Error())
		return nil
	}

	return unit
}

// GetSigningParams returns a key generator, a private key, and a public key
func GetSigningParams(
	ctx *cli.Context,
	pubkeyConverter state.PubkeyConverter,
	skName string,
	skIndexName string,
	skPemFileName string,
	suite crypto.Suite,
) (*CryptoParams, error) {

	cryptoParams := &CryptoParams{}
	sk, readPk, err := getSkPk(ctx, pubkeyConverter, skName, skIndexName, skPemFileName)
	if err != nil {
		return nil, err
	}

	cryptoParams.KeyGenerator = signing.NewKeyGenerator(suite)
	cryptoParams.PrivateKey, err = cryptoParams.KeyGenerator.PrivateKeyFromByteArray(sk)
	if err != nil {
		return nil, err
	}

	cryptoParams.PublicKey = cryptoParams.PrivateKey.GeneratePublic()
	if len(readPk) > 0 {

		cryptoParams.PublicKeyBytes, err = cryptoParams.PublicKey.ToByteArray()
		if err != nil {
			return nil, err
		}

		if !bytes.Equal(cryptoParams.PublicKeyBytes, readPk) {
			return nil, errPublicKeyMismatch
		}
	}

	cryptoParams.PublicKeyString = pubkeyConverter.Encode(cryptoParams.PublicKeyBytes)

	return cryptoParams, nil
}

func getSkPk(
	ctx *cli.Context,
	pubkeyConverter state.PubkeyConverter,
	skName string,
	skIndexName string,
	skPemFileName string,
) ([]byte, []byte, error) {

	//if flag is defined, it shall overwrite what was read from pem file
	if ctx.GlobalIsSet(skName) {
		encodedSk := []byte(ctx.GlobalString(skName))
		sk, err := hex.DecodeString(string(encodedSk))

		return sk, nil, err
	}

	skIndex := ctx.GlobalInt(skIndexName)
	encodedSk, pkString, err := core.LoadSkPkFromPemFile(skPemFileName, skIndex)
	if err != nil {
		return nil, nil, err
	}

	skBytes, err := hex.DecodeString(string(encodedSk))
	if err != nil {
		return nil, nil, fmt.Errorf("%w for encoded secret key", err)
	}

	pkBytes, err := pubkeyConverter.Decode(pkString)
	if err != nil {
		return nil, nil, fmt.Errorf("%w for encoded public key %s", err, pkString)
	}

	return skBytes, pkBytes, nil
}<|MERGE_RESOLUTION|>--- conflicted
+++ resolved
@@ -1394,22 +1394,12 @@
 		}
 
 		genesisBlocks[shardId] = genesisBlock
-<<<<<<< HEAD
-	}
-
-	if shardCoordinator.SelfId() < shardCoordinator.NumberOfShards() {
-		var genesisBlockForCurrentShard data.HeaderHandler
-		genesisBlockForCurrentShard, err = createGenesisBlockAndApplyInitialBalances(
-			stateComponents.AccountsAdapter,
-			shardCoordinator,
+		err = saveGenesisBlock(
+			genesisBlock,
+			coreComponents,
+			dataComponents,
 			stateComponents.AddressPubkeyConverter,
-			genesisConfig,
-			uint64(nodesSetup.StartTime),
-			validatorStatsRootHash,
 		)
-=======
-		err = saveGenesisBlock(genesisBlock, coreComponents, dataComponents)
->>>>>>> b6f98aa6
 		if err != nil {
 			return nil, err
 		}
