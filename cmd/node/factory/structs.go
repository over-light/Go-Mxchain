--- conflicted
+++ resolved
@@ -1751,11 +1751,8 @@
 			processArgs.coreServiceContainer,
 			processArgs.economicsData,
 			rounder,
-<<<<<<< HEAD
+			validatorStatisticsProcessor,
 			processArgs.gasSchedule,
-=======
-			validatorStatisticsProcessor,
->>>>>>> 20df3dd1
 		)
 	}
 	if shardCoordinator.SelfId() == sharding.MetachainShardId {
@@ -1793,11 +1790,8 @@
 	coreServiceContainer serviceContainer.Core,
 	economics *economics.EconomicsData,
 	rounder consensus.Rounder,
-<<<<<<< HEAD
+	statisticsProcessor process.ValidatorStatisticsProcessor,
 	gasSchedule map[string]uint64,
-=======
-	statisticsProcessor process.ValidatorStatisticsProcessor,
->>>>>>> 20df3dd1
 ) (process.BlockProcessor, error) {
 	argsParser, err := smartContract.NewAtArgumentParser()
 	if err != nil {
