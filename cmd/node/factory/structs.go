package factory

import (
	"context"
	"crypto/ecdsa"
	"crypto/rand"
	"encoding/hex"
	"errors"
	"io"
	"math/big"
	"path/filepath"
	"time"

	"github.com/ElrondNetwork/elrond-go/config"
	"github.com/ElrondNetwork/elrond-go/consensus"
	"github.com/ElrondNetwork/elrond-go/consensus/round"
	"github.com/ElrondNetwork/elrond-go/core"
	"github.com/ElrondNetwork/elrond-go/core/genesis"
	"github.com/ElrondNetwork/elrond-go/core/partitioning"
	"github.com/ElrondNetwork/elrond-go/core/serviceContainer"
	"github.com/ElrondNetwork/elrond-go/core/statistics/softwareVersion"
	factorySoftawareVersion "github.com/ElrondNetwork/elrond-go/core/statistics/softwareVersion/factory"
	"github.com/ElrondNetwork/elrond-go/crypto"
	"github.com/ElrondNetwork/elrond-go/crypto/signing"
	"github.com/ElrondNetwork/elrond-go/crypto/signing/kyber"
	blsMultiSig "github.com/ElrondNetwork/elrond-go/crypto/signing/kyber/multisig"
	"github.com/ElrondNetwork/elrond-go/crypto/signing/kyber/singlesig"
	"github.com/ElrondNetwork/elrond-go/crypto/signing/multisig"
	"github.com/ElrondNetwork/elrond-go/data"
	"github.com/ElrondNetwork/elrond-go/data/address"
	dataBlock "github.com/ElrondNetwork/elrond-go/data/block"
	"github.com/ElrondNetwork/elrond-go/data/blockchain"
	"github.com/ElrondNetwork/elrond-go/data/state"
	"github.com/ElrondNetwork/elrond-go/data/state/addressConverters"
	factoryState "github.com/ElrondNetwork/elrond-go/data/state/factory"
	"github.com/ElrondNetwork/elrond-go/data/trie"
	"github.com/ElrondNetwork/elrond-go/data/typeConverters"
	"github.com/ElrondNetwork/elrond-go/data/typeConverters/uint64ByteSlice"
	"github.com/ElrondNetwork/elrond-go/dataRetriever"
	"github.com/ElrondNetwork/elrond-go/dataRetriever/dataPool"
	"github.com/ElrondNetwork/elrond-go/dataRetriever/factory/containers"
	metafactoryDataRetriever "github.com/ElrondNetwork/elrond-go/dataRetriever/factory/metachain"
	shardfactoryDataRetriever "github.com/ElrondNetwork/elrond-go/dataRetriever/factory/shard"
	"github.com/ElrondNetwork/elrond-go/dataRetriever/requestHandlers"
	"github.com/ElrondNetwork/elrond-go/dataRetriever/shardedData"
	"github.com/ElrondNetwork/elrond-go/hashing"
	"github.com/ElrondNetwork/elrond-go/hashing/blake2b"
	"github.com/ElrondNetwork/elrond-go/hashing/sha256"
	"github.com/ElrondNetwork/elrond-go/logger"
	"github.com/ElrondNetwork/elrond-go/marshal"
	"github.com/ElrondNetwork/elrond-go/ntp"
	"github.com/ElrondNetwork/elrond-go/p2p"
	"github.com/ElrondNetwork/elrond-go/p2p/libp2p"
	factoryP2P "github.com/ElrondNetwork/elrond-go/p2p/libp2p/factory"
	"github.com/ElrondNetwork/elrond-go/p2p/loadBalancer"
	"github.com/ElrondNetwork/elrond-go/process"
	"github.com/ElrondNetwork/elrond-go/process/block"
	"github.com/ElrondNetwork/elrond-go/process/block/bootstrapStorage"
	"github.com/ElrondNetwork/elrond-go/process/block/poolsCleaner"
	"github.com/ElrondNetwork/elrond-go/process/block/preprocess"
	"github.com/ElrondNetwork/elrond-go/process/coordinator"
	"github.com/ElrondNetwork/elrond-go/process/economics"
	"github.com/ElrondNetwork/elrond-go/process/factory"
	"github.com/ElrondNetwork/elrond-go/process/factory/metachain"
	"github.com/ElrondNetwork/elrond-go/process/factory/shard"
	"github.com/ElrondNetwork/elrond-go/process/peer"
	"github.com/ElrondNetwork/elrond-go/process/rewardTransaction"
	"github.com/ElrondNetwork/elrond-go/process/scToProtocol"
	"github.com/ElrondNetwork/elrond-go/process/smartContract"
	"github.com/ElrondNetwork/elrond-go/process/smartContract/hooks"
	processSync "github.com/ElrondNetwork/elrond-go/process/sync"
	"github.com/ElrondNetwork/elrond-go/process/transaction"
	"github.com/ElrondNetwork/elrond-go/sharding"
	"github.com/ElrondNetwork/elrond-go/statusHandler"
	factoryViews "github.com/ElrondNetwork/elrond-go/statusHandler/factory"
	"github.com/ElrondNetwork/elrond-go/statusHandler/view"
	"github.com/ElrondNetwork/elrond-go/storage"
	"github.com/ElrondNetwork/elrond-go/storage/memorydb"
	"github.com/ElrondNetwork/elrond-go/storage/storageUnit"
	"github.com/ElrondNetwork/elrond-go/storage/timecache"
	"github.com/btcsuite/btcd/btcec"
	libp2pCrypto "github.com/libp2p/go-libp2p-core/crypto"
	"github.com/urfave/cli"
)

const (
	// BlsHashSize specifies the hash size for using bls scheme
	BlsHashSize = 16

	// BlsConsensusType specifies te signature scheme used in the consensus
	BlsConsensusType = "bls"

	// BnConsensusType specifies te signature scheme used in the consensus
	BnConsensusType = "bn"

	// MaxTxsToRequest specifies the maximum number of txs to request
	MaxTxsToRequest = 100
)

//TODO remove this
var log = logger.GetOrCreate("main")

// MaxTxNonceDeltaAllowed specifies the maximum difference between an account's nonce and a received transaction's nonce
// in order to mark the transaction as valid.
const MaxTxNonceDeltaAllowed = 15000

// ErrCreateForkDetector signals that a fork detector could not be created
//TODO: Extract all others error messages from this file in some defined errors
var ErrCreateForkDetector = errors.New("could not create fork detector")

// timeSpanForBadHeaders is the expiry time for an added block header hash
var timeSpanForBadHeaders = time.Minute * 2

// Network struct holds the network components of the Elrond protocol
type Network struct {
	NetMessenger p2p.Messenger
}

// Core struct holds the core components of the Elrond protocol
type Core struct {
	Hasher                   hashing.Hasher
	Marshalizer              marshal.Marshalizer
	Trie                     data.Trie
	Uint64ByteSliceConverter typeConverters.Uint64ByteSliceConverter
	StatusHandler            core.AppStatusHandler
}

// State struct holds the state components of the Elrond protocol
type State struct {
	AddressConverter  state.AddressConverter
	PeerAccounts      state.AccountsAdapter
	AccountsAdapter   state.AccountsAdapter
	InBalanceForShard map[string]*big.Int
}

// Data struct holds the data components of the Elrond protocol
type Data struct {
	Blkc         data.ChainHandler
	Store        dataRetriever.StorageService
	Datapool     dataRetriever.PoolsHolder
	MetaDatapool dataRetriever.MetaPoolsHolder
}

// Crypto struct holds the crypto components of the Elrond protocol
type Crypto struct {
	TxSingleSigner  crypto.SingleSigner
	SingleSigner    crypto.SingleSigner
	MultiSigner     crypto.MultiSigner
	BlockSignKeyGen crypto.KeyGenerator
	TxSignKeyGen    crypto.KeyGenerator
	TxSignPrivKey   crypto.PrivateKey
	TxSignPubKey    crypto.PublicKey
	InitialPubKeys  map[uint32][]string
}

// Process struct holds the process components of the Elrond protocol
type Process struct {
	InterceptorsContainer process.InterceptorsContainer
	ResolversFinder       dataRetriever.ResolversFinder
	Rounder               consensus.Rounder
	ForkDetector          process.ForkDetector
	BlockProcessor        process.BlockProcessor
	BlackListHandler      process.BlackListHandler
<<<<<<< HEAD
	RequestedItemsHandler process.RequestedItemsHandler
=======
	BootStorer            process.BootStorer
>>>>>>> a9420794
}

type coreComponentsFactoryArgs struct {
	config   *config.Config
	uniqueID string
}

// NewCoreComponentsFactoryArgs initializes the arguments necessary for creating the core components
func NewCoreComponentsFactoryArgs(config *config.Config, uniqueID string) *coreComponentsFactoryArgs {
	return &coreComponentsFactoryArgs{
		config:   config,
		uniqueID: uniqueID,
	}
}

// CoreComponentsFactory creates the core components
func CoreComponentsFactory(args *coreComponentsFactoryArgs) (*Core, error) {
	hasher, err := getHasherFromConfig(args.config)
	if err != nil {
		return nil, errors.New("could not create hasher: " + err.Error())
	}

	marshalizer, err := getMarshalizerFromConfig(args.config)
	if err != nil {
		return nil, errors.New("could not create marshalizer: " + err.Error())
	}

	merkleTrie, err := getTrie(args.config.AccountsTrieStorage, marshalizer, hasher, args.uniqueID)
	if err != nil {
		return nil, errors.New("error creating trie: " + err.Error())
	}
	uint64ByteSliceConverter := uint64ByteSlice.NewBigEndianConverter()

	return &Core{
		Hasher:                   hasher,
		Marshalizer:              marshalizer,
		Trie:                     merkleTrie,
		Uint64ByteSliceConverter: uint64ByteSliceConverter,
		StatusHandler:            statusHandler.NewNilStatusHandler(),
	}, nil
}

type stateComponentsFactoryArgs struct {
	config           *config.Config
	genesisConfig    *sharding.Genesis
	shardCoordinator sharding.Coordinator
	core             *Core
	uniqueID         string
}

// NewStateComponentsFactoryArgs initializes the arguments necessary for creating the state components
func NewStateComponentsFactoryArgs(
	config *config.Config,
	genesisConfig *sharding.Genesis,
	shardCoordinator sharding.Coordinator,
	core *Core,
	uniqueID string,
) *stateComponentsFactoryArgs {
	return &stateComponentsFactoryArgs{
		config:           config,
		genesisConfig:    genesisConfig,
		shardCoordinator: shardCoordinator,
		core:             core,
		uniqueID:         uniqueID,
	}
}

// StateComponentsFactory creates the state components
func StateComponentsFactory(args *stateComponentsFactoryArgs) (*State, error) {
	addressConverter, err := addressConverters.NewPlainAddressConverter(
		args.config.Address.Length,
		args.config.Address.Prefix,
	)

	if err != nil {
		return nil, errors.New("could not create address converter: " + err.Error())
	}

	accountFactory, err := factoryState.NewAccountFactoryCreator(factoryState.UserAccount)
	if err != nil {
		return nil, errors.New("could not create account factory: " + err.Error())
	}

	accountsAdapter, err := state.NewAccountsDB(args.core.Trie, args.core.Hasher, args.core.Marshalizer, accountFactory)
	if err != nil {
		return nil, errors.New("could not create accounts adapter: " + err.Error())
	}

	inBalanceForShard, err := args.genesisConfig.InitialNodesBalances(args.shardCoordinator, addressConverter)
	if err != nil {
		return nil, errors.New("initial balances could not be processed " + err.Error())
	}

	peerAccountsTrie, err := getTrie(
		args.config.PeerAccountsTrieStorage,
		args.core.Marshalizer,
		args.core.Hasher,
		args.uniqueID,
	)
	if err != nil {
		return nil, err
	}

	accountFactory, err = factoryState.NewAccountFactoryCreator(factoryState.ValidatorAccount)
	if err != nil {
		return nil, errors.New("could not create peer account factory: " + err.Error())
	}

	peerAdapter, err := state.NewPeerAccountsDB(peerAccountsTrie, args.core.Hasher, args.core.Marshalizer, accountFactory)
	if err != nil {
		return nil, err
	}

	return &State{
		PeerAccounts:      peerAdapter,
		AddressConverter:  addressConverter,
		AccountsAdapter:   accountsAdapter,
		InBalanceForShard: inBalanceForShard,
	}, nil
}

type dataComponentsFactoryArgs struct {
	config           *config.Config
	shardCoordinator sharding.Coordinator
	core             *Core
	uniqueID         string
}

// NewDataComponentsFactoryArgs initializes the arguments necessary for creating the data components
func NewDataComponentsFactoryArgs(
	config *config.Config,
	shardCoordinator sharding.Coordinator,
	core *Core,
	uniqueID string,
) *dataComponentsFactoryArgs {
	return &dataComponentsFactoryArgs{
		config:           config,
		shardCoordinator: shardCoordinator,
		core:             core,
		uniqueID:         uniqueID,
	}
}

// DataComponentsFactory creates the data components
func DataComponentsFactory(args *dataComponentsFactoryArgs) (*Data, error) {
	var datapool dataRetriever.PoolsHolder
	var metaDatapool dataRetriever.MetaPoolsHolder
	blkc, err := createBlockChainFromConfig(args.config, args.shardCoordinator, args.core.StatusHandler)
	if err != nil {
		return nil, errors.New("could not create block chain: " + err.Error())
	}

	store, err := createDataStoreFromConfig(args.config, args.shardCoordinator, args.uniqueID)
	if err != nil {
		return nil, errors.New("could not create local data store: " + err.Error())
	}

	if args.shardCoordinator.SelfId() < args.shardCoordinator.NumberOfShards() {
		datapool, err = createShardDataPoolFromConfig(args.config, args.core.Uint64ByteSliceConverter)
		if err != nil {
			return nil, errors.New("could not create shard data pools: " + err.Error())
		}
	}
	if args.shardCoordinator.SelfId() == sharding.MetachainShardId {
		metaDatapool, err = createMetaDataPoolFromConfig(args.config, args.core.Uint64ByteSliceConverter)
		if err != nil {
			return nil, errors.New("could not create shard data pools: " + err.Error())
		}
	}
	if datapool == nil && metaDatapool == nil {
		return nil, errors.New("could not create data pools: ")
	}

	return &Data{
		Blkc:         blkc,
		Store:        store,
		Datapool:     datapool,
		MetaDatapool: metaDatapool,
	}, nil
}

type cryptoComponentsFactoryArgs struct {
	ctx                          *cli.Context
	config                       *config.Config
	nodesConfig                  *sharding.NodesSetup
	shardCoordinator             sharding.Coordinator
	keyGen                       crypto.KeyGenerator
	privKey                      crypto.PrivateKey
	log                          logger.Logger
	initialBalancesSkPemFileName string
	txSignSkName                 string
	txSignSkIndexName            string
}

// NewCryptoComponentsFactoryArgs initializes the arguments necessary for creating the crypto components
func NewCryptoComponentsFactoryArgs(
	ctx *cli.Context,
	config *config.Config,
	nodesConfig *sharding.NodesSetup,
	shardCoordinator sharding.Coordinator,
	keyGen crypto.KeyGenerator,
	privKey crypto.PrivateKey,
	log logger.Logger,
	initialBalancesSkPemFileName string,
	txSignSkName string,
	txSignSkIndexName string,
) *cryptoComponentsFactoryArgs {
	return &cryptoComponentsFactoryArgs{
		ctx:                          ctx,
		config:                       config,
		nodesConfig:                  nodesConfig,
		shardCoordinator:             shardCoordinator,
		keyGen:                       keyGen,
		privKey:                      privKey,
		log:                          log,
		initialBalancesSkPemFileName: initialBalancesSkPemFileName,
		txSignSkName:                 txSignSkName,
		txSignSkIndexName:            txSignSkIndexName,
	}
}

// CryptoComponentsFactory creates the crypto components
func CryptoComponentsFactory(args *cryptoComponentsFactoryArgs) (*Crypto, error) {
	initialPubKeys := args.nodesConfig.InitialNodesPubKeys()
	txSingleSigner := &singlesig.SchnorrSigner{}
	singleSigner, err := createSingleSigner(args.config)
	if err != nil {
		return nil, errors.New("could not create singleSigner: " + err.Error())
	}

	multisigHasher, err := getMultisigHasherFromConfig(args.config)
	if err != nil {
		return nil, errors.New("could not create multisig hasher: " + err.Error())
	}

	currentShardNodesPubKeys, err := args.nodesConfig.InitialNodesPubKeysForShard(args.shardCoordinator.SelfId())
	if err != nil {
		return nil, errors.New("could not start creation of multiSigner: " + err.Error())
	}

	multiSigner, err := createMultiSigner(args.config, multisigHasher, currentShardNodesPubKeys, args.privKey, args.keyGen)
	if err != nil {
		return nil, err
	}

	initialBalancesSkPemFileName := args.ctx.GlobalString(args.initialBalancesSkPemFileName)
	txSignKeyGen, txSignPrivKey, txSignPubKey, err := GetSigningParams(
		args.ctx,
		args.txSignSkName,
		args.txSignSkIndexName,
		initialBalancesSkPemFileName,
		kyber.NewBlakeSHA256Ed25519())
	if err != nil {
		return nil, err
	}
	args.log.Debug("starting with", "tx sign pubkey", GetPkEncoded(txSignPubKey))

	return &Crypto{
		TxSingleSigner:  txSingleSigner,
		SingleSigner:    singleSigner,
		MultiSigner:     multiSigner,
		BlockSignKeyGen: args.keyGen,
		TxSignKeyGen:    txSignKeyGen,
		TxSignPrivKey:   txSignPrivKey,
		TxSignPubKey:    txSignPubKey,
		InitialPubKeys:  initialPubKeys,
	}, nil
}

// NetworkComponentsFactory creates the network components
func NetworkComponentsFactory(p2pConfig *config.P2PConfig, log logger.Logger, core *Core) (*Network, error) {
	var randReader io.Reader
	if p2pConfig.Node.Seed != "" {
		randReader = NewSeedRandReader(core.Hasher.Compute(p2pConfig.Node.Seed))
	} else {
		randReader = rand.Reader
	}

	netMessenger, err := createNetMessenger(p2pConfig, log, randReader)
	if err != nil {
		return nil, err
	}

	return &Network{
		NetMessenger: netMessenger,
	}, nil
}

type processComponentsFactoryArgs struct {
	coreComponents       *coreComponentsFactoryArgs
	genesisConfig        *sharding.Genesis
	economicsData        *economics.EconomicsData
	nodesConfig          *sharding.NodesSetup
	gasSchedule          map[string]map[string]uint64
	syncer               ntp.SyncTimer
	shardCoordinator     sharding.Coordinator
	nodesCoordinator     sharding.NodesCoordinator
	data                 *Data
	core                 *Core
	crypto               *Crypto
	state                *State
	network              *Network
	coreServiceContainer serviceContainer.Core
	requestedItemsHandler process.RequestedItemsHandler
}

// NewProcessComponentsFactoryArgs initializes the arguments necessary for creating the process components
func NewProcessComponentsFactoryArgs(
	coreComponents *coreComponentsFactoryArgs,
	genesisConfig *sharding.Genesis,
	economicsData *economics.EconomicsData,
	nodesConfig *sharding.NodesSetup,
	gasSchedule map[string]map[string]uint64,
	syncer ntp.SyncTimer,
	shardCoordinator sharding.Coordinator,
	nodesCoordinator sharding.NodesCoordinator,
	data *Data,
	core *Core,
	crypto *Crypto,
	state *State,
	network *Network,
	coreServiceContainer serviceContainer.Core,
	requestedItemsHandler process.RequestedItemsHandler,
) *processComponentsFactoryArgs {
	return &processComponentsFactoryArgs{
		coreComponents:       coreComponents,
		genesisConfig:        genesisConfig,
		economicsData:        economicsData,
		nodesConfig:          nodesConfig,
		gasSchedule:          gasSchedule,
		syncer:               syncer,
		shardCoordinator:     shardCoordinator,
		nodesCoordinator:     nodesCoordinator,
		data:                 data,
		core:                 core,
		crypto:               crypto,
		state:                state,
		network:              network,
		coreServiceContainer: coreServiceContainer,
		requestedItemsHandler: requestedItemsHandler,
	}
}

// ProcessComponentsFactory creates the process components
func ProcessComponentsFactory(args *processComponentsFactoryArgs) (*Process, error) {
	interceptorContainerFactory, resolversContainerFactory, blackListHandler, err := newInterceptorAndResolverContainerFactory(
		args.shardCoordinator,
		args.nodesCoordinator,
		args.data, args.core,
		args.crypto,
		args.state,
		args.network,
		args.economicsData,
	)
	if err != nil {
		return nil, err
	}

	//TODO refactor all these factory calls
	interceptorsContainer, err := interceptorContainerFactory.Create()
	if err != nil {
		return nil, err
	}

	resolversContainer, err := resolversContainerFactory.Create()
	if err != nil {
		return nil, err
	}

	resolversFinder, err := containers.NewResolversFinder(resolversContainer, args.shardCoordinator)
	if err != nil {
		return nil, err
	}

	rounder, err := round.NewRound(
		time.Unix(args.nodesConfig.StartTime, 0),
		args.syncer.CurrentTime(),
		time.Millisecond*time.Duration(args.nodesConfig.RoundDuration),
		args.syncer)
	if err != nil {
		return nil, err
	}

	forkDetector, err := newForkDetector(rounder, args.shardCoordinator, blackListHandler)
	if err != nil {
		return nil, err
	}

	genesisBlocks, err := generateGenesisHeadersAndApplyInitialBalances(
		args.core,
		args.state,
		args.data,
		args.shardCoordinator,
		args.nodesConfig,
		args.genesisConfig,
		args.economicsData,
	)
	if err != nil {
		return nil, err
	}

	err = prepareGenesisBlock(args, genesisBlocks)
	if err != nil {
		return nil, err
	}

	bootStr := args.data.Store.GetStorer(dataRetriever.BootstrapUnit)
	bootStorer, err := bootstrapStorage.NewBootstrapStorer(args.core.Marshalizer, bootStr)
	if err != nil {
		return nil, err
	}

	blockProcessor, err := newBlockProcessor(
		args,
		resolversFinder,
		forkDetector,
		genesisBlocks,
		rounder,
		bootStorer,
	)
	if err != nil {
		return nil, err
	}

	return &Process{
		InterceptorsContainer: interceptorsContainer,
		ResolversFinder:       resolversFinder,
		Rounder:               rounder,
		ForkDetector:          forkDetector,
		BlockProcessor:        blockProcessor,
		BlackListHandler:      blackListHandler,
<<<<<<< HEAD
		RequestedItemsHandler: args.requestedItemsHandler,
=======
		BootStorer:            bootStorer,
>>>>>>> a9420794
	}, nil
}

func prepareGenesisBlock(args *processComponentsFactoryArgs, genesisBlocks map[uint32]data.HeaderHandler) error {
	genesisBlock, ok := genesisBlocks[args.shardCoordinator.SelfId()]
	if !ok {
		return errors.New("genesis block does not exists")
	}

	genesisBlockHash, err := core.CalculateHash(args.core.Marshalizer, args.core.Hasher, genesisBlock)
	if err != nil {
		return err
	}

	err = args.data.Blkc.SetGenesisHeader(genesisBlock)
	if err != nil {
		return err
	}

	args.data.Blkc.SetGenesisHeaderHash(genesisBlockHash)

	marshalizedBlock, err := args.core.Marshalizer.Marshal(genesisBlock)
	if err != nil {
		return err
	}

	if args.shardCoordinator.SelfId() == sharding.MetachainShardId {
		errNotCritical := args.data.Store.Put(dataRetriever.MetaBlockUnit, genesisBlockHash, marshalizedBlock)
		if errNotCritical != nil {
			log.Error("error storing genesis metablock", "error", errNotCritical.Error())
		}
	} else {
		errNotCritical := args.data.Store.Put(dataRetriever.BlockHeaderUnit, genesisBlockHash, marshalizedBlock)
		if errNotCritical != nil {
			log.Error("error storing genesis shardblock", "error", errNotCritical.Error())
		}
	}

	return nil
}

type seedRandReader struct {
	index int
	seed  []byte
}

// NewSeedRandReader will return a new instance of a seed-based reader
func NewSeedRandReader(seed []byte) *seedRandReader {
	return &seedRandReader{seed: seed, index: 0}
}

func (srr *seedRandReader) Read(p []byte) (n int, err error) {
	if srr.seed == nil {
		return 0, errors.New("nil seed")
	}
	if len(srr.seed) == 0 {
		return 0, errors.New("empty seed")
	}
	if p == nil {
		return 0, errors.New("nil buffer")
	}
	if len(p) == 0 {
		return 0, errors.New("empty buffer")
	}

	for i := 0; i < len(p); i++ {
		p[i] = srr.seed[srr.index]

		srr.index++
		srr.index = srr.index % len(srr.seed)
	}

	return len(p), nil
}

// CreateStatusHandlerPresenter will return an instance of PresenterStatusHandler
func CreateStatusHandlerPresenter() view.Presenter {
	presenterStatusHandlerFactory := factoryViews.NewPresenterFactory()

	return presenterStatusHandlerFactory.Create()
}

// CreateViews will start an termui console  and will return an object if cannot create and start termuiConsole
func CreateViews(presenter view.Presenter) ([]factoryViews.Viewer, error) {
	viewsFactory, err := factoryViews.NewViewsFactory(presenter)
	if err != nil {
		return nil, err
	}

	views, err := viewsFactory.Create()
	if err != nil {
		return nil, err
	}

	for _, v := range views {
		err = v.Start()
		if err != nil {
			return nil, err
		}
	}

	return views, nil
}

// CreateSoftwareVersionChecker will create a new software version checker and will start check if a new software version
// is available
func CreateSoftwareVersionChecker(statusHandler core.AppStatusHandler) (*softwareVersion.SoftwareVersionChecker, error) {
	softwareVersionCheckerFactory, err := factorySoftawareVersion.NewSoftwareVersionFactory(statusHandler)
	if err != nil {
		return nil, err
	}

	softwareVersionChecker, err := softwareVersionCheckerFactory.Create()
	if err != nil {
		return nil, err
	}

	return softwareVersionChecker, nil
}

func getHasherFromConfig(cfg *config.Config) (hashing.Hasher, error) {
	switch cfg.Hasher.Type {
	case "sha256":
		return sha256.Sha256{}, nil
	case "blake2b":
		return blake2b.Blake2b{}, nil
	}

	return nil, errors.New("no hasher provided in config file")
}

func getMarshalizerFromConfig(cfg *config.Config) (marshal.Marshalizer, error) {
	switch cfg.Marshalizer.Type {
	case "json":
		return &marshal.JsonMarshalizer{}, nil
	}

	return nil, errors.New("no marshalizer provided in config file")
}

func getTrie(
	cfg config.StorageConfig,
	marshalizer marshal.Marshalizer,
	hasher hashing.Hasher,
	uniqueID string,
) (data.Trie, error) {

	accountsTrieStorage, err := storageUnit.NewStorageUnitFromConf(
		getCacherFromConfig(cfg.Cache),
		getDBFromConfig(cfg.DB, uniqueID),
		getBloomFromConfig(cfg.Bloom),
	)
	if err != nil {
		return nil, errors.New("error creating accountsTrieStorage: " + err.Error())
	}

	return trie.NewTrie(accountsTrieStorage, marshalizer, hasher)
}

func createBlockChainFromConfig(config *config.Config, coordinator sharding.Coordinator, ash core.AppStatusHandler) (data.ChainHandler, error) {
	badBlockCache, err := storageUnit.NewCache(
		storageUnit.CacheType(config.BadBlocksCache.Type),
		config.BadBlocksCache.Size,
		config.BadBlocksCache.Shards)
	if err != nil {
		return nil, err
	}

	if coordinator == nil {
		return nil, state.ErrNilShardCoordinator
	}

	if coordinator.SelfId() < coordinator.NumberOfShards() {
		blockChain, err := blockchain.NewBlockChain(badBlockCache)
		if err != nil {
			return nil, err
		}

		err = blockChain.SetAppStatusHandler(ash)
		if err != nil {
			return nil, err
		}

		return blockChain, nil
	}
	if coordinator.SelfId() == sharding.MetachainShardId {
		blockChain, err := blockchain.NewMetaChain(badBlockCache)
		if err != nil {
			return nil, err
		}

		err = blockChain.SetAppStatusHandler(ash)
		if err != nil {
			return nil, err
		}

		return blockChain, nil
	}
	return nil, errors.New("can not create blockchain")
}

func createDataStoreFromConfig(
	config *config.Config,
	shardCoordinator sharding.Coordinator,
	uniqueID string,
) (dataRetriever.StorageService, error) {
	if shardCoordinator.SelfId() < shardCoordinator.NumberOfShards() {
		return createShardDataStoreFromConfig(config, shardCoordinator, uniqueID)
	}
	if shardCoordinator.SelfId() == sharding.MetachainShardId {
		return createMetaChainDataStoreFromConfig(config, shardCoordinator, uniqueID)
	}
	return nil, errors.New("can not create data store")
}

func createShardDataStoreFromConfig(
	config *config.Config,
	shardCoordinator sharding.Coordinator,
	uniqueID string,
) (dataRetriever.StorageService, error) {

	var headerUnit *storageUnit.Unit
	var peerBlockUnit *storageUnit.Unit
	var miniBlockUnit *storageUnit.Unit
	var txUnit *storageUnit.Unit
	var metachainHeaderUnit *storageUnit.Unit
	var unsignedTxUnit *storageUnit.Unit
	var rewardTxUnit *storageUnit.Unit
	var metaHdrHashNonceUnit *storageUnit.Unit
	var shardHdrHashNonceUnit *storageUnit.Unit
	var bootstrapUnit *storageUnit.Unit
	var err error

	defer func() {
		// cleanup
		if err != nil {
			if headerUnit != nil {
				_ = headerUnit.DestroyUnit()
			}
			if peerBlockUnit != nil {
				_ = peerBlockUnit.DestroyUnit()
			}
			if miniBlockUnit != nil {
				_ = miniBlockUnit.DestroyUnit()
			}
			if txUnit != nil {
				_ = txUnit.DestroyUnit()
			}
			if unsignedTxUnit != nil {
				_ = unsignedTxUnit.DestroyUnit()
			}
			if rewardTxUnit != nil {
				_ = rewardTxUnit.DestroyUnit()
			}
			if metachainHeaderUnit != nil {
				_ = metachainHeaderUnit.DestroyUnit()
			}
			if metaHdrHashNonceUnit != nil {
				_ = metaHdrHashNonceUnit.DestroyUnit()
			}
			if shardHdrHashNonceUnit != nil {
				_ = shardHdrHashNonceUnit.DestroyUnit()
			}
			if bootstrapUnit != nil {
				_ = bootstrapUnit.DestroyUnit()
			}
		}
	}()

	txUnit, err = storageUnit.NewStorageUnitFromConf(
		getCacherFromConfig(config.TxStorage.Cache),
		getDBFromConfig(config.TxStorage.DB, uniqueID),
		getBloomFromConfig(config.TxStorage.Bloom))
	if err != nil {
		return nil, err
	}

	unsignedTxUnit, err = storageUnit.NewStorageUnitFromConf(
		getCacherFromConfig(config.UnsignedTransactionStorage.Cache),
		getDBFromConfig(config.UnsignedTransactionStorage.DB, uniqueID),
		getBloomFromConfig(config.UnsignedTransactionStorage.Bloom))
	if err != nil {
		return nil, err
	}

	rewardTxUnit, err = storageUnit.NewStorageUnitFromConf(
		getCacherFromConfig(config.RewardTxStorage.Cache),
		getDBFromConfig(config.RewardTxStorage.DB, uniqueID),
		getBloomFromConfig(config.RewardTxStorage.Bloom))
	if err != nil {
		return nil, err
	}

	miniBlockUnit, err = storageUnit.NewStorageUnitFromConf(
		getCacherFromConfig(config.MiniBlocksStorage.Cache),
		getDBFromConfig(config.MiniBlocksStorage.DB, uniqueID),
		getBloomFromConfig(config.MiniBlocksStorage.Bloom))
	if err != nil {
		return nil, err
	}

	peerBlockUnit, err = storageUnit.NewStorageUnitFromConf(
		getCacherFromConfig(config.PeerBlockBodyStorage.Cache),
		getDBFromConfig(config.PeerBlockBodyStorage.DB, uniqueID),
		getBloomFromConfig(config.PeerBlockBodyStorage.Bloom))
	if err != nil {
		return nil, err
	}

	headerUnit, err = storageUnit.NewStorageUnitFromConf(
		getCacherFromConfig(config.BlockHeaderStorage.Cache),
		getDBFromConfig(config.BlockHeaderStorage.DB, uniqueID),
		getBloomFromConfig(config.BlockHeaderStorage.Bloom))
	if err != nil {
		return nil, err
	}

	metachainHeaderUnit, err = storageUnit.NewStorageUnitFromConf(
		getCacherFromConfig(config.MetaBlockStorage.Cache),
		getDBFromConfig(config.MetaBlockStorage.DB, uniqueID),
		getBloomFromConfig(config.MetaBlockStorage.Bloom))
	if err != nil {
		return nil, err
	}

	metaHdrHashNonceUnit, err = storageUnit.NewStorageUnitFromConf(
		getCacherFromConfig(config.MetaHdrNonceHashStorage.Cache),
		getDBFromConfig(config.MetaHdrNonceHashStorage.DB, uniqueID),
		getBloomFromConfig(config.MetaHdrNonceHashStorage.Bloom),
	)
	if err != nil {
		return nil, err
	}

	shardHdrHashNonceUnit, err = storageUnit.NewShardedStorageUnitFromConf(
		getCacherFromConfig(config.ShardHdrNonceHashStorage.Cache),
		getDBFromConfig(config.ShardHdrNonceHashStorage.DB, uniqueID),
		getBloomFromConfig(config.ShardHdrNonceHashStorage.Bloom),
		shardCoordinator.SelfId(),
	)
	if err != nil {
		return nil, err
	}

	heartbeatStorageUnit, err := storageUnit.NewStorageUnitFromConf(
		getCacherFromConfig(config.Heartbeat.HeartbeatStorage.Cache),
		getDBFromConfig(config.Heartbeat.HeartbeatStorage.DB, uniqueID),
		getBloomFromConfig(config.Heartbeat.HeartbeatStorage.Bloom))
	if err != nil {
		return nil, err
	}

	bootstrapUnit, err = storageUnit.NewStorageUnitFromConf(
		getCacherFromConfig(config.BootstrapStorage.Cache),
		getDBFromConfig(config.BootstrapStorage.DB, uniqueID),
		getBloomFromConfig(config.BootstrapStorage.Bloom))
	if err != nil {
		return nil, err
	}

	store := dataRetriever.NewChainStorer()
	store.AddStorer(dataRetriever.TransactionUnit, txUnit)
	store.AddStorer(dataRetriever.MiniBlockUnit, miniBlockUnit)
	store.AddStorer(dataRetriever.PeerChangesUnit, peerBlockUnit)
	store.AddStorer(dataRetriever.BlockHeaderUnit, headerUnit)
	store.AddStorer(dataRetriever.MetaBlockUnit, metachainHeaderUnit)
	store.AddStorer(dataRetriever.UnsignedTransactionUnit, unsignedTxUnit)
	store.AddStorer(dataRetriever.RewardTransactionUnit, rewardTxUnit)
	store.AddStorer(dataRetriever.MetaHdrNonceHashDataUnit, metaHdrHashNonceUnit)
	hdrNonceHashDataUnit := dataRetriever.ShardHdrNonceHashDataUnit + dataRetriever.UnitType(shardCoordinator.SelfId())
	store.AddStorer(hdrNonceHashDataUnit, shardHdrHashNonceUnit)
	store.AddStorer(dataRetriever.HeartbeatUnit, heartbeatStorageUnit)
	store.AddStorer(dataRetriever.BootstrapUnit, bootstrapUnit)

	return store, err
}

func createMetaChainDataStoreFromConfig(
	config *config.Config,
	shardCoordinator sharding.Coordinator,
	uniqueID string,
) (dataRetriever.StorageService, error) {
	var peerDataUnit, shardDataUnit, metaBlockUnit, headerUnit, metaHdrHashNonceUnit *storageUnit.Unit
	var txUnit, miniBlockUnit, unsignedTxUnit *storageUnit.Unit
	var shardHdrHashNonceUnits []*storageUnit.Unit
	var bootstrapUnit *storageUnit.Unit
	var err error

	defer func() {
		// cleanup
		if err != nil {
			if peerDataUnit != nil {
				_ = peerDataUnit.DestroyUnit()
			}
			if shardDataUnit != nil {
				_ = shardDataUnit.DestroyUnit()
			}
			if metaBlockUnit != nil {
				_ = metaBlockUnit.DestroyUnit()
			}
			if headerUnit != nil {
				_ = headerUnit.DestroyUnit()
			}
			if metaHdrHashNonceUnit != nil {
				_ = metaHdrHashNonceUnit.DestroyUnit()
			}
			if shardHdrHashNonceUnits != nil {
				for i := uint32(0); i < shardCoordinator.NumberOfShards(); i++ {
					_ = shardHdrHashNonceUnits[i].DestroyUnit()
				}
			}
			if txUnit != nil {
				_ = txUnit.DestroyUnit()
			}
			if unsignedTxUnit != nil {
				_ = unsignedTxUnit.DestroyUnit()
			}
			if miniBlockUnit != nil {
				_ = miniBlockUnit.DestroyUnit()
			}
			if bootstrapUnit != nil {
				_ = bootstrapUnit.DestroyUnit()
			}
		}
	}()

	metaBlockUnit, err = storageUnit.NewStorageUnitFromConf(
		getCacherFromConfig(config.MetaBlockStorage.Cache),
		getDBFromConfig(config.MetaBlockStorage.DB, uniqueID),
		getBloomFromConfig(config.MetaBlockStorage.Bloom))
	if err != nil {
		return nil, err
	}

	shardDataUnit, err = storageUnit.NewStorageUnitFromConf(
		getCacherFromConfig(config.ShardDataStorage.Cache),
		getDBFromConfig(config.ShardDataStorage.DB, uniqueID),
		getBloomFromConfig(config.ShardDataStorage.Bloom))
	if err != nil {
		return nil, err
	}

	peerDataUnit, err = storageUnit.NewStorageUnitFromConf(
		getCacherFromConfig(config.PeerDataStorage.Cache),
		getDBFromConfig(config.PeerDataStorage.DB, uniqueID),
		getBloomFromConfig(config.PeerDataStorage.Bloom))
	if err != nil {
		return nil, err
	}

	headerUnit, err = storageUnit.NewStorageUnitFromConf(
		getCacherFromConfig(config.BlockHeaderStorage.Cache),
		getDBFromConfig(config.BlockHeaderStorage.DB, uniqueID),
		getBloomFromConfig(config.BlockHeaderStorage.Bloom))
	if err != nil {
		return nil, err
	}

	metaHdrHashNonceUnit, err = storageUnit.NewStorageUnitFromConf(
		getCacherFromConfig(config.MetaHdrNonceHashStorage.Cache),
		getDBFromConfig(config.MetaHdrNonceHashStorage.DB, uniqueID),
		getBloomFromConfig(config.MetaHdrNonceHashStorage.Bloom),
	)
	if err != nil {
		return nil, err
	}

	shardHdrHashNonceUnits = make([]*storageUnit.Unit, shardCoordinator.NumberOfShards())
	for i := uint32(0); i < shardCoordinator.NumberOfShards(); i++ {
		shardHdrHashNonceUnits[i], err = storageUnit.NewShardedStorageUnitFromConf(
			getCacherFromConfig(config.ShardHdrNonceHashStorage.Cache),
			getDBFromConfig(config.ShardHdrNonceHashStorage.DB, uniqueID),
			getBloomFromConfig(config.ShardHdrNonceHashStorage.Bloom),
			i,
		)
		if err != nil {
			return nil, err
		}
	}

	heartbeatStorageUnit, err := storageUnit.NewStorageUnitFromConf(
		getCacherFromConfig(config.Heartbeat.HeartbeatStorage.Cache),
		getDBFromConfig(config.Heartbeat.HeartbeatStorage.DB, uniqueID),
		getBloomFromConfig(config.Heartbeat.HeartbeatStorage.Bloom))
	if err != nil {
		return nil, err
	}

	txUnit, err = storageUnit.NewStorageUnitFromConf(
		getCacherFromConfig(config.TxStorage.Cache),
		getDBFromConfig(config.TxStorage.DB, uniqueID),
		getBloomFromConfig(config.TxStorage.Bloom))
	if err != nil {
		return nil, err
	}

	unsignedTxUnit, err = storageUnit.NewStorageUnitFromConf(
		getCacherFromConfig(config.UnsignedTransactionStorage.Cache),
		getDBFromConfig(config.UnsignedTransactionStorage.DB, uniqueID),
		getBloomFromConfig(config.UnsignedTransactionStorage.Bloom))
	if err != nil {
		return nil, err
	}

	miniBlockUnit, err = storageUnit.NewStorageUnitFromConf(
		getCacherFromConfig(config.MiniBlocksStorage.Cache),
		getDBFromConfig(config.MiniBlocksStorage.DB, uniqueID),
		getBloomFromConfig(config.MiniBlocksStorage.Bloom))
	if err != nil {
		return nil, err
	}

	bootstrapUnit, err = storageUnit.NewStorageUnitFromConf(
		getCacherFromConfig(config.BootstrapStorage.Cache),
		getDBFromConfig(config.BootstrapStorage.DB, uniqueID),
		getBloomFromConfig(config.BootstrapStorage.Bloom))
	if err != nil {
		return nil, err
	}

	store := dataRetriever.NewChainStorer()
	store.AddStorer(dataRetriever.MetaBlockUnit, metaBlockUnit)
	store.AddStorer(dataRetriever.MetaShardDataUnit, shardDataUnit)
	store.AddStorer(dataRetriever.MetaPeerDataUnit, peerDataUnit)
	store.AddStorer(dataRetriever.BlockHeaderUnit, headerUnit)
	store.AddStorer(dataRetriever.MetaHdrNonceHashDataUnit, metaHdrHashNonceUnit)
	store.AddStorer(dataRetriever.TransactionUnit, txUnit)
	store.AddStorer(dataRetriever.UnsignedTransactionUnit, unsignedTxUnit)
	store.AddStorer(dataRetriever.MiniBlockUnit, unsignedTxUnit)
	for i := uint32(0); i < shardCoordinator.NumberOfShards(); i++ {
		hdrNonceHashDataUnit := dataRetriever.ShardHdrNonceHashDataUnit + dataRetriever.UnitType(i)
		store.AddStorer(hdrNonceHashDataUnit, shardHdrHashNonceUnits[i])
	}
	store.AddStorer(dataRetriever.HeartbeatUnit, heartbeatStorageUnit)
	store.AddStorer(dataRetriever.BootstrapUnit, bootstrapUnit)

	return store, err
}

func createShardDataPoolFromConfig(
	config *config.Config,
	uint64ByteSliceConverter typeConverters.Uint64ByteSliceConverter,
) (dataRetriever.PoolsHolder, error) {

	log.Debug("creatingShardDataPool from config")

	txPool, err := shardedData.NewShardedData(getCacherFromConfig(config.TxDataPool))
	if err != nil {
		log.Error("error creating txpool")
		return nil, err
	}

	uTxPool, err := shardedData.NewShardedData(getCacherFromConfig(config.UnsignedTransactionDataPool))
	if err != nil {
		log.Error("error creating smart contract result pool")
		return nil, err
	}

	rewardTxPool, err := shardedData.NewShardedData(getCacherFromConfig(config.RewardTransactionDataPool))
	if err != nil {
		log.Error("error creating reward transaction pool")
		return nil, err
	}

	cacherCfg := getCacherFromConfig(config.BlockHeaderDataPool)
	hdrPool, err := storageUnit.NewCache(cacherCfg.Type, cacherCfg.Size, cacherCfg.Shards)
	if err != nil {
		log.Error("error creating hdrpool")
		return nil, err
	}

	cacherCfg = getCacherFromConfig(config.MetaBlockBodyDataPool)
	metaBlockBody, err := storageUnit.NewCache(cacherCfg.Type, cacherCfg.Size, cacherCfg.Shards)
	if err != nil {
		log.Error("error creating metaBlockBody")
		return nil, err
	}

	cacherCfg = getCacherFromConfig(config.BlockHeaderNoncesDataPool)
	hdrNoncesCacher, err := storageUnit.NewCache(cacherCfg.Type, cacherCfg.Size, cacherCfg.Shards)
	if err != nil {
		log.Error("error creating hdrNoncesCacher")
		return nil, err
	}
	hdrNonces, err := dataPool.NewNonceSyncMapCacher(hdrNoncesCacher, uint64ByteSliceConverter)
	if err != nil {
		log.Error("error creating hdrNonces")
		return nil, err
	}

	cacherCfg = getCacherFromConfig(config.TxBlockBodyDataPool)
	txBlockBody, err := storageUnit.NewCache(cacherCfg.Type, cacherCfg.Size, cacherCfg.Shards)
	if err != nil {
		log.Error("error creating txBlockBody")
		return nil, err
	}

	cacherCfg = getCacherFromConfig(config.PeerBlockBodyDataPool)
	peerChangeBlockBody, err := storageUnit.NewCache(cacherCfg.Type, cacherCfg.Size, cacherCfg.Shards)
	if err != nil {
		log.Error("error creating peerChangeBlockBody")
		return nil, err
	}

	currBlockTxs, err := dataPool.NewCurrentBlockPool()
	if err != nil {
		return nil, err
	}

	return dataPool.NewShardedDataPool(
		txPool,
		uTxPool,
		rewardTxPool,
		hdrPool,
		hdrNonces,
		txBlockBody,
		peerChangeBlockBody,
		metaBlockBody,
		currBlockTxs,
	)
}

func createMetaDataPoolFromConfig(
	config *config.Config,
	uint64ByteSliceConverter typeConverters.Uint64ByteSliceConverter,
) (dataRetriever.MetaPoolsHolder, error) {
	cacherCfg := getCacherFromConfig(config.MetaBlockBodyDataPool)
	metaBlockBody, err := storageUnit.NewCache(cacherCfg.Type, cacherCfg.Size, cacherCfg.Shards)
	if err != nil {
		log.Error("error creating metaBlockBody")
		return nil, err
	}

	cacherCfg = getCacherFromConfig(config.TxBlockBodyDataPool)
	txBlockBody, err := storageUnit.NewCache(cacherCfg.Type, cacherCfg.Size, cacherCfg.Shards)
	if err != nil {
		log.Error("error creating txBlockBody")
		return nil, err
	}

	cacherCfg = getCacherFromConfig(config.ShardHeadersDataPool)
	shardHeaders, err := storageUnit.NewCache(cacherCfg.Type, cacherCfg.Size, cacherCfg.Shards)
	if err != nil {
		log.Error("error creating shardHeaders")
		return nil, err
	}

	headersNoncesCacher, err := storageUnit.NewCache(cacherCfg.Type, cacherCfg.Size, cacherCfg.Shards)
	if err != nil {
		log.Error("error creating shard headers nonces pool")
		return nil, err
	}
	headersNonces, err := dataPool.NewNonceSyncMapCacher(headersNoncesCacher, uint64ByteSliceConverter)
	if err != nil {
		log.Error("error creating shard headers nonces pool")
		return nil, err
	}

	txPool, err := shardedData.NewShardedData(getCacherFromConfig(config.TxDataPool))
	if err != nil {
		log.Error("error creating txpool")
		return nil, err
	}

	uTxPool, err := shardedData.NewShardedData(getCacherFromConfig(config.UnsignedTransactionDataPool))
	if err != nil {
		log.Error("error creating smart contract result pool")
		return nil, err
	}

	currBlockTxs, err := dataPool.NewCurrentBlockPool()
	if err != nil {
		return nil, err
	}

	return dataPool.NewMetaDataPool(
		metaBlockBody,
		txBlockBody,
		shardHeaders,
		headersNonces,
		txPool,
		uTxPool,
		currBlockTxs,
	)
}

func createSingleSigner(config *config.Config) (crypto.SingleSigner, error) {
	switch config.Consensus.Type {
	case BlsConsensusType:
		return &singlesig.BlsSingleSigner{}, nil
	case BnConsensusType:
		return &singlesig.SchnorrSigner{}, nil
	}

	return nil, errors.New("no consensus type provided in config file")
}

func getMultisigHasherFromConfig(cfg *config.Config) (hashing.Hasher, error) {
	if cfg.Consensus.Type == BlsConsensusType && cfg.MultisigHasher.Type != "blake2b" {
		return nil, errors.New("wrong multisig hasher provided for bls consensus type")
	}

	switch cfg.MultisigHasher.Type {
	case "sha256":
		return sha256.Sha256{}, nil
	case "blake2b":
		if cfg.Consensus.Type == BlsConsensusType {
			return blake2b.Blake2b{HashSize: BlsHashSize}, nil
		}
		return blake2b.Blake2b{}, nil
	}

	return nil, errors.New("no multisig hasher provided in config file")
}

func createMultiSigner(
	config *config.Config,
	hasher hashing.Hasher,
	pubKeys []string,
	privateKey crypto.PrivateKey,
	keyGen crypto.KeyGenerator,
) (crypto.MultiSigner, error) {

	switch config.Consensus.Type {
	case BlsConsensusType:
		blsSigner := &blsMultiSig.KyberMultiSignerBLS{}
		return multisig.NewBLSMultisig(blsSigner, hasher, pubKeys, privateKey, keyGen, uint16(0))
	case BnConsensusType:
		return multisig.NewBelNevMultisig(hasher, pubKeys, privateKey, keyGen, uint16(0))
	}

	return nil, errors.New("no consensus type provided in config file")
}

func createNetMessenger(
	p2pConfig *config.P2PConfig,
	log logger.Logger,
	randReader io.Reader,
) (p2p.Messenger, error) {

	if p2pConfig.Node.Port < 0 {
		return nil, errors.New("cannot start node on port < 0")
	}

	pDiscoveryFactory := factoryP2P.NewPeerDiscovererCreator(*p2pConfig)
	pDiscoverer, err := pDiscoveryFactory.CreatePeerDiscoverer()

	if err != nil {
		return nil, err
	}

	log.Debug("peer discovery", "method", pDiscoverer.Name())

	prvKey, _ := ecdsa.GenerateKey(btcec.S256(), randReader)
	sk := (*libp2pCrypto.Secp256k1PrivateKey)(prvKey)

	nm, err := libp2p.NewNetworkMessenger(
		context.Background(),
		p2pConfig.Node.Port,
		sk,
		nil,
		loadBalancer.NewOutgoingChannelLoadBalancer(),
		pDiscoverer,
		libp2p.ListenAddrWithIp4AndTcp,
		p2pConfig.Node.TargetPeerCount,
	)
	if err != nil {
		return nil, err
	}

	return nm, nil
}

func newInterceptorAndResolverContainerFactory(
	shardCoordinator sharding.Coordinator,
	nodesCoordinator sharding.NodesCoordinator,
	data *Data,
	core *Core,
	crypto *Crypto,
	state *State,
	network *Network,
	economics *economics.EconomicsData,
) (process.InterceptorsContainerFactory, dataRetriever.ResolversContainerFactory, process.BlackListHandler, error) {

	if shardCoordinator.SelfId() < shardCoordinator.NumberOfShards() {
		return newShardInterceptorAndResolverContainerFactory(
			shardCoordinator,
			nodesCoordinator,
			data,
			core,
			crypto,
			state,
			network,
			economics,
		)
	}
	if shardCoordinator.SelfId() == sharding.MetachainShardId {
		return newMetaInterceptorAndResolverContainerFactory(
			shardCoordinator,
			nodesCoordinator,
			data,
			core,
			crypto,
			network,
			state,
			economics,
		)
	}

	return nil, nil, nil, errors.New("could not create interceptor and resolver container factory")
}

func newShardInterceptorAndResolverContainerFactory(
	shardCoordinator sharding.Coordinator,
	nodesCoordinator sharding.NodesCoordinator,
	data *Data,
	core *Core,
	crypto *Crypto,
	state *State,
	network *Network,
	economics *economics.EconomicsData,
) (process.InterceptorsContainerFactory, dataRetriever.ResolversContainerFactory, process.BlackListHandler, error) {

	headerBlackList := timecache.NewTimeCache(timeSpanForBadHeaders)
	interceptorContainerFactory, err := shard.NewInterceptorsContainerFactory(
		state.AccountsAdapter,
		shardCoordinator,
		nodesCoordinator,
		network.NetMessenger,
		data.Store,
		core.Marshalizer,
		core.Hasher,
		crypto.TxSignKeyGen,
		crypto.BlockSignKeyGen,
		crypto.TxSingleSigner,
		crypto.SingleSigner,
		crypto.MultiSigner,
		data.Datapool,
		state.AddressConverter,
		MaxTxNonceDeltaAllowed,
		economics,
		headerBlackList,
	)
	if err != nil {
		return nil, nil, nil, err
	}

	dataPacker, err := partitioning.NewSimpleDataPacker(core.Marshalizer)
	if err != nil {
		return nil, nil, nil, err
	}

	resolversContainerFactory, err := shardfactoryDataRetriever.NewResolversContainerFactory(
		shardCoordinator,
		network.NetMessenger,
		data.Store,
		core.Marshalizer,
		data.Datapool,
		core.Uint64ByteSliceConverter,
		dataPacker,
	)
	if err != nil {
		return nil, nil, nil, err
	}

	return interceptorContainerFactory, resolversContainerFactory, headerBlackList, nil
}

func newMetaInterceptorAndResolverContainerFactory(
	shardCoordinator sharding.Coordinator,
	nodesCoordinator sharding.NodesCoordinator,
	data *Data,
	core *Core,
	crypto *Crypto,
	network *Network,
	state *State,
	economics *economics.EconomicsData,
) (process.InterceptorsContainerFactory, dataRetriever.ResolversContainerFactory, process.BlackListHandler, error) {

	headerBlackList := timecache.NewTimeCache(timeSpanForBadHeaders)
	interceptorContainerFactory, err := metachain.NewInterceptorsContainerFactory(
		shardCoordinator,
		nodesCoordinator,
		network.NetMessenger,
		data.Store,
		core.Marshalizer,
		core.Hasher,
		crypto.MultiSigner,
		data.MetaDatapool,
		state.AccountsAdapter,
		state.AddressConverter,
		crypto.TxSingleSigner,
		crypto.SingleSigner,
		crypto.TxSignKeyGen,
		crypto.BlockSignKeyGen,
		MaxTxNonceDeltaAllowed,
		economics,
		headerBlackList,
	)
	if err != nil {
		return nil, nil, nil, err
	}

	dataPacker, err := partitioning.NewSimpleDataPacker(core.Marshalizer)
	if err != nil {
		return nil, nil, nil, err
	}

	resolversContainerFactory, err := metafactoryDataRetriever.NewResolversContainerFactory(
		shardCoordinator,
		network.NetMessenger,
		data.Store,
		core.Marshalizer,
		data.MetaDatapool,
		core.Uint64ByteSliceConverter,
		dataPacker,
	)
	if err != nil {
		return nil, nil, nil, err
	}
	return interceptorContainerFactory, resolversContainerFactory, headerBlackList, nil
}

func generateGenesisHeadersAndApplyInitialBalances(
	coreComponents *Core,
	stateComponents *State,
	dataComponents *Data,
	shardCoordinator sharding.Coordinator,
	nodesSetup *sharding.NodesSetup,
	genesisConfig *sharding.Genesis,
	economics *economics.EconomicsData,
) (map[uint32]data.HeaderHandler, error) {
	//TODO change this rudimentary startup for metachain nodes
	// Talk between Adrian, Robert and Iulian, did not want it to be discarded:
	// --------------------------------------------------------------------
	// Adrian: "This looks like a workaround as the metchain should not deal with individual accounts, but shards data.
	// What I was thinking was that the genesis on metachain (or pre-genesis block) is the nodes allocation to shards,
	// with 0 state root for every shard, as there is no balance yet.
	// Then the shards start operating as they get the initial node allocation, maybe we can do consensus on the
	// genesis as well, I think this would be actually good as then everything is signed and agreed upon.
	// The genesis shard blocks need to be then just the state root, I think we already have that in genesis,
	// so shard nodes can go ahead with individually creating the block, but then run consensus on this.
	// Then this block is sent to metachain who updates the state root of every shard and creates the metablock for
	// the genesis of each of the shards (this is actually the same thing that would happen at new epoch start)."

	genesisBlocks := make(map[uint32]data.HeaderHandler)

	for shardId := uint32(0); shardId < shardCoordinator.NumberOfShards(); shardId++ {
		isCurrentShard := shardId == shardCoordinator.SelfId()
		if isCurrentShard {
			continue
		}

		newShardCoordinator, account, err := createInMemoryShardCoordinatorAndAccount(
			coreComponents,
			shardCoordinator.NumberOfShards(),
			shardId,
		)
		if err != nil {
			return nil, err
		}

		genesisBlock, err := createGenesisBlockAndApplyInitialBalances(
			account,
			newShardCoordinator,
			stateComponents.AddressConverter,
			genesisConfig,
			uint64(nodesSetup.StartTime),
		)
		if err != nil {
			return nil, err
		}

		genesisBlocks[shardId] = genesisBlock
	}

	if shardCoordinator.SelfId() < shardCoordinator.NumberOfShards() {
		genesisBlockForCurrentShard, err := createGenesisBlockAndApplyInitialBalances(
			stateComponents.AccountsAdapter,
			shardCoordinator,
			stateComponents.AddressConverter,
			genesisConfig,
			uint64(nodesSetup.StartTime),
		)
		if err != nil {
			return nil, err
		}

		genesisBlocks[shardCoordinator.SelfId()] = genesisBlockForCurrentShard
	}

	argsMetaGenesis := genesis.ArgsMetaGenesisBlockCreator{
		GenesisTime:              uint64(nodesSetup.StartTime),
		Accounts:                 stateComponents.AccountsAdapter,
		AddrConv:                 stateComponents.AddressConverter,
		NodesSetup:               nodesSetup,
		ShardCoordinator:         shardCoordinator,
		Store:                    dataComponents.Store,
		Blkc:                     dataComponents.Blkc,
		Marshalizer:              coreComponents.Marshalizer,
		Hasher:                   coreComponents.Hasher,
		Uint64ByteSliceConverter: coreComponents.Uint64ByteSliceConverter,
		MetaDatapool:             dataComponents.MetaDatapool,
		Economics:                economics,
	}

	if shardCoordinator.SelfId() != sharding.MetachainShardId {
		newShardCoordinator, newAccounts, err := createInMemoryShardCoordinatorAndAccount(
			coreComponents,
			shardCoordinator.NumberOfShards(),
			sharding.MetachainShardId,
		)
		if err != nil {
			return nil, err
		}

		newStore, newBlkc, newMetaDataPool, err := createInMemoryStoreBlkcAndMetaDataPool(newShardCoordinator)

		argsMetaGenesis.ShardCoordinator = newShardCoordinator
		argsMetaGenesis.Accounts = newAccounts
		argsMetaGenesis.Store = newStore
		argsMetaGenesis.Blkc = newBlkc
		argsMetaGenesis.MetaDatapool = newMetaDataPool
	}

	genesisBlock, err := genesis.CreateMetaGenesisBlock(
		argsMetaGenesis,
	)
	if err != nil {
		return nil, err
	}

	log.Debug("MetaGenesisBlock created",
		"roothash", genesisBlock.GetRootHash(),
	)
	genesisBlocks[sharding.MetachainShardId] = genesisBlock

	return genesisBlocks, nil
}

func createInMemoryStoreBlkcAndMetaDataPool(
	shardCoordinator sharding.Coordinator,
) (dataRetriever.StorageService, data.ChainHandler, dataRetriever.MetaPoolsHolder, error) {

	cache, _ := storageUnit.NewCache(storageUnit.LRUCache, 10, 1)
	blkc, err := blockchain.NewMetaChain(cache)
	if err != nil {
		return nil, nil, nil, err
	}

	metaDataPool, err := createMemMetaDataPool()
	if err != nil {
		return nil, nil, nil, err
	}

	store := dataRetriever.NewChainStorer()
	store.AddStorer(dataRetriever.MetaBlockUnit, createMemUnit())
	store.AddStorer(dataRetriever.MetaShardDataUnit, createMemUnit())
	store.AddStorer(dataRetriever.MetaPeerDataUnit, createMemUnit())
	store.AddStorer(dataRetriever.BlockHeaderUnit, createMemUnit())
	store.AddStorer(dataRetriever.MetaHdrNonceHashDataUnit, createMemUnit())
	store.AddStorer(dataRetriever.TransactionUnit, createMemUnit())
	store.AddStorer(dataRetriever.UnsignedTransactionUnit, createMemUnit())
	store.AddStorer(dataRetriever.MiniBlockUnit, createMemUnit())
	for i := uint32(0); i < shardCoordinator.NumberOfShards(); i++ {
		hdrNonceHashDataUnit := dataRetriever.ShardHdrNonceHashDataUnit + dataRetriever.UnitType(i)
		store.AddStorer(hdrNonceHashDataUnit, createMemUnit())
	}
	store.AddStorer(dataRetriever.HeartbeatUnit, createMemUnit())

	return store, blkc, metaDataPool, nil
}

func createGenesisBlockAndApplyInitialBalances(
	accounts state.AccountsAdapter,
	shardCoordinator sharding.Coordinator,
	addressConverter state.AddressConverter,
	genesisConfig *sharding.Genesis,
	startTime uint64,
) (data.HeaderHandler, error) {

	initialBalances, err := genesisConfig.InitialNodesBalances(shardCoordinator, addressConverter)
	if err != nil {
		return nil, err
	}

	return genesis.CreateShardGenesisBlockFromInitialBalances(
		accounts,
		shardCoordinator,
		addressConverter,
		initialBalances,
		startTime,
	)
}

func createInMemoryShardCoordinatorAndAccount(
	coreComponents *Core,
	numOfShards uint32,
	shardId uint32,
) (sharding.Coordinator, state.AccountsAdapter, error) {

	newShardCoordinator, err := sharding.NewMultiShardCoordinator(numOfShards, shardId)
	if err != nil {
		return nil, nil, err
	}

	accountFactory, err := factoryState.NewAccountFactoryCreator(factoryState.UserAccount)
	if err != nil {
		return nil, nil, err
	}

	accounts, err := generateInMemoryAccountsAdapter(
		accountFactory,
		coreComponents.Hasher,
		coreComponents.Marshalizer,
	)
	if err != nil {
		return nil, nil, err
	}

	return newShardCoordinator, accounts, nil
}

func newForkDetector(
	rounder consensus.Rounder,
	shardCoordinator sharding.Coordinator,
	headerBlackList process.BlackListHandler,
) (process.ForkDetector, error) {
	if shardCoordinator.SelfId() < shardCoordinator.NumberOfShards() {
		return processSync.NewShardForkDetector(rounder, headerBlackList)
	}
	if shardCoordinator.SelfId() == sharding.MetachainShardId {
		return processSync.NewMetaForkDetector(rounder, headerBlackList)
	}

	return nil, ErrCreateForkDetector
}

func newBlockProcessor(
	processArgs *processComponentsFactoryArgs,
	resolversFinder dataRetriever.ResolversFinder,
	forkDetector process.ForkDetector,
	genesisBlocks map[uint32]data.HeaderHandler,
	rounder consensus.Rounder,
	bootStorer process.BootStorer,
) (process.BlockProcessor, error) {

	shardCoordinator := processArgs.shardCoordinator
	nodesCoordinator := processArgs.nodesCoordinator

	communityAddr := processArgs.economicsData.CommunityAddress()
	burnAddr := processArgs.economicsData.BurnAddress()
	if communityAddr == "" || burnAddr == "" {
		return nil, errors.New("rewards configuration missing")
	}

	communityAddress, err := hex.DecodeString(communityAddr)
	if err != nil {
		return nil, err
	}

	burnAddress, err := hex.DecodeString(burnAddr)
	if err != nil {
		return nil, err
	}

	specialAddressHolder, err := address.NewSpecialAddressHolder(
		communityAddress,
		burnAddress,
		processArgs.state.AddressConverter,
		shardCoordinator,
		nodesCoordinator,
	)
	if err != nil {
		return nil, err
	}

	validatorStatisticsProcessor, err := newValidatorStatisticsProcessor(processArgs)
	if err != nil {
		return nil, err
	}

	if shardCoordinator.SelfId() < shardCoordinator.NumberOfShards() {
		return newShardBlockProcessor(
			resolversFinder,
			processArgs.shardCoordinator,
			processArgs.nodesCoordinator,
			specialAddressHolder,
			processArgs.data,
			processArgs.core,
			processArgs.state,
			forkDetector,
			genesisBlocks,
			processArgs.coreServiceContainer,
			processArgs.economicsData,
			rounder,
			validatorStatisticsProcessor,
			bootStorer,
			processArgs.gasSchedule,
			processArgs.requestedItemsHandler,
		)
	}
	if shardCoordinator.SelfId() == sharding.MetachainShardId {

		return newMetaBlockProcessor(
			resolversFinder,
			processArgs.shardCoordinator,
			processArgs.nodesCoordinator,
			specialAddressHolder,
			processArgs.data,
			processArgs.core,
			processArgs.state,
			forkDetector,
			genesisBlocks,
			processArgs.coreServiceContainer,
			processArgs.economicsData,
			validatorStatisticsProcessor,
			rounder,
<<<<<<< HEAD
			processArgs.requestedItemsHandler,
=======
			bootStorer,
>>>>>>> a9420794
		)
	}

	return nil, errors.New("could not create block processor and tracker")
}

func newShardBlockProcessor(
	resolversFinder dataRetriever.ResolversFinder,
	shardCoordinator sharding.Coordinator,
	nodesCoordinator sharding.NodesCoordinator,
	specialAddressHandler process.SpecialAddressHandler,
	data *Data,
	core *Core,
	state *State,
	forkDetector process.ForkDetector,
	genesisBlocks map[uint32]data.HeaderHandler,
	coreServiceContainer serviceContainer.Core,
	economics *economics.EconomicsData,
	rounder consensus.Rounder,
	statisticsProcessor process.ValidatorStatisticsProcessor,
	bootStorer process.BootStorer,
	gasSchedule map[string]map[string]uint64,
	requestedItemsHandler process.RequestedItemsHandler,
) (process.BlockProcessor, error) {
	argsParser, err := smartContract.NewAtArgumentParser()
	if err != nil {
		return nil, err
	}

	argsHook := hooks.ArgBlockChainHook{
		Accounts:         state.AccountsAdapter,
		AddrConv:         state.AddressConverter,
		StorageService:   data.Store,
		BlockChain:       data.Blkc,
		ShardCoordinator: shardCoordinator,
		Marshalizer:      core.Marshalizer,
		Uint64Converter:  core.Uint64ByteSliceConverter,
	}
	vmFactory, err := shard.NewVMContainerFactory(economics.MaxGasLimitPerBlock(), gasSchedule, argsHook)
	if err != nil {
		return nil, err
	}

	vmContainer, err := vmFactory.Create()
	if err != nil {
		return nil, err
	}

	interimProcFactory, err := shard.NewIntermediateProcessorsContainerFactory(
		shardCoordinator,
		core.Marshalizer,
		core.Hasher,
		state.AddressConverter,
		specialAddressHandler,
		data.Store,
		data.Datapool,
		economics,
	)
	if err != nil {
		return nil, err
	}

	interimProcContainer, err := interimProcFactory.Create()
	if err != nil {
		return nil, err
	}

	scForwarder, err := interimProcContainer.Get(dataBlock.SmartContractResultBlock)
	if err != nil {
		return nil, err
	}

	rewardsTxInterim, err := interimProcContainer.Get(dataBlock.RewardsBlock)
	if err != nil {
		return nil, err
	}

	rewardsTxHandler, ok := rewardsTxInterim.(process.TransactionFeeHandler)
	if !ok {
		return nil, process.ErrWrongTypeAssertion
	}

	internalTransactionProducer, ok := rewardsTxInterim.(process.InternalTransactionProducer)
	if !ok {
		return nil, process.ErrWrongTypeAssertion
	}

	gasHandler, err := preprocess.NewGasComputation(economics)
	if err != nil {
		return nil, err
	}

	scProcessor, err := smartContract.NewSmartContractProcessor(
		vmContainer,
		argsParser,
		core.Hasher,
		core.Marshalizer,
		state.AccountsAdapter,
		vmFactory.BlockChainHookImpl(),
		state.AddressConverter,
		shardCoordinator,
		scForwarder,
		rewardsTxHandler,
		economics,
		gasHandler,
	)
	if err != nil {
		return nil, err
	}

	requestHandler, err := requestHandlers.NewShardResolverRequestHandler(
		resolversFinder,
		factory.TransactionTopic,
		factory.UnsignedTransactionTopic,
		factory.RewardsTransactionTopic,
		factory.MiniBlocksTopic,
		factory.HeadersTopic,
		factory.MetachainBlocksTopic,
		MaxTxsToRequest,
	)
	if err != nil {
		return nil, err
	}

	rewardsTxProcessor, err := rewardTransaction.NewRewardTxProcessor(
		state.AccountsAdapter,
		state.AddressConverter,
		shardCoordinator,
		rewardsTxInterim,
	)
	if err != nil {
		return nil, err
	}

	txTypeHandler, err := coordinator.NewTxTypeHandler(state.AddressConverter, shardCoordinator, state.AccountsAdapter)
	if err != nil {
		return nil, err
	}

	transactionProcessor, err := transaction.NewTxProcessor(
		state.AccountsAdapter,
		core.Hasher,
		state.AddressConverter,
		core.Marshalizer,
		shardCoordinator,
		scProcessor,
		rewardsTxHandler,
		txTypeHandler,
		economics,
	)
	if err != nil {
		return nil, errors.New("could not create transaction statisticsProcessor: " + err.Error())
	}

	miniBlocksCompacter, err := preprocess.NewMiniBlocksCompaction(economics, shardCoordinator, gasHandler)
	if err != nil {
		return nil, err
	}

	preProcFactory, err := shard.NewPreProcessorsContainerFactory(
		shardCoordinator,
		data.Store,
		core.Marshalizer,
		core.Hasher,
		data.Datapool,
		state.AddressConverter,
		state.AccountsAdapter,
		requestHandler,
		transactionProcessor,
		scProcessor,
		scProcessor,
		rewardsTxProcessor,
		internalTransactionProducer,
		economics,
		miniBlocksCompacter,
<<<<<<< HEAD
		requestedItemsHandler,
=======
		gasHandler,
>>>>>>> a9420794
	)
	if err != nil {
		return nil, err
	}

	preProcContainer, err := preProcFactory.Create()
	if err != nil {
		return nil, err
	}

	txCoordinator, err := coordinator.NewTransactionCoordinator(
		shardCoordinator,
		state.AccountsAdapter,
		data.Datapool.MiniBlocks(),
		requestHandler,
		preProcContainer,
		interimProcContainer,
<<<<<<< HEAD
		requestedItemsHandler,
=======
		gasHandler,
>>>>>>> a9420794
	)
	if err != nil {
		return nil, err
	}

	txPoolsCleaner, err := poolsCleaner.NewTxsPoolsCleaner(
		state.AccountsAdapter,
		shardCoordinator,
		data.Datapool,
		state.AddressConverter,
	)
	if err != nil {
		return nil, err
	}

	argumentsBaseProcessor := block.ArgBaseProcessor{
		Accounts:                     state.AccountsAdapter,
		ForkDetector:                 forkDetector,
		Hasher:                       core.Hasher,
		Marshalizer:                  core.Marshalizer,
		Store:                        data.Store,
		ShardCoordinator:             shardCoordinator,
		NodesCoordinator:             nodesCoordinator,
		SpecialAddressHandler:        specialAddressHandler,
		Uint64Converter:              core.Uint64ByteSliceConverter,
		StartHeaders:                 genesisBlocks,
		RequestHandler:               requestHandler,
		Core:                         coreServiceContainer,
		BlockChainHook:               vmFactory.BlockChainHookImpl(),
		TxCoordinator:                txCoordinator,
		Rounder:                      rounder,
		ValidatorStatisticsProcessor: statisticsProcessor,
<<<<<<< HEAD
		RequestedItemsHandler: requestedItemsHandler,
		ResolversFinder:       resolversFinder,
=======
		BootStorer:                   bootStorer,
>>>>>>> a9420794
	}
	arguments := block.ArgShardProcessor{
		ArgBaseProcessor: argumentsBaseProcessor,
		DataPool:         data.Datapool,
		TxsPoolsCleaner:  txPoolsCleaner,
	}

	blockProcessor, err := block.NewShardProcessor(arguments)
	if err != nil {
		return nil, errors.New("could not create block statisticsProcessor: " + err.Error())
	}

	err = blockProcessor.SetAppStatusHandler(core.StatusHandler)
	if err != nil {
		return nil, err
	}

	return blockProcessor, nil
}

func newMetaBlockProcessor(
	resolversFinder dataRetriever.ResolversFinder,
	shardCoordinator sharding.Coordinator,
	nodesCoordinator sharding.NodesCoordinator,
	specialAddressHandler process.SpecialAddressHandler,
	data *Data,
	core *Core,
	state *State,
	forkDetector process.ForkDetector,
	genesisBlocks map[uint32]data.HeaderHandler,
	coreServiceContainer serviceContainer.Core,
	economics *economics.EconomicsData,
	validatorStatisticsProcessor process.ValidatorStatisticsProcessor,
	rounder consensus.Rounder,
<<<<<<< HEAD
	requestedItemsHandler process.RequestedItemsHandler,
=======
	bootStorer process.BootStorer,
>>>>>>> a9420794
) (process.BlockProcessor, error) {

	argsHook := hooks.ArgBlockChainHook{
		Accounts:         state.AccountsAdapter,
		AddrConv:         state.AddressConverter,
		StorageService:   data.Store,
		BlockChain:       data.Blkc,
		ShardCoordinator: shardCoordinator,
		Marshalizer:      core.Marshalizer,
		Uint64Converter:  core.Uint64ByteSliceConverter,
	}
	vmFactory, err := metachain.NewVMContainerFactory(argsHook, economics)
	if err != nil {
		return nil, err
	}

	argsParser, err := smartContract.NewAtArgumentParser()
	if err != nil {
		return nil, err
	}

	vmContainer, err := vmFactory.Create()
	if err != nil {
		return nil, err
	}

	interimProcFactory, err := metachain.NewIntermediateProcessorsContainerFactory(
		shardCoordinator,
		core.Marshalizer,
		core.Hasher,
		state.AddressConverter,
		data.Store,
		data.MetaDatapool,
	)
	if err != nil {
		return nil, err
	}

	interimProcContainer, err := interimProcFactory.Create()
	if err != nil {
		return nil, err
	}

	scForwarder, err := interimProcContainer.Get(dataBlock.SmartContractResultBlock)
	if err != nil {
		return nil, err
	}

	gasHandler, err := preprocess.NewGasComputation(economics)
	if err != nil {
		return nil, err
	}

	scProcessor, err := smartContract.NewSmartContractProcessor(
		vmContainer,
		argsParser,
		core.Hasher,
		core.Marshalizer,
		state.AccountsAdapter,
		vmFactory.BlockChainHookImpl(),
		state.AddressConverter,
		shardCoordinator,
		scForwarder,
		&metachain.TransactionFeeHandler{},
		economics,
		gasHandler,
	)
	if err != nil {
		return nil, err
	}

	requestHandler, err := requestHandlers.NewMetaResolverRequestHandler(
		resolversFinder,
		factory.ShardHeadersForMetachainTopic,
		factory.MetachainBlocksTopic,
		factory.TransactionTopic,
		factory.UnsignedTransactionTopic,
		factory.MiniBlocksTopic,
		MaxTxsToRequest,
	)
	if err != nil {
		return nil, err
	}

	txTypeHandler, err := coordinator.NewTxTypeHandler(state.AddressConverter, shardCoordinator, state.AccountsAdapter)
	if err != nil {
		return nil, err
	}

	transactionProcessor, err := transaction.NewMetaTxProcessor(
		state.AccountsAdapter,
		state.AddressConverter,
		shardCoordinator,
		scProcessor,
		txTypeHandler,
	)
	if err != nil {
		return nil, errors.New("could not create transaction processor: " + err.Error())
	}

	miniBlocksCompacter, err := preprocess.NewMiniBlocksCompaction(economics, shardCoordinator, gasHandler)
	if err != nil {
		return nil, err
	}

	preProcFactory, err := metachain.NewPreProcessorsContainerFactory(
		shardCoordinator,
		data.Store,
		core.Marshalizer,
		core.Hasher,
		data.MetaDatapool,
		state.AccountsAdapter,
		requestHandler,
		transactionProcessor,
		economics,
		miniBlocksCompacter,
<<<<<<< HEAD
		requestedItemsHandler,
=======
		gasHandler,
>>>>>>> a9420794
	)
	if err != nil {
		return nil, err
	}

	preProcContainer, err := preProcFactory.Create()
	if err != nil {
		return nil, err
	}

	txCoordinator, err := coordinator.NewTransactionCoordinator(
		shardCoordinator,
		state.AccountsAdapter,
		data.MetaDatapool.MiniBlocks(),
		requestHandler,
		preProcContainer,
		interimProcContainer,
<<<<<<< HEAD
		requestedItemsHandler,
=======
		gasHandler,
>>>>>>> a9420794
	)
	if err != nil {
		return nil, err
	}

	scDataGetter, err := smartContract.NewSCQueryService(vmContainer, economics.MaxGasLimitPerBlock())
	if err != nil {
		return nil, err
	}

	argsStaking := scToProtocol.ArgStakingToPeer{
		AdrConv:     state.AddressConverter,
		Hasher:      core.Hasher,
		Marshalizer: core.Marshalizer,
		PeerState:   state.PeerAccounts,
		BaseState:   state.AccountsAdapter,
		ArgParser:   argsParser,
		CurrTxs:     data.MetaDatapool.CurrentBlockTxs(),
		ScQuery:     scDataGetter,
	}
	smartContractToProtocol, err := scToProtocol.NewStakingToPeer(argsStaking)
	if err != nil {
		return nil, err
	}

	argumentsBaseProcessor := block.ArgBaseProcessor{
		Accounts:                     state.AccountsAdapter,
		ForkDetector:                 forkDetector,
		Hasher:                       core.Hasher,
		Marshalizer:                  core.Marshalizer,
		Store:                        data.Store,
		ShardCoordinator:             shardCoordinator,
		NodesCoordinator:             nodesCoordinator,
		SpecialAddressHandler:        specialAddressHandler,
		Uint64Converter:              core.Uint64ByteSliceConverter,
		StartHeaders:                 genesisBlocks,
		RequestHandler:               requestHandler,
		Core:                         coreServiceContainer,
		BlockChainHook:               vmFactory.BlockChainHookImpl(),
		TxCoordinator:                txCoordinator,
		ValidatorStatisticsProcessor: validatorStatisticsProcessor,
		Rounder:                      rounder,
<<<<<<< HEAD
		RequestedItemsHandler:        requestedItemsHandler,
		ResolversFinder:              resolversFinder,
=======
		BootStorer:                   bootStorer,
>>>>>>> a9420794
	}
	arguments := block.ArgMetaProcessor{
		ArgBaseProcessor:   argumentsBaseProcessor,
		DataPool:           data.MetaDatapool,
		SCDataGetter:       scDataGetter,
		SCToProtocol:       smartContractToProtocol,
		PeerChangesHandler: smartContractToProtocol,
	}

	metaProcessor, err := block.NewMetaProcessor(arguments)
	if err != nil {
		return nil, errors.New("could not create block processor: " + err.Error())
	}

	err = metaProcessor.SetAppStatusHandler(core.StatusHandler)
	if err != nil {
		return nil, err
	}

	return metaProcessor, nil
}

func newValidatorStatisticsProcessor(
	processComponents *processComponentsFactoryArgs,
) (process.ValidatorStatisticsProcessor, error) {

	initialNodes := processComponents.nodesConfig.InitialNodes
	storageService := processComponents.data.Store

	var peerDataPool peer.DataPool = processComponents.data.MetaDatapool
	if processComponents.shardCoordinator.SelfId() < processComponents.shardCoordinator.NumberOfShards() {
		peerDataPool = processComponents.data.Datapool
	}

	arguments := peer.ArgValidatorStatisticsProcessor{
		InitialNodes:     initialNodes,
		PeerAdapter:      processComponents.state.PeerAccounts,
		AdrConv:          processComponents.state.AddressConverter,
		NodesCoordinator: processComponents.nodesCoordinator,
		ShardCoordinator: processComponents.shardCoordinator,
		DataPool:         peerDataPool,
		StorageService:   storageService,
		Marshalizer:      processComponents.core.Marshalizer,
		Economics:        processComponents.economicsData,
	}

	validatorStatisticsProcessor, err := peer.NewValidatorStatisticsProcessor(arguments)
	if err != nil {
		return nil, err
	}

	return validatorStatisticsProcessor, nil
}

func getCacherFromConfig(cfg config.CacheConfig) storageUnit.CacheConfig {
	return storageUnit.CacheConfig{
		Size:   cfg.Size,
		Type:   storageUnit.CacheType(cfg.Type),
		Shards: cfg.Shards,
	}
}

func getDBFromConfig(cfg config.DBConfig, uniquePath string) storageUnit.DBConfig {
	return storageUnit.DBConfig{
		FilePath:          filepath.Join(uniquePath, cfg.FilePath),
		Type:              storageUnit.DBType(cfg.Type),
		MaxBatchSize:      cfg.MaxBatchSize,
		BatchDelaySeconds: cfg.BatchDelaySeconds,
		MaxOpenFiles:      cfg.MaxOpenFiles,
	}
}

func getBloomFromConfig(cfg config.BloomFilterConfig) storageUnit.BloomConfig {
	var hashFuncs []storageUnit.HasherType
	if cfg.HashFunc != nil {
		hashFuncs = make([]storageUnit.HasherType, 0)
		for _, hf := range cfg.HashFunc {
			hashFuncs = append(hashFuncs, storageUnit.HasherType(hf))
		}
	}

	return storageUnit.BloomConfig{
		Size:     cfg.Size,
		HashFunc: hashFuncs,
	}
}

func generateInMemoryAccountsAdapter(
	accountFactory state.AccountFactory,
	hasher hashing.Hasher,
	marshalizer marshal.Marshalizer,
) (state.AccountsAdapter, error) {

	tr, err := trie.NewTrie(createMemUnit(), marshalizer, hasher)
	if err != nil {
		return nil, err
	}

	adb, err := state.NewAccountsDB(tr, hasher, marshalizer, accountFactory)
	if err != nil {
		return nil, err
	}

	return adb, nil
}

func createMemUnit() storage.Storer {
	cache, err := storageUnit.NewCache(storageUnit.LRUCache, 10, 1)
	if err != nil {
		log.Error("error creating cache for mem unit " + err.Error())
		return nil
	}

	persist, err := memorydb.New()
	if err != nil {
		log.Error("error creating persister for mem unit " + err.Error())
		return nil
	}

	unit, err := storageUnit.NewStorageUnit(cache, persist)
	if err != nil {
		log.Error("error creating unit " + err.Error())
		return nil
	}

	return unit
}

func createMemMetaDataPool() (dataRetriever.MetaPoolsHolder, error) {
	cacherCfg := storageUnit.CacheConfig{Size: 10, Type: storageUnit.LRUCache}
	metaBlocks, err := storageUnit.NewCache(cacherCfg.Type, cacherCfg.Size, cacherCfg.Shards)
	if err != nil {
		return nil, err
	}

	cacherCfg = storageUnit.CacheConfig{Size: 10, Type: storageUnit.LRUCache, Shards: 1}
	txBlockBody, err := storageUnit.NewCache(cacherCfg.Type, cacherCfg.Size, cacherCfg.Shards)
	if err != nil {
		return nil, err
	}

	cacherCfg = storageUnit.CacheConfig{Size: 10, Type: storageUnit.LRUCache}
	shardHeaders, err := storageUnit.NewCache(cacherCfg.Type, cacherCfg.Size, cacherCfg.Shards)
	if err != nil {
		return nil, err
	}

	shardHeadersNoncesCacher, err := storageUnit.NewCache(cacherCfg.Type, cacherCfg.Size, cacherCfg.Shards)
	if err != nil {
		return nil, err
	}

	shardHeadersNonces, err := dataPool.NewNonceSyncMapCacher(shardHeadersNoncesCacher, uint64ByteSlice.NewBigEndianConverter())
	if err != nil {
		return nil, err
	}

	txPool, err := shardedData.NewShardedData(storageUnit.CacheConfig{Size: 1000, Type: storageUnit.LRUCache, Shards: 1})
	if err != nil {
		return nil, err
	}

	uTxPool, err := shardedData.NewShardedData(storageUnit.CacheConfig{Size: 1000, Type: storageUnit.LRUCache, Shards: 1})
	if err != nil {
		return nil, err
	}

	currTxs, err := dataPool.NewCurrentBlockPool()
	if err != nil {
		return nil, err
	}

	dPool, err := dataPool.NewMetaDataPool(
		metaBlocks,
		txBlockBody,
		shardHeaders,
		shardHeadersNonces,
		txPool,
		uTxPool,
		currTxs,
	)
	if err != nil {
		return nil, err
	}

	return dPool, nil
}

// GetSigningParams returns a key generator, a private key, and a public key
func GetSigningParams(
	ctx *cli.Context,
	skName string,
	skIndexName string,
	skPemFileName string,
	suite crypto.Suite,
) (keyGen crypto.KeyGenerator, privKey crypto.PrivateKey, pubKey crypto.PublicKey, err error) {

	sk, err := getSk(ctx, skName, skIndexName, skPemFileName)
	if err != nil {
		return nil, nil, nil, err
	}

	keyGen = signing.NewKeyGenerator(suite)

	privKey, err = keyGen.PrivateKeyFromByteArray(sk)
	if err != nil {
		return nil, nil, nil, err
	}

	pubKey = privKey.GeneratePublic()

	return keyGen, privKey, pubKey, err
}

// GetPkEncoded returns the encoded public key
func GetPkEncoded(pubKey crypto.PublicKey) string {
	pk, err := pubKey.ToByteArray()
	if err != nil {
		return err.Error()
	}

	return encodeAddress(pk)
}

func encodeAddress(address []byte) string {
	return hex.EncodeToString(address)
}

func decodeAddress(address string) ([]byte, error) {
	return hex.DecodeString(address)
}

func getSk(
	ctx *cli.Context,
	skName string,
	skIndexName string,
	skPemFileName string,
) ([]byte, error) {

	//if flag is defined, it shall overwrite what was read from pem file
	if ctx.GlobalIsSet(skName) {
		encodedSk := []byte(ctx.GlobalString(skName))
		return decodeAddress(string(encodedSk))
	}

	skIndex := ctx.GlobalInt(skIndexName)
	encodedSk, err := core.LoadSkFromPemFile(skPemFileName, skIndex)
	if err != nil {
		return nil, err
	}

	return decodeAddress(string(encodedSk))
}<|MERGE_RESOLUTION|>--- conflicted
+++ resolved
@@ -161,11 +161,8 @@
 	ForkDetector          process.ForkDetector
 	BlockProcessor        process.BlockProcessor
 	BlackListHandler      process.BlackListHandler
-<<<<<<< HEAD
+	BootStorer            process.BootStorer
 	RequestedItemsHandler process.RequestedItemsHandler
-=======
-	BootStorer            process.BootStorer
->>>>>>> a9420794
 }
 
 type coreComponentsFactoryArgs struct {
@@ -597,11 +594,8 @@
 		ForkDetector:          forkDetector,
 		BlockProcessor:        blockProcessor,
 		BlackListHandler:      blackListHandler,
-<<<<<<< HEAD
+		BootStorer:            bootStorer,
 		RequestedItemsHandler: args.requestedItemsHandler,
-=======
-		BootStorer:            bootStorer,
->>>>>>> a9420794
 	}, nil
 }
 
@@ -1820,11 +1814,8 @@
 			processArgs.economicsData,
 			validatorStatisticsProcessor,
 			rounder,
-<<<<<<< HEAD
+			bootStorer,
 			processArgs.requestedItemsHandler,
-=======
-			bootStorer,
->>>>>>> a9420794
 		)
 	}
 
@@ -2000,11 +1991,8 @@
 		internalTransactionProducer,
 		economics,
 		miniBlocksCompacter,
-<<<<<<< HEAD
+		gasHandler,
 		requestedItemsHandler,
-=======
-		gasHandler,
->>>>>>> a9420794
 	)
 	if err != nil {
 		return nil, err
@@ -2022,11 +2010,8 @@
 		requestHandler,
 		preProcContainer,
 		interimProcContainer,
-<<<<<<< HEAD
+		gasHandler,
 		requestedItemsHandler,
-=======
-		gasHandler,
->>>>>>> a9420794
 	)
 	if err != nil {
 		return nil, err
@@ -2059,12 +2044,9 @@
 		TxCoordinator:                txCoordinator,
 		Rounder:                      rounder,
 		ValidatorStatisticsProcessor: statisticsProcessor,
-<<<<<<< HEAD
+		BootStorer:                   bootStorer,
 		RequestedItemsHandler: requestedItemsHandler,
 		ResolversFinder:       resolversFinder,
-=======
-		BootStorer:                   bootStorer,
->>>>>>> a9420794
 	}
 	arguments := block.ArgShardProcessor{
 		ArgBaseProcessor: argumentsBaseProcessor,
@@ -2099,11 +2081,8 @@
 	economics *economics.EconomicsData,
 	validatorStatisticsProcessor process.ValidatorStatisticsProcessor,
 	rounder consensus.Rounder,
-<<<<<<< HEAD
+	bootStorer process.BootStorer,
 	requestedItemsHandler process.RequestedItemsHandler,
-=======
-	bootStorer process.BootStorer,
->>>>>>> a9420794
 ) (process.BlockProcessor, error) {
 
 	argsHook := hooks.ArgBlockChainHook{
@@ -2220,11 +2199,8 @@
 		transactionProcessor,
 		economics,
 		miniBlocksCompacter,
-<<<<<<< HEAD
+		gasHandler,
 		requestedItemsHandler,
-=======
-		gasHandler,
->>>>>>> a9420794
 	)
 	if err != nil {
 		return nil, err
@@ -2242,11 +2218,8 @@
 		requestHandler,
 		preProcContainer,
 		interimProcContainer,
-<<<<<<< HEAD
+		gasHandler,
 		requestedItemsHandler,
-=======
-		gasHandler,
->>>>>>> a9420794
 	)
 	if err != nil {
 		return nil, err
@@ -2289,12 +2262,9 @@
 		TxCoordinator:                txCoordinator,
 		ValidatorStatisticsProcessor: validatorStatisticsProcessor,
 		Rounder:                      rounder,
-<<<<<<< HEAD
+		BootStorer:                   bootStorer,
 		RequestedItemsHandler:        requestedItemsHandler,
 		ResolversFinder:              resolversFinder,
-=======
-		BootStorer:                   bootStorer,
->>>>>>> a9420794
 	}
 	arguments := block.ArgMetaProcessor{
 		ArgBaseProcessor:   argumentsBaseProcessor,
