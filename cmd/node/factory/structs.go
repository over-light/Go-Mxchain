package factory

import (
	"context"
	"crypto/ecdsa"
	"crypto/rand"
	"encoding/hex"
	"errors"
	"fmt"
	"io"
	"math/big"
	"path/filepath"
	"time"

	"github.com/ElrondNetwork/elrond-go/config"
	"github.com/ElrondNetwork/elrond-go/consensus"
	"github.com/ElrondNetwork/elrond-go/consensus/round"
	"github.com/ElrondNetwork/elrond-go/core"
	"github.com/ElrondNetwork/elrond-go/core/genesis"
	"github.com/ElrondNetwork/elrond-go/core/logger"
	"github.com/ElrondNetwork/elrond-go/core/partitioning"
	"github.com/ElrondNetwork/elrond-go/core/serviceContainer"
	"github.com/ElrondNetwork/elrond-go/core/statistics/softwareVersion"
	factorySoftawareVersion "github.com/ElrondNetwork/elrond-go/core/statistics/softwareVersion/factory"
	"github.com/ElrondNetwork/elrond-go/crypto"
	"github.com/ElrondNetwork/elrond-go/crypto/signing"
	"github.com/ElrondNetwork/elrond-go/crypto/signing/kyber"
	blsMultiSig "github.com/ElrondNetwork/elrond-go/crypto/signing/kyber/multisig"
	"github.com/ElrondNetwork/elrond-go/crypto/signing/kyber/singlesig"
	"github.com/ElrondNetwork/elrond-go/crypto/signing/multisig"
	"github.com/ElrondNetwork/elrond-go/data"
	"github.com/ElrondNetwork/elrond-go/data/address"
	dataBlock "github.com/ElrondNetwork/elrond-go/data/block"
	"github.com/ElrondNetwork/elrond-go/data/blockchain"
	"github.com/ElrondNetwork/elrond-go/data/state"
	"github.com/ElrondNetwork/elrond-go/data/state/addressConverters"
	factoryState "github.com/ElrondNetwork/elrond-go/data/state/factory"
	"github.com/ElrondNetwork/elrond-go/data/trie"
	"github.com/ElrondNetwork/elrond-go/data/typeConverters"
	"github.com/ElrondNetwork/elrond-go/data/typeConverters/uint64ByteSlice"
	"github.com/ElrondNetwork/elrond-go/dataRetriever"
	"github.com/ElrondNetwork/elrond-go/dataRetriever/dataPool"
	"github.com/ElrondNetwork/elrond-go/dataRetriever/factory/containers"
	metafactoryDataRetriever "github.com/ElrondNetwork/elrond-go/dataRetriever/factory/metachain"
	shardfactoryDataRetriever "github.com/ElrondNetwork/elrond-go/dataRetriever/factory/shard"
	"github.com/ElrondNetwork/elrond-go/dataRetriever/requestHandlers"
	"github.com/ElrondNetwork/elrond-go/dataRetriever/shardedData"
	"github.com/ElrondNetwork/elrond-go/hashing"
	"github.com/ElrondNetwork/elrond-go/hashing/blake2b"
	"github.com/ElrondNetwork/elrond-go/hashing/sha256"
	"github.com/ElrondNetwork/elrond-go/marshal"
	"github.com/ElrondNetwork/elrond-go/ntp"
	"github.com/ElrondNetwork/elrond-go/p2p"
	"github.com/ElrondNetwork/elrond-go/p2p/libp2p"
	factoryP2P "github.com/ElrondNetwork/elrond-go/p2p/libp2p/factory"
	"github.com/ElrondNetwork/elrond-go/p2p/loadBalancer"
	"github.com/ElrondNetwork/elrond-go/process"
	"github.com/ElrondNetwork/elrond-go/process/block"
	"github.com/ElrondNetwork/elrond-go/process/block/poolsCleaner"
	"github.com/ElrondNetwork/elrond-go/process/block/preprocess"
	"github.com/ElrondNetwork/elrond-go/process/coordinator"
	"github.com/ElrondNetwork/elrond-go/process/economics"
	"github.com/ElrondNetwork/elrond-go/process/factory"
	"github.com/ElrondNetwork/elrond-go/process/factory/metachain"
	"github.com/ElrondNetwork/elrond-go/process/factory/shard"
	"github.com/ElrondNetwork/elrond-go/process/peer"
	"github.com/ElrondNetwork/elrond-go/process/rewardTransaction"
	"github.com/ElrondNetwork/elrond-go/process/scToProtocol"
	"github.com/ElrondNetwork/elrond-go/process/smartContract"
	"github.com/ElrondNetwork/elrond-go/process/smartContract/hooks"
	processSync "github.com/ElrondNetwork/elrond-go/process/sync"
	"github.com/ElrondNetwork/elrond-go/process/transaction"
	"github.com/ElrondNetwork/elrond-go/sharding"
	"github.com/ElrondNetwork/elrond-go/statusHandler"
	factoryViews "github.com/ElrondNetwork/elrond-go/statusHandler/factory"
	"github.com/ElrondNetwork/elrond-go/statusHandler/view"
	"github.com/ElrondNetwork/elrond-go/storage"
	"github.com/ElrondNetwork/elrond-go/storage/memorydb"
	"github.com/ElrondNetwork/elrond-go/storage/storageUnit"
	"github.com/ElrondNetwork/elrond-go/storage/timecache"
	"github.com/btcsuite/btcd/btcec"
	libp2pCrypto "github.com/libp2p/go-libp2p-core/crypto"
	"github.com/urfave/cli"
)

const (
	// BlsHashSize specifies the hash size for using bls scheme
	BlsHashSize = 16

	// BlsConsensusType specifies te signature scheme used in the consensus
	BlsConsensusType = "bls"

	// BnConsensusType specifies te signature scheme used in the consensus
	BnConsensusType = "bn"

	// MaxTxsToRequest specifies the maximum number of txs to request
	MaxTxsToRequest = 100
)

var log = logger.DefaultLogger()

// MaxTxNonceDeltaAllowed specifies the maximum difference between an account's nonce and a received transaction's nonce
// in order to mark the transaction as valid.
const MaxTxNonceDeltaAllowed = 15000

// ErrCreateForkDetector signals that a fork detector could not be created
//TODO: Extract all others error messages from this file in some defined errors
var ErrCreateForkDetector = errors.New("could not create fork detector")

// timeSpanForBadHeaders is the expiry time for an added block header hash
var timeSpanForBadHeaders = time.Minute * 2

// Network struct holds the network components of the Elrond protocol
type Network struct {
	NetMessenger p2p.Messenger
}

// Core struct holds the core components of the Elrond protocol
type Core struct {
	Hasher                   hashing.Hasher
	Marshalizer              marshal.Marshalizer
	Trie                     data.Trie
	Uint64ByteSliceConverter typeConverters.Uint64ByteSliceConverter
	StatusHandler            core.AppStatusHandler
}

// State struct holds the state components of the Elrond protocol
type State struct {
	AddressConverter  state.AddressConverter
	PeerAccounts      state.AccountsAdapter
	AccountsAdapter   state.AccountsAdapter
	InBalanceForShard map[string]*big.Int
}

// Data struct holds the data components of the Elrond protocol
type Data struct {
	Blkc         data.ChainHandler
	Store        dataRetriever.StorageService
	Datapool     dataRetriever.PoolsHolder
	MetaDatapool dataRetriever.MetaPoolsHolder
}

// Crypto struct holds the crypto components of the Elrond protocol
type Crypto struct {
	TxSingleSigner crypto.SingleSigner
	SingleSigner   crypto.SingleSigner
	MultiSigner    crypto.MultiSigner
	TxSignKeyGen   crypto.KeyGenerator
	TxSignPrivKey  crypto.PrivateKey
	TxSignPubKey   crypto.PublicKey
	InitialPubKeys map[uint32][]string
}

// Process struct holds the process components of the Elrond protocol
type Process struct {
	InterceptorsContainer process.InterceptorsContainer
	ResolversFinder       dataRetriever.ResolversFinder
	Rounder               consensus.Rounder
	ForkDetector          process.ForkDetector
	BlockProcessor        process.BlockProcessor
	BlackListHandler      process.BlackListHandler
}

type coreComponentsFactoryArgs struct {
	config   *config.Config
	uniqueID string
}

// NewCoreComponentsFactoryArgs initializes the arguments necessary for creating the core components
func NewCoreComponentsFactoryArgs(config *config.Config, uniqueID string) *coreComponentsFactoryArgs {
	return &coreComponentsFactoryArgs{
		config:   config,
		uniqueID: uniqueID,
	}
}

// CoreComponentsFactory creates the core components
func CoreComponentsFactory(args *coreComponentsFactoryArgs) (*Core, error) {
	hasher, err := getHasherFromConfig(args.config)
	if err != nil {
		return nil, errors.New("could not create hasher: " + err.Error())
	}

	marshalizer, err := getMarshalizerFromConfig(args.config)
	if err != nil {
		return nil, errors.New("could not create marshalizer: " + err.Error())
	}

	merkleTrie, err := getTrie(args.config.AccountsTrieStorage, marshalizer, hasher, args.uniqueID)
	if err != nil {
		return nil, errors.New("error creating trie: " + err.Error())
	}
	uint64ByteSliceConverter := uint64ByteSlice.NewBigEndianConverter()

	return &Core{
		Hasher:                   hasher,
		Marshalizer:              marshalizer,
		Trie:                     merkleTrie,
		Uint64ByteSliceConverter: uint64ByteSliceConverter,
		StatusHandler:            statusHandler.NewNilStatusHandler(),
	}, nil
}

type stateComponentsFactoryArgs struct {
	config           *config.Config
	genesisConfig    *sharding.Genesis
	shardCoordinator sharding.Coordinator
	core             *Core
	uniqueID         string
}

// NewStateComponentsFactoryArgs initializes the arguments necessary for creating the state components
func NewStateComponentsFactoryArgs(
	config *config.Config,
	genesisConfig *sharding.Genesis,
	shardCoordinator sharding.Coordinator,
	core *Core,
	uniqueID string,
) *stateComponentsFactoryArgs {
	return &stateComponentsFactoryArgs{
		config:           config,
		genesisConfig:    genesisConfig,
		shardCoordinator: shardCoordinator,
		core:             core,
		uniqueID:         uniqueID,
	}
}

// StateComponentsFactory creates the state components
func StateComponentsFactory(args *stateComponentsFactoryArgs) (*State, error) {
	addressConverter, err := addressConverters.NewPlainAddressConverter(
		args.config.Address.Length,
		args.config.Address.Prefix,
	)

	if err != nil {
		return nil, errors.New("could not create address converter: " + err.Error())
	}

	accountFactory, err := factoryState.NewAccountFactoryCreator(factoryState.UserAccount)
	if err != nil {
		return nil, errors.New("could not create account factory: " + err.Error())
	}

	accountsAdapter, err := state.NewAccountsDB(args.core.Trie, args.core.Hasher, args.core.Marshalizer, accountFactory)
	if err != nil {
		return nil, errors.New("could not create accounts adapter: " + err.Error())
	}

	inBalanceForShard, err := args.genesisConfig.InitialNodesBalances(args.shardCoordinator, addressConverter)
	if err != nil {
		return nil, errors.New("initial balances could not be processed " + err.Error())
	}

	peerAccountsTrie, err := getTrie(
		args.config.PeerAccountsTrieStorage,
		args.core.Marshalizer,
		args.core.Hasher,
		args.uniqueID,
	)
	if err != nil {
		return nil, err
	}

	accountFactory, err = factoryState.NewAccountFactoryCreator(factoryState.ValidatorAccount)
	if err != nil {
		return nil, errors.New("could not create peer account factory: " + err.Error())
	}

	peerAdapter, err := state.NewPeerAccountsDB(peerAccountsTrie, args.core.Hasher, args.core.Marshalizer, accountFactory)
	if err != nil {
		return nil, err
	}

	return &State{
		PeerAccounts:      peerAdapter,
		AddressConverter:  addressConverter,
		AccountsAdapter:   accountsAdapter,
		InBalanceForShard: inBalanceForShard,
	}, nil
}

type dataComponentsFactoryArgs struct {
	config           *config.Config
	shardCoordinator sharding.Coordinator
	core             *Core
	uniqueID         string
}

// NewDataComponentsFactoryArgs initializes the arguments necessary for creating the data components
func NewDataComponentsFactoryArgs(
	config *config.Config,
	shardCoordinator sharding.Coordinator,
	core *Core,
	uniqueID string,
) *dataComponentsFactoryArgs {
	return &dataComponentsFactoryArgs{
		config:           config,
		shardCoordinator: shardCoordinator,
		core:             core,
		uniqueID:         uniqueID,
	}
}

// DataComponentsFactory creates the data components
func DataComponentsFactory(args *dataComponentsFactoryArgs) (*Data, error) {
	var datapool dataRetriever.PoolsHolder
	var metaDatapool dataRetriever.MetaPoolsHolder
	blkc, err := createBlockChainFromConfig(args.config, args.shardCoordinator, args.core.StatusHandler)
	if err != nil {
		return nil, errors.New("could not create block chain: " + err.Error())
	}

	store, err := createDataStoreFromConfig(args.config, args.shardCoordinator, args.uniqueID)
	if err != nil {
		return nil, errors.New("could not create local data store: " + err.Error())
	}

	if args.shardCoordinator.SelfId() < args.shardCoordinator.NumberOfShards() {
		datapool, err = createShardDataPoolFromConfig(args.config, args.core.Uint64ByteSliceConverter)
		if err != nil {
			return nil, errors.New("could not create shard data pools: " + err.Error())
		}
	}
	if args.shardCoordinator.SelfId() == sharding.MetachainShardId {
		metaDatapool, err = createMetaDataPoolFromConfig(args.config, args.core.Uint64ByteSliceConverter)
		if err != nil {
			return nil, errors.New("could not create shard data pools: " + err.Error())
		}
	}
	if datapool == nil && metaDatapool == nil {
		return nil, errors.New("could not create data pools: ")
	}

	return &Data{
		Blkc:         blkc,
		Store:        store,
		Datapool:     datapool,
		MetaDatapool: metaDatapool,
	}, nil
}

type cryptoComponentsFactoryArgs struct {
	ctx                          *cli.Context
	config                       *config.Config
	nodesConfig                  *sharding.NodesSetup
	shardCoordinator             sharding.Coordinator
	keyGen                       crypto.KeyGenerator
	privKey                      crypto.PrivateKey
	log                          *logger.Logger
	initialBalancesSkPemFileName string
	txSignSkName                 string
	txSignSkIndexName            string
}

// NewCryptoComponentsFactoryArgs initializes the arguments necessary for creating the crypto components
func NewCryptoComponentsFactoryArgs(
	ctx *cli.Context,
	config *config.Config,
	nodesConfig *sharding.NodesSetup,
	shardCoordinator sharding.Coordinator,
	keyGen crypto.KeyGenerator,
	privKey crypto.PrivateKey,
	log *logger.Logger,
	initialBalancesSkPemFileName string,
	txSignSkName string,
	txSignSkIndexName string,
) *cryptoComponentsFactoryArgs {
	return &cryptoComponentsFactoryArgs{
		ctx:                          ctx,
		config:                       config,
		nodesConfig:                  nodesConfig,
		shardCoordinator:             shardCoordinator,
		keyGen:                       keyGen,
		privKey:                      privKey,
		log:                          log,
		initialBalancesSkPemFileName: initialBalancesSkPemFileName,
		txSignSkName:                 txSignSkName,
		txSignSkIndexName:            txSignSkIndexName,
	}
}

// CryptoComponentsFactory creates the crypto components
func CryptoComponentsFactory(args *cryptoComponentsFactoryArgs) (*Crypto, error) {
	initialPubKeys := args.nodesConfig.InitialNodesPubKeys()
	txSingleSigner := &singlesig.SchnorrSigner{}
	singleSigner, err := createSingleSigner(args.config)
	if err != nil {
		return nil, errors.New("could not create singleSigner: " + err.Error())
	}

	multisigHasher, err := getMultisigHasherFromConfig(args.config)
	if err != nil {
		return nil, errors.New("could not create multisig hasher: " + err.Error())
	}

	currentShardNodesPubKeys, err := args.nodesConfig.InitialNodesPubKeysForShard(args.shardCoordinator.SelfId())
	if err != nil {
		return nil, errors.New("could not start creation of multiSigner: " + err.Error())
	}

	multiSigner, err := createMultiSigner(args.config, multisigHasher, currentShardNodesPubKeys, args.privKey, args.keyGen)
	if err != nil {
		return nil, err
	}

	initialBalancesSkPemFileName := args.ctx.GlobalString(args.initialBalancesSkPemFileName)
	txSignKeyGen, txSignPrivKey, txSignPubKey, err := GetSigningParams(
		args.ctx,
		args.log,
		args.txSignSkName,
		args.txSignSkIndexName,
		initialBalancesSkPemFileName,
		kyber.NewBlakeSHA256Ed25519())
	if err != nil {
		return nil, err
	}
	args.log.Info("Starting with tx sign public key: " + GetPkEncoded(txSignPubKey))

	return &Crypto{
		TxSingleSigner: txSingleSigner,
		SingleSigner:   singleSigner,
		MultiSigner:    multiSigner,
		TxSignKeyGen:   txSignKeyGen,
		TxSignPrivKey:  txSignPrivKey,
		TxSignPubKey:   txSignPubKey,
		InitialPubKeys: initialPubKeys,
	}, nil
}

// NetworkComponentsFactory creates the network components
func NetworkComponentsFactory(p2pConfig *config.P2PConfig, log *logger.Logger, core *Core) (*Network, error) {
	var randReader io.Reader
	if p2pConfig.Node.Seed != "" {
		randReader = NewSeedRandReader(core.Hasher.Compute(p2pConfig.Node.Seed))
	} else {
		randReader = rand.Reader
	}

	netMessenger, err := createNetMessenger(p2pConfig, log, randReader)
	if err != nil {
		return nil, err
	}

	return &Network{
		NetMessenger: netMessenger,
	}, nil
}

type processComponentsFactoryArgs struct {
	coreComponents       *coreComponentsFactoryArgs
	genesisConfig        *sharding.Genesis
	economicsData        *economics.EconomicsData
	nodesConfig          *sharding.NodesSetup
	syncer               ntp.SyncTimer
	shardCoordinator     sharding.Coordinator
	nodesCoordinator     sharding.NodesCoordinator
	data                 *Data
	core                 *Core
	crypto               *Crypto
	state                *State
	network              *Network
	coreServiceContainer serviceContainer.Core
}

// NewProcessComponentsFactoryArgs initializes the arguments necessary for creating the process components
func NewProcessComponentsFactoryArgs(
	coreComponents *coreComponentsFactoryArgs,
	genesisConfig *sharding.Genesis,
	economicsData *economics.EconomicsData,
	nodesConfig *sharding.NodesSetup,
	syncer ntp.SyncTimer,
	shardCoordinator sharding.Coordinator,
	nodesCoordinator sharding.NodesCoordinator,
	data *Data,
	core *Core,
	crypto *Crypto,
	state *State,
	network *Network,
	coreServiceContainer serviceContainer.Core,
) *processComponentsFactoryArgs {
	return &processComponentsFactoryArgs{
		coreComponents:       coreComponents,
		genesisConfig:        genesisConfig,
		economicsData:        economicsData,
		nodesConfig:          nodesConfig,
		syncer:               syncer,
		shardCoordinator:     shardCoordinator,
		nodesCoordinator:     nodesCoordinator,
		data:                 data,
		core:                 core,
		crypto:               crypto,
		state:                state,
		network:              network,
		coreServiceContainer: coreServiceContainer,
	}
}

// ProcessComponentsFactory creates the process components
func ProcessComponentsFactory(args *processComponentsFactoryArgs) (*Process, error) {
	interceptorContainerFactory, resolversContainerFactory, blackListHandler, err := newInterceptorAndResolverContainerFactory(
		args.shardCoordinator,
		args.nodesCoordinator,
		args.data, args.core,
		args.crypto,
		args.state,
		args.network,
		args.economicsData,
	)
	if err != nil {
		return nil, err
	}

	//TODO refactor all these factory calls
	interceptorsContainer, err := interceptorContainerFactory.Create()
	if err != nil {
		return nil, err
	}

	resolversContainer, err := resolversContainerFactory.Create()
	if err != nil {
		return nil, err
	}

	resolversFinder, err := containers.NewResolversFinder(resolversContainer, args.shardCoordinator)
	if err != nil {
		return nil, err
	}

	rounder, err := round.NewRound(
		time.Unix(args.nodesConfig.StartTime, 0),
		args.syncer.CurrentTime(),
		time.Millisecond*time.Duration(args.nodesConfig.RoundDuration),
		args.syncer)
	if err != nil {
		return nil, err
	}

	forkDetector, err := newForkDetector(rounder, args.shardCoordinator, blackListHandler)
	if err != nil {
		return nil, err
	}

	genesisBlocks, err := generateGenesisHeadersAndApplyInitialBalances(
		args.core,
		args.state,
		args.data,
		args.shardCoordinator,
		args.nodesConfig,
		args.genesisConfig,
		args.economicsData,
	)
	if err != nil {
		return nil, err
	}

	err = prepareGenesisBlock(args, genesisBlocks)
	if err != nil {
		return nil, err
	}

	blockProcessor, err := newBlockProcessor(
		args,
		resolversFinder,
		forkDetector,
		genesisBlocks,
		rounder,
	)

	if err != nil {
		return nil, err
	}

	return &Process{
		InterceptorsContainer: interceptorsContainer,
		ResolversFinder:       resolversFinder,
		Rounder:               rounder,
		ForkDetector:          forkDetector,
		BlockProcessor:        blockProcessor,
		BlackListHandler:      blackListHandler,
	}, nil
}

func prepareGenesisBlock(args *processComponentsFactoryArgs, genesisBlocks map[uint32]data.HeaderHandler) error {
	genesisBlock, ok := genesisBlocks[args.shardCoordinator.SelfId()]
	if !ok {
		return errors.New("genesis block does not exists")
	}

	genesisBlockHash, err := core.CalculateHash(args.core.Marshalizer, args.core.Hasher, genesisBlock)
	if err != nil {
		return err
	}

	err = args.data.Blkc.SetGenesisHeader(genesisBlock)
	if err != nil {
		return err
	}

	args.data.Blkc.SetGenesisHeaderHash(genesisBlockHash)

	marshalizedBlock, err := args.core.Marshalizer.Marshal(genesisBlock)
	if err != nil {
		return err
	}

	if args.shardCoordinator.SelfId() == sharding.MetachainShardId {
		errNotCritical := args.data.Store.Put(dataRetriever.MetaBlockUnit, genesisBlockHash, marshalizedBlock)
		log.LogIfError(errNotCritical)

	} else {
		errNotCritical := args.data.Store.Put(dataRetriever.BlockHeaderUnit, genesisBlockHash, marshalizedBlock)
		log.LogIfError(errNotCritical)
	}

	return nil
}

type seedRandReader struct {
	index int
	seed  []byte
}

// NewSeedRandReader will return a new instance of a seed-based reader
func NewSeedRandReader(seed []byte) *seedRandReader {
	return &seedRandReader{seed: seed, index: 0}
}

func (srr *seedRandReader) Read(p []byte) (n int, err error) {
	if srr.seed == nil {
		return 0, errors.New("nil seed")
	}
	if len(srr.seed) == 0 {
		return 0, errors.New("empty seed")
	}
	if p == nil {
		return 0, errors.New("nil buffer")
	}
	if len(p) == 0 {
		return 0, errors.New("empty buffer")
	}

	for i := 0; i < len(p); i++ {
		p[i] = srr.seed[srr.index]

		srr.index++
		srr.index = srr.index % len(srr.seed)
	}

	return len(p), nil
}

// CreateStatusHandlerPresenter will return an instance of PresenterStatusHandler
func CreateStatusHandlerPresenter() view.Presenter {
	presenterStatusHandlerFactory := factoryViews.NewPresenterFactory()

	return presenterStatusHandlerFactory.Create()
}

// CreateViews will start an termui console  and will return an object if cannot create and start termuiConsole
func CreateViews(presenter view.Presenter) ([]factoryViews.Viewer, error) {
	viewsFactory, err := factoryViews.NewViewsFactory(presenter)
	if err != nil {
		return nil, err
	}

	views, err := viewsFactory.Create()
	if err != nil {
		return nil, err
	}

	for _, v := range views {
		err = v.Start()
		if err != nil {
			return nil, err
		}
	}

	return views, nil
}

// CreateSoftwareVersionChecker will create a new software version checker and will start check if a new software version
// is available
func CreateSoftwareVersionChecker(statusHandler core.AppStatusHandler) (*softwareVersion.SoftwareVersionChecker, error) {
	softwareVersionCheckerFactory, err := factorySoftawareVersion.NewSoftwareVersionFactory(statusHandler)
	if err != nil {
		return nil, err
	}

	softwareVersionChecker, err := softwareVersionCheckerFactory.Create()
	if err != nil {
		return nil, err
	}

	return softwareVersionChecker, nil
}

func getHasherFromConfig(cfg *config.Config) (hashing.Hasher, error) {
	switch cfg.Hasher.Type {
	case "sha256":
		return sha256.Sha256{}, nil
	case "blake2b":
		return blake2b.Blake2b{}, nil
	}

	return nil, errors.New("no hasher provided in config file")
}

func getMarshalizerFromConfig(cfg *config.Config) (marshal.Marshalizer, error) {
	switch cfg.Marshalizer.Type {
	case "json":
		return &marshal.JsonMarshalizer{}, nil
	}

	return nil, errors.New("no marshalizer provided in config file")
}

func getTrie(
	cfg config.StorageConfig,
	marshalizer marshal.Marshalizer,
	hasher hashing.Hasher,
	uniqueID string,
) (data.Trie, error) {

	accountsTrieStorage, err := storageUnit.NewStorageUnitFromConf(
		getCacherFromConfig(cfg.Cache),
		getDBFromConfig(cfg.DB, uniqueID),
		getBloomFromConfig(cfg.Bloom),
	)
	if err != nil {
		return nil, errors.New("error creating accountsTrieStorage: " + err.Error())
	}

	return trie.NewTrie(accountsTrieStorage, marshalizer, hasher)
}

func createBlockChainFromConfig(config *config.Config, coordinator sharding.Coordinator, ash core.AppStatusHandler) (data.ChainHandler, error) {
	badBlockCache, err := storageUnit.NewCache(
		storageUnit.CacheType(config.BadBlocksCache.Type),
		config.BadBlocksCache.Size,
		config.BadBlocksCache.Shards)
	if err != nil {
		return nil, err
	}

	if coordinator == nil {
		return nil, state.ErrNilShardCoordinator
	}

	if coordinator.SelfId() < coordinator.NumberOfShards() {
		blockChain, err := blockchain.NewBlockChain(badBlockCache)
		if err != nil {
			return nil, err
		}

		err = blockChain.SetAppStatusHandler(ash)
		if err != nil {
			return nil, err
		}

		return blockChain, nil
	}
	if coordinator.SelfId() == sharding.MetachainShardId {
		blockChain, err := blockchain.NewMetaChain(badBlockCache)
		if err != nil {
			return nil, err
		}

		err = blockChain.SetAppStatusHandler(ash)
		if err != nil {
			return nil, err
		}

		return blockChain, nil
	}
	return nil, errors.New("can not create blockchain")
}

func createDataStoreFromConfig(
	config *config.Config,
	shardCoordinator sharding.Coordinator,
	uniqueID string,
) (dataRetriever.StorageService, error) {
	if shardCoordinator.SelfId() < shardCoordinator.NumberOfShards() {
		return createShardDataStoreFromConfig(config, shardCoordinator, uniqueID)
	}
	if shardCoordinator.SelfId() == sharding.MetachainShardId {
		return createMetaChainDataStoreFromConfig(config, shardCoordinator, uniqueID)
	}
	return nil, errors.New("can not create data store")
}

func createShardDataStoreFromConfig(
	config *config.Config,
	shardCoordinator sharding.Coordinator,
	uniqueID string,
) (dataRetriever.StorageService, error) {

	var headerUnit *storageUnit.Unit
	var peerBlockUnit *storageUnit.Unit
	var miniBlockUnit *storageUnit.Unit
	var txUnit *storageUnit.Unit
	var metachainHeaderUnit *storageUnit.Unit
	var unsignedTxUnit *storageUnit.Unit
	var rewardTxUnit *storageUnit.Unit
	var metaHdrHashNonceUnit *storageUnit.Unit
	var shardHdrHashNonceUnit *storageUnit.Unit
	var err error

	defer func() {
		// cleanup
		if err != nil {
			if headerUnit != nil {
				_ = headerUnit.DestroyUnit()
			}
			if peerBlockUnit != nil {
				_ = peerBlockUnit.DestroyUnit()
			}
			if miniBlockUnit != nil {
				_ = miniBlockUnit.DestroyUnit()
			}
			if txUnit != nil {
				_ = txUnit.DestroyUnit()
			}
			if unsignedTxUnit != nil {
				_ = unsignedTxUnit.DestroyUnit()
			}
			if rewardTxUnit != nil {
				_ = rewardTxUnit.DestroyUnit()
			}
			if metachainHeaderUnit != nil {
				_ = metachainHeaderUnit.DestroyUnit()
			}
			if metaHdrHashNonceUnit != nil {
				_ = metaHdrHashNonceUnit.DestroyUnit()
			}
			if shardHdrHashNonceUnit != nil {
				_ = shardHdrHashNonceUnit.DestroyUnit()
			}
		}
	}()

	txUnit, err = storageUnit.NewStorageUnitFromConf(
		getCacherFromConfig(config.TxStorage.Cache),
		getDBFromConfig(config.TxStorage.DB, uniqueID),
		getBloomFromConfig(config.TxStorage.Bloom))
	if err != nil {
		return nil, err
	}

	unsignedTxUnit, err = storageUnit.NewStorageUnitFromConf(
		getCacherFromConfig(config.UnsignedTransactionStorage.Cache),
		getDBFromConfig(config.UnsignedTransactionStorage.DB, uniqueID),
		getBloomFromConfig(config.UnsignedTransactionStorage.Bloom))
	if err != nil {
		return nil, err
	}

	rewardTxUnit, err = storageUnit.NewStorageUnitFromConf(
		getCacherFromConfig(config.RewardTxStorage.Cache),
		getDBFromConfig(config.RewardTxStorage.DB, uniqueID),
		getBloomFromConfig(config.RewardTxStorage.Bloom))
	if err != nil {
		return nil, err
	}

	miniBlockUnit, err = storageUnit.NewStorageUnitFromConf(
		getCacherFromConfig(config.MiniBlocksStorage.Cache),
		getDBFromConfig(config.MiniBlocksStorage.DB, uniqueID),
		getBloomFromConfig(config.MiniBlocksStorage.Bloom))
	if err != nil {
		return nil, err
	}

	peerBlockUnit, err = storageUnit.NewStorageUnitFromConf(
		getCacherFromConfig(config.PeerBlockBodyStorage.Cache),
		getDBFromConfig(config.PeerBlockBodyStorage.DB, uniqueID),
		getBloomFromConfig(config.PeerBlockBodyStorage.Bloom))
	if err != nil {
		return nil, err
	}

	headerUnit, err = storageUnit.NewStorageUnitFromConf(
		getCacherFromConfig(config.BlockHeaderStorage.Cache),
		getDBFromConfig(config.BlockHeaderStorage.DB, uniqueID),
		getBloomFromConfig(config.BlockHeaderStorage.Bloom))
	if err != nil {
		return nil, err
	}

	metachainHeaderUnit, err = storageUnit.NewStorageUnitFromConf(
		getCacherFromConfig(config.MetaBlockStorage.Cache),
		getDBFromConfig(config.MetaBlockStorage.DB, uniqueID),
		getBloomFromConfig(config.MetaBlockStorage.Bloom))
	if err != nil {
		return nil, err
	}

	metaHdrHashNonceUnit, err = storageUnit.NewStorageUnitFromConf(
		getCacherFromConfig(config.MetaHdrNonceHashStorage.Cache),
		getDBFromConfig(config.MetaHdrNonceHashStorage.DB, uniqueID),
		getBloomFromConfig(config.MetaHdrNonceHashStorage.Bloom),
	)
	if err != nil {
		return nil, err
	}

	shardHdrHashNonceUnit, err = storageUnit.NewShardedStorageUnitFromConf(
		getCacherFromConfig(config.ShardHdrNonceHashStorage.Cache),
		getDBFromConfig(config.ShardHdrNonceHashStorage.DB, uniqueID),
		getBloomFromConfig(config.ShardHdrNonceHashStorage.Bloom),
		shardCoordinator.SelfId(),
	)
	if err != nil {
		return nil, err
	}

	heartbeatStorageUnit, err := storageUnit.NewStorageUnitFromConf(
		getCacherFromConfig(config.Heartbeat.HeartbeatStorage.Cache),
		getDBFromConfig(config.Heartbeat.HeartbeatStorage.DB, uniqueID),
		getBloomFromConfig(config.Heartbeat.HeartbeatStorage.Bloom))
	if err != nil {
		return nil, err
	}

	store := dataRetriever.NewChainStorer()
	store.AddStorer(dataRetriever.TransactionUnit, txUnit)
	store.AddStorer(dataRetriever.MiniBlockUnit, miniBlockUnit)
	store.AddStorer(dataRetriever.PeerChangesUnit, peerBlockUnit)
	store.AddStorer(dataRetriever.BlockHeaderUnit, headerUnit)
	store.AddStorer(dataRetriever.MetaBlockUnit, metachainHeaderUnit)
	store.AddStorer(dataRetriever.UnsignedTransactionUnit, unsignedTxUnit)
	store.AddStorer(dataRetriever.RewardTransactionUnit, rewardTxUnit)
	store.AddStorer(dataRetriever.MetaHdrNonceHashDataUnit, metaHdrHashNonceUnit)
	hdrNonceHashDataUnit := dataRetriever.ShardHdrNonceHashDataUnit + dataRetriever.UnitType(shardCoordinator.SelfId())
	store.AddStorer(hdrNonceHashDataUnit, shardHdrHashNonceUnit)
	store.AddStorer(dataRetriever.HeartbeatUnit, heartbeatStorageUnit)

	return store, err
}

func createMetaChainDataStoreFromConfig(
	config *config.Config,
	shardCoordinator sharding.Coordinator,
	uniqueID string,
) (dataRetriever.StorageService, error) {
	var peerDataUnit, shardDataUnit, metaBlockUnit, headerUnit, metaHdrHashNonceUnit *storageUnit.Unit
	var txUnit, miniBlockUnit, unsignedTxUnit *storageUnit.Unit
	var shardHdrHashNonceUnits []*storageUnit.Unit
	var err error

	defer func() {
		// cleanup
		if err != nil {
			if peerDataUnit != nil {
				_ = peerDataUnit.DestroyUnit()
			}
			if shardDataUnit != nil {
				_ = shardDataUnit.DestroyUnit()
			}
			if metaBlockUnit != nil {
				_ = metaBlockUnit.DestroyUnit()
			}
			if headerUnit != nil {
				_ = headerUnit.DestroyUnit()
			}
			if metaHdrHashNonceUnit != nil {
				_ = metaHdrHashNonceUnit.DestroyUnit()
			}
			if shardHdrHashNonceUnits != nil {
				for i := uint32(0); i < shardCoordinator.NumberOfShards(); i++ {
					_ = shardHdrHashNonceUnits[i].DestroyUnit()
				}
			}
			if txUnit != nil {
				_ = txUnit.DestroyUnit()
			}
			if unsignedTxUnit != nil {
				_ = unsignedTxUnit.DestroyUnit()
			}
			if miniBlockUnit != nil {
				_ = miniBlockUnit.DestroyUnit()
			}
		}
	}()

	metaBlockUnit, err = storageUnit.NewStorageUnitFromConf(
		getCacherFromConfig(config.MetaBlockStorage.Cache),
		getDBFromConfig(config.MetaBlockStorage.DB, uniqueID),
		getBloomFromConfig(config.MetaBlockStorage.Bloom))
	if err != nil {
		return nil, err
	}

	shardDataUnit, err = storageUnit.NewStorageUnitFromConf(
		getCacherFromConfig(config.ShardDataStorage.Cache),
		getDBFromConfig(config.ShardDataStorage.DB, uniqueID),
		getBloomFromConfig(config.ShardDataStorage.Bloom))
	if err != nil {
		return nil, err
	}

	peerDataUnit, err = storageUnit.NewStorageUnitFromConf(
		getCacherFromConfig(config.PeerDataStorage.Cache),
		getDBFromConfig(config.PeerDataStorage.DB, uniqueID),
		getBloomFromConfig(config.PeerDataStorage.Bloom))
	if err != nil {
		return nil, err
	}

	headerUnit, err = storageUnit.NewStorageUnitFromConf(
		getCacherFromConfig(config.BlockHeaderStorage.Cache),
		getDBFromConfig(config.BlockHeaderStorage.DB, uniqueID),
		getBloomFromConfig(config.BlockHeaderStorage.Bloom))
	if err != nil {
		return nil, err
	}

	metaHdrHashNonceUnit, err = storageUnit.NewStorageUnitFromConf(
		getCacherFromConfig(config.MetaHdrNonceHashStorage.Cache),
		getDBFromConfig(config.MetaHdrNonceHashStorage.DB, uniqueID),
		getBloomFromConfig(config.MetaHdrNonceHashStorage.Bloom),
	)
	if err != nil {
		return nil, err
	}

	shardHdrHashNonceUnits = make([]*storageUnit.Unit, shardCoordinator.NumberOfShards())
	for i := uint32(0); i < shardCoordinator.NumberOfShards(); i++ {
		shardHdrHashNonceUnits[i], err = storageUnit.NewShardedStorageUnitFromConf(
			getCacherFromConfig(config.ShardHdrNonceHashStorage.Cache),
			getDBFromConfig(config.ShardHdrNonceHashStorage.DB, uniqueID),
			getBloomFromConfig(config.ShardHdrNonceHashStorage.Bloom),
			i,
		)
		if err != nil {
			return nil, err
		}
	}

	heartbeatStorageUnit, err := storageUnit.NewStorageUnitFromConf(
		getCacherFromConfig(config.Heartbeat.HeartbeatStorage.Cache),
		getDBFromConfig(config.Heartbeat.HeartbeatStorage.DB, uniqueID),
		getBloomFromConfig(config.Heartbeat.HeartbeatStorage.Bloom))
	if err != nil {
		return nil, err
	}

	txUnit, err = storageUnit.NewStorageUnitFromConf(
		getCacherFromConfig(config.TxStorage.Cache),
		getDBFromConfig(config.TxStorage.DB, uniqueID),
		getBloomFromConfig(config.TxStorage.Bloom))
	if err != nil {
		return nil, err
	}

	unsignedTxUnit, err = storageUnit.NewStorageUnitFromConf(
		getCacherFromConfig(config.UnsignedTransactionStorage.Cache),
		getDBFromConfig(config.UnsignedTransactionStorage.DB, uniqueID),
		getBloomFromConfig(config.UnsignedTransactionStorage.Bloom))
	if err != nil {
		return nil, err
	}

	miniBlockUnit, err = storageUnit.NewStorageUnitFromConf(
		getCacherFromConfig(config.MiniBlocksStorage.Cache),
		getDBFromConfig(config.MiniBlocksStorage.DB, uniqueID),
		getBloomFromConfig(config.MiniBlocksStorage.Bloom))
	if err != nil {
		return nil, err
	}

	store := dataRetriever.NewChainStorer()
	store.AddStorer(dataRetriever.MetaBlockUnit, metaBlockUnit)
	store.AddStorer(dataRetriever.MetaShardDataUnit, shardDataUnit)
	store.AddStorer(dataRetriever.MetaPeerDataUnit, peerDataUnit)
	store.AddStorer(dataRetriever.BlockHeaderUnit, headerUnit)
	store.AddStorer(dataRetriever.MetaHdrNonceHashDataUnit, metaHdrHashNonceUnit)
	store.AddStorer(dataRetriever.TransactionUnit, txUnit)
	store.AddStorer(dataRetriever.UnsignedTransactionUnit, unsignedTxUnit)
	store.AddStorer(dataRetriever.MiniBlockUnit, unsignedTxUnit)
	for i := uint32(0); i < shardCoordinator.NumberOfShards(); i++ {
		hdrNonceHashDataUnit := dataRetriever.ShardHdrNonceHashDataUnit + dataRetriever.UnitType(i)
		store.AddStorer(hdrNonceHashDataUnit, shardHdrHashNonceUnits[i])
	}
	store.AddStorer(dataRetriever.HeartbeatUnit, heartbeatStorageUnit)

	return store, err
}

func createShardDataPoolFromConfig(
	config *config.Config,
	uint64ByteSliceConverter typeConverters.Uint64ByteSliceConverter,
) (dataRetriever.PoolsHolder, error) {

	log.Info("creatingShardDataPool from config")

	txPool, err := shardedData.NewShardedData(getCacherFromConfig(config.TxDataPool))
	if err != nil {
		log.Info("error creating txpool")
		return nil, err
	}

	uTxPool, err := shardedData.NewShardedData(getCacherFromConfig(config.UnsignedTransactionDataPool))
	if err != nil {
		log.Info("error creating smart contract result pool")
		return nil, err
	}

	rewardTxPool, err := shardedData.NewShardedData(getCacherFromConfig(config.RewardTransactionDataPool))
	if err != nil {
		log.Info("error creating reward transaction pool")
		return nil, err
	}

	cacherCfg := getCacherFromConfig(config.BlockHeaderDataPool)
	hdrPool, err := storageUnit.NewCache(cacherCfg.Type, cacherCfg.Size, cacherCfg.Shards)
	if err != nil {
		log.Info("error creating hdrpool")
		return nil, err
	}

	cacherCfg = getCacherFromConfig(config.MetaBlockBodyDataPool)
	metaBlockBody, err := storageUnit.NewCache(cacherCfg.Type, cacherCfg.Size, cacherCfg.Shards)
	if err != nil {
		log.Info("error creating metaBlockBody")
		return nil, err
	}

	cacherCfg = getCacherFromConfig(config.BlockHeaderNoncesDataPool)
	hdrNoncesCacher, err := storageUnit.NewCache(cacherCfg.Type, cacherCfg.Size, cacherCfg.Shards)
	if err != nil {
		log.Info("error creating hdrNoncesCacher")
		return nil, err
	}
	hdrNonces, err := dataPool.NewNonceSyncMapCacher(hdrNoncesCacher, uint64ByteSliceConverter)
	if err != nil {
		log.Info("error creating hdrNonces")
		return nil, err
	}

	cacherCfg = getCacherFromConfig(config.TxBlockBodyDataPool)
	txBlockBody, err := storageUnit.NewCache(cacherCfg.Type, cacherCfg.Size, cacherCfg.Shards)
	if err != nil {
		log.Info("error creating txBlockBody")
		return nil, err
	}

	cacherCfg = getCacherFromConfig(config.PeerBlockBodyDataPool)
	peerChangeBlockBody, err := storageUnit.NewCache(cacherCfg.Type, cacherCfg.Size, cacherCfg.Shards)
	if err != nil {
		log.Info("error creating peerChangeBlockBody")
		return nil, err
	}

	currBlockTxs, err := dataPool.NewCurrentBlockPool()
	if err != nil {
		return nil, err
	}

	return dataPool.NewShardedDataPool(
		txPool,
		uTxPool,
		rewardTxPool,
		hdrPool,
		hdrNonces,
		txBlockBody,
		peerChangeBlockBody,
		metaBlockBody,
		currBlockTxs,
	)
}

func createMetaDataPoolFromConfig(
	config *config.Config,
	uint64ByteSliceConverter typeConverters.Uint64ByteSliceConverter,
) (dataRetriever.MetaPoolsHolder, error) {
	cacherCfg := getCacherFromConfig(config.MetaBlockBodyDataPool)
	metaBlockBody, err := storageUnit.NewCache(cacherCfg.Type, cacherCfg.Size, cacherCfg.Shards)
	if err != nil {
		log.Info("error creating metaBlockBody")
		return nil, err
	}

	cacherCfg = getCacherFromConfig(config.TxBlockBodyDataPool)
	txBlockBody, err := storageUnit.NewCache(cacherCfg.Type, cacherCfg.Size, cacherCfg.Shards)
	if err != nil {
		log.Info("error creating txBlockBody")
		return nil, err
	}

	cacherCfg = getCacherFromConfig(config.ShardHeadersDataPool)
	shardHeaders, err := storageUnit.NewCache(cacherCfg.Type, cacherCfg.Size, cacherCfg.Shards)
	if err != nil {
		log.Info("error creating shardHeaders")
		return nil, err
	}

	headersNoncesCacher, err := storageUnit.NewCache(cacherCfg.Type, cacherCfg.Size, cacherCfg.Shards)
	if err != nil {
		log.Info("error creating shard headers nonces pool")
		return nil, err
	}
	headersNonces, err := dataPool.NewNonceSyncMapCacher(headersNoncesCacher, uint64ByteSliceConverter)
	if err != nil {
		log.Info("error creating shard headers nonces pool")
		return nil, err
	}

	txPool, err := shardedData.NewShardedData(getCacherFromConfig(config.TxDataPool))
	if err != nil {
		log.Info("error creating txpool")
		return nil, err
	}

	uTxPool, err := shardedData.NewShardedData(getCacherFromConfig(config.UnsignedTransactionDataPool))
	if err != nil {
		log.Info("error creating smart contract result pool")
		return nil, err
	}

	currBlockTxs, err := dataPool.NewCurrentBlockPool()
	if err != nil {
		return nil, err
	}

	return dataPool.NewMetaDataPool(
		metaBlockBody,
		txBlockBody,
		shardHeaders,
		headersNonces,
		txPool,
		uTxPool,
		currBlockTxs,
	)
}

func createSingleSigner(config *config.Config) (crypto.SingleSigner, error) {
	switch config.Consensus.Type {
	case BlsConsensusType:
		return &singlesig.BlsSingleSigner{}, nil
	case BnConsensusType:
		return &singlesig.SchnorrSigner{}, nil
	}

	return nil, errors.New("no consensus type provided in config file")
}

func getMultisigHasherFromConfig(cfg *config.Config) (hashing.Hasher, error) {
	if cfg.Consensus.Type == BlsConsensusType && cfg.MultisigHasher.Type != "blake2b" {
		return nil, errors.New("wrong multisig hasher provided for bls consensus type")
	}

	switch cfg.MultisigHasher.Type {
	case "sha256":
		return sha256.Sha256{}, nil
	case "blake2b":
		if cfg.Consensus.Type == BlsConsensusType {
			return blake2b.Blake2b{HashSize: BlsHashSize}, nil
		}
		return blake2b.Blake2b{}, nil
	}

	return nil, errors.New("no multisig hasher provided in config file")
}

func createMultiSigner(
	config *config.Config,
	hasher hashing.Hasher,
	pubKeys []string,
	privateKey crypto.PrivateKey,
	keyGen crypto.KeyGenerator,
) (crypto.MultiSigner, error) {

	switch config.Consensus.Type {
	case BlsConsensusType:
		blsSigner := &blsMultiSig.KyberMultiSignerBLS{}
		return multisig.NewBLSMultisig(blsSigner, hasher, pubKeys, privateKey, keyGen, uint16(0))
	case BnConsensusType:
		return multisig.NewBelNevMultisig(hasher, pubKeys, privateKey, keyGen, uint16(0))
	}

	return nil, errors.New("no consensus type provided in config file")
}

func createNetMessenger(
	p2pConfig *config.P2PConfig,
	log *logger.Logger,
	randReader io.Reader,
) (p2p.Messenger, error) {

	if p2pConfig.Node.Port < 0 {
		return nil, errors.New("cannot start node on port < 0")
	}

	pDiscoveryFactory := factoryP2P.NewPeerDiscovererCreator(*p2pConfig)
	pDiscoverer, err := pDiscoveryFactory.CreatePeerDiscoverer()

	if err != nil {
		return nil, err
	}

	log.Info(fmt.Sprintf("Starting with peer discovery: %s", pDiscoverer.Name()))

	prvKey, _ := ecdsa.GenerateKey(btcec.S256(), randReader)
	sk := (*libp2pCrypto.Secp256k1PrivateKey)(prvKey)

	nm, err := libp2p.NewNetworkMessenger(
		context.Background(),
		p2pConfig.Node.Port,
		sk,
		nil,
		loadBalancer.NewOutgoingChannelLoadBalancer(),
		pDiscoverer,
		libp2p.ListenAddrWithIp4AndTcp,
		p2pConfig.Node.TargetPeerCount,
	)
	if err != nil {
		return nil, err
	}

	return nm, nil
}

func newInterceptorAndResolverContainerFactory(
	shardCoordinator sharding.Coordinator,
	nodesCoordinator sharding.NodesCoordinator,
	data *Data,
	core *Core,
	crypto *Crypto,
	state *State,
	network *Network,
	economics *economics.EconomicsData,
) (process.InterceptorsContainerFactory, dataRetriever.ResolversContainerFactory, process.BlackListHandler, error) {

	if shardCoordinator.SelfId() < shardCoordinator.NumberOfShards() {
		return newShardInterceptorAndResolverContainerFactory(
			shardCoordinator,
			nodesCoordinator,
			data,
			core,
			crypto,
			state,
			network,
			economics,
		)
	}
	if shardCoordinator.SelfId() == sharding.MetachainShardId {
		return newMetaInterceptorAndResolverContainerFactory(
			shardCoordinator,
			nodesCoordinator,
			data,
			core,
			crypto,
			network,
			state,
			economics,
		)
	}

	return nil, nil, nil, errors.New("could not create interceptor and resolver container factory")
}

func newShardInterceptorAndResolverContainerFactory(
	shardCoordinator sharding.Coordinator,
	nodesCoordinator sharding.NodesCoordinator,
	data *Data,
	core *Core,
	crypto *Crypto,
	state *State,
	network *Network,
	economics *economics.EconomicsData,
) (process.InterceptorsContainerFactory, dataRetriever.ResolversContainerFactory, process.BlackListHandler, error) {

	headerBlackList := timecache.NewTimeCache(timeSpanForBadHeaders)
	interceptorContainerFactory, err := shard.NewInterceptorsContainerFactory(
		state.AccountsAdapter,
		shardCoordinator,
		nodesCoordinator,
		network.NetMessenger,
		data.Store,
		core.Marshalizer,
		core.Hasher,
		crypto.TxSignKeyGen,
		crypto.TxSingleSigner,
		crypto.MultiSigner,
		data.Datapool,
		state.AddressConverter,
		MaxTxNonceDeltaAllowed,
		economics,
		headerBlackList,
	)
	if err != nil {
		return nil, nil, nil, err
	}

	dataPacker, err := partitioning.NewSimpleDataPacker(core.Marshalizer)
	if err != nil {
		return nil, nil, nil, err
	}

	resolversContainerFactory, err := shardfactoryDataRetriever.NewResolversContainerFactory(
		shardCoordinator,
		network.NetMessenger,
		data.Store,
		core.Marshalizer,
		data.Datapool,
		core.Uint64ByteSliceConverter,
		dataPacker,
	)
	if err != nil {
		return nil, nil, nil, err
	}

	return interceptorContainerFactory, resolversContainerFactory, headerBlackList, nil
}

func newMetaInterceptorAndResolverContainerFactory(
	shardCoordinator sharding.Coordinator,
	nodesCoordinator sharding.NodesCoordinator,
	data *Data,
	core *Core,
	crypto *Crypto,
	network *Network,
	state *State,
	economics *economics.EconomicsData,
) (process.InterceptorsContainerFactory, dataRetriever.ResolversContainerFactory, process.BlackListHandler, error) {

	headerBlackList := timecache.NewTimeCache(timeSpanForBadHeaders)
	interceptorContainerFactory, err := metachain.NewInterceptorsContainerFactory(
		shardCoordinator,
		nodesCoordinator,
		network.NetMessenger,
		data.Store,
		core.Marshalizer,
		core.Hasher,
		crypto.MultiSigner,
		data.MetaDatapool,
		state.AccountsAdapter,
		state.AddressConverter,
		crypto.SingleSigner,
		crypto.TxSignKeyGen,
		MaxTxNonceDeltaAllowed,
		economics,
		headerBlackList,
	)
	if err != nil {
		return nil, nil, nil, err
	}

	dataPacker, err := partitioning.NewSimpleDataPacker(core.Marshalizer)
	if err != nil {
		return nil, nil, nil, err
	}

	resolversContainerFactory, err := metafactoryDataRetriever.NewResolversContainerFactory(
		shardCoordinator,
		network.NetMessenger,
		data.Store,
		core.Marshalizer,
		data.MetaDatapool,
		core.Uint64ByteSliceConverter,
		dataPacker,
	)
	if err != nil {
		return nil, nil, nil, err
	}
	return interceptorContainerFactory, resolversContainerFactory, headerBlackList, nil
}

func generateGenesisHeadersAndApplyInitialBalances(
	coreComponents *Core,
	stateComponents *State,
	dataComponents *Data,
	shardCoordinator sharding.Coordinator,
	nodesSetup *sharding.NodesSetup,
	genesisConfig *sharding.Genesis,
	economics *economics.EconomicsData,
) (map[uint32]data.HeaderHandler, error) {
	//TODO change this rudimentary startup for metachain nodes
	// Talk between Adrian, Robert and Iulian, did not want it to be discarded:
	// --------------------------------------------------------------------
	// Adrian: "This looks like a workaround as the metchain should not deal with individual accounts, but shards data.
	// What I was thinking was that the genesis on metachain (or pre-genesis block) is the nodes allocation to shards,
	// with 0 state root for every shard, as there is no balance yet.
	// Then the shards start operating as they get the initial node allocation, maybe we can do consensus on the
	// genesis as well, I think this would be actually good as then everything is signed and agreed upon.
	// The genesis shard blocks need to be then just the state root, I think we already have that in genesis,
	// so shard nodes can go ahead with individually creating the block, but then run consensus on this.
	// Then this block is sent to metachain who updates the state root of every shard and creates the metablock for
	// the genesis of each of the shards (this is actually the same thing that would happen at new epoch start)."

	genesisBlocks := make(map[uint32]data.HeaderHandler)

	for shardId := uint32(0); shardId < shardCoordinator.NumberOfShards(); shardId++ {
		isCurrentShard := shardId == shardCoordinator.SelfId()
		if isCurrentShard {
			continue
		}

		newShardCoordinator, account, err := createInMemoryShardCoordinatorAndAccount(
			coreComponents,
			shardCoordinator.NumberOfShards(),
			shardId,
		)
		if err != nil {
			return nil, err
		}

		genesisBlock, err := createGenesisBlockAndApplyInitialBalances(
			account,
			newShardCoordinator,
			stateComponents.AddressConverter,
			genesisConfig,
			uint64(nodesSetup.StartTime),
		)
		if err != nil {
			return nil, err
		}

		genesisBlocks[shardId] = genesisBlock
	}

	if shardCoordinator.SelfId() < shardCoordinator.NumberOfShards() {
		genesisBlockForCurrentShard, err := createGenesisBlockAndApplyInitialBalances(
			stateComponents.AccountsAdapter,
			shardCoordinator,
			stateComponents.AddressConverter,
			genesisConfig,
			uint64(nodesSetup.StartTime),
		)
		if err != nil {
			return nil, err
		}

		genesisBlocks[shardCoordinator.SelfId()] = genesisBlockForCurrentShard
	}

	argsMetaGenesis := genesis.ArgsMetaGenesisBlockCreator{
		GenesisTime:              uint64(nodesSetup.StartTime),
		Accounts:                 stateComponents.AccountsAdapter,
		AddrConv:                 stateComponents.AddressConverter,
		NodesSetup:               nodesSetup,
		ShardCoordinator:         shardCoordinator,
		Store:                    dataComponents.Store,
		Blkc:                     dataComponents.Blkc,
		Marshalizer:              coreComponents.Marshalizer,
		Hasher:                   coreComponents.Hasher,
		Uint64ByteSliceConverter: coreComponents.Uint64ByteSliceConverter,
		MetaDatapool:             dataComponents.MetaDatapool,
		Economics:                economics,
	}

	if shardCoordinator.SelfId() != sharding.MetachainShardId {
		newShardCoordinator, newAccounts, err := createInMemoryShardCoordinatorAndAccount(
			coreComponents,
			shardCoordinator.NumberOfShards(),
			sharding.MetachainShardId,
		)
		if err != nil {
			return nil, err
		}

		newStore, newBlkc, newMetaDataPool, err := createInMemoryStoreBlkcAndMetaDataPool(newShardCoordinator)

		argsMetaGenesis.ShardCoordinator = newShardCoordinator
		argsMetaGenesis.Accounts = newAccounts
		argsMetaGenesis.Store = newStore
		argsMetaGenesis.Blkc = newBlkc
		argsMetaGenesis.MetaDatapool = newMetaDataPool
	}

	genesisBlock, err := genesis.CreateMetaGenesisBlock(
		argsMetaGenesis,
	)
	if err != nil {
		return nil, err
	}

	log.Info("MetaGenesisBlock created with roothash " + hex.EncodeToString(genesisBlock.GetRootHash()))
	genesisBlocks[sharding.MetachainShardId] = genesisBlock

	return genesisBlocks, nil
}

func createInMemoryStoreBlkcAndMetaDataPool(
	shardCoordinator sharding.Coordinator,
) (dataRetriever.StorageService, data.ChainHandler, dataRetriever.MetaPoolsHolder, error) {

	cache, _ := storageUnit.NewCache(storageUnit.LRUCache, 10, 1)
	blkc, err := blockchain.NewMetaChain(cache)
	if err != nil {
		return nil, nil, nil, err
	}

	metaDataPool, err := createMemMetaDataPool()
	if err != nil {
		return nil, nil, nil, err
	}

	store := dataRetriever.NewChainStorer()
	store.AddStorer(dataRetriever.MetaBlockUnit, createMemUnit())
	store.AddStorer(dataRetriever.MetaShardDataUnit, createMemUnit())
	store.AddStorer(dataRetriever.MetaPeerDataUnit, createMemUnit())
	store.AddStorer(dataRetriever.BlockHeaderUnit, createMemUnit())
	store.AddStorer(dataRetriever.MetaHdrNonceHashDataUnit, createMemUnit())
	store.AddStorer(dataRetriever.TransactionUnit, createMemUnit())
	store.AddStorer(dataRetriever.UnsignedTransactionUnit, createMemUnit())
	store.AddStorer(dataRetriever.MiniBlockUnit, createMemUnit())
	for i := uint32(0); i < shardCoordinator.NumberOfShards(); i++ {
		hdrNonceHashDataUnit := dataRetriever.ShardHdrNonceHashDataUnit + dataRetriever.UnitType(i)
		store.AddStorer(hdrNonceHashDataUnit, createMemUnit())
	}
	store.AddStorer(dataRetriever.HeartbeatUnit, createMemUnit())

	return store, blkc, metaDataPool, nil
}

func createGenesisBlockAndApplyInitialBalances(
	accounts state.AccountsAdapter,
	shardCoordinator sharding.Coordinator,
	addressConverter state.AddressConverter,
	genesisConfig *sharding.Genesis,
	startTime uint64,
) (data.HeaderHandler, error) {

	initialBalances, err := genesisConfig.InitialNodesBalances(shardCoordinator, addressConverter)
	if err != nil {
		return nil, err
	}

	return genesis.CreateShardGenesisBlockFromInitialBalances(
		accounts,
		shardCoordinator,
		addressConverter,
		initialBalances,
		startTime,
	)
}

func createInMemoryShardCoordinatorAndAccount(
	coreComponents *Core,
	numOfShards uint32,
	shardId uint32,
) (sharding.Coordinator, state.AccountsAdapter, error) {

	newShardCoordinator, err := sharding.NewMultiShardCoordinator(numOfShards, shardId)
	if err != nil {
		return nil, nil, err
	}

	accountFactory, err := factoryState.NewAccountFactoryCreator(factoryState.UserAccount)
	if err != nil {
		return nil, nil, err
	}

	accounts, err := generateInMemoryAccountsAdapter(
		accountFactory,
		coreComponents.Hasher,
		coreComponents.Marshalizer,
	)
	if err != nil {
		return nil, nil, err
	}

	return newShardCoordinator, accounts, nil
}

func newForkDetector(
	rounder consensus.Rounder,
	shardCoordinator sharding.Coordinator,
	headerBlackList process.BlackListHandler,
) (process.ForkDetector, error) {
	if shardCoordinator.SelfId() < shardCoordinator.NumberOfShards() {
		return processSync.NewShardForkDetector(rounder, headerBlackList)
	}
	if shardCoordinator.SelfId() == sharding.MetachainShardId {
		return processSync.NewMetaForkDetector(rounder, headerBlackList)
	}

	return nil, ErrCreateForkDetector
}

func newBlockProcessor(
	processArgs *processComponentsFactoryArgs,
	resolversFinder dataRetriever.ResolversFinder,
	forkDetector process.ForkDetector,
	genesisBlocks map[uint32]data.HeaderHandler,
	rounder consensus.Rounder,
) (process.BlockProcessor, error) {

	shardCoordinator := processArgs.shardCoordinator
	nodesCoordinator := processArgs.nodesCoordinator

	communityAddr := processArgs.economicsData.CommunityAddress()
	burnAddr := processArgs.economicsData.BurnAddress()
	if communityAddr == "" || burnAddr == "" {
		return nil, errors.New("rewards configuration missing")
	}

	communityAddress, err := hex.DecodeString(communityAddr)
	if err != nil {
		return nil, err
	}

	burnAddress, err := hex.DecodeString(burnAddr)
	if err != nil {
		return nil, err
	}

	specialAddressHolder, err := address.NewSpecialAddressHolder(
		communityAddress,
		burnAddress,
		processArgs.state.AddressConverter,
		shardCoordinator,
		nodesCoordinator,
	)
	if err != nil {
		return nil, err
	}

	if shardCoordinator.SelfId() < shardCoordinator.NumberOfShards() {
		return newShardBlockProcessor(
			resolversFinder,
			processArgs.shardCoordinator,
			processArgs.nodesCoordinator,
			specialAddressHolder,
			processArgs.data,
			processArgs.core,
			processArgs.state,
			forkDetector,
			genesisBlocks,
			processArgs.coreServiceContainer,
			processArgs.economicsData,
			rounder,
		)
	}
	if shardCoordinator.SelfId() == sharding.MetachainShardId {
		validatorStatisticsProcessor, err := newValidatorStatisticsProcessor(processArgs)
		if err != nil {
			return nil, err
		}

		return newMetaBlockProcessor(
			resolversFinder,
			processArgs.shardCoordinator,
			processArgs.nodesCoordinator,
			specialAddressHolder,
			processArgs.data,
			processArgs.core,
			processArgs.state,
			forkDetector,
			genesisBlocks,
			processArgs.coreServiceContainer,
			processArgs.economicsData,
			validatorStatisticsProcessor,
			rounder,
		)
	}

	return nil, errors.New("could not create block processor and tracker")
}

func newShardBlockProcessor(
	resolversFinder dataRetriever.ResolversFinder,
	shardCoordinator sharding.Coordinator,
	nodesCoordinator sharding.NodesCoordinator,
	specialAddressHandler process.SpecialAddressHandler,
	data *Data,
	core *Core,
	state *State,
	forkDetector process.ForkDetector,
	genesisBlocks map[uint32]data.HeaderHandler,
	coreServiceContainer serviceContainer.Core,
	economics *economics.EconomicsData,
	rounder consensus.Rounder,
) (process.BlockProcessor, error) {
	argsParser, err := smartContract.NewAtArgumentParser()
	if err != nil {
		return nil, err
	}

	argsHook := hooks.ArgBlockChainHook{
		Accounts:         state.AccountsAdapter,
		AddrConv:         state.AddressConverter,
		StorageService:   data.Store,
		BlockChain:       data.Blkc,
		ShardCoordinator: shardCoordinator,
		Marshalizer:      core.Marshalizer,
		Uint64Converter:  core.Uint64ByteSliceConverter,
	}
	vmFactory, err := shard.NewVMContainerFactory(argsHook)
	if err != nil {
		return nil, err
	}

	vmContainer, err := vmFactory.Create()
	if err != nil {
		return nil, err
	}

	interimProcFactory, err := shard.NewIntermediateProcessorsContainerFactory(
		shardCoordinator,
		core.Marshalizer,
		core.Hasher,
		state.AddressConverter,
		specialAddressHandler,
		data.Store,
		data.Datapool,
		economics,
	)
	if err != nil {
		return nil, err
	}

	interimProcContainer, err := interimProcFactory.Create()
	if err != nil {
		return nil, err
	}

	scForwarder, err := interimProcContainer.Get(dataBlock.SmartContractResultBlock)
	if err != nil {
		return nil, err
	}

	rewardsTxInterim, err := interimProcContainer.Get(dataBlock.RewardsBlock)
	if err != nil {
		return nil, err
	}

	rewardsTxHandler, ok := rewardsTxInterim.(process.TransactionFeeHandler)
	if !ok {
		return nil, process.ErrWrongTypeAssertion
	}

	internalTransactionProducer, ok := rewardsTxInterim.(process.InternalTransactionProducer)
	if !ok {
		return nil, process.ErrWrongTypeAssertion
	}

	scProcessor, err := smartContract.NewSmartContractProcessor(
		vmContainer,
		argsParser,
		core.Hasher,
		core.Marshalizer,
		state.AccountsAdapter,
		vmFactory.BlockChainHookImpl(),
		state.AddressConverter,
		shardCoordinator,
		scForwarder,
		rewardsTxHandler,
	)
	if err != nil {
		return nil, err
	}

	requestHandler, err := requestHandlers.NewShardResolverRequestHandler(
		resolversFinder,
		factory.TransactionTopic,
		factory.UnsignedTransactionTopic,
		factory.RewardsTransactionTopic,
		factory.MiniBlocksTopic,
		factory.HeadersTopic,
		factory.MetachainBlocksTopic,
		MaxTxsToRequest,
	)
	if err != nil {
		return nil, err
	}

	rewardsTxProcessor, err := rewardTransaction.NewRewardTxProcessor(
		state.AccountsAdapter,
		state.AddressConverter,
		shardCoordinator,
		rewardsTxInterim,
	)
	if err != nil {
		return nil, err
	}

	txTypeHandler, err := coordinator.NewTxTypeHandler(state.AddressConverter, shardCoordinator, state.AccountsAdapter)
	if err != nil {
		return nil, err
	}

	transactionProcessor, err := transaction.NewTxProcessor(
		state.AccountsAdapter,
		core.Hasher,
		state.AddressConverter,
		core.Marshalizer,
		shardCoordinator,
		scProcessor,
		rewardsTxHandler,
		txTypeHandler,
		economics,
	)
	if err != nil {
		return nil, errors.New("could not create transaction processor: " + err.Error())
	}

	gasHandler, err := preprocess.NewGasComputation(economics)
	if err != nil {
		return nil, err
	}

	miniBlocksCompacter, err := preprocess.NewMiniBlocksCompaction(economics, shardCoordinator, gasHandler)
	if err != nil {
		return nil, err
	}

	preProcFactory, err := shard.NewPreProcessorsContainerFactory(
		shardCoordinator,
		data.Store,
		core.Marshalizer,
		core.Hasher,
		data.Datapool,
		state.AddressConverter,
		state.AccountsAdapter,
		requestHandler,
		transactionProcessor,
		scProcessor,
		scProcessor,
		rewardsTxProcessor,
		internalTransactionProducer,
		economics,
		miniBlocksCompacter,
		gasHandler,
	)
	if err != nil {
		return nil, err
	}

	preProcContainer, err := preProcFactory.Create()
	if err != nil {
		return nil, err
	}

	txCoordinator, err := coordinator.NewTransactionCoordinator(
		shardCoordinator,
		state.AccountsAdapter,
		data.Datapool.MiniBlocks(),
		requestHandler,
		preProcContainer,
		interimProcContainer,
		gasHandler,
	)
	if err != nil {
		return nil, err
	}

	txPoolsCleaner, err := poolsCleaner.NewTxsPoolsCleaner(
		state.AccountsAdapter,
		shardCoordinator,
		data.Datapool,
		state.AddressConverter,
	)
	if err != nil {
		return nil, err
	}

	argumentsBaseProcessor := block.ArgBaseProcessor{
		Accounts:              state.AccountsAdapter,
		ForkDetector:          forkDetector,
		Hasher:                core.Hasher,
		Marshalizer:           core.Marshalizer,
		Store:                 data.Store,
		ShardCoordinator:      shardCoordinator,
		NodesCoordinator:      nodesCoordinator,
		SpecialAddressHandler: specialAddressHandler,
		Uint64Converter:       core.Uint64ByteSliceConverter,
		StartHeaders:          genesisBlocks,
		RequestHandler:        requestHandler,
		Core:                  coreServiceContainer,
		BlockChainHook:        vmFactory.BlockChainHookImpl(),
		TxCoordinator:         txCoordinator,
		Rounder:               rounder,
	}
	arguments := block.ArgShardProcessor{
		ArgBaseProcessor: argumentsBaseProcessor,
		DataPool:         data.Datapool,
		TxsPoolsCleaner:  txPoolsCleaner,
	}

	blockProcessor, err := block.NewShardProcessor(arguments)
	if err != nil {
		return nil, errors.New("could not create block processor: " + err.Error())
	}

	err = blockProcessor.SetAppStatusHandler(core.StatusHandler)
	if err != nil {
		return nil, err
	}

	return blockProcessor, nil
}

func newMetaBlockProcessor(
	resolversFinder dataRetriever.ResolversFinder,
	shardCoordinator sharding.Coordinator,
	nodesCoordinator sharding.NodesCoordinator,
	specialAddressHandler process.SpecialAddressHandler,
	data *Data,
	core *Core,
	state *State,
	forkDetector process.ForkDetector,
	genesisBlocks map[uint32]data.HeaderHandler,
	coreServiceContainer serviceContainer.Core,
	economics *economics.EconomicsData,
	validatorStatisticsProcessor process.ValidatorStatisticsProcessor,
	rounder consensus.Rounder,
) (process.BlockProcessor, error) {

	argsHook := hooks.ArgBlockChainHook{
		Accounts:         state.AccountsAdapter,
		AddrConv:         state.AddressConverter,
		StorageService:   data.Store,
		BlockChain:       data.Blkc,
		ShardCoordinator: shardCoordinator,
		Marshalizer:      core.Marshalizer,
		Uint64Converter:  core.Uint64ByteSliceConverter,
	}
	vmFactory, err := metachain.NewVMContainerFactory(argsHook, economics)
	if err != nil {
		return nil, err
	}

	argsParser, err := smartContract.NewAtArgumentParser()
	if err != nil {
		return nil, err
	}

	vmContainer, err := vmFactory.Create()
	if err != nil {
		return nil, err
	}

	interimProcFactory, err := metachain.NewIntermediateProcessorsContainerFactory(
		shardCoordinator,
		core.Marshalizer,
		core.Hasher,
		state.AddressConverter,
		data.Store,
		data.MetaDatapool,
	)
	if err != nil {
		return nil, err
	}

	interimProcContainer, err := interimProcFactory.Create()
	if err != nil {
		return nil, err
	}

	scForwarder, err := interimProcContainer.Get(dataBlock.SmartContractResultBlock)
	if err != nil {
		return nil, err
	}

	scProcessor, err := smartContract.NewSmartContractProcessor(
		vmContainer,
		argsParser,
		core.Hasher,
		core.Marshalizer,
		state.AccountsAdapter,
		vmFactory.BlockChainHookImpl(),
		state.AddressConverter,
		shardCoordinator,
		scForwarder,
		&metachain.TransactionFeeHandler{},
	)
	if err != nil {
		return nil, err
	}

	requestHandler, err := requestHandlers.NewMetaResolverRequestHandler(
		resolversFinder,
		factory.ShardHeadersForMetachainTopic,
		factory.MetachainBlocksTopic,
		factory.TransactionTopic,
		factory.UnsignedTransactionTopic,
		factory.MiniBlocksTopic,
		MaxTxsToRequest,
	)
	if err != nil {
		return nil, err
	}

	txTypeHandler, err := coordinator.NewTxTypeHandler(state.AddressConverter, shardCoordinator, state.AccountsAdapter)
	if err != nil {
		return nil, err
	}

	transactionProcessor, err := transaction.NewMetaTxProcessor(
		state.AccountsAdapter,
		state.AddressConverter,
		shardCoordinator,
		scProcessor,
		txTypeHandler,
	)
	if err != nil {
		return nil, errors.New("could not create transaction processor: " + err.Error())
	}

	miniBlocksCompacter, err := preprocess.NewMiniBlocksCompaction(economics, shardCoordinator)
	if err != nil {
		return nil, err
	}

	preProcFactory, err := metachain.NewPreProcessorsContainerFactory(
		shardCoordinator,
		data.Store,
		core.Marshalizer,
		core.Hasher,
		data.MetaDatapool,
		state.AccountsAdapter,
		requestHandler,
		transactionProcessor,
		economics,
		miniBlocksCompacter,
	)
	if err != nil {
		return nil, err
	}

	preProcContainer, err := preProcFactory.Create()
	if err != nil {
		return nil, err
	}

	txCoordinator, err := coordinator.NewTransactionCoordinator(
		shardCoordinator,
		state.AccountsAdapter,
		data.MetaDatapool.MiniBlocks(),
		requestHandler,
		preProcContainer,
		interimProcContainer,
	)
	if err != nil {
		return nil, err
	}

	scDataGetter, err := smartContract.NewSCDataGetter(state.AddressConverter, vmContainer)
	if err != nil {
		return nil, err
	}

	argsStaking := scToProtocol.ArgStakingToPeer{
		AdrConv:      state.AddressConverter,
		Hasher:       core.Hasher,
		Marshalizer:  core.Marshalizer,
		PeerState:    state.PeerAccounts,
		BaseState:    state.AccountsAdapter,
		ArgParser:    argsParser,
		CurrTxs:      data.MetaDatapool.CurrentBlockTxs(),
		ScDataGetter: scDataGetter,
	}
	smartContractToProtocol, err := scToProtocol.NewStakingToPeer(argsStaking)
	if err != nil {
		return nil, err
	}

	argumentsBaseProcessor := block.ArgBaseProcessor{
		Accounts:                     state.AccountsAdapter,
		ForkDetector:                 forkDetector,
		Hasher:                       core.Hasher,
		Marshalizer:                  core.Marshalizer,
		Store:                        data.Store,
		ShardCoordinator:             shardCoordinator,
		NodesCoordinator:             nodesCoordinator,
		SpecialAddressHandler:        specialAddressHandler,
		Uint64Converter:              core.Uint64ByteSliceConverter,
		StartHeaders:                 genesisBlocks,
		RequestHandler:               requestHandler,
		Core:                         coreServiceContainer,
		BlockChainHook:               vmFactory.BlockChainHookImpl(),
		TxCoordinator:                txCoordinator,
		ValidatorStatisticsProcessor: validatorStatisticsProcessor,
		Rounder:                      rounder,
	}
	arguments := block.ArgMetaProcessor{
		ArgBaseProcessor:   argumentsBaseProcessor,
		DataPool:           data.MetaDatapool,
		SCDataGetter:       scDataGetter,
		SCToProtocol:       smartContractToProtocol,
		PeerChangesHandler: smartContractToProtocol,
	}

	metaProcessor, err := block.NewMetaProcessor(arguments)
	if err != nil {
		return nil, errors.New("could not create block processor: " + err.Error())
	}

	err = metaProcessor.SetAppStatusHandler(core.StatusHandler)
	if err != nil {
		return nil, err
	}

	return metaProcessor, nil
}

func newValidatorStatisticsProcessor(
	processComponents *processComponentsFactoryArgs,
) (process.ValidatorStatisticsProcessor, error) {

	initialNodes := processComponents.nodesConfig.InitialNodes
	storageService := processComponents.data.Store

	arguments := peer.ArgValidatorStatisticsProcessor{
		InitialNodes:     initialNodes,
<<<<<<< HEAD
		PeerAdapter:      peerAdapter,
=======
		PeerAdapter:      processComponents.state.PeerAccounts,
>>>>>>> 3d2727be
		AdrConv:          processComponents.state.AddressConverter,
		NodesCoordinator: processComponents.nodesCoordinator,
		ShardCoordinator: processComponents.shardCoordinator,
		DataPool:         processComponents.data.MetaDatapool,
		StorageService:   storageService,
		Marshalizer:      processComponents.core.Marshalizer,
<<<<<<< HEAD
=======
		Economics:        processComponents.economicsData,
>>>>>>> 3d2727be
	}

	validatorStatisticsProcessor, err := peer.NewValidatorStatisticsProcessor(arguments)
	if err != nil {
		return nil, err
	}

	return validatorStatisticsProcessor, nil
}

func getCacherFromConfig(cfg config.CacheConfig) storageUnit.CacheConfig {
	return storageUnit.CacheConfig{
		Size:   cfg.Size,
		Type:   storageUnit.CacheType(cfg.Type),
		Shards: cfg.Shards,
	}
}

func getDBFromConfig(cfg config.DBConfig, uniquePath string) storageUnit.DBConfig {
	return storageUnit.DBConfig{
		FilePath:          filepath.Join(uniquePath, cfg.FilePath),
		Type:              storageUnit.DBType(cfg.Type),
		MaxBatchSize:      cfg.MaxBatchSize,
		BatchDelaySeconds: cfg.BatchDelaySeconds,
		MaxOpenFiles:      cfg.MaxOpenFiles,
	}
}

func getBloomFromConfig(cfg config.BloomFilterConfig) storageUnit.BloomConfig {
	var hashFuncs []storageUnit.HasherType
	if cfg.HashFunc != nil {
		hashFuncs = make([]storageUnit.HasherType, 0)
		for _, hf := range cfg.HashFunc {
			hashFuncs = append(hashFuncs, storageUnit.HasherType(hf))
		}
	}

	return storageUnit.BloomConfig{
		Size:     cfg.Size,
		HashFunc: hashFuncs,
	}
}

func generateInMemoryAccountsAdapter(
	accountFactory state.AccountFactory,
	hasher hashing.Hasher,
	marshalizer marshal.Marshalizer,
) (state.AccountsAdapter, error) {

	tr, err := trie.NewTrie(createMemUnit(), marshalizer, hasher)
	if err != nil {
		return nil, err
	}

	adb, err := state.NewAccountsDB(tr, hasher, marshalizer, accountFactory)
	if err != nil {
		return nil, err
	}

	return adb, nil
}

func createMemUnit() storage.Storer {
	cache, err := storageUnit.NewCache(storageUnit.LRUCache, 10, 1)
	if err != nil {
		log.Error("error creating cache for mem unit " + err.Error())
		return nil
	}

	persist, err := memorydb.New()
	if err != nil {
		log.Error("error creating persister for mem unit " + err.Error())
		return nil
	}

	unit, err := storageUnit.NewStorageUnit(cache, persist)
	if err != nil {
		log.Error("error creating unit " + err.Error())
		return nil
	}

	return unit
}

func createMemMetaDataPool() (dataRetriever.MetaPoolsHolder, error) {
	cacherCfg := storageUnit.CacheConfig{Size: 10, Type: storageUnit.LRUCache}
	metaBlocks, err := storageUnit.NewCache(cacherCfg.Type, cacherCfg.Size, cacherCfg.Shards)
	if err != nil {
		return nil, err
	}

	cacherCfg = storageUnit.CacheConfig{Size: 10, Type: storageUnit.LRUCache, Shards: 1}
	txBlockBody, err := storageUnit.NewCache(cacherCfg.Type, cacherCfg.Size, cacherCfg.Shards)
	if err != nil {
		return nil, err
	}

	cacherCfg = storageUnit.CacheConfig{Size: 10, Type: storageUnit.LRUCache}
	shardHeaders, err := storageUnit.NewCache(cacherCfg.Type, cacherCfg.Size, cacherCfg.Shards)
	if err != nil {
		return nil, err
	}

	shardHeadersNoncesCacher, err := storageUnit.NewCache(cacherCfg.Type, cacherCfg.Size, cacherCfg.Shards)
	if err != nil {
		return nil, err
	}

	shardHeadersNonces, err := dataPool.NewNonceSyncMapCacher(shardHeadersNoncesCacher, uint64ByteSlice.NewBigEndianConverter())
	if err != nil {
		return nil, err
	}

	txPool, err := shardedData.NewShardedData(storageUnit.CacheConfig{Size: 1000, Type: storageUnit.LRUCache, Shards: 1})
	if err != nil {
		return nil, err
	}

	uTxPool, err := shardedData.NewShardedData(storageUnit.CacheConfig{Size: 1000, Type: storageUnit.LRUCache, Shards: 1})
	if err != nil {
		return nil, err
	}

	currTxs, err := dataPool.NewCurrentBlockPool()
	if err != nil {
		return nil, err
	}

	dPool, err := dataPool.NewMetaDataPool(
		metaBlocks,
		txBlockBody,
		shardHeaders,
		shardHeadersNonces,
		txPool,
		uTxPool,
		currTxs,
	)
	if err != nil {
		return nil, err
	}

	return dPool, nil
}

// GetSigningParams returns a key generator, a private key, and a public key
func GetSigningParams(
	ctx *cli.Context,
	log *logger.Logger,
	skName string,
	skIndexName string,
	skPemFileName string,
	suite crypto.Suite,
) (keyGen crypto.KeyGenerator, privKey crypto.PrivateKey, pubKey crypto.PublicKey, err error) {

	sk, err := getSk(ctx, log, skName, skIndexName, skPemFileName)
	if err != nil {
		return nil, nil, nil, err
	}

	keyGen = signing.NewKeyGenerator(suite)

	privKey, err = keyGen.PrivateKeyFromByteArray(sk)
	if err != nil {
		return nil, nil, nil, err
	}

	pubKey = privKey.GeneratePublic()

	return keyGen, privKey, pubKey, err
}

// GetPkEncoded returns the encoded public key
func GetPkEncoded(pubKey crypto.PublicKey) string {
	pk, err := pubKey.ToByteArray()
	if err != nil {
		return err.Error()
	}

	return encodeAddress(pk)
}

func encodeAddress(address []byte) string {
	return hex.EncodeToString(address)
}

func decodeAddress(address string) ([]byte, error) {
	return hex.DecodeString(address)
}

func getSk(
	ctx *cli.Context,
	log *logger.Logger,
	skName string,
	skIndexName string,
	skPemFileName string,
) ([]byte, error) {

	//if flag is defined, it shall overwrite what was read from pem file
	if ctx.GlobalIsSet(skName) {
		encodedSk := []byte(ctx.GlobalString(skName))
		return decodeAddress(string(encodedSk))
	}

	skIndex := ctx.GlobalInt(skIndexName)
	encodedSk, err := core.LoadSkFromPemFile(skPemFileName, log, skIndex)
	if err != nil {
		return nil, err
	}

	return decodeAddress(string(encodedSk))
}<|MERGE_RESOLUTION|>--- conflicted
+++ resolved
@@ -2207,21 +2207,14 @@
 
 	arguments := peer.ArgValidatorStatisticsProcessor{
 		InitialNodes:     initialNodes,
-<<<<<<< HEAD
-		PeerAdapter:      peerAdapter,
-=======
 		PeerAdapter:      processComponents.state.PeerAccounts,
->>>>>>> 3d2727be
 		AdrConv:          processComponents.state.AddressConverter,
 		NodesCoordinator: processComponents.nodesCoordinator,
 		ShardCoordinator: processComponents.shardCoordinator,
 		DataPool:         processComponents.data.MetaDatapool,
 		StorageService:   storageService,
 		Marshalizer:      processComponents.core.Marshalizer,
-<<<<<<< HEAD
-=======
 		Economics:        processComponents.economicsData,
->>>>>>> 3d2727be
 	}
 
 	validatorStatisticsProcessor, err := peer.NewValidatorStatisticsProcessor(arguments)
