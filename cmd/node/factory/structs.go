package factory

import (
	"context"
	"crypto/ecdsa"
	"crypto/rand"
	"encoding/hex"
	"errors"
	"fmt"
<<<<<<< HEAD
	"github.com/ElrondNetwork/elrond-go/process/smartContract/hooks"
=======
	"github.com/ElrondNetwork/elrond-go/integrationTests/mock"
>>>>>>> ff089fae
	"io"
	"math/big"
	"path/filepath"
	"time"

	"github.com/ElrondNetwork/elrond-go/config"
	"github.com/ElrondNetwork/elrond-go/consensus"
	"github.com/ElrondNetwork/elrond-go/consensus/round"
	"github.com/ElrondNetwork/elrond-go/core"
	"github.com/ElrondNetwork/elrond-go/core/genesis"
	"github.com/ElrondNetwork/elrond-go/core/logger"
	"github.com/ElrondNetwork/elrond-go/core/partitioning"
	"github.com/ElrondNetwork/elrond-go/core/serviceContainer"
	"github.com/ElrondNetwork/elrond-go/crypto"
	"github.com/ElrondNetwork/elrond-go/crypto/signing"
	"github.com/ElrondNetwork/elrond-go/crypto/signing/kyber"
	blsMultiSig "github.com/ElrondNetwork/elrond-go/crypto/signing/kyber/multisig"
	"github.com/ElrondNetwork/elrond-go/crypto/signing/kyber/singlesig"
	"github.com/ElrondNetwork/elrond-go/crypto/signing/multisig"
	"github.com/ElrondNetwork/elrond-go/data"
	"github.com/ElrondNetwork/elrond-go/data/address"
	dataBlock "github.com/ElrondNetwork/elrond-go/data/block"
	"github.com/ElrondNetwork/elrond-go/data/blockchain"
	"github.com/ElrondNetwork/elrond-go/data/state"
	"github.com/ElrondNetwork/elrond-go/data/state/addressConverters"
	factoryState "github.com/ElrondNetwork/elrond-go/data/state/factory"
	"github.com/ElrondNetwork/elrond-go/data/trie"
	"github.com/ElrondNetwork/elrond-go/data/typeConverters"
	"github.com/ElrondNetwork/elrond-go/data/typeConverters/uint64ByteSlice"
	"github.com/ElrondNetwork/elrond-go/dataRetriever"
	"github.com/ElrondNetwork/elrond-go/dataRetriever/dataPool"
	"github.com/ElrondNetwork/elrond-go/dataRetriever/factory/containers"
	metafactoryDataRetriever "github.com/ElrondNetwork/elrond-go/dataRetriever/factory/metachain"
	shardfactoryDataRetriever "github.com/ElrondNetwork/elrond-go/dataRetriever/factory/shard"
	"github.com/ElrondNetwork/elrond-go/dataRetriever/requestHandlers"
	"github.com/ElrondNetwork/elrond-go/dataRetriever/shardedData"
	"github.com/ElrondNetwork/elrond-go/hashing"
	"github.com/ElrondNetwork/elrond-go/hashing/blake2b"
	"github.com/ElrondNetwork/elrond-go/hashing/sha256"
	"github.com/ElrondNetwork/elrond-go/marshal"
	"github.com/ElrondNetwork/elrond-go/ntp"
	"github.com/ElrondNetwork/elrond-go/p2p"
	"github.com/ElrondNetwork/elrond-go/p2p/libp2p"
	factoryP2P "github.com/ElrondNetwork/elrond-go/p2p/libp2p/factory"
	"github.com/ElrondNetwork/elrond-go/p2p/loadBalancer"
	"github.com/ElrondNetwork/elrond-go/process"
	"github.com/ElrondNetwork/elrond-go/process/block"
	"github.com/ElrondNetwork/elrond-go/process/block/poolsCleaner"
	"github.com/ElrondNetwork/elrond-go/process/coordinator"
	"github.com/ElrondNetwork/elrond-go/process/economics"
	"github.com/ElrondNetwork/elrond-go/process/factory"
	"github.com/ElrondNetwork/elrond-go/process/factory/metachain"
	"github.com/ElrondNetwork/elrond-go/process/factory/shard"
	"github.com/ElrondNetwork/elrond-go/process/rewardTransaction"
	"github.com/ElrondNetwork/elrond-go/process/smartContract"
	processSync "github.com/ElrondNetwork/elrond-go/process/sync"
	"github.com/ElrondNetwork/elrond-go/process/transaction"
	"github.com/ElrondNetwork/elrond-go/sharding"
	"github.com/ElrondNetwork/elrond-go/statusHandler"
	factoryViews "github.com/ElrondNetwork/elrond-go/statusHandler/factory"
	"github.com/ElrondNetwork/elrond-go/statusHandler/view"
	"github.com/ElrondNetwork/elrond-go/storage"
	"github.com/ElrondNetwork/elrond-go/storage/memorydb"
	"github.com/ElrondNetwork/elrond-go/storage/storageUnit"
	"github.com/btcsuite/btcd/btcec"
	libp2pCrypto "github.com/libp2p/go-libp2p-core/crypto"
	"github.com/urfave/cli"
)

const (
	// BlsHashSize specifies the hash size for using bls scheme
	BlsHashSize = 16

	// BlsConsensusType specifies te signature scheme used in the consensus
	BlsConsensusType = "bls"

	// BnConsensusType specifies te signature scheme used in the consensus
	BnConsensusType = "bn"

	// MaxTxsToRequest specifies the maximum number of txs to request
	MaxTxsToRequest = 100
)

var log = logger.DefaultLogger()

const maxTxNonceDeltaAllowed = 15000

// ErrCreateForkDetector signals that a fork detector could not be created
//TODO: Extract all others error messages from this file in some defined errors
var ErrCreateForkDetector = errors.New("could not create fork detector")

// Network struct holds the network components of the Elrond protocol
type Network struct {
	NetMessenger p2p.Messenger
}

// Core struct holds the core components of the Elrond protocol
type Core struct {
	Hasher                   hashing.Hasher
	Marshalizer              marshal.Marshalizer
	Trie                     data.Trie
	Uint64ByteSliceConverter typeConverters.Uint64ByteSliceConverter
	StatusHandler            core.AppStatusHandler
}

// State struct holds the state components of the Elrond protocol
type State struct {
	AddressConverter  state.AddressConverter
	AccountsAdapter   state.AccountsAdapter
	InBalanceForShard map[string]*big.Int
}

// Data struct holds the data components of the Elrond protocol
type Data struct {
	Blkc         data.ChainHandler
	Store        dataRetriever.StorageService
	Datapool     dataRetriever.PoolsHolder
	MetaDatapool dataRetriever.MetaPoolsHolder
}

// Crypto struct holds the crypto components of the Elrond protocol
type Crypto struct {
	TxSingleSigner crypto.SingleSigner
	SingleSigner   crypto.SingleSigner
	MultiSigner    crypto.MultiSigner
	TxSignKeyGen   crypto.KeyGenerator
	TxSignPrivKey  crypto.PrivateKey
	TxSignPubKey   crypto.PublicKey
	InitialPubKeys map[uint32][]string
}

// Process struct holds the process components of the Elrond protocol
type Process struct {
	InterceptorsContainer process.InterceptorsContainer
	ResolversFinder       dataRetriever.ResolversFinder
	Rounder               consensus.Rounder
	ForkDetector          process.ForkDetector
	BlockProcessor        process.BlockProcessor
}

type coreComponentsFactoryArgs struct {
	config   *config.Config
	uniqueID string
}

// NewCoreComponentsFactoryArgs initializes the arguments necessary for creating the core components
func NewCoreComponentsFactoryArgs(config *config.Config, uniqueID string) *coreComponentsFactoryArgs {
	return &coreComponentsFactoryArgs{
		config:   config,
		uniqueID: uniqueID,
	}
}

// CoreComponentsFactory creates the core components
func CoreComponentsFactory(args *coreComponentsFactoryArgs) (*Core, error) {
	hasher, err := getHasherFromConfig(args.config)
	if err != nil {
		return nil, errors.New("could not create hasher: " + err.Error())
	}

	marshalizer, err := getMarshalizerFromConfig(args.config)
	if err != nil {
		return nil, errors.New("could not create marshalizer: " + err.Error())
	}

	merkleTrie, err := getTrie(args.config.AccountsTrieStorage, marshalizer, hasher, args.uniqueID)
	if err != nil {
		return nil, errors.New("error creating trie: " + err.Error())
	}
	uint64ByteSliceConverter := uint64ByteSlice.NewBigEndianConverter()

	return &Core{
		Hasher:                   hasher,
		Marshalizer:              marshalizer,
		Trie:                     merkleTrie,
		Uint64ByteSliceConverter: uint64ByteSliceConverter,
		StatusHandler:            statusHandler.NewNilStatusHandler(),
	}, nil
}

type stateComponentsFactoryArgs struct {
	config           *config.Config
	genesisConfig    *sharding.Genesis
	shardCoordinator sharding.Coordinator
	core             *Core
}

// NewStateComponentsFactoryArgs initializes the arguments necessary for creating the state components
func NewStateComponentsFactoryArgs(
	config *config.Config,
	genesisConfig *sharding.Genesis,
	shardCoordinator sharding.Coordinator,
	core *Core,
) *stateComponentsFactoryArgs {
	return &stateComponentsFactoryArgs{
		config:           config,
		genesisConfig:    genesisConfig,
		shardCoordinator: shardCoordinator,
		core:             core,
	}
}

// StateComponentsFactory creates the state components
func StateComponentsFactory(args *stateComponentsFactoryArgs) (*State, error) {
	addressConverter, err := addressConverters.NewPlainAddressConverter(
		args.config.Address.Length,
		args.config.Address.Prefix,
	)

	if err != nil {
		return nil, errors.New("could not create address converter: " + err.Error())
	}

	accountFactory, err := factoryState.NewAccountFactoryCreator(factoryState.UserAccount)
	if err != nil {
		return nil, errors.New("could not create account factory: " + err.Error())
	}

	accountsAdapter, err := state.NewAccountsDB(args.core.Trie, args.core.Hasher, args.core.Marshalizer, accountFactory)
	if err != nil {
		return nil, errors.New("could not create accounts adapter: " + err.Error())
	}

	inBalanceForShard, err := args.genesisConfig.InitialNodesBalances(args.shardCoordinator, addressConverter)
	if err != nil {
		return nil, errors.New("initial balances could not be processed " + err.Error())
	}

	return &State{
		AddressConverter:  addressConverter,
		AccountsAdapter:   accountsAdapter,
		InBalanceForShard: inBalanceForShard,
	}, nil
}

type dataComponentsFactoryArgs struct {
	config           *config.Config
	shardCoordinator sharding.Coordinator
	core             *Core
	uniqueID         string
}

// NewDataComponentsFactoryArgs initializes the arguments necessary for creating the data components
func NewDataComponentsFactoryArgs(
	config *config.Config,
	shardCoordinator sharding.Coordinator,
	core *Core,
	uniqueID string,
) *dataComponentsFactoryArgs {
	return &dataComponentsFactoryArgs{
		config:           config,
		shardCoordinator: shardCoordinator,
		core:             core,
		uniqueID:         uniqueID,
	}
}

// DataComponentsFactory creates the data components
func DataComponentsFactory(args *dataComponentsFactoryArgs) (*Data, error) {
	var datapool dataRetriever.PoolsHolder
	var metaDatapool dataRetriever.MetaPoolsHolder
	blkc, err := createBlockChainFromConfig(args.config, args.shardCoordinator, args.core.StatusHandler)
	if err != nil {
		return nil, errors.New("could not create block chain: " + err.Error())
	}

	store, err := createDataStoreFromConfig(args.config, args.shardCoordinator, args.uniqueID)
	if err != nil {
		return nil, errors.New("could not create local data store: " + err.Error())
	}

	if args.shardCoordinator.SelfId() < args.shardCoordinator.NumberOfShards() {
		datapool, err = createShardDataPoolFromConfig(args.config, args.core.Uint64ByteSliceConverter)
		if err != nil {
			return nil, errors.New("could not create shard data pools: " + err.Error())
		}
	}
	if args.shardCoordinator.SelfId() == sharding.MetachainShardId {
		metaDatapool, err = createMetaDataPoolFromConfig(args.config, args.core.Uint64ByteSliceConverter)
		if err != nil {
			return nil, errors.New("could not create shard data pools: " + err.Error())
		}
	}
	if datapool == nil && metaDatapool == nil {
		return nil, errors.New("could not create data pools: ")
	}

	return &Data{
		Blkc:         blkc,
		Store:        store,
		Datapool:     datapool,
		MetaDatapool: metaDatapool,
	}, nil
}

type cryptoComponentsFactoryArgs struct {
	ctx                          *cli.Context
	config                       *config.Config
	nodesConfig                  *sharding.NodesSetup
	shardCoordinator             sharding.Coordinator
	keyGen                       crypto.KeyGenerator
	privKey                      crypto.PrivateKey
	log                          *logger.Logger
	initialBalancesSkPemFileName string
	txSignSkName                 string
	txSignSkIndexName            string
}

// NewCryptoComponentsFactoryArgs initializes the arguments necessary for creating the crypto components
func NewCryptoComponentsFactoryArgs(
	ctx *cli.Context,
	config *config.Config,
	nodesConfig *sharding.NodesSetup,
	shardCoordinator sharding.Coordinator,
	keyGen crypto.KeyGenerator,
	privKey crypto.PrivateKey,
	log *logger.Logger,
	initialBalancesSkPemFileName string,
	txSignSkName string,
	txSignSkIndexName string,
) *cryptoComponentsFactoryArgs {
	return &cryptoComponentsFactoryArgs{
		ctx:                          ctx,
		config:                       config,
		nodesConfig:                  nodesConfig,
		shardCoordinator:             shardCoordinator,
		keyGen:                       keyGen,
		privKey:                      privKey,
		log:                          log,
		initialBalancesSkPemFileName: initialBalancesSkPemFileName,
		txSignSkName:                 txSignSkName,
		txSignSkIndexName:            txSignSkIndexName,
	}
}

// CryptoComponentsFactory creates the crypto components
func CryptoComponentsFactory(args *cryptoComponentsFactoryArgs) (*Crypto, error) {
	initialPubKeys := args.nodesConfig.InitialNodesPubKeys()
	txSingleSigner := &singlesig.SchnorrSigner{}
	singleSigner, err := createSingleSigner(args.config)
	if err != nil {
		return nil, errors.New("could not create singleSigner: " + err.Error())
	}

	multisigHasher, err := getMultisigHasherFromConfig(args.config)
	if err != nil {
		return nil, errors.New("could not create multisig hasher: " + err.Error())
	}

	currentShardNodesPubKeys, err := args.nodesConfig.InitialNodesPubKeysForShard(args.shardCoordinator.SelfId())
	if err != nil {
		return nil, errors.New("could not start creation of multiSigner: " + err.Error())
	}

	multiSigner, err := createMultiSigner(args.config, multisigHasher, currentShardNodesPubKeys, args.privKey, args.keyGen)
	if err != nil {
		return nil, err
	}

	initialBalancesSkPemFileName := args.ctx.GlobalString(args.initialBalancesSkPemFileName)
	txSignKeyGen, txSignPrivKey, txSignPubKey, err := GetSigningParams(
		args.ctx,
		args.log,
		args.txSignSkName,
		args.txSignSkIndexName,
		initialBalancesSkPemFileName,
		kyber.NewBlakeSHA256Ed25519())
	if err != nil {
		return nil, err
	}
	args.log.Info("Starting with tx sign public key: " + GetPkEncoded(txSignPubKey))

	return &Crypto{
		TxSingleSigner: txSingleSigner,
		SingleSigner:   singleSigner,
		MultiSigner:    multiSigner,
		TxSignKeyGen:   txSignKeyGen,
		TxSignPrivKey:  txSignPrivKey,
		TxSignPubKey:   txSignPubKey,
		InitialPubKeys: initialPubKeys,
	}, nil
}

// NetworkComponentsFactory creates the network components
func NetworkComponentsFactory(p2pConfig *config.P2PConfig, log *logger.Logger, core *Core) (*Network, error) {
	var randReader io.Reader
	if p2pConfig.Node.Seed != "" {
		randReader = NewSeedRandReader(core.Hasher.Compute(p2pConfig.Node.Seed))
	} else {
		randReader = rand.Reader
	}

	netMessenger, err := createNetMessenger(p2pConfig, log, randReader)
	if err != nil {
		return nil, err
	}

	return &Network{
		NetMessenger: netMessenger,
	}, nil
}

type processComponentsFactoryArgs struct {
	genesisConfig        *sharding.Genesis
	economicsData        *economics.EconomicsData
	nodesConfig          *sharding.NodesSetup
	syncer               ntp.SyncTimer
	shardCoordinator     sharding.Coordinator
	nodesCoordinator     sharding.NodesCoordinator
	data                 *Data
	core                 *Core
	crypto               *Crypto
	state                *State
	network              *Network
	coreServiceContainer serviceContainer.Core
}

// NewProcessComponentsFactoryArgs initializes the arguments necessary for creating the process components
func NewProcessComponentsFactoryArgs(
	genesisConfig *sharding.Genesis,
	economicsData *economics.EconomicsData,
	nodesConfig *sharding.NodesSetup,
	syncer ntp.SyncTimer,
	shardCoordinator sharding.Coordinator,
	nodesCoordinator sharding.NodesCoordinator,
	data *Data,
	core *Core,
	crypto *Crypto,
	state *State,
	network *Network,
	coreServiceContainer serviceContainer.Core,
) *processComponentsFactoryArgs {
	return &processComponentsFactoryArgs{
		genesisConfig:        genesisConfig,
		economicsData:        economicsData,
		nodesConfig:          nodesConfig,
		syncer:               syncer,
		shardCoordinator:     shardCoordinator,
		nodesCoordinator:     nodesCoordinator,
		data:                 data,
		core:                 core,
		crypto:               crypto,
		state:                state,
		network:              network,
		coreServiceContainer: coreServiceContainer,
	}
}

// ProcessComponentsFactory creates the process components
func ProcessComponentsFactory(args *processComponentsFactoryArgs) (*Process, error) {
	interceptorContainerFactory, resolversContainerFactory, err := newInterceptorAndResolverContainerFactory(
		args.shardCoordinator,
		args.nodesCoordinator,
		args.data, args.core,
		args.crypto,
		args.state,
		args.network,
		args.economicsData,
	)
	if err != nil {
		return nil, err
	}

	//TODO refactor all these factory calls
	interceptorsContainer, err := interceptorContainerFactory.Create()
	if err != nil {
		return nil, err
	}

	resolversContainer, err := resolversContainerFactory.Create()
	if err != nil {
		return nil, err
	}

	resolversFinder, err := containers.NewResolversFinder(resolversContainer, args.shardCoordinator)
	if err != nil {
		return nil, err
	}

	rounder, err := round.NewRound(
		time.Unix(args.nodesConfig.StartTime, 0),
		args.syncer.CurrentTime(),
		time.Millisecond*time.Duration(args.nodesConfig.RoundDuration),
		args.syncer)
	if err != nil {
		return nil, err
	}

	forkDetector, err := newForkDetector(rounder, args.shardCoordinator)
	if err != nil {
		return nil, err
	}

	shardsGenesisBlocks, err := generateGenesisHeadersAndApplyInitialBalances(
		args.core,
		args.state,
		args.shardCoordinator,
		args.nodesConfig,
		args.genesisConfig,
	)
	if err != nil {
		return nil, err
	}

	err = prepareGenesisBlock(args, shardsGenesisBlocks)
	if err != nil {
		return nil, err
	}

	blockProcessor, err := newBlockProcessor(
		resolversFinder,
		args.shardCoordinator,
		args.nodesCoordinator,
		args.economicsData,
		args.data,
		args.core,
		args.state,
		forkDetector,
		shardsGenesisBlocks,
		args.coreServiceContainer,
	)

	if err != nil {
		return nil, err
	}

	return &Process{
		InterceptorsContainer: interceptorsContainer,
		ResolversFinder:       resolversFinder,
		Rounder:               rounder,
		ForkDetector:          forkDetector,
		BlockProcessor:        blockProcessor,
	}, nil
}

func prepareGenesisBlock(args *processComponentsFactoryArgs, shardsGenesisBlocks map[uint32]data.HeaderHandler) error {
	genesisBlock, ok := shardsGenesisBlocks[args.shardCoordinator.SelfId()]
	if !ok {
		return errors.New("genesis block does not exists")
	}

	genesisBlockHash, err := core.CalculateHash(args.core.Marshalizer, args.core.Hasher, genesisBlock)
	if err != nil {
		return err
	}

	err = args.data.Blkc.SetGenesisHeader(genesisBlock)
	if err != nil {
		return err
	}

	args.data.Blkc.SetGenesisHeaderHash(genesisBlockHash)

	marshalizedBlock, err := args.core.Marshalizer.Marshal(genesisBlock)
	if err != nil {
		return err
	}

	if args.shardCoordinator.SelfId() == sharding.MetachainShardId {
		errNotCritical := args.data.Store.Put(dataRetriever.MetaBlockUnit, genesisBlockHash, marshalizedBlock)
		log.LogIfError(errNotCritical)

	} else {
		errNotCritical := args.data.Store.Put(dataRetriever.BlockHeaderUnit, genesisBlockHash, marshalizedBlock)
		log.LogIfError(errNotCritical)
	}

	return nil
}

type seedRandReader struct {
	index int
	seed  []byte
}

// NewSeedRandReader will return a new instance of a seed-based reader
func NewSeedRandReader(seed []byte) *seedRandReader {
	return &seedRandReader{seed: seed, index: 0}
}

func (srr *seedRandReader) Read(p []byte) (n int, err error) {
	if srr.seed == nil {
		return 0, errors.New("nil seed")
	}
	if len(srr.seed) == 0 {
		return 0, errors.New("empty seed")
	}
	if p == nil {
		return 0, errors.New("nil buffer")
	}
	if len(p) == 0 {
		return 0, errors.New("empty buffer")
	}

	for i := 0; i < len(p); i++ {
		p[i] = srr.seed[srr.index]

		srr.index++
		srr.index = srr.index % len(srr.seed)
	}

	return len(p), nil
}

// CreateStatusHandlerPresenter will return an instance of PresenterStatusHandler
func CreateStatusHandlerPresenter() view.Presenter {
	presenterStatusHandlerFactory := factoryViews.NewPresenterFactory()

	return presenterStatusHandlerFactory.Create()
}

// CreateViews will start an termui console  and will return an object if cannot create and start termuiConsole
func CreateViews(presenter view.Presenter) ([]factoryViews.Viewer, error) {
	viewsFactory, err := factoryViews.NewViewsFactory(presenter)
	if err != nil {
		return nil, err
	}

	views, err := viewsFactory.Create()
	if err != nil {
		return nil, err
	}

	for _, v := range views {
		err = v.Start()
		if err != nil {
			return nil, err
		}
	}

	return views, nil
}

func getHasherFromConfig(cfg *config.Config) (hashing.Hasher, error) {
	switch cfg.Hasher.Type {
	case "sha256":
		return sha256.Sha256{}, nil
	case "blake2b":
		return blake2b.Blake2b{}, nil
	}

	return nil, errors.New("no hasher provided in config file")
}

func getMarshalizerFromConfig(cfg *config.Config) (marshal.Marshalizer, error) {
	switch cfg.Marshalizer.Type {
	case "json":
		return &marshal.JsonMarshalizer{}, nil
	}

	return nil, errors.New("no marshalizer provided in config file")
}

func getTrie(
	cfg config.StorageConfig,
	marshalizer marshal.Marshalizer,
	hasher hashing.Hasher,
	uniqueID string,
) (data.Trie, error) {

	accountsTrieStorage, err := storageUnit.NewStorageUnitFromConf(
		getCacherFromConfig(cfg.Cache),
		getDBFromConfig(cfg.DB, uniqueID),
		getBloomFromConfig(cfg.Bloom),
	)
	if err != nil {
		return nil, errors.New("error creating accountsTrieStorage: " + err.Error())
	}

	return trie.NewTrie(accountsTrieStorage, marshalizer, hasher)
}

func createBlockChainFromConfig(config *config.Config, coordinator sharding.Coordinator, ash core.AppStatusHandler) (data.ChainHandler, error) {
	badBlockCache, err := storageUnit.NewCache(
		storageUnit.CacheType(config.BadBlocksCache.Type),
		config.BadBlocksCache.Size,
		config.BadBlocksCache.Shards)
	if err != nil {
		return nil, err
	}

	if coordinator == nil {
		return nil, state.ErrNilShardCoordinator
	}

	if coordinator.SelfId() < coordinator.NumberOfShards() {
		blockChain, err := blockchain.NewBlockChain(badBlockCache)
		if err != nil {
			return nil, err
		}

		err = blockChain.SetAppStatusHandler(ash)
		if err != nil {
			return nil, err
		}

		return blockChain, nil
	}
	if coordinator.SelfId() == sharding.MetachainShardId {
		blockChain, err := blockchain.NewMetaChain(badBlockCache)
		if err != nil {
			return nil, err
		}

		err = blockChain.SetAppStatusHandler(ash)
		if err != nil {
			return nil, err
		}

		return blockChain, nil
	}
	return nil, errors.New("can not create blockchain")
}

func createDataStoreFromConfig(
	config *config.Config,
	shardCoordinator sharding.Coordinator,
	uniqueID string,
) (dataRetriever.StorageService, error) {
	if shardCoordinator.SelfId() < shardCoordinator.NumberOfShards() {
		return createShardDataStoreFromConfig(config, shardCoordinator, uniqueID)
	}
	if shardCoordinator.SelfId() == sharding.MetachainShardId {
		return createMetaChainDataStoreFromConfig(config, shardCoordinator, uniqueID)
	}
	return nil, errors.New("can not create data store")
}

func createShardDataStoreFromConfig(
	config *config.Config,
	shardCoordinator sharding.Coordinator,
	uniqueID string,
) (dataRetriever.StorageService, error) {

	var headerUnit *storageUnit.Unit
	var peerBlockUnit *storageUnit.Unit
	var miniBlockUnit *storageUnit.Unit
	var txUnit *storageUnit.Unit
	var metachainHeaderUnit *storageUnit.Unit
	var unsignedTxUnit *storageUnit.Unit
	var rewardTxUnit *storageUnit.Unit
	var metaHdrHashNonceUnit *storageUnit.Unit
	var shardHdrHashNonceUnit *storageUnit.Unit
	var err error

	defer func() {
		// cleanup
		if err != nil {
			if headerUnit != nil {
				_ = headerUnit.DestroyUnit()
			}
			if peerBlockUnit != nil {
				_ = peerBlockUnit.DestroyUnit()
			}
			if miniBlockUnit != nil {
				_ = miniBlockUnit.DestroyUnit()
			}
			if txUnit != nil {
				_ = txUnit.DestroyUnit()
			}
			if unsignedTxUnit != nil {
				_ = unsignedTxUnit.DestroyUnit()
			}
			if rewardTxUnit != nil {
				_ = rewardTxUnit.DestroyUnit()
			}
			if metachainHeaderUnit != nil {
				_ = metachainHeaderUnit.DestroyUnit()
			}
			if metaHdrHashNonceUnit != nil {
				_ = metaHdrHashNonceUnit.DestroyUnit()
			}
			if shardHdrHashNonceUnit != nil {
				_ = shardHdrHashNonceUnit.DestroyUnit()
			}
		}
	}()

	txUnit, err = storageUnit.NewStorageUnitFromConf(
		getCacherFromConfig(config.TxStorage.Cache),
		getDBFromConfig(config.TxStorage.DB, uniqueID),
		getBloomFromConfig(config.TxStorage.Bloom))
	if err != nil {
		return nil, err
	}

	unsignedTxUnit, err = storageUnit.NewStorageUnitFromConf(
		getCacherFromConfig(config.UnsignedTransactionStorage.Cache),
		getDBFromConfig(config.UnsignedTransactionStorage.DB, uniqueID),
		getBloomFromConfig(config.UnsignedTransactionStorage.Bloom))
	if err != nil {
		return nil, err
	}

	rewardTxUnit, err = storageUnit.NewStorageUnitFromConf(
		getCacherFromConfig(config.RewardTxStorage.Cache),
		getDBFromConfig(config.RewardTxStorage.DB, uniqueID),
		getBloomFromConfig(config.RewardTxStorage.Bloom))
	if err != nil {
		return nil, err
	}

	miniBlockUnit, err = storageUnit.NewStorageUnitFromConf(
		getCacherFromConfig(config.MiniBlocksStorage.Cache),
		getDBFromConfig(config.MiniBlocksStorage.DB, uniqueID),
		getBloomFromConfig(config.MiniBlocksStorage.Bloom))
	if err != nil {
		return nil, err
	}

	peerBlockUnit, err = storageUnit.NewStorageUnitFromConf(
		getCacherFromConfig(config.PeerBlockBodyStorage.Cache),
		getDBFromConfig(config.PeerBlockBodyStorage.DB, uniqueID),
		getBloomFromConfig(config.PeerBlockBodyStorage.Bloom))
	if err != nil {
		return nil, err
	}

	headerUnit, err = storageUnit.NewStorageUnitFromConf(
		getCacherFromConfig(config.BlockHeaderStorage.Cache),
		getDBFromConfig(config.BlockHeaderStorage.DB, uniqueID),
		getBloomFromConfig(config.BlockHeaderStorage.Bloom))
	if err != nil {
		return nil, err
	}

	metachainHeaderUnit, err = storageUnit.NewStorageUnitFromConf(
		getCacherFromConfig(config.MetaBlockStorage.Cache),
		getDBFromConfig(config.MetaBlockStorage.DB, uniqueID),
		getBloomFromConfig(config.MetaBlockStorage.Bloom))
	if err != nil {
		return nil, err
	}

	metaHdrHashNonceUnit, err = storageUnit.NewStorageUnitFromConf(
		getCacherFromConfig(config.MetaHdrNonceHashStorage.Cache),
		getDBFromConfig(config.MetaHdrNonceHashStorage.DB, uniqueID),
		getBloomFromConfig(config.MetaHdrNonceHashStorage.Bloom),
	)
	if err != nil {
		return nil, err
	}

	shardHdrHashNonceUnit, err = storageUnit.NewShardedStorageUnitFromConf(
		getCacherFromConfig(config.ShardHdrNonceHashStorage.Cache),
		getDBFromConfig(config.ShardHdrNonceHashStorage.DB, uniqueID),
		getBloomFromConfig(config.ShardHdrNonceHashStorage.Bloom),
		shardCoordinator.SelfId(),
	)
	if err != nil {
		return nil, err
	}

	heartbeatStorageUnit, err := storageUnit.NewStorageUnitFromConf(
		getCacherFromConfig(config.Heartbeat.HeartbeatStorage.Cache),
		getDBFromConfig(config.Heartbeat.HeartbeatStorage.DB, uniqueID),
		getBloomFromConfig(config.Heartbeat.HeartbeatStorage.Bloom))
	if err != nil {
		return nil, err
	}

	store := dataRetriever.NewChainStorer()
	store.AddStorer(dataRetriever.TransactionUnit, txUnit)
	store.AddStorer(dataRetriever.MiniBlockUnit, miniBlockUnit)
	store.AddStorer(dataRetriever.PeerChangesUnit, peerBlockUnit)
	store.AddStorer(dataRetriever.BlockHeaderUnit, headerUnit)
	store.AddStorer(dataRetriever.MetaBlockUnit, metachainHeaderUnit)
	store.AddStorer(dataRetriever.UnsignedTransactionUnit, unsignedTxUnit)
	store.AddStorer(dataRetriever.RewardTransactionUnit, rewardTxUnit)
	store.AddStorer(dataRetriever.MetaHdrNonceHashDataUnit, metaHdrHashNonceUnit)
	hdrNonceHashDataUnit := dataRetriever.ShardHdrNonceHashDataUnit + dataRetriever.UnitType(shardCoordinator.SelfId())
	store.AddStorer(hdrNonceHashDataUnit, shardHdrHashNonceUnit)
	store.AddStorer(dataRetriever.HeartbeatUnit, heartbeatStorageUnit)

	return store, err
}

func createMetaChainDataStoreFromConfig(
	config *config.Config,
	shardCoordinator sharding.Coordinator,
	uniqueID string,
) (dataRetriever.StorageService, error) {
	var peerDataUnit, shardDataUnit, metaBlockUnit, headerUnit, metaHdrHashNonceUnit *storageUnit.Unit
	var txUnit, miniBlockUnit, unsignedTxUnit *storageUnit.Unit
	var shardHdrHashNonceUnits []*storageUnit.Unit
	var err error

	defer func() {
		// cleanup
		if err != nil {
			if peerDataUnit != nil {
				_ = peerDataUnit.DestroyUnit()
			}
			if shardDataUnit != nil {
				_ = shardDataUnit.DestroyUnit()
			}
			if metaBlockUnit != nil {
				_ = metaBlockUnit.DestroyUnit()
			}
			if headerUnit != nil {
				_ = headerUnit.DestroyUnit()
			}
			if metaHdrHashNonceUnit != nil {
				_ = metaHdrHashNonceUnit.DestroyUnit()
			}
			if shardHdrHashNonceUnits != nil {
				for i := uint32(0); i < shardCoordinator.NumberOfShards(); i++ {
					_ = shardHdrHashNonceUnits[i].DestroyUnit()
				}
			}
			if txUnit != nil {
				_ = txUnit.DestroyUnit()
			}
			if unsignedTxUnit != nil {
				_ = unsignedTxUnit.DestroyUnit()
			}
			if miniBlockUnit != nil {
				_ = miniBlockUnit.DestroyUnit()
			}
		}
	}()

	metaBlockUnit, err = storageUnit.NewStorageUnitFromConf(
		getCacherFromConfig(config.MetaBlockStorage.Cache),
		getDBFromConfig(config.MetaBlockStorage.DB, uniqueID),
		getBloomFromConfig(config.MetaBlockStorage.Bloom))
	if err != nil {
		return nil, err
	}

	shardDataUnit, err = storageUnit.NewStorageUnitFromConf(
		getCacherFromConfig(config.ShardDataStorage.Cache),
		getDBFromConfig(config.ShardDataStorage.DB, uniqueID),
		getBloomFromConfig(config.ShardDataStorage.Bloom))
	if err != nil {
		return nil, err
	}

	peerDataUnit, err = storageUnit.NewStorageUnitFromConf(
		getCacherFromConfig(config.PeerDataStorage.Cache),
		getDBFromConfig(config.PeerDataStorage.DB, uniqueID),
		getBloomFromConfig(config.PeerDataStorage.Bloom))
	if err != nil {
		return nil, err
	}

	headerUnit, err = storageUnit.NewStorageUnitFromConf(
		getCacherFromConfig(config.BlockHeaderStorage.Cache),
		getDBFromConfig(config.BlockHeaderStorage.DB, uniqueID),
		getBloomFromConfig(config.BlockHeaderStorage.Bloom))
	if err != nil {
		return nil, err
	}

	metaHdrHashNonceUnit, err = storageUnit.NewStorageUnitFromConf(
		getCacherFromConfig(config.MetaHdrNonceHashStorage.Cache),
		getDBFromConfig(config.MetaHdrNonceHashStorage.DB, uniqueID),
		getBloomFromConfig(config.MetaHdrNonceHashStorage.Bloom),
	)
	if err != nil {
		return nil, err
	}

	shardHdrHashNonceUnits = make([]*storageUnit.Unit, shardCoordinator.NumberOfShards())
	for i := uint32(0); i < shardCoordinator.NumberOfShards(); i++ {
		shardHdrHashNonceUnits[i], err = storageUnit.NewShardedStorageUnitFromConf(
			getCacherFromConfig(config.ShardHdrNonceHashStorage.Cache),
			getDBFromConfig(config.ShardHdrNonceHashStorage.DB, uniqueID),
			getBloomFromConfig(config.ShardHdrNonceHashStorage.Bloom),
			i,
		)
		if err != nil {
			return nil, err
		}
	}

	heartbeatStorageUnit, err := storageUnit.NewStorageUnitFromConf(
		getCacherFromConfig(config.Heartbeat.HeartbeatStorage.Cache),
		getDBFromConfig(config.Heartbeat.HeartbeatStorage.DB, uniqueID),
		getBloomFromConfig(config.Heartbeat.HeartbeatStorage.Bloom))
	if err != nil {
		return nil, err
	}

	txUnit, err = storageUnit.NewStorageUnitFromConf(
		getCacherFromConfig(config.TxStorage.Cache),
		getDBFromConfig(config.TxStorage.DB, uniqueID),
		getBloomFromConfig(config.TxStorage.Bloom))
	if err != nil {
		return nil, err
	}

	unsignedTxUnit, err = storageUnit.NewStorageUnitFromConf(
		getCacherFromConfig(config.UnsignedTransactionStorage.Cache),
		getDBFromConfig(config.UnsignedTransactionStorage.DB, uniqueID),
		getBloomFromConfig(config.UnsignedTransactionStorage.Bloom))
	if err != nil {
		return nil, err
	}

	miniBlockUnit, err = storageUnit.NewStorageUnitFromConf(
		getCacherFromConfig(config.MiniBlocksStorage.Cache),
		getDBFromConfig(config.MiniBlocksStorage.DB, uniqueID),
		getBloomFromConfig(config.MiniBlocksStorage.Bloom))
	if err != nil {
		return nil, err
	}

	store := dataRetriever.NewChainStorer()
	store.AddStorer(dataRetriever.MetaBlockUnit, metaBlockUnit)
	store.AddStorer(dataRetriever.MetaShardDataUnit, shardDataUnit)
	store.AddStorer(dataRetriever.MetaPeerDataUnit, peerDataUnit)
	store.AddStorer(dataRetriever.BlockHeaderUnit, headerUnit)
	store.AddStorer(dataRetriever.MetaHdrNonceHashDataUnit, metaHdrHashNonceUnit)
	store.AddStorer(dataRetriever.TransactionUnit, txUnit)
	store.AddStorer(dataRetriever.UnsignedTransactionUnit, unsignedTxUnit)
	store.AddStorer(dataRetriever.MiniBlockUnit, unsignedTxUnit)
	for i := uint32(0); i < shardCoordinator.NumberOfShards(); i++ {
		hdrNonceHashDataUnit := dataRetriever.ShardHdrNonceHashDataUnit + dataRetriever.UnitType(i)
		store.AddStorer(hdrNonceHashDataUnit, shardHdrHashNonceUnits[i])
	}
	store.AddStorer(dataRetriever.HeartbeatUnit, heartbeatStorageUnit)

	return store, err
}

func createShardDataPoolFromConfig(
	config *config.Config,
	uint64ByteSliceConverter typeConverters.Uint64ByteSliceConverter,
) (dataRetriever.PoolsHolder, error) {

	log.Info("creatingShardDataPool from config")

	txPool, err := shardedData.NewShardedData(getCacherFromConfig(config.TxDataPool))
	if err != nil {
		log.Info("error creating txpool")
		return nil, err
	}

	uTxPool, err := shardedData.NewShardedData(getCacherFromConfig(config.UnsignedTransactionDataPool))
	if err != nil {
		log.Info("error creating smart contract result pool")
		return nil, err
	}

	rewardTxPool, err := shardedData.NewShardedData(getCacherFromConfig(config.RewardTransactionDataPool))
	if err != nil {
		log.Info("error creating reward transaction pool")
		return nil, err
	}

	cacherCfg := getCacherFromConfig(config.BlockHeaderDataPool)
	hdrPool, err := storageUnit.NewCache(cacherCfg.Type, cacherCfg.Size, cacherCfg.Shards)
	if err != nil {
		log.Info("error creating hdrpool")
		return nil, err
	}

	cacherCfg = getCacherFromConfig(config.MetaBlockBodyDataPool)
	metaBlockBody, err := storageUnit.NewCache(cacherCfg.Type, cacherCfg.Size, cacherCfg.Shards)
	if err != nil {
		log.Info("error creating metaBlockBody")
		return nil, err
	}

	cacherCfg = getCacherFromConfig(config.BlockHeaderNoncesDataPool)
	hdrNoncesCacher, err := storageUnit.NewCache(cacherCfg.Type, cacherCfg.Size, cacherCfg.Shards)
	if err != nil {
		log.Info("error creating hdrNoncesCacher")
		return nil, err
	}
	hdrNonces, err := dataPool.NewNonceSyncMapCacher(hdrNoncesCacher, uint64ByteSliceConverter)
	if err != nil {
		log.Info("error creating hdrNonces")
		return nil, err
	}

	cacherCfg = getCacherFromConfig(config.TxBlockBodyDataPool)
	txBlockBody, err := storageUnit.NewCache(cacherCfg.Type, cacherCfg.Size, cacherCfg.Shards)
	if err != nil {
		log.Info("error creating txBlockBody")
		return nil, err
	}

	cacherCfg = getCacherFromConfig(config.PeerBlockBodyDataPool)
	peerChangeBlockBody, err := storageUnit.NewCache(cacherCfg.Type, cacherCfg.Size, cacherCfg.Shards)
	if err != nil {
		log.Info("error creating peerChangeBlockBody")
		return nil, err
	}

	return dataPool.NewShardedDataPool(
		txPool,
		uTxPool,
		rewardTxPool,
		hdrPool,
		hdrNonces,
		txBlockBody,
		peerChangeBlockBody,
		metaBlockBody,
	)
}

func createMetaDataPoolFromConfig(
	config *config.Config,
	uint64ByteSliceConverter typeConverters.Uint64ByteSliceConverter,
) (dataRetriever.MetaPoolsHolder, error) {
	cacherCfg := getCacherFromConfig(config.MetaBlockBodyDataPool)
	metaBlockBody, err := storageUnit.NewCache(cacherCfg.Type, cacherCfg.Size, cacherCfg.Shards)
	if err != nil {
		log.Info("error creating metaBlockBody")
		return nil, err
	}

	cacherCfg = getCacherFromConfig(config.TxBlockBodyDataPool)
	txBlockBody, err := storageUnit.NewCache(cacherCfg.Type, cacherCfg.Size, cacherCfg.Shards)
	if err != nil {
		log.Info("error creating txBlockBody")
		return nil, err
	}

	cacherCfg = getCacherFromConfig(config.ShardHeadersDataPool)
	shardHeaders, err := storageUnit.NewCache(cacherCfg.Type, cacherCfg.Size, cacherCfg.Shards)
	if err != nil {
		log.Info("error creating shardHeaders")
		return nil, err
	}

	headersNoncesCacher, err := storageUnit.NewCache(cacherCfg.Type, cacherCfg.Size, cacherCfg.Shards)
	if err != nil {
		log.Info("error creating shard headers nonces pool")
		return nil, err
	}
	headersNonces, err := dataPool.NewNonceSyncMapCacher(headersNoncesCacher, uint64ByteSliceConverter)
	if err != nil {
		log.Info("error creating shard headers nonces pool")
		return nil, err
	}

	txPool, err := shardedData.NewShardedData(getCacherFromConfig(config.TxDataPool))
	if err != nil {
		log.Info("error creating txpool")
		return nil, err
	}

	uTxPool, err := shardedData.NewShardedData(getCacherFromConfig(config.UnsignedTransactionDataPool))
	if err != nil {
		log.Info("error creating smart contract result pool")
		return nil, err
	}

	return dataPool.NewMetaDataPool(metaBlockBody, txBlockBody, shardHeaders, headersNonces, txPool, uTxPool)
}

func createSingleSigner(config *config.Config) (crypto.SingleSigner, error) {
	switch config.Consensus.Type {
	case BlsConsensusType:
		return &singlesig.BlsSingleSigner{}, nil
	case BnConsensusType:
		return &singlesig.SchnorrSigner{}, nil
	}

	return nil, errors.New("no consensus type provided in config file")
}

func getMultisigHasherFromConfig(cfg *config.Config) (hashing.Hasher, error) {
	if cfg.Consensus.Type == BlsConsensusType && cfg.MultisigHasher.Type != "blake2b" {
		return nil, errors.New("wrong multisig hasher provided for bls consensus type")
	}

	switch cfg.MultisigHasher.Type {
	case "sha256":
		return sha256.Sha256{}, nil
	case "blake2b":
		if cfg.Consensus.Type == BlsConsensusType {
			return blake2b.Blake2b{HashSize: BlsHashSize}, nil
		}
		return blake2b.Blake2b{}, nil
	}

	return nil, errors.New("no multisig hasher provided in config file")
}

func createMultiSigner(
	config *config.Config,
	hasher hashing.Hasher,
	pubKeys []string,
	privateKey crypto.PrivateKey,
	keyGen crypto.KeyGenerator,
) (crypto.MultiSigner, error) {

	switch config.Consensus.Type {
	case BlsConsensusType:
		blsSigner := &blsMultiSig.KyberMultiSignerBLS{}
		return multisig.NewBLSMultisig(blsSigner, hasher, pubKeys, privateKey, keyGen, uint16(0))
	case BnConsensusType:
		return multisig.NewBelNevMultisig(hasher, pubKeys, privateKey, keyGen, uint16(0))
	}

	return nil, errors.New("no consensus type provided in config file")
}

func createNetMessenger(
	p2pConfig *config.P2PConfig,
	log *logger.Logger,
	randReader io.Reader,
) (p2p.Messenger, error) {

	if p2pConfig.Node.Port < 0 {
		return nil, errors.New("cannot start node on port < 0")
	}

	pDiscoveryFactory := factoryP2P.NewPeerDiscovererCreator(*p2pConfig)
	pDiscoverer, err := pDiscoveryFactory.CreatePeerDiscoverer()

	if err != nil {
		return nil, err
	}

	log.Info(fmt.Sprintf("Starting with peer discovery: %s", pDiscoverer.Name()))

	prvKey, _ := ecdsa.GenerateKey(btcec.S256(), randReader)
	sk := (*libp2pCrypto.Secp256k1PrivateKey)(prvKey)

	nm, err := libp2p.NewNetworkMessenger(
		context.Background(),
		p2pConfig.Node.Port,
		sk,
		nil,
		loadBalancer.NewOutgoingChannelLoadBalancer(),
		pDiscoverer,
		libp2p.ListenAddrWithIp4AndTcp,
	)
	if err != nil {
		return nil, err
	}

	return nm, nil
}

func newInterceptorAndResolverContainerFactory(
	shardCoordinator sharding.Coordinator,
	nodesCoordinator sharding.NodesCoordinator,
	data *Data,
	core *Core,
	crypto *Crypto,
	state *State,
	network *Network,
	economics *economics.EconomicsData,
) (process.InterceptorsContainerFactory, dataRetriever.ResolversContainerFactory, error) {

	if shardCoordinator.SelfId() < shardCoordinator.NumberOfShards() {
		return newShardInterceptorAndResolverContainerFactory(
			shardCoordinator,
			nodesCoordinator,
			data,
			core,
			crypto,
			state,
			network,
			economics,
		)
	}
	if shardCoordinator.SelfId() == sharding.MetachainShardId {
		return newMetaInterceptorAndResolverContainerFactory(
			shardCoordinator,
			nodesCoordinator,
			data,
			core,
			crypto,
			network,
			state,
			economics,
		)
	}

	return nil, nil, errors.New("could not create interceptor and resolver container factory")
}

func newShardInterceptorAndResolverContainerFactory(
	shardCoordinator sharding.Coordinator,
	nodesCoordinator sharding.NodesCoordinator,
	data *Data,
	core *Core,
	crypto *Crypto,
	state *State,
	network *Network,
	economics *economics.EconomicsData,
) (process.InterceptorsContainerFactory, dataRetriever.ResolversContainerFactory, error) {

	interceptorContainerFactory, err := shard.NewInterceptorsContainerFactory(
		state.AccountsAdapter,
		shardCoordinator,
		nodesCoordinator,
		network.NetMessenger,
		data.Store,
		core.Marshalizer,
		core.Hasher,
		crypto.TxSignKeyGen,
		crypto.TxSingleSigner,
		crypto.MultiSigner,
		data.Datapool,
		state.AddressConverter,
		maxTxNonceDeltaAllowed,
		economics,
	)
	if err != nil {
		return nil, nil, err
	}

	dataPacker, err := partitioning.NewSimpleDataPacker(core.Marshalizer)
	if err != nil {
		return nil, nil, err
	}

	resolversContainerFactory, err := shardfactoryDataRetriever.NewResolversContainerFactory(
		shardCoordinator,
		network.NetMessenger,
		data.Store,
		core.Marshalizer,
		data.Datapool,
		core.Uint64ByteSliceConverter,
		dataPacker,
	)
	if err != nil {
		return nil, nil, err
	}

	return interceptorContainerFactory, resolversContainerFactory, nil
}

func newMetaInterceptorAndResolverContainerFactory(
	shardCoordinator sharding.Coordinator,
	nodesCoordinator sharding.NodesCoordinator,
	data *Data,
	core *Core,
	crypto *Crypto,
	network *Network,
	state *State,
	economics *economics.EconomicsData,
) (process.InterceptorsContainerFactory, dataRetriever.ResolversContainerFactory, error) {

	interceptorContainerFactory, err := metachain.NewInterceptorsContainerFactory(
		shardCoordinator,
		nodesCoordinator,
		network.NetMessenger,
		data.Store,
		core.Marshalizer,
		core.Hasher,
		crypto.MultiSigner,
		data.MetaDatapool,
		state.AccountsAdapter,
		state.AddressConverter,
		crypto.SingleSigner,
		crypto.TxSignKeyGen,
		maxTxNonceDeltaAllowed,
		economics,
	)
	if err != nil {
		return nil, nil, err
	}

	dataPacker, err := partitioning.NewSimpleDataPacker(core.Marshalizer)
	if err != nil {
		return nil, nil, err
	}

	resolversContainerFactory, err := metafactoryDataRetriever.NewResolversContainerFactory(
		shardCoordinator,
		network.NetMessenger,
		data.Store,
		core.Marshalizer,
		data.MetaDatapool,
		core.Uint64ByteSliceConverter,
		dataPacker,
	)
	if err != nil {
		return nil, nil, err
	}
	return interceptorContainerFactory, resolversContainerFactory, nil
}

func generateGenesisHeadersAndApplyInitialBalances(
	coreComponents *Core,
	stateComponents *State,
	shardCoordinator sharding.Coordinator,
	nodesSetup *sharding.NodesSetup,
	genesisConfig *sharding.Genesis,
) (map[uint32]data.HeaderHandler, error) {
	//TODO change this rudimentary startup for metachain nodes
	// Talk between Adrian, Robert and Iulian, did not want it to be discarded:
	// --------------------------------------------------------------------
	// Adrian: "This looks like a workaround as the metchain should not deal with individual accounts, but shards data.
	// What I was thinking was that the genesis on metachain (or pre-genesis block) is the nodes allocation to shards,
	// with 0 state root for every shard, as there is no balance yet.
	// Then the shards start operating as they get the initial node allocation, maybe we can do consensus on the
	// genesis as well, I think this would be actually good as then everything is signed and agreed upon.
	// The genesis shard blocks need to be then just the state root, I think we already have that in genesis,
	// so shard nodes can go ahead with individually creating the block, but then run consensus on this.
	// Then this block is sent to metachain who updates the state root of every shard and creates the metablock for
	// the genesis of each of the shards (this is actually the same thing that would happen at new epoch start)."

	shardsGenesisBlocks := make(map[uint32]data.HeaderHandler)

	for shardId := uint32(0); shardId < shardCoordinator.NumberOfShards(); shardId++ {
		isCurrentShard := shardId == shardCoordinator.SelfId()
		if isCurrentShard {
			continue
		}

		newShardCoordinator, account, err := createInMemoryShardCoordinatorAndAccount(
			coreComponents,
			shardCoordinator.NumberOfShards(),
			shardId,
		)
		if err != nil {
			return nil, err
		}

		genesisBlock, err := createGenesisBlockAndApplyInitialBalances(
			account,
			newShardCoordinator,
			stateComponents.AddressConverter,
			genesisConfig,
			uint64(nodesSetup.StartTime),
		)
		if err != nil {
			return nil, err
		}

		shardsGenesisBlocks[shardId] = genesisBlock
	}

	genesisBlockForCurrentShard, err := createGenesisBlockAndApplyInitialBalances(
		stateComponents.AccountsAdapter,
		shardCoordinator,
		stateComponents.AddressConverter,
		genesisConfig,
		uint64(nodesSetup.StartTime),
	)
	if err != nil {
		return nil, err
	}

	shardsGenesisBlocks[shardCoordinator.SelfId()] = genesisBlockForCurrentShard

	genesisBlock, err := genesis.CreateMetaGenesisBlock(
		uint64(nodesSetup.StartTime),
		nodesSetup.InitialNodesPubKeys(),
	)

	if err != nil {
		return nil, err
	}

	shardsGenesisBlocks[sharding.MetachainShardId] = genesisBlock

	return shardsGenesisBlocks, nil
}

func createGenesisBlockAndApplyInitialBalances(
	accounts state.AccountsAdapter,
	shardCoordinator sharding.Coordinator,
	addressConverter state.AddressConverter,
	genesisConfig *sharding.Genesis,
	startTime uint64,
) (data.HeaderHandler, error) {

	initialBalances, err := genesisConfig.InitialNodesBalances(shardCoordinator, addressConverter)
	if err != nil {
		return nil, err
	}

	return genesis.CreateShardGenesisBlockFromInitialBalances(
		accounts,
		shardCoordinator,
		addressConverter,
		initialBalances,
		startTime,
	)
}

func createInMemoryShardCoordinatorAndAccount(
	coreComponents *Core,
	numOfShards uint32,
	shardId uint32,
) (sharding.Coordinator, state.AccountsAdapter, error) {

	newShardCoordinator, err := sharding.NewMultiShardCoordinator(numOfShards, shardId)
	if err != nil {
		return nil, nil, err
	}

	accountFactory, err := factoryState.NewAccountFactoryCreator(factoryState.UserAccount)
	if err != nil {
		return nil, nil, err
	}

	accounts := generateInMemoryAccountsAdapter(
		accountFactory,
		coreComponents.Hasher,
		coreComponents.Marshalizer,
	)

	return newShardCoordinator, accounts, nil
}

func newForkDetector(
	rounder consensus.Rounder,
	shardCoordinator sharding.Coordinator,
) (process.ForkDetector, error) {
	if shardCoordinator.SelfId() < shardCoordinator.NumberOfShards() {
		return processSync.NewShardForkDetector(rounder)
	}
	if shardCoordinator.SelfId() == sharding.MetachainShardId {
		return processSync.NewMetaForkDetector(rounder)
	}

	return nil, ErrCreateForkDetector
}

func newBlockProcessor(
	resolversFinder dataRetriever.ResolversFinder,
	shardCoordinator sharding.Coordinator,
	nodesCoordinator sharding.NodesCoordinator,
	economics *economics.EconomicsData,
	data *Data,
	core *Core,
	state *State,
	forkDetector process.ForkDetector,
	shardsGenesisBlocks map[uint32]data.HeaderHandler,
	coreServiceContainer serviceContainer.Core,
) (process.BlockProcessor, error) {

	communityAddr := economics.CommunityAddress()
	burnAddr := economics.BurnAddress()
	if communityAddr == "" || burnAddr == "" {
		return nil, errors.New("rewards configuration missing")
	}

	communityAddress, err := hex.DecodeString(communityAddr)
	if err != nil {
		return nil, err
	}

	burnAddress, err := hex.DecodeString(burnAddr)
	if err != nil {
		return nil, err
	}

	specialAddressHolder, err := address.NewSpecialAddressHolder(
		communityAddress,
		burnAddress,
		state.AddressConverter,
		shardCoordinator,
		nodesCoordinator,
	)
	if err != nil {
		return nil, err
	}

	if shardCoordinator.SelfId() < shardCoordinator.NumberOfShards() {
		return newShardBlockProcessor(
			resolversFinder,
			shardCoordinator,
			nodesCoordinator,
			specialAddressHolder,
			data,
			core,
			state,
			forkDetector,
			shardsGenesisBlocks,
			coreServiceContainer,
			economics,
		)
	}
	if shardCoordinator.SelfId() == sharding.MetachainShardId {
		return newMetaBlockProcessor(
			resolversFinder,
			shardCoordinator,
			nodesCoordinator,
			specialAddressHolder,
			data,
			core,
			state,
			forkDetector,
			shardsGenesisBlocks,
			coreServiceContainer,
		)
	}

	return nil, errors.New("could not create block processor and tracker")
}

func newShardBlockProcessor(
	resolversFinder dataRetriever.ResolversFinder,
	shardCoordinator sharding.Coordinator,
	nodesCoordinator sharding.NodesCoordinator,
	specialAddressHandler process.SpecialAddressHandler,
	data *Data,
	core *Core,
	state *State,
	forkDetector process.ForkDetector,
	shardsGenesisBlocks map[uint32]data.HeaderHandler,
	coreServiceContainer serviceContainer.Core,
	economics *economics.EconomicsData,
) (process.BlockProcessor, error) {
	argsParser, err := smartContract.NewAtArgumentParser()
	if err != nil {
		return nil, err
	}

	argsHook := hooks.ArgBlockChainHook{
		Accounts:         state.AccountsAdapter,
		AddrConv:         state.AddressConverter,
		StorageService:   data.Store,
		BlockChain:       data.Blkc,
		ShardCoordinator: shardCoordinator,
		Marshalizer:      core.Marshalizer,
		Uint64Converter:  core.Uint64ByteSliceConverter,
	}
	vmFactory, err := shard.NewVMContainerFactory(argsHook)
	if err != nil {
		return nil, err
	}

	vmContainer, err := vmFactory.Create()
	if err != nil {
		return nil, err
	}

	interimProcFactory, err := shard.NewIntermediateProcessorsContainerFactory(
		shardCoordinator,
		core.Marshalizer,
		core.Hasher,
		state.AddressConverter,
		specialAddressHandler,
		data.Store,
		data.Datapool,
		economics,
	)
	if err != nil {
		return nil, err
	}

	interimProcContainer, err := interimProcFactory.Create()
	if err != nil {
		return nil, err
	}

	scForwarder, err := interimProcContainer.Get(dataBlock.SmartContractResultBlock)
	if err != nil {
		return nil, err
	}

	rewardsTxInterim, err := interimProcContainer.Get(dataBlock.RewardsBlock)
	if err != nil {
		return nil, err
	}

	rewardsTxHandler, ok := rewardsTxInterim.(process.TransactionFeeHandler)
	if !ok {
		return nil, process.ErrWrongTypeAssertion
	}

	internalTransactionProducer, ok := rewardsTxInterim.(process.InternalTransactionProducer)
	if !ok {
		return nil, process.ErrWrongTypeAssertion
	}

	scProcessor, err := smartContract.NewSmartContractProcessor(
		vmContainer,
		argsParser,
		core.Hasher,
		core.Marshalizer,
		state.AccountsAdapter,
		vmFactory.VMAccountsDB(),
		state.AddressConverter,
		shardCoordinator,
		scForwarder,
		rewardsTxHandler,
	)
	if err != nil {
		return nil, err
	}

	requestHandler, err := requestHandlers.NewShardResolverRequestHandler(
		resolversFinder,
		factory.TransactionTopic,
		factory.UnsignedTransactionTopic,
		factory.RewardsTransactionTopic,
		factory.MiniBlocksTopic,
		factory.HeadersTopic,
		factory.MetachainBlocksTopic,
		MaxTxsToRequest,
	)
	if err != nil {
		return nil, err
	}

	rewardsTxProcessor, err := rewardTransaction.NewRewardTxProcessor(
		state.AccountsAdapter,
		state.AddressConverter,
		shardCoordinator,
		rewardsTxInterim,
	)
	if err != nil {
		return nil, err
	}

	txTypeHandler, err := coordinator.NewTxTypeHandler(state.AddressConverter, shardCoordinator, state.AccountsAdapter)
	if err != nil {
		return nil, err
	}

	transactionProcessor, err := transaction.NewTxProcessor(
		state.AccountsAdapter,
		core.Hasher,
		state.AddressConverter,
		core.Marshalizer,
		shardCoordinator,
		scProcessor,
		rewardsTxHandler,
		txTypeHandler,
		economics,
	)
	if err != nil {
		return nil, errors.New("could not create transaction processor: " + err.Error())
	}

	preProcFactory, err := shard.NewPreProcessorsContainerFactory(
		shardCoordinator,
		data.Store,
		core.Marshalizer,
		core.Hasher,
		data.Datapool,
		state.AddressConverter,
		state.AccountsAdapter,
		requestHandler,
		transactionProcessor,
		scProcessor,
		scProcessor,
		rewardsTxProcessor,
		internalTransactionProducer,
		economics,
	)
	if err != nil {
		return nil, err
	}

	preProcContainer, err := preProcFactory.Create()
	if err != nil {
		return nil, err
	}

	txCoordinator, err := coordinator.NewTransactionCoordinator(
		shardCoordinator,
		state.AccountsAdapter,
		data.Datapool,
		requestHandler,
		preProcContainer,
		interimProcContainer,
	)
	if err != nil {
		return nil, err
	}

	txPoolsCleaner, err := poolsCleaner.NewTxsPoolsCleaner(
		state.AccountsAdapter,
		shardCoordinator,
		data.Datapool,
		state.AddressConverter,
	)
	if err != nil {
		return nil, err
	}

	argumentsBaseProcessor := block.ArgBaseProcessor{
		Accounts:              state.AccountsAdapter,
		ForkDetector:          forkDetector,
		Hasher:                core.Hasher,
		Marshalizer:           core.Marshalizer,
		Store:                 data.Store,
		ShardCoordinator:      shardCoordinator,
		NodesCoordinator:      nodesCoordinator,
		SpecialAddressHandler: specialAddressHandler,
		Uint64Converter:       core.Uint64ByteSliceConverter,
		StartHeaders:          shardsGenesisBlocks,
		RequestHandler:        requestHandler,
		Core:                  coreServiceContainer,
<<<<<<< HEAD
		BlockChainHook:        vmFactory.VMAccountsDB(),
=======
		TxCoordinator:         txCoordinator,
>>>>>>> ff089fae
	}
	arguments := block.ArgShardProcessor{
		ArgBaseProcessor: argumentsBaseProcessor,
		DataPool:         data.Datapool,
		TxsPoolsCleaner:  txPoolsCleaner,
	}

	blockProcessor, err := block.NewShardProcessor(arguments)
	if err != nil {
		return nil, errors.New("could not create block processor: " + err.Error())
	}

	err = blockProcessor.SetAppStatusHandler(core.StatusHandler)
	if err != nil {
		return nil, err
	}

	return blockProcessor, nil
}

func newMetaBlockProcessor(
	resolversFinder dataRetriever.ResolversFinder,
	shardCoordinator sharding.Coordinator,
	nodesCoordinator sharding.NodesCoordinator,
	specialAddressHandler process.SpecialAddressHandler,
	data *Data,
	core *Core,
	state *State,
	forkDetector process.ForkDetector,
	shardsGenesisBlocks map[uint32]data.HeaderHandler,
	coreServiceContainer serviceContainer.Core,
) (process.BlockProcessor, error) {

	argsHook := hooks.ArgBlockChainHook{
		Accounts:         state.AccountsAdapter,
		AddrConv:         state.AddressConverter,
		StorageService:   data.Store,
		BlockChain:       data.Blkc,
		ShardCoordinator: shardCoordinator,
		Marshalizer:      core.Marshalizer,
		Uint64Converter:  core.Uint64ByteSliceConverter,
	}
	vmFactory, err := metachain.NewVMContainerFactory(argsHook)
	if err != nil {
		return nil, err
	}

	requestHandler, err := requestHandlers.NewMetaResolverRequestHandler(
		resolversFinder,
		factory.ShardHeadersForMetachainTopic,
		factory.MetachainBlocksTopic,
		factory.TransactionTopic,
		factory.UnsignedTransactionTopic,
		factory.MiniBlocksTopic,
	)
	if err != nil {
		return nil, err
	}

	argumentsBaseProcessor := block.ArgBaseProcessor{
		Accounts:              state.AccountsAdapter,
		ForkDetector:          forkDetector,
		Hasher:                core.Hasher,
		Marshalizer:           core.Marshalizer,
		Store:                 data.Store,
		ShardCoordinator:      shardCoordinator,
		NodesCoordinator:      nodesCoordinator,
		SpecialAddressHandler: specialAddressHandler,
		Uint64Converter:       core.Uint64ByteSliceConverter,
		StartHeaders:          shardsGenesisBlocks,
		RequestHandler:        requestHandler,
		Core:                  coreServiceContainer,
<<<<<<< HEAD
		BlockChainHook:        vmFactory.VMAccountsDB(),
=======
		//TODO add real transaction coordinator here
		TxCoordinator: &mock.TransactionCoordinatorMock{},
>>>>>>> ff089fae
	}
	arguments := block.ArgMetaProcessor{
		ArgBaseProcessor: argumentsBaseProcessor,
		DataPool:         data.MetaDatapool,
	}

	metaProcessor, err := block.NewMetaProcessor(arguments)
	if err != nil {
		return nil, errors.New("could not create block processor: " + err.Error())
	}

	err = metaProcessor.SetAppStatusHandler(core.StatusHandler)
	if err != nil {
		return nil, err
	}

	return metaProcessor, nil
}

func getCacherFromConfig(cfg config.CacheConfig) storageUnit.CacheConfig {
	return storageUnit.CacheConfig{
		Size:   cfg.Size,
		Type:   storageUnit.CacheType(cfg.Type),
		Shards: cfg.Shards,
	}
}

func getDBFromConfig(cfg config.DBConfig, uniquePath string) storageUnit.DBConfig {
	return storageUnit.DBConfig{
		FilePath:          filepath.Join(uniquePath, cfg.FilePath),
		Type:              storageUnit.DBType(cfg.Type),
		MaxBatchSize:      cfg.MaxBatchSize,
		BatchDelaySeconds: cfg.BatchDelaySeconds,
		MaxOpenFiles:      cfg.MaxOpenFiles,
	}
}

func getBloomFromConfig(cfg config.BloomFilterConfig) storageUnit.BloomConfig {
	var hashFuncs []storageUnit.HasherType
	if cfg.HashFunc != nil {
		hashFuncs = make([]storageUnit.HasherType, 0)
		for _, hf := range cfg.HashFunc {
			hashFuncs = append(hashFuncs, storageUnit.HasherType(hf))
		}
	}

	return storageUnit.BloomConfig{
		Size:     cfg.Size,
		HashFunc: hashFuncs,
	}
}

func generateInMemoryAccountsAdapter(
	accountFactory state.AccountFactory,
	hasher hashing.Hasher,
	marshalizer marshal.Marshalizer,
) state.AccountsAdapter {

	tr, _ := trie.NewTrie(createMemUnit(), marshalizer, hasher)
	adb, _ := state.NewAccountsDB(tr, sha256.Sha256{}, marshalizer, accountFactory)

	return adb
}

func createMemUnit() storage.Storer {
	cache, _ := storageUnit.NewCache(storageUnit.LRUCache, 10, 1)
	persist, _ := memorydb.New()
	unit, _ := storageUnit.NewStorageUnit(cache, persist)
	return unit
}

// GetSigningParams returns a key generator, a private key, and a public key
func GetSigningParams(
	ctx *cli.Context,
	log *logger.Logger,
	skName string,
	skIndexName string,
	skPemFileName string,
	suite crypto.Suite,
) (keyGen crypto.KeyGenerator, privKey crypto.PrivateKey, pubKey crypto.PublicKey, err error) {

	sk, err := getSk(ctx, log, skName, skIndexName, skPemFileName)
	if err != nil {
		return nil, nil, nil, err
	}

	keyGen = signing.NewKeyGenerator(suite)

	privKey, err = keyGen.PrivateKeyFromByteArray(sk)
	if err != nil {
		return nil, nil, nil, err
	}

	pubKey = privKey.GeneratePublic()

	return keyGen, privKey, pubKey, err
}

// GetPkEncoded returns the encoded public key
func GetPkEncoded(pubKey crypto.PublicKey) string {
	pk, err := pubKey.ToByteArray()
	if err != nil {
		return err.Error()
	}

	return encodeAddress(pk)
}

func encodeAddress(address []byte) string {
	return hex.EncodeToString(address)
}

func decodeAddress(address string) ([]byte, error) {
	return hex.DecodeString(address)
}

func getSk(
	ctx *cli.Context,
	log *logger.Logger,
	skName string,
	skIndexName string,
	skPemFileName string,
) ([]byte, error) {

	//if flag is defined, it shall overwrite what was read from pem file
	if ctx.GlobalIsSet(skName) {
		encodedSk := []byte(ctx.GlobalString(skName))
		return decodeAddress(string(encodedSk))
	}

	skIndex := ctx.GlobalInt(skIndexName)
	encodedSk, err := core.LoadSkFromPemFile(skPemFileName, log, skIndex)
	if err != nil {
		return nil, err
	}

	return decodeAddress(string(encodedSk))
}<|MERGE_RESOLUTION|>--- conflicted
+++ resolved
@@ -7,11 +7,7 @@
 	"encoding/hex"
 	"errors"
 	"fmt"
-<<<<<<< HEAD
 	"github.com/ElrondNetwork/elrond-go/process/smartContract/hooks"
-=======
-	"github.com/ElrondNetwork/elrond-go/integrationTests/mock"
->>>>>>> ff089fae
 	"io"
 	"math/big"
 	"path/filepath"
@@ -1802,11 +1798,8 @@
 		StartHeaders:          shardsGenesisBlocks,
 		RequestHandler:        requestHandler,
 		Core:                  coreServiceContainer,
-<<<<<<< HEAD
 		BlockChainHook:        vmFactory.VMAccountsDB(),
-=======
 		TxCoordinator:         txCoordinator,
->>>>>>> ff089fae
 	}
 	arguments := block.ArgShardProcessor{
 		ArgBaseProcessor: argumentsBaseProcessor,
@@ -1879,12 +1872,9 @@
 		StartHeaders:          shardsGenesisBlocks,
 		RequestHandler:        requestHandler,
 		Core:                  coreServiceContainer,
-<<<<<<< HEAD
 		BlockChainHook:        vmFactory.VMAccountsDB(),
-=======
 		//TODO add real transaction coordinator here
 		TxCoordinator: &mock.TransactionCoordinatorMock{},
->>>>>>> ff089fae
 	}
 	arguments := block.ArgMetaProcessor{
 		ArgBaseProcessor: argumentsBaseProcessor,
