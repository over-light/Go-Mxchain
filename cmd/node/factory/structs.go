--- conflicted
+++ resolved
@@ -541,7 +541,6 @@
 }
 
 type processComponentsFactoryArgs struct {
-<<<<<<< HEAD
 	coreComponents         *coreComponentsFactoryArgs
 	genesisConfig          *sharding.Genesis
 	economicsData          *economics.EconomicsData
@@ -565,33 +564,9 @@
 	sizeCheckDelta         uint32
 	stateCheckpointModulus uint
 	maxComputableRounds    uint64
-=======
-	coreComponents            *coreComponentsFactoryArgs
-	genesisConfig             *sharding.Genesis
-	economicsData             *economics.EconomicsData
-	nodesConfig               *sharding.NodesSetup
-	gasSchedule               map[string]map[string]uint64
-	syncer                    ntp.SyncTimer
-	shardCoordinator          sharding.Coordinator
-	nodesCoordinator          sharding.NodesCoordinator
-	data                      *Data
-	coreData                  *Core
-	crypto                    *Crypto
-	state                     *State
-	network                   *Network
-	coreServiceContainer      serviceContainer.Core
-	requestedItemsHandler     dataRetriever.RequestedItemsHandler
-	epochStartNotifier        EpochStartNotifier
-	epochStart                *config.EpochStartConfig
-	rater                     sharding.RaterHandler
-	startEpochNum             uint32
-	sizeCheckDelta            uint32
-	stateCheckpointModulus    uint
-	maxComputableRounds       uint64
 	numConcurrentResolverJobs int32
 	minSizeInBytes            uint32
 	maxSizeInBytes            uint32
->>>>>>> c471f0b5
 }
 
 // NewProcessComponentsFactoryArgs initializes the arguments necessary for creating the process components
@@ -624,7 +599,6 @@
 	maxSizeInBytes uint32,
 ) *processComponentsFactoryArgs {
 	return &processComponentsFactoryArgs{
-<<<<<<< HEAD
 		coreComponents:         coreComponents,
 		genesisConfig:          genesisConfig,
 		economicsData:          economicsData,
@@ -648,33 +622,9 @@
 		sizeCheckDelta:         sizeCheckDelta,
 		stateCheckpointModulus: stateCheckpointModulus,
 		maxComputableRounds:    maxComputableRounds,
-=======
-		coreComponents:            coreComponents,
-		genesisConfig:             genesisConfig,
-		economicsData:             economicsData,
-		nodesConfig:               nodesConfig,
-		gasSchedule:               gasSchedule,
-		syncer:                    syncer,
-		shardCoordinator:          shardCoordinator,
-		nodesCoordinator:          nodesCoordinator,
-		data:                      data,
-		coreData:                  coreData,
-		crypto:                    crypto,
-		state:                     state,
-		network:                   network,
-		coreServiceContainer:      coreServiceContainer,
-		requestedItemsHandler:     requestedItemsHandler,
-		epochStartNotifier:        epochStartNotifier,
-		epochStart:                epochStart,
-		startEpochNum:             startEpochNum,
-		rater:                     rater,
-		sizeCheckDelta:            sizeCheckDelta,
-		stateCheckpointModulus:    stateCheckpointModulus,
-		maxComputableRounds:       maxComputableRounds,
 		numConcurrentResolverJobs: numConcurrentResolverJobs,
 		minSizeInBytes:            minSizeInBytes,
 		maxSizeInBytes:            maxSizeInBytes,
->>>>>>> c471f0b5
 	}
 }
 
@@ -910,52 +860,6 @@
 	return nil
 }
 
-<<<<<<< HEAD
-=======
-func newRequestHandler(
-	resolversFinder dataRetriever.ResolversFinder,
-	shardCoordinator sharding.Coordinator,
-	requestedItemsHandler dataRetriever.RequestedItemsHandler,
-) (process.RequestHandler, error) {
-	if shardCoordinator.SelfId() < shardCoordinator.NumberOfShards() {
-		requestHandler, err := requestHandlers.NewShardResolverRequestHandler(
-			resolversFinder,
-			requestedItemsHandler,
-			MaxTxsToRequest,
-			shardCoordinator.SelfId(),
-		)
-		if err != nil {
-			return nil, err
-		}
-
-		log.Debug("created resolvers",
-			"resolvers", resolversFinder.ResolverKeys(),
-		)
-
-		return requestHandler, nil
-	}
-
-	if shardCoordinator.SelfId() == core.MetachainShardId {
-		requestHandler, err := requestHandlers.NewMetaResolverRequestHandler(
-			resolversFinder,
-			requestedItemsHandler,
-			MaxTxsToRequest,
-		)
-		if err != nil {
-			return nil, err
-		}
-
-		log.Debug("created resolvers",
-			"resolvers", resolversFinder.ResolverKeys(),
-		)
-
-		return requestHandler, nil
-	}
-
-	return nil, errors.New("could not create new request handler because of wrong shard id")
-}
-
->>>>>>> c471f0b5
 func newEpochStartTrigger(
 	args *processComponentsFactoryArgs,
 	requestHandler process.RequestHandler,
@@ -1367,11 +1271,8 @@
 		SizeCheckDelta:         sizeCheckDelta,
 		ValidityAttester:       validityAttester,
 		EpochStartTrigger:      epochStartTrigger,
-<<<<<<< HEAD
 		WhiteListHandler:       whiteListHandler,
-=======
 		AntifloodHandler:       network.InputAntifloodHandler,
->>>>>>> c471f0b5
 	}
 	interceptorContainerFactory, err := interceptorscontainer.NewShardInterceptorsContainerFactory(shardInterceptorsContainerFactoryArgs)
 	if err != nil {
@@ -1421,11 +1322,8 @@
 		SizeCheckDelta:         sizeCheckDelta,
 		ValidityAttester:       validityAttester,
 		EpochStartTrigger:      epochStartTrigger,
-<<<<<<< HEAD
 		WhiteListHandler:       whiteListHandler,
-=======
 		AntifloodHandler:       network.InputAntifloodHandler,
->>>>>>> c471f0b5
 	}
 	interceptorContainerFactory, err := interceptorscontainer.NewMetaInterceptorsContainerFactory(metaInterceptorsContainerFactoryArgs)
 	if err != nil {
