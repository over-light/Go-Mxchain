--- conflicted
+++ resolved
@@ -1463,15 +1463,9 @@
 			return nil, err
 		}
 
-<<<<<<< HEAD
 		newStore, newBlkc, newMetaDataPool, errPoolCreation := createInMemoryStoreBlkcAndMetaDataPool(newShardCoordinator)
 		if errPoolCreation != nil {
 			return nil, errPoolCreation
-=======
-		newStore, newBlkc, err := createInMemoryStoreBlkc(newShardCoordinator)
-		if err != nil {
-			return nil, err
->>>>>>> 38da91ef
 		}
 
 		argsMetaGenesis.ShardCoordinator = newShardCoordinator
