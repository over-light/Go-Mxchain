package factory

import (
	"context"
	"crypto/ecdsa"
	"crypto/rand"
	"encoding/hex"
	"errors"
	"io"
	"math/big"
	"time"

	"github.com/ElrondNetwork/elrond-go/config"
	"github.com/ElrondNetwork/elrond-go/consensus"
	"github.com/ElrondNetwork/elrond-go/consensus/round"
	"github.com/ElrondNetwork/elrond-go/core"
	"github.com/ElrondNetwork/elrond-go/core/check"
	"github.com/ElrondNetwork/elrond-go/core/partitioning"
	"github.com/ElrondNetwork/elrond-go/core/serviceContainer"
	"github.com/ElrondNetwork/elrond-go/core/statistics/softwareVersion"
	factorySoftwareVersion "github.com/ElrondNetwork/elrond-go/core/statistics/softwareVersion/factory"
	"github.com/ElrondNetwork/elrond-go/crypto"
	"github.com/ElrondNetwork/elrond-go/crypto/signing"
	"github.com/ElrondNetwork/elrond-go/crypto/signing/kyber"
	blsMultiSig "github.com/ElrondNetwork/elrond-go/crypto/signing/kyber/multisig"
	"github.com/ElrondNetwork/elrond-go/crypto/signing/kyber/singlesig"
	"github.com/ElrondNetwork/elrond-go/crypto/signing/multisig"
	"github.com/ElrondNetwork/elrond-go/data"
	"github.com/ElrondNetwork/elrond-go/data/address"
	dataBlock "github.com/ElrondNetwork/elrond-go/data/block"
	"github.com/ElrondNetwork/elrond-go/data/blockchain"
	"github.com/ElrondNetwork/elrond-go/data/state"
	"github.com/ElrondNetwork/elrond-go/data/state/addressConverters"
	factoryState "github.com/ElrondNetwork/elrond-go/data/state/factory"
	"github.com/ElrondNetwork/elrond-go/data/trie"
	"github.com/ElrondNetwork/elrond-go/data/trie/factory"
	"github.com/ElrondNetwork/elrond-go/data/typeConverters"
	"github.com/ElrondNetwork/elrond-go/data/typeConverters/uint64ByteSlice"
	"github.com/ElrondNetwork/elrond-go/dataRetriever"
	"github.com/ElrondNetwork/elrond-go/dataRetriever/dataPool"
	"github.com/ElrondNetwork/elrond-go/dataRetriever/dataPool/headersCache"
	"github.com/ElrondNetwork/elrond-go/dataRetriever/factory/containers"
	metafactoryDataRetriever "github.com/ElrondNetwork/elrond-go/dataRetriever/factory/metachain"
	shardfactoryDataRetriever "github.com/ElrondNetwork/elrond-go/dataRetriever/factory/shard"
	txpoolFactory "github.com/ElrondNetwork/elrond-go/dataRetriever/factory/txpool"
	"github.com/ElrondNetwork/elrond-go/dataRetriever/requestHandlers"
	"github.com/ElrondNetwork/elrond-go/dataRetriever/shardedData"
	"github.com/ElrondNetwork/elrond-go/dataRetriever/txpool"
	"github.com/ElrondNetwork/elrond-go/epochStart"
	"github.com/ElrondNetwork/elrond-go/epochStart/genesis"
	metachainEpochStart "github.com/ElrondNetwork/elrond-go/epochStart/metachain"
	"github.com/ElrondNetwork/elrond-go/epochStart/shardchain"
	"github.com/ElrondNetwork/elrond-go/hashing"
	"github.com/ElrondNetwork/elrond-go/hashing/blake2b"
	"github.com/ElrondNetwork/elrond-go/hashing/sha256"
	"github.com/ElrondNetwork/elrond-go/logger"
	"github.com/ElrondNetwork/elrond-go/marshal"
	"github.com/ElrondNetwork/elrond-go/ntp"
	"github.com/ElrondNetwork/elrond-go/p2p"
	"github.com/ElrondNetwork/elrond-go/p2p/libp2p"
	factoryP2P "github.com/ElrondNetwork/elrond-go/p2p/libp2p/factory"
	"github.com/ElrondNetwork/elrond-go/p2p/loadBalancer"
	"github.com/ElrondNetwork/elrond-go/process"
	"github.com/ElrondNetwork/elrond-go/process/block"
	"github.com/ElrondNetwork/elrond-go/process/block/bootstrapStorage"
	"github.com/ElrondNetwork/elrond-go/process/block/poolsCleaner"
	"github.com/ElrondNetwork/elrond-go/process/block/preprocess"
	"github.com/ElrondNetwork/elrond-go/process/coordinator"
	"github.com/ElrondNetwork/elrond-go/process/economics"
	"github.com/ElrondNetwork/elrond-go/process/factory/metachain"
	"github.com/ElrondNetwork/elrond-go/process/factory/shard"
	"github.com/ElrondNetwork/elrond-go/process/headerCheck"
	"github.com/ElrondNetwork/elrond-go/process/peer"
	"github.com/ElrondNetwork/elrond-go/process/rewardTransaction"
	"github.com/ElrondNetwork/elrond-go/process/scToProtocol"
	"github.com/ElrondNetwork/elrond-go/process/smartContract"
	"github.com/ElrondNetwork/elrond-go/process/smartContract/hooks"
	processSync "github.com/ElrondNetwork/elrond-go/process/sync"
	"github.com/ElrondNetwork/elrond-go/process/track"
	"github.com/ElrondNetwork/elrond-go/process/transaction"
	"github.com/ElrondNetwork/elrond-go/sharding"
	"github.com/ElrondNetwork/elrond-go/statusHandler"
	"github.com/ElrondNetwork/elrond-go/storage"
	storageFactory "github.com/ElrondNetwork/elrond-go/storage/factory"
	"github.com/ElrondNetwork/elrond-go/storage/memorydb"
	"github.com/ElrondNetwork/elrond-go/storage/storageUnit"
	"github.com/ElrondNetwork/elrond-go/storage/timecache"
	vmcommon "github.com/ElrondNetwork/elrond-vm-common"
	"github.com/btcsuite/btcd/btcec"
	libp2pCrypto "github.com/libp2p/go-libp2p-core/crypto"
	"github.com/urfave/cli"
)

const (
	// BlsHashSize specifies the hash size for using bls scheme
	BlsHashSize = 16

	// BlsConsensusType specifies te signature scheme used in the consensus
	BlsConsensusType = "bls"

	// BnConsensusType specifies te signature scheme used in the consensus
	BnConsensusType = "bn"

	// MaxTxsToRequest specifies the maximum number of txs to request
	MaxTxsToRequest = 100
)

//TODO remove this
var log = logger.GetOrCreate("main")

// MaxTxNonceDeltaAllowed specifies the maximum difference between an account's nonce and a received transaction's nonce
// in order to mark the transaction as valid.
const MaxTxNonceDeltaAllowed = 15000

// ErrCreateForkDetector signals that a fork detector could not be created
//TODO: Extract all others error messages from this file in some defined errors
var ErrCreateForkDetector = errors.New("could not create fork detector")

// timeSpanForBadHeaders is the expiry time for an added block header hash
var timeSpanForBadHeaders = time.Minute * 2

// Network struct holds the network components of the Elrond protocol
type Network struct {
	NetMessenger p2p.Messenger
}

// Core struct holds the core components of the Elrond protocol
type Core struct {
	Hasher                   hashing.Hasher
	Marshalizer              marshal.Marshalizer
	TriesContainer           state.TriesHolder
	Uint64ByteSliceConverter typeConverters.Uint64ByteSliceConverter
	StatusHandler            core.AppStatusHandler
	ChainID                  []byte
}

// State struct holds the state components of the Elrond protocol
type State struct {
	AddressConverter    state.AddressConverter
	BLSAddressConverter state.AddressConverter
	PeerAccounts        state.AccountsAdapter
	AccountsAdapter     state.AccountsAdapter
	InBalanceForShard   map[string]*big.Int
}

// Data struct holds the data components of the Elrond protocol
type Data struct {
	Blkc     data.ChainHandler
	Store    dataRetriever.StorageService
	Datapool dataRetriever.PoolsHolder
}

// Crypto struct holds the crypto components of the Elrond protocol
type Crypto struct {
	TxSingleSigner  crypto.SingleSigner
	SingleSigner    crypto.SingleSigner
	MultiSigner     crypto.MultiSigner
	BlockSignKeyGen crypto.KeyGenerator
	TxSignKeyGen    crypto.KeyGenerator
	TxSignPrivKey   crypto.PrivateKey
	TxSignPubKey    crypto.PublicKey
	InitialPubKeys  map[uint32][]string
}

// Process struct holds the process components of the Elrond protocol
type Process struct {
	InterceptorsContainer process.InterceptorsContainer
	ResolversFinder       dataRetriever.ResolversFinder
	Rounder               consensus.Rounder
	EpochStartTrigger     epochStart.TriggerHandler
	ForkDetector          process.ForkDetector
	BlockProcessor        process.BlockProcessor
	BlackListHandler      process.BlackListHandler
	BootStorer            process.BootStorer
	HeaderSigVerifier     HeaderSigVerifierHandler
	ValidatorsStatistics  process.ValidatorStatisticsProcessor
	BlockTracker          process.BlockTracker
	PendingMiniBlocks     process.PendingMiniBlocksHandler
}

type coreComponentsFactoryArgs struct {
	config      *config.Config
	pathManager storage.PathManagerHandler
	shardId     string
	chainID     []byte
}

// NewCoreComponentsFactoryArgs initializes the arguments necessary for creating the core components
func NewCoreComponentsFactoryArgs(config *config.Config, pathManager storage.PathManagerHandler, shardId string, chainID []byte) *coreComponentsFactoryArgs {
	return &coreComponentsFactoryArgs{
		config:      config,
		pathManager: pathManager,
		shardId:     shardId,
		chainID:     chainID,
	}
}

// CoreComponentsFactory creates the core components
func CoreComponentsFactory(args *coreComponentsFactoryArgs) (*Core, error) {
	hasher, err := getHasherFromConfig(args.config)
	if err != nil {
		return nil, errors.New("could not create hasher: " + err.Error())
	}

	marshalizer, err := getMarshalizerFromConfig(args.config)
	if err != nil {
		return nil, errors.New("could not create marshalizer: " + err.Error())
	}

	uint64ByteSliceConverter := uint64ByteSlice.NewBigEndianConverter()

	trieContainer, err := createTries(args, marshalizer, hasher)
	if err != nil {
		return nil, err
	}

	return &Core{
		Hasher:                   hasher,
		Marshalizer:              marshalizer,
		TriesContainer:           trieContainer,
		Uint64ByteSliceConverter: uint64ByteSliceConverter,
		StatusHandler:            statusHandler.NewNilStatusHandler(),
		ChainID:                  args.chainID,
	}, nil
}

func createTries(
	args *coreComponentsFactoryArgs,
	marshalizer marshal.Marshalizer,
	hasher hashing.Hasher,
) (state.TriesHolder, error) {

	trieContainer := state.NewDataTriesHolder()

	trieFactoryArgs := factory.TrieFactoryArgs{
		Cfg:                    args.config.AccountsTrieStorage,
		EvictionWaitingListCfg: args.config.EvictionWaitingList,
		SnapshotDbCfg:          args.config.TrieSnapshotDB,
		Marshalizer:            marshalizer,
		Hasher:                 hasher,
		PathManager:            args.pathManager,
		ShardId:                args.shardId,
		PruningEnabled:         args.config.StateTrieConfig.PruningEnabled,
	}
	trieFactory, err := factory.NewTrieFactory(trieFactoryArgs)
	if err != nil {
		return nil, err
	}

	merkleTrie, err := trieFactory.Create()
	if err != nil {
		return nil, err
	}

	trieContainer.Put([]byte(factory.UserAccountTrie), merkleTrie)

	peerAccountsTrieFactoryArguments := factory.TrieFactoryArgs{
		Cfg:                    args.config.PeerAccountsTrieStorage,
		EvictionWaitingListCfg: args.config.EvictionWaitingList,
		SnapshotDbCfg:          args.config.TrieSnapshotDB,
		Marshalizer:            marshalizer,
		Hasher:                 hasher,
		PathManager:            args.pathManager,
		ShardId:                args.shardId,
		PruningEnabled:         args.config.StateTrieConfig.PruningEnabled,
	}
	peerAccountsTrieFactory, err := factory.NewTrieFactory(peerAccountsTrieFactoryArguments)
	if err != nil {
		return nil, err
	}

	peerAccountsTrie, err := peerAccountsTrieFactory.Create()
	if err != nil {
		return nil, err
	}

	trieContainer.Put([]byte(factory.PeerAccountTrie), peerAccountsTrie)

	return trieContainer, nil
}

type stateComponentsFactoryArgs struct {
	config           *config.Config
	genesisConfig    *sharding.Genesis
	shardCoordinator sharding.Coordinator
	core             *Core
	pathManager      storage.PathManagerHandler
}

// NewStateComponentsFactoryArgs initializes the arguments necessary for creating the state components
func NewStateComponentsFactoryArgs(
	config *config.Config,
	genesisConfig *sharding.Genesis,
	shardCoordinator sharding.Coordinator,
	core *Core,
	pathManager storage.PathManagerHandler,
) *stateComponentsFactoryArgs {
	return &stateComponentsFactoryArgs{
		config:           config,
		genesisConfig:    genesisConfig,
		shardCoordinator: shardCoordinator,
		core:             core,
		pathManager:      pathManager,
	}
}

// StateComponentsFactory creates the state components
func StateComponentsFactory(args *stateComponentsFactoryArgs) (*State, error) {
	addressConverter, err := addressConverters.NewPlainAddressConverter(
		args.config.Address.Length,
		args.config.Address.Prefix,
	)
	if err != nil {
		return nil, errors.New("could not create address converter: " + err.Error())
	}

	blsAddressConverter, err := addressConverters.NewPlainAddressConverter(
		args.config.BLSPublicKey.Length,
		args.config.BLSPublicKey.Prefix,
	)
	if err != nil {
		return nil, errors.New("could not create bls address converter: " + err.Error())
	}

	accountFactory, err := factoryState.NewAccountFactoryCreator(factoryState.UserAccount)
	if err != nil {
		return nil, errors.New("could not create account factory: " + err.Error())
	}

	merkleTrie := args.core.TriesContainer.Get([]byte(factory.UserAccountTrie))
	accountsAdapter, err := state.NewAccountsDB(merkleTrie, args.core.Hasher, args.core.Marshalizer, accountFactory)
	if err != nil {
		return nil, errors.New("could not create accounts adapter: " + err.Error())
	}

	inBalanceForShard, err := args.genesisConfig.InitialNodesBalances(args.shardCoordinator, addressConverter)
	if err != nil {
		return nil, errors.New("initial balances could not be processed " + err.Error())
	}

	accountFactory, err = factoryState.NewAccountFactoryCreator(factoryState.ValidatorAccount)
	if err != nil {
		return nil, errors.New("could not create peer account factory: " + err.Error())
	}

	merkleTrie = args.core.TriesContainer.Get([]byte(factory.PeerAccountTrie))
	peerAdapter, err := state.NewPeerAccountsDB(merkleTrie, args.core.Hasher, args.core.Marshalizer, accountFactory)
	if err != nil {
		return nil, err
	}

	return &State{
		PeerAccounts:        peerAdapter,
		AddressConverter:    addressConverter,
		BLSAddressConverter: blsAddressConverter,
		AccountsAdapter:     accountsAdapter,
		InBalanceForShard:   inBalanceForShard,
	}, nil
}

type dataComponentsFactoryArgs struct {
	config             *config.Config
	economicsData      *economics.EconomicsData
	shardCoordinator   sharding.Coordinator
	core               *Core
	pathManager        storage.PathManagerHandler
	epochStartNotifier EpochStartNotifier
	currentEpoch       uint32
}

// NewDataComponentsFactoryArgs initializes the arguments necessary for creating the data components
func NewDataComponentsFactoryArgs(
	config *config.Config,
	economicsData *economics.EconomicsData,
	shardCoordinator sharding.Coordinator,
	core *Core,
	pathManager storage.PathManagerHandler,
	epochStartNotifier EpochStartNotifier,
	currentEpoch uint32,
) *dataComponentsFactoryArgs {
	return &dataComponentsFactoryArgs{
		config:             config,
		economicsData:      economicsData,
		shardCoordinator:   shardCoordinator,
		core:               core,
		pathManager:        pathManager,
		epochStartNotifier: epochStartNotifier,
		currentEpoch:       currentEpoch,
	}
}

// DataComponentsFactory creates the data components
func DataComponentsFactory(args *dataComponentsFactoryArgs) (*Data, error) {
	var datapool dataRetriever.PoolsHolder
	blkc, err := createBlockChainFromConfig(args.config, args.shardCoordinator, args.core.StatusHandler)
	if err != nil {
		return nil, errors.New("could not create block chain: " + err.Error())
	}

	store, err := createDataStoreFromConfig(
		args.config,
		args.shardCoordinator,
		args.pathManager,
		args.epochStartNotifier,
		args.currentEpoch,
	)
	if err != nil {
		return nil, errors.New("could not create local data store: " + err.Error())
	}

<<<<<<< HEAD
	if args.shardCoordinator.SelfId() < args.shardCoordinator.NumberOfShards() {
		datapool, err = createShardDataPoolFromConfig(args)
		if err != nil {
			return nil, errors.New("could not create shard data pools: " + err.Error())
		}
	}
	if args.shardCoordinator.SelfId() == sharding.MetachainShardId {
		metaDatapool, err = createMetaDataPoolFromConfig(args)
		if err != nil {
			return nil, errors.New("could not create shard data pools: " + err.Error())
		}
	}
	if datapool == nil && metaDatapool == nil {
=======
	datapool, err = createDataPoolFromConfig(args.config)
	if err != nil {
>>>>>>> f98bf404
		return nil, errors.New("could not create data pools: ")
	}

	return &Data{
		Blkc:     blkc,
		Store:    store,
		Datapool: datapool,
	}, nil
}

type cryptoComponentsFactoryArgs struct {
	ctx                          *cli.Context
	config                       *config.Config
	nodesConfig                  *sharding.NodesSetup
	shardCoordinator             sharding.Coordinator
	keyGen                       crypto.KeyGenerator
	privKey                      crypto.PrivateKey
	log                          logger.Logger
	initialBalancesSkPemFileName string
	txSignSkName                 string
	txSignSkIndexName            string
}

// NewCryptoComponentsFactoryArgs initializes the arguments necessary for creating the crypto components
func NewCryptoComponentsFactoryArgs(
	ctx *cli.Context,
	config *config.Config,
	nodesConfig *sharding.NodesSetup,
	shardCoordinator sharding.Coordinator,
	keyGen crypto.KeyGenerator,
	privKey crypto.PrivateKey,
	log logger.Logger,
	initialBalancesSkPemFileName string,
	txSignSkName string,
	txSignSkIndexName string,
) *cryptoComponentsFactoryArgs {
	return &cryptoComponentsFactoryArgs{
		ctx:                          ctx,
		config:                       config,
		nodesConfig:                  nodesConfig,
		shardCoordinator:             shardCoordinator,
		keyGen:                       keyGen,
		privKey:                      privKey,
		log:                          log,
		initialBalancesSkPemFileName: initialBalancesSkPemFileName,
		txSignSkName:                 txSignSkName,
		txSignSkIndexName:            txSignSkIndexName,
	}
}

// CryptoComponentsFactory creates the crypto components
func CryptoComponentsFactory(args *cryptoComponentsFactoryArgs) (*Crypto, error) {
	initialPubKeys := args.nodesConfig.InitialNodesPubKeys()
	txSingleSigner := &singlesig.SchnorrSigner{}
	singleSigner, err := createSingleSigner(args.config)
	if err != nil {
		return nil, errors.New("could not create singleSigner: " + err.Error())
	}

	multisigHasher, err := getMultisigHasherFromConfig(args.config)
	if err != nil {
		return nil, errors.New("could not create multisig hasher: " + err.Error())
	}

	currentShardNodesPubKeys, err := args.nodesConfig.InitialNodesPubKeysForShard(args.shardCoordinator.SelfId())
	if err != nil {
		return nil, errors.New("could not start creation of multiSigner: " + err.Error())
	}

	multiSigner, err := createMultiSigner(args.config, multisigHasher, currentShardNodesPubKeys, args.privKey, args.keyGen)
	if err != nil {
		return nil, err
	}

	initialBalancesSkPemFileName := args.ctx.GlobalString(args.initialBalancesSkPemFileName)
	txSignKeyGen, txSignPrivKey, txSignPubKey, err := GetSigningParams(
		args.ctx,
		args.txSignSkName,
		args.txSignSkIndexName,
		initialBalancesSkPemFileName,
		kyber.NewBlakeSHA256Ed25519())
	if err != nil {
		return nil, err
	}
	args.log.Debug("starting with", "tx sign pubkey", GetPkEncoded(txSignPubKey))

	return &Crypto{
		TxSingleSigner:  txSingleSigner,
		SingleSigner:    singleSigner,
		MultiSigner:     multiSigner,
		BlockSignKeyGen: args.keyGen,
		TxSignKeyGen:    txSignKeyGen,
		TxSignPrivKey:   txSignPrivKey,
		TxSignPubKey:    txSignPubKey,
		InitialPubKeys:  initialPubKeys,
	}, nil
}

// NetworkComponentsFactory creates the network components
func NetworkComponentsFactory(p2pConfig *config.P2PConfig, log logger.Logger, core *Core) (*Network, error) {
	var randReader io.Reader
	if p2pConfig.Node.Seed != "" {
		randReader = NewSeedRandReader(core.Hasher.Compute(p2pConfig.Node.Seed))
	} else {
		randReader = rand.Reader
	}

	netMessenger, err := createNetMessenger(p2pConfig, log, randReader)
	if err != nil {
		return nil, err
	}

	return &Network{
		NetMessenger: netMessenger,
	}, nil
}

type processComponentsFactoryArgs struct {
	coreComponents         *coreComponentsFactoryArgs
	genesisConfig          *sharding.Genesis
	economicsData          *economics.EconomicsData
	nodesConfig            *sharding.NodesSetup
	gasSchedule            map[string]map[string]uint64
	syncer                 ntp.SyncTimer
	shardCoordinator       sharding.Coordinator
	nodesCoordinator       sharding.NodesCoordinator
	data                   *Data
	core                   *Core
	crypto                 *Crypto
	state                  *State
	network                *Network
	coreServiceContainer   serviceContainer.Core
	requestedItemsHandler  dataRetriever.RequestedItemsHandler
	epochStartNotifier     EpochStartNotifier
	epochStart             *config.EpochStartConfig
	rater                  sharding.RaterHandler
	startEpochNum          uint32
	sizeCheckDelta         uint32
	stateCheckpointModulus uint
}

// NewProcessComponentsFactoryArgs initializes the arguments necessary for creating the process components
func NewProcessComponentsFactoryArgs(
	coreComponents *coreComponentsFactoryArgs,
	genesisConfig *sharding.Genesis,
	economicsData *economics.EconomicsData,
	nodesConfig *sharding.NodesSetup,
	gasSchedule map[string]map[string]uint64,
	syncer ntp.SyncTimer,
	shardCoordinator sharding.Coordinator,
	nodesCoordinator sharding.NodesCoordinator,
	data *Data,
	core *Core,
	crypto *Crypto,
	state *State,
	network *Network,
	coreServiceContainer serviceContainer.Core,
	requestedItemsHandler dataRetriever.RequestedItemsHandler,
	epochStartNotifier EpochStartNotifier,
	epochStart *config.EpochStartConfig,
	startEpochNum uint32,
	rater sharding.RaterHandler,
	sizeCheckDelta uint32,
	stateCheckpointModulus uint,
) *processComponentsFactoryArgs {
	return &processComponentsFactoryArgs{
		coreComponents:         coreComponents,
		genesisConfig:          genesisConfig,
		economicsData:          economicsData,
		nodesConfig:            nodesConfig,
		gasSchedule:            gasSchedule,
		syncer:                 syncer,
		shardCoordinator:       shardCoordinator,
		nodesCoordinator:       nodesCoordinator,
		data:                   data,
		core:                   core,
		crypto:                 crypto,
		state:                  state,
		network:                network,
		coreServiceContainer:   coreServiceContainer,
		requestedItemsHandler:  requestedItemsHandler,
		epochStartNotifier:     epochStartNotifier,
		epochStart:             epochStart,
		startEpochNum:          startEpochNum,
		rater:                  rater,
		sizeCheckDelta:         sizeCheckDelta,
		stateCheckpointModulus: stateCheckpointModulus,
	}
}

// ProcessComponentsFactory creates the process components
func ProcessComponentsFactory(args *processComponentsFactoryArgs) (*Process, error) {
	argsHeaderSig := &headerCheck.ArgsHeaderSigVerifier{
		Marshalizer:       args.core.Marshalizer,
		Hasher:            args.core.Hasher,
		NodesCoordinator:  args.nodesCoordinator,
		MultiSigVerifier:  args.crypto.MultiSigner,
		SingleSigVerifier: args.crypto.SingleSigner,
		KeyGen:            args.crypto.BlockSignKeyGen,
	}
	headerSigVerifier, err := headerCheck.NewHeaderSigVerifier(argsHeaderSig)
	if err != nil {
		return nil, err
	}

	rounder, err := round.NewRound(
		time.Unix(args.nodesConfig.StartTime, 0),
		args.syncer.CurrentTime(),
		time.Millisecond*time.Duration(args.nodesConfig.RoundDuration),
		args.syncer)
	if err != nil {
		return nil, err
	}

	interceptorContainerFactory, resolversContainerFactory, blackListHandler, err := newInterceptorAndResolverContainerFactory(
		args.shardCoordinator,
		args.nodesCoordinator,
		args.data,
		args.core,
		args.crypto,
		args.state,
		args.network,
		args.economicsData,
		headerSigVerifier,
		args.sizeCheckDelta,
	)
	if err != nil {
		return nil, err
	}

	//TODO refactor all these factory calls
	interceptorsContainer, err := interceptorContainerFactory.Create()
	if err != nil {
		return nil, err
	}

	resolversContainer, err := resolversContainerFactory.Create()
	if err != nil {
		return nil, err
	}

	resolversFinder, err := containers.NewResolversFinder(resolversContainer, args.shardCoordinator)
	if err != nil {
		return nil, err
	}

	requestHandler, err := newRequestHandler(resolversFinder, args.shardCoordinator, args.requestedItemsHandler)
	if err != nil {
		return nil, err
	}

	epochStartTrigger, err := newEpochStartTrigger(args, requestHandler)
	if err != nil {
		return nil, err
	}

	requestHandler.SetEpoch(epochStartTrigger.Epoch())

	err = dataRetriever.SetEpochHandlerToHdrResolver(resolversContainer, epochStartTrigger)
	if err != nil {
		return nil, err
	}

	validatorStatisticsProcessor, err := newValidatorStatisticsProcessor(args)
	if err != nil {
		return nil, err
	}

	validatorStatsRootHash, err := validatorStatisticsProcessor.RootHash()
	if err != nil {
		return nil, err
	}

	log.Trace("Validator stats created", "validatorStatsRootHash", validatorStatsRootHash)

	genesisBlocks, err := generateGenesisHeadersAndApplyInitialBalances(args)
	if err != nil {
		return nil, err
	}

	err = prepareGenesisBlock(args, genesisBlocks)
	if err != nil {
		return nil, err
	}

	bootStr := args.data.Store.GetStorer(dataRetriever.BootstrapUnit)
	bootStorer, err := bootstrapStorage.NewBootstrapStorer(args.core.Marshalizer, bootStr)
	if err != nil {
		return nil, err
	}

	argsHeaderValidator := block.ArgsHeaderValidator{
		Hasher:      args.core.Hasher,
		Marshalizer: args.core.Marshalizer,
	}
	headerValidator, err := block.NewHeaderValidator(argsHeaderValidator)
	if err != nil {
		return nil, err
	}

	blockTracker, err := newBlockTracker(
		args,
		headerValidator,
		requestHandler,
		rounder,
		genesisBlocks,
	)
	if err != nil {
		return nil, err
	}

	var pendingMiniBlocks process.PendingMiniBlocksHandler
	if args.shardCoordinator.SelfId() == sharding.MetachainShardId {
		pendingMiniBlocks, err = newPendingMiniBlocks(
			args.data.Store,
			args.core.Marshalizer,
			args.data.Datapool,
		)
		if err != nil {
			return nil, err
		}
	}

	forkDetector, err := newForkDetector(
		rounder,
		args.shardCoordinator,
		blackListHandler,
		blockTracker,
		args.nodesConfig.StartTime,
	)
	if err != nil {
		return nil, err
	}

	blockProcessor, err := newBlockProcessor(
		args,
		requestHandler,
		forkDetector,
		rounder,
		epochStartTrigger,
		bootStorer,
		validatorStatisticsProcessor,
		headerValidator,
		blockTracker,
		pendingMiniBlocks,
	)
	if err != nil {
		return nil, err
	}

	return &Process{
		InterceptorsContainer: interceptorsContainer,
		ResolversFinder:       resolversFinder,
		Rounder:               rounder,
		ForkDetector:          forkDetector,
		BlockProcessor:        blockProcessor,
		EpochStartTrigger:     epochStartTrigger,
		BlackListHandler:      blackListHandler,
		BootStorer:            bootStorer,
		HeaderSigVerifier:     headerSigVerifier,
		ValidatorsStatistics:  validatorStatisticsProcessor,
		BlockTracker:          blockTracker,
		PendingMiniBlocks:     pendingMiniBlocks,
	}, nil
}

func prepareGenesisBlock(args *processComponentsFactoryArgs, genesisBlocks map[uint32]data.HeaderHandler) error {
	genesisBlock, ok := genesisBlocks[args.shardCoordinator.SelfId()]
	if !ok {
		return errors.New("genesis block does not exists")
	}

	genesisBlockHash, err := core.CalculateHash(args.core.Marshalizer, args.core.Hasher, genesisBlock)
	if err != nil {
		return err
	}

	err = args.data.Blkc.SetGenesisHeader(genesisBlock)
	if err != nil {
		return err
	}

	args.data.Blkc.SetGenesisHeaderHash(genesisBlockHash)

	marshalizedBlock, err := args.core.Marshalizer.Marshal(genesisBlock)
	if err != nil {
		return err
	}

	if args.shardCoordinator.SelfId() == sharding.MetachainShardId {
		errNotCritical := args.data.Store.Put(dataRetriever.MetaBlockUnit, genesisBlockHash, marshalizedBlock)
		if errNotCritical != nil {
			log.Error("error storing genesis metablock", "error", errNotCritical.Error())
		}
	} else {
		errNotCritical := args.data.Store.Put(dataRetriever.BlockHeaderUnit, genesisBlockHash, marshalizedBlock)
		if errNotCritical != nil {
			log.Error("error storing genesis shardblock", "error", errNotCritical.Error())
		}
	}

	return nil
}

func newRequestHandler(
	resolversFinder dataRetriever.ResolversFinder,
	shardCoordinator sharding.Coordinator,
	requestedItemsHandler dataRetriever.RequestedItemsHandler,
) (process.RequestHandler, error) {
	if shardCoordinator.SelfId() < shardCoordinator.NumberOfShards() {
		requestHandler, err := requestHandlers.NewShardResolverRequestHandler(
			resolversFinder,
			requestedItemsHandler,
			MaxTxsToRequest,
			shardCoordinator.SelfId(),
		)
		if err != nil {
			return nil, err
		}

		return requestHandler, nil
	}

	if shardCoordinator.SelfId() == sharding.MetachainShardId {
		requestHandler, err := requestHandlers.NewMetaResolverRequestHandler(
			resolversFinder,
			requestedItemsHandler,
			MaxTxsToRequest,
		)
		if err != nil {
			return nil, err
		}

		return requestHandler, nil
	}

	return nil, errors.New("could not create new request handler because of wrong shard id")
}

func newEpochStartTrigger(
	args *processComponentsFactoryArgs,
	requestHandler epochStart.RequestHandler,
) (epochStart.TriggerHandler, error) {
	if args.shardCoordinator.SelfId() < args.shardCoordinator.NumberOfShards() {
		argsHeaderValidator := block.ArgsHeaderValidator{
			Hasher:      args.core.Hasher,
			Marshalizer: args.core.Marshalizer,
		}
		headerValidator, err := block.NewHeaderValidator(argsHeaderValidator)
		if err != nil {
			return nil, err
		}

		argEpochStart := &shardchain.ArgsShardEpochStartTrigger{
			Marshalizer:        args.core.Marshalizer,
			Hasher:             args.core.Hasher,
			HeaderValidator:    headerValidator,
			Uint64Converter:    args.core.Uint64ByteSliceConverter,
			DataPool:           args.data.Datapool,
			Storage:            args.data.Store,
			RequestHandler:     requestHandler,
			Epoch:              args.startEpochNum,
			EpochStartNotifier: args.epochStartNotifier,
			Validity:           process.MetaBlockValidity,
			Finality:           process.BlockFinality,
		}
		epochStartTrigger, err := shardchain.NewEpochStartTrigger(argEpochStart)
		if err != nil {
			return nil, errors.New("error creating new start of epoch trigger" + err.Error())
		}

		return epochStartTrigger, nil
	}

	if args.shardCoordinator.SelfId() == sharding.MetachainShardId {
		argEpochStart := &metachainEpochStart.ArgsNewMetaEpochStartTrigger{
			GenesisTime:        time.Unix(args.nodesConfig.StartTime, 0),
			Settings:           args.epochStart,
			Epoch:              args.startEpochNum,
			EpochStartNotifier: args.epochStartNotifier,
			Storage:            args.data.Store,
			Marshalizer:        args.core.Marshalizer,
		}
		epochStartTrigger, err := metachainEpochStart.NewEpochStartTrigger(argEpochStart)
		if err != nil {
			return nil, errors.New("error creating new start of epoch trigger" + err.Error())
		}

		return epochStartTrigger, nil
	}

	return nil, errors.New("error creating new start of epoch trigger because of invalid shard id")
}

type seedRandReader struct {
	index int
	seed  []byte
}

// NewSeedRandReader will return a new instance of a seed-based reader
func NewSeedRandReader(seed []byte) *seedRandReader {
	return &seedRandReader{seed: seed, index: 0}
}

func (srr *seedRandReader) Read(p []byte) (n int, err error) {
	if srr.seed == nil {
		return 0, errors.New("nil seed")
	}
	if len(srr.seed) == 0 {
		return 0, errors.New("empty seed")
	}
	if p == nil {
		return 0, errors.New("nil buffer")
	}
	if len(p) == 0 {
		return 0, errors.New("empty buffer")
	}

	for i := 0; i < len(p); i++ {
		p[i] = srr.seed[srr.index]

		srr.index++
		srr.index %= len(srr.seed)
	}

	return len(p), nil
}

// CreateSoftwareVersionChecker will create a new software version checker and will start check if a new software version
// is available
func CreateSoftwareVersionChecker(statusHandler core.AppStatusHandler) (*softwareVersion.SoftwareVersionChecker, error) {
	softwareVersionCheckerFactory, err := factorySoftwareVersion.NewSoftwareVersionFactory(statusHandler)
	if err != nil {
		return nil, err
	}

	softwareVersionChecker, err := softwareVersionCheckerFactory.Create()
	if err != nil {
		return nil, err
	}

	return softwareVersionChecker, nil
}

func getHasherFromConfig(cfg *config.Config) (hashing.Hasher, error) {
	switch cfg.Hasher.Type {
	case "sha256":
		return sha256.Sha256{}, nil
	case "blake2b":
		return blake2b.Blake2b{}, nil
	}

	return nil, errors.New("no hasher provided in config file")
}

func getMarshalizerFromConfig(cfg *config.Config) (marshal.Marshalizer, error) {
	switch cfg.Marshalizer.Type {
	case "json":
		return &marshal.JsonMarshalizer{}, nil
	}

	return nil, errors.New("no marshalizer provided in config file")
}

func createBlockChainFromConfig(config *config.Config, coordinator sharding.Coordinator, ash core.AppStatusHandler) (data.ChainHandler, error) {
	badBlockCache, err := storageUnit.NewCache(
		storageUnit.CacheType(config.BadBlocksCache.Type),
		config.BadBlocksCache.Size,
		config.BadBlocksCache.Shards)
	if err != nil {
		return nil, err
	}

	if coordinator == nil {
		return nil, state.ErrNilShardCoordinator
	}

	if coordinator.SelfId() < coordinator.NumberOfShards() {
		var blockChain *blockchain.BlockChain
		blockChain, err = blockchain.NewBlockChain(badBlockCache)
		if err != nil {
			return nil, err
		}

		err = blockChain.SetAppStatusHandler(ash)
		if err != nil {
			return nil, err
		}

		return blockChain, nil
	}
	if coordinator.SelfId() == sharding.MetachainShardId {
		var blockChain *blockchain.MetaChain
		blockChain, err = blockchain.NewMetaChain(badBlockCache)
		if err != nil {
			return nil, err
		}

		err = blockChain.SetAppStatusHandler(ash)
		if err != nil {
			return nil, err
		}

		return blockChain, nil
	}
	return nil, errors.New("can not create blockchain")
}

func createDataStoreFromConfig(
	config *config.Config,
	shardCoordinator sharding.Coordinator,
	pathManager storage.PathManagerHandler,
	epochStartNotifier EpochStartNotifier,
	currentEpoch uint32,
) (dataRetriever.StorageService, error) {
	storageServiceFactory, err := storageFactory.NewStorageServiceFactory(
		config,
		shardCoordinator,
		pathManager,
		epochStartNotifier,
		currentEpoch,
	)
	if err != nil {
		return nil, err
	}
	if shardCoordinator.SelfId() < shardCoordinator.NumberOfShards() {
		return storageServiceFactory.CreateForShard()
	}
	if shardCoordinator.SelfId() == sharding.MetachainShardId {
		return storageServiceFactory.CreateForMeta()
	}
	return nil, errors.New("can not create data store")
}

<<<<<<< HEAD
func createShardDataPoolFromConfig(args *dataComponentsFactoryArgs) (dataRetriever.PoolsHolder, error) {
	config := args.config
=======
func createDataPoolFromConfig(
	config *config.Config,
) (dataRetriever.PoolsHolder, error) {
>>>>>>> f98bf404

	log.Debug("creatingDataPool from config")

	txPool, err := txpoolFactory.CreateTxPool(txpool.ArgShardedTxPool{
		Config:         storageFactory.GetCacherFromConfig(config.TxDataPool),
		MinGasPrice:    args.economicsData.MinGasPrice(),
		NumberOfShards: args.shardCoordinator.NumberOfShards(),
	})
	if err != nil {
		log.Error("error creating txpool")
		return nil, err
	}

	uTxPool, err := shardedData.NewShardedData(storageFactory.GetCacherFromConfig(config.UnsignedTransactionDataPool))
	if err != nil {
		log.Error("error creating smart contract result pool")
		return nil, err
	}

	rewardTxPool, err := shardedData.NewShardedData(storageFactory.GetCacherFromConfig(config.RewardTransactionDataPool))
	if err != nil {
		log.Error("error creating reward transaction pool")
		return nil, err
	}

	hdrPool, err := headersCache.NewHeadersPool(config.HeadersPoolConfig)
	if err != nil {
<<<<<<< HEAD
		log.Error("error creating hdrNoncesCacher")
		return nil, err
	}
	hdrNonces, err := dataPool.NewNonceSyncMapCacher(hdrNoncesCacher, args.core.Uint64ByteSliceConverter)
	if err != nil {
		log.Error("error creating hdrNonces")
=======
		log.Error("error creating headers pool")
>>>>>>> f98bf404
		return nil, err
	}

	cacherCfg := storageFactory.GetCacherFromConfig(config.TxBlockBodyDataPool)
	txBlockBody, err := storageUnit.NewCache(cacherCfg.Type, cacherCfg.Size, cacherCfg.Shards)
	if err != nil {
		log.Error("error creating txBlockBody")
		return nil, err
	}

	cacherCfg = storageFactory.GetCacherFromConfig(config.PeerBlockBodyDataPool)
	peerChangeBlockBody, err := storageUnit.NewCache(cacherCfg.Type, cacherCfg.Size, cacherCfg.Shards)
	if err != nil {
		log.Error("error creating peerChangeBlockBody")
		return nil, err
	}

<<<<<<< HEAD
	currBlockTxs, err := dataPool.NewCurrentBlockPool()
	if err != nil {
		return nil, err
	}

	return dataPool.NewShardedDataPool(
		txPool,
		uTxPool,
		rewardTxPool,
		hdrPool,
		hdrNonces,
		txBlockBody,
		peerChangeBlockBody,
		metaBlockBody,
		currBlockTxs,
	)
}

func createMetaDataPoolFromConfig(args *dataComponentsFactoryArgs) (dataRetriever.MetaPoolsHolder, error) {
	config := args.config

	cacherCfg := storageFactory.GetCacherFromConfig(config.MetaBlockBodyDataPool)
	metaBlockBody, err := storageUnit.NewCache(cacherCfg.Type, cacherCfg.Size, cacherCfg.Shards)
	if err != nil {
		log.Error("error creating metaBlockBody")
		return nil, err
	}

	cacherCfg = storageFactory.GetCacherFromConfig(config.TxBlockBodyDataPool)
	txBlockBody, err := storageUnit.NewCache(cacherCfg.Type, cacherCfg.Size, cacherCfg.Shards)
	if err != nil {
		log.Error("error creating txBlockBody")
		return nil, err
	}

	cacherCfg = storageFactory.GetCacherFromConfig(config.ShardHeadersDataPool)
	shardHeaders, err := storageUnit.NewCache(cacherCfg.Type, cacherCfg.Size, cacherCfg.Shards)
	if err != nil {
		log.Error("error creating shardHeaders")
		return nil, err
	}

	headersNoncesCacher, err := storageUnit.NewCache(cacherCfg.Type, cacherCfg.Size, cacherCfg.Shards)
	if err != nil {
		log.Error("error creating shard headers nonces pool")
		return nil, err
	}
	headersNonces, err := dataPool.NewNonceSyncMapCacher(headersNoncesCacher, args.core.Uint64ByteSliceConverter)
	if err != nil {
		log.Error("error creating shard headers nonces pool")
		return nil, err
	}

	txPool, err := txpoolFactory.CreateTxPool(txpool.ArgShardedTxPool{
		Config:         storageFactory.GetCacherFromConfig(config.TxDataPool),
		MinGasPrice:    args.economicsData.MinGasPrice(),
		NumberOfShards: args.shardCoordinator.NumberOfShards(),
	})
	if err != nil {
		log.Error("error creating txpool")
		return nil, err
	}

	uTxPool, err := shardedData.NewShardedData(storageFactory.GetCacherFromConfig(config.UnsignedTransactionDataPool))
=======
	cacherCfg = storageFactory.GetCacherFromConfig(config.TrieNodesDataPool)
	trieNodes, err := storageUnit.NewCache(cacherCfg.Type, cacherCfg.Size, cacherCfg.Shards)
>>>>>>> f98bf404
	if err != nil {
		log.Info("error creating trieNodes")
		return nil, err
	}

	currBlockTxs, err := dataPool.NewCurrentBlockPool()
	if err != nil {
		return nil, err
	}

	return dataPool.NewDataPool(
		txPool,
		uTxPool,
		rewardTxPool,
		hdrPool,
		txBlockBody,
		peerChangeBlockBody,
		trieNodes,
		currBlockTxs,
	)
}

func createSingleSigner(config *config.Config) (crypto.SingleSigner, error) {
	switch config.Consensus.Type {
	case BlsConsensusType:
		return &singlesig.BlsSingleSigner{}, nil
	case BnConsensusType:
		return &singlesig.SchnorrSigner{}, nil
	}

	return nil, errors.New("no consensus type provided in config file")
}

func getMultisigHasherFromConfig(cfg *config.Config) (hashing.Hasher, error) {
	if cfg.Consensus.Type == BlsConsensusType && cfg.MultisigHasher.Type != "blake2b" {
		return nil, errors.New("wrong multisig hasher provided for bls consensus type")
	}

	switch cfg.MultisigHasher.Type {
	case "sha256":
		return sha256.Sha256{}, nil
	case "blake2b":
		if cfg.Consensus.Type == BlsConsensusType {
			return blake2b.Blake2b{HashSize: BlsHashSize}, nil
		}
		return blake2b.Blake2b{}, nil
	}

	return nil, errors.New("no multisig hasher provided in config file")
}

func createMultiSigner(
	config *config.Config,
	hasher hashing.Hasher,
	pubKeys []string,
	privateKey crypto.PrivateKey,
	keyGen crypto.KeyGenerator,
) (crypto.MultiSigner, error) {

	switch config.Consensus.Type {
	case BlsConsensusType:
		blsSigner := &blsMultiSig.KyberMultiSignerBLS{}
		return multisig.NewBLSMultisig(blsSigner, hasher, pubKeys, privateKey, keyGen, uint16(0))
	case BnConsensusType:
		return multisig.NewBelNevMultisig(hasher, pubKeys, privateKey, keyGen, uint16(0))
	}

	return nil, errors.New("no consensus type provided in config file")
}

func createNetMessenger(
	p2pConfig *config.P2PConfig,
	log logger.Logger,
	randReader io.Reader,
) (p2p.Messenger, error) {

	if p2pConfig.Node.Port < 0 {
		return nil, errors.New("cannot start node on port < 0")
	}

	pDiscoveryFactory := factoryP2P.NewPeerDiscovererFactory(*p2pConfig)
	pDiscoverer, err := pDiscoveryFactory.CreatePeerDiscoverer()

	if err != nil {
		return nil, err
	}

	log.Debug("peer discovery", "method", pDiscoverer.Name())

	prvKey, _ := ecdsa.GenerateKey(btcec.S256(), randReader)
	sk := (*libp2pCrypto.Secp256k1PrivateKey)(prvKey)

	nm, err := libp2p.NewNetworkMessenger(
		context.Background(),
		p2pConfig.Node.Port,
		sk,
		nil,
		loadBalancer.NewOutgoingChannelLoadBalancer(),
		pDiscoverer,
		libp2p.ListenAddrWithIp4AndTcp,
		p2pConfig.Node.TargetPeerCount,
	)
	if err != nil {
		return nil, err
	}

	return nm, nil
}

func newInterceptorAndResolverContainerFactory(
	shardCoordinator sharding.Coordinator,
	nodesCoordinator sharding.NodesCoordinator,
	data *Data,
	core *Core,
	crypto *Crypto,
	state *State,
	network *Network,
	economics *economics.EconomicsData,
	headerSigVerifier HeaderSigVerifierHandler,
	sizeCheckDelta uint32,
) (process.InterceptorsContainerFactory, dataRetriever.ResolversContainerFactory, process.BlackListHandler, error) {

	if shardCoordinator.SelfId() < shardCoordinator.NumberOfShards() {
		return newShardInterceptorAndResolverContainerFactory(
			shardCoordinator,
			nodesCoordinator,
			data,
			core,
			crypto,
			state,
			network,
			economics,
			headerSigVerifier,
			sizeCheckDelta,
		)
	}
	if shardCoordinator.SelfId() == sharding.MetachainShardId {
		return newMetaInterceptorAndResolverContainerFactory(
			shardCoordinator,
			nodesCoordinator,
			data,
			core,
			crypto,
			network,
			state,
			economics,
			headerSigVerifier,
			sizeCheckDelta,
		)
	}

	return nil, nil, nil, errors.New("could not create interceptor and resolver container factory")
}

func newShardInterceptorAndResolverContainerFactory(
	shardCoordinator sharding.Coordinator,
	nodesCoordinator sharding.NodesCoordinator,
	data *Data,
	core *Core,
	crypto *Crypto,
	state *State,
	network *Network,
	economics *economics.EconomicsData,
	headerSigVerifier HeaderSigVerifierHandler,
	sizeCheckDelta uint32,
) (process.InterceptorsContainerFactory, dataRetriever.ResolversContainerFactory, process.BlackListHandler, error) {
	headerBlackList := timecache.NewTimeCache(timeSpanForBadHeaders)
	interceptorContainerFactory, err := shard.NewInterceptorsContainerFactory(
		state.AccountsAdapter,
		shardCoordinator,
		nodesCoordinator,
		network.NetMessenger,
		data.Store,
		core.Marshalizer,
		core.Hasher,
		crypto.TxSignKeyGen,
		crypto.BlockSignKeyGen,
		crypto.TxSingleSigner,
		crypto.SingleSigner,
		crypto.MultiSigner,
		data.Datapool,
		state.AddressConverter,
		MaxTxNonceDeltaAllowed,
		economics,
		headerBlackList,
		headerSigVerifier,
		core.ChainID,
		sizeCheckDelta,
	)
	if err != nil {
		return nil, nil, nil, err
	}

	dataPacker, err := partitioning.NewSimpleDataPacker(core.Marshalizer)
	if err != nil {
		return nil, nil, nil, err
	}

	resolversContainerFactory, err := shardfactoryDataRetriever.NewResolversContainerFactory(
		shardCoordinator,
		network.NetMessenger,
		data.Store,
		core.Marshalizer,
		data.Datapool,
		core.Uint64ByteSliceConverter,
		dataPacker,
		core.TriesContainer,
		sizeCheckDelta,
	)
	if err != nil {
		return nil, nil, nil, err
	}

	return interceptorContainerFactory, resolversContainerFactory, headerBlackList, nil
}

func newMetaInterceptorAndResolverContainerFactory(
	shardCoordinator sharding.Coordinator,
	nodesCoordinator sharding.NodesCoordinator,
	data *Data,
	core *Core,
	crypto *Crypto,
	network *Network,
	state *State,
	economics *economics.EconomicsData,
	headerSigVerifier HeaderSigVerifierHandler,
	sizeCheckDelta uint32,
) (process.InterceptorsContainerFactory, dataRetriever.ResolversContainerFactory, process.BlackListHandler, error) {
	headerBlackList := timecache.NewTimeCache(timeSpanForBadHeaders)
	interceptorContainerFactory, err := metachain.NewInterceptorsContainerFactory(
		shardCoordinator,
		nodesCoordinator,
		network.NetMessenger,
		data.Store,
		core.Marshalizer,
		core.Hasher,
		crypto.MultiSigner,
		data.Datapool,
		state.AccountsAdapter,
		state.AddressConverter,
		crypto.TxSingleSigner,
		crypto.SingleSigner,
		crypto.TxSignKeyGen,
		crypto.BlockSignKeyGen,
		MaxTxNonceDeltaAllowed,
		economics,
		headerBlackList,
		headerSigVerifier,
		core.ChainID,
		sizeCheckDelta,
	)
	if err != nil {
		return nil, nil, nil, err
	}

	dataPacker, err := partitioning.NewSimpleDataPacker(core.Marshalizer)
	if err != nil {
		return nil, nil, nil, err
	}

	resolversContainerFactory, err := metafactoryDataRetriever.NewResolversContainerFactory(
		shardCoordinator,
		network.NetMessenger,
		data.Store,
		core.Marshalizer,
		data.Datapool,
		core.Uint64ByteSliceConverter,
		dataPacker,
		core.TriesContainer,
		sizeCheckDelta,
	)
	if err != nil {
		return nil, nil, nil, err
	}
	return interceptorContainerFactory, resolversContainerFactory, headerBlackList, nil
}

func generateGenesisHeadersAndApplyInitialBalances(args *processComponentsFactoryArgs) (map[uint32]data.HeaderHandler, error) {
	//TODO change this rudimentary startup for metachain nodes
	// Talk between Adrian, Robert and Iulian, did not want it to be discarded:
	// --------------------------------------------------------------------
	// Adrian: "This looks like a workaround as the metchain should not deal with individual accounts, but shards data.
	// What I was thinking was that the genesis on metachain (or pre-genesis block) is the nodes allocation to shards,
	// with 0 state root for every shard, as there is no balance yet.
	// Then the shards start operating as they get the initial node allocation, maybe we can do consensus on the
	// genesis as well, I think this would be actually good as then everything is signed and agreed upon.
	// The genesis shard blocks need to be then just the state root, I think we already have that in genesis,
	// so shard nodes can go ahead with individually creating the block, but then run consensus on this.
	// Then this block is sent to metachain who updates the state root of every shard and creates the metablock for
	// the genesis of each of the shards (this is actually the same thing that would happen at new epoch start)."

	coreComponents := args.core
	stateComponents := args.state
	dataComponents := args.data
	shardCoordinator := args.shardCoordinator
	nodesSetup := args.nodesConfig
	genesisConfig := args.genesisConfig
	economics := args.economicsData

	genesisBlocks := make(map[uint32]data.HeaderHandler)

	validatorStatsRootHash, err := stateComponents.PeerAccounts.RootHash()
	if err != nil {
		return nil, err
	}

	for shardId := uint32(0); shardId < shardCoordinator.NumberOfShards(); shardId++ {
		isCurrentShard := shardId == shardCoordinator.SelfId()
		if isCurrentShard {
			continue
		}

		var newShardCoordinator sharding.Coordinator
		var accountsAdapter state.AccountsAdapter
		newShardCoordinator, accountsAdapter, err = createInMemoryShardCoordinatorAndAccount(
			coreComponents,
			shardCoordinator.NumberOfShards(),
			shardId,
		)
		if err != nil {
			return nil, err
		}

		var genesisBlock data.HeaderHandler
		genesisBlock, err = createGenesisBlockAndApplyInitialBalances(
			accountsAdapter,
			newShardCoordinator,
			stateComponents.AddressConverter,
			genesisConfig,
			uint64(nodesSetup.StartTime),
			validatorStatsRootHash,
		)
		if err != nil {
			return nil, err
		}

		genesisBlocks[shardId] = genesisBlock
	}

	if shardCoordinator.SelfId() < shardCoordinator.NumberOfShards() {
		var genesisBlockForCurrentShard data.HeaderHandler
		genesisBlockForCurrentShard, err = createGenesisBlockAndApplyInitialBalances(
			stateComponents.AccountsAdapter,
			shardCoordinator,
			stateComponents.AddressConverter,
			genesisConfig,
			uint64(nodesSetup.StartTime),
			validatorStatsRootHash,
		)
		if err != nil {
			return nil, err
		}

		genesisBlocks[shardCoordinator.SelfId()] = genesisBlockForCurrentShard
	}

	argsMetaGenesis := genesis.ArgsMetaGenesisBlockCreator{
		GenesisTime:              uint64(nodesSetup.StartTime),
		Accounts:                 stateComponents.AccountsAdapter,
		AddrConv:                 stateComponents.AddressConverter,
		NodesSetup:               nodesSetup,
		ShardCoordinator:         shardCoordinator,
		Store:                    dataComponents.Store,
		Blkc:                     dataComponents.Blkc,
		Marshalizer:              coreComponents.Marshalizer,
		Hasher:                   coreComponents.Hasher,
		Uint64ByteSliceConverter: coreComponents.Uint64ByteSliceConverter,
		DataPool:                 dataComponents.Datapool,
		Economics:                economics,
		ValidatorStatsRootHash:   validatorStatsRootHash,
	}

	if shardCoordinator.SelfId() != sharding.MetachainShardId {
		var newShardCoordinator sharding.Coordinator
		var newAccounts state.AccountsAdapter
		newShardCoordinator, newAccounts, err = createInMemoryShardCoordinatorAndAccount(
			coreComponents,
			shardCoordinator.NumberOfShards(),
			sharding.MetachainShardId,
		)
		if err != nil {
			return nil, err
		}

<<<<<<< HEAD
		newStore, newBlkc, newMetaDataPool, err := createInMemoryStoreBlkcAndMetaDataPool(args)
=======
		newStore, newBlkc, errPoolCreation := createInMemoryStoreBlkc(newShardCoordinator)
		if errPoolCreation != nil {
			return nil, errPoolCreation
		}
>>>>>>> f98bf404

		argsMetaGenesis.ShardCoordinator = newShardCoordinator
		argsMetaGenesis.Accounts = newAccounts
		argsMetaGenesis.Store = newStore
		argsMetaGenesis.Blkc = newBlkc
	}

	genesisBlock, err := genesis.CreateMetaGenesisBlock(
		argsMetaGenesis,
	)
	if err != nil {
		return nil, err
	}

	log.Debug("MetaGenesisBlock created",
		"roothash", genesisBlock.GetRootHash(),
		"validatorStatsRootHash", genesisBlock.GetValidatorStatsRootHash(),
	)

	genesisBlocks[sharding.MetachainShardId] = genesisBlock

	return genesisBlocks, nil
}

<<<<<<< HEAD
func createInMemoryStoreBlkcAndMetaDataPool(args *processComponentsFactoryArgs) (dataRetriever.StorageService, data.ChainHandler, dataRetriever.MetaPoolsHolder, error) {
	shardCoordinator := args.shardCoordinator
=======
func createInMemoryStoreBlkc(
	shardCoordinator sharding.Coordinator,
) (dataRetriever.StorageService, data.ChainHandler, error) {
>>>>>>> f98bf404

	cache, _ := storageUnit.NewCache(storageUnit.LRUCache, 10, 1)
	blkc, err := blockchain.NewMetaChain(cache)
	if err != nil {
<<<<<<< HEAD
		return nil, nil, nil, err
	}

	metaDataPool, err := createMemMetaDataPool(args)
	if err != nil {
		return nil, nil, nil, err
=======
		return nil, nil, err
>>>>>>> f98bf404
	}

	store := dataRetriever.NewChainStorer()
	store.AddStorer(dataRetriever.MetaBlockUnit, createMemUnit())
	store.AddStorer(dataRetriever.MetaShardDataUnit, createMemUnit())
	store.AddStorer(dataRetriever.MetaPeerDataUnit, createMemUnit())
	store.AddStorer(dataRetriever.BlockHeaderUnit, createMemUnit())
	store.AddStorer(dataRetriever.MetaHdrNonceHashDataUnit, createMemUnit())
	store.AddStorer(dataRetriever.TransactionUnit, createMemUnit())
	store.AddStorer(dataRetriever.UnsignedTransactionUnit, createMemUnit())
	store.AddStorer(dataRetriever.MiniBlockUnit, createMemUnit())
	for i := uint32(0); i < shardCoordinator.NumberOfShards(); i++ {
		hdrNonceHashDataUnit := dataRetriever.ShardHdrNonceHashDataUnit + dataRetriever.UnitType(i)
		store.AddStorer(hdrNonceHashDataUnit, createMemUnit())
	}
	store.AddStorer(dataRetriever.HeartbeatUnit, createMemUnit())

	return store, blkc, nil
}

func createGenesisBlockAndApplyInitialBalances(
	accounts state.AccountsAdapter,
	shardCoordinator sharding.Coordinator,
	addressConverter state.AddressConverter,
	genesisConfig *sharding.Genesis,
	startTime uint64,
	validatorStatsRootHash []byte,
) (data.HeaderHandler, error) {

	initialBalances, err := genesisConfig.InitialNodesBalances(shardCoordinator, addressConverter)
	if err != nil {
		return nil, err
	}

	return genesis.CreateShardGenesisBlockFromInitialBalances(
		accounts,
		shardCoordinator,
		addressConverter,
		initialBalances,
		startTime,
		validatorStatsRootHash,
	)
}

func createInMemoryShardCoordinatorAndAccount(
	coreComponents *Core,
	numOfShards uint32,
	shardId uint32,
) (sharding.Coordinator, state.AccountsAdapter, error) {

	newShardCoordinator, err := sharding.NewMultiShardCoordinator(numOfShards, shardId)
	if err != nil {
		return nil, nil, err
	}

	accountFactory, err := factoryState.NewAccountFactoryCreator(factoryState.UserAccount)
	if err != nil {
		return nil, nil, err
	}

	accounts, err := generateInMemoryAccountsAdapter(
		accountFactory,
		coreComponents.Hasher,
		coreComponents.Marshalizer,
	)
	if err != nil {
		return nil, nil, err
	}

	return newShardCoordinator, accounts, nil
}

func newBlockTracker(
	processArgs *processComponentsFactoryArgs,
	headerValidator process.HeaderConstructionValidator,
	requestHandler process.RequestHandler,
	rounder consensus.Rounder,
	genesisBlocks map[uint32]data.HeaderHandler,
) (process.BlockTracker, error) {

	argBaseTracker := track.ArgBaseTracker{
		Hasher:           processArgs.core.Hasher,
		HeaderValidator:  headerValidator,
		Marshalizer:      processArgs.core.Marshalizer,
		RequestHandler:   requestHandler,
		Rounder:          rounder,
		ShardCoordinator: processArgs.shardCoordinator,
		Store:            processArgs.data.Store,
		StartHeaders:     genesisBlocks,
	}

	if processArgs.shardCoordinator.SelfId() < processArgs.shardCoordinator.NumberOfShards() {
		arguments := track.ArgShardTracker{
			ArgBaseTracker: argBaseTracker,
			PoolsHolder:    processArgs.data.Datapool,
		}

		return track.NewShardBlockTrack(arguments)
	}

	if processArgs.shardCoordinator.SelfId() == sharding.MetachainShardId {
		arguments := track.ArgMetaTracker{
			ArgBaseTracker: argBaseTracker,
			PoolsHolder:    processArgs.data.Datapool,
		}

		return track.NewMetaBlockTrack(arguments)
	}

	return nil, errors.New("could not create block tracker")
}

func newPendingMiniBlocks(
	store dataRetriever.StorageService,
	marshalizer marshal.Marshalizer,
	dataPool dataRetriever.PoolsHolder,
) (process.PendingMiniBlocksHandler, error) {

	miniBlockHeaderStore := store.GetStorer(dataRetriever.MiniBlockHeaderUnit)
	if check.IfNil(miniBlockHeaderStore) {
		return nil, errors.New("could not create pending miniblocks handler because of empty miniblock header store")
	}

	metaBlocksStore := store.GetStorer(dataRetriever.MetaBlockUnit)
	if check.IfNil(metaBlocksStore) {
		return nil, errors.New("could not create pending miniblocks handler because of empty metablock store")
	}

	argsPendingMiniBlocks := &metachainEpochStart.ArgsPendingMiniBlocks{
		Marshalizer:      marshalizer,
		Storage:          miniBlockHeaderStore,
		MetaBlockPool:    dataPool.Headers(),
		MetaBlockStorage: metaBlocksStore,
	}
	pendingMiniBlocks, err := metachainEpochStart.NewPendingMiniBlocks(argsPendingMiniBlocks)
	if err != nil {
		return nil, err
	}

	return pendingMiniBlocks, nil
}

func newForkDetector(
	rounder consensus.Rounder,
	shardCoordinator sharding.Coordinator,
	headerBlackList process.BlackListHandler,
	blockTracker process.BlockTracker,
	genesisTime int64,
) (process.ForkDetector, error) {
	if shardCoordinator.SelfId() < shardCoordinator.NumberOfShards() {
		return processSync.NewShardForkDetector(rounder, headerBlackList, blockTracker, genesisTime)
	}
	if shardCoordinator.SelfId() == sharding.MetachainShardId {
		return processSync.NewMetaForkDetector(rounder, headerBlackList, blockTracker, genesisTime)
	}

	return nil, ErrCreateForkDetector
}

func newBlockProcessor(
	processArgs *processComponentsFactoryArgs,
	requestHandler process.RequestHandler,
	forkDetector process.ForkDetector,
	rounder consensus.Rounder,
	epochStartTrigger epochStart.TriggerHandler,
	bootStorer process.BootStorer,
	validatorStatisticsProcessor process.ValidatorStatisticsProcessor,
	headerValidator process.HeaderConstructionValidator,
	blockTracker process.BlockTracker,
	pendingMiniBlocks process.PendingMiniBlocksHandler,
) (process.BlockProcessor, error) {

	shardCoordinator := processArgs.shardCoordinator
	nodesCoordinator := processArgs.nodesCoordinator

	communityAddr := processArgs.economicsData.CommunityAddress()
	burnAddr := processArgs.economicsData.BurnAddress()
	if communityAddr == "" || burnAddr == "" {
		return nil, errors.New("rewards configuration missing")
	}

	communityAddress, err := hex.DecodeString(communityAddr)
	if err != nil {
		return nil, err
	}

	burnAddress, err := hex.DecodeString(burnAddr)
	if err != nil {
		return nil, err
	}

	specialAddressHolder, err := address.NewSpecialAddressHolder(
		communityAddress,
		burnAddress,
		processArgs.state.AddressConverter,
		shardCoordinator,
		nodesCoordinator,
	)
	if err != nil {
		return nil, err
	}

	if shardCoordinator.SelfId() < shardCoordinator.NumberOfShards() {
		return newShardBlockProcessor(
			requestHandler,
			processArgs.shardCoordinator,
			processArgs.nodesCoordinator,
			specialAddressHolder,
			processArgs.data,
			processArgs.core,
			processArgs.state,
			forkDetector,
			processArgs.coreServiceContainer,
			processArgs.economicsData,
			rounder,
			epochStartTrigger,
			validatorStatisticsProcessor,
			bootStorer,
			processArgs.gasSchedule,
			processArgs.stateCheckpointModulus,
			headerValidator,
			blockTracker,
		)
	}
	if shardCoordinator.SelfId() == sharding.MetachainShardId {
		return newMetaBlockProcessor(
			requestHandler,
			processArgs.shardCoordinator,
			processArgs.nodesCoordinator,
			specialAddressHolder,
			processArgs.data,
			processArgs.core,
			processArgs.state,
			forkDetector,
			processArgs.coreServiceContainer,
			processArgs.economicsData,
			validatorStatisticsProcessor,
			rounder,
			epochStartTrigger,
			bootStorer,
			headerValidator,
			blockTracker,
			pendingMiniBlocks,
		)
	}

	return nil, errors.New("could not create block processor")
}

func newShardBlockProcessor(
	requestHandler process.RequestHandler,
	shardCoordinator sharding.Coordinator,
	nodesCoordinator sharding.NodesCoordinator,
	specialAddressHandler process.SpecialAddressHandler,
	data *Data,
	core *Core,
	state *State,
	forkDetector process.ForkDetector,
	coreServiceContainer serviceContainer.Core,
	economics *economics.EconomicsData,
	rounder consensus.Rounder,
	epochStartTrigger epochStart.TriggerHandler,
	statisticsProcessor process.ValidatorStatisticsProcessor,
	bootStorer process.BootStorer,
	gasSchedule map[string]map[string]uint64,
	stateCheckpointModulus uint,
	headerValidator process.HeaderConstructionValidator,
	blockTracker process.BlockTracker,
) (process.BlockProcessor, error) {
	argsParser, err := vmcommon.NewAtArgumentParser()
	if err != nil {
		return nil, err
	}

	argsHook := hooks.ArgBlockChainHook{
		Accounts:         state.AccountsAdapter,
		AddrConv:         state.AddressConverter,
		StorageService:   data.Store,
		BlockChain:       data.Blkc,
		ShardCoordinator: shardCoordinator,
		Marshalizer:      core.Marshalizer,
		Uint64Converter:  core.Uint64ByteSliceConverter,
	}
	vmFactory, err := shard.NewVMContainerFactory(economics.MaxGasLimitPerBlock(), gasSchedule, argsHook)
	if err != nil {
		return nil, err
	}

	vmContainer, err := vmFactory.Create()
	if err != nil {
		return nil, err
	}

	interimProcFactory, err := shard.NewIntermediateProcessorsContainerFactory(
		shardCoordinator,
		core.Marshalizer,
		core.Hasher,
		state.AddressConverter,
		specialAddressHandler,
		data.Store,
		data.Datapool,
		economics,
	)
	if err != nil {
		return nil, err
	}

	interimProcContainer, err := interimProcFactory.Create()
	if err != nil {
		return nil, err
	}

	scForwarder, err := interimProcContainer.Get(dataBlock.SmartContractResultBlock)
	if err != nil {
		return nil, err
	}

	rewardsTxInterim, err := interimProcContainer.Get(dataBlock.RewardsBlock)
	if err != nil {
		return nil, err
	}

	rewardsTxHandler, ok := rewardsTxInterim.(process.TransactionFeeHandler)
	if !ok {
		return nil, process.ErrWrongTypeAssertion
	}

	internalTransactionProducer, ok := rewardsTxInterim.(process.InternalTransactionProducer)
	if !ok {
		return nil, process.ErrWrongTypeAssertion
	}

	receiptTxInterim, err := interimProcContainer.Get(dataBlock.ReceiptBlock)
	if err != nil {
		return nil, err
	}

	badTxInterim, err := interimProcContainer.Get(dataBlock.InvalidBlock)
	if err != nil {
		return nil, err
	}

	txTypeHandler, err := coordinator.NewTxTypeHandler(state.AddressConverter, shardCoordinator, state.AccountsAdapter)
	if err != nil {
		return nil, err
	}

	gasHandler, err := preprocess.NewGasComputation(economics)
	if err != nil {
		return nil, err
	}

	scProcessor, err := smartContract.NewSmartContractProcessor(
		vmContainer,
		argsParser,
		core.Hasher,
		core.Marshalizer,
		state.AccountsAdapter,
		vmFactory.BlockChainHookImpl(),
		state.AddressConverter,
		shardCoordinator,
		scForwarder,
		rewardsTxHandler,
		economics,
		txTypeHandler,
		gasHandler,
	)
	if err != nil {
		return nil, err
	}

	rewardsTxProcessor, err := rewardTransaction.NewRewardTxProcessor(
		state.AccountsAdapter,
		state.AddressConverter,
		shardCoordinator,
		rewardsTxInterim,
	)
	if err != nil {
		return nil, err
	}

	transactionProcessor, err := transaction.NewTxProcessor(
		state.AccountsAdapter,
		core.Hasher,
		state.AddressConverter,
		core.Marshalizer,
		shardCoordinator,
		scProcessor,
		rewardsTxHandler,
		txTypeHandler,
		economics,
		receiptTxInterim,
		badTxInterim,
	)
	if err != nil {
		return nil, errors.New("could not create transaction statisticsProcessor: " + err.Error())
	}

	miniBlocksCompacter, err := preprocess.NewMiniBlocksCompaction(economics, shardCoordinator, gasHandler)
	if err != nil {
		return nil, err
	}

	preProcFactory, err := shard.NewPreProcessorsContainerFactory(
		shardCoordinator,
		data.Store,
		core.Marshalizer,
		core.Hasher,
		data.Datapool,
		state.AddressConverter,
		state.AccountsAdapter,
		requestHandler,
		transactionProcessor,
		scProcessor,
		scProcessor,
		rewardsTxProcessor,
		internalTransactionProducer,
		economics,
		miniBlocksCompacter,
		gasHandler,
		blockTracker,
	)
	if err != nil {
		return nil, err
	}

	preProcContainer, err := preProcFactory.Create()
	if err != nil {
		return nil, err
	}

	txCoordinator, err := coordinator.NewTransactionCoordinator(
		core.Hasher,
		core.Marshalizer,
		shardCoordinator,
		state.AccountsAdapter,
		data.Datapool.MiniBlocks(),
		requestHandler,
		preProcContainer,
		interimProcContainer,
		gasHandler,
	)
	if err != nil {
		return nil, err
	}

	txPoolsCleaner, err := poolsCleaner.NewTxsPoolsCleaner(
		state.AccountsAdapter,
		shardCoordinator,
		data.Datapool,
		state.AddressConverter,
		economics,
	)
	if err != nil {
		return nil, err
	}

	argumentsBaseProcessor := block.ArgBaseProcessor{
		Accounts:                     state.AccountsAdapter,
		ForkDetector:                 forkDetector,
		Hasher:                       core.Hasher,
		Marshalizer:                  core.Marshalizer,
		Store:                        data.Store,
		ShardCoordinator:             shardCoordinator,
		NodesCoordinator:             nodesCoordinator,
		SpecialAddressHandler:        specialAddressHandler,
		Uint64Converter:              core.Uint64ByteSliceConverter,
		RequestHandler:               requestHandler,
		Core:                         coreServiceContainer,
		BlockChainHook:               vmFactory.BlockChainHookImpl(),
		TxCoordinator:                txCoordinator,
		Rounder:                      rounder,
		EpochStartTrigger:            epochStartTrigger,
		HeaderValidator:              headerValidator,
		ValidatorStatisticsProcessor: statisticsProcessor,
		BootStorer:                   bootStorer,
		BlockTracker:                 blockTracker,
		DataPool:                     data.Datapool,
	}
	arguments := block.ArgShardProcessor{
		ArgBaseProcessor:       argumentsBaseProcessor,
		TxsPoolsCleaner:        txPoolsCleaner,
		StateCheckpointModulus: stateCheckpointModulus,
	}

	blockProcessor, err := block.NewShardProcessor(arguments)
	if err != nil {
		return nil, errors.New("could not create block statisticsProcessor: " + err.Error())
	}

	err = blockProcessor.SetAppStatusHandler(core.StatusHandler)
	if err != nil {
		return nil, err
	}

	return blockProcessor, nil
}

func newMetaBlockProcessor(
	requestHandler process.RequestHandler,
	shardCoordinator sharding.Coordinator,
	nodesCoordinator sharding.NodesCoordinator,
	specialAddressHandler process.SpecialAddressHandler,
	data *Data,
	core *Core,
	state *State,
	forkDetector process.ForkDetector,
	coreServiceContainer serviceContainer.Core,
	economics *economics.EconomicsData,
	validatorStatisticsProcessor process.ValidatorStatisticsProcessor,
	rounder consensus.Rounder,
	epochStartTrigger epochStart.TriggerHandler,
	bootStorer process.BootStorer,
	headerValidator process.HeaderConstructionValidator,
	blockTracker process.BlockTracker,
	pendingMiniBlocks process.PendingMiniBlocksHandler,
) (process.BlockProcessor, error) {

	argsHook := hooks.ArgBlockChainHook{
		Accounts:         state.AccountsAdapter,
		AddrConv:         state.AddressConverter,
		StorageService:   data.Store,
		BlockChain:       data.Blkc,
		ShardCoordinator: shardCoordinator,
		Marshalizer:      core.Marshalizer,
		Uint64Converter:  core.Uint64ByteSliceConverter,
	}
	vmFactory, err := metachain.NewVMContainerFactory(argsHook, economics)
	if err != nil {
		return nil, err
	}

	argsParser, err := vmcommon.NewAtArgumentParser()
	if err != nil {
		return nil, err
	}

	vmContainer, err := vmFactory.Create()
	if err != nil {
		return nil, err
	}

	interimProcFactory, err := metachain.NewIntermediateProcessorsContainerFactory(
		shardCoordinator,
		core.Marshalizer,
		core.Hasher,
		state.AddressConverter,
		data.Store,
		data.Datapool,
	)
	if err != nil {
		return nil, err
	}

	interimProcContainer, err := interimProcFactory.Create()
	if err != nil {
		return nil, err
	}

	scForwarder, err := interimProcContainer.Get(dataBlock.SmartContractResultBlock)
	if err != nil {
		return nil, err
	}

	txTypeHandler, err := coordinator.NewTxTypeHandler(state.AddressConverter, shardCoordinator, state.AccountsAdapter)
	if err != nil {
		return nil, err
	}

	gasHandler, err := preprocess.NewGasComputation(economics)
	if err != nil {
		return nil, err
	}

	scProcessor, err := smartContract.NewSmartContractProcessor(
		vmContainer,
		argsParser,
		core.Hasher,
		core.Marshalizer,
		state.AccountsAdapter,
		vmFactory.BlockChainHookImpl(),
		state.AddressConverter,
		shardCoordinator,
		scForwarder,
		&metachain.TransactionFeeHandler{},
		economics,
		txTypeHandler,
		gasHandler,
	)
	if err != nil {
		return nil, err
	}

	transactionProcessor, err := transaction.NewMetaTxProcessor(
		state.AccountsAdapter,
		state.AddressConverter,
		shardCoordinator,
		scProcessor,
		txTypeHandler,
		economics,
	)
	if err != nil {
		return nil, errors.New("could not create transaction processor: " + err.Error())
	}

	miniBlocksCompacter, err := preprocess.NewMiniBlocksCompaction(economics, shardCoordinator, gasHandler)
	if err != nil {
		return nil, err
	}

	preProcFactory, err := metachain.NewPreProcessorsContainerFactory(
		shardCoordinator,
		data.Store,
		core.Marshalizer,
		core.Hasher,
		data.Datapool,
		state.AccountsAdapter,
		requestHandler,
		transactionProcessor,
		scProcessor,
		economics,
		miniBlocksCompacter,
		gasHandler,
		blockTracker,
	)
	if err != nil {
		return nil, err
	}

	preProcContainer, err := preProcFactory.Create()
	if err != nil {
		return nil, err
	}

	txCoordinator, err := coordinator.NewTransactionCoordinator(
		core.Hasher,
		core.Marshalizer,
		shardCoordinator,
		state.AccountsAdapter,
		data.Datapool.MiniBlocks(),
		requestHandler,
		preProcContainer,
		interimProcContainer,
		gasHandler,
	)
	if err != nil {
		return nil, err
	}

	scDataGetter, err := smartContract.NewSCQueryService(vmContainer, economics.MaxGasLimitPerBlock())
	if err != nil {
		return nil, err
	}

	argsStaking := scToProtocol.ArgStakingToPeer{
		AdrConv:     state.BLSAddressConverter,
		Hasher:      core.Hasher,
		Marshalizer: core.Marshalizer,
		PeerState:   state.PeerAccounts,
		BaseState:   state.AccountsAdapter,
		ArgParser:   argsParser,
		CurrTxs:     data.Datapool.CurrentBlockTxs(),
		ScQuery:     scDataGetter,
	}
	smartContractToProtocol, err := scToProtocol.NewStakingToPeer(argsStaking)
	if err != nil {
		return nil, err
	}

	argumentsBaseProcessor := block.ArgBaseProcessor{
		Accounts:                     state.AccountsAdapter,
		ForkDetector:                 forkDetector,
		Hasher:                       core.Hasher,
		Marshalizer:                  core.Marshalizer,
		Store:                        data.Store,
		ShardCoordinator:             shardCoordinator,
		NodesCoordinator:             nodesCoordinator,
		SpecialAddressHandler:        specialAddressHandler,
		Uint64Converter:              core.Uint64ByteSliceConverter,
		RequestHandler:               requestHandler,
		Core:                         coreServiceContainer,
		BlockChainHook:               vmFactory.BlockChainHookImpl(),
		TxCoordinator:                txCoordinator,
		ValidatorStatisticsProcessor: validatorStatisticsProcessor,
		EpochStartTrigger:            epochStartTrigger,
		Rounder:                      rounder,
		HeaderValidator:              headerValidator,
		BootStorer:                   bootStorer,
		BlockTracker:                 blockTracker,
		DataPool:                     data.Datapool,
	}
	arguments := block.ArgMetaProcessor{
		ArgBaseProcessor:   argumentsBaseProcessor,
		SCDataGetter:       scDataGetter,
		SCToProtocol:       smartContractToProtocol,
		PeerChangesHandler: smartContractToProtocol,
		PendingMiniBlocks:  pendingMiniBlocks,
	}

	metaProcessor, err := block.NewMetaProcessor(arguments)
	if err != nil {
		return nil, errors.New("could not create block processor: " + err.Error())
	}

	err = metaProcessor.SetAppStatusHandler(core.StatusHandler)
	if err != nil {
		return nil, err
	}

	return metaProcessor, nil
}

func newValidatorStatisticsProcessor(
	processComponents *processComponentsFactoryArgs,
) (process.ValidatorStatisticsProcessor, error) {

	initialNodes := processComponents.nodesConfig.InitialNodes
	storageService := processComponents.data.Store

	var peerDataPool peer.DataPool = processComponents.data.Datapool
	if processComponents.shardCoordinator.SelfId() < processComponents.shardCoordinator.NumberOfShards() {
		peerDataPool = processComponents.data.Datapool
	}

	arguments := peer.ArgValidatorStatisticsProcessor{
		InitialNodes:     initialNodes,
		PeerAdapter:      processComponents.state.PeerAccounts,
		AdrConv:          processComponents.state.BLSAddressConverter,
		NodesCoordinator: processComponents.nodesCoordinator,
		ShardCoordinator: processComponents.shardCoordinator,
		DataPool:         peerDataPool,
		StorageService:   storageService,
		Marshalizer:      processComponents.core.Marshalizer,
		StakeValue:       processComponents.economicsData.StakeValue(),
		Rater:            processComponents.rater,
	}

	validatorStatisticsProcessor, err := peer.NewValidatorStatisticsProcessor(arguments)
	if err != nil {
		return nil, err
	}

	return validatorStatisticsProcessor, nil
}

func generateInMemoryAccountsAdapter(
	accountFactory state.AccountFactory,
	hasher hashing.Hasher,
	marshalizer marshal.Marshalizer,
) (state.AccountsAdapter, error) {
	trieStorage, err := trie.NewTrieStorageManagerWithoutPruning(createMemUnit())
	if err != nil {
		return nil, err
	}

	tr, err := trie.NewTrie(trieStorage, marshalizer, hasher)
	if err != nil {
		return nil, err
	}

	adb, err := state.NewAccountsDB(tr, hasher, marshalizer, accountFactory)
	if err != nil {
		return nil, err
	}

	return adb, nil
}

func createMemUnit() storage.Storer {
	cache, err := storageUnit.NewCache(storageUnit.LRUCache, 10, 1)
	if err != nil {
		log.Error("error creating cache for mem unit " + err.Error())
		return nil
	}

	unit, err := storageUnit.NewStorageUnit(cache, memorydb.New())
	if err != nil {
		log.Error("error creating unit " + err.Error())
		return nil
	}

	return unit
}

<<<<<<< HEAD
func createMemMetaDataPool(args *processComponentsFactoryArgs) (dataRetriever.MetaPoolsHolder, error) {
	cacherCfg := storageUnit.CacheConfig{Size: 10, Type: storageUnit.LRUCache}
	metaBlocks, err := storageUnit.NewCache(cacherCfg.Type, cacherCfg.Size, cacherCfg.Shards)
	if err != nil {
		return nil, err
	}

	cacherCfg = storageUnit.CacheConfig{Size: 10, Type: storageUnit.LRUCache, Shards: 1}
	txBlockBody, err := storageUnit.NewCache(cacherCfg.Type, cacherCfg.Size, cacherCfg.Shards)
	if err != nil {
		return nil, err
	}

	cacherCfg = storageUnit.CacheConfig{Size: 10, Type: storageUnit.LRUCache}
	shardHeaders, err := storageUnit.NewCache(cacherCfg.Type, cacherCfg.Size, cacherCfg.Shards)
	if err != nil {
		return nil, err
	}

	shardHeadersNoncesCacher, err := storageUnit.NewCache(cacherCfg.Type, cacherCfg.Size, cacherCfg.Shards)
	if err != nil {
		return nil, err
	}

	shardHeadersNonces, err := dataPool.NewNonceSyncMapCacher(shardHeadersNoncesCacher, uint64ByteSlice.NewBigEndianConverter())
	if err != nil {
		return nil, err
	}

	txPool, err := txpoolFactory.CreateTxPool(txpool.ArgShardedTxPool{
		Config:         storageUnit.CacheConfig{Size: 1000, Type: storageUnit.LRUCache, Shards: 1},
		MinGasPrice:    args.economicsData.MinGasPrice(),
		NumberOfShards: args.shardCoordinator.NumberOfShards(),
	})
	if err != nil {
		return nil, err
	}

	uTxPool, err := shardedData.NewShardedData(storageUnit.CacheConfig{Size: 1000, Type: storageUnit.LRUCache, Shards: 1})
	if err != nil {
		return nil, err
	}

	currTxs, err := dataPool.NewCurrentBlockPool()
	if err != nil {
		return nil, err
	}

	dPool, err := dataPool.NewMetaDataPool(
		metaBlocks,
		txBlockBody,
		shardHeaders,
		shardHeadersNonces,
		txPool,
		uTxPool,
		currTxs,
	)
	if err != nil {
		return nil, err
	}

	return dPool, nil
}

=======
>>>>>>> f98bf404
// GetSigningParams returns a key generator, a private key, and a public key
func GetSigningParams(
	ctx *cli.Context,
	skName string,
	skIndexName string,
	skPemFileName string,
	suite crypto.Suite,
) (keyGen crypto.KeyGenerator, privKey crypto.PrivateKey, pubKey crypto.PublicKey, err error) {

	sk, err := getSk(ctx, skName, skIndexName, skPemFileName)
	if err != nil {
		return nil, nil, nil, err
	}

	keyGen = signing.NewKeyGenerator(suite)

	privKey, err = keyGen.PrivateKeyFromByteArray(sk)
	if err != nil {
		return nil, nil, nil, err
	}

	pubKey = privKey.GeneratePublic()

	return keyGen, privKey, pubKey, err
}

// GetPkEncoded returns the encoded public key
func GetPkEncoded(pubKey crypto.PublicKey) string {
	pk, err := pubKey.ToByteArray()
	if err != nil {
		return err.Error()
	}

	return encodeAddress(pk)
}

func encodeAddress(address []byte) string {
	return hex.EncodeToString(address)
}

func decodeAddress(address string) ([]byte, error) {
	return hex.DecodeString(address)
}

func getSk(
	ctx *cli.Context,
	skName string,
	skIndexName string,
	skPemFileName string,
) ([]byte, error) {

	//if flag is defined, it shall overwrite what was read from pem file
	if ctx.GlobalIsSet(skName) {
		encodedSk := []byte(ctx.GlobalString(skName))
		return decodeAddress(string(encodedSk))
	}

	skIndex := ctx.GlobalInt(skIndexName)
	encodedSk, err := core.LoadSkFromPemFile(skPemFileName, skIndex)
	if err != nil {
		return nil, err
	}

	return decodeAddress(string(encodedSk))
}<|MERGE_RESOLUTION|>--- conflicted
+++ resolved
@@ -408,24 +408,8 @@
 		return nil, errors.New("could not create local data store: " + err.Error())
 	}
 
-<<<<<<< HEAD
-	if args.shardCoordinator.SelfId() < args.shardCoordinator.NumberOfShards() {
-		datapool, err = createShardDataPoolFromConfig(args)
-		if err != nil {
-			return nil, errors.New("could not create shard data pools: " + err.Error())
-		}
-	}
-	if args.shardCoordinator.SelfId() == sharding.MetachainShardId {
-		metaDatapool, err = createMetaDataPoolFromConfig(args)
-		if err != nil {
-			return nil, errors.New("could not create shard data pools: " + err.Error())
-		}
-	}
-	if datapool == nil && metaDatapool == nil {
-=======
 	datapool, err = createDataPoolFromConfig(args.config)
 	if err != nil {
->>>>>>> f98bf404
 		return nil, errors.New("could not create data pools: ")
 	}
 
@@ -1060,14 +1044,9 @@
 	return nil, errors.New("can not create data store")
 }
 
-<<<<<<< HEAD
-func createShardDataPoolFromConfig(args *dataComponentsFactoryArgs) (dataRetriever.PoolsHolder, error) {
-	config := args.config
-=======
 func createDataPoolFromConfig(
 	config *config.Config,
 ) (dataRetriever.PoolsHolder, error) {
->>>>>>> f98bf404
 
 	log.Debug("creatingDataPool from config")
 
@@ -1095,16 +1074,7 @@
 
 	hdrPool, err := headersCache.NewHeadersPool(config.HeadersPoolConfig)
 	if err != nil {
-<<<<<<< HEAD
-		log.Error("error creating hdrNoncesCacher")
-		return nil, err
-	}
-	hdrNonces, err := dataPool.NewNonceSyncMapCacher(hdrNoncesCacher, args.core.Uint64ByteSliceConverter)
-	if err != nil {
-		log.Error("error creating hdrNonces")
-=======
 		log.Error("error creating headers pool")
->>>>>>> f98bf404
 		return nil, err
 	}
 
@@ -1122,75 +1092,8 @@
 		return nil, err
 	}
 
-<<<<<<< HEAD
-	currBlockTxs, err := dataPool.NewCurrentBlockPool()
-	if err != nil {
-		return nil, err
-	}
-
-	return dataPool.NewShardedDataPool(
-		txPool,
-		uTxPool,
-		rewardTxPool,
-		hdrPool,
-		hdrNonces,
-		txBlockBody,
-		peerChangeBlockBody,
-		metaBlockBody,
-		currBlockTxs,
-	)
-}
-
-func createMetaDataPoolFromConfig(args *dataComponentsFactoryArgs) (dataRetriever.MetaPoolsHolder, error) {
-	config := args.config
-
-	cacherCfg := storageFactory.GetCacherFromConfig(config.MetaBlockBodyDataPool)
-	metaBlockBody, err := storageUnit.NewCache(cacherCfg.Type, cacherCfg.Size, cacherCfg.Shards)
-	if err != nil {
-		log.Error("error creating metaBlockBody")
-		return nil, err
-	}
-
-	cacherCfg = storageFactory.GetCacherFromConfig(config.TxBlockBodyDataPool)
-	txBlockBody, err := storageUnit.NewCache(cacherCfg.Type, cacherCfg.Size, cacherCfg.Shards)
-	if err != nil {
-		log.Error("error creating txBlockBody")
-		return nil, err
-	}
-
-	cacherCfg = storageFactory.GetCacherFromConfig(config.ShardHeadersDataPool)
-	shardHeaders, err := storageUnit.NewCache(cacherCfg.Type, cacherCfg.Size, cacherCfg.Shards)
-	if err != nil {
-		log.Error("error creating shardHeaders")
-		return nil, err
-	}
-
-	headersNoncesCacher, err := storageUnit.NewCache(cacherCfg.Type, cacherCfg.Size, cacherCfg.Shards)
-	if err != nil {
-		log.Error("error creating shard headers nonces pool")
-		return nil, err
-	}
-	headersNonces, err := dataPool.NewNonceSyncMapCacher(headersNoncesCacher, args.core.Uint64ByteSliceConverter)
-	if err != nil {
-		log.Error("error creating shard headers nonces pool")
-		return nil, err
-	}
-
-	txPool, err := txpoolFactory.CreateTxPool(txpool.ArgShardedTxPool{
-		Config:         storageFactory.GetCacherFromConfig(config.TxDataPool),
-		MinGasPrice:    args.economicsData.MinGasPrice(),
-		NumberOfShards: args.shardCoordinator.NumberOfShards(),
-	})
-	if err != nil {
-		log.Error("error creating txpool")
-		return nil, err
-	}
-
-	uTxPool, err := shardedData.NewShardedData(storageFactory.GetCacherFromConfig(config.UnsignedTransactionDataPool))
-=======
 	cacherCfg = storageFactory.GetCacherFromConfig(config.TrieNodesDataPool)
 	trieNodes, err := storageUnit.NewCache(cacherCfg.Type, cacherCfg.Size, cacherCfg.Shards)
->>>>>>> f98bf404
 	if err != nil {
 		log.Info("error creating trieNodes")
 		return nil, err
@@ -1575,14 +1478,10 @@
 			return nil, err
 		}
 
-<<<<<<< HEAD
-		newStore, newBlkc, newMetaDataPool, err := createInMemoryStoreBlkcAndMetaDataPool(args)
-=======
 		newStore, newBlkc, errPoolCreation := createInMemoryStoreBlkc(newShardCoordinator)
 		if errPoolCreation != nil {
 			return nil, errPoolCreation
 		}
->>>>>>> f98bf404
 
 		argsMetaGenesis.ShardCoordinator = newShardCoordinator
 		argsMetaGenesis.Accounts = newAccounts
@@ -1607,28 +1506,14 @@
 	return genesisBlocks, nil
 }
 
-<<<<<<< HEAD
-func createInMemoryStoreBlkcAndMetaDataPool(args *processComponentsFactoryArgs) (dataRetriever.StorageService, data.ChainHandler, dataRetriever.MetaPoolsHolder, error) {
-	shardCoordinator := args.shardCoordinator
-=======
 func createInMemoryStoreBlkc(
 	shardCoordinator sharding.Coordinator,
 ) (dataRetriever.StorageService, data.ChainHandler, error) {
->>>>>>> f98bf404
 
 	cache, _ := storageUnit.NewCache(storageUnit.LRUCache, 10, 1)
 	blkc, err := blockchain.NewMetaChain(cache)
 	if err != nil {
-<<<<<<< HEAD
-		return nil, nil, nil, err
-	}
-
-	metaDataPool, err := createMemMetaDataPool(args)
-	if err != nil {
-		return nil, nil, nil, err
-=======
 		return nil, nil, err
->>>>>>> f98bf404
 	}
 
 	store := dataRetriever.NewChainStorer()
@@ -2413,73 +2298,6 @@
 	return unit
 }
 
-<<<<<<< HEAD
-func createMemMetaDataPool(args *processComponentsFactoryArgs) (dataRetriever.MetaPoolsHolder, error) {
-	cacherCfg := storageUnit.CacheConfig{Size: 10, Type: storageUnit.LRUCache}
-	metaBlocks, err := storageUnit.NewCache(cacherCfg.Type, cacherCfg.Size, cacherCfg.Shards)
-	if err != nil {
-		return nil, err
-	}
-
-	cacherCfg = storageUnit.CacheConfig{Size: 10, Type: storageUnit.LRUCache, Shards: 1}
-	txBlockBody, err := storageUnit.NewCache(cacherCfg.Type, cacherCfg.Size, cacherCfg.Shards)
-	if err != nil {
-		return nil, err
-	}
-
-	cacherCfg = storageUnit.CacheConfig{Size: 10, Type: storageUnit.LRUCache}
-	shardHeaders, err := storageUnit.NewCache(cacherCfg.Type, cacherCfg.Size, cacherCfg.Shards)
-	if err != nil {
-		return nil, err
-	}
-
-	shardHeadersNoncesCacher, err := storageUnit.NewCache(cacherCfg.Type, cacherCfg.Size, cacherCfg.Shards)
-	if err != nil {
-		return nil, err
-	}
-
-	shardHeadersNonces, err := dataPool.NewNonceSyncMapCacher(shardHeadersNoncesCacher, uint64ByteSlice.NewBigEndianConverter())
-	if err != nil {
-		return nil, err
-	}
-
-	txPool, err := txpoolFactory.CreateTxPool(txpool.ArgShardedTxPool{
-		Config:         storageUnit.CacheConfig{Size: 1000, Type: storageUnit.LRUCache, Shards: 1},
-		MinGasPrice:    args.economicsData.MinGasPrice(),
-		NumberOfShards: args.shardCoordinator.NumberOfShards(),
-	})
-	if err != nil {
-		return nil, err
-	}
-
-	uTxPool, err := shardedData.NewShardedData(storageUnit.CacheConfig{Size: 1000, Type: storageUnit.LRUCache, Shards: 1})
-	if err != nil {
-		return nil, err
-	}
-
-	currTxs, err := dataPool.NewCurrentBlockPool()
-	if err != nil {
-		return nil, err
-	}
-
-	dPool, err := dataPool.NewMetaDataPool(
-		metaBlocks,
-		txBlockBody,
-		shardHeaders,
-		shardHeadersNonces,
-		txPool,
-		uTxPool,
-		currTxs,
-	)
-	if err != nil {
-		return nil, err
-	}
-
-	return dPool, nil
-}
-
-=======
->>>>>>> f98bf404
 // GetSigningParams returns a key generator, a private key, and a public key
 func GetSigningParams(
 	ctx *cli.Context,
