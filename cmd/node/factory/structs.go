package factory

import (
	"context"
	"crypto/ecdsa"
	"crypto/rand"
	"encoding/hex"
	"errors"
	"io"
	"math/big"
	"path/filepath"
	"time"

	"github.com/ElrondNetwork/elrond-go/config"
	"github.com/ElrondNetwork/elrond-go/consensus"
	"github.com/ElrondNetwork/elrond-go/consensus/round"
	"github.com/ElrondNetwork/elrond-go/core"
	"github.com/ElrondNetwork/elrond-go/core/check"
	"github.com/ElrondNetwork/elrond-go/core/partitioning"
	"github.com/ElrondNetwork/elrond-go/core/serviceContainer"
	"github.com/ElrondNetwork/elrond-go/core/statistics/softwareVersion"
	factorySoftawareVersion "github.com/ElrondNetwork/elrond-go/core/statistics/softwareVersion/factory"
	"github.com/ElrondNetwork/elrond-go/crypto"
	"github.com/ElrondNetwork/elrond-go/crypto/signing"
	"github.com/ElrondNetwork/elrond-go/crypto/signing/kyber"
	blsMultiSig "github.com/ElrondNetwork/elrond-go/crypto/signing/kyber/multisig"
	"github.com/ElrondNetwork/elrond-go/crypto/signing/kyber/singlesig"
	"github.com/ElrondNetwork/elrond-go/crypto/signing/multisig"
	"github.com/ElrondNetwork/elrond-go/data"
	"github.com/ElrondNetwork/elrond-go/data/address"
	dataBlock "github.com/ElrondNetwork/elrond-go/data/block"
	"github.com/ElrondNetwork/elrond-go/data/blockchain"
	"github.com/ElrondNetwork/elrond-go/data/state"
	"github.com/ElrondNetwork/elrond-go/data/state/addressConverters"
	factoryState "github.com/ElrondNetwork/elrond-go/data/state/factory"
	"github.com/ElrondNetwork/elrond-go/data/trie"
	"github.com/ElrondNetwork/elrond-go/data/typeConverters"
	"github.com/ElrondNetwork/elrond-go/data/typeConverters/uint64ByteSlice"
	"github.com/ElrondNetwork/elrond-go/dataRetriever"
	"github.com/ElrondNetwork/elrond-go/dataRetriever/dataPool"
	"github.com/ElrondNetwork/elrond-go/dataRetriever/factory/containers"
	metafactoryDataRetriever "github.com/ElrondNetwork/elrond-go/dataRetriever/factory/metachain"
	shardfactoryDataRetriever "github.com/ElrondNetwork/elrond-go/dataRetriever/factory/shard"
	"github.com/ElrondNetwork/elrond-go/dataRetriever/requestHandlers"
	"github.com/ElrondNetwork/elrond-go/dataRetriever/shardedData"
	"github.com/ElrondNetwork/elrond-go/epochStart"
	"github.com/ElrondNetwork/elrond-go/epochStart/genesis"
	metachainEpochStart "github.com/ElrondNetwork/elrond-go/epochStart/metachain"
	"github.com/ElrondNetwork/elrond-go/epochStart/shardchain"
	"github.com/ElrondNetwork/elrond-go/hashing"
	"github.com/ElrondNetwork/elrond-go/hashing/blake2b"
	"github.com/ElrondNetwork/elrond-go/hashing/sha256"
	"github.com/ElrondNetwork/elrond-go/logger"
	"github.com/ElrondNetwork/elrond-go/marshal"
	"github.com/ElrondNetwork/elrond-go/ntp"
	"github.com/ElrondNetwork/elrond-go/p2p"
	"github.com/ElrondNetwork/elrond-go/p2p/libp2p"
	factoryP2P "github.com/ElrondNetwork/elrond-go/p2p/libp2p/factory"
	"github.com/ElrondNetwork/elrond-go/p2p/loadBalancer"
	"github.com/ElrondNetwork/elrond-go/process"
	"github.com/ElrondNetwork/elrond-go/process/block"
	"github.com/ElrondNetwork/elrond-go/process/block/bootstrapStorage"
	"github.com/ElrondNetwork/elrond-go/process/block/poolsCleaner"
	"github.com/ElrondNetwork/elrond-go/process/block/preprocess"
	"github.com/ElrondNetwork/elrond-go/process/coordinator"
	"github.com/ElrondNetwork/elrond-go/process/economics"
	"github.com/ElrondNetwork/elrond-go/process/factory"
	"github.com/ElrondNetwork/elrond-go/process/factory/metachain"
	"github.com/ElrondNetwork/elrond-go/process/factory/shard"
	"github.com/ElrondNetwork/elrond-go/process/peer"
	"github.com/ElrondNetwork/elrond-go/process/rewardTransaction"
	"github.com/ElrondNetwork/elrond-go/process/scToProtocol"
	"github.com/ElrondNetwork/elrond-go/process/smartContract"
	"github.com/ElrondNetwork/elrond-go/process/smartContract/hooks"
	processSync "github.com/ElrondNetwork/elrond-go/process/sync"
	"github.com/ElrondNetwork/elrond-go/process/transaction"
	"github.com/ElrondNetwork/elrond-go/sharding"
	"github.com/ElrondNetwork/elrond-go/statusHandler"
	factoryViews "github.com/ElrondNetwork/elrond-go/statusHandler/factory"
	"github.com/ElrondNetwork/elrond-go/statusHandler/view"
	"github.com/ElrondNetwork/elrond-go/storage"
	"github.com/ElrondNetwork/elrond-go/storage/memorydb"
	"github.com/ElrondNetwork/elrond-go/storage/storageUnit"
	"github.com/ElrondNetwork/elrond-go/storage/timecache"
	"github.com/btcsuite/btcd/btcec"
	libp2pCrypto "github.com/libp2p/go-libp2p-core/crypto"
	"github.com/urfave/cli"
)

const (
	// BlsHashSize specifies the hash size for using bls scheme
	BlsHashSize = 16

	// BlsConsensusType specifies te signature scheme used in the consensus
	BlsConsensusType = "bls"

	// BnConsensusType specifies te signature scheme used in the consensus
	BnConsensusType = "bn"

	// MaxTxsToRequest specifies the maximum number of txs to request
	MaxTxsToRequest = 100
)

//TODO remove this
var log = logger.GetOrCreate("main")

// MaxTxNonceDeltaAllowed specifies the maximum difference between an account's nonce and a received transaction's nonce
// in order to mark the transaction as valid.
const MaxTxNonceDeltaAllowed = 15000

// ErrCreateForkDetector signals that a fork detector could not be created
//TODO: Extract all others error messages from this file in some defined errors
var ErrCreateForkDetector = errors.New("could not create fork detector")

// timeSpanForBadHeaders is the expiry time for an added block header hash
var timeSpanForBadHeaders = time.Minute * 2

// Network struct holds the network components of the Elrond protocol
type Network struct {
	NetMessenger p2p.Messenger
}

// Core struct holds the core components of the Elrond protocol
type Core struct {
	Hasher                   hashing.Hasher
	Marshalizer              marshal.Marshalizer
	Trie                     data.Trie
	Uint64ByteSliceConverter typeConverters.Uint64ByteSliceConverter
	StatusHandler            core.AppStatusHandler
}

// State struct holds the state components of the Elrond protocol
type State struct {
	AddressConverter  state.AddressConverter
	PeerAccounts      state.AccountsAdapter
	AccountsAdapter   state.AccountsAdapter
	InBalanceForShard map[string]*big.Int
}

// Data struct holds the data components of the Elrond protocol
type Data struct {
	Blkc         data.ChainHandler
	Store        dataRetriever.StorageService
	Datapool     dataRetriever.PoolsHolder
	MetaDatapool dataRetriever.MetaPoolsHolder
}

// Crypto struct holds the crypto components of the Elrond protocol
type Crypto struct {
	TxSingleSigner  crypto.SingleSigner
	SingleSigner    crypto.SingleSigner
	MultiSigner     crypto.MultiSigner
	BlockSignKeyGen crypto.KeyGenerator
	TxSignKeyGen    crypto.KeyGenerator
	TxSignPrivKey   crypto.PrivateKey
	TxSignPubKey    crypto.PublicKey
	InitialPubKeys  map[uint32][]string
}

// Process struct holds the process components of the Elrond protocol
type Process struct {
	InterceptorsContainer process.InterceptorsContainer
	ResolversFinder       dataRetriever.ResolversFinder
	Rounder               consensus.Rounder
	EpochStartTrigger     epochStart.TriggerHandler
	ForkDetector          process.ForkDetector
	BlockProcessor        process.BlockProcessor
	BlackListHandler      process.BlackListHandler
	BootStorer            process.BootStorer
}

type coreComponentsFactoryArgs struct {
	config   *config.Config
	uniqueID string
}

// NewCoreComponentsFactoryArgs initializes the arguments necessary for creating the core components
func NewCoreComponentsFactoryArgs(config *config.Config, uniqueID string) *coreComponentsFactoryArgs {
	return &coreComponentsFactoryArgs{
		config:   config,
		uniqueID: uniqueID,
	}
}

// CoreComponentsFactory creates the core components
func CoreComponentsFactory(args *coreComponentsFactoryArgs) (*Core, error) {
	hasher, err := getHasherFromConfig(args.config)
	if err != nil {
		return nil, errors.New("could not create hasher: " + err.Error())
	}

	marshalizer, err := getMarshalizerFromConfig(args.config)
	if err != nil {
		return nil, errors.New("could not create marshalizer: " + err.Error())
	}

	merkleTrie, err := getTrie(args.config.AccountsTrieStorage, marshalizer, hasher, args.uniqueID)
	if err != nil {
		return nil, errors.New("error creating trie: " + err.Error())
	}
	uint64ByteSliceConverter := uint64ByteSlice.NewBigEndianConverter()

	return &Core{
		Hasher:                   hasher,
		Marshalizer:              marshalizer,
		Trie:                     merkleTrie,
		Uint64ByteSliceConverter: uint64ByteSliceConverter,
		StatusHandler:            statusHandler.NewNilStatusHandler(),
	}, nil
}

type stateComponentsFactoryArgs struct {
	config           *config.Config
	genesisConfig    *sharding.Genesis
	shardCoordinator sharding.Coordinator
	core             *Core
	uniqueID         string
}

// NewStateComponentsFactoryArgs initializes the arguments necessary for creating the state components
func NewStateComponentsFactoryArgs(
	config *config.Config,
	genesisConfig *sharding.Genesis,
	shardCoordinator sharding.Coordinator,
	core *Core,
	uniqueID string,
) *stateComponentsFactoryArgs {
	return &stateComponentsFactoryArgs{
		config:           config,
		genesisConfig:    genesisConfig,
		shardCoordinator: shardCoordinator,
		core:             core,
		uniqueID:         uniqueID,
	}
}

// StateComponentsFactory creates the state components
func StateComponentsFactory(args *stateComponentsFactoryArgs) (*State, error) {
	addressConverter, err := addressConverters.NewPlainAddressConverter(
		args.config.Address.Length,
		args.config.Address.Prefix,
	)

	if err != nil {
		return nil, errors.New("could not create address converter: " + err.Error())
	}

	accountFactory, err := factoryState.NewAccountFactoryCreator(factoryState.UserAccount)
	if err != nil {
		return nil, errors.New("could not create account factory: " + err.Error())
	}

	accountsAdapter, err := state.NewAccountsDB(args.core.Trie, args.core.Hasher, args.core.Marshalizer, accountFactory)
	if err != nil {
		return nil, errors.New("could not create accounts adapter: " + err.Error())
	}

	inBalanceForShard, err := args.genesisConfig.InitialNodesBalances(args.shardCoordinator, addressConverter)
	if err != nil {
		return nil, errors.New("initial balances could not be processed " + err.Error())
	}

	peerAccountsTrie, err := getTrie(
		args.config.PeerAccountsTrieStorage,
		args.core.Marshalizer,
		args.core.Hasher,
		args.uniqueID,
	)
	if err != nil {
		return nil, err
	}

	accountFactory, err = factoryState.NewAccountFactoryCreator(factoryState.ValidatorAccount)
	if err != nil {
		return nil, errors.New("could not create peer account factory: " + err.Error())
	}

	peerAdapter, err := state.NewPeerAccountsDB(peerAccountsTrie, args.core.Hasher, args.core.Marshalizer, accountFactory)
	if err != nil {
		return nil, err
	}

	return &State{
		PeerAccounts:      peerAdapter,
		AddressConverter:  addressConverter,
		AccountsAdapter:   accountsAdapter,
		InBalanceForShard: inBalanceForShard,
	}, nil
}

type dataComponentsFactoryArgs struct {
	config           *config.Config
	shardCoordinator sharding.Coordinator
	core             *Core
	uniqueID         string
}

// NewDataComponentsFactoryArgs initializes the arguments necessary for creating the data components
func NewDataComponentsFactoryArgs(
	config *config.Config,
	shardCoordinator sharding.Coordinator,
	core *Core,
	uniqueID string,
) *dataComponentsFactoryArgs {
	return &dataComponentsFactoryArgs{
		config:           config,
		shardCoordinator: shardCoordinator,
		core:             core,
		uniqueID:         uniqueID,
	}
}

// DataComponentsFactory creates the data components
func DataComponentsFactory(args *dataComponentsFactoryArgs) (*Data, error) {
	var datapool dataRetriever.PoolsHolder
	var metaDatapool dataRetriever.MetaPoolsHolder
	blkc, err := createBlockChainFromConfig(args.config, args.shardCoordinator, args.core.StatusHandler)
	if err != nil {
		return nil, errors.New("could not create block chain: " + err.Error())
	}

	store, err := createDataStoreFromConfig(args.config, args.shardCoordinator, args.uniqueID)
	if err != nil {
		return nil, errors.New("could not create local data store: " + err.Error())
	}

	if args.shardCoordinator.SelfId() < args.shardCoordinator.NumberOfShards() {
		datapool, err = createShardDataPoolFromConfig(args.config, args.core.Uint64ByteSliceConverter)
		if err != nil {
			return nil, errors.New("could not create shard data pools: " + err.Error())
		}
	}
	if args.shardCoordinator.SelfId() == sharding.MetachainShardId {
		metaDatapool, err = createMetaDataPoolFromConfig(args.config, args.core.Uint64ByteSliceConverter)
		if err != nil {
			return nil, errors.New("could not create shard data pools: " + err.Error())
		}
	}
	if datapool == nil && metaDatapool == nil {
		return nil, errors.New("could not create data pools: ")
	}

	return &Data{
		Blkc:         blkc,
		Store:        store,
		Datapool:     datapool,
		MetaDatapool: metaDatapool,
	}, nil
}

type cryptoComponentsFactoryArgs struct {
	ctx                          *cli.Context
	config                       *config.Config
	nodesConfig                  *sharding.NodesSetup
	shardCoordinator             sharding.Coordinator
	keyGen                       crypto.KeyGenerator
	privKey                      crypto.PrivateKey
	log                          logger.Logger
	initialBalancesSkPemFileName string
	txSignSkName                 string
	txSignSkIndexName            string
}

// NewCryptoComponentsFactoryArgs initializes the arguments necessary for creating the crypto components
func NewCryptoComponentsFactoryArgs(
	ctx *cli.Context,
	config *config.Config,
	nodesConfig *sharding.NodesSetup,
	shardCoordinator sharding.Coordinator,
	keyGen crypto.KeyGenerator,
	privKey crypto.PrivateKey,
	log logger.Logger,
	initialBalancesSkPemFileName string,
	txSignSkName string,
	txSignSkIndexName string,
) *cryptoComponentsFactoryArgs {
	return &cryptoComponentsFactoryArgs{
		ctx:                          ctx,
		config:                       config,
		nodesConfig:                  nodesConfig,
		shardCoordinator:             shardCoordinator,
		keyGen:                       keyGen,
		privKey:                      privKey,
		log:                          log,
		initialBalancesSkPemFileName: initialBalancesSkPemFileName,
		txSignSkName:                 txSignSkName,
		txSignSkIndexName:            txSignSkIndexName,
	}
}

// CryptoComponentsFactory creates the crypto components
func CryptoComponentsFactory(args *cryptoComponentsFactoryArgs) (*Crypto, error) {
	initialPubKeys := args.nodesConfig.InitialNodesPubKeys()
	txSingleSigner := &singlesig.SchnorrSigner{}
	singleSigner, err := createSingleSigner(args.config)
	if err != nil {
		return nil, errors.New("could not create singleSigner: " + err.Error())
	}

	multisigHasher, err := getMultisigHasherFromConfig(args.config)
	if err != nil {
		return nil, errors.New("could not create multisig hasher: " + err.Error())
	}

	currentShardNodesPubKeys, err := args.nodesConfig.InitialNodesPubKeysForShard(args.shardCoordinator.SelfId())
	if err != nil {
		return nil, errors.New("could not start creation of multiSigner: " + err.Error())
	}

	multiSigner, err := createMultiSigner(args.config, multisigHasher, currentShardNodesPubKeys, args.privKey, args.keyGen)
	if err != nil {
		return nil, err
	}

	initialBalancesSkPemFileName := args.ctx.GlobalString(args.initialBalancesSkPemFileName)
	txSignKeyGen, txSignPrivKey, txSignPubKey, err := GetSigningParams(
		args.ctx,
		args.txSignSkName,
		args.txSignSkIndexName,
		initialBalancesSkPemFileName,
		kyber.NewBlakeSHA256Ed25519())
	if err != nil {
		return nil, err
	}
	args.log.Debug("starting with", "tx sign pubkey", GetPkEncoded(txSignPubKey))

	return &Crypto{
		TxSingleSigner:  txSingleSigner,
		SingleSigner:    singleSigner,
		MultiSigner:     multiSigner,
		BlockSignKeyGen: args.keyGen,
		TxSignKeyGen:    txSignKeyGen,
		TxSignPrivKey:   txSignPrivKey,
		TxSignPubKey:    txSignPubKey,
		InitialPubKeys:  initialPubKeys,
	}, nil
}

// NetworkComponentsFactory creates the network components
func NetworkComponentsFactory(p2pConfig *config.P2PConfig, log logger.Logger, core *Core) (*Network, error) {
	var randReader io.Reader
	if p2pConfig.Node.Seed != "" {
		randReader = NewSeedRandReader(core.Hasher.Compute(p2pConfig.Node.Seed))
	} else {
		randReader = rand.Reader
	}

	netMessenger, err := createNetMessenger(p2pConfig, log, randReader)
	if err != nil {
		return nil, err
	}

	return &Network{
		NetMessenger: netMessenger,
	}, nil
}

type processComponentsFactoryArgs struct {
	coreComponents       *coreComponentsFactoryArgs
	genesisConfig        *sharding.Genesis
	economicsData        *economics.EconomicsData
	nodesConfig          *sharding.NodesSetup
	gasSchedule          map[string]map[string]uint64
	syncer               ntp.SyncTimer
	shardCoordinator     sharding.Coordinator
	nodesCoordinator     sharding.NodesCoordinator
	data                 *Data
	core                 *Core
	crypto               *Crypto
	state                *State
	network              *Network
	coreServiceContainer serviceContainer.Core
<<<<<<< HEAD
	rater                sharding.RaterHandler
=======
	epochStartNotifier   EpochStartNotifier
	epochStart           *config.EpochStartConfig
	startEpochNum        uint32
>>>>>>> 9980256f
}

// NewProcessComponentsFactoryArgs initializes the arguments necessary for creating the process components
func NewProcessComponentsFactoryArgs(
	coreComponents *coreComponentsFactoryArgs,
	genesisConfig *sharding.Genesis,
	economicsData *economics.EconomicsData,
	nodesConfig *sharding.NodesSetup,
	gasSchedule map[string]map[string]uint64,
	syncer ntp.SyncTimer,
	shardCoordinator sharding.Coordinator,
	nodesCoordinator sharding.NodesCoordinator,
	data *Data,
	core *Core,
	crypto *Crypto,
	state *State,
	network *Network,
	coreServiceContainer serviceContainer.Core,
<<<<<<< HEAD
	rater sharding.RaterHandler,
=======
	epochStartNotifier EpochStartNotifier,
	epochStart *config.EpochStartConfig,
	startEpochNum uint32,
>>>>>>> 9980256f
) *processComponentsFactoryArgs {
	return &processComponentsFactoryArgs{
		coreComponents:       coreComponents,
		genesisConfig:        genesisConfig,
		economicsData:        economicsData,
		nodesConfig:          nodesConfig,
		gasSchedule:          gasSchedule,
		syncer:               syncer,
		shardCoordinator:     shardCoordinator,
		nodesCoordinator:     nodesCoordinator,
		data:                 data,
		core:                 core,
		crypto:               crypto,
		state:                state,
		network:              network,
		coreServiceContainer: coreServiceContainer,
<<<<<<< HEAD
		rater:                rater,
=======
		epochStartNotifier:   epochStartNotifier,
		epochStart:           epochStart,
		startEpochNum:        startEpochNum,
>>>>>>> 9980256f
	}
}

// ProcessComponentsFactory creates the process components
func ProcessComponentsFactory(args *processComponentsFactoryArgs) (*Process, error) {
	rounder, err := round.NewRound(
		time.Unix(args.nodesConfig.StartTime, 0),
		args.syncer.CurrentTime(),
		time.Millisecond*time.Duration(args.nodesConfig.RoundDuration),
		args.syncer)
	if err != nil {
		return nil, err
	}

	interceptorContainerFactory, resolversContainerFactory, blackListHandler, err := newInterceptorAndResolverContainerFactory(
		args.shardCoordinator,
		args.nodesCoordinator,
		args.data, args.core,
		args.crypto,
		args.state,
		args.network,
		args.economicsData,
	)
	if err != nil {
		return nil, err
	}

	//TODO refactor all these factory calls
	interceptorsContainer, err := interceptorContainerFactory.Create()
	if err != nil {
		return nil, err
	}

	resolversContainer, err := resolversContainerFactory.Create()
	if err != nil {
		return nil, err
	}

	resolversFinder, err := containers.NewResolversFinder(resolversContainer, args.shardCoordinator)
	if err != nil {
		return nil, err
	}

	requestHandler, err := newRequestHandler(resolversFinder, args.shardCoordinator)
	if err != nil {
		return nil, err
	}

	epochStartTrigger, err := newEpochStartTrigger(args, requestHandler)
	if err != nil {
		return nil, err
	}

	forkDetector, err := newForkDetector(rounder, args.shardCoordinator, blackListHandler)
	if err != nil {
		return nil, err
	}

	genesisBlocks, err := generateGenesisHeadersAndApplyInitialBalances(
		args.core,
		args.state,
		args.data,
		args.shardCoordinator,
		args.nodesConfig,
		args.genesisConfig,
		args.economicsData,
	)
	if err != nil {
		return nil, err
	}

	err = prepareGenesisBlock(args, genesisBlocks)
	if err != nil {
		return nil, err
	}

	bootStr := args.data.Store.GetStorer(dataRetriever.BootstrapUnit)
	bootStorer, err := bootstrapStorage.NewBootstrapStorer(args.core.Marshalizer, bootStr)
	if err != nil {
		return nil, err
	}

	blockProcessor, err := newBlockProcessor(
		args,
		requestHandler,
		forkDetector,
		genesisBlocks,
		rounder,
		epochStartTrigger,
		bootStorer,
	)
	if err != nil {
		return nil, err
	}

	return &Process{
		InterceptorsContainer: interceptorsContainer,
		ResolversFinder:       resolversFinder,
		Rounder:               rounder,
		ForkDetector:          forkDetector,
		BlockProcessor:        blockProcessor,
		EpochStartTrigger:     epochStartTrigger,
		BlackListHandler:      blackListHandler,
		BootStorer:            bootStorer,
	}, nil
}

func prepareGenesisBlock(args *processComponentsFactoryArgs, genesisBlocks map[uint32]data.HeaderHandler) error {
	genesisBlock, ok := genesisBlocks[args.shardCoordinator.SelfId()]
	if !ok {
		return errors.New("genesis block does not exists")
	}

	genesisBlockHash, err := core.CalculateHash(args.core.Marshalizer, args.core.Hasher, genesisBlock)
	if err != nil {
		return err
	}

	err = args.data.Blkc.SetGenesisHeader(genesisBlock)
	if err != nil {
		return err
	}

	args.data.Blkc.SetGenesisHeaderHash(genesisBlockHash)

	marshalizedBlock, err := args.core.Marshalizer.Marshal(genesisBlock)
	if err != nil {
		return err
	}

	if args.shardCoordinator.SelfId() == sharding.MetachainShardId {
		errNotCritical := args.data.Store.Put(dataRetriever.MetaBlockUnit, genesisBlockHash, marshalizedBlock)
		if errNotCritical != nil {
			log.Error("error storing genesis metablock", "error", errNotCritical.Error())
		}
	} else {
		errNotCritical := args.data.Store.Put(dataRetriever.BlockHeaderUnit, genesisBlockHash, marshalizedBlock)
		if errNotCritical != nil {
			log.Error("error storing genesis shardblock", "error", errNotCritical.Error())
		}
	}

	return nil
}

func newRequestHandler(
	resolversFinder dataRetriever.ResolversFinder,
	shardCoordinator sharding.Coordinator,
) (process.RequestHandler, error) {
	if shardCoordinator.SelfId() < shardCoordinator.NumberOfShards() {
		requestHandler, err := requestHandlers.NewShardResolverRequestHandler(
			resolversFinder,
			factory.TransactionTopic,
			factory.UnsignedTransactionTopic,
			factory.RewardsTransactionTopic,
			factory.MiniBlocksTopic,
			factory.HeadersTopic,
			factory.MetachainBlocksTopic,
			MaxTxsToRequest,
		)
		if err != nil {
			return nil, err
		}

		return requestHandler, nil
	}

	if shardCoordinator.SelfId() == sharding.MetachainShardId {
		requestHandler, err := requestHandlers.NewMetaResolverRequestHandler(
			resolversFinder,
			factory.ShardHeadersForMetachainTopic,
			factory.MetachainBlocksTopic,
			factory.TransactionTopic,
			factory.UnsignedTransactionTopic,
			factory.MiniBlocksTopic,
			MaxTxsToRequest,
		)
		if err != nil {
			return nil, err
		}

		return requestHandler, nil
	}

	return nil, errors.New("could not create new request handler because of wrong shard id")
}

func newEpochStartTrigger(
	args *processComponentsFactoryArgs,
	requestHandler epochStart.RequestHandler,
) (epochStart.TriggerHandler, error) {
	if args.shardCoordinator.SelfId() < args.shardCoordinator.NumberOfShards() {
		argsHeaderValidator := block.ArgsHeaderValidator{
			Hasher:      args.core.Hasher,
			Marshalizer: args.core.Marshalizer,
		}
		headerValidator, err := block.NewHeaderValidator(argsHeaderValidator)
		if err != nil {
			return nil, err
		}

		argEpochStart := &shardchain.ArgsShardEpochStartTrigger{
			Marshalizer:        args.core.Marshalizer,
			Hasher:             args.core.Hasher,
			HeaderValidator:    headerValidator,
			Uint64Converter:    args.core.Uint64ByteSliceConverter,
			DataPool:           args.data.Datapool,
			Storage:            args.data.Store,
			RequestHandler:     requestHandler,
			Epoch:              args.startEpochNum,
			EpochStartNotifier: args.epochStartNotifier,
			Validity:           process.MetaBlockValidity,
			Finality:           process.MetaBlockFinality,
		}
		epochStartTrigger, err := shardchain.NewEpochStartTrigger(argEpochStart)
		if err != nil {
			return nil, errors.New("error creating new start of epoch trigger" + err.Error())
		}

		return epochStartTrigger, nil
	}

	if args.shardCoordinator.SelfId() == sharding.MetachainShardId {
		argEpochStart := &metachainEpochStart.ArgsNewMetaEpochStartTrigger{
			GenesisTime:        time.Unix(args.nodesConfig.StartTime, 0),
			Settings:           args.epochStart,
			Epoch:              args.startEpochNum,
			EpochStartNotifier: args.epochStartNotifier,
		}
		epochStartTrigger, err := metachainEpochStart.NewEpochStartTrigger(argEpochStart)
		if err != nil {
			return nil, errors.New("error creating new start of epoch trigger" + err.Error())
		}

		return epochStartTrigger, nil
	}

	return nil, errors.New("error creating new start of epoch trigger because of invalid shard id")
}

type seedRandReader struct {
	index int
	seed  []byte
}

// NewSeedRandReader will return a new instance of a seed-based reader
func NewSeedRandReader(seed []byte) *seedRandReader {
	return &seedRandReader{seed: seed, index: 0}
}

func (srr *seedRandReader) Read(p []byte) (n int, err error) {
	if srr.seed == nil {
		return 0, errors.New("nil seed")
	}
	if len(srr.seed) == 0 {
		return 0, errors.New("empty seed")
	}
	if p == nil {
		return 0, errors.New("nil buffer")
	}
	if len(p) == 0 {
		return 0, errors.New("empty buffer")
	}

	for i := 0; i < len(p); i++ {
		p[i] = srr.seed[srr.index]

		srr.index++
		srr.index = srr.index % len(srr.seed)
	}

	return len(p), nil
}

// CreateStatusHandlerPresenter will return an instance of PresenterStatusHandler
func CreateStatusHandlerPresenter() view.Presenter {
	presenterStatusHandlerFactory := factoryViews.NewPresenterFactory()

	return presenterStatusHandlerFactory.Create()
}

// CreateViews will start an termui console  and will return an object if cannot create and start termuiConsole
func CreateViews(presenter view.Presenter) ([]factoryViews.Viewer, error) {
	viewsFactory, err := factoryViews.NewViewsFactory(presenter)
	if err != nil {
		return nil, err
	}

	views, err := viewsFactory.Create()
	if err != nil {
		return nil, err
	}

	for _, v := range views {
		err = v.Start()
		if err != nil {
			return nil, err
		}
	}

	return views, nil
}

// CreateSoftwareVersionChecker will create a new software version checker and will start check if a new software version
// is available
func CreateSoftwareVersionChecker(statusHandler core.AppStatusHandler) (*softwareVersion.SoftwareVersionChecker, error) {
	softwareVersionCheckerFactory, err := factorySoftawareVersion.NewSoftwareVersionFactory(statusHandler)
	if err != nil {
		return nil, err
	}

	softwareVersionChecker, err := softwareVersionCheckerFactory.Create()
	if err != nil {
		return nil, err
	}

	return softwareVersionChecker, nil
}

func getHasherFromConfig(cfg *config.Config) (hashing.Hasher, error) {
	switch cfg.Hasher.Type {
	case "sha256":
		return sha256.Sha256{}, nil
	case "blake2b":
		return blake2b.Blake2b{}, nil
	}

	return nil, errors.New("no hasher provided in config file")
}

func getMarshalizerFromConfig(cfg *config.Config) (marshal.Marshalizer, error) {
	switch cfg.Marshalizer.Type {
	case "json":
		return &marshal.JsonMarshalizer{}, nil
	}

	return nil, errors.New("no marshalizer provided in config file")
}

func getTrie(
	cfg config.StorageConfig,
	marshalizer marshal.Marshalizer,
	hasher hashing.Hasher,
	uniqueID string,
) (data.Trie, error) {

	accountsTrieStorage, err := storageUnit.NewStorageUnitFromConf(
		getCacherFromConfig(cfg.Cache),
		getDBFromConfig(cfg.DB, uniqueID),
		getBloomFromConfig(cfg.Bloom),
	)
	if err != nil {
		return nil, errors.New("error creating accountsTrieStorage: " + err.Error())
	}

	return trie.NewTrie(accountsTrieStorage, marshalizer, hasher)
}

func createBlockChainFromConfig(config *config.Config, coordinator sharding.Coordinator, ash core.AppStatusHandler) (data.ChainHandler, error) {
	badBlockCache, err := storageUnit.NewCache(
		storageUnit.CacheType(config.BadBlocksCache.Type),
		config.BadBlocksCache.Size,
		config.BadBlocksCache.Shards)
	if err != nil {
		return nil, err
	}

	if coordinator == nil {
		return nil, state.ErrNilShardCoordinator
	}

	if coordinator.SelfId() < coordinator.NumberOfShards() {
		blockChain, err := blockchain.NewBlockChain(badBlockCache)
		if err != nil {
			return nil, err
		}

		err = blockChain.SetAppStatusHandler(ash)
		if err != nil {
			return nil, err
		}

		return blockChain, nil
	}
	if coordinator.SelfId() == sharding.MetachainShardId {
		blockChain, err := blockchain.NewMetaChain(badBlockCache)
		if err != nil {
			return nil, err
		}

		err = blockChain.SetAppStatusHandler(ash)
		if err != nil {
			return nil, err
		}

		return blockChain, nil
	}
	return nil, errors.New("can not create blockchain")
}

func createDataStoreFromConfig(
	config *config.Config,
	shardCoordinator sharding.Coordinator,
	uniqueID string,
) (dataRetriever.StorageService, error) {
	if shardCoordinator.SelfId() < shardCoordinator.NumberOfShards() {
		return createShardDataStoreFromConfig(config, shardCoordinator, uniqueID)
	}
	if shardCoordinator.SelfId() == sharding.MetachainShardId {
		return createMetaChainDataStoreFromConfig(config, shardCoordinator, uniqueID)
	}
	return nil, errors.New("can not create data store")
}

func createShardDataStoreFromConfig(
	config *config.Config,
	shardCoordinator sharding.Coordinator,
	uniqueID string,
) (dataRetriever.StorageService, error) {

	var headerUnit *storageUnit.Unit
	var peerBlockUnit *storageUnit.Unit
	var miniBlockUnit *storageUnit.Unit
	var txUnit *storageUnit.Unit
	var metachainHeaderUnit *storageUnit.Unit
	var unsignedTxUnit *storageUnit.Unit
	var rewardTxUnit *storageUnit.Unit
	var metaHdrHashNonceUnit *storageUnit.Unit
	var shardHdrHashNonceUnit *storageUnit.Unit
	var bootstrapUnit *storageUnit.Unit
	var err error

	defer func() {
		// cleanup
		if err != nil {
			if headerUnit != nil {
				_ = headerUnit.DestroyUnit()
			}
			if peerBlockUnit != nil {
				_ = peerBlockUnit.DestroyUnit()
			}
			if miniBlockUnit != nil {
				_ = miniBlockUnit.DestroyUnit()
			}
			if txUnit != nil {
				_ = txUnit.DestroyUnit()
			}
			if unsignedTxUnit != nil {
				_ = unsignedTxUnit.DestroyUnit()
			}
			if rewardTxUnit != nil {
				_ = rewardTxUnit.DestroyUnit()
			}
			if metachainHeaderUnit != nil {
				_ = metachainHeaderUnit.DestroyUnit()
			}
			if metaHdrHashNonceUnit != nil {
				_ = metaHdrHashNonceUnit.DestroyUnit()
			}
			if shardHdrHashNonceUnit != nil {
				_ = shardHdrHashNonceUnit.DestroyUnit()
			}
			if bootstrapUnit != nil {
				_ = bootstrapUnit.DestroyUnit()
			}
		}
	}()

	txUnit, err = storageUnit.NewStorageUnitFromConf(
		getCacherFromConfig(config.TxStorage.Cache),
		getDBFromConfig(config.TxStorage.DB, uniqueID),
		getBloomFromConfig(config.TxStorage.Bloom))
	if err != nil {
		return nil, err
	}

	unsignedTxUnit, err = storageUnit.NewStorageUnitFromConf(
		getCacherFromConfig(config.UnsignedTransactionStorage.Cache),
		getDBFromConfig(config.UnsignedTransactionStorage.DB, uniqueID),
		getBloomFromConfig(config.UnsignedTransactionStorage.Bloom))
	if err != nil {
		return nil, err
	}

	rewardTxUnit, err = storageUnit.NewStorageUnitFromConf(
		getCacherFromConfig(config.RewardTxStorage.Cache),
		getDBFromConfig(config.RewardTxStorage.DB, uniqueID),
		getBloomFromConfig(config.RewardTxStorage.Bloom))
	if err != nil {
		return nil, err
	}

	miniBlockUnit, err = storageUnit.NewStorageUnitFromConf(
		getCacherFromConfig(config.MiniBlocksStorage.Cache),
		getDBFromConfig(config.MiniBlocksStorage.DB, uniqueID),
		getBloomFromConfig(config.MiniBlocksStorage.Bloom))
	if err != nil {
		return nil, err
	}

	peerBlockUnit, err = storageUnit.NewStorageUnitFromConf(
		getCacherFromConfig(config.PeerBlockBodyStorage.Cache),
		getDBFromConfig(config.PeerBlockBodyStorage.DB, uniqueID),
		getBloomFromConfig(config.PeerBlockBodyStorage.Bloom))
	if err != nil {
		return nil, err
	}

	headerUnit, err = storageUnit.NewStorageUnitFromConf(
		getCacherFromConfig(config.BlockHeaderStorage.Cache),
		getDBFromConfig(config.BlockHeaderStorage.DB, uniqueID),
		getBloomFromConfig(config.BlockHeaderStorage.Bloom))
	if err != nil {
		return nil, err
	}

	metachainHeaderUnit, err = storageUnit.NewStorageUnitFromConf(
		getCacherFromConfig(config.MetaBlockStorage.Cache),
		getDBFromConfig(config.MetaBlockStorage.DB, uniqueID),
		getBloomFromConfig(config.MetaBlockStorage.Bloom))
	if err != nil {
		return nil, err
	}

	metaHdrHashNonceUnit, err = storageUnit.NewStorageUnitFromConf(
		getCacherFromConfig(config.MetaHdrNonceHashStorage.Cache),
		getDBFromConfig(config.MetaHdrNonceHashStorage.DB, uniqueID),
		getBloomFromConfig(config.MetaHdrNonceHashStorage.Bloom),
	)
	if err != nil {
		return nil, err
	}

	shardHdrHashNonceUnit, err = storageUnit.NewShardedStorageUnitFromConf(
		getCacherFromConfig(config.ShardHdrNonceHashStorage.Cache),
		getDBFromConfig(config.ShardHdrNonceHashStorage.DB, uniqueID),
		getBloomFromConfig(config.ShardHdrNonceHashStorage.Bloom),
		shardCoordinator.SelfId(),
	)
	if err != nil {
		return nil, err
	}

	heartbeatStorageUnit, err := storageUnit.NewStorageUnitFromConf(
		getCacherFromConfig(config.Heartbeat.HeartbeatStorage.Cache),
		getDBFromConfig(config.Heartbeat.HeartbeatStorage.DB, uniqueID),
		getBloomFromConfig(config.Heartbeat.HeartbeatStorage.Bloom))
	if err != nil {
		return nil, err
	}

	bootstrapUnit, err = storageUnit.NewStorageUnitFromConf(
		getCacherFromConfig(config.BootstrapStorage.Cache),
		getDBFromConfig(config.BootstrapStorage.DB, uniqueID),
		getBloomFromConfig(config.BootstrapStorage.Bloom))
	if err != nil {
		return nil, err
	}

	store := dataRetriever.NewChainStorer()
	store.AddStorer(dataRetriever.TransactionUnit, txUnit)
	store.AddStorer(dataRetriever.MiniBlockUnit, miniBlockUnit)
	store.AddStorer(dataRetriever.PeerChangesUnit, peerBlockUnit)
	store.AddStorer(dataRetriever.BlockHeaderUnit, headerUnit)
	store.AddStorer(dataRetriever.MetaBlockUnit, metachainHeaderUnit)
	store.AddStorer(dataRetriever.UnsignedTransactionUnit, unsignedTxUnit)
	store.AddStorer(dataRetriever.RewardTransactionUnit, rewardTxUnit)
	store.AddStorer(dataRetriever.MetaHdrNonceHashDataUnit, metaHdrHashNonceUnit)
	hdrNonceHashDataUnit := dataRetriever.ShardHdrNonceHashDataUnit + dataRetriever.UnitType(shardCoordinator.SelfId())
	store.AddStorer(hdrNonceHashDataUnit, shardHdrHashNonceUnit)
	store.AddStorer(dataRetriever.HeartbeatUnit, heartbeatStorageUnit)
	store.AddStorer(dataRetriever.BootstrapUnit, bootstrapUnit)

	return store, err
}

func createMetaChainDataStoreFromConfig(
	config *config.Config,
	shardCoordinator sharding.Coordinator,
	uniqueID string,
) (dataRetriever.StorageService, error) {
	var peerDataUnit, shardDataUnit, metaBlockUnit, headerUnit, metaHdrHashNonceUnit *storageUnit.Unit
	var txUnit, miniBlockUnit, unsignedTxUnit, miniBlockHeadersUnit *storageUnit.Unit
	var shardHdrHashNonceUnits []*storageUnit.Unit
	var bootstrapUnit *storageUnit.Unit
	var err error

	defer func() {
		// cleanup
		if err != nil {
			if peerDataUnit != nil {
				_ = peerDataUnit.DestroyUnit()
			}
			if shardDataUnit != nil {
				_ = shardDataUnit.DestroyUnit()
			}
			if metaBlockUnit != nil {
				_ = metaBlockUnit.DestroyUnit()
			}
			if headerUnit != nil {
				_ = headerUnit.DestroyUnit()
			}
			if metaHdrHashNonceUnit != nil {
				_ = metaHdrHashNonceUnit.DestroyUnit()
			}
			if shardHdrHashNonceUnits != nil {
				for i := uint32(0); i < shardCoordinator.NumberOfShards(); i++ {
					_ = shardHdrHashNonceUnits[i].DestroyUnit()
				}
			}
			if txUnit != nil {
				_ = txUnit.DestroyUnit()
			}
			if unsignedTxUnit != nil {
				_ = unsignedTxUnit.DestroyUnit()
			}
			if miniBlockUnit != nil {
				_ = miniBlockUnit.DestroyUnit()
			}
			if miniBlockHeadersUnit != nil {
				_ = miniBlockHeadersUnit.DestroyUnit()
			}
			if bootstrapUnit != nil {
				_ = bootstrapUnit.DestroyUnit()
			}
		}
	}()

	metaBlockUnit, err = storageUnit.NewStorageUnitFromConf(
		getCacherFromConfig(config.MetaBlockStorage.Cache),
		getDBFromConfig(config.MetaBlockStorage.DB, uniqueID),
		getBloomFromConfig(config.MetaBlockStorage.Bloom))
	if err != nil {
		return nil, err
	}

	shardDataUnit, err = storageUnit.NewStorageUnitFromConf(
		getCacherFromConfig(config.ShardDataStorage.Cache),
		getDBFromConfig(config.ShardDataStorage.DB, uniqueID),
		getBloomFromConfig(config.ShardDataStorage.Bloom))
	if err != nil {
		return nil, err
	}

	peerDataUnit, err = storageUnit.NewStorageUnitFromConf(
		getCacherFromConfig(config.PeerDataStorage.Cache),
		getDBFromConfig(config.PeerDataStorage.DB, uniqueID),
		getBloomFromConfig(config.PeerDataStorage.Bloom))
	if err != nil {
		return nil, err
	}

	headerUnit, err = storageUnit.NewStorageUnitFromConf(
		getCacherFromConfig(config.BlockHeaderStorage.Cache),
		getDBFromConfig(config.BlockHeaderStorage.DB, uniqueID),
		getBloomFromConfig(config.BlockHeaderStorage.Bloom))
	if err != nil {
		return nil, err
	}

	metaHdrHashNonceUnit, err = storageUnit.NewStorageUnitFromConf(
		getCacherFromConfig(config.MetaHdrNonceHashStorage.Cache),
		getDBFromConfig(config.MetaHdrNonceHashStorage.DB, uniqueID),
		getBloomFromConfig(config.MetaHdrNonceHashStorage.Bloom),
	)
	if err != nil {
		return nil, err
	}

	shardHdrHashNonceUnits = make([]*storageUnit.Unit, shardCoordinator.NumberOfShards())
	for i := uint32(0); i < shardCoordinator.NumberOfShards(); i++ {
		shardHdrHashNonceUnits[i], err = storageUnit.NewShardedStorageUnitFromConf(
			getCacherFromConfig(config.ShardHdrNonceHashStorage.Cache),
			getDBFromConfig(config.ShardHdrNonceHashStorage.DB, uniqueID),
			getBloomFromConfig(config.ShardHdrNonceHashStorage.Bloom),
			i,
		)
		if err != nil {
			return nil, err
		}
	}

	heartbeatStorageUnit, err := storageUnit.NewStorageUnitFromConf(
		getCacherFromConfig(config.Heartbeat.HeartbeatStorage.Cache),
		getDBFromConfig(config.Heartbeat.HeartbeatStorage.DB, uniqueID),
		getBloomFromConfig(config.Heartbeat.HeartbeatStorage.Bloom))
	if err != nil {
		return nil, err
	}

	txUnit, err = storageUnit.NewStorageUnitFromConf(
		getCacherFromConfig(config.TxStorage.Cache),
		getDBFromConfig(config.TxStorage.DB, uniqueID),
		getBloomFromConfig(config.TxStorage.Bloom))
	if err != nil {
		return nil, err
	}

	unsignedTxUnit, err = storageUnit.NewStorageUnitFromConf(
		getCacherFromConfig(config.UnsignedTransactionStorage.Cache),
		getDBFromConfig(config.UnsignedTransactionStorage.DB, uniqueID),
		getBloomFromConfig(config.UnsignedTransactionStorage.Bloom))
	if err != nil {
		return nil, err
	}

	miniBlockUnit, err = storageUnit.NewStorageUnitFromConf(
		getCacherFromConfig(config.MiniBlocksStorage.Cache),
		getDBFromConfig(config.MiniBlocksStorage.DB, uniqueID),
		getBloomFromConfig(config.MiniBlocksStorage.Bloom))
	if err != nil {
		return nil, err
	}

	miniBlockHeadersUnit, err = storageUnit.NewStorageUnitFromConf(
		getCacherFromConfig(config.MiniBlockHeadersStorage.Cache),
		getDBFromConfig(config.MiniBlockHeadersStorage.DB, uniqueID),
		getBloomFromConfig(config.MiniBlockHeadersStorage.Bloom))
	if err != nil {
		return nil, err
	}

	bootstrapUnit, err = storageUnit.NewStorageUnitFromConf(
		getCacherFromConfig(config.BootstrapStorage.Cache),
		getDBFromConfig(config.BootstrapStorage.DB, uniqueID),
		getBloomFromConfig(config.BootstrapStorage.Bloom))
	if err != nil {
		return nil, err
	}

	store := dataRetriever.NewChainStorer()
	store.AddStorer(dataRetriever.MetaBlockUnit, metaBlockUnit)
	store.AddStorer(dataRetriever.MetaShardDataUnit, shardDataUnit)
	store.AddStorer(dataRetriever.MetaPeerDataUnit, peerDataUnit)
	store.AddStorer(dataRetriever.BlockHeaderUnit, headerUnit)
	store.AddStorer(dataRetriever.MetaHdrNonceHashDataUnit, metaHdrHashNonceUnit)
	store.AddStorer(dataRetriever.TransactionUnit, txUnit)
	store.AddStorer(dataRetriever.UnsignedTransactionUnit, unsignedTxUnit)
	store.AddStorer(dataRetriever.MiniBlockUnit, miniBlockUnit)
	store.AddStorer(dataRetriever.MiniBlockHeaderUnit, miniBlockHeadersUnit)
	for i := uint32(0); i < shardCoordinator.NumberOfShards(); i++ {
		hdrNonceHashDataUnit := dataRetriever.ShardHdrNonceHashDataUnit + dataRetriever.UnitType(i)
		store.AddStorer(hdrNonceHashDataUnit, shardHdrHashNonceUnits[i])
	}
	store.AddStorer(dataRetriever.HeartbeatUnit, heartbeatStorageUnit)
	store.AddStorer(dataRetriever.BootstrapUnit, bootstrapUnit)

	return store, err
}

func createShardDataPoolFromConfig(
	config *config.Config,
	uint64ByteSliceConverter typeConverters.Uint64ByteSliceConverter,
) (dataRetriever.PoolsHolder, error) {

	log.Debug("creatingShardDataPool from config")

	txPool, err := shardedData.NewShardedData(getCacherFromConfig(config.TxDataPool))
	if err != nil {
		log.Error("error creating txpool")
		return nil, err
	}

	uTxPool, err := shardedData.NewShardedData(getCacherFromConfig(config.UnsignedTransactionDataPool))
	if err != nil {
		log.Error("error creating smart contract result pool")
		return nil, err
	}

	rewardTxPool, err := shardedData.NewShardedData(getCacherFromConfig(config.RewardTransactionDataPool))
	if err != nil {
		log.Error("error creating reward transaction pool")
		return nil, err
	}

	cacherCfg := getCacherFromConfig(config.BlockHeaderDataPool)
	hdrPool, err := storageUnit.NewCache(cacherCfg.Type, cacherCfg.Size, cacherCfg.Shards)
	if err != nil {
		log.Error("error creating hdrpool")
		return nil, err
	}

	cacherCfg = getCacherFromConfig(config.MetaBlockBodyDataPool)
	metaBlockBody, err := storageUnit.NewCache(cacherCfg.Type, cacherCfg.Size, cacherCfg.Shards)
	if err != nil {
		log.Error("error creating metaBlockBody")
		return nil, err
	}

	cacherCfg = getCacherFromConfig(config.BlockHeaderNoncesDataPool)
	hdrNoncesCacher, err := storageUnit.NewCache(cacherCfg.Type, cacherCfg.Size, cacherCfg.Shards)
	if err != nil {
		log.Error("error creating hdrNoncesCacher")
		return nil, err
	}
	hdrNonces, err := dataPool.NewNonceSyncMapCacher(hdrNoncesCacher, uint64ByteSliceConverter)
	if err != nil {
		log.Error("error creating hdrNonces")
		return nil, err
	}

	cacherCfg = getCacherFromConfig(config.TxBlockBodyDataPool)
	txBlockBody, err := storageUnit.NewCache(cacherCfg.Type, cacherCfg.Size, cacherCfg.Shards)
	if err != nil {
		log.Error("error creating txBlockBody")
		return nil, err
	}

	cacherCfg = getCacherFromConfig(config.PeerBlockBodyDataPool)
	peerChangeBlockBody, err := storageUnit.NewCache(cacherCfg.Type, cacherCfg.Size, cacherCfg.Shards)
	if err != nil {
		log.Error("error creating peerChangeBlockBody")
		return nil, err
	}

	currBlockTxs, err := dataPool.NewCurrentBlockPool()
	if err != nil {
		return nil, err
	}

	return dataPool.NewShardedDataPool(
		txPool,
		uTxPool,
		rewardTxPool,
		hdrPool,
		hdrNonces,
		txBlockBody,
		peerChangeBlockBody,
		metaBlockBody,
		currBlockTxs,
	)
}

func createMetaDataPoolFromConfig(
	config *config.Config,
	uint64ByteSliceConverter typeConverters.Uint64ByteSliceConverter,
) (dataRetriever.MetaPoolsHolder, error) {
	cacherCfg := getCacherFromConfig(config.MetaBlockBodyDataPool)
	metaBlockBody, err := storageUnit.NewCache(cacherCfg.Type, cacherCfg.Size, cacherCfg.Shards)
	if err != nil {
		log.Error("error creating metaBlockBody")
		return nil, err
	}

	cacherCfg = getCacherFromConfig(config.TxBlockBodyDataPool)
	txBlockBody, err := storageUnit.NewCache(cacherCfg.Type, cacherCfg.Size, cacherCfg.Shards)
	if err != nil {
		log.Error("error creating txBlockBody")
		return nil, err
	}

	cacherCfg = getCacherFromConfig(config.ShardHeadersDataPool)
	shardHeaders, err := storageUnit.NewCache(cacherCfg.Type, cacherCfg.Size, cacherCfg.Shards)
	if err != nil {
		log.Error("error creating shardHeaders")
		return nil, err
	}

	headersNoncesCacher, err := storageUnit.NewCache(cacherCfg.Type, cacherCfg.Size, cacherCfg.Shards)
	if err != nil {
		log.Error("error creating shard headers nonces pool")
		return nil, err
	}
	headersNonces, err := dataPool.NewNonceSyncMapCacher(headersNoncesCacher, uint64ByteSliceConverter)
	if err != nil {
		log.Error("error creating shard headers nonces pool")
		return nil, err
	}

	txPool, err := shardedData.NewShardedData(getCacherFromConfig(config.TxDataPool))
	if err != nil {
		log.Error("error creating txpool")
		return nil, err
	}

	uTxPool, err := shardedData.NewShardedData(getCacherFromConfig(config.UnsignedTransactionDataPool))
	if err != nil {
		log.Error("error creating smart contract result pool")
		return nil, err
	}

	currBlockTxs, err := dataPool.NewCurrentBlockPool()
	if err != nil {
		return nil, err
	}

	return dataPool.NewMetaDataPool(
		metaBlockBody,
		txBlockBody,
		shardHeaders,
		headersNonces,
		txPool,
		uTxPool,
		currBlockTxs,
	)
}

func createSingleSigner(config *config.Config) (crypto.SingleSigner, error) {
	switch config.Consensus.Type {
	case BlsConsensusType:
		return &singlesig.BlsSingleSigner{}, nil
	case BnConsensusType:
		return &singlesig.SchnorrSigner{}, nil
	}

	return nil, errors.New("no consensus type provided in config file")
}

func getMultisigHasherFromConfig(cfg *config.Config) (hashing.Hasher, error) {
	if cfg.Consensus.Type == BlsConsensusType && cfg.MultisigHasher.Type != "blake2b" {
		return nil, errors.New("wrong multisig hasher provided for bls consensus type")
	}

	switch cfg.MultisigHasher.Type {
	case "sha256":
		return sha256.Sha256{}, nil
	case "blake2b":
		if cfg.Consensus.Type == BlsConsensusType {
			return blake2b.Blake2b{HashSize: BlsHashSize}, nil
		}
		return blake2b.Blake2b{}, nil
	}

	return nil, errors.New("no multisig hasher provided in config file")
}

func createMultiSigner(
	config *config.Config,
	hasher hashing.Hasher,
	pubKeys []string,
	privateKey crypto.PrivateKey,
	keyGen crypto.KeyGenerator,
) (crypto.MultiSigner, error) {

	switch config.Consensus.Type {
	case BlsConsensusType:
		blsSigner := &blsMultiSig.KyberMultiSignerBLS{}
		return multisig.NewBLSMultisig(blsSigner, hasher, pubKeys, privateKey, keyGen, uint16(0))
	case BnConsensusType:
		return multisig.NewBelNevMultisig(hasher, pubKeys, privateKey, keyGen, uint16(0))
	}

	return nil, errors.New("no consensus type provided in config file")
}

func createNetMessenger(
	p2pConfig *config.P2PConfig,
	log logger.Logger,
	randReader io.Reader,
) (p2p.Messenger, error) {

	if p2pConfig.Node.Port < 0 {
		return nil, errors.New("cannot start node on port < 0")
	}

	pDiscoveryFactory := factoryP2P.NewPeerDiscovererCreator(*p2pConfig)
	pDiscoverer, err := pDiscoveryFactory.CreatePeerDiscoverer()

	if err != nil {
		return nil, err
	}

	log.Debug("peer discovery", "method", pDiscoverer.Name())

	prvKey, _ := ecdsa.GenerateKey(btcec.S256(), randReader)
	sk := (*libp2pCrypto.Secp256k1PrivateKey)(prvKey)

	nm, err := libp2p.NewNetworkMessenger(
		context.Background(),
		p2pConfig.Node.Port,
		sk,
		nil,
		loadBalancer.NewOutgoingChannelLoadBalancer(),
		pDiscoverer,
		libp2p.ListenAddrWithIp4AndTcp,
		p2pConfig.Node.TargetPeerCount,
	)
	if err != nil {
		return nil, err
	}

	return nm, nil
}

func newInterceptorAndResolverContainerFactory(
	shardCoordinator sharding.Coordinator,
	nodesCoordinator sharding.NodesCoordinator,
	data *Data,
	core *Core,
	crypto *Crypto,
	state *State,
	network *Network,
	economics *economics.EconomicsData,
) (process.InterceptorsContainerFactory, dataRetriever.ResolversContainerFactory, process.BlackListHandler, error) {

	if shardCoordinator.SelfId() < shardCoordinator.NumberOfShards() {
		return newShardInterceptorAndResolverContainerFactory(
			shardCoordinator,
			nodesCoordinator,
			data,
			core,
			crypto,
			state,
			network,
			economics,
		)
	}
	if shardCoordinator.SelfId() == sharding.MetachainShardId {
		return newMetaInterceptorAndResolverContainerFactory(
			shardCoordinator,
			nodesCoordinator,
			data,
			core,
			crypto,
			network,
			state,
			economics,
		)
	}

	return nil, nil, nil, errors.New("could not create interceptor and resolver container factory")
}

func newShardInterceptorAndResolverContainerFactory(
	shardCoordinator sharding.Coordinator,
	nodesCoordinator sharding.NodesCoordinator,
	data *Data,
	core *Core,
	crypto *Crypto,
	state *State,
	network *Network,
	economics *economics.EconomicsData,
) (process.InterceptorsContainerFactory, dataRetriever.ResolversContainerFactory, process.BlackListHandler, error) {

	headerBlackList := timecache.NewTimeCache(timeSpanForBadHeaders)
	interceptorContainerFactory, err := shard.NewInterceptorsContainerFactory(
		state.AccountsAdapter,
		shardCoordinator,
		nodesCoordinator,
		network.NetMessenger,
		data.Store,
		core.Marshalizer,
		core.Hasher,
		crypto.TxSignKeyGen,
		crypto.BlockSignKeyGen,
		crypto.TxSingleSigner,
		crypto.SingleSigner,
		crypto.MultiSigner,
		data.Datapool,
		state.AddressConverter,
		MaxTxNonceDeltaAllowed,
		economics,
		headerBlackList,
	)
	if err != nil {
		return nil, nil, nil, err
	}

	dataPacker, err := partitioning.NewSimpleDataPacker(core.Marshalizer)
	if err != nil {
		return nil, nil, nil, err
	}

	resolversContainerFactory, err := shardfactoryDataRetriever.NewResolversContainerFactory(
		shardCoordinator,
		network.NetMessenger,
		data.Store,
		core.Marshalizer,
		data.Datapool,
		core.Uint64ByteSliceConverter,
		dataPacker,
	)
	if err != nil {
		return nil, nil, nil, err
	}

	return interceptorContainerFactory, resolversContainerFactory, headerBlackList, nil
}

func newMetaInterceptorAndResolverContainerFactory(
	shardCoordinator sharding.Coordinator,
	nodesCoordinator sharding.NodesCoordinator,
	data *Data,
	core *Core,
	crypto *Crypto,
	network *Network,
	state *State,
	economics *economics.EconomicsData,
) (process.InterceptorsContainerFactory, dataRetriever.ResolversContainerFactory, process.BlackListHandler, error) {

	headerBlackList := timecache.NewTimeCache(timeSpanForBadHeaders)
	interceptorContainerFactory, err := metachain.NewInterceptorsContainerFactory(
		shardCoordinator,
		nodesCoordinator,
		network.NetMessenger,
		data.Store,
		core.Marshalizer,
		core.Hasher,
		crypto.MultiSigner,
		data.MetaDatapool,
		state.AccountsAdapter,
		state.AddressConverter,
		crypto.TxSingleSigner,
		crypto.SingleSigner,
		crypto.TxSignKeyGen,
		crypto.BlockSignKeyGen,
		MaxTxNonceDeltaAllowed,
		economics,
		headerBlackList,
	)
	if err != nil {
		return nil, nil, nil, err
	}

	dataPacker, err := partitioning.NewSimpleDataPacker(core.Marshalizer)
	if err != nil {
		return nil, nil, nil, err
	}

	resolversContainerFactory, err := metafactoryDataRetriever.NewResolversContainerFactory(
		shardCoordinator,
		network.NetMessenger,
		data.Store,
		core.Marshalizer,
		data.MetaDatapool,
		core.Uint64ByteSliceConverter,
		dataPacker,
	)
	if err != nil {
		return nil, nil, nil, err
	}
	return interceptorContainerFactory, resolversContainerFactory, headerBlackList, nil
}

func generateGenesisHeadersAndApplyInitialBalances(
	coreComponents *Core,
	stateComponents *State,
	dataComponents *Data,
	shardCoordinator sharding.Coordinator,
	nodesSetup *sharding.NodesSetup,
	genesisConfig *sharding.Genesis,
	economics *economics.EconomicsData,
) (map[uint32]data.HeaderHandler, error) {
	//TODO change this rudimentary startup for metachain nodes
	// Talk between Adrian, Robert and Iulian, did not want it to be discarded:
	// --------------------------------------------------------------------
	// Adrian: "This looks like a workaround as the metchain should not deal with individual accounts, but shards data.
	// What I was thinking was that the genesis on metachain (or pre-genesis block) is the nodes allocation to shards,
	// with 0 state root for every shard, as there is no balance yet.
	// Then the shards start operating as they get the initial node allocation, maybe we can do consensus on the
	// genesis as well, I think this would be actually good as then everything is signed and agreed upon.
	// The genesis shard blocks need to be then just the state root, I think we already have that in genesis,
	// so shard nodes can go ahead with individually creating the block, but then run consensus on this.
	// Then this block is sent to metachain who updates the state root of every shard and creates the metablock for
	// the genesis of each of the shards (this is actually the same thing that would happen at new epoch start)."

	genesisBlocks := make(map[uint32]data.HeaderHandler)

	for shardId := uint32(0); shardId < shardCoordinator.NumberOfShards(); shardId++ {
		isCurrentShard := shardId == shardCoordinator.SelfId()
		if isCurrentShard {
			continue
		}

		newShardCoordinator, account, err := createInMemoryShardCoordinatorAndAccount(
			coreComponents,
			shardCoordinator.NumberOfShards(),
			shardId,
		)
		if err != nil {
			return nil, err
		}

		genesisBlock, err := createGenesisBlockAndApplyInitialBalances(
			account,
			newShardCoordinator,
			stateComponents.AddressConverter,
			genesisConfig,
			uint64(nodesSetup.StartTime),
		)
		if err != nil {
			return nil, err
		}

		genesisBlocks[shardId] = genesisBlock
	}

	if shardCoordinator.SelfId() < shardCoordinator.NumberOfShards() {
		genesisBlockForCurrentShard, err := createGenesisBlockAndApplyInitialBalances(
			stateComponents.AccountsAdapter,
			shardCoordinator,
			stateComponents.AddressConverter,
			genesisConfig,
			uint64(nodesSetup.StartTime),
		)
		if err != nil {
			return nil, err
		}

		genesisBlocks[shardCoordinator.SelfId()] = genesisBlockForCurrentShard
	}

	argsMetaGenesis := genesis.ArgsMetaGenesisBlockCreator{
		GenesisTime:              uint64(nodesSetup.StartTime),
		Accounts:                 stateComponents.AccountsAdapter,
		AddrConv:                 stateComponents.AddressConverter,
		NodesSetup:               nodesSetup,
		ShardCoordinator:         shardCoordinator,
		Store:                    dataComponents.Store,
		Blkc:                     dataComponents.Blkc,
		Marshalizer:              coreComponents.Marshalizer,
		Hasher:                   coreComponents.Hasher,
		Uint64ByteSliceConverter: coreComponents.Uint64ByteSliceConverter,
		MetaDatapool:             dataComponents.MetaDatapool,
		Economics:                economics,
	}

	if shardCoordinator.SelfId() != sharding.MetachainShardId {
		newShardCoordinator, newAccounts, err := createInMemoryShardCoordinatorAndAccount(
			coreComponents,
			shardCoordinator.NumberOfShards(),
			sharding.MetachainShardId,
		)
		if err != nil {
			return nil, err
		}

		newStore, newBlkc, newMetaDataPool, err := createInMemoryStoreBlkcAndMetaDataPool(newShardCoordinator)

		argsMetaGenesis.ShardCoordinator = newShardCoordinator
		argsMetaGenesis.Accounts = newAccounts
		argsMetaGenesis.Store = newStore
		argsMetaGenesis.Blkc = newBlkc
		argsMetaGenesis.MetaDatapool = newMetaDataPool
	}

	genesisBlock, err := genesis.CreateMetaGenesisBlock(
		argsMetaGenesis,
	)
	if err != nil {
		return nil, err
	}

	log.Debug("MetaGenesisBlock created",
		"roothash", genesisBlock.GetRootHash(),
	)
	genesisBlocks[sharding.MetachainShardId] = genesisBlock

	return genesisBlocks, nil
}

func createInMemoryStoreBlkcAndMetaDataPool(
	shardCoordinator sharding.Coordinator,
) (dataRetriever.StorageService, data.ChainHandler, dataRetriever.MetaPoolsHolder, error) {

	cache, _ := storageUnit.NewCache(storageUnit.LRUCache, 10, 1)
	blkc, err := blockchain.NewMetaChain(cache)
	if err != nil {
		return nil, nil, nil, err
	}

	metaDataPool, err := createMemMetaDataPool()
	if err != nil {
		return nil, nil, nil, err
	}

	store := dataRetriever.NewChainStorer()
	store.AddStorer(dataRetriever.MetaBlockUnit, createMemUnit())
	store.AddStorer(dataRetriever.MetaShardDataUnit, createMemUnit())
	store.AddStorer(dataRetriever.MetaPeerDataUnit, createMemUnit())
	store.AddStorer(dataRetriever.BlockHeaderUnit, createMemUnit())
	store.AddStorer(dataRetriever.MetaHdrNonceHashDataUnit, createMemUnit())
	store.AddStorer(dataRetriever.TransactionUnit, createMemUnit())
	store.AddStorer(dataRetriever.UnsignedTransactionUnit, createMemUnit())
	store.AddStorer(dataRetriever.MiniBlockUnit, createMemUnit())
	for i := uint32(0); i < shardCoordinator.NumberOfShards(); i++ {
		hdrNonceHashDataUnit := dataRetriever.ShardHdrNonceHashDataUnit + dataRetriever.UnitType(i)
		store.AddStorer(hdrNonceHashDataUnit, createMemUnit())
	}
	store.AddStorer(dataRetriever.HeartbeatUnit, createMemUnit())

	return store, blkc, metaDataPool, nil
}

func createGenesisBlockAndApplyInitialBalances(
	accounts state.AccountsAdapter,
	shardCoordinator sharding.Coordinator,
	addressConverter state.AddressConverter,
	genesisConfig *sharding.Genesis,
	startTime uint64,
) (data.HeaderHandler, error) {

	initialBalances, err := genesisConfig.InitialNodesBalances(shardCoordinator, addressConverter)
	if err != nil {
		return nil, err
	}

	return genesis.CreateShardGenesisBlockFromInitialBalances(
		accounts,
		shardCoordinator,
		addressConverter,
		initialBalances,
		startTime,
	)
}

func createInMemoryShardCoordinatorAndAccount(
	coreComponents *Core,
	numOfShards uint32,
	shardId uint32,
) (sharding.Coordinator, state.AccountsAdapter, error) {

	newShardCoordinator, err := sharding.NewMultiShardCoordinator(numOfShards, shardId)
	if err != nil {
		return nil, nil, err
	}

	accountFactory, err := factoryState.NewAccountFactoryCreator(factoryState.UserAccount)
	if err != nil {
		return nil, nil, err
	}

	accounts, err := generateInMemoryAccountsAdapter(
		accountFactory,
		coreComponents.Hasher,
		coreComponents.Marshalizer,
	)
	if err != nil {
		return nil, nil, err
	}

	return newShardCoordinator, accounts, nil
}

func newForkDetector(
	rounder consensus.Rounder,
	shardCoordinator sharding.Coordinator,
	headerBlackList process.BlackListHandler,
) (process.ForkDetector, error) {
	if shardCoordinator.SelfId() < shardCoordinator.NumberOfShards() {
		return processSync.NewShardForkDetector(rounder, headerBlackList)
	}
	if shardCoordinator.SelfId() == sharding.MetachainShardId {
		return processSync.NewMetaForkDetector(rounder, headerBlackList)
	}

	return nil, ErrCreateForkDetector
}

func newBlockProcessor(
	processArgs *processComponentsFactoryArgs,
	requestHandler process.RequestHandler,
	forkDetector process.ForkDetector,
	genesisBlocks map[uint32]data.HeaderHandler,
	rounder consensus.Rounder,
	epochStartTrigger epochStart.TriggerHandler,
	bootStorer process.BootStorer,
) (process.BlockProcessor, error) {

	shardCoordinator := processArgs.shardCoordinator
	nodesCoordinator := processArgs.nodesCoordinator

	communityAddr := processArgs.economicsData.CommunityAddress()
	burnAddr := processArgs.economicsData.BurnAddress()
	if communityAddr == "" || burnAddr == "" {
		return nil, errors.New("rewards configuration missing")
	}

	communityAddress, err := hex.DecodeString(communityAddr)
	if err != nil {
		return nil, err
	}

	burnAddress, err := hex.DecodeString(burnAddr)
	if err != nil {
		return nil, err
	}

	specialAddressHolder, err := address.NewSpecialAddressHolder(
		communityAddress,
		burnAddress,
		processArgs.state.AddressConverter,
		shardCoordinator,
		nodesCoordinator,
	)
	if err != nil {
		return nil, err
	}

	validatorStatisticsProcessor, err := newValidatorStatisticsProcessor(processArgs)
	if err != nil {
		return nil, err
	}

	if shardCoordinator.SelfId() < shardCoordinator.NumberOfShards() {
		return newShardBlockProcessor(
			requestHandler,
			processArgs.shardCoordinator,
			processArgs.nodesCoordinator,
			specialAddressHolder,
			processArgs.data,
			processArgs.core,
			processArgs.state,
			forkDetector,
			genesisBlocks,
			processArgs.coreServiceContainer,
			processArgs.economicsData,
			rounder,
			epochStartTrigger,
			validatorStatisticsProcessor,
			bootStorer,
			processArgs.gasSchedule,
		)
	}
	if shardCoordinator.SelfId() == sharding.MetachainShardId {

		return newMetaBlockProcessor(
			requestHandler,
			processArgs.shardCoordinator,
			processArgs.nodesCoordinator,
			specialAddressHolder,
			processArgs.data,
			processArgs.core,
			processArgs.state,
			forkDetector,
			genesisBlocks,
			processArgs.coreServiceContainer,
			processArgs.economicsData,
			validatorStatisticsProcessor,
			rounder,
			epochStartTrigger,
			bootStorer,
		)
	}

	return nil, errors.New("could not create block processor and tracker")
}

func newShardBlockProcessor(
	requestHandler process.RequestHandler,
	shardCoordinator sharding.Coordinator,
	nodesCoordinator sharding.NodesCoordinator,
	specialAddressHandler process.SpecialAddressHandler,
	data *Data,
	core *Core,
	state *State,
	forkDetector process.ForkDetector,
	genesisBlocks map[uint32]data.HeaderHandler,
	coreServiceContainer serviceContainer.Core,
	economics *economics.EconomicsData,
	rounder consensus.Rounder,
	epochStartTrigger epochStart.TriggerHandler,
	statisticsProcessor process.ValidatorStatisticsProcessor,
	bootStorer process.BootStorer,
	gasSchedule map[string]map[string]uint64,
) (process.BlockProcessor, error) {
	argsParser, err := smartContract.NewAtArgumentParser()
	if err != nil {
		return nil, err
	}

	argsHook := hooks.ArgBlockChainHook{
		Accounts:         state.AccountsAdapter,
		AddrConv:         state.AddressConverter,
		StorageService:   data.Store,
		BlockChain:       data.Blkc,
		ShardCoordinator: shardCoordinator,
		Marshalizer:      core.Marshalizer,
		Uint64Converter:  core.Uint64ByteSliceConverter,
	}
	vmFactory, err := shard.NewVMContainerFactory(economics.MaxGasLimitPerBlock(), gasSchedule, argsHook)
	if err != nil {
		return nil, err
	}

	vmContainer, err := vmFactory.Create()
	if err != nil {
		return nil, err
	}

	interimProcFactory, err := shard.NewIntermediateProcessorsContainerFactory(
		shardCoordinator,
		core.Marshalizer,
		core.Hasher,
		state.AddressConverter,
		specialAddressHandler,
		data.Store,
		data.Datapool,
		economics,
	)
	if err != nil {
		return nil, err
	}

	interimProcContainer, err := interimProcFactory.Create()
	if err != nil {
		return nil, err
	}

	scForwarder, err := interimProcContainer.Get(dataBlock.SmartContractResultBlock)
	if err != nil {
		return nil, err
	}

	rewardsTxInterim, err := interimProcContainer.Get(dataBlock.RewardsBlock)
	if err != nil {
		return nil, err
	}

	rewardsTxHandler, ok := rewardsTxInterim.(process.TransactionFeeHandler)
	if !ok {
		return nil, process.ErrWrongTypeAssertion
	}

	internalTransactionProducer, ok := rewardsTxInterim.(process.InternalTransactionProducer)
	if !ok {
		return nil, process.ErrWrongTypeAssertion
	}

	gasHandler, err := preprocess.NewGasComputation(economics)
	if err != nil {
		return nil, err
	}

	scProcessor, err := smartContract.NewSmartContractProcessor(
		vmContainer,
		argsParser,
		core.Hasher,
		core.Marshalizer,
		state.AccountsAdapter,
		vmFactory.BlockChainHookImpl(),
		state.AddressConverter,
		shardCoordinator,
		scForwarder,
		rewardsTxHandler,
		economics,
		gasHandler,
	)
	if err != nil {
		return nil, err
	}

	rewardsTxProcessor, err := rewardTransaction.NewRewardTxProcessor(
		state.AccountsAdapter,
		state.AddressConverter,
		shardCoordinator,
		rewardsTxInterim,
	)
	if err != nil {
		return nil, err
	}

	txTypeHandler, err := coordinator.NewTxTypeHandler(state.AddressConverter, shardCoordinator, state.AccountsAdapter)
	if err != nil {
		return nil, err
	}

	transactionProcessor, err := transaction.NewTxProcessor(
		state.AccountsAdapter,
		core.Hasher,
		state.AddressConverter,
		core.Marshalizer,
		shardCoordinator,
		scProcessor,
		rewardsTxHandler,
		txTypeHandler,
		economics,
	)
	if err != nil {
		return nil, errors.New("could not create transaction statisticsProcessor: " + err.Error())
	}

	miniBlocksCompacter, err := preprocess.NewMiniBlocksCompaction(economics, shardCoordinator, gasHandler)
	if err != nil {
		return nil, err
	}

	preProcFactory, err := shard.NewPreProcessorsContainerFactory(
		shardCoordinator,
		data.Store,
		core.Marshalizer,
		core.Hasher,
		data.Datapool,
		state.AddressConverter,
		state.AccountsAdapter,
		requestHandler,
		transactionProcessor,
		scProcessor,
		scProcessor,
		rewardsTxProcessor,
		internalTransactionProducer,
		economics,
		miniBlocksCompacter,
		gasHandler,
	)
	if err != nil {
		return nil, err
	}

	preProcContainer, err := preProcFactory.Create()
	if err != nil {
		return nil, err
	}

	txCoordinator, err := coordinator.NewTransactionCoordinator(
		shardCoordinator,
		state.AccountsAdapter,
		data.Datapool.MiniBlocks(),
		requestHandler,
		preProcContainer,
		interimProcContainer,
		gasHandler,
	)
	if err != nil {
		return nil, err
	}

	txPoolsCleaner, err := poolsCleaner.NewTxsPoolsCleaner(
		state.AccountsAdapter,
		shardCoordinator,
		data.Datapool,
		state.AddressConverter,
	)
	if err != nil {
		return nil, err
	}

	argsHeaderValidator := block.ArgsHeaderValidator{
		Hasher:      core.Hasher,
		Marshalizer: core.Marshalizer,
	}
	headerValidator, err := block.NewHeaderValidator(argsHeaderValidator)
	if err != nil {
		return nil, err
	}

	argumentsBaseProcessor := block.ArgBaseProcessor{
		Accounts:              state.AccountsAdapter,
		ForkDetector:          forkDetector,
		Hasher:                core.Hasher,
		Marshalizer:           core.Marshalizer,
		Store:                 data.Store,
		ShardCoordinator:      shardCoordinator,
		NodesCoordinator:      nodesCoordinator,
		SpecialAddressHandler: specialAddressHandler,
		Uint64Converter:       core.Uint64ByteSliceConverter,
		StartHeaders:          genesisBlocks,
		RequestHandler:        requestHandler,
		Core:                  coreServiceContainer,
		BlockChainHook:        vmFactory.BlockChainHookImpl(),
		TxCoordinator:         txCoordinator,
		Rounder:               rounder,
		EpochStartTrigger:     epochStartTrigger,
		HeaderValidator:       headerValidator,
		ValidatorStatisticsProcessor: statisticsProcessor,
		BootStorer:                   bootStorer,
	}
	arguments := block.ArgShardProcessor{
		ArgBaseProcessor: argumentsBaseProcessor,
		DataPool:         data.Datapool,
		TxsPoolsCleaner:  txPoolsCleaner,
	}

	blockProcessor, err := block.NewShardProcessor(arguments)
	if err != nil {
		return nil, errors.New("could not create block statisticsProcessor: " + err.Error())
	}

	err = blockProcessor.SetAppStatusHandler(core.StatusHandler)
	if err != nil {
		return nil, err
	}

	return blockProcessor, nil
}

func newMetaBlockProcessor(
	requestHandler process.RequestHandler,
	shardCoordinator sharding.Coordinator,
	nodesCoordinator sharding.NodesCoordinator,
	specialAddressHandler process.SpecialAddressHandler,
	data *Data,
	core *Core,
	state *State,
	forkDetector process.ForkDetector,
	genesisBlocks map[uint32]data.HeaderHandler,
	coreServiceContainer serviceContainer.Core,
	economics *economics.EconomicsData,
	validatorStatisticsProcessor process.ValidatorStatisticsProcessor,
	rounder consensus.Rounder,
	epochStartTrigger epochStart.TriggerHandler,
	bootStorer process.BootStorer,
) (process.BlockProcessor, error) {

	argsHook := hooks.ArgBlockChainHook{
		Accounts:         state.AccountsAdapter,
		AddrConv:         state.AddressConverter,
		StorageService:   data.Store,
		BlockChain:       data.Blkc,
		ShardCoordinator: shardCoordinator,
		Marshalizer:      core.Marshalizer,
		Uint64Converter:  core.Uint64ByteSliceConverter,
	}
	vmFactory, err := metachain.NewVMContainerFactory(argsHook, economics)
	if err != nil {
		return nil, err
	}

	argsParser, err := smartContract.NewAtArgumentParser()
	if err != nil {
		return nil, err
	}

	vmContainer, err := vmFactory.Create()
	if err != nil {
		return nil, err
	}

	interimProcFactory, err := metachain.NewIntermediateProcessorsContainerFactory(
		shardCoordinator,
		core.Marshalizer,
		core.Hasher,
		state.AddressConverter,
		data.Store,
		data.MetaDatapool,
	)
	if err != nil {
		return nil, err
	}

	interimProcContainer, err := interimProcFactory.Create()
	if err != nil {
		return nil, err
	}

	scForwarder, err := interimProcContainer.Get(dataBlock.SmartContractResultBlock)
	if err != nil {
		return nil, err
	}

	gasHandler, err := preprocess.NewGasComputation(economics)
	if err != nil {
		return nil, err
	}

	scProcessor, err := smartContract.NewSmartContractProcessor(
		vmContainer,
		argsParser,
		core.Hasher,
		core.Marshalizer,
		state.AccountsAdapter,
		vmFactory.BlockChainHookImpl(),
		state.AddressConverter,
		shardCoordinator,
		scForwarder,
		&metachain.TransactionFeeHandler{},
		economics,
		gasHandler,
	)
	if err != nil {
		return nil, err
	}

	txTypeHandler, err := coordinator.NewTxTypeHandler(state.AddressConverter, shardCoordinator, state.AccountsAdapter)
	if err != nil {
		return nil, err
	}

	transactionProcessor, err := transaction.NewMetaTxProcessor(
		state.AccountsAdapter,
		state.AddressConverter,
		shardCoordinator,
		scProcessor,
		txTypeHandler,
	)
	if err != nil {
		return nil, errors.New("could not create transaction processor: " + err.Error())
	}

	miniBlocksCompacter, err := preprocess.NewMiniBlocksCompaction(economics, shardCoordinator, gasHandler)
	if err != nil {
		return nil, err
	}

	preProcFactory, err := metachain.NewPreProcessorsContainerFactory(
		shardCoordinator,
		data.Store,
		core.Marshalizer,
		core.Hasher,
		data.MetaDatapool,
		state.AccountsAdapter,
		requestHandler,
		transactionProcessor,
		economics,
		miniBlocksCompacter,
		gasHandler,
	)
	if err != nil {
		return nil, err
	}

	preProcContainer, err := preProcFactory.Create()
	if err != nil {
		return nil, err
	}

	txCoordinator, err := coordinator.NewTransactionCoordinator(
		shardCoordinator,
		state.AccountsAdapter,
		data.MetaDatapool.MiniBlocks(),
		requestHandler,
		preProcContainer,
		interimProcContainer,
		gasHandler,
	)
	if err != nil {
		return nil, err
	}

	scDataGetter, err := smartContract.NewSCQueryService(vmContainer, economics.MaxGasLimitPerBlock())
	if err != nil {
		return nil, err
	}

	argsStaking := scToProtocol.ArgStakingToPeer{
		AdrConv:     state.AddressConverter,
		Hasher:      core.Hasher,
		Marshalizer: core.Marshalizer,
		PeerState:   state.PeerAccounts,
		BaseState:   state.AccountsAdapter,
		ArgParser:   argsParser,
		CurrTxs:     data.MetaDatapool.CurrentBlockTxs(),
		ScQuery:     scDataGetter,
	}
	smartContractToProtocol, err := scToProtocol.NewStakingToPeer(argsStaking)
	if err != nil {
		return nil, err
	}

	miniBlockHeaderStore := data.Store.GetStorer(dataRetriever.MiniBlockHeaderUnit)
	if check.IfNil(miniBlockHeaderStore) {
		return nil, errors.New("could not create pending miniblocks handler because of empty miniblock header store")
	}

	metaBlocksStore := data.Store.GetStorer(dataRetriever.MetaBlockUnit)
	if check.IfNil(metaBlocksStore) {
		return nil, errors.New("could not create pending miniblocks handler because of empty metablock store")
	}

	argsPendingMiniBlocks := &metachainEpochStart.ArgsPendingMiniBlocks{
		Marshalizer:      core.Marshalizer,
		Storage:          miniBlockHeaderStore,
		MetaBlockPool:    data.MetaDatapool.MetaBlocks(),
		MetaBlockStorage: metaBlocksStore,
	}
	pendingMiniBlocks, err := metachainEpochStart.NewPendingMiniBlocks(argsPendingMiniBlocks)
	if err != nil {
		return nil, err
	}

	argsHeaderValidator := block.ArgsHeaderValidator{
		Hasher:      core.Hasher,
		Marshalizer: core.Marshalizer,
	}
	headerValidator, err := block.NewHeaderValidator(argsHeaderValidator)
	if err != nil {
		return nil, err
	}

	argumentsBaseProcessor := block.ArgBaseProcessor{
		Accounts:                     state.AccountsAdapter,
		ForkDetector:                 forkDetector,
		Hasher:                       core.Hasher,
		Marshalizer:                  core.Marshalizer,
		Store:                        data.Store,
		ShardCoordinator:             shardCoordinator,
		NodesCoordinator:             nodesCoordinator,
		SpecialAddressHandler:        specialAddressHandler,
		Uint64Converter:              core.Uint64ByteSliceConverter,
		StartHeaders:                 genesisBlocks,
		RequestHandler:               requestHandler,
		Core:                         coreServiceContainer,
		BlockChainHook:               vmFactory.BlockChainHookImpl(),
		TxCoordinator:                txCoordinator,
		ValidatorStatisticsProcessor: validatorStatisticsProcessor,
		EpochStartTrigger:            epochStartTrigger,
		Rounder:                      rounder,
		HeaderValidator:              headerValidator,
		BootStorer:                   bootStorer,
	}
	arguments := block.ArgMetaProcessor{
		ArgBaseProcessor:   argumentsBaseProcessor,
		DataPool:           data.MetaDatapool,
		SCDataGetter:       scDataGetter,
		SCToProtocol:       smartContractToProtocol,
		PeerChangesHandler: smartContractToProtocol,
		PendingMiniBlocks:  pendingMiniBlocks,
	}

	metaProcessor, err := block.NewMetaProcessor(arguments)
	if err != nil {
		return nil, errors.New("could not create block processor: " + err.Error())
	}

	err = metaProcessor.SetAppStatusHandler(core.StatusHandler)
	if err != nil {
		return nil, err
	}

	return metaProcessor, nil
}

func newValidatorStatisticsProcessor(
	processComponents *processComponentsFactoryArgs,
) (process.ValidatorStatisticsProcessor, error) {

	initialNodes := processComponents.nodesConfig.InitialNodes
	storageService := processComponents.data.Store

	var peerDataPool peer.DataPool = processComponents.data.MetaDatapool
	if processComponents.shardCoordinator.SelfId() < processComponents.shardCoordinator.NumberOfShards() {
		peerDataPool = processComponents.data.Datapool
	}

	arguments := peer.ArgValidatorStatisticsProcessor{
		InitialNodes:     initialNodes,
		PeerAdapter:      processComponents.state.PeerAccounts,
		AdrConv:          processComponents.state.AddressConverter,
		NodesCoordinator: processComponents.nodesCoordinator,
		ShardCoordinator: processComponents.shardCoordinator,
		DataPool:         peerDataPool,
		StorageService:   storageService,
		Marshalizer:      processComponents.core.Marshalizer,
		StakeValue:       processComponents.economicsData.StakeValue(),
		Rater:            processComponents.rater,
	}

	validatorStatisticsProcessor, err := peer.NewValidatorStatisticsProcessor(arguments)
	if err != nil {
		return nil, err
	}

	return validatorStatisticsProcessor, nil
}

func getCacherFromConfig(cfg config.CacheConfig) storageUnit.CacheConfig {
	return storageUnit.CacheConfig{
		Size:   cfg.Size,
		Type:   storageUnit.CacheType(cfg.Type),
		Shards: cfg.Shards,
	}
}

func getDBFromConfig(cfg config.DBConfig, uniquePath string) storageUnit.DBConfig {
	return storageUnit.DBConfig{
		FilePath:          filepath.Join(uniquePath, cfg.FilePath),
		Type:              storageUnit.DBType(cfg.Type),
		MaxBatchSize:      cfg.MaxBatchSize,
		BatchDelaySeconds: cfg.BatchDelaySeconds,
		MaxOpenFiles:      cfg.MaxOpenFiles,
	}
}

func getBloomFromConfig(cfg config.BloomFilterConfig) storageUnit.BloomConfig {
	var hashFuncs []storageUnit.HasherType
	if cfg.HashFunc != nil {
		hashFuncs = make([]storageUnit.HasherType, 0)
		for _, hf := range cfg.HashFunc {
			hashFuncs = append(hashFuncs, storageUnit.HasherType(hf))
		}
	}

	return storageUnit.BloomConfig{
		Size:     cfg.Size,
		HashFunc: hashFuncs,
	}
}

func generateInMemoryAccountsAdapter(
	accountFactory state.AccountFactory,
	hasher hashing.Hasher,
	marshalizer marshal.Marshalizer,
) (state.AccountsAdapter, error) {

	tr, err := trie.NewTrie(createMemUnit(), marshalizer, hasher)
	if err != nil {
		return nil, err
	}

	adb, err := state.NewAccountsDB(tr, hasher, marshalizer, accountFactory)
	if err != nil {
		return nil, err
	}

	return adb, nil
}

func createMemUnit() storage.Storer {
	cache, err := storageUnit.NewCache(storageUnit.LRUCache, 10, 1)
	if err != nil {
		log.Error("error creating cache for mem unit " + err.Error())
		return nil
	}

	persist, err := memorydb.New()
	if err != nil {
		log.Error("error creating persister for mem unit " + err.Error())
		return nil
	}

	unit, err := storageUnit.NewStorageUnit(cache, persist)
	if err != nil {
		log.Error("error creating unit " + err.Error())
		return nil
	}

	return unit
}

func createMemMetaDataPool() (dataRetriever.MetaPoolsHolder, error) {
	cacherCfg := storageUnit.CacheConfig{Size: 10, Type: storageUnit.LRUCache}
	metaBlocks, err := storageUnit.NewCache(cacherCfg.Type, cacherCfg.Size, cacherCfg.Shards)
	if err != nil {
		return nil, err
	}

	cacherCfg = storageUnit.CacheConfig{Size: 10, Type: storageUnit.LRUCache, Shards: 1}
	txBlockBody, err := storageUnit.NewCache(cacherCfg.Type, cacherCfg.Size, cacherCfg.Shards)
	if err != nil {
		return nil, err
	}

	cacherCfg = storageUnit.CacheConfig{Size: 10, Type: storageUnit.LRUCache}
	shardHeaders, err := storageUnit.NewCache(cacherCfg.Type, cacherCfg.Size, cacherCfg.Shards)
	if err != nil {
		return nil, err
	}

	shardHeadersNoncesCacher, err := storageUnit.NewCache(cacherCfg.Type, cacherCfg.Size, cacherCfg.Shards)
	if err != nil {
		return nil, err
	}

	shardHeadersNonces, err := dataPool.NewNonceSyncMapCacher(shardHeadersNoncesCacher, uint64ByteSlice.NewBigEndianConverter())
	if err != nil {
		return nil, err
	}

	txPool, err := shardedData.NewShardedData(storageUnit.CacheConfig{Size: 1000, Type: storageUnit.LRUCache, Shards: 1})
	if err != nil {
		return nil, err
	}

	uTxPool, err := shardedData.NewShardedData(storageUnit.CacheConfig{Size: 1000, Type: storageUnit.LRUCache, Shards: 1})
	if err != nil {
		return nil, err
	}

	currTxs, err := dataPool.NewCurrentBlockPool()
	if err != nil {
		return nil, err
	}

	dPool, err := dataPool.NewMetaDataPool(
		metaBlocks,
		txBlockBody,
		shardHeaders,
		shardHeadersNonces,
		txPool,
		uTxPool,
		currTxs,
	)
	if err != nil {
		return nil, err
	}

	return dPool, nil
}

// GetSigningParams returns a key generator, a private key, and a public key
func GetSigningParams(
	ctx *cli.Context,
	skName string,
	skIndexName string,
	skPemFileName string,
	suite crypto.Suite,
) (keyGen crypto.KeyGenerator, privKey crypto.PrivateKey, pubKey crypto.PublicKey, err error) {

	sk, err := getSk(ctx, skName, skIndexName, skPemFileName)
	if err != nil {
		return nil, nil, nil, err
	}

	keyGen = signing.NewKeyGenerator(suite)

	privKey, err = keyGen.PrivateKeyFromByteArray(sk)
	if err != nil {
		return nil, nil, nil, err
	}

	pubKey = privKey.GeneratePublic()

	return keyGen, privKey, pubKey, err
}

// GetPkEncoded returns the encoded public key
func GetPkEncoded(pubKey crypto.PublicKey) string {
	pk, err := pubKey.ToByteArray()
	if err != nil {
		return err.Error()
	}

	return encodeAddress(pk)
}

func encodeAddress(address []byte) string {
	return hex.EncodeToString(address)
}

func decodeAddress(address string) ([]byte, error) {
	return hex.DecodeString(address)
}

func getSk(
	ctx *cli.Context,
	skName string,
	skIndexName string,
	skPemFileName string,
) ([]byte, error) {

	//if flag is defined, it shall overwrite what was read from pem file
	if ctx.GlobalIsSet(skName) {
		encodedSk := []byte(ctx.GlobalString(skName))
		return decodeAddress(string(encodedSk))
	}

	skIndex := ctx.GlobalInt(skIndexName)
	encodedSk, err := core.LoadSkFromPemFile(skPemFileName, skIndex)
	if err != nil {
		return nil, err
	}

	return decodeAddress(string(encodedSk))
}<|MERGE_RESOLUTION|>--- conflicted
+++ resolved
@@ -470,13 +470,10 @@
 	state                *State
 	network              *Network
 	coreServiceContainer serviceContainer.Core
-<<<<<<< HEAD
-	rater                sharding.RaterHandler
-=======
 	epochStartNotifier   EpochStartNotifier
 	epochStart           *config.EpochStartConfig
 	startEpochNum        uint32
->>>>>>> 9980256f
+	rater                sharding.RaterHandler
 }
 
 // NewProcessComponentsFactoryArgs initializes the arguments necessary for creating the process components
@@ -495,13 +492,10 @@
 	state *State,
 	network *Network,
 	coreServiceContainer serviceContainer.Core,
-<<<<<<< HEAD
-	rater sharding.RaterHandler,
-=======
 	epochStartNotifier EpochStartNotifier,
 	epochStart *config.EpochStartConfig,
 	startEpochNum uint32,
->>>>>>> 9980256f
+	rater sharding.RaterHandler,
 ) *processComponentsFactoryArgs {
 	return &processComponentsFactoryArgs{
 		coreComponents:       coreComponents,
@@ -518,13 +512,10 @@
 		state:                state,
 		network:              network,
 		coreServiceContainer: coreServiceContainer,
-<<<<<<< HEAD
-		rater:                rater,
-=======
 		epochStartNotifier:   epochStartNotifier,
 		epochStart:           epochStart,
 		startEpochNum:        startEpochNum,
->>>>>>> 9980256f
+		rater:                rater,
 	}
 }
 
