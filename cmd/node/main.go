package main

import (
	"errors"
	"fmt"
	"io"
	"io/ioutil"
	"math"
	"math/big"
	"os"
	"os/signal"
	"path/filepath"
	"runtime"
	"strconv"
	"strings"
	"syscall"
	"time"

	logger "github.com/ElrondNetwork/elrond-go-logger"
	"github.com/ElrondNetwork/elrond-go-logger/redirects"
	"github.com/ElrondNetwork/elrond-go/cmd/node/factory"
	"github.com/ElrondNetwork/elrond-go/cmd/node/metrics"
	"github.com/ElrondNetwork/elrond-go/config"
	"github.com/ElrondNetwork/elrond-go/consensus"
	"github.com/ElrondNetwork/elrond-go/consensus/round"
	"github.com/ElrondNetwork/elrond-go/core"
	"github.com/ElrondNetwork/elrond-go/core/accumulator"
	"github.com/ElrondNetwork/elrond-go/core/alarm"
	"github.com/ElrondNetwork/elrond-go/core/check"
	"github.com/ElrondNetwork/elrond-go/core/indexer"
	"github.com/ElrondNetwork/elrond-go/core/random"
	"github.com/ElrondNetwork/elrond-go/core/serviceContainer"
	"github.com/ElrondNetwork/elrond-go/core/statistics"
	"github.com/ElrondNetwork/elrond-go/core/throttler"
	"github.com/ElrondNetwork/elrond-go/core/watchdog"
	"github.com/ElrondNetwork/elrond-go/crypto"
	"github.com/ElrondNetwork/elrond-go/crypto/signing/mcl"
	"github.com/ElrondNetwork/elrond-go/data"
	"github.com/ElrondNetwork/elrond-go/data/endProcess"
	"github.com/ElrondNetwork/elrond-go/data/state"
	stateFactory "github.com/ElrondNetwork/elrond-go/data/state/factory"
	"github.com/ElrondNetwork/elrond-go/data/typeConverters"
	"github.com/ElrondNetwork/elrond-go/dataRetriever"
	"github.com/ElrondNetwork/elrond-go/epochStart"
	"github.com/ElrondNetwork/elrond-go/epochStart/bootstrap"
	"github.com/ElrondNetwork/elrond-go/epochStart/notifier"
	"github.com/ElrondNetwork/elrond-go/facade"
	mainFactory "github.com/ElrondNetwork/elrond-go/factory"
	"github.com/ElrondNetwork/elrond-go/genesis/parsing"
	"github.com/ElrondNetwork/elrond-go/hashing"
	"github.com/ElrondNetwork/elrond-go/health"
	"github.com/ElrondNetwork/elrond-go/marshal"
	"github.com/ElrondNetwork/elrond-go/node"
	"github.com/ElrondNetwork/elrond-go/node/external"
	"github.com/ElrondNetwork/elrond-go/node/mock"
	"github.com/ElrondNetwork/elrond-go/node/nodeDebugFactory"
	"github.com/ElrondNetwork/elrond-go/ntp"
	"github.com/ElrondNetwork/elrond-go/process"
	"github.com/ElrondNetwork/elrond-go/process/coordinator"
	"github.com/ElrondNetwork/elrond-go/process/economics"
	"github.com/ElrondNetwork/elrond-go/process/factory/metachain"
	"github.com/ElrondNetwork/elrond-go/process/factory/shard"
	"github.com/ElrondNetwork/elrond-go/process/interceptors"
	"github.com/ElrondNetwork/elrond-go/process/rating"
	"github.com/ElrondNetwork/elrond-go/process/smartContract"
	"github.com/ElrondNetwork/elrond-go/process/smartContract/builtInFunctions"
	"github.com/ElrondNetwork/elrond-go/process/smartContract/hooks"
	"github.com/ElrondNetwork/elrond-go/process/throttle/antiflood/blackList"
	"github.com/ElrondNetwork/elrond-go/process/transaction"
	"github.com/ElrondNetwork/elrond-go/sharding"
	"github.com/ElrondNetwork/elrond-go/storage"
	storageFactory "github.com/ElrondNetwork/elrond-go/storage/factory"
	"github.com/ElrondNetwork/elrond-go/storage/lrucache"
	"github.com/ElrondNetwork/elrond-go/storage/pathmanager"
	"github.com/ElrondNetwork/elrond-go/storage/storageUnit"
	"github.com/ElrondNetwork/elrond-go/storage/timecache"
	"github.com/ElrondNetwork/elrond-go/update"
	exportFactory "github.com/ElrondNetwork/elrond-go/update/factory"
	"github.com/ElrondNetwork/elrond-go/update/trigger"
	"github.com/ElrondNetwork/elrond-go/vm"
	vmcommon "github.com/ElrondNetwork/elrond-vm-common"
	"github.com/denisbrodbeck/machineid"
	"github.com/google/gops/agent"
	"github.com/urfave/cli"
)

const (
	defaultStatsPath             = "stats"
	defaultLogsPath              = "logs"
	defaultDBPath                = "db"
	defaultEpochString           = "Epoch"
	defaultStaticDbString        = "Static"
	defaultShardString           = "Shard"
	metachainShardName           = "metachain"
	secondsToWaitForP2PBootstrap = 20
	maxNumGoRoutinesTxsByHashApi = 10
	maxTimeToClose               = 10 * time.Second
	maxMachineIDLen              = 10
)

var (
	nodeHelpTemplate = `NAME:
   {{.Name}} - {{.Usage}}
USAGE:
   {{.HelpName}} {{if .VisibleFlags}}[global options]{{end}}
   {{if len .Authors}}
AUTHOR:
   {{range .Authors}}{{ . }}{{end}}
   {{end}}{{if .Commands}}
GLOBAL OPTIONS:
   {{range .VisibleFlags}}{{.}}
   {{end}}
VERSION:
   {{.Version}}
   {{end}}
`
	filePathPlaceholder = "[path]"
	// genesisFile defines a flag for the path of the bootstrapping file.
	genesisFile = cli.StringFlag{
		Name: "genesis-file",
		Usage: "The `" + filePathPlaceholder + "` for the genesis file. This JSON file contains initial data to " +
			"bootstrap from, such as initial balances for accounts.",
		Value: "./config/genesis.json",
	}
	// smartContractsFile defines a flag for the path of the file containing initial smart contracts.
	smartContractsFile = cli.StringFlag{
		Name: "smart-contracts-file",
		Usage: "The `" + filePathPlaceholder + "` for the initial smart contracts file. This JSON file contains data used " +
			"to deploy initial smart contracts such as delegation smart contracts",
		Value: "./config/genesisSmartContracts.json",
	}
	// nodesFile defines a flag for the path of the initial nodes file.
	nodesFile = cli.StringFlag{
		Name: "nodes-setup-file",
		Usage: "The `" + filePathPlaceholder + "` for the nodes setup. This JSON file contains initial nodes info, " +
			"such as consensus group size, round duration, validators public keys and so on.",
		Value: "./config/nodesSetup.json",
	}
	// configurationFile defines a flag for the path to the main toml configuration file
	configurationFile = cli.StringFlag{
		Name: "config",
		Usage: "The `" + filePathPlaceholder + "` for the main configuration file. This TOML file contain the main " +
			"configurations such as storage setups, epoch duration and so on.",
		Value: "./config/config.toml",
	}
	// configurationEconomicsFile defines a flag for the path to the economics toml configuration file
	configurationEconomicsFile = cli.StringFlag{
		Name: "config-economics",
		Usage: "The `" + filePathPlaceholder + "` for the economics configuration file. This TOML file contains " +
			"economics configurations such as minimum gas price for a transactions and so on.",
		Value: "./config/economics.toml",
	}
	// configurationApiFile defines a flag for the path to the api routes toml configuration file
	configurationApiFile = cli.StringFlag{
		Name: "config-api",
		Usage: "The `" + filePathPlaceholder + "` for the api configuration file. This TOML file contains " +
			"all available routes for Rest API and options to enable or disable them.",
		Value: "./config/api.toml",
	}
	// configurationSystemSCFile defines a flag for the path to the system sc toml configuration file
	configurationSystemSCFile = cli.StringFlag{
		Name:  "config-systemSmartContracts",
		Usage: "The `" + filePathPlaceholder + "` for the system smart contracts configuration file.",
		Value: "./config/systemSmartContractsConfig.toml",
	}
	// configurationRatingsFile defines a flag for the path to the ratings toml configuration file
	configurationRatingsFile = cli.StringFlag{
		Name:  "config-ratings",
		Usage: "The ratings configuration file to load",
		Value: "./config/ratings.toml",
	}
	// configurationPreferencesFile defines a flag for the path to the preferences toml configuration file
	configurationPreferencesFile = cli.StringFlag{
		Name: "config-preferences",
		Usage: "The `" + filePathPlaceholder + "` for the preferences configuration file. This TOML file contains " +
			"preferences configurations, such as the node display name or the shard to start in when starting as observer",
		Value: "./config/prefs.toml",
	}
	// externalConfigFile defines a flag for the path to the external toml configuration file
	externalConfigFile = cli.StringFlag{
		Name: "config-external",
		Usage: "The `" + filePathPlaceholder + "` for the external configuration file. This TOML file contains" +
			" external configurations such as ElasticSearch's URL and login information",
		Value: "./config/external.toml",
	}
	// p2pConfigurationFile defines a flag for the path to the toml file containing P2P configuration
	p2pConfigurationFile = cli.StringFlag{
		Name: "p2p-config",
		Usage: "The `" + filePathPlaceholder + "` for the p2p configuration file. This TOML file contains peer-to-peer " +
			"configurations such as port, target peer count or KadDHT settings",
		Value: "./config/p2p.toml",
	}
	// gasScheduleConfigurationFile defines a flag for the path to the toml file containing the gas costs used in SmartContract execution
	gasScheduleConfigurationFile = cli.StringFlag{
		Name: "gas-costs-config",
		Usage: "The `" + filePathPlaceholder + "` for the gas costs configuration file. This TOML file contains " +
			"gas costs used in SmartContract execution",
		Value: "./config/gasSchedule.toml",
	}
	// port defines a flag for setting the port on which the node will listen for connections
	port = cli.StringFlag{
		Name: "port",
		Usage: "The `[p2p port]` number on which the application will start. Can use single values such as " +
			"`0, 10230, 15670` or range of ports such as `5000-10000`",
		Value: "0",
	}
	// profileMode defines a flag for profiling the binary
	// If enabled, it will open the pprof routes over the default gin rest webserver.
	// There are several routes that will be available for profiling (profiling can be analyzed with: go tool pprof):
	//  /debug/pprof/ (can be accessed in the browser, will list the available options)
	//  /debug/pprof/goroutine
	//  /debug/pprof/heap
	//  /debug/pprof/threadcreate
	//  /debug/pprof/block
	//  /debug/pprof/mutex
	//  /debug/pprof/profile (CPU profile)
	//  /debug/pprof/trace?seconds=5 (CPU trace) -> being a trace, can be analyzed with: go tool trace
	// Usage: go tool pprof http(s)://ip.of.the.server/debug/pprof/xxxxx
	profileMode = cli.BoolFlag{
		Name: "profile-mode",
		Usage: "Boolean option for enabling the profiling mode. If set, the /debug/pprof routes will be available " +
			"on the node for profiling the application.",
	}
	// useHealthService is used to enable the health service
	useHealthService = cli.BoolFlag{
		Name:  "use-health-service",
		Usage: "Boolean option for enabling the health service.",
	}
	// validatorKeyIndex defines a flag that specifies the 0-th based index of the private key to be used from validatorKey.pem file
	validatorKeyIndex = cli.IntFlag{
		Name:  "sk-index",
		Usage: "The index in the PEM file of the private key to be used by the node.",
		Value: 0,
	}
	// gopsEn used to enable diagnosis of running go processes
	gopsEn = cli.BoolFlag{
		Name:  "gops-enable",
		Usage: "Boolean option for enabling gops over the process. If set, stack can be viewed by calling 'gops stack <pid>'.",
	}
	// storageCleanup defines a flag for choosing the option of starting the node from scratch. If it is not set (false)
	// it starts from the last state stored on disk
	storageCleanup = cli.BoolFlag{
		Name: "storage-cleanup",
		Usage: "Boolean option for starting the node with clean storage. If set, the Node will empty its storage " +
			"before starting, otherwise it will start from the last state stored on disk..",
	}

	// restApiInterface defines a flag for the interface on which the rest API will try to bind with
	restApiInterface = cli.StringFlag{
		Name: "rest-api-interface",
		Usage: "The interface `address and port` to which the REST API will attempt to bind. " +
			"To bind to all available interfaces, set this flag to :8080",
		Value: facade.DefaultRestInterface,
	}

	// restApiDebug defines a flag for starting the rest API engine in debug mode
	restApiDebug = cli.BoolFlag{
		Name:  "rest-api-debug",
		Usage: "Boolean option for starting the Rest API in debug mode.",
	}

	// nodeDisplayName defines the friendly name used by a node in the public monitoring tools. If set, will override
	// the NodeDisplayName from prefs.toml
	nodeDisplayName = cli.StringFlag{
		Name: "display-name",
		Usage: "The user-friendly name for the node, appearing in the public monitoring tools. Will override the " +
			"name set in the preferences TOML file.",
		Value: "",
	}

	// identityFlagName defines the keybase's identity. If set, will override the identity from prefs.toml
	identityFlagName = cli.StringFlag{
		Name:  "keybase-identity",
		Usage: "The keybase's identity. If set, will override the one set in the preferences TOML file.",
		Value: "",
	}

	//useLogView is used when termui interface is not needed.
	useLogView = cli.BoolFlag{
		Name: "use-log-view",
		Usage: "Boolean option for enabling the simple node's interface. If set, the node will not enable the " +
			"user-friendly terminal view of the node.",
	}

	// validatorKeyPemFile defines a flag for the path to the validator key used in block signing
	validatorKeyPemFile = cli.StringFlag{
		Name:  "validator-key-pem-file",
		Usage: "The `filepath` for the PEM file which contains the secret keys for the validator key.",
		Value: "./config/validatorKey.pem",
	}
	// logLevel defines the logger level
	logLevel = cli.StringFlag{
		Name: "log-level",
		Usage: "This flag specifies the logger `level(s)`. It can contain multiple comma-separated value. For example" +
			", if set to *:INFO the logs for all packages will have the INFO level. However, if set to *:INFO,api:DEBUG" +
			" the logs for all packages will have the INFO level, excepting the api package which will receive a DEBUG" +
			" log level.",
		Value: "*:" + logger.LogInfo.String(),
	}
	//logFile is used when the log output needs to be logged in a file
	logSaveFile = cli.BoolFlag{
		Name:  "log-save",
		Usage: "Boolean option for enabling log saving. If set, it will automatically save all the logs into a file.",
	}
	//logWithCorrelation is used to enable log correlation elements
	logWithCorrelation = cli.BoolFlag{
		Name:  "log-correlation",
		Usage: "Boolean option for enabling log correlation elements.",
	}
	//logWithLoggerName is used to enable log correlation elements
	logWithLoggerName = cli.BoolFlag{
		Name:  "log-logger-name",
		Usage: "Boolean option for logger name in the logs.",
	}
	// disableAnsiColor defines if the logger subsystem should prevent displaying ANSI colors
	disableAnsiColor = cli.BoolFlag{
		Name:  "disable-ansi-color",
		Usage: "Boolean option for disabling ANSI colors in the logging system.",
	}
	// bootstrapRoundIndex defines a flag that specifies the round index from which node should bootstrap from storage
	bootstrapRoundIndex = cli.Uint64Flag{
		Name:  "bootstrap-round-index",
		Usage: "This flag specifies the round `index` from which node should bootstrap from storage.",
		Value: math.MaxUint64,
	}
	// enableTxIndexing enables transaction indexing. There can be cases when it's too expensive to index all transactions
	//  so we provide the command line option to disable this behaviour
	enableTxIndexing = cli.BoolTFlag{
		Name: "tx-indexing",
		Usage: "Boolean option for enabling transactions indexing. There can be cases when it's too expensive to " +
			"index all transactions so this flag will disable this.",
	}

	// workingDirectory defines a flag for the path for the working directory.
	workingDirectory = cli.StringFlag{
		Name:  "working-directory",
		Usage: "This flag specifies the `directory` where the node will store databases, logs and statistics.",
		Value: "",
	}

	// destinationShardAsObserver defines a flag for the prefered shard to be assigned to as an observer.
	destinationShardAsObserver = cli.StringFlag{
		Name: "destination-shard-as-observer",
		Usage: "This flag specifies the shard to start in when running as an observer. It will override the configuration " +
			"set in the preferences TOML config file.",
		Value: "",
	}

	isNodefullArchive = cli.BoolFlag{
		Name: "full-archive",
		Usage: "Boolean option for enabling a node to have full archive. If set, the node won't remove any database " +
			"and will have a full history over epochs.",
	}

	numEpochsToSave = cli.Uint64Flag{
		Name: "num-epochs-to-keep",
		Usage: "This flag represents the number of epochs which will kept in the databases. It is relevant only if " +
			"the full archive flag is not set.",
		Value: uint64(2),
	}

	numActivePersisters = cli.Uint64Flag{
		Name: "num-active-persisters",
		Usage: "This flag represents the number of databases (1 database = 1 epoch) which are kept open at a moment. " +
			"It is relevant even if the node is full archive or not.",
		Value: uint64(2),
	}

	startInEpoch = cli.BoolFlag{
		Name: "start-in-epoch",
		Usage: "Boolean option for enabling a node the fast bootstrap mechanism from the network." +
			"Should be enabled if data is not available in local disk.",
	}

	rm *statistics.ResourceMonitor
)

// dbIndexer will hold the database indexer. Defined globally so it can be initialised only in
//  certain conditions. If those conditions will not be met, it will stay as nil
var dbIndexer indexer.Indexer

// coreServiceContainer is defined globally so it can be injected with appropriate
//  params depending on the type of node we are starting
var coreServiceContainer serviceContainer.Core

// appVersion should be populated at build time using ldflags
// Usage examples:
// linux/mac:
//            go build -i -v -ldflags="-X main.appVersion=$(git describe --tags --long --dirty)"
// windows:
//            for /f %i in ('git describe --tags --long --dirty') do set VERS=%i
//            go build -i -v -ldflags="-X main.appVersion=%VERS%"
var appVersion = core.UnVersionedAppString

func main() {
	_ = logger.SetDisplayByteSlice(logger.ToHexShort)
	log := logger.GetOrCreate("main")

	app := cli.NewApp()
	cli.AppHelpTemplate = nodeHelpTemplate
	app.Name = "Elrond Node CLI App"
	machineID, err := machineid.ProtectedID(app.Name)
	if err != nil {
		log.Warn("error fetching machine id", "error", err)
		machineID = "unknown"
	}
	if len(machineID) > maxMachineIDLen {
		machineID = machineID[:maxMachineIDLen]
	}

	app.Version = fmt.Sprintf("%s/%s/%s-%s/%s", appVersion, runtime.Version(), runtime.GOOS, runtime.GOARCH, machineID)
	app.Usage = "This is the entry point for starting a new Elrond node - the app will start after the genesis timestamp"
	app.Flags = []cli.Flag{
		genesisFile,
		smartContractsFile,
		nodesFile,
		configurationFile,
		configurationApiFile,
		configurationEconomicsFile,
		configurationSystemSCFile,
		configurationRatingsFile,
		configurationPreferencesFile,
		externalConfigFile,
		p2pConfigurationFile,
		gasScheduleConfigurationFile,
		validatorKeyIndex,
		validatorKeyPemFile,
		port,
		profileMode,
		useHealthService,
		storageCleanup,
		gopsEn,
		nodeDisplayName,
		identityFlagName,
		restApiInterface,
		restApiDebug,
		disableAnsiColor,
		logLevel,
		logSaveFile,
		logWithCorrelation,
		logWithLoggerName,
		useLogView,
		bootstrapRoundIndex,
		enableTxIndexing,
		workingDirectory,
		destinationShardAsObserver,
		isNodefullArchive,
		numEpochsToSave,
		numActivePersisters,
		startInEpoch,
	}
	app.Authors = []cli.Author{
		{
			Name:  "The Elrond Team",
			Email: "contact@elrond.com",
		},
	}

	app.Action = func(c *cli.Context) error {
		return startNode(c, log, app.Version)
	}

	err = app.Run(os.Args)
	if err != nil {
		log.Error(err.Error())
		os.Exit(1)
	}
}

func getSuite(config *config.Config) (crypto.Suite, error) {
	switch config.Consensus.Type {
	case consensus.BlsConsensusType:
		return mcl.NewSuiteBLS12(), nil
	default:
		return nil, errors.New("no consensus provided in config file")
	}
}

func startNode(ctx *cli.Context, log logger.Logger, version string) error {
	log.Trace("startNode called")
	workingDir := getWorkingDir(ctx, log)

	var logFile *os.File
	var err error
	withLogFile := ctx.GlobalBool(logSaveFile.Name)
	if withLogFile {
		logFile, err = prepareLogFile(workingDir)
		if err != nil {
			return fmt.Errorf("%w creating a log file", err)
		}
	}

	logger.ToggleCorrelation(ctx.GlobalBool(logWithCorrelation.Name))
	logger.ToggleLoggerName(ctx.GlobalBool(logWithLoggerName.Name))
	logLevelFlagValue := ctx.GlobalString(logLevel.Name)
	err = logger.SetLogLevel(logLevelFlagValue)
	if err != nil {
		return err
	}
	noAnsiColor := ctx.GlobalBool(disableAnsiColor.Name)
	if noAnsiColor {
		err = logger.RemoveLogObserver(os.Stdout)
		if err != nil {
			//we need to print this manually as we do not have console log observer
			fmt.Println("error removing log observer: " + err.Error())
			return err
		}

		err = logger.AddLogObserver(os.Stdout, &logger.PlainFormatter{})
		if err != nil {
			//we need to print this manually as we do not have console log observer
			fmt.Println("error setting log observer: " + err.Error())
			return err
		}
	}
	log.Trace("logger updated", "level", logLevelFlagValue, "disable ANSI color", noAnsiColor)

	enableGopsIfNeeded(ctx, log)

	log.Info("starting node", "version", version, "pid", os.Getpid())
	log.Trace("reading configs")

	configurationFileName := ctx.GlobalString(configurationFile.Name)
	generalConfig, err := loadMainConfig(configurationFileName)
	if err != nil {
		return err
	}
	log.Debug("config", "file", configurationFileName)

	configurationApiFileName := ctx.GlobalString(configurationApiFile.Name)
	apiRoutesConfig, err := loadApiConfig(configurationApiFileName)
	if err != nil {
		return err
	}
	log.Debug("config", "file", configurationApiFileName)

	configurationEconomicsFileName := ctx.GlobalString(configurationEconomicsFile.Name)
	economicsConfig, err := loadEconomicsConfig(configurationEconomicsFileName)
	if err != nil {
		return err
	}
	log.Debug("config", "file", configurationEconomicsFileName)

	configurationSystemSCConfigFileName := ctx.GlobalString(configurationSystemSCFile.Name)
	systemSCConfig, err := loadSystemSmartContractsConfig(configurationSystemSCConfigFileName)
	if err != nil {
		return err
	}
	log.Debug("config", "file", configurationSystemSCConfigFileName)

	configurationRatingsFileName := ctx.GlobalString(configurationRatingsFile.Name)
	ratingsConfig, err := loadRatingsConfig(configurationRatingsFileName)
	if err != nil {
		return err
	}
	log.Debug("config", "file", configurationRatingsFileName)

	configurationPreferencesFileName := ctx.GlobalString(configurationPreferencesFile.Name)
	preferencesConfig, err := loadPreferencesConfig(configurationPreferencesFileName)
	if err != nil {
		return err
	}
	log.Debug("config", "file", configurationPreferencesFileName)

	externalConfigurationFileName := ctx.GlobalString(externalConfigFile.Name)
	externalConfig, err := loadExternalConfig(externalConfigurationFileName)
	if err != nil {
		return err
	}
	log.Debug("config", "file", externalConfigurationFileName)

	p2pConfigurationFileName := ctx.GlobalString(p2pConfigurationFile.Name)
	p2pConfig, err := core.LoadP2PConfig(p2pConfigurationFileName)
	if err != nil {
		return err
	}

	log.Debug("config", "file", p2pConfigurationFileName)
	if ctx.IsSet(port.Name) {
		p2pConfig.Node.Port = ctx.GlobalString(port.Name)
	}

	addressPubkeyConverter, err := stateFactory.NewPubkeyConverter(generalConfig.AddressPubkeyConverter)
	if err != nil {
		return fmt.Errorf("%w for AddressPubkeyConverter", err)
	}
	validatorPubkeyConverter, err := stateFactory.NewPubkeyConverter(generalConfig.ValidatorPubkeyConverter)
	if err != nil {
		return fmt.Errorf("%w for AddressPubkeyConverter", err)
	}

	//TODO when refactoring main, maybe initialize economics data before this line
	totalSupply, ok := big.NewInt(0).SetString(economicsConfig.GlobalSettings.TotalSupply, 10)
	if !ok {
		return fmt.Errorf("can not parse total suply from economics.toml, %s is not a valid value",
			economicsConfig.GlobalSettings.TotalSupply)
	}

	log.Debug("config", "file", ctx.GlobalString(genesisFile.Name))

	genesisNodesConfig, err := sharding.NewNodesSetup(
		ctx.GlobalString(nodesFile.Name),
		addressPubkeyConverter,
		validatorPubkeyConverter,
	)
	if err != nil {
		return err
	}
	log.Debug("config", "file", ctx.GlobalString(nodesFile.Name))

	syncer := ntp.NewSyncTime(generalConfig.NTPConfig, nil)
	syncer.StartSyncingTime()

	log.Debug("NTP average clock offset", "value", syncer.ClockOffset())

	if ctx.IsSet(startInEpoch.Name) {
		log.Debug("start in epoch is enabled")
		generalConfig.GeneralSettings.StartInEpochEnabled = ctx.GlobalBool(startInEpoch.Name)
		if generalConfig.GeneralSettings.StartInEpochEnabled {
			delayedStartInterval := 2 * time.Second
			time.Sleep(delayedStartInterval)
		}
	}

	//TODO: The next 5 lines should be deleted when we are done testing from a precalculated (not hard coded) timestamp
	if genesisNodesConfig.StartTime == 0 {
		time.Sleep(1000 * time.Millisecond)
		ntpTime := syncer.CurrentTime()
		genesisNodesConfig.StartTime = (ntpTime.Unix()/60 + 1) * 60
	}

	startTime := time.Unix(genesisNodesConfig.StartTime, 0)

	log.Info("start time",
		"formatted", startTime.Format("Mon Jan 2 15:04:05 MST 2006"),
		"seconds", startTime.Unix())

	log.Trace("getting suite")
	suite, err := getSuite(generalConfig)
	if err != nil {
		return err
	}

	validatorKeyPemFileName := ctx.GlobalString(validatorKeyPemFile.Name)
	cryptoParamsLoader, err := mainFactory.NewCryptoSigningParamsLoader(
		validatorPubkeyConverter,
		ctx.GlobalInt(validatorKeyIndex.Name),
		validatorKeyPemFileName,
		suite,
	)
	if err != nil {
		return err
	}

	cryptoParams, err := cryptoParamsLoader.Get()
	if err != nil {
		return fmt.Errorf("%w: consider regenerating your keys", err)
	}

	log.Debug("block sign pubkey", "value", cryptoParams.PublicKeyString)

	if ctx.IsSet(destinationShardAsObserver.Name) {
		preferencesConfig.Preferences.DestinationShardAsObserver = ctx.GlobalString(destinationShardAsObserver.Name)
	}

	if ctx.IsSet(nodeDisplayName.Name) {
		preferencesConfig.Preferences.NodeDisplayName = ctx.GlobalString(nodeDisplayName.Name)
	}

	if ctx.IsSet(identityFlagName.Name) {
		preferencesConfig.Preferences.Identity = ctx.GlobalString(identityFlagName.Name)
	}

	err = cleanupStorageIfNecessary(workingDir, ctx, log)
	if err != nil {
		return err
	}

	pathTemplateForPruningStorer := filepath.Join(
		workingDir,
		defaultDBPath,
		genesisNodesConfig.ChainID,
		fmt.Sprintf("%s_%s", defaultEpochString, core.PathEpochPlaceholder),
		fmt.Sprintf("%s_%s", defaultShardString, core.PathShardPlaceholder),
		core.PathIdentifierPlaceholder)

	pathTemplateForStaticStorer := filepath.Join(
		workingDir,
		defaultDBPath,
		genesisNodesConfig.ChainID,
		defaultStaticDbString,
		fmt.Sprintf("%s_%s", defaultShardString, core.PathShardPlaceholder),
		core.PathIdentifierPlaceholder)

	var pathManager *pathmanager.PathManager
	pathManager, err = pathmanager.NewPathManager(pathTemplateForPruningStorer, pathTemplateForStaticStorer)
	if err != nil {
		return err
	}

	genesisShardCoordinator, nodeType, err := createShardCoordinator(genesisNodesConfig, cryptoParams.PublicKey, preferencesConfig.Preferences, log)
	if err != nil {
		return err
	}
	var shardId = core.GetShardIdString(genesisShardCoordinator.SelfId())

	log.Trace("creating crypto components")
	cryptoArgs := mainFactory.CryptoComponentsFactoryArgs{
		Config:                               *generalConfig,
		NodesConfig:                          genesisNodesConfig,
		ShardCoordinator:                     genesisShardCoordinator,
		KeyGen:                               cryptoParams.KeyGenerator,
		PrivKey:                              cryptoParams.PrivateKey,
		ActivateBLSPubKeyMessageVerification: economicsConfig.ValidatorSettings.ActivateBLSPubKeyMessageVerification,
	}
	cryptoComponentsFactory, err := mainFactory.NewCryptoComponentsFactory(cryptoArgs)
	if err != nil {
		return err
	}
	cryptoComponents, err := cryptoComponentsFactory.Create()
	if err != nil {
		return err
	}

	accountsParser, err := parsing.NewAccountsParser(
		ctx.GlobalString(genesisFile.Name),
		totalSupply,
		addressPubkeyConverter,
		cryptoComponents.TxSignKeyGen,
	)
	if err != nil {
		return err
	}

	smartContractParser, err := parsing.NewSmartContractsParser(
		ctx.GlobalString(smartContractsFile.Name),
		addressPubkeyConverter,
		cryptoComponents.TxSignKeyGen,
	)
	if err != nil {
		return err
	}

	log.Trace("creating core components")

	healthService := health.NewHealthService(generalConfig.Health, workingDir)
	if ctx.IsSet(useHealthService.Name) {
		healthService.Start()
	}

	coreArgs := mainFactory.CoreComponentsFactoryArgs{
		Config:  *generalConfig,
		ShardId: shardId,
		ChainID: []byte(genesisNodesConfig.ChainID),
	}
	coreComponentsFactory := mainFactory.NewCoreComponentsFactory(coreArgs)
	coreComponents, err := coreComponentsFactory.Create()
	if err != nil {
		return err
	}

	chanCreateViews := make(chan struct{}, 1)
	chanLogRewrite := make(chan struct{}, 1)
	handlersArgs, err := factory.NewStatusHandlersFactoryArgs(
		useLogView.Name,
		ctx,
		coreComponents.InternalMarshalizer,
		coreComponents.Uint64ByteSliceConverter,
		chanCreateViews,
		chanLogRewrite,
		logFile,
	)
	if err != nil {
		return err
	}

	statusHandlersInfo, err := factory.CreateStatusHandlers(handlersArgs)
	if err != nil {
		return err
	}

	coreComponents.StatusHandler = statusHandlersInfo.StatusHandler

	log.Trace("creating network components")
	networkComponentFactory, err := mainFactory.NewNetworkComponentsFactory(*p2pConfig, *generalConfig, coreComponents.StatusHandler)
	if err != nil {
		return err
	}
	networkComponents, err := networkComponentFactory.Create()
	if err != nil {
		return err
	}
	err = networkComponents.NetMessenger.Bootstrap()
	if err != nil {
		return err
	}
	log.Info(fmt.Sprintf("waiting %d seconds for network discovery...", secondsToWaitForP2PBootstrap))
	time.Sleep(secondsToWaitForP2PBootstrap * time.Second)

	log.Trace("creating economics data components")
	economicsData, err := economics.NewEconomicsData(economicsConfig)
	if err != nil {
		return err
	}

	log.Trace("creating ratings data components")

	ratingDataArgs := rating.RatingsDataArg{
		Config:                   ratingsConfig,
		ShardConsensusSize:       genesisNodesConfig.ConsensusGroupSize,
		MetaConsensusSize:        genesisNodesConfig.MetaChainConsensusGroupSize,
		ShardMinNodes:            genesisNodesConfig.MinNodesPerShard,
		MetaMinNodes:             genesisNodesConfig.MetaChainMinNodes,
		RoundDurationMiliseconds: genesisNodesConfig.RoundDuration,
	}
	ratingsData, err := rating.NewRatingsData(ratingDataArgs)
	if err != nil {
		return err
	}

	rater, err := rating.NewBlockSigningRater(ratingsData)
	if err != nil {
		return err
	}

	nodesShuffler := sharding.NewHashValidatorsShuffler(
		genesisNodesConfig.MinNodesPerShard,
		genesisNodesConfig.MetaChainMinNodes,
		genesisNodesConfig.Hysteresis,
		genesisNodesConfig.Adaptivity,
		generalConfig.EpochStartConfig.ShuffleBetweenShards,
	)

	destShardIdAsObserver, err := processDestinationShardAsObserver(preferencesConfig.Preferences)
	if err != nil {
		return err
	}

	startRound := int64(0)
	if generalConfig.Hardfork.AfterHardFork {
		startRound = int64(generalConfig.Hardfork.StartRound)
	}
	rounder, err := round.NewRound(
		time.Unix(genesisNodesConfig.StartTime, 0),
		syncer.CurrentTime(),
		time.Millisecond*time.Duration(genesisNodesConfig.RoundDuration),
		syncer,
		startRound,
	)
	if err != nil {
		return err
	}

	importStartHandler, err := trigger.NewImportStartHandler(filepath.Join(workingDir, defaultDBPath), appVersion)
	if err != nil {
		return err
	}

	bootstrapDataProvider, err := storageFactory.NewBootstrapDataProvider(coreComponents.InternalMarshalizer)
	if err != nil {
		return err
	}

	latestStorageDataProvider, err := factory.CreateLatestStorageDataProvider(
		bootstrapDataProvider,
		coreComponents.InternalMarshalizer,
		coreComponents.Hasher,
		*generalConfig,
		genesisNodesConfig.ChainID,
		workingDir,
		defaultDBPath,
		defaultEpochString,
		defaultShardString,
	)
	if err != nil {
		return err
	}

	unitOpener, err := factory.CreateUnitOpener(
		bootstrapDataProvider,
		latestStorageDataProvider,
		coreComponents.InternalMarshalizer,
		*generalConfig,
		genesisNodesConfig.ChainID,
		workingDir,
		defaultDBPath,
		defaultEpochString,
		defaultShardString,
	)
	if err != nil {
		return err
	}

	epochStartBootstrapArgs := bootstrap.ArgsEpochStartBootstrap{
		PublicKey:                  cryptoParams.PublicKey,
		Marshalizer:                coreComponents.InternalMarshalizer,
		TxSignMarshalizer:          coreComponents.TxSignMarshalizer,
		Hasher:                     coreComponents.Hasher,
		Messenger:                  networkComponents.NetMessenger,
		GeneralConfig:              *generalConfig,
		EconomicsData:              economicsData,
		SingleSigner:               cryptoComponents.TxSingleSigner,
		BlockSingleSigner:          cryptoComponents.SingleSigner,
		KeyGen:                     cryptoComponents.TxSignKeyGen,
		BlockKeyGen:                cryptoComponents.BlockSignKeyGen,
		GenesisNodesConfig:         genesisNodesConfig,
		GenesisShardCoordinator:    genesisShardCoordinator,
		PathManager:                pathManager,
		StorageUnitOpener:          unitOpener,
		WorkingDir:                 workingDir,
		DefaultDBPath:              defaultDBPath,
		DefaultEpochString:         defaultEpochString,
		DefaultShardString:         defaultShardString,
		Rater:                      rater,
		DestinationShardAsObserver: destShardIdAsObserver,
		Uint64Converter:            coreComponents.Uint64ByteSliceConverter,
		NodeShuffler:               nodesShuffler,
		Rounder:                    rounder,
		AddressPubkeyConverter:     addressPubkeyConverter,
		LatestStorageDataProvider:  latestStorageDataProvider,
		StatusHandler:              coreComponents.StatusHandler,
		ImportStartHandler:         importStartHandler,
	}
	bootstrapper, err := bootstrap.NewEpochStartBootstrap(epochStartBootstrapArgs)
	if err != nil {
		log.Error("could not create bootstrap", "err", err)
		return err
	}

	bootstrapParameters, err := bootstrapper.Bootstrap()
	if err != nil {
		log.Error("bootstrap return error", "error", err)
		return err
	}

	trieContainer, trieStorageManager := bootstrapper.GetTriesComponents()
	triesComponents := &mainFactory.TriesComponents{
		TriesContainer:      trieContainer,
		TrieStorageManagers: trieStorageManager,
	}

	log.Info("bootstrap parameters", "shardId", bootstrapParameters.SelfShardId, "epoch", bootstrapParameters.Epoch, "numShards", bootstrapParameters.NumOfShards)

	shardCoordinator, err := sharding.NewMultiShardCoordinator(bootstrapParameters.NumOfShards, bootstrapParameters.SelfShardId)
	if err != nil {
		return err
	}

	currentEpoch := bootstrapParameters.Epoch
	storerEpoch := currentEpoch
	if !generalConfig.StoragePruning.Enabled {
		// TODO: refactor this as when the pruning storer is disabled, the default directory path is Epoch_0
		// and it should be Epoch_ALL or something similar
		storerEpoch = 0
	}

	var shardIdString = core.GetShardIdString(shardCoordinator.SelfId())
	logger.SetCorrelationShard(shardIdString)

	log.Trace("initializing stats file")
	err = initStatsFileMonitor(generalConfig, cryptoParams.PublicKeyString, log, workingDir, pathManager, shardId)
	if err != nil {
		return err
	}

	log.Trace("creating data components")
	epochStartNotifier := notifier.NewEpochStartSubscriptionHandler()

	dataArgs := mainFactory.DataComponentsFactoryArgs{
		Config:             *generalConfig,
		EconomicsData:      economicsData,
		ShardCoordinator:   shardCoordinator,
		Core:               coreComponents,
		PathManager:        pathManager,
		EpochStartNotifier: epochStartNotifier,
		CurrentEpoch:       storerEpoch,
	}
	dataComponentsFactory, err := mainFactory.NewDataComponentsFactory(dataArgs)
	if err != nil {
		return err
	}
	dataComponents, err := dataComponentsFactory.Create()
	if err != nil {
		return err
	}

	healthService.RegisterComponent(dataComponents.Datapool.Transactions())
	healthService.RegisterComponent(dataComponents.Datapool.UnsignedTransactions())
	healthService.RegisterComponent(dataComponents.Datapool.RewardTransactions())

	log.Trace("initializing metrics")
	err = metrics.InitMetrics(
		coreComponents.StatusHandler,
		cryptoParams.PublicKeyString,
		nodeType,
		shardCoordinator,
		genesisNodesConfig,
		version,
		economicsConfig,
		generalConfig.EpochStartConfig.RoundsPerEpoch,
	)
	if err != nil {
		return err
	}

	chanLogRewrite <- struct{}{}
	chanCreateViews <- struct{}{}

	err = statusHandlersInfo.UpdateStorerAndMetricsForPersistentHandler(dataComponents.Store.GetStorer(dataRetriever.StatusMetricsUnit))
	if err != nil {
		return err
	}

	log.Trace("creating nodes coordinator")
	if ctx.IsSet(isNodefullArchive.Name) {
		generalConfig.StoragePruning.FullArchive = ctx.GlobalBool(isNodefullArchive.Name)
	}
	if ctx.IsSet(numEpochsToSave.Name) {
		generalConfig.StoragePruning.NumEpochsToKeep = ctx.GlobalUint64(numEpochsToSave.Name)
	}
	if ctx.IsSet(numActivePersisters.Name) {
		generalConfig.StoragePruning.NumActivePersisters = ctx.GlobalUint64(numActivePersisters.Name)
	}
	log.Info("Bootstrap", "epoch", bootstrapParameters.Epoch)
	if bootstrapParameters.NodesConfig != nil {
		log.Info("the epoch from nodesConfig is", "epoch", bootstrapParameters.NodesConfig.CurrentEpoch)
	}
	chanStopNodeProcess := make(chan endProcess.ArgEndProcess, 1)
	nodesCoordinator, err := createNodesCoordinator(
		genesisNodesConfig,
		preferencesConfig.Preferences,
		epochStartNotifier,
		cryptoParams.PublicKey,
		coreComponents.InternalMarshalizer,
		coreComponents.Hasher,
		rater,
		dataComponents.Store.GetStorer(dataRetriever.BootstrapUnit),
		nodesShuffler,
		generalConfig.EpochStartConfig,
		shardCoordinator.SelfId(),
		chanStopNodeProcess,
		bootstrapParameters,
		currentEpoch,
	)
	if err != nil {
		return err
	}

	log.Trace("creating state components")
	stateArgs := mainFactory.StateComponentsFactoryArgs{
		Config:           *generalConfig,
		ShardCoordinator: shardCoordinator,
		Core:             coreComponents,
		PathManager:      pathManager,
		Tries:            triesComponents,
	}
	stateComponentsFactory, err := mainFactory.NewStateComponentsFactory(stateArgs)
	if err != nil {
		return err
	}
	stateComponents, err := stateComponentsFactory.Create()
	if err != nil {
		return err
	}

	metrics.SaveStringMetric(coreComponents.StatusHandler, core.MetricNodeDisplayName, preferencesConfig.Preferences.NodeDisplayName)
	metrics.SaveStringMetric(coreComponents.StatusHandler, core.MetricChainId, genesisNodesConfig.ChainID)
	metrics.SaveUint64Metric(coreComponents.StatusHandler, core.MetricGasPerDataByte, economicsData.GasPerDataByte())
	metrics.SaveUint64Metric(coreComponents.StatusHandler, core.MetricMinGasPrice, economicsData.MinGasPrice())
	metrics.SaveUint64Metric(coreComponents.StatusHandler, core.MetricMinGasLimit, economicsData.MinGasLimit())

	sessionInfoFileOutput := fmt.Sprintf("%s:%s\n%s:%s\n%s:%v\n%s:%s\n%s:%v\n",
		"PkBlockSign", cryptoParams.PublicKeyString,
		"ShardId", shardId,
		"TotalShards", shardCoordinator.NumberOfShards(),
		"AppVersion", version,
		"GenesisTimeStamp", startTime.Unix(),
	)

	sessionInfoFileOutput += fmt.Sprintf("\nStarted with parameters:\n")
	for _, flag := range ctx.App.Flags {
		flagValue := fmt.Sprintf("%v", ctx.GlobalGeneric(flag.GetName()))
		if flagValue != "" {
			sessionInfoFileOutput += fmt.Sprintf("%s = %v\n", flag.GetName(), flagValue)
		}
	}

	statsFolder := filepath.Join(workingDir, defaultStatsPath)
	copyConfigToStatsFolder(
		statsFolder,
		[]string{
			configurationFileName,
			configurationEconomicsFileName,
			configurationRatingsFileName,
			configurationPreferencesFileName,
			p2pConfigurationFileName,
			configurationFileName,
			ctx.GlobalString(genesisFile.Name),
			ctx.GlobalString(nodesFile.Name),
		})

	statsFile := filepath.Join(statsFolder, "session.info")
	err = ioutil.WriteFile(statsFile, []byte(sessionInfoFileOutput), os.ModePerm)
	log.LogIfError(err)

	//TODO: remove this in the future and add just a log debug
	computedRatingsData := filepath.Join(statsFolder, "ratings.info")
	computedRatingsDataStr := createStringFromRatingsData(ratingsData)
	err = ioutil.WriteFile(computedRatingsData, []byte(computedRatingsDataStr), os.ModePerm)
	log.LogIfError(err)

	log.Trace("creating tps benchmark components")
	initialTpsBenchmark := statusHandlersInfo.LoadTpsBenchmarkFromStorage(
		dataComponents.Store.GetStorer(dataRetriever.StatusMetricsUnit),
		coreComponents.InternalMarshalizer,
	)
	tpsBenchmark, err := statistics.NewTPSBenchmarkWithInitialData(
		statusHandlersInfo.StatusHandler,
		initialTpsBenchmark,
		shardCoordinator.NumberOfShards(),
		genesisNodesConfig.RoundDuration/1000,
	)
	if err != nil {
		return err
	}

	if externalConfig.ElasticSearchConnector.Enabled {
		log.Trace("creating elastic search components")
		dbIndexer, err = createElasticIndexer(
			ctx,
			externalConfig.ElasticSearchConnector,
			externalConfig.ElasticSearchConnector.URL,
			coreComponents.InternalMarshalizer,
			coreComponents.Hasher,
			nodesCoordinator,
			epochStartNotifier,
			addressPubkeyConverter,
			validatorPubkeyConverter,
			shardCoordinator.SelfId(),
		)
		if err != nil {
			return err
		}
	}

	err = setServiceContainer(shardCoordinator, tpsBenchmark)
	if err != nil {
		return err
	}

	gasScheduleConfigurationFileName := ctx.GlobalString(gasScheduleConfigurationFile.Name)
	gasSchedule, err := core.LoadGasScheduleConfig(gasScheduleConfigurationFileName)
	if err != nil {
		return err
	}

	log.Trace("creating time cache for requested items components")
	requestedItemsHandler := timecache.NewTimeCache(time.Duration(uint64(time.Millisecond) * genesisNodesConfig.RoundDuration))

	whiteListCache, err := storageUnit.NewCache(storageFactory.GetCacherFromConfig(generalConfig.WhiteListPool))
	if err != nil {
		return err
	}
	whiteListRequest, err := interceptors.NewWhiteListDataVerifier(whiteListCache)
	if err != nil {
		return err
	}

	whiteListerVerifiedTxs, err := createWhiteListerVerifiedTxs(generalConfig)
	if err != nil {
		return err
	}

	log.Trace("creating process components")
	processArgs := factory.NewProcessComponentsFactoryArgs(
		&coreArgs,
		accountsParser,
		smartContractParser,
		economicsData,
		genesisNodesConfig,
		gasSchedule,
		rounder,
		shardCoordinator,
		nodesCoordinator,
		dataComponents,
		coreComponents,
		cryptoComponents,
		stateComponents,
		networkComponents,
		triesComponents,
		coreServiceContainer,
		requestedItemsHandler,
		whiteListRequest,
		whiteListerVerifiedTxs,
		epochStartNotifier,
		*generalConfig,
		currentEpoch,
		rater,
		generalConfig.Marshalizer.SizeCheckDelta,
		generalConfig.StateTriesConfig.CheckpointRoundsModulus,
		generalConfig.GeneralSettings.MaxComputableRounds,
		generalConfig.Antiflood.NumConcurrentResolverJobs,
		generalConfig.BlockSizeThrottleConfig.MinSizeInBytes,
		generalConfig.BlockSizeThrottleConfig.MaxSizeInBytes,
		ratingsConfig.General.MaxRating,
		validatorPubkeyConverter,
		ratingsData,
		systemSCConfig,
		version,
		importStartHandler,
		workingDir,
	)
	processComponents, err := factory.ProcessComponentsFactory(processArgs)
	if err != nil {
		return err
	}

	hardForkTrigger, err := createHardForkTrigger(
		generalConfig,
		cryptoParams.KeyGenerator,
		cryptoParams.PublicKey,
		shardCoordinator,
		nodesCoordinator,
		coreComponents,
		stateComponents,
		dataComponents,
		cryptoComponents,
		processComponents,
		networkComponents,
		whiteListRequest,
		whiteListerVerifiedTxs,
		chanStopNodeProcess,
		epochStartNotifier,
		importStartHandler,
		workingDir,
	)
	if err != nil {
		return err
	}

	var elasticIndexer indexer.Indexer
	if !check.IfNil(coreServiceContainer) && !check.IfNil(coreServiceContainer.Indexer()) {
		elasticIndexer = coreServiceContainer.Indexer()
		elasticIndexer.SetTxLogsProcessor(processComponents.TxLogsProcessor)
		processComponents.TxLogsProcessor.EnableLogToBeSavedInCache()
	}

	//TODO: This should be set with a real instance which implements PeerHonestyHandler interface
	peerHonestyHandler := &mock.PeerHonestyHandlerStub{}

	log.Trace("creating node structure")
	currentNode, err := createNode(
		generalConfig,
		preferencesConfig,
		genesisNodesConfig,
		economicsData,
		syncer,
		cryptoParams.KeyGenerator,
		cryptoParams.PrivateKey,
		cryptoParams.PublicKey,
		shardCoordinator,
		nodesCoordinator,
		coreComponents,
		stateComponents,
		dataComponents,
		cryptoComponents,
		processComponents,
		networkComponents,
		ctx.GlobalUint64(bootstrapRoundIndex.Name),
		version,
		elasticIndexer,
		requestedItemsHandler,
		epochStartNotifier,
		whiteListRequest,
		whiteListerVerifiedTxs,
		chanStopNodeProcess,
		hardForkTrigger,
		peerHonestyHandler,
	)
	if err != nil {
		return err
	}

	log.Trace("creating software checker structure")
	softwareVersionChecker, err := factory.CreateSoftwareVersionChecker(coreComponents.StatusHandler, generalConfig.SoftwareVersionConfig)
	if err != nil {
		log.Debug("nil software version checker", "error", err.Error())
	} else {
		softwareVersionChecker.StartCheckSoftwareVersion()
	}

	if shardCoordinator.SelfId() == core.MetachainShardId {
		log.Trace("activating nodesCoordinator's validators indexing")
		indexValidatorsListIfNeeded(elasticIndexer, nodesCoordinator, processComponents.EpochStartTrigger.Epoch(), log)
	}

	log.Trace("creating api resolver structure")
	apiResolver, err := createApiResolver(
		generalConfig,
		stateComponents.AccountsAdapter,
		stateComponents.PeerAccounts,
		stateComponents.AddressPubkeyConverter,
		dataComponents.Store,
		dataComponents.Blkc,
		coreComponents.InternalMarshalizer,
		coreComponents.Hasher,
		coreComponents.Uint64ByteSliceConverter,
		shardCoordinator,
		statusHandlersInfo.StatusMetrics,
		gasSchedule,
		economicsData,
		cryptoComponents.MessageSignVerifier,
		genesisNodesConfig,
		systemSCConfig,
	)
	if err != nil {
		return err
	}

	log.Trace("starting status pooling components")
	statusPollingInterval := time.Duration(generalConfig.GeneralSettings.StatusPollingIntervalSec) * time.Second
	err = metrics.StartStatusPolling(
		currentNode.GetAppStatusHandler(),
		statusPollingInterval,
		networkComponents,
		processComponents,
		shardCoordinator,
	)
	if err != nil {
		return err
	}

	updateMachineStatisticsDuration := time.Second
	err = metrics.StartMachineStatisticsPolling(coreComponents.StatusHandler, updateMachineStatisticsDuration)
	if err != nil {
		return err
	}

	log.Trace("creating elrond node facade")
	restAPIServerDebugMode := ctx.GlobalBool(restApiDebug.Name)

	argNodeFacade := facade.ArgNodeFacade{
		Node:                   currentNode,
		ApiResolver:            apiResolver,
		RestAPIServerDebugMode: restAPIServerDebugMode,
		WsAntifloodConfig:      generalConfig.Antiflood.WebServer,
		FacadeConfig: config.FacadeConfig{
			RestApiInterface: ctx.GlobalString(restApiInterface.Name),
			PprofEnabled:     ctx.GlobalBool(profileMode.Name),
		},
		ApiRoutesConfig: *apiRoutesConfig,
	}

	ef, err := facade.NewNodeFacade(argNodeFacade)
	if err != nil {
		return fmt.Errorf("%w while creating NodeFacade", err)
	}

	ef.SetSyncer(syncer)
	ef.SetTpsBenchmark(tpsBenchmark)

	log.Trace("starting background services")
	ef.StartBackgroundServices()

	log.Debug("starting node...")
	err = ef.StartNode()
	if err != nil {
		log.Error("starting node failed", "epoch", currentEpoch, "error", err.Error())
		return err
	}

	log.Info("application is now running")
	sigs := make(chan os.Signal, 1)
	signal.Notify(sigs, syscall.SIGINT, syscall.SIGTERM)
	var sig endProcess.ArgEndProcess
	select {
	case <-sigs:
		log.Info("terminating at user's signal...")
	case sig = <-chanStopNodeProcess:
		log.Info("terminating at internal stop signal", "reason", sig.Reason, "description", sig.Description)
	}

	chanCloseComponents := make(chan struct{})
	go func() {
		closeAllComponents(log, healthService, dataComponents, triesComponents, networkComponents, chanCloseComponents)
	}()

	select {
	case <-chanCloseComponents:
	case <-time.After(maxTimeToClose):
		log.Warn("force closing the node", "error", "closeAllComponents did not finished on time")
	}

	log.Debug("closing node")

	return nil
}

func closeAllComponents(
	log logger.Logger,
	healthService io.Closer,
	dataComponents *mainFactory.DataComponents,
	triesComponents *mainFactory.TriesComponents,
	networkComponents *mainFactory.NetworkComponents,
	chanCloseComponents chan struct{},
) {
	log.Debug("closing health service...")
	err := healthService.Close()
	log.LogIfError(err)

	log.Debug("closing all store units....")
	err = dataComponents.Store.CloseAll()
	log.LogIfError(err)

	dataTries := triesComponents.TriesContainer.GetAll()
	for _, trie := range dataTries {
		err = trie.ClosePersister()
		log.LogIfError(err)
	}

	if rm != nil {
		err = rm.Close()
		log.LogIfError(err)
	}

	log.Debug("calling close on the network messenger instance...")
	err = networkComponents.NetMessenger.Close()
	log.LogIfError(err)

	chanCloseComponents <- struct{}{}
}

func createStringFromRatingsData(ratingsData *rating.RatingsData) string {
	metaChainStepHandler := ratingsData.MetaChainRatingsStepHandler()
	shardChainHandler := ratingsData.ShardChainRatingsStepHandler()
	computedRatingsDataStr := fmt.Sprintf(
		"meta:\n"+
			"ProposerIncrease=%v\n"+
			"ProposerDecrease=%v\n"+
			"ValidatorIncrease=%v\n"+
			"ValidatorDecrease=%v\n\n"+
			"shard:\n"+
			"ProposerIncrease=%v\n"+
			"ProposerDecrease=%v\n"+
			"ValidatorIncrease=%v\n"+
			"ValidatorDecrease=%v",
		metaChainStepHandler.ProposerIncreaseRatingStep(),
		metaChainStepHandler.ProposerDecreaseRatingStep(),
		metaChainStepHandler.ValidatorIncreaseRatingStep(),
		metaChainStepHandler.ValidatorDecreaseRatingStep(),
		shardChainHandler.ProposerIncreaseRatingStep(),
		shardChainHandler.ProposerDecreaseRatingStep(),
		shardChainHandler.ValidatorIncreaseRatingStep(),
		shardChainHandler.ValidatorDecreaseRatingStep(),
	)
	return computedRatingsDataStr
}

func cleanupStorageIfNecessary(workingDir string, ctx *cli.Context, log logger.Logger) error {
	storageCleanupFlagValue := ctx.GlobalBool(storageCleanup.Name)
	if storageCleanupFlagValue {
		dbPath := filepath.Join(
			workingDir,
			defaultDBPath)
		log.Trace("cleaning storage", "path", dbPath)
		err := os.RemoveAll(dbPath)
		if err != nil {
			return err
		}
	}
	return nil
}

func copyConfigToStatsFolder(statsFolder string, configs []string) {
	for _, configFile := range configs {
		copySingleFile(statsFolder, configFile)
	}
}

func copySingleFile(folder string, configFile string) {
	fileName := filepath.Base(configFile)

	source, err := core.OpenFile(configFile)
	if err != nil {
		return
	}
	defer func() {
		err = source.Close()
		if err != nil {
			fmt.Println(fmt.Sprintf("Could not close %s", source.Name()))
		}
	}()

	destPath := filepath.Join(folder, fileName)
	destination, err := os.Create(destPath)
	if err != nil {
		return
	}
	defer func() {
		err = destination.Close()
		if err != nil {
			fmt.Println(fmt.Sprintf("Could not close %s", source.Name()))
		}
	}()

	_, err = io.Copy(destination, source)
	if err != nil {
		fmt.Println(fmt.Sprintf("Could not copy %s", source.Name()))
	}
}

func getWorkingDir(ctx *cli.Context, log logger.Logger) string {
	var workingDir string
	var err error
	if ctx.IsSet(workingDirectory.Name) {
		workingDir = ctx.GlobalString(workingDirectory.Name)
	} else {
		workingDir, err = os.Getwd()
		if err != nil {
			log.LogIfError(err)
			workingDir = ""
		}
	}
	log.Trace("working directory", "path", workingDir)

	return workingDir
}

func prepareLogFile(workingDir string) (*os.File, error) {
	logDirectory := filepath.Join(workingDir, defaultLogsPath)
	fileForLog, err := core.CreateFile("elrond-go", logDirectory, "log")
	if err != nil {
		return nil, err
	}

	//we need this function as to close file.Close() when the code panics and the defer func associated
	//with the file pointer in the main func will never be reached
	runtime.SetFinalizer(fileForLog, func(f *os.File) {
		_ = f.Close()
	})

	err = redirects.RedirectStderr(fileForLog)
	if err != nil {
		return nil, err
	}

	err = logger.AddLogObserver(fileForLog, &logger.PlainFormatter{})
	if err != nil {
		return nil, fmt.Errorf("%w adding file log observer", err)
	}

	return fileForLog, nil
}

func indexValidatorsListIfNeeded(
	elasticIndexer indexer.Indexer,
	coordinator sharding.NodesCoordinator,
	epoch uint32,
	log logger.Logger,

) {
	if check.IfNil(elasticIndexer) {
		return
	}

	validatorsPubKeys, err := coordinator.GetAllEligibleValidatorsPublicKeys(epoch)
	if err != nil {
		log.Warn("GetAllEligibleValidatorPublicKeys for epoch 0 failed", "error", err)
	}

	if len(validatorsPubKeys) > 0 {
		go elasticIndexer.SaveValidatorsPubKeys(validatorsPubKeys, epoch)
	}
}

func enableGopsIfNeeded(ctx *cli.Context, log logger.Logger) {
	var gopsEnabled bool
	if ctx.IsSet(gopsEn.Name) {
		gopsEnabled = ctx.GlobalBool(gopsEn.Name)
	}

	if gopsEnabled {
		if err := agent.Listen(agent.Options{}); err != nil {
			log.Error("failure to init gops", "error", err.Error())
		}
	}

	log.Trace("gops", "enabled", gopsEnabled)
}

func loadMainConfig(filepath string) (*config.Config, error) {
	cfg := &config.Config{}
	err := core.LoadTomlFile(cfg, filepath)
	if err != nil {
		return nil, err
	}

	return cfg, nil
}

func loadApiConfig(filepath string) (*config.ApiRoutesConfig, error) {
	cfg := &config.ApiRoutesConfig{}
	err := core.LoadTomlFile(cfg, filepath)
	if err != nil {
		return nil, err
	}

	return cfg, nil
}

func loadEconomicsConfig(filepath string) (*config.EconomicsConfig, error) {
	cfg := &config.EconomicsConfig{}
	err := core.LoadTomlFile(cfg, filepath)
	if err != nil {
		return nil, err
	}

	return cfg, nil
}

func loadSystemSmartContractsConfig(filepath string) (*config.SystemSmartContractsConfig, error) {
	cfg := &config.SystemSmartContractsConfig{}
	err := core.LoadTomlFile(cfg, filepath)
	if err != nil {
		return nil, err
	}

	return cfg, nil
}

func loadRatingsConfig(filepath string) (config.RatingsConfig, error) {
	cfg := &config.RatingsConfig{}
	err := core.LoadTomlFile(cfg, filepath)
	if err != nil {
		return config.RatingsConfig{}, err
	}

	return *cfg, nil
}

func loadPreferencesConfig(filepath string) (*config.Preferences, error) {
	cfg := &config.Preferences{}
	err := core.LoadTomlFile(cfg, filepath)
	if err != nil {
		return nil, err
	}

	return cfg, nil
}

func loadExternalConfig(filepath string) (*config.ExternalConfig, error) {
	cfg := &config.ExternalConfig{}
	err := core.LoadTomlFile(cfg, filepath)
	if err != nil {
		return nil, fmt.Errorf("cannot load external config: %w", err)
	}

	return cfg, nil
}

func getShardIdFromNodePubKey(pubKey crypto.PublicKey, nodesConfig *sharding.NodesSetup) (uint32, error) {
	if pubKey == nil {
		return 0, errors.New("nil public key")
	}

	publicKey, err := pubKey.ToByteArray()
	if err != nil {
		return 0, err
	}

	selfShardId, err := nodesConfig.GetShardIDForPubKey(publicKey)
	if err != nil {
		return 0, err
	}

	return selfShardId, err
}

func createShardCoordinator(
	nodesConfig *sharding.NodesSetup,
	pubKey crypto.PublicKey,
	prefsConfig config.PreferencesConfig,
	log logger.Logger,
) (sharding.Coordinator, core.NodeType, error) {

	selfShardId, err := getShardIdFromNodePubKey(pubKey, nodesConfig)
	nodeType := core.NodeTypeValidator
	if err == sharding.ErrPublicKeyNotFoundInGenesis {
		nodeType = core.NodeTypeObserver
		log.Info("starting as observer node")

		selfShardId, err = processDestinationShardAsObserver(prefsConfig)
	}
	if err != nil {
		return nil, "", err
	}

	var shardName string
	if selfShardId == core.MetachainShardId {
		shardName = metachainShardName
	} else {
		shardName = fmt.Sprintf("%d", selfShardId)
	}
	log.Info("shard info", "started in shard", shardName)

	shardCoordinator, err := sharding.NewMultiShardCoordinator(nodesConfig.NumberOfShards(), selfShardId)
	if err != nil {
		return nil, "", err
	}

	return shardCoordinator, nodeType, nil
}

func createNodesCoordinator(
	nodesConfig *sharding.NodesSetup,
	prefsConfig config.PreferencesConfig,
	epochStartNotifier epochStart.RegistrationHandler,
	pubKey crypto.PublicKey,
	marshalizer marshal.Marshalizer,
	hasher hashing.Hasher,
	ratingAndListIndexHandler sharding.PeerAccountListAndRatingHandler,
	bootStorer storage.Storer,
	nodeShuffler sharding.NodesShuffler,
	epochConfig config.EpochStartConfig,
	currentShardID uint32,
	chanStopNodeProcess chan endProcess.ArgEndProcess,
	bootstrapParameters bootstrap.Parameters,
	startEpoch uint32,
) (sharding.NodesCoordinator, error) {
	shardIDAsObserver, err := processDestinationShardAsObserver(prefsConfig)
	if err != nil {
		return nil, err
	}

	nbShards := nodesConfig.NumberOfShards()
	shardConsensusGroupSize := int(nodesConfig.ConsensusGroupSize)
	metaConsensusGroupSize := int(nodesConfig.MetaChainConsensusGroupSize)
	eligibleNodesInfo, waitingNodesInfo := nodesConfig.InitialNodesInfo()

	eligibleValidators, errEligibleValidators := sharding.NodesInfoToValidators(eligibleNodesInfo)
	if errEligibleValidators != nil {
		return nil, errEligibleValidators
	}

	waitingValidators, errWaitingValidators := sharding.NodesInfoToValidators(waitingNodesInfo)
	if errWaitingValidators != nil {
		return nil, errWaitingValidators
	}

	currentEpoch := startEpoch
	if bootstrapParameters.NodesConfig != nil {
		nodeRegistry := bootstrapParameters.NodesConfig
		currentEpoch = bootstrapParameters.Epoch
		eligibles := nodeRegistry.EpochsConfig[fmt.Sprintf("%d", currentEpoch)].EligibleValidators
		eligibleValidators, err = sharding.SerializableValidatorsToValidators(eligibles)
		if err != nil {
			return nil, err
		}

		waitings := nodeRegistry.EpochsConfig[fmt.Sprintf("%d", currentEpoch)].WaitingValidators
		waitingValidators, err = sharding.SerializableValidatorsToValidators(waitings)
		if err != nil {
			return nil, err
		}
	}

	pubKeyBytes, err := pubKey.ToByteArray()
	if err != nil {
		return nil, err
	}

	consensusGroupCache, err := lrucache.NewCache(25000)
	if err != nil {
		return nil, err
	}

	thresholdEpochDuration := epochConfig.ShuffledOutRestartThreshold
	if !(thresholdEpochDuration >= 0.0 && thresholdEpochDuration <= 1.0) {
		return nil, fmt.Errorf("invalid threshold for shuffled out handler")
	}
	maxDurationBeforeStopProcess := int64(nodesConfig.RoundDuration) * epochConfig.RoundsPerEpoch
	maxDurationBeforeStopProcess = int64(thresholdEpochDuration * float64(maxDurationBeforeStopProcess))
	intRandomizer := &random.ConcurrentSafeIntRandomizer{}
	randDurationBeforeStop := intRandomizer.Intn(int(maxDurationBeforeStopProcess))
	endOfProcessingHandler := func(argument endProcess.ArgEndProcess) error {
		go func() {
			time.Sleep(time.Duration(randDurationBeforeStop) * time.Millisecond)
			fmt.Println(fmt.Sprintf("the application stops after waiting %d miliseconds because the node was "+
				"shuffled out", randDurationBeforeStop))
			chanStopNodeProcess <- argument
		}()
		return nil
	}
	shuffledOutHandler, err := sharding.NewShuffledOutTrigger(pubKeyBytes, currentShardID, endOfProcessingHandler)
	if err != nil {
		return nil, err
	}

	argumentsNodesCoordinator := sharding.ArgNodesCoordinator{
		ShardConsensusGroupSize: shardConsensusGroupSize,
		MetaConsensusGroupSize:  metaConsensusGroupSize,
		Marshalizer:             marshalizer,
		Hasher:                  hasher,
		Shuffler:                nodeShuffler,
		EpochStartNotifier:      epochStartNotifier,
		BootStorer:              bootStorer,
		ShardIDAsObserver:       shardIDAsObserver,
		NbShards:                nbShards,
		EligibleNodes:           eligibleValidators,
		WaitingNodes:            waitingValidators,
		SelfPublicKey:           pubKeyBytes,
		ConsensusGroupCache:     consensusGroupCache,
		ShuffledOutHandler:      shuffledOutHandler,
		Epoch:                   currentEpoch,
		StartEpoch:              startEpoch,
	}

	baseNodesCoordinator, err := sharding.NewIndexHashedNodesCoordinator(argumentsNodesCoordinator)
	if err != nil {
		return nil, err
	}

	nodesCoordinator, err := sharding.NewIndexHashedNodesCoordinatorWithRater(baseNodesCoordinator, ratingAndListIndexHandler)
	if err != nil {
		return nil, err
	}

	return nodesCoordinator, nil
}

func processDestinationShardAsObserver(prefsConfig config.PreferencesConfig) (uint32, error) {
	destShard := strings.ToLower(prefsConfig.DestinationShardAsObserver)
	if len(destShard) == 0 {
		return 0, errors.New("option DestinationShardAsObserver is not set in prefs.toml")
	}
	if destShard == metachainShardName {
		return core.MetachainShardId, nil
	}

	val, err := strconv.ParseUint(destShard, 10, 32)
	if err != nil {
		return 0, errors.New("error parsing DestinationShardAsObserver option: " + err.Error())
	}

	return uint32(val), err
}

// createElasticIndexer creates a new elasticIndexer where the server listens on the url,
// authentication for the server is using the username and password
func createElasticIndexer(
	ctx *cli.Context,
	elasticSearchConfig config.ElasticSearchConfig,
	url string,
	marshalizer marshal.Marshalizer,
	hasher hashing.Hasher,
	nodesCoordinator sharding.NodesCoordinator,
	startNotifier notifier.EpochStartNotifier,
	addressPubkeyConverter core.PubkeyConverter,
	validatorPubkeyConverter core.PubkeyConverter,
	shardId uint32,
) (indexer.Indexer, error) {
	arguments := indexer.ElasticIndexerArgs{
		Url:                      url,
		UserName:                 elasticSearchConfig.Username,
		Password:                 elasticSearchConfig.Password,
		Marshalizer:              marshalizer,
		Hasher:                   hasher,
		Options:                  &indexer.Options{TxIndexingEnabled: ctx.GlobalBoolT(enableTxIndexing.Name)},
		NodesCoordinator:         nodesCoordinator,
		EpochStartNotifier:       startNotifier,
		AddressPubkeyConverter:   addressPubkeyConverter,
		ValidatorPubkeyConverter: validatorPubkeyConverter,
		ShardId:                  shardId,
	}

	var err error
	dbIndexer, err = indexer.NewElasticIndexer(arguments)
	if err != nil {
		return nil, err
	}

	return dbIndexer, nil
}

func getConsensusGroupSize(nodesConfig *sharding.NodesSetup, shardCoordinator sharding.Coordinator) (uint32, error) {
	if shardCoordinator.SelfId() == core.MetachainShardId {
		return nodesConfig.MetaChainConsensusGroupSize, nil
	}
	if shardCoordinator.SelfId() < shardCoordinator.NumberOfShards() {
		return nodesConfig.ConsensusGroupSize, nil
	}

	return 0, state.ErrUnknownShardId
}

func createHardForkTrigger(
	config *config.Config,
	keyGen crypto.KeyGenerator,
	pubKey crypto.PublicKey,
	shardCoordinator sharding.Coordinator,
	nodesCoordinator sharding.NodesCoordinator,
	coreData *mainFactory.CoreComponents,
	stateComponents *mainFactory.StateComponents,
	data *mainFactory.DataComponents,
	crypto *mainFactory.CryptoComponents,
	process *factory.Process,
	network *mainFactory.NetworkComponents,
	whiteListRequest process.WhiteListHandler,
	whiteListerVerifiedTxs process.WhiteListHandler,
	chanStopNodeProcess chan endProcess.ArgEndProcess,
	epochNotifier factory.EpochStartNotifier,
	importStartHandler update.ImportStartHandler,
	workingDir string,
) (node.HardforkTrigger, error) {

	selfPubKeyBytes, err := pubKey.ToByteArray()
	if err != nil {
		return nil, err
	}
	triggerPubKeyBytes, err := stateComponents.ValidatorPubkeyConverter.Decode(config.Hardfork.PublicKeyToListenFrom)
	if err != nil {
		return nil, fmt.Errorf("%w while decoding HardforkConfig.PublicKeyToListenFrom", err)
	}

	accountsDBs := make(map[state.AccountsDbIdentifier]state.AccountsAdapter)
	accountsDBs[state.UserAccountsState] = stateComponents.AccountsAdapter
	accountsDBs[state.PeerAccountsState] = stateComponents.PeerAccounts
	hardForkConfig := config.Hardfork
	exportFolder := filepath.Join(workingDir, hardForkConfig.ImportFolder)
	argsExporter := exportFactory.ArgsExporter{
		TxSignMarshalizer:        coreData.TxSignMarshalizer,
		Marshalizer:              coreData.InternalMarshalizer,
		Hasher:                   coreData.Hasher,
		HeaderValidator:          process.HeaderValidator,
		Uint64Converter:          coreData.Uint64ByteSliceConverter,
		DataPool:                 data.Datapool,
		StorageService:           data.Store,
		RequestHandler:           process.RequestHandler,
		ShardCoordinator:         shardCoordinator,
		Messenger:                network.NetMessenger,
		ActiveAccountsDBs:        accountsDBs,
		ExistingResolvers:        process.ResolversFinder,
		ExportFolder:             exportFolder,
		ExportTriesStorageConfig: hardForkConfig.ExportTriesStorageConfig,
		ExportStateStorageConfig: hardForkConfig.ExportStateStorageConfig,
		WhiteListHandler:         whiteListRequest,
		WhiteListerVerifiedTxs:   whiteListerVerifiedTxs,
		InterceptorsContainer:    process.InterceptorsContainer,
		MultiSigner:              crypto.MultiSigner,
		NodesCoordinator:         nodesCoordinator,
		SingleSigner:             crypto.TxSingleSigner,
		AddressPubkeyConverter:   stateComponents.AddressPubkeyConverter,
		BlockKeyGen:              keyGen,
		KeyGen:                   crypto.TxSignKeyGen,
		BlockSigner:              crypto.SingleSigner,
		HeaderSigVerifier:        process.HeaderSigVerifier,
		HeaderIntegrityVerifier:  process.HeaderIntegrityVerifier,
		MaxTrieLevelInMemory:     config.StateTriesConfig.MaxStateTrieLevelInMemory,
		InputAntifloodHandler:    network.InputAntifloodHandler,
		OutputAntifloodHandler:   network.OutputAntifloodHandler,
		ValidityAttester:         process.BlockTracker,
	}
	hardForkExportFactory, err := exportFactory.NewExportHandlerFactory(argsExporter)
	if err != nil {
		return nil, err
	}

	atArgumentParser := vmcommon.NewAtArgumentParser()
	argTrigger := trigger.ArgHardforkTrigger{
		TriggerPubKeyBytes:        triggerPubKeyBytes,
		SelfPubKeyBytes:           selfPubKeyBytes,
		Enabled:                   config.Hardfork.EnableTrigger,
		EnabledAuthenticated:      config.Hardfork.EnableTriggerFromP2P,
		ArgumentParser:            atArgumentParser,
		EpochProvider:             process.EpochStartTrigger,
		ExportFactoryHandler:      hardForkExportFactory,
		ChanStopNodeProcess:       chanStopNodeProcess,
		EpochConfirmedNotifier:    epochNotifier,
		CloseAfterExportInMinutes: config.Hardfork.CloseAfterExportInMinutes,
		ImportStartHandler:        importStartHandler,
	}
	hardforkTrigger, err := trigger.NewTrigger(argTrigger)
	if err != nil {
		return nil, err
	}

	return hardforkTrigger, nil
}

func createNode(
	config *config.Config,
	preferencesConfig *config.Preferences,
	nodesConfig *sharding.NodesSetup,
	economicsData process.FeeHandler,
	syncer ntp.SyncTimer,
	keyGen crypto.KeyGenerator,
	privKey crypto.PrivateKey,
	pubKey crypto.PublicKey,
	shardCoordinator sharding.Coordinator,
	nodesCoordinator sharding.NodesCoordinator,
	coreData *mainFactory.CoreComponents,
	stateComponents *mainFactory.StateComponents,
	data *mainFactory.DataComponents,
	crypto *mainFactory.CryptoComponents,
	process *factory.Process,
	network *mainFactory.NetworkComponents,
	bootstrapRoundIndex uint64,
	version string,
	indexer indexer.Indexer,
	requestedItemsHandler dataRetriever.RequestedItemsHandler,
	epochStartRegistrationHandler epochStart.RegistrationHandler,
	whiteListRequest process.WhiteListHandler,
	whiteListerVerifiedTxs process.WhiteListHandler,
	chanStopNodeProcess chan endProcess.ArgEndProcess,
	hardForkTrigger node.HardforkTrigger,
	peerHonestyHandler consensus.PeerHonestyHandler,
) (*node.Node, error) {
	var err error
	var consensusGroupSize uint32
	consensusGroupSize, err = getConsensusGroupSize(nodesConfig, shardCoordinator)
	if err != nil {
		return nil, err
	}

	var txAccumulator node.Accumulator
	txAccumulatorConfig := config.Antiflood.TxAccumulator
	txAccumulator, err = accumulator.NewTimeAccumulator(
		time.Duration(txAccumulatorConfig.MaxAllowedTimeInMilliseconds)*time.Millisecond,
		time.Duration(txAccumulatorConfig.MaxDeviationTimeInMilliseconds)*time.Millisecond,
	)
	if err != nil {
		return nil, err
	}

	networkShardingCollector, err := factory.PrepareNetworkShardingCollector(
		network,
		config,
		nodesCoordinator,
		shardCoordinator,
		epochStartRegistrationHandler,
		process.EpochStartTrigger.Epoch(),
	)
	if err != nil {
		return nil, err
	}

	apiTxsByHashThrottler, err := throttler.NewNumGoRoutinesThrottler(maxNumGoRoutinesTxsByHashApi)
	if err != nil {
		return nil, err
	}

<<<<<<< HEAD
	alarmScheduler := alarm.NewAlarmScheduler()
	watchdogTimer, err := watchdog.NewWatchdog(alarmScheduler, chanStopNodeProcess)
=======
	peerDenialEvaluator, err := blackList.NewPeerDenialEvaluator(
		network.PeerBlackListHandler,
		network.PkTimeCache,
		networkShardingCollector,
	)
	if err != nil {
		return nil, err
	}

	err = network.NetMessenger.SetPeerDenialEvaluator(peerDenialEvaluator)
>>>>>>> 020fc0e1
	if err != nil {
		return nil, err
	}

	var nd *node.Node
	nd, err = node.NewNode(
		node.WithMessenger(network.NetMessenger),
		node.WithHasher(coreData.Hasher),
		node.WithInternalMarshalizer(coreData.InternalMarshalizer, config.Marshalizer.SizeCheckDelta),
		node.WithVmMarshalizer(coreData.VmMarshalizer),
		node.WithTxSignMarshalizer(coreData.TxSignMarshalizer),
		node.WithTxFeeHandler(economicsData),
		node.WithInitialNodesPubKeys(crypto.InitialPubKeys),
		node.WithAddressPubkeyConverter(stateComponents.AddressPubkeyConverter),
		node.WithValidatorPubkeyConverter(stateComponents.ValidatorPubkeyConverter),
		node.WithAccountsAdapter(stateComponents.AccountsAdapter),
		node.WithBlockChain(data.Blkc),
		node.WithDataStore(data.Store),
		node.WithRoundDuration(nodesConfig.RoundDuration),
		node.WithConsensusGroupSize(int(consensusGroupSize)),
		node.WithSyncer(syncer),
		node.WithBlockProcessor(process.BlockProcessor),
		node.WithGenesisTime(time.Unix(nodesConfig.StartTime, 0)),
		node.WithRounder(process.Rounder),
		node.WithShardCoordinator(shardCoordinator),
		node.WithNodesCoordinator(nodesCoordinator),
		node.WithUint64ByteSliceConverter(coreData.Uint64ByteSliceConverter),
		node.WithSingleSigner(crypto.SingleSigner),
		node.WithMultiSigner(crypto.MultiSigner),
		node.WithKeyGen(keyGen),
		node.WithKeyGenForAccounts(crypto.TxSignKeyGen),
		node.WithPubKey(pubKey),
		node.WithPrivKey(privKey),
		node.WithForkDetector(process.ForkDetector),
		node.WithInterceptorsContainer(process.InterceptorsContainer),
		node.WithResolversFinder(process.ResolversFinder),
		node.WithConsensusType(config.Consensus.Type),
		node.WithTxSingleSigner(crypto.TxSingleSigner),
		node.WithBootstrapRoundIndex(bootstrapRoundIndex),
		node.WithAppStatusHandler(coreData.StatusHandler),
		node.WithIndexer(indexer),
		node.WithEpochStartTrigger(process.EpochStartTrigger),
		node.WithEpochStartEventNotifier(epochStartRegistrationHandler),
		node.WithBlockBlackListHandler(process.BlackListHandler),
		node.WithPeerDenialEvaluator(peerDenialEvaluator),
		node.WithNetworkShardingCollector(networkShardingCollector),
		node.WithBootStorer(process.BootStorer),
		node.WithRequestedItemsHandler(requestedItemsHandler),
		node.WithHeaderSigVerifier(process.HeaderSigVerifier),
		node.WithHeaderIntegrityVerifier(process.HeaderIntegrityVerifier),
		node.WithValidatorStatistics(process.ValidatorsStatistics),
		node.WithValidatorsProvider(process.ValidatorsProvider),
		node.WithChainID(coreData.ChainID),
		node.WithBlockTracker(process.BlockTracker),
		node.WithRequestHandler(process.RequestHandler),
		node.WithInputAntifloodHandler(network.InputAntifloodHandler),
		node.WithTxAccumulator(txAccumulator),
		node.WithHardforkTrigger(hardForkTrigger),
		node.WithWhiteListHandler(whiteListRequest),
		node.WithWhiteListHandlerVerified(whiteListerVerifiedTxs),
		node.WithSignatureSize(config.ValidatorPubkeyConverter.SignatureLength),
		node.WithPublicKeySize(config.ValidatorPubkeyConverter.Length),
		node.WithNodeStopChannel(chanStopNodeProcess),
		node.WithApiTransactionByHashThrottler(apiTxsByHashThrottler),
		node.WithPeerHonestyHandler(peerHonestyHandler),
		node.WithWatchdogTimer(watchdogTimer),
	)
	if err != nil {
		return nil, errors.New("error creating node: " + err.Error())
	}

	err = nd.StartHeartbeat(config.Heartbeat, version, preferencesConfig.Preferences)
	if err != nil {
		return nil, err
	}

	err = nd.ApplyOptions(node.WithDataPool(data.Datapool))
	if err != nil {
		return nil, errors.New("error creating node: " + err.Error())
	}

	if shardCoordinator.SelfId() < shardCoordinator.NumberOfShards() {
		err = nd.CreateShardedStores()
		if err != nil {
			return nil, err
		}
	}
	if shardCoordinator.SelfId() == core.MetachainShardId {
		err = nd.ApplyOptions(node.WithPendingMiniBlocksHandler(process.PendingMiniBlocksHandler))
		if err != nil {
			return nil, errors.New("error creating meta-node: " + err.Error())
		}
	}

	err = nodeDebugFactory.CreateInterceptedDebugHandler(
		nd,
		process.InterceptorsContainer,
		process.ResolversFinder,
		config.Debug.InterceptorResolver,
	)
	if err != nil {
		return nil, err
	}

	return nd, nil
}

func initStatsFileMonitor(
	config *config.Config,
	pubKeyString string,
	log logger.Logger,
	workingDir string,
	pathManager storage.PathManagerHandler,
	shardId string,
) error {
	statsFile, err := core.CreateFile(core.GetTrimmedPk(pubKeyString), filepath.Join(workingDir, defaultStatsPath), "txt")
	if err != nil {
		return err
	}

	err = startStatisticsMonitor(statsFile, config, log, pathManager, shardId)
	if err != nil {
		return err
	}

	return nil
}

func setServiceContainer(shardCoordinator sharding.Coordinator, tpsBenchmark *statistics.TpsBenchmark) error {
	var err error
	if shardCoordinator.SelfId() < shardCoordinator.NumberOfShards() {
		coreServiceContainer, err = serviceContainer.NewServiceContainer(serviceContainer.WithIndexer(dbIndexer))
		if err != nil {
			return err
		}
		return nil
	}
	if shardCoordinator.SelfId() == core.MetachainShardId {
		var indexerToUse indexer.Indexer
		indexerToUse = indexer.NewNilIndexer()
		if dbIndexer != nil {
			indexerToUse = dbIndexer
		}
		coreServiceContainer, err = serviceContainer.NewServiceContainer(
			serviceContainer.WithIndexer(indexerToUse),
			serviceContainer.WithTPSBenchmark(tpsBenchmark))
		if err != nil {
			return err
		}
		return nil
	}
	return errors.New("could not init core service container")
}

func startStatisticsMonitor(
	file *os.File,
	generalConfig *config.Config,
	log logger.Logger,
	pathManager storage.PathManagerHandler,
	shardId string,
) error {
	if !generalConfig.ResourceStats.Enabled {
		return nil
	}

	if generalConfig.ResourceStats.RefreshIntervalInSec < 1 {
		return errors.New("invalid RefreshIntervalInSec in section [ResourceStats]. Should be an integer higher than 1")
	}

	resMon, err := statistics.NewResourceMonitor(file)
	if err != nil {
		return err
	}

	go func() {
		for {
			err = resMon.SaveStatistics(generalConfig, pathManager, shardId)
			log.LogIfError(err)
			time.Sleep(time.Second * time.Duration(generalConfig.ResourceStats.RefreshIntervalInSec))
		}
	}()

	return nil
}

func createApiResolver(
	config *config.Config,
	accnts state.AccountsAdapter,
	validatorAccounts state.AccountsAdapter,
	pubkeyConv core.PubkeyConverter,
	storageService dataRetriever.StorageService,
	blockChain data.ChainHandler,
	marshalizer marshal.Marshalizer,
	hasher hashing.Hasher,
	uint64Converter typeConverters.Uint64ByteSliceConverter,
	shardCoordinator sharding.Coordinator,
	statusMetrics external.StatusMetricsHandler,
	gasSchedule map[string]map[string]uint64,
	economics *economics.EconomicsData,
	messageSigVerifier vm.MessageSignVerifier,
	nodesSetup sharding.GenesisNodesSetupHandler,
	systemSCConfig *config.SystemSmartContractsConfig,
) (facade.ApiResolver, error) {
	var vmFactory process.VirtualMachinesContainerFactory
	var err error

	argsBuiltIn := builtInFunctions.ArgsCreateBuiltInFunctionContainer{
		GasMap:          gasSchedule,
		MapDNSAddresses: make(map[string]struct{}),
		Marshalizer:     marshalizer,
	}
	builtInFuncs, err := builtInFunctions.CreateBuiltInFunctionContainer(argsBuiltIn)
	if err != nil {
		return nil, err
	}

	argsHook := hooks.ArgBlockChainHook{
		Accounts:         accnts,
		PubkeyConv:       pubkeyConv,
		StorageService:   storageService,
		BlockChain:       blockChain,
		ShardCoordinator: shardCoordinator,
		Marshalizer:      marshalizer,
		Uint64Converter:  uint64Converter,
		BuiltInFunctions: builtInFuncs,
	}

	if shardCoordinator.SelfId() == core.MetachainShardId {
		vmFactory, err = metachain.NewVMContainerFactory(
			argsHook,
			economics,
			messageSigVerifier,
			gasSchedule,
			nodesSetup,
			hasher,
			marshalizer,
			systemSCConfig,
			validatorAccounts,
		)
		if err != nil {
			return nil, err
		}
	} else {
		vmFactory, err = shard.NewVMContainerFactory(
			config.VirtualMachineConfig,
			economics.MaxGasLimitPerBlock(shardCoordinator.SelfId()),
			gasSchedule,
			argsHook)
		if err != nil {
			return nil, err
		}
	}

	vmContainer, err := vmFactory.Create()
	if err != nil {
		return nil, err
	}

	scQueryService, err := smartContract.NewSCQueryService(vmContainer, economics)
	if err != nil {
		return nil, err
	}

	argsTxTypeHandler := coordinator.ArgNewTxTypeHandler{
		PubkeyConverter:  pubkeyConv,
		ShardCoordinator: shardCoordinator,
		BuiltInFuncNames: builtInFuncs.Keys(),
		ArgumentParser:   vmcommon.NewAtArgumentParser(),
	}
	txTypeHandler, err := coordinator.NewTxTypeHandler(argsTxTypeHandler)
	if err != nil {
		return nil, err
	}

	txCostHandler, err := transaction.NewTransactionCostEstimator(txTypeHandler, economics, scQueryService, gasSchedule)
	if err != nil {
		return nil, err
	}

	return external.NewNodeApiResolver(scQueryService, statusMetrics, txCostHandler)
}

func createWhiteListerVerifiedTxs(generalConfig *config.Config) (process.WhiteListHandler, error) {
	whiteListCacheVerified, err := storageUnit.NewCache(storageFactory.GetCacherFromConfig(generalConfig.WhiteListerVerifiedTxs))
	if err != nil {
		return nil, err
	}
	return interceptors.NewWhiteListDataVerifier(whiteListCacheVerified)
}<|MERGE_RESOLUTION|>--- conflicted
+++ resolved
@@ -2049,10 +2049,12 @@
 		return nil, err
 	}
 
-<<<<<<< HEAD
 	alarmScheduler := alarm.NewAlarmScheduler()
 	watchdogTimer, err := watchdog.NewWatchdog(alarmScheduler, chanStopNodeProcess)
-=======
+	if err != nil {
+		return nil, err
+	}
+
 	peerDenialEvaluator, err := blackList.NewPeerDenialEvaluator(
 		network.PeerBlackListHandler,
 		network.PkTimeCache,
@@ -2063,7 +2065,6 @@
 	}
 
 	err = network.NetMessenger.SetPeerDenialEvaluator(peerDenialEvaluator)
->>>>>>> 020fc0e1
 	if err != nil {
 		return nil, err
 	}
