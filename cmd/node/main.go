package main

import (
	"errors"
	"fmt"
	"io"
	"io/ioutil"
	"math"
	"math/big"
	"os"
	"os/signal"
	"path/filepath"
	"runtime"
	"strconv"
	"strings"
	"syscall"
	"time"

	logger "github.com/ElrondNetwork/elrond-go-logger"
	"github.com/ElrondNetwork/elrond-go-logger/redirects"
	"github.com/ElrondNetwork/elrond-go/cmd/node/factory"
	"github.com/ElrondNetwork/elrond-go/cmd/node/metrics"
	"github.com/ElrondNetwork/elrond-go/config"
	"github.com/ElrondNetwork/elrond-go/consensus"
	"github.com/ElrondNetwork/elrond-go/consensus/round"
	"github.com/ElrondNetwork/elrond-go/core"
	"github.com/ElrondNetwork/elrond-go/core/accumulator"
	"github.com/ElrondNetwork/elrond-go/core/alarm"
	"github.com/ElrondNetwork/elrond-go/core/check"
	"github.com/ElrondNetwork/elrond-go/core/indexer"
	"github.com/ElrondNetwork/elrond-go/core/random"
	"github.com/ElrondNetwork/elrond-go/core/statistics"
	"github.com/ElrondNetwork/elrond-go/core/watchdog"
	"github.com/ElrondNetwork/elrond-go/crypto"
	"github.com/ElrondNetwork/elrond-go/data"
	"github.com/ElrondNetwork/elrond-go/data/endProcess"
	"github.com/ElrondNetwork/elrond-go/data/state"
	"github.com/ElrondNetwork/elrond-go/data/typeConverters"
	"github.com/ElrondNetwork/elrond-go/dataRetriever"
	"github.com/ElrondNetwork/elrond-go/epochStart"
	"github.com/ElrondNetwork/elrond-go/epochStart/bootstrap"
	"github.com/ElrondNetwork/elrond-go/epochStart/notifier"
	"github.com/ElrondNetwork/elrond-go/facade"
	mainFactory "github.com/ElrondNetwork/elrond-go/factory"
	"github.com/ElrondNetwork/elrond-go/genesis/parsing"
	"github.com/ElrondNetwork/elrond-go/hashing"
	"github.com/ElrondNetwork/elrond-go/health"
	"github.com/ElrondNetwork/elrond-go/marshal"
	"github.com/ElrondNetwork/elrond-go/node"
	"github.com/ElrondNetwork/elrond-go/node/external"
	"github.com/ElrondNetwork/elrond-go/node/nodeDebugFactory"
	"github.com/ElrondNetwork/elrond-go/ntp"
	"github.com/ElrondNetwork/elrond-go/process"
	"github.com/ElrondNetwork/elrond-go/process/coordinator"
	"github.com/ElrondNetwork/elrond-go/process/economics"
	"github.com/ElrondNetwork/elrond-go/process/factory/metachain"
	"github.com/ElrondNetwork/elrond-go/process/factory/shard"
	"github.com/ElrondNetwork/elrond-go/process/interceptors"
	"github.com/ElrondNetwork/elrond-go/process/rating"
	"github.com/ElrondNetwork/elrond-go/process/rating/peerHonesty"
	"github.com/ElrondNetwork/elrond-go/process/smartContract"
	"github.com/ElrondNetwork/elrond-go/process/smartContract/builtInFunctions"
	"github.com/ElrondNetwork/elrond-go/process/smartContract/hooks"
	"github.com/ElrondNetwork/elrond-go/process/throttle/antiflood/blackList"
	"github.com/ElrondNetwork/elrond-go/process/transaction"
	"github.com/ElrondNetwork/elrond-go/sharding"
	"github.com/ElrondNetwork/elrond-go/storage"
	storageFactory "github.com/ElrondNetwork/elrond-go/storage/factory"
	"github.com/ElrondNetwork/elrond-go/storage/lrucache"
	"github.com/ElrondNetwork/elrond-go/storage/storageUnit"
	"github.com/ElrondNetwork/elrond-go/storage/timecache"
	"github.com/ElrondNetwork/elrond-go/update"
	exportFactory "github.com/ElrondNetwork/elrond-go/update/factory"
	"github.com/ElrondNetwork/elrond-go/update/trigger"
	"github.com/ElrondNetwork/elrond-go/vm"
	"github.com/ElrondNetwork/elrond-vm-common/parsers"
	"github.com/denisbrodbeck/machineid"
	"github.com/google/gops/agent"
	"github.com/urfave/cli"
)

const (
	notSetDestinationShardID     = "disabled"
<<<<<<< HEAD
	maxNumGoRoutinesTxsByHashApi = 10
=======
	metachainShardName           = "metachain"
	secondsToWaitForP2PBootstrap = 20
>>>>>>> 5120f743
	maxTimeToClose               = 10 * time.Second
	maxMachineIDLen              = 10
)

var (
	nodeHelpTemplate = `NAME:
   {{.Name}} - {{.Usage}}
USAGE:
   {{.HelpName}} {{if .VisibleFlags}}[global options]{{end}}
   {{if len .Authors}}
AUTHOR:
   {{range .Authors}}{{ . }}{{end}}
   {{end}}{{if .Commands}}
GLOBAL OPTIONS:
   {{range .VisibleFlags}}{{.}}
   {{end}}
VERSION:
   {{.Version}}
   {{end}}
`
	filePathPlaceholder = "[path]"
	// genesisFile defines a flag for the path of the bootstrapping file.
	genesisFile = cli.StringFlag{
		Name: "genesis-file",
		Usage: "The `" + filePathPlaceholder + "` for the genesis file. This JSON file contains initial data to " +
			"bootstrap from, such as initial balances for accounts.",
		Value: "./config/genesis.json",
	}
	// smartContractsFile defines a flag for the path of the file containing initial smart contracts.
	smartContractsFile = cli.StringFlag{
		Name: "smart-contracts-file",
		Usage: "The `" + filePathPlaceholder + "` for the initial smart contracts file. This JSON file contains data used " +
			"to deploy initial smart contracts such as delegation smart contracts",
		Value: "./config/genesisSmartContracts.json",
	}
	// nodesFile defines a flag for the path of the initial nodes file.
	nodesFile = cli.StringFlag{
		Name: "nodes-setup-file",
		Usage: "The `" + filePathPlaceholder + "` for the nodes setup. This JSON file contains initial nodes info, " +
			"such as consensus group size, round duration, validators public keys and so on.",
		Value: "./config/nodesSetup.json",
	}
	// configurationFile defines a flag for the path to the main toml configuration file
	configurationFile = cli.StringFlag{
		Name: "config",
		Usage: "The `" + filePathPlaceholder + "` for the main configuration file. This TOML file contain the main " +
			"configurations such as storage setups, epoch duration and so on.",
		Value: "./config/config.toml",
	}
	// configurationEconomicsFile defines a flag for the path to the economics toml configuration file
	configurationEconomicsFile = cli.StringFlag{
		Name: "config-economics",
		Usage: "The `" + filePathPlaceholder + "` for the economics configuration file. This TOML file contains " +
			"economics configurations such as minimum gas price for a transactions and so on.",
		Value: "./config/economics.toml",
	}
	// configurationApiFile defines a flag for the path to the api routes toml configuration file
	configurationApiFile = cli.StringFlag{
		Name: "config-api",
		Usage: "The `" + filePathPlaceholder + "` for the api configuration file. This TOML file contains " +
			"all available routes for Rest API and options to enable or disable them.",
		Value: "./config/api.toml",
	}
	// configurationSystemSCFile defines a flag for the path to the system sc toml configuration file
	configurationSystemSCFile = cli.StringFlag{
		Name:  "config-systemSmartContracts",
		Usage: "The `" + filePathPlaceholder + "` for the system smart contracts configuration file.",
		Value: "./config/systemSmartContractsConfig.toml",
	}
	// configurationRatingsFile defines a flag for the path to the ratings toml configuration file
	configurationRatingsFile = cli.StringFlag{
		Name:  "config-ratings",
		Usage: "The ratings configuration file to load",
		Value: "./config/ratings.toml",
	}
	// configurationPreferencesFile defines a flag for the path to the preferences toml configuration file
	configurationPreferencesFile = cli.StringFlag{
		Name: "config-preferences",
		Usage: "The `" + filePathPlaceholder + "` for the preferences configuration file. This TOML file contains " +
			"preferences configurations, such as the node display name or the shard to start in when starting as observer",
		Value: "./config/prefs.toml",
	}
	// externalConfigFile defines a flag for the path to the external toml configuration file
	externalConfigFile = cli.StringFlag{
		Name: "config-external",
		Usage: "The `" + filePathPlaceholder + "` for the external configuration file. This TOML file contains" +
			" external configurations such as ElasticSearch's URL and login information",
		Value: "./config/external.toml",
	}
	// p2pConfigurationFile defines a flag for the path to the toml file containing P2P configuration
	p2pConfigurationFile = cli.StringFlag{
		Name: "p2p-config",
		Usage: "The `" + filePathPlaceholder + "` for the p2p configuration file. This TOML file contains peer-to-peer " +
			"configurations such as port, target peer count or KadDHT settings",
		Value: "./config/p2p.toml",
	}
	// gasScheduleConfigurationFile defines a flag for the path to the toml file containing the gas costs used in SmartContract execution
	gasScheduleConfigurationFile = cli.StringFlag{
		Name: "gas-costs-config",
		Usage: "The `" + filePathPlaceholder + "` for the gas costs configuration file. This TOML file contains " +
			"gas costs used in SmartContract execution",
		Value: "./config/gasSchedule.toml",
	}
	// port defines a flag for setting the port on which the node will listen for connections
	port = cli.StringFlag{
		Name: "port",
		Usage: "The `[p2p port]` number on which the application will start. Can use single values such as " +
			"`0, 10230, 15670` or range of ports such as `5000-10000`",
		Value: "0",
	}
	// profileMode defines a flag for profiling the binary
	// If enabled, it will open the pprof routes over the default gin rest webserver.
	// There are several routes that will be available for profiling (profiling can be analyzed with: go tool pprof):
	//  /debug/pprof/ (can be accessed in the browser, will list the available options)
	//  /debug/pprof/goroutine
	//  /debug/pprof/heap
	//  /debug/pprof/threadcreate
	//  /debug/pprof/block
	//  /debug/pprof/mutex
	//  /debug/pprof/profile (CPU profile)
	//  /debug/pprof/trace?seconds=5 (CPU trace) -> being a trace, can be analyzed with: go tool trace
	// Usage: go tool pprof http(s)://ip.of.the.server/debug/pprof/xxxxx
	profileMode = cli.BoolFlag{
		Name: "profile-mode",
		Usage: "Boolean option for enabling the profiling mode. If set, the /debug/pprof routes will be available " +
			"on the node for profiling the application.",
	}
	// useHealthService is used to enable the health service
	useHealthService = cli.BoolFlag{
		Name:  "use-health-service",
		Usage: "Boolean option for enabling the health service.",
	}
	// validatorKeyIndex defines a flag that specifies the 0-th based index of the private key to be used from validatorKey.pem file
	validatorKeyIndex = cli.IntFlag{
		Name:  "sk-index",
		Usage: "The index in the PEM file of the private key to be used by the node.",
		Value: 0,
	}
	// gopsEn used to enable diagnosis of running go processes
	gopsEn = cli.BoolFlag{
		Name:  "gops-enable",
		Usage: "Boolean option for enabling gops over the process. If set, stack can be viewed by calling 'gops stack <pid>'.",
	}
	// storageCleanup defines a flag for choosing the option of starting the node from scratch. If it is not set (false)
	// it starts from the last state stored on disk
	storageCleanup = cli.BoolFlag{
		Name: "storage-cleanup",
		Usage: "Boolean option for starting the node with clean storage. If set, the Node will empty its storage " +
			"before starting, otherwise it will start from the last state stored on disk..",
	}

	// restApiInterface defines a flag for the interface on which the rest API will try to bind with
	restApiInterface = cli.StringFlag{
		Name: "rest-api-interface",
		Usage: "The interface `address and port` to which the REST API will attempt to bind. " +
			"To bind to all available interfaces, set this flag to :8080",
		Value: facade.DefaultRestInterface,
	}

	// restApiDebug defines a flag for starting the rest API engine in debug mode
	restApiDebug = cli.BoolFlag{
		Name:  "rest-api-debug",
		Usage: "Boolean option for starting the Rest API in debug mode.",
	}

	// nodeDisplayName defines the friendly name used by a node in the public monitoring tools. If set, will override
	// the NodeDisplayName from prefs.toml
	nodeDisplayName = cli.StringFlag{
		Name: "display-name",
		Usage: "The user-friendly name for the node, appearing in the public monitoring tools. Will override the " +
			"name set in the preferences TOML file.",
		Value: "",
	}

	// identityFlagName defines the keybase's identity. If set, will override the identity from prefs.toml
	identityFlagName = cli.StringFlag{
		Name:  "keybase-identity",
		Usage: "The keybase's identity. If set, will override the one set in the preferences TOML file.",
		Value: "",
	}

	//useLogView is used when termui interface is not needed.
	useLogView = cli.BoolFlag{
		Name: "use-log-view",
		Usage: "Boolean option for enabling the simple node's interface. If set, the node will not enable the " +
			"user-friendly terminal view of the node.",
	}

	// validatorKeyPemFile defines a flag for the path to the validator key used in block signing
	validatorKeyPemFile = cli.StringFlag{
		Name:  "validator-key-pem-file",
		Usage: "The `filepath` for the PEM file which contains the secret keys for the validator key.",
		Value: "./config/validatorKey.pem",
	}
	// logLevel defines the logger level
	logLevel = cli.StringFlag{
		Name: "log-level",
		Usage: "This flag specifies the logger `level(s)`. It can contain multiple comma-separated value. For example" +
			", if set to *:INFO the logs for all packages will have the INFO level. However, if set to *:INFO,api:DEBUG" +
			" the logs for all packages will have the INFO level, excepting the api package which will receive a DEBUG" +
			" log level.",
		Value: "*:" + logger.LogInfo.String(),
	}
	//logFile is used when the log output needs to be logged in a file
	logSaveFile = cli.BoolFlag{
		Name:  "log-save",
		Usage: "Boolean option for enabling log saving. If set, it will automatically save all the logs into a file.",
	}
	//logWithCorrelation is used to enable log correlation elements
	logWithCorrelation = cli.BoolFlag{
		Name:  "log-correlation",
		Usage: "Boolean option for enabling log correlation elements.",
	}
	//logWithLoggerName is used to enable log correlation elements
	logWithLoggerName = cli.BoolFlag{
		Name:  "log-logger-name",
		Usage: "Boolean option for logger name in the logs.",
	}
	// disableAnsiColor defines if the logger subsystem should prevent displaying ANSI colors
	disableAnsiColor = cli.BoolFlag{
		Name:  "disable-ansi-color",
		Usage: "Boolean option for disabling ANSI colors in the logging system.",
	}
	// bootstrapRoundIndex defines a flag that specifies the round index from which node should bootstrap from storage
	bootstrapRoundIndex = cli.Uint64Flag{
		Name:  "bootstrap-round-index",
		Usage: "This flag specifies the round `index` from which node should bootstrap from storage.",
		Value: math.MaxUint64,
	}
	// enableTxIndexing enables transaction indexing. There can be cases when it's too expensive to index all transactions
	//  so we provide the command line option to disable this behaviour
	enableTxIndexing = cli.BoolTFlag{
		Name: "tx-indexing",
		Usage: "Boolean option for enabling transactions indexing. There can be cases when it's too expensive to " +
			"index all transactions so this flag will disable this.",
	}

	// workingDirectory defines a flag for the path for the working directory.
	workingDirectory = cli.StringFlag{
		Name:  "working-directory",
		Usage: "This flag specifies the `directory` where the node will store databases, logs and statistics.",
		Value: "",
	}

	// destinationShardAsObserver defines a flag for the prefered shard to be assigned to as an observer.
	destinationShardAsObserver = cli.StringFlag{
		Name: "destination-shard-as-observer",
		Usage: "This flag specifies the shard to start in when running as an observer. It will override the configuration " +
			"set in the preferences TOML config file.",
		Value: "",
	}

	keepOldEpochsData = cli.BoolFlag{
		Name: "keep-old-epochs-data",
		Usage: "Boolean option for enabling a node to keep old epochs data. If set, the node won't remove any database " +
			"and will have a full history over epochs.",
	}

	numEpochsToSave = cli.Uint64Flag{
		Name: "num-epochs-to-keep",
		Usage: "This flag represents the number of epochs which will kept in the databases. It is relevant only if " +
			"the full archive flag is not set.",
		Value: uint64(2),
	}

	numActivePersisters = cli.Uint64Flag{
		Name: "num-active-persisters",
		Usage: "This flag represents the number of databases (1 database = 1 epoch) which are kept open at a moment. " +
			"It is relevant even if the node is full archive or not.",
		Value: uint64(2),
	}

	startInEpoch = cli.BoolFlag{
		Name: "start-in-epoch",
		Usage: "Boolean option for enabling a node the fast bootstrap mechanism from the network." +
			"Should be enabled if data is not available in local disk.",
	}

	rm *statistics.ResourceMonitor
)

// appVersion should be populated at build time using ldflags
// Usage examples:
// linux/mac:
//            go build -i -v -ldflags="-X main.appVersion=$(git describe --tags --long --dirty)"
// windows:
//            for /f %i in ('git describe --tags --long --dirty') do set VERS=%i
//            go build -i -v -ldflags="-X main.appVersion=%VERS%"
var appVersion = core.UnVersionedAppString

func main() {
	_ = logger.SetDisplayByteSlice(logger.ToHexShort)
	log := logger.GetOrCreate("main")

	app := cli.NewApp()
	cli.AppHelpTemplate = nodeHelpTemplate
	app.Name = "Elrond Node CLI App"
	machineID, err := machineid.ProtectedID(app.Name)
	if err != nil {
		log.Warn("error fetching machine id", "error", err)
		machineID = "unknown"
	}
	if len(machineID) > maxMachineIDLen {
		machineID = machineID[:maxMachineIDLen]
	}

	app.Version = fmt.Sprintf("%s/%s/%s-%s/%s", appVersion, runtime.Version(), runtime.GOOS, runtime.GOARCH, machineID)
	app.Usage = "This is the entry point for starting a new Elrond node - the app will start after the genesis timestamp"
	app.Flags = []cli.Flag{
		genesisFile,
		smartContractsFile,
		nodesFile,
		configurationFile,
		configurationApiFile,
		configurationEconomicsFile,
		configurationSystemSCFile,
		configurationRatingsFile,
		configurationPreferencesFile,
		externalConfigFile,
		p2pConfigurationFile,
		gasScheduleConfigurationFile,
		validatorKeyIndex,
		validatorKeyPemFile,
		port,
		profileMode,
		useHealthService,
		storageCleanup,
		gopsEn,
		nodeDisplayName,
		identityFlagName,
		restApiInterface,
		restApiDebug,
		disableAnsiColor,
		logLevel,
		logSaveFile,
		logWithCorrelation,
		logWithLoggerName,
		useLogView,
		bootstrapRoundIndex,
		enableTxIndexing,
		workingDirectory,
		destinationShardAsObserver,
		keepOldEpochsData,
		numEpochsToSave,
		numActivePersisters,
		startInEpoch,
	}
	app.Authors = []cli.Author{
		{
			Name:  "The Elrond Team",
			Email: "contact@elrond.com",
		},
	}

	app.Action = func(c *cli.Context) error {
		return startNode(c, log, app.Version)
	}

	err = app.Run(os.Args)
	if err != nil {
		log.Error(err.Error())
		os.Exit(1)
	}
}

func startNode(ctx *cli.Context, log logger.Logger, version string) error {
	log.Trace("startNode called")
	workingDir := getWorkingDir(ctx, log)

	var logFile *os.File
	var err error
	withLogFile := ctx.GlobalBool(logSaveFile.Name)
	if withLogFile {
		logFile, err = prepareLogFile(workingDir)
		if err != nil {
			return fmt.Errorf("%w creating a log file", err)
		}
	}

	logger.ToggleCorrelation(ctx.GlobalBool(logWithCorrelation.Name))
	logger.ToggleLoggerName(ctx.GlobalBool(logWithLoggerName.Name))
	logLevelFlagValue := ctx.GlobalString(logLevel.Name)
	err = logger.SetLogLevel(logLevelFlagValue)
	if err != nil {
		return err
	}
	noAnsiColor := ctx.GlobalBool(disableAnsiColor.Name)
	if noAnsiColor {
		err = logger.RemoveLogObserver(os.Stdout)
		if err != nil {
			//we need to print this manually as we do not have console log observer
			fmt.Println("error removing log observer: " + err.Error())
			return err
		}

		err = logger.AddLogObserver(os.Stdout, &logger.PlainFormatter{})
		if err != nil {
			//we need to print this manually as we do not have console log observer
			fmt.Println("error setting log observer: " + err.Error())
			return err
		}
	}
	log.Trace("logger updated", "level", logLevelFlagValue, "disable ANSI color", noAnsiColor)

	enableGopsIfNeeded(ctx, log)

	log.Info("starting node", "version", version, "pid", os.Getpid())
	log.Trace("reading configs")

	configurationFileName := ctx.GlobalString(configurationFile.Name)
	generalConfig, err := loadMainConfig(configurationFileName)
	if err != nil {
		return err
	}
	log.Debug("config", "file", configurationFileName)

	configurationApiFileName := ctx.GlobalString(configurationApiFile.Name)
	apiRoutesConfig, err := loadApiConfig(configurationApiFileName)
	if err != nil {
		return err
	}
	log.Debug("config", "file", configurationApiFileName)

	configurationEconomicsFileName := ctx.GlobalString(configurationEconomicsFile.Name)
	economicsConfig, err := loadEconomicsConfig(configurationEconomicsFileName)
	if err != nil {
		return err
	}
	log.Debug("config", "file", configurationEconomicsFileName)

	configurationSystemSCConfigFileName := ctx.GlobalString(configurationSystemSCFile.Name)
	systemSCConfig, err := loadSystemSmartContractsConfig(configurationSystemSCConfigFileName)
	if err != nil {
		return err
	}
	log.Debug("config", "file", configurationSystemSCConfigFileName)

	configurationRatingsFileName := ctx.GlobalString(configurationRatingsFile.Name)
	ratingsConfig, err := loadRatingsConfig(configurationRatingsFileName)
	if err != nil {
		return err
	}
	log.Debug("config", "file", configurationRatingsFileName)

	configurationPreferencesFileName := ctx.GlobalString(configurationPreferencesFile.Name)
	preferencesConfig, err := loadPreferencesConfig(configurationPreferencesFileName)
	if err != nil {
		return err
	}
	log.Debug("config", "file", configurationPreferencesFileName)

	externalConfigurationFileName := ctx.GlobalString(externalConfigFile.Name)
	externalConfig, err := loadExternalConfig(externalConfigurationFileName)
	if err != nil {
		return err
	}
	log.Debug("config", "file", externalConfigurationFileName)

	p2pConfigurationFileName := ctx.GlobalString(p2pConfigurationFile.Name)
	p2pConfig, err := core.LoadP2PConfig(p2pConfigurationFileName)
	if err != nil {
		return err
	}

	log.Debug("config", "file", p2pConfigurationFileName)
	if ctx.IsSet(port.Name) {
		p2pConfig.Node.Port = ctx.GlobalString(port.Name)
	}

	log.Trace("creating core components")

	coreArgs := mainFactory.CoreComponentsHandlerArgs{
		Config:           *generalConfig,
		WorkingDirectory: workingDir,
	}
	managedCoreComponents, err := mainFactory.NewManagedCoreComponents(coreArgs)
	if err != nil {
		return err
	}

	err = managedCoreComponents.Create()
	if err != nil {
		return err
	}

	//TODO when refactoring main, maybe initialize economics data before this line
	totalSupply, ok := big.NewInt(0).SetString(economicsConfig.GlobalSettings.GenesisTotalSupply, 10)
	if !ok {
		return fmt.Errorf("can not parse total suply from economics.toml, %s is not a valid value",
			economicsConfig.GlobalSettings.GenesisTotalSupply)
	}

	log.Debug("config", "file", ctx.GlobalString(genesisFile.Name))

	genesisNodesConfig, err := sharding.NewNodesSetup(
		ctx.GlobalString(nodesFile.Name),
		managedCoreComponents.AddressPubKeyConverter(),
		managedCoreComponents.ValidatorPubKeyConverter(),
	)
	if err != nil {
		return err
	}
	log.Debug("config", "file", ctx.GlobalString(nodesFile.Name))

	syncer := ntp.NewSyncTime(generalConfig.NTPConfig, nil)
	syncer.StartSyncingTime()

	log.Debug("NTP average clock offset", "value", syncer.ClockOffset())

	if ctx.IsSet(startInEpoch.Name) {
		log.Debug("start in epoch is enabled")
		generalConfig.GeneralSettings.StartInEpochEnabled = ctx.GlobalBool(startInEpoch.Name)
		if generalConfig.GeneralSettings.StartInEpochEnabled {
			delayedStartInterval := 2 * time.Second
			time.Sleep(delayedStartInterval)
		}
	}

	//TODO: The next 5 lines should be deleted when we are done testing from a precalculated (not hard coded) timestamp
	if genesisNodesConfig.StartTime == 0 {
		time.Sleep(1000 * time.Millisecond)
		ntpTime := syncer.CurrentTime()
		genesisNodesConfig.StartTime = (ntpTime.Unix()/60 + 1) * 60
	}

	startTime := time.Unix(genesisNodesConfig.StartTime, 0)

	log.Info("start time",
		"formatted", startTime.Format("Mon Jan 2 15:04:05 MST 2006"),
		"seconds", startTime.Unix())
	validatorKeyPemFileName := ctx.GlobalString(validatorKeyPemFile.Name)

	log.Trace("creating crypto components")

	cryptoComponentsHandlerArgs := mainFactory.CryptoComponentsHandlerArgs{
		ValidatorKeyPemFileName:              validatorKeyPemFileName,
		SkIndex:                              ctx.GlobalInt(validatorKeyIndex.Name),
		Config:                               *generalConfig,
		CoreComponentsHolder:                 managedCoreComponents,
		ActivateBLSPubKeyMessageVerification: economicsConfig.ValidatorSettings.ActivateBLSPubKeyMessageVerification,
	}

	managedCryptoComponents, err := mainFactory.NewManagedCryptoComponents(cryptoComponentsHandlerArgs)
	if err != nil {
		return err
	}

	err = managedCryptoComponents.Create()
	if err != nil {
		return err
	}

	log.Debug("block sign pubkey", "value", managedCryptoComponents.PublicKeyString())

	if ctx.IsSet(destinationShardAsObserver.Name) {
		preferencesConfig.Preferences.DestinationShardAsObserver = ctx.GlobalString(destinationShardAsObserver.Name)
	}

	if ctx.IsSet(nodeDisplayName.Name) {
		preferencesConfig.Preferences.NodeDisplayName = ctx.GlobalString(nodeDisplayName.Name)
	}

	if ctx.IsSet(identityFlagName.Name) {
		preferencesConfig.Preferences.Identity = ctx.GlobalString(identityFlagName.Name)
	}

	err = cleanupStorageIfNecessary(workingDir, ctx, log)
	if err != nil {
		return err
	}

	genesisShardCoordinator, nodeType, err := createShardCoordinator(genesisNodesConfig, managedCryptoComponents.PublicKey(), preferencesConfig.Preferences, log)
	if err != nil {
		return err
	}
	var shardId = core.GetShardIDString(genesisShardCoordinator.SelfId())

	accountsParser, err := parsing.NewAccountsParser(
		ctx.GlobalString(genesisFile.Name),
		totalSupply,
		managedCoreComponents.AddressPubKeyConverter(),
		managedCryptoComponents.TxSignKeyGen(),
	)
	if err != nil {
		return err
	}

	smartContractParser, err := parsing.NewSmartContractsParser(
		ctx.GlobalString(smartContractsFile.Name),
		managedCoreComponents.AddressPubKeyConverter(),
		managedCryptoComponents.TxSignKeyGen(),
	)
	if err != nil {
		return err
	}

	healthService := health.NewHealthService(generalConfig.Health, workingDir)
	if ctx.IsSet(useHealthService.Name) {
		healthService.Start()
	}

	chanCreateViews := make(chan struct{}, 1)
	chanLogRewrite := make(chan struct{}, 1)
	handlersArgs, err := factory.NewStatusHandlersFactoryArgs(
		useLogView.Name,
		ctx,
		managedCoreComponents.InternalMarshalizer(),
		managedCoreComponents.Uint64ByteSliceConverter(),
		chanCreateViews,
		chanLogRewrite,
		logFile,
	)
	if err != nil {
		return err
	}

	statusHandlersInfo, err := factory.CreateStatusHandlers(handlersArgs)
	if err != nil {
		return err
	}

	err = managedCoreComponents.SetStatusHandler(statusHandlersInfo.StatusHandler)
	if err != nil {
		return err
	}

	log.Trace("creating network components")
	args := mainFactory.NetworkComponentsFactoryArgs{
		P2pConfig:     *p2pConfig,
		MainConfig:    *generalConfig,
		StatusHandler: managedCoreComponents.StatusHandler(),
		Marshalizer:   managedCoreComponents.InternalMarshalizer(),
	}

	managedNetworkComponents, err := mainFactory.NewManagedNetworkComponents(args)
	if err != nil {
		return err
	}
	err = managedNetworkComponents.Create()
	if err != nil {
		return err
	}

	err = managedNetworkComponents.NetworkMessenger().Bootstrap()
	if err != nil {
		return err
	}
	log.Info(fmt.Sprintf("waiting %d seconds for network discovery...", core.SecondsToWaitForP2PBootstrap))
	time.Sleep(core.SecondsToWaitForP2PBootstrap * time.Second)

	log.Trace("creating economics data components")
	economicsData, err := economics.NewEconomicsData(economicsConfig)
	if err != nil {
		return err
	}

	log.Trace("creating ratings data components")

	ratingDataArgs := rating.RatingsDataArg{
		Config:                   ratingsConfig,
		ShardConsensusSize:       genesisNodesConfig.ConsensusGroupSize,
		MetaConsensusSize:        genesisNodesConfig.MetaChainConsensusGroupSize,
		ShardMinNodes:            genesisNodesConfig.MinNodesPerShard,
		MetaMinNodes:             genesisNodesConfig.MetaChainMinNodes,
		RoundDurationMiliseconds: genesisNodesConfig.RoundDuration,
	}
	ratingsData, err := rating.NewRatingsData(ratingDataArgs)
	if err != nil {
		return err
	}

	rater, err := rating.NewBlockSigningRater(ratingsData)
	if err != nil {
		return err
	}

	nodesShuffler := sharding.NewHashValidatorsShuffler(
		genesisNodesConfig.MinNodesPerShard,
		genesisNodesConfig.MetaChainMinNodes,
		genesisNodesConfig.Hysteresis,
		genesisNodesConfig.Adaptivity,
		generalConfig.EpochStartConfig.ShuffleBetweenShards,
	)

	destShardIdAsObserver, err := processDestinationShardAsObserver(preferencesConfig.Preferences)
	if err != nil {
		return err
	}

	startRound := int64(0)
	if generalConfig.Hardfork.AfterHardFork {
		startRound = int64(generalConfig.Hardfork.StartRound)
	}
	rounder, err := round.NewRound(
		time.Unix(genesisNodesConfig.StartTime, 0),
		syncer.CurrentTime(),
		time.Millisecond*time.Duration(genesisNodesConfig.RoundDuration),
		syncer,
		startRound,
	)
	if err != nil {
		return err
	}

	importStartHandler, err := trigger.NewImportStartHandler(filepath.Join(workingDir, core.DefaultDBPath), appVersion)
	if err != nil {
		return err
	}

	bootstrapDataProvider, err := storageFactory.NewBootstrapDataProvider(managedCoreComponents.InternalMarshalizer())
	if err != nil {
		return err
	}

	latestStorageDataProvider, err := factory.CreateLatestStorageDataProvider(
		bootstrapDataProvider,
		managedCoreComponents.InternalMarshalizer(),
		managedCoreComponents.Hasher(),
		*generalConfig,
		managedCoreComponents.ChainID(),
		workingDir,
		core.DefaultDBPath,
		core.DefaultEpochString,
		core.DefaultShardString,
	)
	if err != nil {
		return err
	}

	unitOpener, err := factory.CreateUnitOpener(
		bootstrapDataProvider,
		latestStorageDataProvider,
		managedCoreComponents.InternalMarshalizer(),
		*generalConfig,
		managedCoreComponents.ChainID(),
		workingDir,
		core.DefaultDBPath,
		core.DefaultEpochString,
		core.DefaultShardString,
	)
	if err != nil {
		return err
	}

	epochStartBootstrapArgs := bootstrap.ArgsEpochStartBootstrap{
		CoreComponentsHolder:       managedCoreComponents,
		CryptoComponentsHolder:     managedCryptoComponents,
		Messenger:                  managedNetworkComponents.NetworkMessenger(),
		GeneralConfig:              *generalConfig,
		EconomicsData:              economicsData,
		GenesisNodesConfig:         genesisNodesConfig,
		GenesisShardCoordinator:    genesisShardCoordinator,
		StorageUnitOpener:          unitOpener,
		Rater:                      rater,
		DestinationShardAsObserver: destShardIdAsObserver,
		NodeShuffler:               nodesShuffler,
		Rounder:                    rounder,
		LatestStorageDataProvider:  latestStorageDataProvider,
		ArgumentsParser:            smartContract.NewArgumentParser(),
		StatusHandler:              managedCoreComponents.StatusHandler(),
		ImportStartHandler:         importStartHandler,
	}
	bootstrapper, err := bootstrap.NewEpochStartBootstrap(epochStartBootstrapArgs)
	if err != nil {
		log.Error("could not create bootstrap", "err", err)
		return err
	}

	bootstrapParameters, err := bootstrapper.Bootstrap()
	if err != nil {
		log.Error("bootstrap return error", "error", err)
		return err
	}

	log.Info("bootstrap parameters", "shardId", bootstrapParameters.SelfShardId, "epoch", bootstrapParameters.Epoch, "numShards", bootstrapParameters.NumOfShards)

	shardCoordinator, err := sharding.NewMultiShardCoordinator(bootstrapParameters.NumOfShards, bootstrapParameters.SelfShardId)
	if err != nil {
		return err
	}

	currentEpoch := bootstrapParameters.Epoch
	storerEpoch := currentEpoch
	if !generalConfig.StoragePruning.Enabled {
		// TODO: refactor this as when the pruning storer is disabled, the default directory path is Epoch_0
		// and it should be Epoch_ALL or something similar
		storerEpoch = 0
	}

	var shardIdString = core.GetShardIDString(shardCoordinator.SelfId())
	logger.SetCorrelationShard(shardIdString)

	log.Trace("initializing stats file")
	err = initStatsFileMonitor(
		generalConfig,
		managedCryptoComponents.PublicKeyString(),
		log,
		workingDir,
		managedCoreComponents.PathHandler(),
		shardId)
	if err != nil {
		return err
	}

	log.Trace("creating state components")
	stateArgs := mainFactory.StateComponentsFactoryArgs{
		Config:           *generalConfig,
		ShardCoordinator: shardCoordinator,
		Core:             managedCoreComponents,
	}
	managedStateComponents, err := mainFactory.NewManagedStateComponents(stateArgs)
	if err != nil {
		return err
	}

	err = managedStateComponents.Create()
	if err != nil {
		return err
	}

	trieContainer, trieStorageManager := bootstrapper.GetTriesComponents()
	err = managedStateComponents.SetTriesContainer(trieContainer)
	if err != nil {
		return err
	}
	err = managedStateComponents.SetTriesStorageManagers(trieStorageManager)
	if err != nil {
		return err
	}

	log.Trace("creating data components")
	epochStartNotifier := notifier.NewEpochStartSubscriptionHandler()

	dataArgs := mainFactory.DataComponentsHandlerArgs{
		Config:             *generalConfig,
		EconomicsData:      economicsData,
		ShardCoordinator:   shardCoordinator,
		Core:               managedCoreComponents,
		EpochStartNotifier: epochStartNotifier,
		CurrentEpoch:       storerEpoch,
	}

	managedDataComponents, err := mainFactory.NewManagedDataComponents(dataArgs)
	if err != nil {
		return err
	}
	err = managedDataComponents.Create()
	if err != nil {
		return err
	}

	healthService.RegisterComponent(managedDataComponents.Datapool().Transactions())
	healthService.RegisterComponent(managedDataComponents.Datapool().UnsignedTransactions())
	healthService.RegisterComponent(managedDataComponents.Datapool().RewardTransactions())

	log.Trace("initializing metrics")
	err = metrics.InitMetrics(
		managedCoreComponents.StatusHandler(),
		managedCryptoComponents.PublicKeyString(),
		nodeType,
		shardCoordinator,
		genesisNodesConfig,
		version,
		economicsConfig,
		generalConfig.EpochStartConfig.RoundsPerEpoch,
		managedCoreComponents.MinTransactionVersion(),
	)
	if err != nil {
		return err
	}

	chanLogRewrite <- struct{}{}
	chanCreateViews <- struct{}{}

	err = statusHandlersInfo.UpdateStorerAndMetricsForPersistentHandler(
		managedDataComponents.StorageService().GetStorer(dataRetriever.StatusMetricsUnit),
	)
	if err != nil {
		return err
	}

	log.Trace("creating nodes coordinator")
	if ctx.IsSet(keepOldEpochsData.Name) {
		generalConfig.StoragePruning.CleanOldEpochsData = !ctx.GlobalBool(keepOldEpochsData.Name)
	}
	if ctx.IsSet(numEpochsToSave.Name) {
		generalConfig.StoragePruning.NumEpochsToKeep = ctx.GlobalUint64(numEpochsToSave.Name)
	}
	if ctx.IsSet(numActivePersisters.Name) {
		generalConfig.StoragePruning.NumActivePersisters = ctx.GlobalUint64(numActivePersisters.Name)
	}
	log.Info("Bootstrap", "epoch", bootstrapParameters.Epoch)
	if bootstrapParameters.NodesConfig != nil {
		log.Info("the epoch from nodesConfig is", "epoch", bootstrapParameters.NodesConfig.CurrentEpoch)
	}
	chanStopNodeProcess := make(chan endProcess.ArgEndProcess, 1)
	nodesCoordinator, err := createNodesCoordinator(
		genesisNodesConfig,
		preferencesConfig.Preferences,
		epochStartNotifier,
		managedCryptoComponents.PublicKey(),
		managedCoreComponents.InternalMarshalizer(),
		managedCoreComponents.Hasher(),
		rater,
		managedDataComponents.StorageService().GetStorer(dataRetriever.BootstrapUnit),
		nodesShuffler,
		generalConfig.EpochStartConfig,
		shardCoordinator.SelfId(),
		chanStopNodeProcess,
		bootstrapParameters,
		currentEpoch,
	)
	if err != nil {
		return err
	}

	metrics.SaveStringMetric(managedCoreComponents.StatusHandler(), core.MetricNodeDisplayName, preferencesConfig.Preferences.NodeDisplayName)
	metrics.SaveStringMetric(managedCoreComponents.StatusHandler(), core.MetricChainId, managedCoreComponents.ChainID())
	metrics.SaveUint64Metric(managedCoreComponents.StatusHandler(), core.MetricGasPerDataByte, economicsData.GasPerDataByte())
	metrics.SaveUint64Metric(managedCoreComponents.StatusHandler(), core.MetricMinGasPrice, economicsData.MinGasPrice())
	metrics.SaveUint64Metric(managedCoreComponents.StatusHandler(), core.MetricMinGasLimit, economicsData.MinGasLimit())

	sessionInfoFileOutput := fmt.Sprintf("%s:%s\n%s:%s\n%s:%v\n%s:%s\n%s:%v\n",
		"PkBlockSign", managedCryptoComponents.PublicKeyString(),
		"ShardId", shardId,
		"TotalShards", shardCoordinator.NumberOfShards(),
		"AppVersion", version,
		"GenesisTimeStamp", startTime.Unix(),
	)

	sessionInfoFileOutput += fmt.Sprintf("\nStarted with parameters:\n")
	for _, flag := range ctx.App.Flags {
		flagValue := fmt.Sprintf("%v", ctx.GlobalGeneric(flag.GetName()))
		if flagValue != "" {
			sessionInfoFileOutput += fmt.Sprintf("%s = %v\n", flag.GetName(), flagValue)
		}
	}

	statsFolder := filepath.Join(workingDir, core.DefaultStatsPath)
	copyConfigToStatsFolder(
		statsFolder,
		[]string{
			configurationFileName,
			configurationEconomicsFileName,
			configurationRatingsFileName,
			configurationPreferencesFileName,
			p2pConfigurationFileName,
			configurationFileName,
			ctx.GlobalString(genesisFile.Name),
			ctx.GlobalString(nodesFile.Name),
		})

	statsFile := filepath.Join(statsFolder, "session.info")
	err = ioutil.WriteFile(statsFile, []byte(sessionInfoFileOutput), os.ModePerm)
	log.LogIfError(err)

	//TODO: remove this in the future and add just a log debug
	computedRatingsData := filepath.Join(statsFolder, "ratings.info")
	computedRatingsDataStr := createStringFromRatingsData(ratingsData)
	err = ioutil.WriteFile(computedRatingsData, []byte(computedRatingsDataStr), os.ModePerm)
	log.LogIfError(err)

	gasScheduleConfigurationFileName := ctx.GlobalString(gasScheduleConfigurationFile.Name)
	gasSchedule, err := core.LoadGasScheduleConfig(gasScheduleConfigurationFileName)
	if err != nil {
		return err
	}

	log.Trace("creating time cache for requested items components")
	requestedItemsHandler := timecache.NewTimeCache(time.Duration(uint64(time.Millisecond) * genesisNodesConfig.RoundDuration))

	whiteListCache, err := storageUnit.NewCache(storageFactory.GetCacherFromConfig(generalConfig.WhiteListPool))
	if err != nil {
		return err
	}
	whiteListRequest, err := interceptors.NewWhiteListDataVerifier(whiteListCache)
	if err != nil {
		return err
	}

	whiteListerVerifiedTxs, err := createWhiteListerVerifiedTxs(generalConfig)
	if err != nil {
		return err
	}

	log.Trace("starting status pooling components")
	statArgs := mainFactory.StatusComponentsFactoryArgs{
		Config:             *generalConfig,
		ExternalConfig:     *externalConfig,
		RoundDurationSec:   genesisNodesConfig.RoundDuration / 1000,
		ElasticOptions:     &indexer.Options{TxIndexingEnabled: ctx.GlobalBoolT(enableTxIndexing.Name)},
		ShardCoordinator:   shardCoordinator,
		NodesCoordinator:   nodesCoordinator,
		EpochStartNotifier: epochStartNotifier,
		StatusUtils:        statusHandlersInfo,
		CoreComponents:     managedCoreComponents,
		DataComponents:     managedDataComponents,
		NetworkComponents:  managedNetworkComponents,
	}
	managedStatusComponents, err := mainFactory.NewManagedStatusComponents(statArgs)
	if err != nil {
		return err
	}
	err = managedStatusComponents.Create()
	if err != nil {
		return err
	}

	log.Trace("creating process components")
	coreServiceContainer, _ := managedStatusComponents.ServiceContainer()

	processArgs := mainFactory.ProcessComponentsFactoryArgs{
		CoreFactoryArgs:           (*mainFactory.CoreComponentsFactoryArgs)(&coreArgs),
		AccountsParser:            accountsParser,
		SmartContractParser:       smartContractParser,
		EconomicsData:             economicsData,
		NodesConfig:               genesisNodesConfig,
		GasSchedule:               gasSchedule,
		Rounder:                   rounder,
		ShardCoordinator:          shardCoordinator,
		NodesCoordinator:          nodesCoordinator,
		Data:                      managedDataComponents,
		CoreData:                  managedCoreComponents,
		Crypto:                    managedCryptoComponents,
		State:                     managedStateComponents,
		Network:                   managedNetworkComponents,
		CoreServiceContainer:      coreServiceContainer,
		RequestedItemsHandler:     requestedItemsHandler,
		WhiteListHandler:          whiteListRequest,
		WhiteListerVerifiedTxs:    whiteListerVerifiedTxs,
		EpochStartNotifier:        epochStartNotifier,
		EpochStart:                &generalConfig.EpochStartConfig,
		Rater:                     rater,
		RatingsData:               ratingsData,
		StartEpochNum:             currentEpoch,
		SizeCheckDelta:            generalConfig.Marshalizer.SizeCheckDelta,
		StateCheckpointModulus:    generalConfig.StateTriesConfig.CheckpointRoundsModulus,
		MaxComputableRounds:       generalConfig.GeneralSettings.MaxComputableRounds,
		NumConcurrentResolverJobs: generalConfig.Antiflood.NumConcurrentResolverJobs,
		MinSizeInBytes:            generalConfig.BlockSizeThrottleConfig.MinSizeInBytes,
		MaxSizeInBytes:            generalConfig.BlockSizeThrottleConfig.MaxSizeInBytes,
		MaxRating:                 ratingsConfig.General.MaxRating,
		ValidatorPubkeyConverter:  managedCoreComponents.ValidatorPubKeyConverter(),
		SystemSCConfig:            systemSCConfig,
		Version:                   version,
		ImportStartHandler:        importStartHandler,
		WorkingDir:                workingDir,
	}

	managedProcessComponents, err := mainFactory.NewManagedProcessComponents(processArgs)
	if err != nil {
		return err
	}
	err = managedProcessComponents.Create()
	if err != nil {
		return err
	}

	managedStatusComponents.SetForkDetector(managedProcessComponents.ForkDetector())
	err = managedStatusComponents.StartPolling()

	hardForkTrigger, err := createHardForkTrigger(
		generalConfig,
		shardCoordinator,
		nodesCoordinator,
		managedCoreComponents,
		managedStateComponents,
		managedDataComponents,
		managedCryptoComponents,
		managedProcessComponents,
		managedNetworkComponents,
		whiteListRequest,
		whiteListerVerifiedTxs,
		chanStopNodeProcess,
		epochStartNotifier,
		importStartHandler,
		workingDir,
	)
	if err != nil {
		return err
	}

	var elasticIndexer indexer.Indexer
	if !check.IfNil(coreServiceContainer) && !check.IfNil(coreServiceContainer.Indexer()) {
		elasticIndexer = coreServiceContainer.Indexer()
		elasticIndexer.SetTxLogsProcessor(managedProcessComponents.TxLogsProcessor())
		managedProcessComponents.TxLogsProcessor().EnableLogToBeSavedInCache()
	}

	log.Trace("creating node structure")
	currentNode, err := createNode(
		generalConfig,
		ratingsConfig,
		preferencesConfig,
		genesisNodesConfig,
		economicsData,
		syncer,
		managedCryptoComponents.BlockSignKeyGen(),
		managedCryptoComponents.PrivateKey(),
		managedCryptoComponents.PublicKey(),
		shardCoordinator,
		nodesCoordinator,
		managedCoreComponents,
		managedStateComponents,
		managedDataComponents,
		managedCryptoComponents,
		managedProcessComponents,
		managedNetworkComponents,
		ctx.GlobalUint64(bootstrapRoundIndex.Name),
		version,
		elasticIndexer,
		requestedItemsHandler,
		epochStartNotifier,
		whiteListRequest,
		whiteListerVerifiedTxs,
		chanStopNodeProcess,
		hardForkTrigger,
	)
	if err != nil {
		return err
	}

	log.Trace("creating software checker structure")
	softwareVersionChecker, err := factory.CreateSoftwareVersionChecker(managedCoreComponents.StatusHandler(), generalConfig.SoftwareVersionConfig)
	if err != nil {
		log.Debug("nil software version checker", "error", err.Error())
	} else {
		softwareVersionChecker.StartCheckSoftwareVersion()
	}

	if shardCoordinator.SelfId() == core.MetachainShardId {
		log.Trace("activating nodesCoordinator's validators indexing")
		indexValidatorsListIfNeeded(
			elasticIndexer,
			nodesCoordinator,
			managedProcessComponents.EpochStartTrigger().Epoch(),
			log,
		)
	}

	log.Trace("creating api resolver structure")
	apiResolver, err := createApiResolver(
		generalConfig,
		managedStateComponents.AccountsAdapter(),
		managedStateComponents.PeerAccounts(),
		managedCoreComponents.AddressPubKeyConverter(),
		managedDataComponents.StorageService(),
		managedDataComponents.Blockchain(),
		managedCoreComponents.InternalMarshalizer(),
		managedCoreComponents.Hasher(),
		managedCoreComponents.Uint64ByteSliceConverter(),
		shardCoordinator,
		statusHandlersInfo.StatusMetrics,
		gasSchedule,
		economicsData,
		managedCryptoComponents.MessageSignVerifier(),
		genesisNodesConfig,
		systemSCConfig,
	)
	if err != nil {
		return err
	}

	log.Trace("creating elrond node facade")
	restAPIServerDebugMode := ctx.GlobalBool(restApiDebug.Name)

	argNodeFacade := facade.ArgNodeFacade{
		Node:                   currentNode,
		ApiResolver:            apiResolver,
		RestAPIServerDebugMode: restAPIServerDebugMode,
		WsAntifloodConfig:      generalConfig.Antiflood.WebServer,
		FacadeConfig: config.FacadeConfig{
			RestApiInterface: ctx.GlobalString(restApiInterface.Name),
			PprofEnabled:     ctx.GlobalBool(profileMode.Name),
		},
		ApiRoutesConfig: *apiRoutesConfig,
	}

	ef, err := facade.NewNodeFacade(argNodeFacade)
	if err != nil {
		return fmt.Errorf("%w while creating NodeFacade", err)
	}

	ef.SetSyncer(syncer)
	ef.SetTpsBenchmark(managedStatusComponents.TpsBenchmark())

	log.Trace("starting background services")
	ef.StartBackgroundServices()

	log.Debug("starting node...")
	err = ef.StartNode()
	if err != nil {
		log.Error("starting node failed", "epoch", currentEpoch, "error", err.Error())
		return err
	}

	log.Info("application is now running")
	sigs := make(chan os.Signal, 1)
	signal.Notify(sigs, syscall.SIGINT, syscall.SIGTERM)
	var sig endProcess.ArgEndProcess
	select {
	case <-sigs:
		log.Info("terminating at user's signal...")
	case sig = <-chanStopNodeProcess:
		log.Info("terminating at internal stop signal", "reason", sig.Reason, "description", sig.Description)
	}

	chanCloseComponents := make(chan struct{})
	go func() {
		closeAllComponents(log, healthService, managedDataComponents, managedStateComponents, managedNetworkComponents, chanCloseComponents)
	}()

	select {
	case <-chanCloseComponents:
	case <-time.After(maxTimeToClose):
		log.Warn("force closing the node", "error", "closeAllComponents did not finished on time")
	}

	log.Debug("closing node")

	return nil
}

func closeAllComponents(
	log logger.Logger,
	healthService io.Closer,
	dataComponents mainFactory.DataComponentsHolder,
	stateComponents mainFactory.StateComponentsHolder,
	networkComponents mainFactory.NetworkComponentsHolder,
	chanCloseComponents chan struct{},
) {
	log.Debug("closing health service...")
	err := healthService.Close()
	log.LogIfError(err)

	log.Debug("closing all store units....")
	err = dataComponents.StorageService().CloseAll()
	log.LogIfError(err)

	dataTries := stateComponents.TriesContainer().GetAll()
	for _, trie := range dataTries {
		err = trie.ClosePersister()
		log.LogIfError(err)
	}

	if rm != nil {
		err = rm.Close()
		log.LogIfError(err)
	}

	log.Debug("calling close on the network messenger instance...")
	err = networkComponents.NetworkMessenger().Close()
	log.LogIfError(err)

	chanCloseComponents <- struct{}{}
}

func createStringFromRatingsData(ratingsData *rating.RatingsData) string {
	metaChainStepHandler := ratingsData.MetaChainRatingsStepHandler()
	shardChainHandler := ratingsData.ShardChainRatingsStepHandler()
	computedRatingsDataStr := fmt.Sprintf(
		"meta:\n"+
			"ProposerIncrease=%v\n"+
			"ProposerDecrease=%v\n"+
			"ValidatorIncrease=%v\n"+
			"ValidatorDecrease=%v\n\n"+
			"shard:\n"+
			"ProposerIncrease=%v\n"+
			"ProposerDecrease=%v\n"+
			"ValidatorIncrease=%v\n"+
			"ValidatorDecrease=%v",
		metaChainStepHandler.ProposerIncreaseRatingStep(),
		metaChainStepHandler.ProposerDecreaseRatingStep(),
		metaChainStepHandler.ValidatorIncreaseRatingStep(),
		metaChainStepHandler.ValidatorDecreaseRatingStep(),
		shardChainHandler.ProposerIncreaseRatingStep(),
		shardChainHandler.ProposerDecreaseRatingStep(),
		shardChainHandler.ValidatorIncreaseRatingStep(),
		shardChainHandler.ValidatorDecreaseRatingStep(),
	)
	return computedRatingsDataStr
}

func cleanupStorageIfNecessary(workingDir string, ctx *cli.Context, log logger.Logger) error {
	storageCleanupFlagValue := ctx.GlobalBool(storageCleanup.Name)
	if storageCleanupFlagValue {
		dbPath := filepath.Join(
			workingDir,
			core.DefaultDBPath)
		log.Trace("cleaning storage", "path", dbPath)
		err := os.RemoveAll(dbPath)
		if err != nil {
			return err
		}
	}
	return nil
}

func copyConfigToStatsFolder(statsFolder string, configs []string) {
	for _, configFile := range configs {
		copySingleFile(statsFolder, configFile)
	}
}

func copySingleFile(folder string, configFile string) {
	fileName := filepath.Base(configFile)

	source, err := core.OpenFile(configFile)
	if err != nil {
		return
	}
	defer func() {
		err = source.Close()
		if err != nil {
			fmt.Println(fmt.Sprintf("Could not close %s", source.Name()))
		}
	}()

	destPath := filepath.Join(folder, fileName)
	destination, err := os.Create(destPath)
	if err != nil {
		return
	}
	defer func() {
		err = destination.Close()
		if err != nil {
			fmt.Println(fmt.Sprintf("Could not close %s", source.Name()))
		}
	}()

	_, err = io.Copy(destination, source)
	if err != nil {
		fmt.Println(fmt.Sprintf("Could not copy %s", source.Name()))
	}
}

func getWorkingDir(ctx *cli.Context, log logger.Logger) string {
	var workingDir string
	var err error
	if ctx.IsSet(workingDirectory.Name) {
		workingDir = ctx.GlobalString(workingDirectory.Name)
	} else {
		workingDir, err = os.Getwd()
		if err != nil {
			log.LogIfError(err)
			workingDir = ""
		}
	}
	log.Trace("working directory", "path", workingDir)

	return workingDir
}

func prepareLogFile(workingDir string) (*os.File, error) {
	logDirectory := filepath.Join(workingDir, core.DefaultLogsPath)
	fileForLog, err := core.CreateFile("elrond-go", logDirectory, "log")
	if err != nil {
		return nil, err
	}

	//we need this function as to close file.Close() when the code panics and the defer func associated
	//with the file pointer in the main func will never be reached
	runtime.SetFinalizer(fileForLog, func(f *os.File) {
		_ = f.Close()
	})

	err = redirects.RedirectStderr(fileForLog)
	if err != nil {
		return nil, err
	}

	err = logger.AddLogObserver(fileForLog, &logger.PlainFormatter{})
	if err != nil {
		return nil, fmt.Errorf("%w adding file log observer", err)
	}

	return fileForLog, nil
}

func indexValidatorsListIfNeeded(
	elasticIndexer indexer.Indexer,
	coordinator sharding.NodesCoordinator,
	epoch uint32,
	log logger.Logger,

) {
	if check.IfNil(elasticIndexer) {
		return
	}

	validatorsPubKeys, err := coordinator.GetAllEligibleValidatorsPublicKeys(epoch)
	if err != nil {
		log.Warn("GetAllEligibleValidatorPublicKeys for epoch 0 failed", "error", err)
	}

	if len(validatorsPubKeys) > 0 {
		go elasticIndexer.SaveValidatorsPubKeys(validatorsPubKeys, epoch)
	}
}

func enableGopsIfNeeded(ctx *cli.Context, log logger.Logger) {
	var gopsEnabled bool
	if ctx.IsSet(gopsEn.Name) {
		gopsEnabled = ctx.GlobalBool(gopsEn.Name)
	}

	if gopsEnabled {
		if err := agent.Listen(agent.Options{}); err != nil {
			log.Error("failure to init gops", "error", err.Error())
		}
	}

	log.Trace("gops", "enabled", gopsEnabled)
}

func loadMainConfig(filepath string) (*config.Config, error) {
	cfg := &config.Config{}
	err := core.LoadTomlFile(cfg, filepath)
	if err != nil {
		return nil, err
	}

	return cfg, nil
}

func loadApiConfig(filepath string) (*config.ApiRoutesConfig, error) {
	cfg := &config.ApiRoutesConfig{}
	err := core.LoadTomlFile(cfg, filepath)
	if err != nil {
		return nil, err
	}

	return cfg, nil
}

func loadEconomicsConfig(filepath string) (*config.EconomicsConfig, error) {
	cfg := &config.EconomicsConfig{}
	err := core.LoadTomlFile(cfg, filepath)
	if err != nil {
		return nil, err
	}

	return cfg, nil
}

func loadSystemSmartContractsConfig(filepath string) (*config.SystemSmartContractsConfig, error) {
	cfg := &config.SystemSmartContractsConfig{}
	err := core.LoadTomlFile(cfg, filepath)
	if err != nil {
		return nil, err
	}

	return cfg, nil
}

func loadRatingsConfig(filepath string) (config.RatingsConfig, error) {
	cfg := &config.RatingsConfig{}
	err := core.LoadTomlFile(cfg, filepath)
	if err != nil {
		return config.RatingsConfig{}, err
	}

	return *cfg, nil
}

func loadPreferencesConfig(filepath string) (*config.Preferences, error) {
	cfg := &config.Preferences{}
	err := core.LoadTomlFile(cfg, filepath)
	if err != nil {
		return nil, err
	}

	return cfg, nil
}

func loadExternalConfig(filepath string) (*config.ExternalConfig, error) {
	cfg := &config.ExternalConfig{}
	err := core.LoadTomlFile(cfg, filepath)
	if err != nil {
		return nil, fmt.Errorf("cannot load external config: %w", err)
	}

	return cfg, nil
}

func getShardIdFromNodePubKey(pubKey crypto.PublicKey, nodesConfig *sharding.NodesSetup) (uint32, error) {
	if pubKey == nil {
		return 0, errors.New("nil public key")
	}

	publicKey, err := pubKey.ToByteArray()
	if err != nil {
		return 0, err
	}

	selfShardId, err := nodesConfig.GetShardIDForPubKey(publicKey)
	if err != nil {
		return 0, err
	}

	return selfShardId, err
}

func createShardCoordinator(
	nodesConfig *sharding.NodesSetup,
	pubKey crypto.PublicKey,
	prefsConfig config.PreferencesConfig,
	log logger.Logger,
) (sharding.Coordinator, core.NodeType, error) {

	selfShardId, err := getShardIdFromNodePubKey(pubKey, nodesConfig)
	nodeType := core.NodeTypeValidator
	if err == sharding.ErrPublicKeyNotFoundInGenesis {
		nodeType = core.NodeTypeObserver
		log.Info("starting as observer node")

		selfShardId, err = processDestinationShardAsObserver(prefsConfig)
		if err != nil {
			return nil, "", err
		}
		if selfShardId == core.DisabledShardIDAsObserver {
			selfShardId = uint32(0)
		}
	}
	if err != nil {
		return nil, "", err
	}

	var shardName string
	if selfShardId == core.MetachainShardId {
		shardName = core.MetachainShardName
	} else {
		shardName = fmt.Sprintf("%d", selfShardId)
	}
	log.Info("shard info", "started in shard", shardName)

	shardCoordinator, err := sharding.NewMultiShardCoordinator(nodesConfig.NumberOfShards(), selfShardId)
	if err != nil {
		return nil, "", err
	}

	return shardCoordinator, nodeType, nil
}

func createNodesCoordinator(
	nodesConfig *sharding.NodesSetup,
	prefsConfig config.PreferencesConfig,
	epochStartNotifier epochStart.RegistrationHandler,
	pubKey crypto.PublicKey,
	marshalizer marshal.Marshalizer,
	hasher hashing.Hasher,
	ratingAndListIndexHandler sharding.PeerAccountListAndRatingHandler,
	bootStorer storage.Storer,
	nodeShuffler sharding.NodesShuffler,
	epochConfig config.EpochStartConfig,
	currentShardID uint32,
	chanStopNodeProcess chan endProcess.ArgEndProcess,
	bootstrapParameters bootstrap.Parameters,
	startEpoch uint32,
) (sharding.NodesCoordinator, error) {
	shardIDAsObserver, err := processDestinationShardAsObserver(prefsConfig)
	if err != nil {
		return nil, err
	}
	if shardIDAsObserver == core.DisabledShardIDAsObserver {
		shardIDAsObserver = uint32(0)
	}

	nbShards := nodesConfig.NumberOfShards()
	shardConsensusGroupSize := int(nodesConfig.ConsensusGroupSize)
	metaConsensusGroupSize := int(nodesConfig.MetaChainConsensusGroupSize)
	eligibleNodesInfo, waitingNodesInfo := nodesConfig.InitialNodesInfo()

	eligibleValidators, errEligibleValidators := sharding.NodesInfoToValidators(eligibleNodesInfo)
	if errEligibleValidators != nil {
		return nil, errEligibleValidators
	}

	waitingValidators, errWaitingValidators := sharding.NodesInfoToValidators(waitingNodesInfo)
	if errWaitingValidators != nil {
		return nil, errWaitingValidators
	}

	currentEpoch := startEpoch
	if bootstrapParameters.NodesConfig != nil {
		nodeRegistry := bootstrapParameters.NodesConfig
		currentEpoch = bootstrapParameters.Epoch
		eligibles := nodeRegistry.EpochsConfig[fmt.Sprintf("%d", currentEpoch)].EligibleValidators
		eligibleValidators, err = sharding.SerializableValidatorsToValidators(eligibles)
		if err != nil {
			return nil, err
		}

		waitings := nodeRegistry.EpochsConfig[fmt.Sprintf("%d", currentEpoch)].WaitingValidators
		waitingValidators, err = sharding.SerializableValidatorsToValidators(waitings)
		if err != nil {
			return nil, err
		}
	}

	pubKeyBytes, err := pubKey.ToByteArray()
	if err != nil {
		return nil, err
	}

	consensusGroupCache, err := lrucache.NewCache(25000)
	if err != nil {
		return nil, err
	}

	thresholdEpochDuration := epochConfig.ShuffledOutRestartThreshold
	if !(thresholdEpochDuration >= 0.0 && thresholdEpochDuration <= 1.0) {
		return nil, fmt.Errorf("invalid threshold for shuffled out handler")
	}
	maxDurationBeforeStopProcess := int64(nodesConfig.RoundDuration) * epochConfig.RoundsPerEpoch
	maxDurationBeforeStopProcess = int64(thresholdEpochDuration * float64(maxDurationBeforeStopProcess))
	intRandomizer := &random.ConcurrentSafeIntRandomizer{}
	randDurationBeforeStop := intRandomizer.Intn(int(maxDurationBeforeStopProcess))
	endOfProcessingHandler := func(argument endProcess.ArgEndProcess) error {
		go func() {
			time.Sleep(time.Duration(randDurationBeforeStop) * time.Millisecond)
			fmt.Println(fmt.Sprintf("the application stops after waiting %d miliseconds because the node was "+
				"shuffled out", randDurationBeforeStop))
			chanStopNodeProcess <- argument
		}()
		return nil
	}
	shuffledOutHandler, err := sharding.NewShuffledOutTrigger(pubKeyBytes, currentShardID, endOfProcessingHandler)
	if err != nil {
		return nil, err
	}

	argumentsNodesCoordinator := sharding.ArgNodesCoordinator{
		ShardConsensusGroupSize: shardConsensusGroupSize,
		MetaConsensusGroupSize:  metaConsensusGroupSize,
		Marshalizer:             marshalizer,
		Hasher:                  hasher,
		Shuffler:                nodeShuffler,
		EpochStartNotifier:      epochStartNotifier,
		BootStorer:              bootStorer,
		ShardIDAsObserver:       shardIDAsObserver,
		NbShards:                nbShards,
		EligibleNodes:           eligibleValidators,
		WaitingNodes:            waitingValidators,
		SelfPublicKey:           pubKeyBytes,
		ConsensusGroupCache:     consensusGroupCache,
		ShuffledOutHandler:      shuffledOutHandler,
		Epoch:                   currentEpoch,
		StartEpoch:              startEpoch,
	}

	baseNodesCoordinator, err := sharding.NewIndexHashedNodesCoordinator(argumentsNodesCoordinator)
	if err != nil {
		return nil, err
	}

	nodesCoordinator, err := sharding.NewIndexHashedNodesCoordinatorWithRater(baseNodesCoordinator, ratingAndListIndexHandler)
	if err != nil {
		return nil, err
	}

	return nodesCoordinator, nil
}

func processDestinationShardAsObserver(prefsConfig config.PreferencesConfig) (uint32, error) {
	destShard := strings.ToLower(prefsConfig.DestinationShardAsObserver)
	if len(destShard) == 0 {
		return 0, errors.New("option DestinationShardAsObserver is not set in prefs.toml")
	}

	if destShard == notSetDestinationShardID {
		return core.DisabledShardIDAsObserver, nil
	}

	if destShard == core.MetachainShardName {
		return core.MetachainShardId, nil
	}

	val, err := strconv.ParseUint(destShard, 10, 32)
	if err != nil {
		return 0, errors.New("error parsing DestinationShardAsObserver option: " + err.Error())
	}

	return uint32(val), err
}

func getConsensusGroupSize(nodesConfig *sharding.NodesSetup, shardCoordinator sharding.Coordinator) (uint32, error) {
	if shardCoordinator.SelfId() == core.MetachainShardId {
		return nodesConfig.MetaChainConsensusGroupSize, nil
	}
	if shardCoordinator.SelfId() < shardCoordinator.NumberOfShards() {
		return nodesConfig.ConsensusGroupSize, nil
	}

	return 0, state.ErrUnknownShardId
}

func createHardForkTrigger(
	config *config.Config,
	shardCoordinator sharding.Coordinator,
	nodesCoordinator sharding.NodesCoordinator,
	coreData mainFactory.CoreComponentsHolder,
	stateComponents mainFactory.StateComponentsHolder,
	data mainFactory.DataComponentsHolder,
	crypto mainFactory.CryptoComponentsHolder,
	process mainFactory.ProcessComponentsHolder,
	network mainFactory.NetworkComponentsHolder,
	whiteListRequest process.WhiteListHandler,
	whiteListerVerifiedTxs process.WhiteListHandler,
	chanStopNodeProcess chan endProcess.ArgEndProcess,
	epochNotifier factory.EpochStartNotifier,
	importStartHandler update.ImportStartHandler,
	workingDir string,
) (node.HardforkTrigger, error) {

	selfPubKeyBytes := crypto.PublicKeyBytes()
	triggerPubKeyBytes, err := coreData.ValidatorPubKeyConverter().Decode(config.Hardfork.PublicKeyToListenFrom)
	if err != nil {
		return nil, fmt.Errorf("%w while decoding HardforkConfig.PublicKeyToListenFrom", err)
	}

	accountsDBs := make(map[state.AccountsDbIdentifier]state.AccountsAdapter)
	accountsDBs[state.UserAccountsState] = stateComponents.AccountsAdapter()
	accountsDBs[state.PeerAccountsState] = stateComponents.PeerAccounts()
	hardForkConfig := config.Hardfork
	exportFolder := filepath.Join(workingDir, hardForkConfig.ImportFolder)
	argsExporter := exportFactory.ArgsExporter{
		CoreComponents:           coreData,
		CryptoComponents:         crypto,
		HeaderValidator:          process.HeaderConstructionValidator(),
		DataPool:                 data.Datapool(),
		StorageService:           data.StorageService(),
		RequestHandler:           process.RequestHandler(),
		ShardCoordinator:         shardCoordinator,
		Messenger:                network.NetworkMessenger(),
		ActiveAccountsDBs:        accountsDBs,
		ExistingResolvers:        process.ResolversFinder(),
		ExportFolder:             exportFolder,
		ExportTriesStorageConfig: hardForkConfig.ExportTriesStorageConfig,
		ExportStateStorageConfig: hardForkConfig.ExportStateStorageConfig,
		WhiteListHandler:         whiteListRequest,
		WhiteListerVerifiedTxs:   whiteListerVerifiedTxs,
		InterceptorsContainer:    process.InterceptorsContainer(),
		NodesCoordinator:         nodesCoordinator,
		HeaderSigVerifier:        process.HeaderSigVerifier(),
		HeaderIntegrityVerifier:  process.HeaderIntegrityVerifier(),
		MaxTrieLevelInMemory:     config.StateTriesConfig.MaxStateTrieLevelInMemory,
		InputAntifloodHandler:    network.InputAntiFloodHandler(),
		OutputAntifloodHandler:   network.OutputAntiFloodHandler(),
		ValidityAttester:         process.BlockTracker(),
	}
	hardForkExportFactory, err := exportFactory.NewExportHandlerFactory(argsExporter)
	if err != nil {
		return nil, err
	}

	atArgumentParser := smartContract.NewArgumentParser()
	argTrigger := trigger.ArgHardforkTrigger{
		TriggerPubKeyBytes:        triggerPubKeyBytes,
		SelfPubKeyBytes:           selfPubKeyBytes,
		Enabled:                   config.Hardfork.EnableTrigger,
		EnabledAuthenticated:      config.Hardfork.EnableTriggerFromP2P,
		ArgumentParser:            atArgumentParser,
		EpochProvider:             process.EpochStartTrigger(),
		ExportFactoryHandler:      hardForkExportFactory,
		ChanStopNodeProcess:       chanStopNodeProcess,
		EpochConfirmedNotifier:    epochNotifier,
		CloseAfterExportInMinutes: config.Hardfork.CloseAfterExportInMinutes,
		ImportStartHandler:        importStartHandler,
	}
	hardforkTrigger, err := trigger.NewTrigger(argTrigger)
	if err != nil {
		return nil, err
	}

	return hardforkTrigger, nil
}

func createNode(
	config *config.Config,
	ratingConfig config.RatingsConfig,
	preferencesConfig *config.Preferences,
	nodesConfig *sharding.NodesSetup,
	economicsData process.FeeHandler,
	syncer ntp.SyncTimer,
	keyGen crypto.KeyGenerator,
	privKey crypto.PrivateKey,
	pubKey crypto.PublicKey,
	shardCoordinator sharding.Coordinator,
	nodesCoordinator sharding.NodesCoordinator,
	coreData mainFactory.CoreComponentsHolder,
	stateComponents mainFactory.StateComponentsHolder,
	data mainFactory.DataComponentsHolder,
	crypto mainFactory.CryptoComponentsHolder,
	process mainFactory.ProcessComponentsHolder,
	network mainFactory.NetworkComponentsHolder,
	bootstrapRoundIndex uint64,
	version string,
	indexer indexer.Indexer,
	requestedItemsHandler dataRetriever.RequestedItemsHandler,
	epochStartRegistrationHandler epochStart.RegistrationHandler,
	whiteListRequest process.WhiteListHandler,
	whiteListerVerifiedTxs process.WhiteListHandler,
	chanStopNodeProcess chan endProcess.ArgEndProcess,
	hardForkTrigger node.HardforkTrigger,
) (*node.Node, error) {
	var err error
	var consensusGroupSize uint32
	consensusGroupSize, err = getConsensusGroupSize(nodesConfig, shardCoordinator)
	if err != nil {
		return nil, err
	}

	var txAccumulator node.Accumulator
	txAccumulatorConfig := config.Antiflood.TxAccumulator
	txAccumulator, err = accumulator.NewTimeAccumulator(
		time.Duration(txAccumulatorConfig.MaxAllowedTimeInMilliseconds)*time.Millisecond,
		time.Duration(txAccumulatorConfig.MaxDeviationTimeInMilliseconds)*time.Millisecond,
	)
	if err != nil {
		return nil, err
	}

	networkShardingCollector, err := factory.PrepareNetworkShardingCollector(
		network,
		config,
		nodesCoordinator,
		shardCoordinator,
		epochStartRegistrationHandler,
		process.EpochStartTrigger().MetaEpoch(),
	)
	if err != nil {
		return nil, err
	}

	factory.PrepareOpenTopics(network.InputAntiFloodHandler(), shardCoordinator)

	alarmScheduler := alarm.NewAlarmScheduler()
	watchdogTimer, err := watchdog.NewWatchdog(alarmScheduler, chanStopNodeProcess)
	if err != nil {
		return nil, err
	}

	peerDenialEvaluator, err := blackList.NewPeerDenialEvaluator(
		network.PeerBlackListHandler(),
		network.PubKeyCacher(),
		networkShardingCollector,
	)
	if err != nil {
		return nil, err
	}

	err = network.NetworkMessenger().SetPeerDenialEvaluator(peerDenialEvaluator)
	if err != nil {
		return nil, err
	}

	peerHonestyHandler, err := createPeerHonestyHandler(config, ratingConfig, network.PubKeyCacher())
	if err != nil {
		return nil, err
	}

	var nd *node.Node
	nd, err = node.NewNode(
		node.WithMessenger(network.NetworkMessenger()),
		node.WithHasher(coreData.Hasher()),
		node.WithInternalMarshalizer(coreData.InternalMarshalizer(), config.Marshalizer.SizeCheckDelta),
		node.WithVmMarshalizer(coreData.VmMarshalizer()),
		node.WithTxSignMarshalizer(coreData.TxMarshalizer()),
		node.WithTxFeeHandler(economicsData),
		node.WithInitialNodesPubKeys(nodesConfig.InitialNodesPubKeys()),
		node.WithAddressPubkeyConverter(coreData.AddressPubKeyConverter()),
		node.WithValidatorPubkeyConverter(coreData.ValidatorPubKeyConverter()),
		node.WithAccountsAdapter(stateComponents.AccountsAdapter()),
		node.WithBlockChain(data.Blockchain()),
		node.WithDataStore(data.StorageService()),
		node.WithRoundDuration(nodesConfig.RoundDuration),
		node.WithConsensusGroupSize(int(consensusGroupSize)),
		node.WithSyncer(syncer),
		node.WithBlockProcessor(process.BlockProcessor()),
		node.WithGenesisTime(time.Unix(nodesConfig.StartTime, 0)),
		node.WithRounder(process.Rounder()),
		node.WithShardCoordinator(shardCoordinator),
		node.WithNodesCoordinator(nodesCoordinator),
		node.WithUint64ByteSliceConverter(coreData.Uint64ByteSliceConverter()),
		node.WithSingleSigner(crypto.BlockSigner()),
		node.WithMultiSigner(crypto.MultiSigner()),
		node.WithKeyGen(keyGen),
		node.WithKeyGenForAccounts(crypto.TxSignKeyGen()),
		node.WithPubKey(pubKey),
		node.WithPrivKey(privKey),
		node.WithForkDetector(process.ForkDetector()),
		node.WithInterceptorsContainer(process.InterceptorsContainer()),
		node.WithResolversFinder(process.ResolversFinder()),
		node.WithConsensusType(config.Consensus.Type),
		node.WithTxSingleSigner(crypto.TxSingleSigner()),
		node.WithBootstrapRoundIndex(bootstrapRoundIndex),
		node.WithAppStatusHandler(coreData.StatusHandler()),
		node.WithIndexer(indexer),
		node.WithEpochStartTrigger(process.EpochStartTrigger()),
		node.WithEpochStartEventNotifier(epochStartRegistrationHandler),
		node.WithBlockBlackListHandler(process.BlackListHandler()),
		node.WithPeerDenialEvaluator(peerDenialEvaluator),
		node.WithNetworkShardingCollector(networkShardingCollector),
		node.WithBootStorer(process.BootStorer()),
		node.WithRequestedItemsHandler(requestedItemsHandler),
		node.WithHeaderSigVerifier(process.HeaderSigVerifier()),
		node.WithHeaderIntegrityVerifier(process.HeaderIntegrityVerifier()),
		node.WithValidatorStatistics(process.ValidatorsStatistics()),
		node.WithValidatorsProvider(process.ValidatorsProvider()),
		node.WithChainID([]byte(coreData.ChainID())),
		node.WithMinTransactionVersion(coreData.MinTransactionVersion()),
		node.WithBlockTracker(process.BlockTracker()),
		node.WithRequestHandler(process.RequestHandler()),
		node.WithInputAntifloodHandler(network.InputAntiFloodHandler()),
		node.WithTxAccumulator(txAccumulator),
		node.WithHardforkTrigger(hardForkTrigger),
		node.WithWhiteListHandler(whiteListRequest),
		node.WithWhiteListHandlerVerified(whiteListerVerifiedTxs),
		node.WithSignatureSize(config.ValidatorPubkeyConverter.SignatureLength),
		node.WithPublicKeySize(config.ValidatorPubkeyConverter.Length),
		node.WithNodeStopChannel(chanStopNodeProcess),
		node.WithPeerHonestyHandler(peerHonestyHandler),
		node.WithWatchdogTimer(watchdogTimer),
	)
	if err != nil {
		return nil, errors.New("error creating node: " + err.Error())
	}

	err = nd.StartHeartbeat(config.Heartbeat, version, preferencesConfig.Preferences)
	if err != nil {
		return nil, err
	}

	err = nd.ApplyOptions(node.WithDataPool(data.Datapool()))
	if err != nil {
		return nil, errors.New("error creating node: " + err.Error())
	}

	if shardCoordinator.SelfId() < shardCoordinator.NumberOfShards() {
		err = nd.CreateShardedStores()
		if err != nil {
			return nil, err
		}
	}
	if shardCoordinator.SelfId() == core.MetachainShardId {
		err = nd.ApplyOptions(node.WithPendingMiniBlocksHandler(process.PendingMiniBlocksHandler()))
		if err != nil {
			return nil, errors.New("error creating meta-node: " + err.Error())
		}
	}

	err = nodeDebugFactory.CreateInterceptedDebugHandler(
		nd,
		process.InterceptorsContainer(),
		process.ResolversFinder(),
		config.Debug.InterceptorResolver,
	)
	if err != nil {
		return nil, err
	}

	return nd, nil
}

func createPeerHonestyHandler(
	config *config.Config,
	ratingConfig config.RatingsConfig,
	pkTimeCache process.TimeCacher,
) (consensus.PeerHonestyHandler, error) {

	cache, err := storageUnit.NewCache(storageFactory.GetCacherFromConfig(config.PeerHonesty))
	if err != nil {
		return nil, err
	}

	return peerHonesty.NewP2pPeerHonesty(ratingConfig.PeerHonesty, pkTimeCache, cache)
}

func initStatsFileMonitor(
	config *config.Config,
	pubKeyString string,
	log logger.Logger,
	workingDir string,
	pathManager storage.PathManagerHandler,
	shardId string,
) error {
	statsFile, err := core.CreateFile(core.GetTrimmedPk(pubKeyString), filepath.Join(workingDir, core.DefaultStatsPath), "txt")
	if err != nil {
		return err
	}

	err = startStatisticsMonitor(statsFile, config, log, pathManager, shardId)
	if err != nil {
		return err
	}

	return nil
}

func startStatisticsMonitor(
	file *os.File,
	generalConfig *config.Config,
	log logger.Logger,
	pathManager storage.PathManagerHandler,
	shardId string,
) error {
	if !generalConfig.ResourceStats.Enabled {
		return nil
	}

	if generalConfig.ResourceStats.RefreshIntervalInSec < 1 {
		return errors.New("invalid RefreshIntervalInSec in section [ResourceStats]. Should be an integer higher than 1")
	}

	resMon, err := statistics.NewResourceMonitor(file)
	if err != nil {
		return err
	}

	go func() {
		for {
			err = resMon.SaveStatistics(generalConfig, pathManager, shardId)
			log.LogIfError(err)
			time.Sleep(time.Second * time.Duration(generalConfig.ResourceStats.RefreshIntervalInSec))
		}
	}()

	return nil
}

func createApiResolver(
	config *config.Config,
	accnts state.AccountsAdapter,
	validatorAccounts state.AccountsAdapter,
	pubkeyConv core.PubkeyConverter,
	storageService dataRetriever.StorageService,
	blockChain data.ChainHandler,
	marshalizer marshal.Marshalizer,
	hasher hashing.Hasher,
	uint64Converter typeConverters.Uint64ByteSliceConverter,
	shardCoordinator sharding.Coordinator,
	statusMetrics external.StatusMetricsHandler,
	gasSchedule map[string]map[string]uint64,
	economics *economics.EconomicsData,
	messageSigVerifier vm.MessageSignVerifier,
	nodesSetup sharding.GenesisNodesSetupHandler,
	systemSCConfig *config.SystemSmartContractsConfig,
) (facade.ApiResolver, error) {
	var vmFactory process.VirtualMachinesContainerFactory
	var err error

	argsBuiltIn := builtInFunctions.ArgsCreateBuiltInFunctionContainer{
		GasMap:          gasSchedule,
		MapDNSAddresses: make(map[string]struct{}),
		Marshalizer:     marshalizer,
	}
	builtInFuncs, err := builtInFunctions.CreateBuiltInFunctionContainer(argsBuiltIn)
	if err != nil {
		return nil, err
	}

	argsHook := hooks.ArgBlockChainHook{
		Accounts:         accnts,
		PubkeyConv:       pubkeyConv,
		StorageService:   storageService,
		BlockChain:       blockChain,
		ShardCoordinator: shardCoordinator,
		Marshalizer:      marshalizer,
		Uint64Converter:  uint64Converter,
		BuiltInFunctions: builtInFuncs,
	}

	if shardCoordinator.SelfId() == core.MetachainShardId {
		vmFactory, err = metachain.NewVMContainerFactory(
			argsHook,
			economics,
			messageSigVerifier,
			gasSchedule,
			nodesSetup,
			hasher,
			marshalizer,
			systemSCConfig,
			validatorAccounts,
		)
		if err != nil {
			return nil, err
		}
	} else {
		vmFactory, err = shard.NewVMContainerFactory(
			config.VirtualMachineConfig,
			economics.MaxGasLimitPerBlock(shardCoordinator.SelfId()),
			gasSchedule,
			argsHook)
		if err != nil {
			return nil, err
		}
	}

	vmContainer, err := vmFactory.Create()
	if err != nil {
		return nil, err
	}

	scQueryService, err := smartContract.NewSCQueryService(vmContainer, economics)
	if err != nil {
		return nil, err
	}

	argsTxTypeHandler := coordinator.ArgNewTxTypeHandler{
		PubkeyConverter:  pubkeyConv,
		ShardCoordinator: shardCoordinator,
		BuiltInFuncNames: builtInFuncs.Keys(),
		ArgumentParser:   parsers.NewCallArgsParser(),
	}
	txTypeHandler, err := coordinator.NewTxTypeHandler(argsTxTypeHandler)
	if err != nil {
		return nil, err
	}

	txCostHandler, err := transaction.NewTransactionCostEstimator(txTypeHandler, economics, scQueryService, gasSchedule)
	if err != nil {
		return nil, err
	}

	return external.NewNodeApiResolver(scQueryService, statusMetrics, txCostHandler)
}

func createWhiteListerVerifiedTxs(generalConfig *config.Config) (process.WhiteListHandler, error) {
	whiteListCacheVerified, err := storageUnit.NewCache(storageFactory.GetCacherFromConfig(generalConfig.WhiteListerVerifiedTxs))
	if err != nil {
		return nil, err
	}
	return interceptors.NewWhiteListDataVerifier(whiteListCacheVerified)
}<|MERGE_RESOLUTION|>--- conflicted
+++ resolved
@@ -81,12 +81,6 @@
 
 const (
 	notSetDestinationShardID     = "disabled"
-<<<<<<< HEAD
-	maxNumGoRoutinesTxsByHashApi = 10
-=======
-	metachainShardName           = "metachain"
-	secondsToWaitForP2PBootstrap = 20
->>>>>>> 5120f743
 	maxTimeToClose               = 10 * time.Second
 	maxMachineIDLen              = 10
 )
