--- conflicted
+++ resolved
@@ -759,13 +759,10 @@
 		coreComponents.Hasher,
 		rater,
 		dataComponents.Store.GetStorer(dataRetriever.BootstrapUnit),
-<<<<<<< HEAD
+		nodesShuffler,
 		generalConfig.EpochStartConfig,
 		shardCoordinator.SelfId(),
 		chanStopNodeProcess,
-=======
-		nodesShuffler,
->>>>>>> 66803e84
 	)
 	if err != nil {
 		return err
@@ -941,11 +938,8 @@
 		elasticIndexer,
 		requestedItemsHandler,
 		epochStartNotifier,
-<<<<<<< HEAD
+		whiteListHandler,
 		chanStopNodeProcess,
-=======
-		whiteListHandler,
->>>>>>> 66803e84
 	)
 	if err != nil {
 		return err
@@ -1312,13 +1306,10 @@
 	hasher hashing.Hasher,
 	ratingAndListIndexHandler sharding.PeerAccountListAndRatingHandler,
 	bootStorer storage.Storer,
-<<<<<<< HEAD
+	nodeShuffler sharding.NodesShuffler,
 	epochConfig config.EpochStartConfig,
 	currentShardID uint32,
 	chanStopNodeProcess chan bool,
-=======
-	nodeShuffler sharding.NodesShuffler,
->>>>>>> 66803e84
 ) (sharding.NodesCoordinator, error) {
 	shardIDAsObserver, err := processDestinationShardAsObserver(prefsConfig)
 	if err != nil {
@@ -1484,13 +1475,9 @@
 	version string,
 	indexer indexer.Indexer,
 	requestedItemsHandler dataRetriever.RequestedItemsHandler,
-<<<<<<< HEAD
-	epochStartSubscriber epochStart.EpochStartSubscriber,
-	chanStopNodeProcess chan bool,
-=======
 	epochStartRegistrationHandler epochStart.RegistrationHandler,
 	whiteListHandler process.WhiteListHandler,
->>>>>>> 66803e84
+	chanStopNodeProcess chan bool,
 ) (*node.Node, error) {
 	var err error
 	var consensusGroupSize uint32
@@ -1593,12 +1580,9 @@
 		node.WithRequestHandler(process.RequestHandler),
 		node.WithInputAntifloodHandler(network.InputAntifloodHandler),
 		node.WithTxAccumulator(txAccumulator),
-<<<<<<< HEAD
-		node.WithNodeStopChannel(chanStopNodeProcess),
-=======
 		node.WithHardforkTrigger(hardforkTrigger),
 		node.WithWhiteListHanlder(whiteListHandler),
->>>>>>> 66803e84
+		node.WithNodeStopChannel(chanStopNodeProcess),
 	)
 	if err != nil {
 		return nil, errors.New("error creating node: " + err.Error())
