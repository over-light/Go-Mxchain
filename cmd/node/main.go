--- conflicted
+++ resolved
@@ -71,12 +71,11 @@
 	}
 
 	app.Action = func(c *cli.Context) error {
-		cfg, errCfg := readConfigs(c, log)
+		cfgs, errCfg := readConfigs(c, log)
 		if errCfg != nil {
 			return errCfg
 		}
 
-<<<<<<< HEAD
 		err = applyFlags(c, cfgs, log)
 		if err != nil {
 			return err
@@ -84,18 +83,9 @@
 
 		cfgs.FlagsConfig.Version = app.Version
 
-		var nodeRunner *node.NodeRunner
-		nodeRunner, err = node.NewNodeRunner(cfgs, log)
-		if err != nil {
-			return err
-=======
-		applyFlags(c, cfg, log)
-		cfg.FlagsConfig.Version = app.Version
-
-		nodeRunner, errRunner := node.NewNodeRunner(cfg)
+		nodeRunner, errRunner := node.NewNodeRunner(cfgs)
 		if errRunner != nil {
 			return errRunner
->>>>>>> 0f1fc42a
 		}
 
 		return nodeRunner.Start()
