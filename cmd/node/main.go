--- conflicted
+++ resolved
@@ -796,11 +796,8 @@
 		version,
 		elasticIndexer,
 		requestedItemsHandler,
-<<<<<<< HEAD
+		epochStartNotifier,
 		p2pConfig,
-=======
-		epochStartNotifier,
->>>>>>> a22b239e
 	)
 	if err != nil {
 		return err
@@ -1278,11 +1275,8 @@
 	version string,
 	indexer indexer.Indexer,
 	requestedItemsHandler dataRetriever.RequestedItemsHandler,
-<<<<<<< HEAD
+	epochStartSubscriber epochStart.EpochStartSubscriber,
 	p2pConfig *config.P2PConfig,
-=======
-	epochStartSubscriber epochStart.EpochStartSubscriber,
->>>>>>> a22b239e
 ) (*node.Node, error) {
 	consensusGroupSize, err := getConsensusGroupSize(nodesConfig, shardCoordinator)
 	if err != nil {
