package main

import (
	"encoding/hex"
	"errors"
	"fmt"
	"io/ioutil"
	"math"
	"math/big"
	"os"
	"os/signal"
	"path/filepath"
	"runtime"
	"strconv"
	"strings"
	"syscall"
	"time"

	"github.com/ElrondNetwork/elrond-go/cmd/node/factory"
	"github.com/ElrondNetwork/elrond-go/cmd/node/metrics"
	"github.com/ElrondNetwork/elrond-go/config"
	"github.com/ElrondNetwork/elrond-go/core"
	"github.com/ElrondNetwork/elrond-go/core/indexer"
	"github.com/ElrondNetwork/elrond-go/core/serviceContainer"
	"github.com/ElrondNetwork/elrond-go/core/statistics"
	"github.com/ElrondNetwork/elrond-go/crypto"
	"github.com/ElrondNetwork/elrond-go/crypto/signing/kyber"
	"github.com/ElrondNetwork/elrond-go/data"
	"github.com/ElrondNetwork/elrond-go/data/state"
	"github.com/ElrondNetwork/elrond-go/data/typeConverters"
	"github.com/ElrondNetwork/elrond-go/dataRetriever"
	"github.com/ElrondNetwork/elrond-go/display"
	"github.com/ElrondNetwork/elrond-go/epochStart"
	"github.com/ElrondNetwork/elrond-go/epochStart/notifier"
	"github.com/ElrondNetwork/elrond-go/facade"
	"github.com/ElrondNetwork/elrond-go/hashing"
	"github.com/ElrondNetwork/elrond-go/logger"
	"github.com/ElrondNetwork/elrond-go/marshal"
	"github.com/ElrondNetwork/elrond-go/node"
	"github.com/ElrondNetwork/elrond-go/node/external"
	"github.com/ElrondNetwork/elrond-go/ntp"
	"github.com/ElrondNetwork/elrond-go/process"
	"github.com/ElrondNetwork/elrond-go/process/economics"
	"github.com/ElrondNetwork/elrond-go/process/factory/metachain"
	"github.com/ElrondNetwork/elrond-go/process/factory/shard"
	"github.com/ElrondNetwork/elrond-go/process/rating"
	"github.com/ElrondNetwork/elrond-go/process/smartContract"
	"github.com/ElrondNetwork/elrond-go/process/smartContract/hooks"
	"github.com/ElrondNetwork/elrond-go/sharding"
	"github.com/ElrondNetwork/elrond-go/storage"
	"github.com/ElrondNetwork/elrond-go/storage/pathmanager"
	"github.com/ElrondNetwork/elrond-go/storage/timecache"
	"github.com/google/gops/agent"
	"github.com/urfave/cli"
)

const (
	defaultStatsPath      = "stats"
	defaultDBPath         = "db"
	defaultEpochString    = "Epoch"
	defaultStaticDbString = "Static"
	defaultShardString    = "Shard"
	metachainShardName    = "metachain"
)

var (
	nodeHelpTemplate = `NAME:
   {{.Name}} - {{.Usage}}
USAGE:
   {{.HelpName}} {{if .VisibleFlags}}[global options]{{end}}
   {{if len .Authors}}
AUTHOR:
   {{range .Authors}}{{ . }}{{end}}
   {{end}}{{if .Commands}}
GLOBAL OPTIONS:
   {{range .VisibleFlags}}{{.}}
   {{end}}
VERSION:
   {{.Version}}
   {{end}}
`

	// genesisFile defines a flag for the path of the bootstrapping file.
	genesisFile = cli.StringFlag{
		Name:  "genesis-file",
		Usage: "The node will extract bootstrapping info from the genesis.json",
		Value: "./config/genesis.json",
	}
	// nodesFile defines a flag for the path of the initial nodes file.
	nodesFile = cli.StringFlag{
		Name:  "nodesSetup-file",
		Usage: "The node will extract initial nodes info from the nodesSetup.json",
		Value: "./config/nodesSetup.json",
	}
	// txSignSk defines a flag for the path of the single sign private key used when starting the node
	txSignSk = cli.StringFlag{
		Name:  "tx-sign-sk",
		Usage: "Private key that the node will load on startup and will sign transactions - temporary until we have a wallet that can do that",
		Value: "",
	}
	// sk defines a flag for the path of the multi sign private key used when starting the node
	sk = cli.StringFlag{
		Name:  "sk",
		Usage: "Private key that the node will load on startup and will sign blocks",
		Value: "",
	}
	// configurationFile defines a flag for the path to the main toml configuration file
	configurationFile = cli.StringFlag{
		Name:  "config",
		Usage: "The main configuration file to load",
		Value: "./config/config.toml",
	}
	// configurationEconomicsFile defines a flag for the path to the economics toml configuration file
	configurationEconomicsFile = cli.StringFlag{
		Name:  "configEconomics",
		Usage: "The economics configuration file to load",
		Value: "./config/economics.toml",
	}
	// configurationPreferencesFile defines a flag for the path to the preferences toml configuration file
	configurationPreferencesFile = cli.StringFlag{
		Name:  "configPreferences",
		Usage: "The preferences configuration file to load",
		Value: "./config/prefs.toml",
	}
	// p2pConfigurationFile defines a flag for the path to the toml file containing P2P configuration
	p2pConfigurationFile = cli.StringFlag{
		Name:  "p2pconfig",
		Usage: "The configuration file for P2P",
		Value: "./config/p2p.toml",
	}
	// p2pConfigurationFile defines a flag for the path to the toml file containing P2P configuration
	serversConfigurationFile = cli.StringFlag{
		Name:  "serversconfig",
		Usage: "The configuration file for servers confidential data",
		Value: "./config/server.toml",
	}
	// gasScheduleConfigurationFile defines a flag for the path to the toml file containing the gas costs used in SmartContract execution
	gasScheduleConfigurationFile = cli.StringFlag{
		Name:  "gasCostsConfig",
		Usage: "The configuration file for gas costs used in SmartContract execution",
		Value: "./config/gasSchedule.toml",
	}
	// port defines a flag for setting the port on which the node will listen for connections
	port = cli.IntFlag{
		Name:  "port",
		Usage: "Port number on which the application will start",
		Value: 0,
	}
	// profileMode defines a flag for profiling the binary
	// If enabled, it will open the pprof routes over the default gin rest webserver.
	// There are several routes that will be available for profiling (profiling can be analyzed with: go tool pprof):
	//  /debug/pprof/ (can be accessed in the browser, will list the available options)
	//  /debug/pprof/goroutine
	//  /debug/pprof/heap
	//  /debug/pprof/threadcreate
	//  /debug/pprof/block
	//  /debug/pprof/mutex
	//  /debug/pprof/profile (CPU profile)
	//  /debug/pprof/trace?seconds=5 (CPU trace) -> being a trace, can be analyzed with: go tool trace
	// Usage: go tool pprof http(s)://ip.of.the.server/debug/pprof/xxxxx
	profileMode = cli.BoolFlag{
		Name:  "profile-mode",
		Usage: "Boolean profiling mode option. If set to true, the /debug/pprof routes will be available on the node for profiling the application.",
	}
	// txSignSkIndex defines a flag that specifies the 0-th based index of the private key to be used from initialBalancesSk.pem file
	txSignSkIndex = cli.IntFlag{
		Name:  "tx-sign-sk-index",
		Usage: "Single sign private key index specifies the 0-th based index of the private key to be used from initialBalancesSk.pem file.",
		Value: 0,
	}
	// skIndex defines a flag that specifies the 0-th based index of the private key to be used from initialNodesSk.pem file
	skIndex = cli.IntFlag{
		Name:  "sk-index",
		Usage: "Private key index specifies the 0-th based index of the private key to be used from initialNodesSk.pem file.",
		Value: 0,
	}
	// gopsEn used to enable diagnosis of running go processes
	gopsEn = cli.BoolFlag{
		Name:  "gops-enable",
		Usage: "Enables gops over the process. Stack can be viewed by calling 'gops stack <pid>'",
	}
	// numOfNodes defines a flag that specifies the maximum number of nodes which will be used from the initialNodes
	numOfNodes = cli.Uint64Flag{
		Name:  "num-of-nodes",
		Usage: "Number of nodes specifies the maximum number of nodes which will be used from initialNodes list exposed in nodesSetup.json file",
		Value: math.MaxUint64,
	}
	// storageCleanup defines a flag for choosing the option of starting the node from scratch. If it is not set (false)
	// it starts from the last state stored on disk
	storageCleanup = cli.BoolFlag{
		Name:  "storage-cleanup",
		Usage: "If set the node will start from scratch, otherwise it starts from the last state stored on disk",
	}

	// restApiInterface defines a flag for the interface on which the rest API will try to bind with
	restApiInterface = cli.StringFlag{
		Name: "rest-api-interface",
		Usage: "The interface address and port to which the REST API will attempt to bind. " +
			"To bind to all available interfaces, set this flag to :8080",
		Value: facade.DefaultRestInterface,
	}

	// restApiDebug defines a flag for starting the rest API engine in debug mode
	restApiDebug = cli.BoolFlag{
		Name:  "rest-api-debug",
		Usage: "Start the rest API engine in debug mode",
	}

	// nodeDisplayName defines the friendly name used by a node in the public monitoring tools. If set, will override
	// the NodeDisplayName from config.toml
	nodeDisplayName = cli.StringFlag{
		Name:  "display-name",
		Usage: "This will represent the friendly name in the public monitoring tools. Will override the config.toml one",
		Value: "",
	}

	//useLogView is used when termui interface is not needed.
	useLogView = cli.BoolFlag{
		Name:  "use-log-view",
		Usage: "will not enable the user-friendly terminal view of the node",
	}

	// initialBalancesSkPemFile defines a flag for the path to the ...
	initialBalancesSkPemFile = cli.StringFlag{
		Name:  "initialBalancesSkPemFile",
		Usage: "The file containing the secret keys which ...",
		Value: "./config/initialBalancesSk.pem",
	}

	// initialNodesSkPemFile defines a flag for the path to the ...
	initialNodesSkPemFile = cli.StringFlag{
		Name:  "initialNodesSkPemFile",
		Usage: "The file containing the secret keys which ...",
		Value: "./config/initialNodesSk.pem",
	}
	// logLevel defines the logger level
	logLevel = cli.StringFlag{
		Name:  "logLevel",
		Usage: "This flag specifies the logger level",
		Value: "*:" + logger.LogInfo.String(),
	}
	// disableAnsiColor defines if the logger subsystem should prevent displaying ANSI colors
	disableAnsiColor = cli.BoolFlag{
		Name:  "disable-ansi-color",
		Usage: "This flag specifies that the log output should not use ANSI colors",
	}
	// bootstrapRoundIndex defines a flag that specifies the round index from which node should bootstrap from storage
	bootstrapRoundIndex = cli.Uint64Flag{
		Name:  "bootstrap-round-index",
		Usage: "Bootstrap round index specifies the round index from which node should bootstrap from storage",
		Value: math.MaxUint64,
	}
	// enableTxIndexing enables transaction indexing. There can be cases when it's too expensive to index all transactions
	//  so we provide the command line option to disable this behaviour
	enableTxIndexing = cli.BoolTFlag{
		Name:  "tx-indexing",
		Usage: "Enables transaction indexing. There can be cases when it's too expensive to index all transactions so we provide the command line option to disable this behaviour",
	}

	// workingDirectory defines a flag for the path for the working directory.
	workingDirectory = cli.StringFlag{
		Name:  "working-directory",
		Usage: "The node will store here DB, Logs and Stats",
		Value: "",
	}

	// destinationShardAsObserver defines a flag for the prefered shard to be assigned to as an observer.
	destinationShardAsObserver = cli.StringFlag{
		Name:  "destination-shard-as-observer",
		Usage: "The preferred shard as an observer",
		Value: "",
	}

	isNodefullArchive = cli.BoolFlag{
		Name:  "full-archive",
		Usage: "If set, the node won't remove any DB",
	}

	numEpochsToSave = cli.Uint64Flag{
		Name:  "num-epochs-to-keep",
		Usage: "This represents the number of epochs which kept in the databases",
		Value: uint64(2),
	}

	numActivePersisters = cli.Uint64Flag{
		Name:  "num-active-persisters",
		Usage: "This represents the number of persisters which are kept open at a moment",
		Value: uint64(2),
	}

	rm *statistics.ResourceMonitor
)

// dbIndexer will hold the database indexer. Defined globally so it can be initialised only in
//  certain conditions. If those conditions will not be met, it will stay as nil
var dbIndexer indexer.Indexer

// coreServiceContainer is defined globally so it can be injected with appropriate
//  params depending on the type of node we are starting
var coreServiceContainer serviceContainer.Core

// TODO: this will be calculated from storage or fetched from network
var currentEpoch = uint32(0)

// appVersion should be populated at build time using ldflags
// Usage examples:
// linux/mac:
//            go build -i -v -ldflags="-X main.appVersion=$(git describe --tags --long --dirty)"
// windows:
//            for /f %i in ('git describe --tags --long --dirty') do set VERS=%i
//            go build -i -v -ldflags="-X main.appVersion=%VERS%"
var appVersion = core.UnVersionedAppString

func main() {
	_ = display.SetDisplayByteSlice(display.ToHexShort)
	log := logger.GetOrCreate("main")

	app := cli.NewApp()
	cli.AppHelpTemplate = nodeHelpTemplate
	app.Name = "Elrond Node CLI App"
	app.Version = fmt.Sprintf("%s/%s/%s-%s", appVersion, runtime.Version(), runtime.GOOS, runtime.GOARCH)
	app.Usage = "This is the entry point for starting a new Elrond node - the app will start after the genesis timestamp"
	app.Flags = []cli.Flag{
		genesisFile,
		nodesFile,
		port,
		configurationFile,
		configurationEconomicsFile,
		configurationPreferencesFile,
		p2pConfigurationFile,
		gasScheduleConfigurationFile,
		txSignSk,
		sk,
		profileMode,
		txSignSkIndex,
		skIndex,
		numOfNodes,
		storageCleanup,
		initialBalancesSkPemFile,
		initialNodesSkPemFile,
		gopsEn,
		serversConfigurationFile,
		nodeDisplayName,
		restApiInterface,
		restApiDebug,
		disableAnsiColor,
		logLevel,
		useLogView,
		bootstrapRoundIndex,
		enableTxIndexing,
		workingDirectory,
		destinationShardAsObserver,
		isNodefullArchive,
		numEpochsToSave,
		numActivePersisters,
	}
	app.Authors = []cli.Author{
		{
			Name:  "The Elrond Team",
			Email: "contact@elrond.com",
		},
	}

	app.Action = func(c *cli.Context) error {
		return startNode(c, log, app.Version)
	}

	err := app.Run(os.Args)
	if err != nil {
		log.Error(err.Error())
		os.Exit(1)
	}
}

func getSuite(config *config.Config) (crypto.Suite, error) {
	switch config.Consensus.Type {
	case factory.BlsConsensusType:
		return kyber.NewSuitePairingBn256(), nil
	case factory.BnConsensusType:
		return kyber.NewBlakeSHA256Ed25519(), nil
	}

	return nil, errors.New("no consensus provided in config file")
}

func startNode(ctx *cli.Context, log logger.Logger, version string) error {
	log.Trace("startNode called")
	logLevelFlagValue := ctx.GlobalString(logLevel.Name)
	err := logger.SetLogLevel(logLevelFlagValue)
	if err != nil {
		return err
	}
	noAnsiColor := ctx.GlobalBool(disableAnsiColor.Name)
	if noAnsiColor {
		err = logger.RemoveLogObserver(os.Stdout)
		if err != nil {
			//we need to print this manually as we do not have console log observer
			fmt.Println("error removing log observer: " + err.Error())
			return err
		}

		err = logger.AddLogObserver(os.Stdout, &logger.PlainFormatter{})
		if err != nil {
			//we need to print this manually as we do not have console log observer
			fmt.Println("error setting log observer: " + err.Error())
			return err
		}
	}
	log.Trace("logger updated", "level", logLevelFlagValue, "disable ANSI color", noAnsiColor)

	enableGopsIfNeeded(ctx, log)

	log.Info("starting node", "version", version, "pid", os.Getpid())
	log.Trace("reading configs")

	configurationFileName := ctx.GlobalString(configurationFile.Name)
	generalConfig, err := loadMainConfig(configurationFileName)
	if err != nil {
		return err
	}
	log.Debug("config", "file", configurationFileName)

	configurationEconomicsFileName := ctx.GlobalString(configurationEconomicsFile.Name)
	economicsConfig, err := loadEconomicsConfig(configurationEconomicsFileName)
	if err != nil {
		return err
	}
	log.Debug("config", "file", configurationEconomicsFileName)

	configurationPreferencesFileName := ctx.GlobalString(configurationPreferencesFile.Name)
	preferencesConfig, err := loadPreferencesConfig(configurationPreferencesFileName)
	if err != nil {
		return err
	}
	log.Debug("config", "file", configurationPreferencesFileName)

	p2pConfigurationFileName := ctx.GlobalString(p2pConfigurationFile.Name)
	p2pConfig, err := core.LoadP2PConfig(p2pConfigurationFileName)
	if err != nil {
		return err
	}

	log.Debug("config", "file", p2pConfigurationFileName)
	if ctx.IsSet(port.Name) {
		p2pConfig.Node.Port = ctx.GlobalInt(port.Name)
	}

	genesisConfig, err := sharding.NewGenesisConfig(ctx.GlobalString(genesisFile.Name))
	if err != nil {
		return err
	}
	log.Debug("config", "file", ctx.GlobalString(genesisFile.Name))

	nodesConfig, err := sharding.NewNodesSetup(ctx.GlobalString(nodesFile.Name), ctx.GlobalUint64(numOfNodes.Name))
	if err != nil {
		return err
	}
	log.Debug("config", "file", ctx.GlobalString(nodesFile.Name))

	syncer := ntp.NewSyncTime(generalConfig.NTPConfig, time.Hour, nil)
	go syncer.StartSync()

	log.Debug("NTP average clock offset", "value", syncer.ClockOffset())

	//TODO: The next 5 lines should be deleted when we are done testing from a precalculated (not hard coded) timestamp
	if nodesConfig.StartTime == 0 {
		time.Sleep(1000 * time.Millisecond)
		ntpTime := syncer.CurrentTime()
		nodesConfig.StartTime = (ntpTime.Unix()/60 + 1) * 60
	}

	startTime := time.Unix(nodesConfig.StartTime, 0)

	log.Info("start time",
		"formatted", startTime.Format("Mon Jan 2 15:04:05 MST 2006"),
		"seconds", startTime.Unix())

	log.Trace("getting suite")
	suite, err := getSuite(generalConfig)
	if err != nil {
		return err
	}

	initialNodesSkPemFileName := ctx.GlobalString(initialNodesSkPemFile.Name)
	keyGen, privKey, pubKey, err := factory.GetSigningParams(
		ctx,
		sk.Name,
		skIndex.Name,
		initialNodesSkPemFileName,
		suite)
	if err != nil {
		return err
	}
	log.Debug("block sign pubkey", "hex", factory.GetPkEncoded(pubKey))

	if ctx.IsSet(destinationShardAsObserver.Name) {
		generalConfig.GeneralSettings.DestinationShardAsObserver = ctx.GlobalString(destinationShardAsObserver.Name)
	}

	if ctx.IsSet(nodeDisplayName.Name) {
		preferencesConfig.Preferences.NodeDisplayName = ctx.GlobalString(nodeDisplayName.Name)
	}

	shardCoordinator, nodeType, err := createShardCoordinator(nodesConfig, pubKey, generalConfig.GeneralSettings, log)
	if err != nil {
		return err
	}

	var workingDir = ""
	if ctx.IsSet(workingDirectory.Name) {
		workingDir = ctx.GlobalString(workingDirectory.Name)
	} else {
		workingDir, err = os.Getwd()
		if err != nil {
			log.LogIfError(err)
			workingDir = ""
		}
	}
	log.Trace("working directory", "path", workingDir)

	var shardId = core.GetShardIdString(shardCoordinator.SelfId())

	pathTemplateForPruningStorer := filepath.Join(
		workingDir,
		defaultDBPath,
		nodesConfig.ChainID,
		fmt.Sprintf("%s_%s", defaultEpochString, core.PathEpochPlaceholder),
		fmt.Sprintf("%s_%s", defaultShardString, core.PathShardPlaceholder),
		core.PathIdentifierPlaceholder)

	pathTemplateForStaticStorer := filepath.Join(
		workingDir,
		defaultDBPath,
		nodesConfig.ChainID,
		defaultStaticDbString,
		fmt.Sprintf("%s_%s", defaultShardString, core.PathShardPlaceholder),
		core.PathIdentifierPlaceholder)

	pathManager, err := pathmanager.NewPathManager(pathTemplateForPruningStorer, pathTemplateForStaticStorer)
	if err != nil {
		return err
	}

	storageCleanupFlagValue := ctx.GlobalBool(storageCleanup.Name)
	if storageCleanupFlagValue {
		dbPath := filepath.Join(
			workingDir,
			defaultDBPath)
		log.Trace("cleaning storage", "path", dbPath)
		err = os.RemoveAll(dbPath)
		if err != nil {
			return err
		}
	}

	log.Trace("creating core components")
	coreArgs := factory.NewCoreComponentsFactoryArgs(generalConfig, pathManager, shardId, []byte(nodesConfig.ChainID))
	coreComponents, err := factory.CoreComponentsFactory(coreArgs)
	if err != nil {
		return err
	}

	log.Trace("creating economics data components")
	economicsData, err := economics.NewEconomicsData(economicsConfig)
	if err != nil {
		return err
	}

	rater, err := rating.NewBlockSigningRater(economicsData.RatingsData())
	if err != nil {
		return err
	}

	log.Trace("creating nodes coordinator")
	if ctx.IsSet(isNodefullArchive.Name) {
		generalConfig.StoragePruning.FullArchive = ctx.GlobalBool(isNodefullArchive.Name)
	}
	if ctx.IsSet(numEpochsToSave.Name) {
		generalConfig.StoragePruning.NumEpochsToKeep = ctx.GlobalUint64(numEpochsToSave.Name)
	}
	if ctx.IsSet(numActivePersisters.Name) {
		generalConfig.StoragePruning.NumActivePersisters = ctx.GlobalUint64(numActivePersisters.Name)
	}

	epochStartNotifier := notifier.NewEpochStartSubscriptionHandler()
	nodesCoordinator, err := createNodesCoordinator(
		nodesConfig,
		generalConfig.GeneralSettings,
		epochStartNotifier,
		pubKey,
		coreComponents.Hasher,
		rater)
	if err != nil {
		return err
	}

	log.Trace("creating state components")
	stateArgs := factory.NewStateComponentsFactoryArgs(
		generalConfig,
		genesisConfig,
		shardCoordinator,
		coreComponents,
		pathManager,
	)
	stateComponents, err := factory.StateComponentsFactory(stateArgs)
	if err != nil {
		return err
	}

	log.Trace("initializing stats file")
	err = initStatsFileMonitor(generalConfig, pubKey, log, workingDir, pathManager, shardId)
	if err != nil {
		return err
	}

	handlersArgs := factory.NewStatusHandlersFactoryArgs(useLogView.Name, serversConfigurationFile.Name, ctx, coreComponents.Marshalizer, coreComponents.Uint64ByteSliceConverter)
	statusHandlersInfo, err := factory.CreateStatusHandlers(handlersArgs)
	if err != nil {
		return err
	}

	coreComponents.StatusHandler = statusHandlersInfo.StatusHandler

	log.Trace("initializing metrics")
	metrics.InitMetrics(coreComponents.StatusHandler, pubKey, nodeType, shardCoordinator, nodesConfig, version, economicsConfig)

	log.Trace("creating data components")
	dataArgs := factory.NewDataComponentsFactoryArgs(generalConfig, shardCoordinator, coreComponents, pathManager, epochStartNotifier, currentEpoch)
	dataComponents, err := factory.DataComponentsFactory(dataArgs)
	if err != nil {
		return err
	}

	err = statusHandlersInfo.UpdateStorerAndMetricsForPersistentHandler(dataComponents.Store.GetStorer(dataRetriever.StatusMetricsUnit))
	if err != nil {
		return err
	}

	log.Trace("creating crypto components")
	cryptoArgs := factory.NewCryptoComponentsFactoryArgs(
		ctx,
		generalConfig,
		nodesConfig,
		shardCoordinator,
		keyGen,
		privKey,
		log,
		initialBalancesSkPemFile.Name,
		txSignSk.Name,
		txSignSkIndex.Name,
	)
	cryptoComponents, err := factory.CryptoComponentsFactory(cryptoArgs)
	if err != nil {
		return err
	}

	txSignPk := factory.GetPkEncoded(cryptoComponents.TxSignPubKey)
	metrics.SaveCurrentNodeNameAndPubKey(coreComponents.StatusHandler, txSignPk, preferencesConfig.Preferences.NodeDisplayName)

	sessionInfoFileOutput := fmt.Sprintf("%s:%s\n%s:%s\n%s:%s\n%s:%v\n%s:%s\n%s:%v\n",
		"PkBlockSign", factory.GetPkEncoded(pubKey),
		"PkAccount", factory.GetPkEncoded(cryptoComponents.TxSignPubKey),
		"ShardId", shardId,
		"TotalShards", shardCoordinator.NumberOfShards(),
		"AppVersion", version,
		"GenesisTimeStamp", startTime.Unix(),
	)

	sessionInfoFileOutput += fmt.Sprintf("\nStarted with parameters:\n")
	for _, flag := range ctx.App.Flags {
		flagValue := fmt.Sprintf("%v", ctx.GlobalGeneric(flag.GetName()))
		if flagValue != "" {
			sessionInfoFileOutput += fmt.Sprintf("%s = %v\n", flag.GetName(), flagValue)
		}
	}

	statsFile := filepath.Join(workingDir, defaultStatsPath, "session.info")
	err = ioutil.WriteFile(statsFile, []byte(sessionInfoFileOutput), os.ModePerm)
	log.LogIfError(err)

	log.Trace("creating network components")
	networkComponents, err := factory.NetworkComponentsFactory(p2pConfig, log, coreComponents)
	if err != nil {
		return err
	}

	log.Trace("creating tps benchmark components")
	tpsBenchmark, err := statistics.NewTPSBenchmark(shardCoordinator.NumberOfShards(), nodesConfig.RoundDuration/1000)
	if err != nil {
		return err
	}

	if generalConfig.Explorer.Enabled {
		log.Trace("creating elastic search components")
		serversConfigurationFileName := ctx.GlobalString(serversConfigurationFile.Name)
		dbIndexer, err = createElasticIndexer(
			ctx,
			serversConfigurationFileName,
			generalConfig.Explorer.IndexerURL,
			shardCoordinator,
			coreComponents.Marshalizer,
			coreComponents.Hasher,
		)
		if err != nil {
			return err
		}

		err = setServiceContainer(shardCoordinator, tpsBenchmark)
		if err != nil {
			return err
		}
	}

	gasScheduleConfigurationFileName := ctx.GlobalString(gasScheduleConfigurationFile.Name)
	gasSchedule, err := core.LoadGasScheduleConfig(gasScheduleConfigurationFileName)
	if err != nil {
		return err
	}

	log.Trace("creating time cache for requested items components")
	requestedItemsHandler := timecache.NewTimeCache(time.Duration(uint64(time.Millisecond) * nodesConfig.RoundDuration))

	log.Trace("creating process components")
	processArgs := factory.NewProcessComponentsFactoryArgs(
		coreArgs,
		genesisConfig,
		economicsData,
		nodesConfig,
		gasSchedule,
		syncer,
		shardCoordinator,
		nodesCoordinator,
		dataComponents,
		coreComponents,
		cryptoComponents,
		stateComponents,
		networkComponents,
		coreServiceContainer,
		requestedItemsHandler,
		epochStartNotifier,
		&generalConfig.EpochStartConfig,
		0,
		rater,
		generalConfig.Marshalizer.SizeCheckDelta,
		generalConfig.StateTrieConfig.RoundsModulus,
	)
	processComponents, err := factory.ProcessComponentsFactory(processArgs)
	if err != nil {
		return err
	}

	var elasticIndexer indexer.Indexer
	if coreServiceContainer == nil || coreServiceContainer.IsInterfaceNil() {
		elasticIndexer = nil
	} else {
		elasticIndexer = coreServiceContainer.Indexer()
	}

	log.Trace("creating node structure")
	currentNode, err := createNode(
		generalConfig,
		preferencesConfig,
		nodesConfig,
		economicsData,
		syncer,
		keyGen,
		privKey,
		pubKey,
		shardCoordinator,
		nodesCoordinator,
		coreComponents,
		stateComponents,
		dataComponents,
		cryptoComponents,
		processComponents,
		networkComponents,
		ctx.GlobalUint64(bootstrapRoundIndex.Name),
		version,
		elasticIndexer,
		requestedItemsHandler,
		epochStartNotifier,
	)
	if err != nil {
		return err
	}

	log.Trace("creating software checker structure")
	softwareVersionChecker, err := factory.CreateSoftwareVersionChecker(coreComponents.StatusHandler)
	if err != nil {
		log.Debug("nil software version checker", "error", err.Error())
	} else {
		softwareVersionChecker.StartCheckSoftwareVersion()
	}

	if shardCoordinator.SelfId() == core.MetachainShardId {
		log.Trace("activating nodesCoordinator's validators indexing")
		indexValidatorsListIfNeeded(elasticIndexer, nodesCoordinator)
	}

	log.Trace("creating api resolver structure")
	apiResolver, err := createApiResolver(
		stateComponents.AccountsAdapter,
		stateComponents.AddressConverter,
		dataComponents.Store,
		dataComponents.Blkc,
		coreComponents.Marshalizer,
		coreComponents.Uint64ByteSliceConverter,
		shardCoordinator,
		statusHandlersInfo.StatusMetrics,
		gasSchedule,
		economicsData,
	)
	if err != nil {
		return err
	}

	log.Trace("starting status pooling components")
	err = metrics.StartStatusPolling(
		currentNode.GetAppStatusHandler(),
		generalConfig.GeneralSettings.StatusPollingIntervalSec,
		networkComponents,
		processComponents,
	)
	if err != nil {
		return err
	}

	updateMachineStatisticsDurationSec := 1
	err = metrics.StartMachineStatisticsPolling(coreComponents.StatusHandler, updateMachineStatisticsDurationSec)
	if err != nil {
		return err
	}

	log.Trace("creating elrond node facade")
	restAPIServerDebugMode := ctx.GlobalBool(restApiDebug.Name)
	ef := facade.NewElrondNodeFacade(currentNode, apiResolver, restAPIServerDebugMode)

	efConfig := &config.FacadeConfig{
		RestApiInterface: ctx.GlobalString(restApiInterface.Name),
		PprofEnabled:     ctx.GlobalBool(profileMode.Name),
	}

	ef.SetSyncer(syncer)
	ef.SetTpsBenchmark(tpsBenchmark)
	ef.SetConfig(efConfig)

	log.Trace("starting background services")
	ef.StartBackgroundServices()

	log.Debug("bootstrapping node...")
	err = ef.StartNode()
	if err != nil {
		log.Error("starting node failed", err.Error())
		return err
	}

	log.Info("application is now running")
	sigs := make(chan os.Signal, 1)
	signal.Notify(sigs, syscall.SIGINT, syscall.SIGTERM)
	<-sigs
	log.Info("terminating at user's signal...")

	log.Debug("closing all store units....")
	err = dataComponents.Store.CloseAll()
	log.LogIfError(err)

	dataTries := coreComponents.TriesContainer.GetAll()
	for _, trie := range dataTries {
		err = trie.ClosePersister()
		log.LogIfError(err)
	}

	if rm != nil {
		err = rm.Close()
		log.LogIfError(err)
	}
	return nil
}

func indexValidatorsListIfNeeded(elasticIndexer indexer.Indexer, coordinator sharding.NodesCoordinator) {
	if elasticIndexer == nil || elasticIndexer.IsInterfaceNil() {
		return
	}

	validatorsPubKeys, _ := coordinator.GetAllValidatorsPublicKeys(0)

	if validatorsPubKeys != nil {
		go elasticIndexer.SaveValidatorsPubKeys(validatorsPubKeys)
	}
}

func enableGopsIfNeeded(ctx *cli.Context, log logger.Logger) {
	var gopsEnabled bool
	if ctx.IsSet(gopsEn.Name) {
		gopsEnabled = ctx.GlobalBool(gopsEn.Name)
	}

	if gopsEnabled {
		if err := agent.Listen(agent.Options{}); err != nil {
			log.Error("failure to init gops", "error", err.Error())
		}
	}

	log.Trace("gops", "enabled", gopsEnabled)
}

func loadMainConfig(filepath string) (*config.Config, error) {
	cfg := &config.Config{}
	err := core.LoadTomlFile(cfg, filepath)
	if err != nil {
		return nil, err
	}

	return cfg, nil
}

func loadEconomicsConfig(filepath string) (*config.ConfigEconomics, error) {
	cfg := &config.ConfigEconomics{}
	err := core.LoadTomlFile(cfg, filepath)
	if err != nil {
		return nil, err
	}

	return cfg, nil
}

func loadPreferencesConfig(filepath string) (*config.ConfigPreferences, error) {
	cfg := &config.ConfigPreferences{}
	err := core.LoadTomlFile(cfg, filepath)
	if err != nil {
		return nil, err
	}

	return cfg, nil
}

func getShardIdFromNodePubKey(pubKey crypto.PublicKey, nodesConfig *sharding.NodesSetup) (uint32, error) {
	if pubKey == nil {
		return 0, errors.New("nil public key")
	}

	publicKey, err := pubKey.ToByteArray()
	if err != nil {
		return 0, err
	}

	selfShardId, err := nodesConfig.GetShardIDForPubKey(publicKey)
	if err != nil {
		return 0, err
	}

	return selfShardId, err
}

func createShardCoordinator(
	nodesConfig *sharding.NodesSetup,
	pubKey crypto.PublicKey,
	settingsConfig config.GeneralSettingsConfig,
	log logger.Logger,
) (sharding.Coordinator, core.NodeType, error) {
	selfShardId, err := getShardIdFromNodePubKey(pubKey, nodesConfig)
	nodeType := core.NodeTypeValidator
	if err == sharding.ErrPublicKeyNotFoundInGenesis {
		nodeType = core.NodeTypeObserver
		log.Info("starting as observer node")

		selfShardId, err = processDestinationShardAsObserver(settingsConfig)
	}
	if err != nil {
		return nil, "", err
	}

	var shardName string
	if selfShardId == core.MetachainShardId {
		shardName = metachainShardName
	} else {
		shardName = fmt.Sprintf("%d", selfShardId)
	}
	log.Info("shard info", "started in shard", shardName)

	shardCoordinator, err := sharding.NewMultiShardCoordinator(nodesConfig.NumberOfShards(), selfShardId)
	if err != nil {
		return nil, "", err
	}

	return shardCoordinator, nodeType, nil
}

func createNodesCoordinator(
	nodesConfig *sharding.NodesSetup,
	settingsConfig config.GeneralSettingsConfig,
	epochStartSubscriber epochStart.EpochStartSubscriber,
	pubKey crypto.PublicKey,
	hasher hashing.Hasher,
	rater sharding.RaterHandler,
) (sharding.NodesCoordinator, error) {

	shardId, err := getShardIdFromNodePubKey(pubKey, nodesConfig)
	if err == sharding.ErrPublicKeyNotFoundInGenesis {
		shardId, err = processDestinationShardAsObserver(settingsConfig)
	}
	if err != nil {
		return nil, err
	}

	nbShards := nodesConfig.NumberOfShards()
	shardConsensusGroupSize := int(nodesConfig.ConsensusGroupSize)
	metaConsensusGroupSize := int(nodesConfig.MetaChainConsensusGroupSize)
	eligibleNodesInfo, waitingNodesInfo := nodesConfig.InitialNodesInfo()

<<<<<<< HEAD
	eligibleValidators, err := nodesInfoToValidators(eligibleNodesInfo)
	if err != nil {
		return nil, err
	}
=======
	for shId, nodeInfoList := range initNodesInfo {
		validators := make([]sharding.Validator, 0)
		for _, nodeInfo := range nodeInfoList {
			validator, errNewValidator := sharding.NewValidator(big.NewInt(0), 0, nodeInfo.PubKey(), nodeInfo.Address())
			if errNewValidator != nil {
				return nil, errNewValidator
			}
>>>>>>> 5f88b1bd

	waitingValidators, err := nodesInfoToValidators(waitingNodesInfo)
	if err != nil {
		return nil, err
	}

	pubKeyBytes, err := pubKey.ToByteArray()
	if err != nil {
		return nil, err
	}

	nodeShuffler := sharding.NewXorValidatorsShuffler(
		nodesConfig.MinNodesPerShard,
		nodesConfig.MetaChainMinNodes,
		nodesConfig.Hysteresis,
		nodesConfig.Adaptivity,
	)

	argumentsNodesCoordinator := sharding.ArgNodesCoordinator{
		ShardConsensusGroupSize: shardConsensusGroupSize,
		MetaConsensusGroupSize:  metaConsensusGroupSize,
		Hasher:                  hasher,
		Shuffler:                nodeShuffler,
		EpochStartSubscriber:    epochStartSubscriber,
		ShardId:                 shardId,
		NbShards:                nbShards,
		EligibleNodes:           eligibleValidators,
		WaitingNodes:            waitingValidators,
		SelfPublicKey:           pubKeyBytes,
	}

	baseNodesCoordinator, err := sharding.NewIndexHashedNodesCoordinator(argumentsNodesCoordinator)
	if err != nil {
		return nil, err
	}

	//TODO fix IndexHashedNodesCoordinatorWithRater as to perform better when expanding eligible list based on rating
	// do not forget to return nodesCoordinator from this function instead of baseNodesCoordinator
	//nodesCoordinator, err := sharding.NewIndexHashedNodesCoordinatorWithRater(baseNodesCoordinator, rater)
	//if err != nil {
	//	return nil, err
	//}

	return baseNodesCoordinator, nil
}

func nodesInfoToValidators(nodesInfo map[uint32][]*sharding.NodeInfo) (map[uint32][]sharding.Validator, error) {
	validatorsMap := make(map[uint32][]sharding.Validator)

	for shId, nodeInfoList := range nodesInfo {
		validators := make([]sharding.Validator, 0)
		for _, nodeInfo := range nodeInfoList {
			validator, err := sharding.NewValidator(big.NewInt(0), 0, nodeInfo.PubKey(), nodeInfo.Address())
			if err != nil {
				return nil, err
			}

			validators = append(validators, validator)
		}
		validatorsMap[shId] = validators
	}

	return validatorsMap, nil
}

func processDestinationShardAsObserver(settingsConfig config.GeneralSettingsConfig) (uint32, error) {
	destShard := strings.ToLower(settingsConfig.DestinationShardAsObserver)
	if len(destShard) == 0 {
		return 0, errors.New("option DestinationShardAsObserver is not set in config.toml")
	}
	if destShard == metachainShardName {
		return core.MetachainShardId, nil
	}

	val, err := strconv.ParseUint(destShard, 10, 32)
	if err != nil {
		return 0, errors.New("error parsing DestinationShardAsObserver option: " + err.Error())
	}

	return uint32(val), err
}

// createElasticIndexer creates a new elasticIndexer where the server listens on the url,
// authentication for the server is using the username and password
func createElasticIndexer(
	ctx *cli.Context,
	serversConfigurationFileName string,
	url string,
	coordinator sharding.Coordinator,
	marshalizer marshal.Marshalizer,
	hasher hashing.Hasher,
) (indexer.Indexer, error) {
	serversConfig, err := core.LoadServersPConfig(serversConfigurationFileName)
	if err != nil {
		return nil, err
	}

	dbIndexer, err = indexer.NewElasticIndexer(
		url,
		serversConfig.ElasticSearch.Username,
		serversConfig.ElasticSearch.Password,
		coordinator,
		marshalizer,
		hasher,
		&indexer.Options{TxIndexingEnabled: ctx.GlobalBoolT(enableTxIndexing.Name)})
	if err != nil {
		return nil, err
	}

	return dbIndexer, nil
}

func getConsensusGroupSize(nodesConfig *sharding.NodesSetup, shardCoordinator sharding.Coordinator) (uint32, error) {
	if shardCoordinator.SelfId() == core.MetachainShardId {
		return nodesConfig.MetaChainConsensusGroupSize, nil
	}
	if shardCoordinator.SelfId() < shardCoordinator.NumberOfShards() {
		return nodesConfig.ConsensusGroupSize, nil
	}

	return 0, state.ErrUnknownShardId
}

func createNode(
	config *config.Config,
	preferencesConfig *config.ConfigPreferences,
	nodesConfig *sharding.NodesSetup,
	economicsData process.FeeHandler,
	syncer ntp.SyncTimer,
	keyGen crypto.KeyGenerator,
	privKey crypto.PrivateKey,
	pubKey crypto.PublicKey,
	shardCoordinator sharding.Coordinator,
	nodesCoordinator sharding.NodesCoordinator,
	coreData *factory.Core,
	state *factory.State,
	data *factory.Data,
	crypto *factory.Crypto,
	process *factory.Process,
	network *factory.Network,
	bootstrapRoundIndex uint64,
	version string,
	indexer indexer.Indexer,
	requestedItemsHandler dataRetriever.RequestedItemsHandler,
	epochStartSubscriber epochStart.EpochStartSubscriber,
) (*node.Node, error) {
	consensusGroupSize, err := getConsensusGroupSize(nodesConfig, shardCoordinator)
	if err != nil {
		return nil, err
	}

	nd, err := node.NewNode(
		node.WithMessenger(network.NetMessenger),
		node.WithHasher(coreData.Hasher),
		node.WithMarshalizer(coreData.Marshalizer, config.Marshalizer.SizeCheckDelta),
		node.WithTxFeeHandler(economicsData),
		node.WithInitialNodesPubKeys(crypto.InitialPubKeys),
		node.WithAddressConverter(state.AddressConverter),
		node.WithAccountsAdapter(state.AccountsAdapter),
		node.WithBlockChain(data.Blkc),
		node.WithDataStore(data.Store),
		node.WithRoundDuration(nodesConfig.RoundDuration),
		node.WithConsensusGroupSize(int(consensusGroupSize)),
		node.WithSyncer(syncer),
		node.WithBlockProcessor(process.BlockProcessor),
		node.WithGenesisTime(time.Unix(nodesConfig.StartTime, 0)),
		node.WithRounder(process.Rounder),
		node.WithShardCoordinator(shardCoordinator),
		node.WithNodesCoordinator(nodesCoordinator),
		node.WithUint64ByteSliceConverter(coreData.Uint64ByteSliceConverter),
		node.WithSingleSigner(crypto.SingleSigner),
		node.WithMultiSigner(crypto.MultiSigner),
		node.WithKeyGen(keyGen),
		node.WithKeyGenForAccounts(crypto.TxSignKeyGen),
		node.WithTxSignPubKey(crypto.TxSignPubKey),
		node.WithTxSignPrivKey(crypto.TxSignPrivKey),
		node.WithPubKey(pubKey),
		node.WithPrivKey(privKey),
		node.WithForkDetector(process.ForkDetector),
		node.WithInterceptorsContainer(process.InterceptorsContainer),
		node.WithResolversFinder(process.ResolversFinder),
		node.WithConsensusType(config.Consensus.Type),
		node.WithTxSingleSigner(crypto.TxSingleSigner),
		node.WithTxStorageSize(config.TxStorage.Cache.Size),
		node.WithBootstrapRoundIndex(bootstrapRoundIndex),
		node.WithAppStatusHandler(coreData.StatusHandler),
		node.WithIndexer(indexer),
		node.WithEpochStartTrigger(process.EpochStartTrigger),
		node.WithEpochStartSubscriber(epochStartSubscriber),
		node.WithBlackListHandler(process.BlackListHandler),
		node.WithBootStorer(process.BootStorer),
		node.WithRequestedItemsHandler(requestedItemsHandler),
		node.WithHeaderSigVerifier(process.HeaderSigVerifier),
		node.WithValidatorStatistics(process.ValidatorsStatistics),
		node.WithChainID(coreData.ChainID),
		node.WithBlockTracker(process.BlockTracker),
	)
	if err != nil {
		return nil, errors.New("error creating node: " + err.Error())
	}

	err = nd.StartHeartbeat(config.Heartbeat, version, preferencesConfig.Preferences.NodeDisplayName)
	if err != nil {
		return nil, err
	}

	err = nd.ApplyOptions(node.WithDataPool(data.Datapool))
	if err != nil {
		return nil, errors.New("error creating node: " + err.Error())
	}

	if shardCoordinator.SelfId() < shardCoordinator.NumberOfShards() {
		err = nd.ApplyOptions(node.WithInitialNodesBalances(state.InBalanceForShard))
		if err != nil {
			return nil, errors.New("error creating node: " + err.Error())
		}
		err = nd.CreateShardedStores()
		if err != nil {
			return nil, err
		}
	}
	if shardCoordinator.SelfId() == core.MetachainShardId {
		err = nd.ApplyOptions(node.WithPendingMiniBlocks(process.PendingMiniBlocks))
		if err != nil {
			return nil, errors.New("error creating meta-node: " + err.Error())
		}
	}
	return nd, nil
}

func initStatsFileMonitor(
	config *config.Config,
	pubKey crypto.PublicKey,
	log logger.Logger,
	workingDir string,
	pathManager storage.PathManagerHandler,
	shardId string,
) error {

	publicKey, err := pubKey.ToByteArray()
	if err != nil {
		return err
	}

	hexPublicKey := core.GetTrimmedPk(hex.EncodeToString(publicKey))

	statsFile, err := core.CreateFile(hexPublicKey, filepath.Join(workingDir, defaultStatsPath), "txt")
	if err != nil {
		return err
	}
	err = startStatisticsMonitor(statsFile, config, log, pathManager, shardId)
	if err != nil {
		return err
	}
	return nil
}

func setServiceContainer(shardCoordinator sharding.Coordinator, tpsBenchmark *statistics.TpsBenchmark) error {
	var err error
	if shardCoordinator.SelfId() < shardCoordinator.NumberOfShards() {
		coreServiceContainer, err = serviceContainer.NewServiceContainer(serviceContainer.WithIndexer(dbIndexer))
		if err != nil {
			return err
		}
		return nil
	}
	if shardCoordinator.SelfId() == core.MetachainShardId {
		coreServiceContainer, err = serviceContainer.NewServiceContainer(
			serviceContainer.WithIndexer(dbIndexer),
			serviceContainer.WithTPSBenchmark(tpsBenchmark))
		if err != nil {
			return err
		}
		return nil
	}
	return errors.New("could not init core service container")
}

func startStatisticsMonitor(
	file *os.File,
	generalConfig *config.Config,
	log logger.Logger,
	pathManager storage.PathManagerHandler,
	shardId string,
) error {
	if !generalConfig.ResourceStats.Enabled {
		return nil
	}

	if generalConfig.ResourceStats.RefreshIntervalInSec < 1 {
		return errors.New("invalid RefreshIntervalInSec in section [ResourceStats]. Should be an integer higher than 1")
	}

	resMon, err := statistics.NewResourceMonitor(file)
	if err != nil {
		return err
	}

	go func() {
		for {
			err = resMon.SaveStatistics(generalConfig, pathManager, shardId)
			log.LogIfError(err)
			time.Sleep(time.Second * time.Duration(generalConfig.ResourceStats.RefreshIntervalInSec))
		}
	}()

	return nil
}

func createApiResolver(
	accnts state.AccountsAdapter,
	addrConv state.AddressConverter,
	storageService dataRetriever.StorageService,
	blockChain data.ChainHandler,
	marshalizer marshal.Marshalizer,
	uint64Converter typeConverters.Uint64ByteSliceConverter,
	shardCoordinator sharding.Coordinator,
	statusMetrics external.StatusMetricsHandler,
	gasSchedule map[string]map[string]uint64,
	economics *economics.EconomicsData,
) (facade.ApiResolver, error) {
	var vmFactory process.VirtualMachinesContainerFactory
	var err error

	argsHook := hooks.ArgBlockChainHook{
		Accounts:         accnts,
		AddrConv:         addrConv,
		StorageService:   storageService,
		BlockChain:       blockChain,
		ShardCoordinator: shardCoordinator,
		Marshalizer:      marshalizer,
		Uint64Converter:  uint64Converter,
	}

	if shardCoordinator.SelfId() == core.MetachainShardId {
		vmFactory, err = metachain.NewVMContainerFactory(argsHook, economics)
		if err != nil {
			return nil, err
		}
	} else {
		vmFactory, err = shard.NewVMContainerFactory(economics.MaxGasLimitPerBlock(), gasSchedule, argsHook)
		if err != nil {
			return nil, err
		}
	}

	vmContainer, err := vmFactory.Create()
	if err != nil {
		return nil, err
	}

	scQueryService, err := smartContract.NewSCQueryService(vmContainer, economics.MaxGasLimitPerBlock())
	if err != nil {
		return nil, err
	}

	return external.NewNodeApiResolver(scQueryService, statusMetrics)
}<|MERGE_RESOLUTION|>--- conflicted
+++ resolved
@@ -1008,24 +1008,14 @@
 	metaConsensusGroupSize := int(nodesConfig.MetaChainConsensusGroupSize)
 	eligibleNodesInfo, waitingNodesInfo := nodesConfig.InitialNodesInfo()
 
-<<<<<<< HEAD
-	eligibleValidators, err := nodesInfoToValidators(eligibleNodesInfo)
-	if err != nil {
-		return nil, err
-	}
-=======
-	for shId, nodeInfoList := range initNodesInfo {
-		validators := make([]sharding.Validator, 0)
-		for _, nodeInfo := range nodeInfoList {
-			validator, errNewValidator := sharding.NewValidator(big.NewInt(0), 0, nodeInfo.PubKey(), nodeInfo.Address())
-			if errNewValidator != nil {
-				return nil, errNewValidator
-			}
->>>>>>> 5f88b1bd
-
-	waitingValidators, err := nodesInfoToValidators(waitingNodesInfo)
-	if err != nil {
-		return nil, err
+	eligibleValidators, errEligibleValidators := nodesInfoToValidators(eligibleNodesInfo)
+	if errEligibleValidators != nil {
+		return nil, errEligibleValidators
+	}
+
+	waitingValidators, errWaitingValidators := nodesInfoToValidators(waitingNodesInfo)
+	if errWaitingValidators != nil {
+		return nil, errWaitingValidators
 	}
 
 	pubKeyBytes, err := pubKey.ToByteArray()
