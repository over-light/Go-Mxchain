--- conflicted
+++ resolved
@@ -184,23 +184,16 @@
 		Usage: "The file containing the secret keys which ...",
 		Value: "./config/initialNodesSk.pem",
 	}
-<<<<<<< HEAD
 	// logLevel defines the logger level
 	logLevel = cli.StringFlag{
 		Name:  "logLevel",
 		Usage: "This flag specifies the logger level",
 		Value: logger.LogInfo,
 	}
-	// boostrapRoundIndex defines a flag that specifies the round index from which node should bootstrap from storage
-	boostrapRoundIndex = cli.UintFlag{
-		Name:  "boostrap-round-index",
-		Usage: "Boostrap round index specifies the round index from which node should bootstrap from storage",
-=======
 	// bootstrapRoundIndex defines a flag that specifies the round index from which node should bootstrap from storage
 	bootstrapRoundIndex = cli.UintFlag{
 		Name:  "bootstrap-round-index",
 		Usage: "Bootstrap round index specifies the round index from which node should bootstrap from storage",
->>>>>>> e89896dd
 		Value: math.MaxUint32,
 	}
 
@@ -255,15 +248,11 @@
 		gopsEn,
 		serversConfigurationFile,
 		restApiPort,
-<<<<<<< HEAD
 		logLevel,
-		boostrapRoundIndex,
-=======
 		usePrometheus,
 		bootstrapRoundIndex,
 		workingDirectory,
 		destinationShardAsObserver,
->>>>>>> e89896dd
 	}
 	app.Authors = []cli.Author{
 		{
@@ -298,14 +287,10 @@
 	return nil, errors.New("no consensus provided in config file")
 }
 
-<<<<<<< HEAD
-func startNode(ctx *cli.Context, log *logger.Logger) error {
+func startNode(ctx *cli.Context, log *logger.Logger, version string) error {
 	logLevel := ctx.GlobalString(logLevel.Name)
 	log.SetLevel(logLevel)
 
-=======
-func startNode(ctx *cli.Context, log *logger.Logger, version string) error {
->>>>>>> e89896dd
 	profileMode := ctx.GlobalString(profileMode.Name)
 	switch profileMode {
 	case "cpu":
@@ -557,16 +542,14 @@
 		return err
 	}
 
-<<<<<<< HEAD
 	ef := facade.NewElrondNodeFacade(currentNode, apiResolver)
-=======
+
 	prometheusURLAvailable := true
 	prometheusJoinUrl, err := getPrometheusJoinURL(ctx.GlobalString(serversConfigurationFile.Name))
 	if err != nil || prometheusJoinUrl == "" {
 		prometheusURLAvailable = false
 	}
 
->>>>>>> e89896dd
 	efConfig := &config.FacadeConfig{
 		RestApiPort:       ctx.GlobalString(restApiPort.Name),
 		Prometheus:        ctx.GlobalBool(usePrometheus.Name) && prometheusURLAvailable,
@@ -846,19 +829,10 @@
 	}
 
 	hexPublicKey := core.GetTrimmedPk(hex.EncodeToString(publicKey))
-<<<<<<< HEAD
 	err = log.ApplyOptions(
-		logger.WithFileRotation(hexPublicKey, defaultLogPath, "log"),
+		logger.WithFileRotation(hexPublicKey,  filepath.Join(workingDir, defaultLogPath), "log"),
 		logger.WithStderrRedirect(),
 	)
-=======
-	logFile, err := core.CreateFile(hexPublicKey, filepath.Join(workingDir, defaultLogPath), "log")
-	if err != nil {
-		return err
-	}
-
-	err = log.ApplyOptions(logger.WithFile(logFile))
->>>>>>> e89896dd
 	if err != nil {
 		return err
 	}
