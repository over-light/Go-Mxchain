package main

import (
	"errors"
	"fmt"
	"io"
	"io/ioutil"
	"math"
	"math/big"
	"os"
	"os/signal"
	"path/filepath"
	"runtime"
	"strconv"
	"strings"
	"syscall"
	"time"

	logger "github.com/ElrondNetwork/elrond-go-logger"
	"github.com/ElrondNetwork/elrond-go/cmd/node/factory"
	"github.com/ElrondNetwork/elrond-go/cmd/node/metrics"
	"github.com/ElrondNetwork/elrond-go/config"
	"github.com/ElrondNetwork/elrond-go/consensus"
	"github.com/ElrondNetwork/elrond-go/consensus/round"
	"github.com/ElrondNetwork/elrond-go/core"
	"github.com/ElrondNetwork/elrond-go/core/accumulator"
	"github.com/ElrondNetwork/elrond-go/core/alarm"
	"github.com/ElrondNetwork/elrond-go/core/check"
	"github.com/ElrondNetwork/elrond-go/core/closing"
	"github.com/ElrondNetwork/elrond-go/core/dblookupext"
	dbLookupFactory "github.com/ElrondNetwork/elrond-go/core/dblookupext/factory"
	"github.com/ElrondNetwork/elrond-go/core/forking"
	"github.com/ElrondNetwork/elrond-go/core/indexer"
	indexerFactory "github.com/ElrondNetwork/elrond-go/core/indexer/factory"
	"github.com/ElrondNetwork/elrond-go/core/logging"
	"github.com/ElrondNetwork/elrond-go/core/parsers"
	"github.com/ElrondNetwork/elrond-go/core/statistics"
	"github.com/ElrondNetwork/elrond-go/core/versioning"
	"github.com/ElrondNetwork/elrond-go/core/watchdog"
	"github.com/ElrondNetwork/elrond-go/crypto"
	"github.com/ElrondNetwork/elrond-go/crypto/signing/mcl"
	"github.com/ElrondNetwork/elrond-go/data"
	"github.com/ElrondNetwork/elrond-go/data/endProcess"
	"github.com/ElrondNetwork/elrond-go/data/state"
	stateFactory "github.com/ElrondNetwork/elrond-go/data/state/factory"
	"github.com/ElrondNetwork/elrond-go/data/typeConverters"
	"github.com/ElrondNetwork/elrond-go/dataRetriever"
	"github.com/ElrondNetwork/elrond-go/epochStart"
	"github.com/ElrondNetwork/elrond-go/epochStart/bootstrap"
	"github.com/ElrondNetwork/elrond-go/epochStart/notifier"
	"github.com/ElrondNetwork/elrond-go/facade"
	mainFactory "github.com/ElrondNetwork/elrond-go/factory"
	"github.com/ElrondNetwork/elrond-go/fallback"
	"github.com/ElrondNetwork/elrond-go/genesis/parsing"
	"github.com/ElrondNetwork/elrond-go/hashing"
	"github.com/ElrondNetwork/elrond-go/health"
	"github.com/ElrondNetwork/elrond-go/marshal"
	"github.com/ElrondNetwork/elrond-go/node"
	"github.com/ElrondNetwork/elrond-go/node/external"
	"github.com/ElrondNetwork/elrond-go/node/nodeDebugFactory"
	"github.com/ElrondNetwork/elrond-go/node/txsimulator"
	"github.com/ElrondNetwork/elrond-go/ntp"
	"github.com/ElrondNetwork/elrond-go/process"
	"github.com/ElrondNetwork/elrond-go/process/coordinator"
	"github.com/ElrondNetwork/elrond-go/process/economics"
	"github.com/ElrondNetwork/elrond-go/process/factory/metachain"
	"github.com/ElrondNetwork/elrond-go/process/factory/shard"
	"github.com/ElrondNetwork/elrond-go/process/headerCheck"
	"github.com/ElrondNetwork/elrond-go/process/interceptors"
	"github.com/ElrondNetwork/elrond-go/process/rating"
	"github.com/ElrondNetwork/elrond-go/process/rating/peerHonesty"
	"github.com/ElrondNetwork/elrond-go/process/smartContract"
	"github.com/ElrondNetwork/elrond-go/process/smartContract/builtInFunctions"
	"github.com/ElrondNetwork/elrond-go/process/smartContract/hooks"
	"github.com/ElrondNetwork/elrond-go/process/throttle/antiflood/blackList"
	"github.com/ElrondNetwork/elrond-go/process/transaction"
	"github.com/ElrondNetwork/elrond-go/sharding"
	"github.com/ElrondNetwork/elrond-go/storage"
	storageFactory "github.com/ElrondNetwork/elrond-go/storage/factory"
	"github.com/ElrondNetwork/elrond-go/storage/lrucache"
	"github.com/ElrondNetwork/elrond-go/storage/pathmanager"
	"github.com/ElrondNetwork/elrond-go/storage/storageUnit"
	"github.com/ElrondNetwork/elrond-go/storage/timecache"
	"github.com/ElrondNetwork/elrond-go/update"
	exportFactory "github.com/ElrondNetwork/elrond-go/update/factory"
	"github.com/ElrondNetwork/elrond-go/update/trigger"
	"github.com/ElrondNetwork/elrond-go/vm"
	"github.com/denisbrodbeck/machineid"
	"github.com/google/gops/agent"
	"github.com/urfave/cli"
)

const (
	defaultStatsPath             = "stats"
	defaultLogsPath              = "logs"
	logFilePrefix                = "elrond-go"
	notSetDestinationShardID     = "disabled"
	metachainShardName           = "metachain"
	secondsToWaitForP2PBootstrap = 20
	maxTimeToClose               = 10 * time.Second
	maxMachineIDLen              = 10
)

var (
	nodeHelpTemplate = `NAME:
   {{.Name}} - {{.Usage}}
USAGE:
   {{.HelpName}} {{if .VisibleFlags}}[global options]{{end}}
   {{if len .Authors}}
AUTHOR:
   {{range .Authors}}{{ . }}{{end}}
   {{end}}{{if .Commands}}
GLOBAL OPTIONS:
   {{range .VisibleFlags}}{{.}}
   {{end}}
VERSION:
   {{.Version}}
   {{end}}
`
	filePathPlaceholder = "[path]"
	// genesisFile defines a flag for the path of the bootstrapping file.
	genesisFile = cli.StringFlag{
		Name: "genesis-file",
		Usage: "The `" + filePathPlaceholder + "` for the genesis file. This JSON file contains initial data to " +
			"bootstrap from, such as initial balances for accounts.",
		Value: "./config/genesis.json",
	}
	// smartContractsFile defines a flag for the path of the file containing initial smart contracts.
	smartContractsFile = cli.StringFlag{
		Name: "smart-contracts-file",
		Usage: "The `" + filePathPlaceholder + "` for the initial smart contracts file. This JSON file contains data used " +
			"to deploy initial smart contracts such as delegation smart contracts",
		Value: "./config/genesisSmartContracts.json",
	}
	// nodesFile defines a flag for the path of the initial nodes file.
	nodesFile = cli.StringFlag{
		Name: "nodes-setup-file",
		Usage: "The `" + filePathPlaceholder + "` for the nodes setup. This JSON file contains initial nodes info, " +
			"such as consensus group size, round duration, validators public keys and so on.",
		Value: "./config/nodesSetup.json",
	}
	// configurationFile defines a flag for the path to the main toml configuration file
	configurationFile = cli.StringFlag{
		Name: "config",
		Usage: "The `" + filePathPlaceholder + "` for the main configuration file. This TOML file contain the main " +
			"configurations such as storage setups, epoch duration and so on.",
		Value: "./config/config.toml",
	}
	// configurationEconomicsFile defines a flag for the path to the economics toml configuration file
	configurationEconomicsFile = cli.StringFlag{
		Name: "config-economics",
		Usage: "The `" + filePathPlaceholder + "` for the economics configuration file. This TOML file contains " +
			"economics configurations such as minimum gas price for a transactions and so on.",
		Value: "./config/economics.toml",
	}
	// configurationApiFile defines a flag for the path to the api routes toml configuration file
	configurationApiFile = cli.StringFlag{
		Name: "config-api",
		Usage: "The `" + filePathPlaceholder + "` for the api configuration file. This TOML file contains " +
			"all available routes for Rest API and options to enable or disable them.",
		Value: "./config/api.toml",
	}
	// configurationSystemSCFile defines a flag for the path to the system sc toml configuration file
	configurationSystemSCFile = cli.StringFlag{
		Name:  "config-systemSmartContracts",
		Usage: "The `" + filePathPlaceholder + "` for the system smart contracts configuration file.",
		Value: "./config/systemSmartContractsConfig.toml",
	}
	// configurationRatingsFile defines a flag for the path to the ratings toml configuration file
	configurationRatingsFile = cli.StringFlag{
		Name:  "config-ratings",
		Usage: "The ratings configuration file to load",
		Value: "./config/ratings.toml",
	}
	// configurationPreferencesFile defines a flag for the path to the preferences toml configuration file
	configurationPreferencesFile = cli.StringFlag{
		Name: "config-preferences",
		Usage: "The `" + filePathPlaceholder + "` for the preferences configuration file. This TOML file contains " +
			"preferences configurations, such as the node display name or the shard to start in when starting as observer",
		Value: "./config/prefs.toml",
	}
	// externalConfigFile defines a flag for the path to the external toml configuration file
	externalConfigFile = cli.StringFlag{
		Name: "config-external",
		Usage: "The `" + filePathPlaceholder + "` for the external configuration file. This TOML file contains" +
			" external configurations such as ElasticSearch's URL and login information",
		Value: "./config/external.toml",
	}
	// p2pConfigurationFile defines a flag for the path to the toml file containing P2P configuration
	p2pConfigurationFile = cli.StringFlag{
		Name: "p2p-config",
		Usage: "The `" + filePathPlaceholder + "` for the p2p configuration file. This TOML file contains peer-to-peer " +
			"configurations such as port, target peer count or KadDHT settings",
		Value: "./config/p2p.toml",
	}
	// gasScheduleConfigurationDirectory defines a flag for the path to the directory containing the gas costs used in execution
	gasScheduleConfigurationDirectory = cli.StringFlag{
		Name:  "gas-costs-config",
		Usage: "The `" + filePathPlaceholder + "` for the gas costs configuration directory.",
		Value: "./config/gasSchedules",
	}
	// port defines a flag for setting the port on which the node will listen for connections
	port = cli.StringFlag{
		Name: "port",
		Usage: "The `[p2p port]` number on which the application will start. Can use single values such as " +
			"`0, 10230, 15670` or range of ports such as `5000-10000`",
		Value: "0",
	}
	// profileMode defines a flag for profiling the binary
	// If enabled, it will open the pprof routes over the default gin rest webserver.
	// There are several routes that will be available for profiling (profiling can be analyzed with: go tool pprof):
	//  /debug/pprof/ (can be accessed in the browser, will list the available options)
	//  /debug/pprof/goroutine
	//  /debug/pprof/heap
	//  /debug/pprof/threadcreate
	//  /debug/pprof/block
	//  /debug/pprof/mutex
	//  /debug/pprof/profile (CPU profile)
	//  /debug/pprof/trace?seconds=5 (CPU trace) -> being a trace, can be analyzed with: go tool trace
	// Usage: go tool pprof http(s)://ip.of.the.server/debug/pprof/xxxxx
	profileMode = cli.BoolFlag{
		Name: "profile-mode",
		Usage: "Boolean option for enabling the profiling mode. If set, the /debug/pprof routes will be available " +
			"on the node for profiling the application.",
	}
	// useHealthService is used to enable the health service
	useHealthService = cli.BoolFlag{
		Name:  "use-health-service",
		Usage: "Boolean option for enabling the health service.",
	}
	// validatorKeyIndex defines a flag that specifies the 0-th based index of the private key to be used from validatorKey.pem file
	validatorKeyIndex = cli.IntFlag{
		Name:  "sk-index",
		Usage: "The index in the PEM file of the private key to be used by the node.",
		Value: 0,
	}
	// gopsEn used to enable diagnosis of running go processes
	gopsEn = cli.BoolFlag{
		Name:  "gops-enable",
		Usage: "Boolean option for enabling gops over the process. If set, stack can be viewed by calling 'gops stack <pid>'.",
	}
	// storageCleanup defines a flag for choosing the option of starting the node from scratch. If it is not set (false)
	// it starts from the last state stored on disk
	storageCleanup = cli.BoolFlag{
		Name: "storage-cleanup",
		Usage: "Boolean option for starting the node with clean storage. If set, the Node will empty its storage " +
			"before starting, otherwise it will start from the last state stored on disk..",
	}

	// restApiInterface defines a flag for the interface on which the rest API will try to bind with
	restApiInterface = cli.StringFlag{
		Name: "rest-api-interface",
		Usage: "The interface `address and port` to which the REST API will attempt to bind. " +
			"To bind to all available interfaces, set this flag to :8080",
		Value: facade.DefaultRestInterface,
	}

	// restApiDebug defines a flag for starting the rest API engine in debug mode
	restApiDebug = cli.BoolFlag{
		Name:  "rest-api-debug",
		Usage: "Boolean option for starting the Rest API in debug mode.",
	}

	// nodeDisplayName defines the friendly name used by a node in the public monitoring tools. If set, will override
	// the NodeDisplayName from prefs.toml
	nodeDisplayName = cli.StringFlag{
		Name: "display-name",
		Usage: "The user-friendly name for the node, appearing in the public monitoring tools. Will override the " +
			"name set in the preferences TOML file.",
		Value: "",
	}

	// identityFlagName defines the keybase's identity. If set, will override the identity from prefs.toml
	identityFlagName = cli.StringFlag{
		Name:  "keybase-identity",
		Usage: "The keybase's identity. If set, will override the one set in the preferences TOML file.",
		Value: "",
	}

	//useLogView is used when termui interface is not needed.
	useLogView = cli.BoolFlag{
		Name: "use-log-view",
		Usage: "Boolean option for enabling the simple node's interface. If set, the node will not enable the " +
			"user-friendly terminal view of the node.",
	}

	// validatorKeyPemFile defines a flag for the path to the validator key used in block signing
	validatorKeyPemFile = cli.StringFlag{
		Name:  "validator-key-pem-file",
		Usage: "The `filepath` for the PEM file which contains the secret keys for the validator key.",
		Value: "./config/validatorKey.pem",
	}
	// elasticSearchTemplates defines a flag for the path to the elasticsearch templates
	elasticSearchTemplates = cli.StringFlag{
		Name:  "elasticsearch-templates-path",
		Usage: "The `path` to the elasticsearch templates directory containing the templates in .json format",
		Value: "./config/elasticIndexTemplates",
	}
	// logLevel defines the logger level
	logLevel = cli.StringFlag{
		Name: "log-level",
		Usage: "This flag specifies the logger `level(s)`. It can contain multiple comma-separated value. For example" +
			", if set to *:INFO the logs for all packages will have the INFO level. However, if set to *:INFO,api:DEBUG" +
			" the logs for all packages will have the INFO level, excepting the api package which will receive a DEBUG" +
			" log level.",
		Value: "*:" + logger.LogInfo.String(),
	}
	//logFile is used when the log output needs to be logged in a file
	logSaveFile = cli.BoolFlag{
		Name:  "log-save",
		Usage: "Boolean option for enabling log saving. If set, it will automatically save all the logs into a file.",
	}
	//logWithCorrelation is used to enable log correlation elements
	logWithCorrelation = cli.BoolFlag{
		Name:  "log-correlation",
		Usage: "Boolean option for enabling log correlation elements.",
	}
	//logWithLoggerName is used to enable log correlation elements
	logWithLoggerName = cli.BoolFlag{
		Name:  "log-logger-name",
		Usage: "Boolean option for logger name in the logs.",
	}
	// disableAnsiColor defines if the logger subsystem should prevent displaying ANSI colors
	disableAnsiColor = cli.BoolFlag{
		Name:  "disable-ansi-color",
		Usage: "Boolean option for disabling ANSI colors in the logging system.",
	}
	// bootstrapRoundIndex defines a flag that specifies the round index from which node should bootstrap from storage
	bootstrapRoundIndex = cli.Uint64Flag{
		Name:  "bootstrap-round-index",
		Usage: "This flag specifies the round `index` from which node should bootstrap from storage.",
		Value: math.MaxUint64,
	}

	// workingDirectory defines a flag for the path for the working directory.
	workingDirectory = cli.StringFlag{
		Name:  "working-directory",
		Usage: "This flag specifies the `directory` where the node will store databases, logs and statistics.",
		Value: "",
	}

	// destinationShardAsObserver defines a flag for the prefered shard to be assigned to as an observer.
	destinationShardAsObserver = cli.StringFlag{
		Name: "destination-shard-as-observer",
		Usage: "This flag specifies the shard to start in when running as an observer. It will override the configuration " +
			"set in the preferences TOML config file.",
		Value: "",
	}

	keepOldEpochsData = cli.BoolFlag{
		Name: "keep-old-epochs-data",
		Usage: "Boolean option for enabling a node to keep old epochs data. If set, the node won't remove any database " +
			"and will have a full history over epochs.",
	}

	numEpochsToSave = cli.Uint64Flag{
		Name: "num-epochs-to-keep",
		Usage: "This flag represents the number of epochs which will kept in the databases. It is relevant only if " +
			"the full archive flag is not set.",
		Value: uint64(2),
	}

	numActivePersisters = cli.Uint64Flag{
		Name: "num-active-persisters",
		Usage: "This flag represents the number of databases (1 database = 1 epoch) which are kept open at a moment. " +
			"It is relevant even if the node is full archive or not.",
		Value: uint64(2),
	}

	startInEpoch = cli.BoolFlag{
		Name: "start-in-epoch",
		Usage: "Boolean option for enabling a node the fast bootstrap mechanism from the network." +
			"Should be enabled if data is not available in local disk.",
	}

	// importDbDirectory defines a flag for the optional import DB directory on which the node will re-check the blockchain against
	importDbDirectory = cli.StringFlag{
		Name: "import-db",
		Usage: "This flag, if set, will make the node start the import process using the provided data path. Will re-check" +
			"and re-process everything",
		Value: "",
	}
	// importDbNoSigCheck defines a flag for the optional import DB no signature check option
	importDbNoSigCheck = cli.BoolFlag{
		Name:  "import-db-no-sig-check",
		Usage: "This flag, if set, will cause the signature checks on headers to be skipped. Can be used only if the import-db was previously set",
	}
)

// appVersion should be populated at build time using ldflags
// Usage examples:
// linux/mac:
//            go build -i -v -ldflags="-X main.appVersion=$(git describe --tags --long --dirty)"
// windows:
//            for /f %i in ('git describe --tags --long --dirty') do set VERS=%i
//            go build -i -v -ldflags="-X main.appVersion=%VERS%"
var appVersion = core.UnVersionedAppString

func main() {
	_ = logger.SetDisplayByteSlice(logger.ToHexShort)
	log := logger.GetOrCreate("main")

	app := cli.NewApp()
	cli.AppHelpTemplate = nodeHelpTemplate
	app.Name = "Elrond Node CLI App"
	machineID, err := machineid.ProtectedID(app.Name)
	if err != nil {
		log.Warn("error fetching machine id", "error", err)
		machineID = "unknown"
	}
	if len(machineID) > maxMachineIDLen {
		machineID = machineID[:maxMachineIDLen]
	}

	app.Version = fmt.Sprintf("%s/%s/%s-%s/%s", appVersion, runtime.Version(), runtime.GOOS, runtime.GOARCH, machineID)
	app.Usage = "This is the entry point for starting a new Elrond node - the app will start after the genesis timestamp"
	app.Flags = []cli.Flag{
		genesisFile,
		smartContractsFile,
		nodesFile,
		configurationFile,
		configurationApiFile,
		configurationEconomicsFile,
		configurationSystemSCFile,
		configurationRatingsFile,
		configurationPreferencesFile,
		externalConfigFile,
		p2pConfigurationFile,
		gasScheduleConfigurationDirectory,
		validatorKeyIndex,
		validatorKeyPemFile,
		port,
		profileMode,
		useHealthService,
		storageCleanup,
		gopsEn,
		nodeDisplayName,
		identityFlagName,
		restApiInterface,
		restApiDebug,
		disableAnsiColor,
		elasticSearchTemplates,
		logLevel,
		logSaveFile,
		logWithCorrelation,
		logWithLoggerName,
		useLogView,
		bootstrapRoundIndex,
		workingDirectory,
		destinationShardAsObserver,
		keepOldEpochsData,
		numEpochsToSave,
		numActivePersisters,
		startInEpoch,
		importDbDirectory,
		importDbNoSigCheck,
	}
	app.Authors = []cli.Author{
		{
			Name:  "The Elrond Team",
			Email: "contact@elrond.com",
		},
	}

	app.Action = func(c *cli.Context) error {
		return startNode(c, log, app.Version)
	}

	err = app.Run(os.Args)
	if err != nil {
		log.Error(err.Error())
		os.Exit(1)
	}
}

func getSuite(config *config.Config) (crypto.Suite, error) {
	switch config.Consensus.Type {
	case consensus.BlsConsensusType:
		return mcl.NewSuiteBLS12(), nil
	default:
		return nil, errors.New("no consensus provided in config file")
	}
}

func startNode(ctx *cli.Context, log logger.Logger, version string) error {
	log.Trace("startNode called")
	chanStopNodeProcess := make(chan endProcess.ArgEndProcess, 1)
	workingDir := getWorkingDir(ctx, log)

	var fileLogging factory.FileLoggingHandler
	var err error
	withLogFile := ctx.GlobalBool(logSaveFile.Name)
	if withLogFile {
		fileLogging, err = logging.NewFileLogging(workingDir, defaultLogsPath, logFilePrefix)
		if err != nil {
			return fmt.Errorf("%w creating a log file", err)
		}
	}

	err = logger.SetDisplayByteSlice(logger.ToHex)
	log.LogIfError(err)
	logger.ToggleCorrelation(ctx.GlobalBool(logWithCorrelation.Name))
	logger.ToggleLoggerName(ctx.GlobalBool(logWithLoggerName.Name))
	logLevelFlagValue := ctx.GlobalString(logLevel.Name)
	err = logger.SetLogLevel(logLevelFlagValue)
	if err != nil {
		return err
	}
	noAnsiColor := ctx.GlobalBool(disableAnsiColor.Name)
	if noAnsiColor {
		err = logger.RemoveLogObserver(os.Stdout)
		if err != nil {
			//we need to print this manually as we do not have console log observer
			fmt.Println("error removing log observer: " + err.Error())
			return err
		}

		err = logger.AddLogObserver(os.Stdout, &logger.PlainFormatter{})
		if err != nil {
			//we need to print this manually as we do not have console log observer
			fmt.Println("error setting log observer: " + err.Error())
			return err
		}
	}
	log.Trace("logger updated", "level", logLevelFlagValue, "disable ANSI color", noAnsiColor)

	enableGopsIfNeeded(ctx, log)

	log.Info("starting node", "version", version, "pid", os.Getpid())
	log.Trace("reading configs")

	configurationFileName := ctx.GlobalString(configurationFile.Name)
	generalConfig, err := loadMainConfig(configurationFileName)
	if err != nil {
		return err
	}
	log.Debug("config", "file", configurationFileName)

	p2pConfigurationFileName := ctx.GlobalString(p2pConfigurationFile.Name)
	p2pConfig, err := core.LoadP2PConfig(p2pConfigurationFileName)
	if err != nil {
		return err
	}
	log.Debug("config", "file", p2pConfigurationFileName)

	importDbDirectoryValue := ctx.GlobalString(importDbDirectory.Name)
	isInImportMode := len(importDbDirectoryValue) > 0
	importDbNoSigCheckFlag := ctx.GlobalBool(importDbNoSigCheck.Name) && isInImportMode
	applyCompatibleConfigs(isInImportMode, importDbNoSigCheckFlag, log, generalConfig, p2pConfig)

	configurationApiFileName := ctx.GlobalString(configurationApiFile.Name)
	apiRoutesConfig, err := loadApiConfig(configurationApiFileName)
	if err != nil {
		return err
	}
	log.Debug("config", "file", configurationApiFileName)

	configurationEconomicsFileName := ctx.GlobalString(configurationEconomicsFile.Name)
	economicsConfig, err := loadEconomicsConfig(configurationEconomicsFileName)
	if err != nil {
		return err
	}
	log.Debug("config", "file", configurationEconomicsFileName)

	configurationSystemSCConfigFileName := ctx.GlobalString(configurationSystemSCFile.Name)
	systemSCConfig, err := loadSystemSmartContractsConfig(configurationSystemSCConfigFileName)
	if err != nil {
		return err
	}
	log.Debug("config", "file", configurationSystemSCConfigFileName)

	configurationRatingsFileName := ctx.GlobalString(configurationRatingsFile.Name)
	ratingsConfig, err := loadRatingsConfig(configurationRatingsFileName)
	if err != nil {
		return err
	}
	log.Debug("config", "file", configurationRatingsFileName)

	configurationPreferencesFileName := ctx.GlobalString(configurationPreferencesFile.Name)
	preferencesConfig, err := loadPreferencesConfig(configurationPreferencesFileName)
	if err != nil {
		return err
	}
	log.Debug("config", "file", configurationPreferencesFileName)

	externalConfigurationFileName := ctx.GlobalString(externalConfigFile.Name)
	externalConfig, err := loadExternalConfig(externalConfigurationFileName)
	if err != nil {
		return err
	}
	log.Debug("config", "file", externalConfigurationFileName)

	if ctx.IsSet(port.Name) {
		p2pConfig.Node.Port = ctx.GlobalString(port.Name)
	}

	if !check.IfNil(fileLogging) {
		err = fileLogging.ChangeFileLifeSpan(time.Second * time.Duration(generalConfig.Logs.LogFileLifeSpanInSec))
		if err != nil {
			return err
		}
	}

	epochNotifier := forking.NewGenericEpochNotifier()

	addressPubkeyConverter, err := stateFactory.NewPubkeyConverter(generalConfig.AddressPubkeyConverter)
	if err != nil {
		return fmt.Errorf("%w for AddressPubKeyConverter", err)
	}
	validatorPubkeyConverter, err := stateFactory.NewPubkeyConverter(generalConfig.ValidatorPubkeyConverter)
	if err != nil {
		return fmt.Errorf("%w for ValidatorPubkeyConverter", err)
	}

	//TODO when refactoring main, maybe initialize economics data before this line
	totalSupply, ok := big.NewInt(0).SetString(economicsConfig.GlobalSettings.GenesisTotalSupply, 10)
	if !ok {
		return fmt.Errorf("can not parse total suply from economics.toml, %s is not a valid value",
			economicsConfig.GlobalSettings.GenesisTotalSupply)
	}

	log.Debug("config", "file", ctx.GlobalString(genesisFile.Name))

	exportFolder := filepath.Join(workingDir, generalConfig.Hardfork.ImportFolder)
	nodesSetupPath := ctx.GlobalString(nodesFile.Name)
	if generalConfig.Hardfork.AfterHardFork {
		exportFolderNodesSetupPath := filepath.Join(exportFolder, core.NodesSetupJsonFileName)
		if !core.DoesFileExist(exportFolderNodesSetupPath) {
			return fmt.Errorf("cannot find %s in the export folder", core.NodesSetupJsonFileName)
		}

		nodesSetupPath = exportFolderNodesSetupPath
	}
	genesisNodesConfig, err := sharding.NewNodesSetup(
		nodesSetupPath,
		addressPubkeyConverter,
		validatorPubkeyConverter,
	)
	if err != nil {
		return err
	}
	log.Debug("config", "file", nodesSetupPath)

	if generalConfig.Hardfork.AfterHardFork {
		log.Debug("changed genesis time after hardfork",
			"old genesis time", genesisNodesConfig.StartTime,
			"new genesis time", generalConfig.Hardfork.GenesisTime)
		genesisNodesConfig.StartTime = generalConfig.Hardfork.GenesisTime
	}

	syncer := ntp.NewSyncTime(generalConfig.NTPConfig, nil)
	syncer.StartSyncingTime()

	log.Debug("NTP average clock offset", "value", syncer.ClockOffset())

	if ctx.IsSet(startInEpoch.Name) {
		log.Debug("start in epoch is enabled")
		generalConfig.GeneralSettings.StartInEpochEnabled = ctx.GlobalBool(startInEpoch.Name)
		if generalConfig.GeneralSettings.StartInEpochEnabled {
			delayedStartInterval := 2 * time.Second
			time.Sleep(delayedStartInterval)
		}
	}

	//TODO: The next 5 lines should be deleted when we are done testing from a precalculated (not hard coded) timestamp
	if genesisNodesConfig.StartTime == 0 {
		time.Sleep(1000 * time.Millisecond)
		ntpTime := syncer.CurrentTime()
		genesisNodesConfig.StartTime = (ntpTime.Unix()/60 + 1) * 60
	}

	startTime := time.Unix(genesisNodesConfig.StartTime, 0)

	log.Info("start time",
		"formatted", startTime.Format("Mon Jan 2 15:04:05 MST 2006"),
		"seconds", startTime.Unix())

	log.Trace("getting suite")
	suite, err := getSuite(generalConfig)
	if err != nil {
		return err
	}

	validatorKeyPemFileName := ctx.GlobalString(validatorKeyPemFile.Name)
	cryptoParamsLoader, err := mainFactory.NewCryptoSigningParamsLoader(
		validatorPubkeyConverter,
		ctx.GlobalInt(validatorKeyIndex.Name),
		validatorKeyPemFileName,
		suite,
		isInImportMode,
	)
	if err != nil {
		return err
	}

	cryptoParams, err := cryptoParamsLoader.Get()
	if err != nil {
		return fmt.Errorf("%w: consider regenerating your keys", err)
	}

	log.Debug("block sign pubkey", "value", cryptoParams.PublicKeyString)

	if ctx.IsSet(destinationShardAsObserver.Name) {
		preferencesConfig.Preferences.DestinationShardAsObserver = ctx.GlobalString(destinationShardAsObserver.Name)
	}

	if ctx.IsSet(nodeDisplayName.Name) {
		preferencesConfig.Preferences.NodeDisplayName = ctx.GlobalString(nodeDisplayName.Name)
	}

	if ctx.IsSet(identityFlagName.Name) {
		preferencesConfig.Preferences.Identity = ctx.GlobalString(identityFlagName.Name)
	}

	err = cleanupStorageIfNecessary(workingDir, ctx, log)
	if err != nil {
		return err
	}

	pathTemplateForPruningStorer := filepath.Join(
		workingDir,
		factory.DefaultDBPath,
		genesisNodesConfig.ChainID,
		fmt.Sprintf("%s_%s", factory.DefaultEpochString, core.PathEpochPlaceholder),
		fmt.Sprintf("%s_%s", factory.DefaultShardString, core.PathShardPlaceholder),
		core.PathIdentifierPlaceholder)

	pathTemplateForStaticStorer := filepath.Join(
		workingDir,
		factory.DefaultDBPath,
		genesisNodesConfig.ChainID,
		factory.DefaultStaticDbString,
		fmt.Sprintf("%s_%s", factory.DefaultShardString, core.PathShardPlaceholder),
		core.PathIdentifierPlaceholder)

	var pathManager *pathmanager.PathManager
	pathManager, err = pathmanager.NewPathManager(pathTemplateForPruningStorer, pathTemplateForStaticStorer)
	if err != nil {
		return err
	}

	genesisShardCoordinator, nodeType, err := createShardCoordinator(genesisNodesConfig, cryptoParams.PublicKey, preferencesConfig.Preferences, log)
	if err != nil {
		return err
	}
	var shardId = core.GetShardIDString(genesisShardCoordinator.SelfId())

	log.Trace("creating crypto components")
	cryptoArgs := mainFactory.CryptoComponentsFactoryArgs{
		Config:                               *generalConfig,
		NodesConfig:                          genesisNodesConfig,
		ShardCoordinator:                     genesisShardCoordinator,
		KeyGen:                               cryptoParams.KeyGenerator,
		PrivKey:                              cryptoParams.PrivateKey,
		ActivateBLSPubKeyMessageVerification: systemSCConfig.StakingSystemSCConfig.ActivateBLSPubKeyMessageVerification,
	}
	cryptoComponentsFactory, err := mainFactory.NewCryptoComponentsFactory(cryptoArgs, importDbNoSigCheckFlag)
	if err != nil {
		return err
	}
	cryptoComponents, err := cryptoComponentsFactory.Create()
	if err != nil {
		return err
	}

	accountsParser, err := parsing.NewAccountsParser(
		ctx.GlobalString(genesisFile.Name),
		totalSupply,
		addressPubkeyConverter,
		cryptoComponents.TxSignKeyGen,
	)
	if err != nil {
		return err
	}

	smartContractParser, err := parsing.NewSmartContractsParser(
		ctx.GlobalString(smartContractsFile.Name),
		addressPubkeyConverter,
		cryptoComponents.TxSignKeyGen,
	)
	if err != nil {
		return err
	}

	log.Trace("creating core components")

	healthService := health.NewHealthService(generalConfig.Health, workingDir)
	if ctx.IsSet(useHealthService.Name) {
		healthService.Start()
	}

	coreArgs := mainFactory.CoreComponentsFactoryArgs{
		Config:                *generalConfig,
		ShardId:               shardId,
		ChainID:               []byte(genesisNodesConfig.ChainID),
		MinTransactionVersion: genesisNodesConfig.MinTransactionVersion,
	}
	coreComponentsFactory := mainFactory.NewCoreComponentsFactory(coreArgs)
	coreComponents, err := coreComponentsFactory.Create()
	if err != nil {
		return err
	}

	chanCreateViews := make(chan struct{}, 1)
	chanLogRewrite := make(chan struct{}, 1)
	handlersArgs, err := factory.NewStatusHandlersFactoryArgs(
		useLogView.Name,
		ctx,
		coreComponents.InternalMarshalizer,
		coreComponents.Uint64ByteSliceConverter,
		chanCreateViews,
		chanLogRewrite,
	)
	if err != nil {
		return err
	}

	statusHandlersInfo, err := factory.CreateStatusHandlers(handlersArgs)
	if err != nil {
		return err
	}

	coreComponents.StatusHandler = statusHandlersInfo.StatusHandler

	log.Trace("creating network components")
	networkComponentFactory, err := mainFactory.NewNetworkComponentsFactory(
		*p2pConfig,
		*generalConfig,
		coreComponents.StatusHandler,
		coreComponents.InternalMarshalizer,
		syncer,
	)
	if err != nil {
		return err
	}
	networkComponents, err := networkComponentFactory.Create()
	if err != nil {
		return err
	}
	err = networkComponents.NetMessenger.Bootstrap()
	if err != nil {
		return err
	}
	log.Info(fmt.Sprintf("waiting %d seconds for network discovery...", secondsToWaitForP2PBootstrap))
	time.Sleep(secondsToWaitForP2PBootstrap * time.Second)

	log.Trace("creating economics data components")
	argsNewEconomicsData := economics.ArgsNewEconomicsData{
		Economics:                      economicsConfig,
		PenalizedTooMuchGasEnableEpoch: generalConfig.GeneralSettings.PenalizedTooMuchGasEnableEpoch,
		EpochNotifier:                  epochNotifier,
	}
	economicsData, err := economics.NewEconomicsData(argsNewEconomicsData)
	if err != nil {
		return err
	}

	log.Trace("creating ratings data components")

	ratingDataArgs := rating.RatingsDataArg{
		Config:                   ratingsConfig,
		ShardConsensusSize:       genesisNodesConfig.ConsensusGroupSize,
		MetaConsensusSize:        genesisNodesConfig.MetaChainConsensusGroupSize,
		ShardMinNodes:            genesisNodesConfig.MinNodesPerShard,
		MetaMinNodes:             genesisNodesConfig.MetaChainMinNodes,
		RoundDurationMiliseconds: genesisNodesConfig.RoundDuration,
	}
	ratingsData, err := rating.NewRatingsData(ratingDataArgs)
	if err != nil {
		return err
	}

	rater, err := rating.NewBlockSigningRater(ratingsData)
	if err != nil {
		return err
	}

	argsNodesShuffler := &sharding.NodesShufflerArgs{
		NodesShard:           genesisNodesConfig.MinNodesPerShard,
		NodesMeta:            genesisNodesConfig.MetaChainMinNodes,
		Hysteresis:           genesisNodesConfig.Hysteresis,
		Adaptivity:           genesisNodesConfig.Adaptivity,
		ShuffleBetweenShards: true,
		MaxNodesEnableConfig: generalConfig.GeneralSettings.MaxNodesChangeEnableEpoch,
	}

	nodesShuffler, err := sharding.NewHashValidatorsShuffler(argsNodesShuffler)
	if err != nil {
		return err
	}

	destShardIdAsObserver, err := processDestinationShardAsObserver(preferencesConfig.Preferences)
	if err != nil {
		return err
	}

	startRound := int64(0)
	if generalConfig.Hardfork.AfterHardFork {
		startRound = int64(generalConfig.Hardfork.StartRound)
	}
	rounder, err := round.NewRound(
		time.Unix(genesisNodesConfig.StartTime, 0),
		syncer.CurrentTime(),
		time.Millisecond*time.Duration(genesisNodesConfig.RoundDuration),
		syncer,
		startRound,
	)
	if err != nil {
		return err
	}

	importStartHandler, err := trigger.NewImportStartHandler(filepath.Join(workingDir, factory.DefaultDBPath), appVersion)
	if err != nil {
		return err
	}

	bootstrapDataProvider, err := storageFactory.NewBootstrapDataProvider(coreComponents.InternalMarshalizer)
	if err != nil {
		return err
	}

	latestStorageDataProvider, err := factory.CreateLatestStorageDataProvider(
		bootstrapDataProvider,
		coreComponents.InternalMarshalizer,
		coreComponents.Hasher,
		*generalConfig,
		genesisNodesConfig.ChainID,
		workingDir,
		factory.DefaultDBPath,
		factory.DefaultEpochString,
		factory.DefaultShardString,
	)
	if err != nil {
		return err
	}

	unitOpener, err := factory.CreateUnitOpener(
		bootstrapDataProvider,
		latestStorageDataProvider,
		coreComponents.InternalMarshalizer,
		*generalConfig,
		genesisNodesConfig.ChainID,
		workingDir,
		factory.DefaultDBPath,
		factory.DefaultEpochString,
		factory.DefaultShardString,
	)
	if err != nil {
		return err
	}

	versionsCache, err := storageUnit.NewCache(storageFactory.GetCacherFromConfig(generalConfig.Versions.Cache))
	if err != nil {
		return err
	}

	headerIntegrityVerifier, err := headerCheck.NewHeaderIntegrityVerifier(
		[]byte(genesisNodesConfig.ChainID),
		generalConfig.Versions.VersionsByEpochs,
		generalConfig.Versions.DefaultVersion,
		versionsCache,
	)
	if err != nil {
		return err
	}

	epochStartBootstrapArgs := bootstrap.ArgsEpochStartBootstrap{
		PublicKey:                  cryptoParams.PublicKey,
		Marshalizer:                coreComponents.InternalMarshalizer,
		TxSignMarshalizer:          coreComponents.TxSignMarshalizer,
		Hasher:                     coreComponents.Hasher,
		Messenger:                  networkComponents.NetMessenger,
		GeneralConfig:              *generalConfig,
		EconomicsData:              economicsData,
		SingleSigner:               cryptoComponents.TxSingleSigner,
		BlockSingleSigner:          cryptoComponents.SingleSigner,
		KeyGen:                     cryptoComponents.TxSignKeyGen,
		BlockKeyGen:                cryptoComponents.BlockSignKeyGen,
		GenesisNodesConfig:         genesisNodesConfig,
		GenesisShardCoordinator:    genesisShardCoordinator,
		PathManager:                pathManager,
		StorageUnitOpener:          unitOpener,
		WorkingDir:                 workingDir,
		DefaultDBPath:              factory.DefaultDBPath,
		DefaultEpochString:         factory.DefaultEpochString,
		DefaultShardString:         factory.DefaultShardString,
		Rater:                      rater,
		DestinationShardAsObserver: destShardIdAsObserver,
		Uint64Converter:            coreComponents.Uint64ByteSliceConverter,
		NodeShuffler:               nodesShuffler,
		Rounder:                    rounder,
		AddressPubkeyConverter:     addressPubkeyConverter,
		LatestStorageDataProvider:  latestStorageDataProvider,
		ArgumentsParser:            smartContract.NewArgumentParser(),
		StatusHandler:              coreComponents.StatusHandler,
		HeaderIntegrityVerifier:    headerIntegrityVerifier,
		TxSignHasher:               coreComponents.TxSignHasher,
		EpochNotifier:              epochNotifier,
	}
	bootstrapper, err := bootstrap.NewEpochStartBootstrap(epochStartBootstrapArgs)
	if err != nil {
		log.Error("could not create bootstrap", "err", err)
		return err
	}

	bootstrapParameters, err := bootstrapper.Bootstrap()
	if err != nil {
		log.Error("bootstrap return error", "error", err)
		return err
	}

	trieContainer, trieStorageManager := bootstrapper.GetTriesComponents()
	triesComponents := &mainFactory.TriesComponents{
		TriesContainer:      trieContainer,
		TrieStorageManagers: trieStorageManager,
	}

	log.Info("bootstrap parameters", "shardId", bootstrapParameters.SelfShardId, "epoch", bootstrapParameters.Epoch, "numShards", bootstrapParameters.NumOfShards)

	shardCoordinator, err := sharding.NewMultiShardCoordinator(bootstrapParameters.NumOfShards, bootstrapParameters.SelfShardId)
	if err != nil {
		return err
	}

	currentEpoch := bootstrapParameters.Epoch
	storerEpoch := currentEpoch
	if !generalConfig.StoragePruning.Enabled {
		// TODO: refactor this as when the pruning storer is disabled, the default directory path is Epoch_0
		// and it should be Epoch_ALL or something similar
		storerEpoch = 0
	}

	var shardIdString = core.GetShardIDString(shardCoordinator.SelfId())
	logger.SetCorrelationShard(shardIdString)

	log.Trace("initializing stats file")
	err = initStatsFileMonitor(generalConfig, pathManager, shardId)
	if err != nil {
		return err
	}

	log.Trace("creating data components")
	epochStartNotifier := notifier.NewEpochStartSubscriptionHandler()

	dataArgs := mainFactory.DataComponentsFactoryArgs{
		Config:             *generalConfig,
		EconomicsData:      economicsData,
		ShardCoordinator:   shardCoordinator,
		Core:               coreComponents,
		PathManager:        pathManager,
		EpochStartNotifier: epochStartNotifier,
		CurrentEpoch:       storerEpoch,
	}
	dataComponentsFactory, err := mainFactory.NewDataComponentsFactory(dataArgs)
	if err != nil {
		return err
	}
	dataComponents, err := dataComponentsFactory.Create()
	if err != nil {
		return err
	}

	healthService.RegisterComponent(dataComponents.Datapool.Transactions())
	healthService.RegisterComponent(dataComponents.Datapool.UnsignedTransactions())
	healthService.RegisterComponent(dataComponents.Datapool.RewardTransactions())

	log.Trace("initializing metrics")
	err = metrics.InitMetrics(
		coreComponents.StatusHandler,
		cryptoParams.PublicKeyString,
		nodeType,
		shardCoordinator,
		genesisNodesConfig,
		version,
		economicsConfig,
		generalConfig.EpochStartConfig.RoundsPerEpoch,
	)
	if err != nil {
		return err
	}

	chanLogRewrite <- struct{}{}
	chanCreateViews <- struct{}{}

	err = statusHandlersInfo.UpdateStorerAndMetricsForPersistentHandler(dataComponents.Store.GetStorer(dataRetriever.StatusMetricsUnit))
	if err != nil {
		return err
	}

	log.Trace("creating nodes coordinator")
	if ctx.IsSet(keepOldEpochsData.Name) {
		generalConfig.StoragePruning.CleanOldEpochsData = !ctx.GlobalBool(keepOldEpochsData.Name)
	}
	if ctx.IsSet(numEpochsToSave.Name) {
		generalConfig.StoragePruning.NumEpochsToKeep = ctx.GlobalUint64(numEpochsToSave.Name)
	}
	if ctx.IsSet(numActivePersisters.Name) {
		generalConfig.StoragePruning.NumActivePersisters = ctx.GlobalUint64(numActivePersisters.Name)
	}
	log.Info("Bootstrap", "epoch", bootstrapParameters.Epoch)
	if bootstrapParameters.NodesConfig != nil {
		log.Info("the epoch from nodesConfig is", "epoch", bootstrapParameters.NodesConfig.CurrentEpoch)
	}

	nodesCoordinator, nodeShufflerOut, err := createNodesCoordinator(
		log,
		genesisNodesConfig,
		preferencesConfig.Preferences,
		epochStartNotifier,
		cryptoParams.PublicKey,
		coreComponents.InternalMarshalizer,
		coreComponents.Hasher,
		rater,
		dataComponents.Store.GetStorer(dataRetriever.BootstrapUnit),
		nodesShuffler,
		generalConfig.EpochStartConfig,
		shardCoordinator.SelfId(),
		chanStopNodeProcess,
		bootstrapParameters,
		currentEpoch,
	)
	if err != nil {
		return err
	}

	log.Trace("creating state components")
	stateArgs := mainFactory.StateComponentsFactoryArgs{
		Config:           *generalConfig,
		ShardCoordinator: shardCoordinator,
		Core:             coreComponents,
		PathManager:      pathManager,
		Tries:            triesComponents,
	}
	stateComponentsFactory, err := mainFactory.NewStateComponentsFactory(stateArgs)
	if err != nil {
		return err
	}
	stateComponents, err := stateComponentsFactory.Create()
	if err != nil {
		return err
	}

	metrics.SaveStringMetric(coreComponents.StatusHandler, core.MetricNodeDisplayName, preferencesConfig.Preferences.NodeDisplayName)
	metrics.SaveStringMetric(coreComponents.StatusHandler, core.MetricChainId, genesisNodesConfig.ChainID)
	metrics.SaveUint64Metric(coreComponents.StatusHandler, core.MetricGasPerDataByte, economicsData.GasPerDataByte())
	metrics.SaveUint64Metric(coreComponents.StatusHandler, core.MetricMinGasPrice, economicsData.MinGasPrice())
	metrics.SaveUint64Metric(coreComponents.StatusHandler, core.MetricMinGasLimit, economicsData.MinGasLimit())

	sessionInfoFileOutput := fmt.Sprintf("%s:%s\n%s:%s\n%s:%v\n%s:%s\n%s:%v\n",
		"PkBlockSign", cryptoParams.PublicKeyString,
		"ShardId", shardId,
		"TotalShards", shardCoordinator.NumberOfShards(),
		"AppVersion", version,
		"GenesisTimeStamp", startTime.Unix(),
	)

	sessionInfoFileOutput += fmt.Sprintf("\nStarted with parameters:\n")
	for _, flag := range ctx.App.Flags {
		flagValue := fmt.Sprintf("%v", ctx.GlobalGeneric(flag.GetName()))
		if flagValue != "" {
			sessionInfoFileOutput += fmt.Sprintf("%s = %v\n", flag.GetName(), flagValue)
		}
	}

	statsFolder := filepath.Join(workingDir, defaultStatsPath)
	copyConfigToStatsFolder(
		log,
		statsFolder,
		[]string{
			configurationFileName,
			configurationEconomicsFileName,
			configurationRatingsFileName,
			configurationPreferencesFileName,
			p2pConfigurationFileName,
			configurationFileName,
			ctx.GlobalString(genesisFile.Name),
			ctx.GlobalString(nodesFile.Name),
		})

	statsFile := filepath.Join(statsFolder, "session.info")
	err = ioutil.WriteFile(statsFile, []byte(sessionInfoFileOutput), os.ModePerm)
	log.LogIfError(err)

	//TODO: remove this in the future and add just a log debug
	computedRatingsData := filepath.Join(statsFolder, "ratings.info")
	computedRatingsDataStr := createStringFromRatingsData(ratingsData)
	err = ioutil.WriteFile(computedRatingsData, []byte(computedRatingsDataStr), os.ModePerm)
	log.LogIfError(err)

	log.Trace("creating tps benchmark components")
	initialTpsBenchmark := statusHandlersInfo.LoadTpsBenchmarkFromStorage(
		dataComponents.Store.GetStorer(dataRetriever.StatusMetricsUnit),
		coreComponents.InternalMarshalizer,
	)
	tpsBenchmark, err := statistics.NewTPSBenchmarkWithInitialData(
		statusHandlersInfo.StatusHandler,
		initialTpsBenchmark,
		shardCoordinator.NumberOfShards(),
		genesisNodesConfig.RoundDuration/1000,
	)
	if err != nil {
		return err
	}

	elasticIndexer, err := createElasticIndexer(
		externalConfig.ElasticSearchConnector,
		coreComponents.InternalMarshalizer,
		coreComponents.Hasher,
		nodesCoordinator,
		epochStartNotifier,
		addressPubkeyConverter,
		validatorPubkeyConverter,
		stateComponents.AccountsAdapter,
		economicsConfig.GlobalSettings.Denomination,
		shardCoordinator,
		&economicsConfig.FeeSettings,
		isInImportMode,
		ctx.GlobalString(elasticSearchTemplates.Name),
	)
	if err != nil {
		return err
	}

	gasScheduleConfigurationFolderName := ctx.GlobalString(gasScheduleConfigurationDirectory.Name)
	argsGasScheduleNotifier := forking.ArgsNewGasScheduleNotifier{
		GasScheduleConfig: generalConfig.GasSchedule,
		ConfigDir:         gasScheduleConfigurationFolderName,
		EpochNotifier:     epochNotifier,
	}
	gasScheduleNotifier, err := forking.NewGasScheduleNotifier(argsGasScheduleNotifier)
	if err != nil {
		return err
	}

	log.Trace("creating time cache for requested items components")
	requestedItemsHandler := timecache.NewTimeCache(time.Duration(uint64(time.Millisecond) * genesisNodesConfig.RoundDuration))

	whiteListCache, err := storageUnit.NewCache(storageFactory.GetCacherFromConfig(generalConfig.WhiteListPool))
	if err != nil {
		return err
	}
	whiteListRequest, err := interceptors.NewWhiteListDataVerifier(whiteListCache)
	if err != nil {
		return err
	}

	whiteListerVerifiedTxs, err := createWhiteListerVerifiedTxs(generalConfig)
	if err != nil {
		return err
	}

	historyRepoFactoryArgs := &dbLookupFactory.ArgsHistoryRepositoryFactory{
		SelfShardID: shardCoordinator.SelfId(),
		Config:      generalConfig.DbLookupExtensions,
		Hasher:      coreComponents.Hasher,
		Marshalizer: coreComponents.InternalMarshalizer,
		Store:       dataComponents.Store,
	}
	historyRepositoryFactory, err := dbLookupFactory.NewHistoryRepositoryFactory(historyRepoFactoryArgs)
	if err != nil {
		return err
	}

	historyRepository, err := historyRepositoryFactory.Create()
	if err != nil {
		return err
	}

	txSimulatorProcessorArgs := &txsimulator.ArgsTxSimulator{
		AddressPubKeyConverter: addressPubkeyConverter,
		ShardCoordinator:       shardCoordinator,
	}

	fallbackHeaderValidator, err := fallback.NewFallbackHeaderValidator(
		dataComponents.Datapool.Headers(),
		coreComponents.InternalMarshalizer,
		dataComponents.Store,
	)
	if err != nil {
		return err
	}

	log.Trace("creating process components")
	processArgs := factory.NewProcessComponentsFactoryArgs(
		&coreArgs,
		accountsParser,
		smartContractParser,
		economicsData,
		genesisNodesConfig,
		gasScheduleNotifier,
		rounder,
		shardCoordinator,
		nodesCoordinator,
		dataComponents,
		coreComponents,
		cryptoComponents,
		stateComponents,
		networkComponents,
		triesComponents,
		requestedItemsHandler,
		whiteListRequest,
		whiteListerVerifiedTxs,
		epochStartNotifier,
		*generalConfig,
		currentEpoch,
		rater,
		generalConfig.Marshalizer.SizeCheckDelta,
		generalConfig.StateTriesConfig.CheckpointRoundsModulus,
		generalConfig.GeneralSettings.MaxComputableRounds,
		generalConfig.Antiflood.NumConcurrentResolverJobs,
		generalConfig.BlockSizeThrottleConfig.MinSizeInBytes,
		generalConfig.BlockSizeThrottleConfig.MaxSizeInBytes,
		ratingsConfig.General.MaxRating,
		validatorPubkeyConverter,
		ratingsData,
		systemSCConfig,
		version,
		importStartHandler,
		coreComponents.Uint64ByteSliceConverter,
		workingDir,
		elasticIndexer,
		tpsBenchmark,
		historyRepository,
		epochNotifier,
		txSimulatorProcessorArgs,
		ctx.GlobalString(importDbDirectory.Name),
		chanStopNodeProcess,
		fallbackHeaderValidator,
	)
	processComponents, err := factory.ProcessComponentsFactory(processArgs)
	if err != nil {
		return err
	}

	transactionSimulator, err := txsimulator.NewTransactionSimulator(*txSimulatorProcessorArgs)
	if err != nil {
		return err
	}

	hardForkTrigger, err := createHardForkTrigger(
		generalConfig,
		cryptoParams.KeyGenerator,
		cryptoParams.PublicKey,
		shardCoordinator,
		nodesCoordinator,
		coreComponents,
		stateComponents,
		dataComponents,
		cryptoComponents,
		processComponents,
		networkComponents,
		whiteListRequest,
		whiteListerVerifiedTxs,
		chanStopNodeProcess,
		epochStartNotifier,
		importStartHandler,
		genesisNodesConfig,
		workingDir,
		epochNotifier,
	)
	if err != nil {
		return err
	}

	err = hardForkTrigger.AddCloser(nodeShufflerOut)
	if err != nil {
		return fmt.Errorf("%w when adding nodeShufflerOut in hardForkTrigger", err)
	}

	if !elasticIndexer.IsNilIndexer() {
		elasticIndexer.SetTxLogsProcessor(processComponents.TxLogsProcessor)
		processComponents.TxLogsProcessor.EnableLogToBeSavedInCache()
	}

	log.Trace("creating node structure")
	currentNode, err := createNode(
		generalConfig,
		ratingsConfig,
		preferencesConfig,
		genesisNodesConfig,
		economicsData,
		syncer,
		cryptoParams.KeyGenerator,
		cryptoParams.PrivateKey,
		cryptoParams.PublicKey,
		shardCoordinator,
		nodesCoordinator,
		coreComponents,
		stateComponents,
		dataComponents,
		cryptoComponents,
		processComponents,
		networkComponents,
		ctx.GlobalUint64(bootstrapRoundIndex.Name),
		version,
		elasticIndexer,
		requestedItemsHandler,
		epochStartNotifier,
		whiteListRequest,
		whiteListerVerifiedTxs,
		chanStopNodeProcess,
		hardForkTrigger,
		historyRepository,
		fallbackHeaderValidator,
	)
	if err != nil {
		return err
	}

	log.Trace("creating software checker structure")
	softwareVersionChecker, err := factory.CreateSoftwareVersionChecker(coreComponents.StatusHandler, generalConfig.SoftwareVersionConfig)
	if err != nil {
		log.Debug("nil software version checker", "error", err.Error())
	} else {
		softwareVersionChecker.StartCheckSoftwareVersion()
	}

	if shardCoordinator.SelfId() == core.MetachainShardId {
		log.Trace("activating nodesCoordinator's validators indexing")
		indexValidatorsListIfNeeded(elasticIndexer, nodesCoordinator, processComponents.EpochStartTrigger.Epoch(), log)
	}

	log.Trace("creating api resolver structure")
	apiResolver, err := createApiResolver(
		generalConfig,
		stateComponents.AccountsAdapter,
		stateComponents.PeerAccounts,
		stateComponents.AddressPubkeyConverter,
		dataComponents.Store,
		dataComponents.Datapool,
		dataComponents.Blkc,
		coreComponents.InternalMarshalizer,
		coreComponents.Hasher,
		coreComponents.Uint64ByteSliceConverter,
		shardCoordinator,
		statusHandlersInfo.StatusMetrics,
		gasScheduleNotifier,
		economicsData,
		cryptoComponents.MessageSignVerifier,
		genesisNodesConfig,
		systemSCConfig,
		rater,
		epochNotifier,
		workingDir,
	)
	if err != nil {
		return err
	}

	log.Trace("starting status pooling components")
	statusPollingInterval := time.Duration(generalConfig.GeneralSettings.StatusPollingIntervalSec) * time.Second
	err = metrics.StartStatusPolling(
		currentNode.GetAppStatusHandler(),
		statusPollingInterval,
		networkComponents,
		processComponents,
		shardCoordinator,
	)
	if err != nil {
		return err
	}

	updateMachineStatisticsDuration := time.Second
	err = metrics.StartMachineStatisticsPolling(coreComponents.StatusHandler, epochStartNotifier, updateMachineStatisticsDuration)
	if err != nil {
		return err
	}

	log.Trace("creating elrond node facade")
	restAPIServerDebugMode := ctx.GlobalBool(restApiDebug.Name)

	argNodeFacade := facade.ArgNodeFacade{
		Node:                   currentNode,
		ApiResolver:            apiResolver,
		TxSimulatorProcessor:   transactionSimulator,
		RestAPIServerDebugMode: restAPIServerDebugMode,
		WsAntifloodConfig:      generalConfig.Antiflood.WebServer,
		FacadeConfig: config.FacadeConfig{
			RestApiInterface: ctx.GlobalString(restApiInterface.Name),
			PprofEnabled:     ctx.GlobalBool(profileMode.Name),
		},
		ApiRoutesConfig: *apiRoutesConfig,
		AccountsState:   stateComponents.AccountsAdapter,
		PeerState:       stateComponents.PeerAccounts,
	}

	ef, err := facade.NewNodeFacade(argNodeFacade)
	if err != nil {
		return fmt.Errorf("%w while creating NodeFacade", err)
	}

	ef.SetSyncer(syncer)
	ef.SetTpsBenchmark(tpsBenchmark)

	log.Trace("starting background services")
	ef.StartBackgroundServices()

	log.Debug("starting node...")
	err = ef.StartNode()
	if err != nil {
		log.Error("starting node failed", "epoch", currentEpoch, "error", err.Error())
		return err
	}

	log.Info("application is now running")
	sigs := make(chan os.Signal, 1)
	signal.Notify(sigs, syscall.SIGINT, syscall.SIGTERM)
	var sig endProcess.ArgEndProcess
	select {
	case <-sigs:
		log.Info("terminating at user's signal...")
	case sig = <-chanStopNodeProcess:
		log.Info("terminating at internal stop signal", "reason", sig.Reason, "description", sig.Description)
	}

	chanCloseComponents := make(chan struct{})
	go func() {
		closeAllComponents(log, healthService, dataComponents, triesComponents, networkComponents, chanCloseComponents)
	}()

	select {
	case <-chanCloseComponents:
	case <-time.After(maxTimeToClose):
		log.Warn("force closing the node", "error", "closeAllComponents did not finished on time")
	}

	log.Debug("closing node")
	if !check.IfNil(fileLogging) {
		err = fileLogging.Close()
		log.LogIfError(err)
	}

	return nil
}

func applyCompatibleConfigs(isInImportMode bool, importDbNoSigCheckFlag bool, log logger.Logger, config *config.Config, p2pConfig *config.P2PConfig) {
	if isInImportMode {
		importCheckpointRoundsModulus := uint(config.EpochStartConfig.RoundsPerEpoch)
		log.Warn("the node is in import mode! Will auto-set some config values, including storage config values",
			"GeneralSettings.StartInEpochEnabled", "false",
			"StateTriesConfig.CheckpointRoundsModulus", importCheckpointRoundsModulus,
			"StoragePruning.NumActivePersisters", config.StoragePruning.NumEpochsToKeep,
			"TrieStorageManagerConfig.MaxSnapshots", math.MaxUint32,
			"p2p.ThresholdMinConnectedPeers", 0,
			"no sig check", importDbNoSigCheckFlag,
			"heartbeat sender", "off",
		)
		config.GeneralSettings.StartInEpochEnabled = false
		config.StateTriesConfig.CheckpointRoundsModulus = importCheckpointRoundsModulus
		config.StoragePruning.NumActivePersisters = config.StoragePruning.NumEpochsToKeep
		config.TrieStorageManagerConfig.MaxSnapshots = math.MaxUint32
		p2pConfig.Node.ThresholdMinConnectedPeers = 0
		config.Heartbeat.DurationToConsiderUnresponsiveInSec = math.MaxInt32
		config.Heartbeat.MinTimeToWaitBetweenBroadcastsInSec = math.MaxInt32 - 2
		config.Heartbeat.MaxTimeToWaitBetweenBroadcastsInSec = math.MaxInt32 - 1

		alterStorageConfigsForDBImport(config)
	}
}

func alterStorageConfigsForDBImport(config *config.Config) {
	changeStorageConfigForDBImport(&config.MiniBlocksStorage)
	changeStorageConfigForDBImport(&config.BlockHeaderStorage)
	changeStorageConfigForDBImport(&config.MetaBlockStorage)
	changeStorageConfigForDBImport(&config.ShardHdrNonceHashStorage)
	changeStorageConfigForDBImport(&config.MetaHdrNonceHashStorage)
	changeStorageConfigForDBImport(&config.PeerAccountsTrieStorage)
}

func changeStorageConfigForDBImport(storageConfig *config.StorageConfig) {
	alterCoefficient := uint32(10)

	storageConfig.Cache.Capacity = storageConfig.Cache.Capacity * alterCoefficient
	storageConfig.DB.MaxBatchSize = storageConfig.DB.MaxBatchSize * int(alterCoefficient)
}

func closeAllComponents(
	log logger.Logger,
	healthService io.Closer,
	dataComponents *mainFactory.DataComponents,
	triesComponents *mainFactory.TriesComponents,
	networkComponents *mainFactory.NetworkComponents,
	chanCloseComponents chan struct{},
) {
	log.Debug("closing health service...")
	err := healthService.Close()
	log.LogIfError(err)

	log.Debug("closing all store units....")
	err = dataComponents.Store.CloseAll()
	log.LogIfError(err)

	dataTries := triesComponents.TriesContainer.GetAll()
	for _, trie := range dataTries {
		err = trie.ClosePersister()
		log.LogIfError(err)
	}

	log.Debug("calling close on the network messenger instance...")
	err = networkComponents.NetMessenger.Close()
	log.LogIfError(err)

	chanCloseComponents <- struct{}{}
}

func createStringFromRatingsData(ratingsData *rating.RatingsData) string {
	metaChainStepHandler := ratingsData.MetaChainRatingsStepHandler()
	shardChainHandler := ratingsData.ShardChainRatingsStepHandler()
	computedRatingsDataStr := fmt.Sprintf(
		"meta:\n"+
			"ProposerIncrease=%v\n"+
			"ProposerDecrease=%v\n"+
			"ValidatorIncrease=%v\n"+
			"ValidatorDecrease=%v\n\n"+
			"shard:\n"+
			"ProposerIncrease=%v\n"+
			"ProposerDecrease=%v\n"+
			"ValidatorIncrease=%v\n"+
			"ValidatorDecrease=%v",
		metaChainStepHandler.ProposerIncreaseRatingStep(),
		metaChainStepHandler.ProposerDecreaseRatingStep(),
		metaChainStepHandler.ValidatorIncreaseRatingStep(),
		metaChainStepHandler.ValidatorDecreaseRatingStep(),
		shardChainHandler.ProposerIncreaseRatingStep(),
		shardChainHandler.ProposerDecreaseRatingStep(),
		shardChainHandler.ValidatorIncreaseRatingStep(),
		shardChainHandler.ValidatorDecreaseRatingStep(),
	)
	return computedRatingsDataStr
}

func cleanupStorageIfNecessary(workingDir string, ctx *cli.Context, log logger.Logger) error {
	storageCleanupFlagValue := ctx.GlobalBool(storageCleanup.Name)
	if storageCleanupFlagValue {
		dbPath := filepath.Join(
			workingDir,
			factory.DefaultDBPath)
		log.Trace("cleaning storage", "path", dbPath)
		err := os.RemoveAll(dbPath)
		if err != nil {
			return err
		}
	}
	return nil
}

func copyConfigToStatsFolder(log logger.Logger, statsFolder string, configs []string) {
	err := os.MkdirAll(statsFolder, os.ModePerm)
	log.LogIfError(err)

	for _, configFile := range configs {
		copySingleFile(statsFolder, configFile)
	}
}

func copySingleFile(folder string, configFile string) {
	fileName := filepath.Base(configFile)

	source, err := core.OpenFile(configFile)
	if err != nil {
		return
	}
	defer func() {
		err = source.Close()
		if err != nil {
			fmt.Println(fmt.Sprintf("Could not close %s", source.Name()))
		}
	}()

	destPath := filepath.Join(folder, fileName)
	destination, err := os.Create(destPath)
	if err != nil {
		return
	}
	defer func() {
		err = destination.Close()
		if err != nil {
			fmt.Println(fmt.Sprintf("Could not close %s", source.Name()))
		}
	}()

	_, err = io.Copy(destination, source)
	if err != nil {
		fmt.Println(fmt.Sprintf("Could not copy %s", source.Name()))
	}
}

func getWorkingDir(ctx *cli.Context, log logger.Logger) string {
	var workingDir string
	var err error
	if ctx.IsSet(workingDirectory.Name) {
		workingDir = ctx.GlobalString(workingDirectory.Name)
	} else {
		workingDir, err = os.Getwd()
		if err != nil {
			log.LogIfError(err)
			workingDir = ""
		}
	}
	log.Trace("working directory", "path", workingDir)

	return workingDir
}

func indexValidatorsListIfNeeded(
	elasticIndexer indexer.Indexer,
	coordinator sharding.NodesCoordinator,
	epoch uint32,
	log logger.Logger,

) {
	if check.IfNil(elasticIndexer) {
		return
	}

	validatorsPubKeys, err := coordinator.GetAllEligibleValidatorsPublicKeys(epoch)
	if err != nil {
		log.Warn("GetAllEligibleValidatorPublicKeys for epoch 0 failed", "error", err)
	}

	if len(validatorsPubKeys) > 0 {
		elasticIndexer.SaveValidatorsPubKeys(validatorsPubKeys, epoch)
	}
}

func enableGopsIfNeeded(ctx *cli.Context, log logger.Logger) {
	var gopsEnabled bool
	if ctx.IsSet(gopsEn.Name) {
		gopsEnabled = ctx.GlobalBool(gopsEn.Name)
	}

	if gopsEnabled {
		if err := agent.Listen(agent.Options{}); err != nil {
			log.Error("failure to init gops", "error", err.Error())
		}
	}

	log.Trace("gops", "enabled", gopsEnabled)
}

func loadMainConfig(filepath string) (*config.Config, error) {
	cfg := &config.Config{}
	err := core.LoadTomlFile(cfg, filepath)
	if err != nil {
		return nil, err
	}

	return cfg, nil
}

func loadApiConfig(filepath string) (*config.ApiRoutesConfig, error) {
	cfg := &config.ApiRoutesConfig{}
	err := core.LoadTomlFile(cfg, filepath)
	if err != nil {
		return nil, err
	}

	return cfg, nil
}

func loadEconomicsConfig(filepath string) (*config.EconomicsConfig, error) {
	cfg := &config.EconomicsConfig{}
	err := core.LoadTomlFile(cfg, filepath)
	if err != nil {
		return nil, err
	}

	return cfg, nil
}

func loadSystemSmartContractsConfig(filepath string) (*config.SystemSmartContractsConfig, error) {
	cfg := &config.SystemSmartContractsConfig{}
	err := core.LoadTomlFile(cfg, filepath)
	if err != nil {
		return nil, err
	}

	return cfg, nil
}

func loadRatingsConfig(filepath string) (config.RatingsConfig, error) {
	cfg := &config.RatingsConfig{}
	err := core.LoadTomlFile(cfg, filepath)
	if err != nil {
		return config.RatingsConfig{}, err
	}

	return *cfg, nil
}

func loadPreferencesConfig(filepath string) (*config.Preferences, error) {
	cfg := &config.Preferences{}
	err := core.LoadTomlFile(cfg, filepath)
	if err != nil {
		return nil, err
	}

	return cfg, nil
}

func loadExternalConfig(filepath string) (*config.ExternalConfig, error) {
	cfg := &config.ExternalConfig{}
	err := core.LoadTomlFile(cfg, filepath)
	if err != nil {
		return nil, fmt.Errorf("cannot load external config: %w", err)
	}

	return cfg, nil
}

func getShardIdFromNodePubKey(pubKey crypto.PublicKey, nodesConfig *sharding.NodesSetup) (uint32, error) {
	if pubKey == nil {
		return 0, errors.New("nil public key")
	}

	publicKey, err := pubKey.ToByteArray()
	if err != nil {
		return 0, err
	}

	selfShardId, err := nodesConfig.GetShardIDForPubKey(publicKey)
	if err != nil {
		return 0, err
	}

	return selfShardId, err
}

func createShardCoordinator(
	nodesConfig *sharding.NodesSetup,
	pubKey crypto.PublicKey,
	prefsConfig config.PreferencesConfig,
	log logger.Logger,
) (sharding.Coordinator, core.NodeType, error) {

	selfShardId, err := getShardIdFromNodePubKey(pubKey, nodesConfig)
	nodeType := core.NodeTypeValidator
	if err == sharding.ErrPublicKeyNotFoundInGenesis {
		nodeType = core.NodeTypeObserver
		log.Info("starting as observer node")

		selfShardId, err = processDestinationShardAsObserver(prefsConfig)
		if err != nil {
			return nil, "", err
		}
		if selfShardId == core.DisabledShardIDAsObserver {
			selfShardId = uint32(0)
		}
	}
	if err != nil {
		return nil, "", err
	}

	var shardName string
	if selfShardId == core.MetachainShardId {
		shardName = metachainShardName
	} else {
		shardName = fmt.Sprintf("%d", selfShardId)
	}
	log.Info("shard info", "started in shard", shardName)

	shardCoordinator, err := sharding.NewMultiShardCoordinator(nodesConfig.NumberOfShards(), selfShardId)
	if err != nil {
		return nil, "", err
	}

	return shardCoordinator, nodeType, nil
}

func createNodesCoordinator(
	log logger.Logger,
	nodesConfig *sharding.NodesSetup,
	prefsConfig config.PreferencesConfig,
	epochStartNotifier epochStart.RegistrationHandler,
	pubKey crypto.PublicKey,
	marshalizer marshal.Marshalizer,
	hasher hashing.Hasher,
	ratingAndListIndexHandler sharding.PeerAccountListAndRatingHandler,
	bootStorer storage.Storer,
	nodeShuffler sharding.NodesShuffler,
	epochConfig config.EpochStartConfig,
	currentShardID uint32,
	chanStopNodeProcess chan endProcess.ArgEndProcess,
	bootstrapParameters bootstrap.Parameters,
	startEpoch uint32,
) (sharding.NodesCoordinator, update.Closer, error) {
	shardIDAsObserver, err := processDestinationShardAsObserver(prefsConfig)
	if err != nil {
		return nil, nil, err
	}
	if shardIDAsObserver == core.DisabledShardIDAsObserver {
		shardIDAsObserver = uint32(0)
	}

	nbShards := nodesConfig.NumberOfShards()
	shardConsensusGroupSize := int(nodesConfig.ConsensusGroupSize)
	metaConsensusGroupSize := int(nodesConfig.MetaChainConsensusGroupSize)
	eligibleNodesInfo, waitingNodesInfo := nodesConfig.InitialNodesInfo()

	eligibleValidators, errEligibleValidators := sharding.NodesInfoToValidators(eligibleNodesInfo)
	if errEligibleValidators != nil {
		return nil, nil, errEligibleValidators
	}

	waitingValidators, errWaitingValidators := sharding.NodesInfoToValidators(waitingNodesInfo)
	if errWaitingValidators != nil {
		return nil, nil, errWaitingValidators
	}

	currentEpoch := startEpoch
	if bootstrapParameters.NodesConfig != nil {
		nodeRegistry := bootstrapParameters.NodesConfig
		currentEpoch = bootstrapParameters.Epoch
		eligibles := nodeRegistry.EpochsConfig[fmt.Sprintf("%d", currentEpoch)].EligibleValidators
		eligibleValidators, err = sharding.SerializableValidatorsToValidators(eligibles)
		if err != nil {
			return nil, nil, err
		}

		waitings := nodeRegistry.EpochsConfig[fmt.Sprintf("%d", currentEpoch)].WaitingValidators
		waitingValidators, err = sharding.SerializableValidatorsToValidators(waitings)
		if err != nil {
			return nil, nil, err
		}
	}

	pubKeyBytes, err := pubKey.ToByteArray()
	if err != nil {
		return nil, nil, err
	}

	consensusGroupCache, err := lrucache.NewCache(25000)
	if err != nil {
		return nil, nil, err
	}

	maxThresholdEpochDuration := epochConfig.MaxShuffledOutRestartThreshold
	if !(maxThresholdEpochDuration >= 0.0 && maxThresholdEpochDuration <= 1.0) {
		return nil, nil, fmt.Errorf("invalid max threshold for shuffled out handler")
	}
	minThresholdEpochDuration := epochConfig.MinShuffledOutRestartThreshold
	if !(minThresholdEpochDuration >= 0.0 && minThresholdEpochDuration <= 1.0) {
		return nil, nil, fmt.Errorf("invalid min threshold for shuffled out handler")
	}

	epochDuration := int64(nodesConfig.RoundDuration) * epochConfig.RoundsPerEpoch
	minDurationBeforeStopProcess := int64(minThresholdEpochDuration * float64(epochDuration))
	maxDurationBeforeStopProcess := int64(maxThresholdEpochDuration * float64(epochDuration))

	minDurationInterval := time.Millisecond * time.Duration(minDurationBeforeStopProcess)
	maxDurationInterval := time.Millisecond * time.Duration(maxDurationBeforeStopProcess)

	log.Debug("closing.NewShuffleOutCloser",
		"minDurationInterval", minDurationInterval,
		"maxDurationInterval", maxDurationInterval,
	)

	nodeShufflerOut, err := closing.NewShuffleOutCloser(
		minDurationInterval,
		maxDurationInterval,
		chanStopNodeProcess,
	)
	if err != nil {
		return nil, nil, err
	}
	shuffledOutHandler, err := sharding.NewShuffledOutTrigger(pubKeyBytes, currentShardID, nodeShufflerOut.EndOfProcessingHandler)
	if err != nil {
		return nil, nil, err
	}

	argumentsNodesCoordinator := sharding.ArgNodesCoordinator{
		ShardConsensusGroupSize: shardConsensusGroupSize,
		MetaConsensusGroupSize:  metaConsensusGroupSize,
		Marshalizer:             marshalizer,
		Hasher:                  hasher,
		Shuffler:                nodeShuffler,
		EpochStartNotifier:      epochStartNotifier,
		BootStorer:              bootStorer,
		ShardIDAsObserver:       shardIDAsObserver,
		NbShards:                nbShards,
		EligibleNodes:           eligibleValidators,
		WaitingNodes:            waitingValidators,
		SelfPublicKey:           pubKeyBytes,
		ConsensusGroupCache:     consensusGroupCache,
		ShuffledOutHandler:      shuffledOutHandler,
		Epoch:                   currentEpoch,
		StartEpoch:              startEpoch,
	}

	baseNodesCoordinator, err := sharding.NewIndexHashedNodesCoordinator(argumentsNodesCoordinator)
	if err != nil {
		return nil, nil, err
	}

	nodesCoordinator, err := sharding.NewIndexHashedNodesCoordinatorWithRater(baseNodesCoordinator, ratingAndListIndexHandler)
	if err != nil {
		return nil, nil, err
	}

	return nodesCoordinator, nodeShufflerOut, nil
}

func processDestinationShardAsObserver(prefsConfig config.PreferencesConfig) (uint32, error) {
	destShard := strings.ToLower(prefsConfig.DestinationShardAsObserver)
	if len(destShard) == 0 {
		return 0, errors.New("option DestinationShardAsObserver is not set in prefs.toml")
	}

	if destShard == notSetDestinationShardID {
		return core.DisabledShardIDAsObserver, nil
	}

	if destShard == metachainShardName {
		return core.MetachainShardId, nil
	}

	val, err := strconv.ParseUint(destShard, 10, 32)
	if err != nil {
		return 0, errors.New("error parsing DestinationShardAsObserver option: " + err.Error())
	}

	return uint32(val), err
}

// createElasticIndexer creates a new elasticIndexer where the server listens on the url,
// authentication for the server is using the username and password
func createElasticIndexer(
	elasticSearchConfig config.ElasticSearchConfig,
	marshalizer marshal.Marshalizer,
	hasher hashing.Hasher,
	nodesCoordinator sharding.NodesCoordinator,
	startNotifier notifier.EpochStartNotifier,
	addressPubkeyConverter core.PubkeyConverter,
	validatorPubkeyConverter core.PubkeyConverter,
	accountsDB state.AccountsAdapter,
	denomination int,
	shardCoordinator sharding.Coordinator,
	feeConfig *config.FeeSettings,
	isInImportDBMode bool,
	elasticSearchTemplatesPath string,
) (indexer.Indexer, error) {

	indexerFactoryArgs := &indexerFactory.ArgsIndexerFactory{
		Enabled:                  elasticSearchConfig.Enabled,
		IndexerCacheSize:         elasticSearchConfig.IndexerCacheSize,
		ShardCoordinator:         shardCoordinator,
		Url:                      elasticSearchConfig.URL,
		UserName:                 elasticSearchConfig.Username,
		Password:                 elasticSearchConfig.Password,
		Marshalizer:              marshalizer,
		Hasher:                   hasher,
		EpochStartNotifier:       startNotifier,
		NodesCoordinator:         nodesCoordinator,
		AddressPubkeyConverter:   addressPubkeyConverter,
		ValidatorPubkeyConverter: validatorPubkeyConverter,
		TemplatesPath:            elasticSearchTemplatesPath,
		EnabledIndexes:           elasticSearchConfig.EnabledIndexes,
		AccountsDB:               accountsDB,
		Denomination:             denomination,
		FeeConfig:                feeConfig,
		Options: &indexer.Options{
			UseKibana: elasticSearchConfig.UseKibana,
		},
		IsInImportDBMode: isInImportDBMode,
	}

	return indexerFactory.NewIndexer(indexerFactoryArgs)
}
func getConsensusGroupSize(nodesConfig *sharding.NodesSetup, shardCoordinator sharding.Coordinator) (uint32, error) {
	if shardCoordinator.SelfId() == core.MetachainShardId {
		return nodesConfig.MetaChainConsensusGroupSize, nil
	}
	if shardCoordinator.SelfId() < shardCoordinator.NumberOfShards() {
		return nodesConfig.ConsensusGroupSize, nil
	}

	return 0, state.ErrUnknownShardId
}

func createHardForkTrigger(
	config *config.Config,
	keyGen crypto.KeyGenerator,
	pubKey crypto.PublicKey,
	shardCoordinator sharding.Coordinator,
	nodesCoordinator sharding.NodesCoordinator,
	coreData *mainFactory.CoreComponents,
	stateComponents *mainFactory.StateComponents,
	data *mainFactory.DataComponents,
	crypto *mainFactory.CryptoComponents,
	process *factory.Process,
	network *mainFactory.NetworkComponents,
	whiteListRequest process.WhiteListHandler,
	whiteListerVerifiedTxs process.WhiteListHandler,
	chanStopNodeProcess chan endProcess.ArgEndProcess,
	epochStartNotifier factory.EpochStartNotifier,
	importStartHandler update.ImportStartHandler,
	nodesSetup update.GenesisNodesSetupHandler,
	workingDir string,
	epochNotifier process.EpochNotifier,
) (node.HardforkTrigger, error) {

	selfPubKeyBytes, err := pubKey.ToByteArray()
	if err != nil {
		return nil, err
	}
	triggerPubKeyBytes, err := stateComponents.ValidatorPubkeyConverter.Decode(config.Hardfork.PublicKeyToListenFrom)
	if err != nil {
		return nil, fmt.Errorf("%w while decoding HardforkConfig.PublicKeyToListenFrom", err)
	}

	accountsDBs := make(map[state.AccountsDbIdentifier]state.AccountsAdapter)
	accountsDBs[state.UserAccountsState] = stateComponents.AccountsAdapter
	accountsDBs[state.PeerAccountsState] = stateComponents.PeerAccounts
	hardForkConfig := config.Hardfork
	exportFolder := filepath.Join(workingDir, hardForkConfig.ImportFolder)
	argsExporter := exportFactory.ArgsExporter{
		TxSignMarshalizer:         coreData.TxSignMarshalizer,
		Marshalizer:               coreData.InternalMarshalizer,
		Hasher:                    coreData.Hasher,
		HeaderValidator:           process.HeaderValidator,
		Uint64Converter:           coreData.Uint64ByteSliceConverter,
		DataPool:                  data.Datapool,
		StorageService:            data.Store,
		RequestHandler:            process.RequestHandler,
		ShardCoordinator:          shardCoordinator,
		Messenger:                 network.NetMessenger,
		ActiveAccountsDBs:         accountsDBs,
		ExistingResolvers:         process.ResolversFinder,
		ExportFolder:              exportFolder,
		ExportTriesStorageConfig:  hardForkConfig.ExportTriesStorageConfig,
		ExportStateStorageConfig:  hardForkConfig.ExportStateStorageConfig,
		ExportStateKeysConfig:     hardForkConfig.ExportKeysStorageConfig,
		WhiteListHandler:          whiteListRequest,
		WhiteListerVerifiedTxs:    whiteListerVerifiedTxs,
		InterceptorsContainer:     process.InterceptorsContainer,
		MultiSigner:               crypto.MultiSigner,
		NodesCoordinator:          nodesCoordinator,
		SingleSigner:              crypto.TxSingleSigner,
		AddressPubKeyConverter:    stateComponents.AddressPubkeyConverter,
		ValidatorPubKeyConverter:  stateComponents.ValidatorPubkeyConverter,
		BlockKeyGen:               keyGen,
		KeyGen:                    crypto.TxSignKeyGen,
		BlockSigner:               crypto.SingleSigner,
		HeaderSigVerifier:         process.HeaderSigVerifier,
		HeaderIntegrityVerifier:   process.HeaderIntegrityVerifier,
		MaxTrieLevelInMemory:      config.StateTriesConfig.MaxStateTrieLevelInMemory,
		InputAntifloodHandler:     network.InputAntifloodHandler,
		OutputAntifloodHandler:    network.OutputAntifloodHandler,
		ValidityAttester:          process.BlockTracker,
		ChainID:                   coreData.ChainID,
		Rounder:                   process.Rounder,
		GenesisNodesSetupHandler:  nodesSetup,
		InterceptorDebugConfig:    config.Debug.InterceptorResolver,
		MinTxVersion:              coreData.MinTransactionVersion,
		EnableSignTxWithHashEpoch: config.GeneralSettings.TransactionSignedWithTxHashEnableEpoch,
		TxSignHasher:              coreData.TxSignHasher,
		EpochNotifier:             epochNotifier,
	}
	hardForkExportFactory, err := exportFactory.NewExportHandlerFactory(argsExporter)
	if err != nil {
		return nil, err
	}

	atArgumentParser := smartContract.NewArgumentParser()
	argTrigger := trigger.ArgHardforkTrigger{
		TriggerPubKeyBytes:        triggerPubKeyBytes,
		SelfPubKeyBytes:           selfPubKeyBytes,
		Enabled:                   config.Hardfork.EnableTrigger,
		EnabledAuthenticated:      config.Hardfork.EnableTriggerFromP2P,
		ArgumentParser:            atArgumentParser,
		EpochProvider:             process.EpochStartTrigger,
		ExportFactoryHandler:      hardForkExportFactory,
		ChanStopNodeProcess:       chanStopNodeProcess,
		EpochConfirmedNotifier:    epochStartNotifier,
		CloseAfterExportInMinutes: config.Hardfork.CloseAfterExportInMinutes,
		ImportStartHandler:        importStartHandler,
	}
	hardforkTrigger, err := trigger.NewTrigger(argTrigger)
	if err != nil {
		return nil, err
	}

	return hardforkTrigger, nil
}

func createNode(
	config *config.Config,
	ratingConfig config.RatingsConfig,
	preferencesConfig *config.Preferences,
	nodesConfig *sharding.NodesSetup,
	economicsData process.FeeHandler,
	syncer ntp.SyncTimer,
	keyGen crypto.KeyGenerator,
	privKey crypto.PrivateKey,
	pubKey crypto.PublicKey,
	shardCoordinator sharding.Coordinator,
	nodesCoordinator sharding.NodesCoordinator,
	coreData *mainFactory.CoreComponents,
	stateComponents *mainFactory.StateComponents,
	data *mainFactory.DataComponents,
	crypto *mainFactory.CryptoComponents,
	process *factory.Process,
	network *mainFactory.NetworkComponents,
	bootstrapRoundIndex uint64,
	version string,
	indexer indexer.Indexer,
	requestedItemsHandler dataRetriever.RequestedItemsHandler,
	epochStartRegistrationHandler epochStart.RegistrationHandler,
	whiteListRequest process.WhiteListHandler,
	whiteListerVerifiedTxs process.WhiteListHandler,
	chanStopNodeProcess chan endProcess.ArgEndProcess,
	hardForkTrigger node.HardforkTrigger,
	historyRepository dblookupext.HistoryRepository,
	fallbackHeaderValidator consensus.FallbackHeaderValidator,
) (*node.Node, error) {
	var err error
	var consensusGroupSize uint32
	consensusGroupSize, err = getConsensusGroupSize(nodesConfig, shardCoordinator)
	if err != nil {
		return nil, err
	}

	var txAccumulator node.Accumulator
	txAccumulatorConfig := config.Antiflood.TxAccumulator
	txAccumulator, err = accumulator.NewTimeAccumulator(
		time.Duration(txAccumulatorConfig.MaxAllowedTimeInMilliseconds)*time.Millisecond,
		time.Duration(txAccumulatorConfig.MaxDeviationTimeInMilliseconds)*time.Millisecond,
	)
	if err != nil {
		return nil, err
	}

	networkShardingCollector, err := factory.PrepareNetworkShardingCollector(
		network,
		config,
		nodesCoordinator,
		shardCoordinator,
		epochStartRegistrationHandler,
		process.EpochStartTrigger.MetaEpoch(),
	)
	if err != nil {
		return nil, err
	}

	factory.PrepareOpenTopics(network.InputAntifloodHandler, shardCoordinator)

	alarmScheduler := alarm.NewAlarmScheduler()
	watchdogTimer, err := watchdog.NewWatchdog(alarmScheduler, chanStopNodeProcess)
	if err != nil {
		return nil, err
	}

	peerDenialEvaluator, err := blackList.NewPeerDenialEvaluator(
		network.PeerBlackListHandler,
		network.PkTimeCache,
		networkShardingCollector,
	)
	if err != nil {
		return nil, err
	}

	err = network.NetMessenger.SetPeerDenialEvaluator(peerDenialEvaluator)
	if err != nil {
		return nil, err
	}

	peerHonestyHandler, err := createPeerHonestyHandler(config, ratingConfig, network.PkTimeCache)
	if err != nil {
		return nil, err
	}

	txVersionCheckerHandler := versioning.NewTxVersionChecker(coreData.MinTransactionVersion)

	var nd *node.Node
	nd, err = node.NewNode(
		node.WithMessenger(network.NetMessenger),
		node.WithHasher(coreData.Hasher),
		node.WithInternalMarshalizer(coreData.InternalMarshalizer, config.Marshalizer.SizeCheckDelta),
		node.WithVmMarshalizer(coreData.VmMarshalizer),
		node.WithTxSignMarshalizer(coreData.TxSignMarshalizer),
		node.WithTxFeeHandler(economicsData),
		node.WithInitialNodesPubKeys(crypto.InitialPubKeys),
		node.WithAddressPubkeyConverter(stateComponents.AddressPubkeyConverter),
		node.WithValidatorPubkeyConverter(stateComponents.ValidatorPubkeyConverter),
		node.WithAccountsAdapter(stateComponents.AccountsAdapter),
		node.WithBlockChain(data.Blkc),
		node.WithDataStore(data.Store),
		node.WithRoundDuration(nodesConfig.RoundDuration),
		node.WithConsensusGroupSize(int(consensusGroupSize)),
		node.WithSyncer(syncer),
		node.WithBlockProcessor(process.BlockProcessor),
		node.WithGenesisTime(time.Unix(nodesConfig.StartTime, 0)),
		node.WithRounder(process.Rounder),
		node.WithShardCoordinator(shardCoordinator),
		node.WithNodesCoordinator(nodesCoordinator),
		node.WithUint64ByteSliceConverter(coreData.Uint64ByteSliceConverter),
		node.WithSingleSigner(crypto.SingleSigner),
		node.WithMultiSigner(crypto.MultiSigner),
		node.WithKeyGen(keyGen),
		node.WithKeyGenForAccounts(crypto.TxSignKeyGen),
		node.WithPubKey(pubKey),
		node.WithPrivKey(privKey),
		node.WithForkDetector(process.ForkDetector),
		node.WithInterceptorsContainer(process.InterceptorsContainer),
		node.WithResolversFinder(process.ResolversFinder),
		node.WithConsensusType(config.Consensus.Type),
		node.WithTxSingleSigner(crypto.TxSingleSigner),
		node.WithBootstrapRoundIndex(bootstrapRoundIndex),
		node.WithAppStatusHandler(coreData.StatusHandler),
		node.WithIndexer(indexer),
		node.WithEpochStartTrigger(process.EpochStartTrigger),
		node.WithEpochStartEventNotifier(epochStartRegistrationHandler),
		node.WithBlockBlackListHandler(process.BlackListHandler),
		node.WithPeerDenialEvaluator(peerDenialEvaluator),
		node.WithNetworkShardingCollector(networkShardingCollector),
		node.WithBootStorer(process.BootStorer),
		node.WithRequestedItemsHandler(requestedItemsHandler),
		node.WithHeaderSigVerifier(process.HeaderSigVerifier),
		node.WithHeaderIntegrityVerifier(process.HeaderIntegrityVerifier),
		node.WithValidatorStatistics(process.ValidatorsStatistics),
		node.WithValidatorsProvider(process.ValidatorsProvider),
		node.WithChainID(coreData.ChainID),
		node.WithMinTransactionVersion(nodesConfig.MinTransactionVersion),
		node.WithBlockTracker(process.BlockTracker),
		node.WithRequestHandler(process.RequestHandler),
		node.WithInputAntifloodHandler(network.InputAntifloodHandler),
		node.WithTxAccumulator(txAccumulator),
		node.WithHardforkTrigger(hardForkTrigger),
		node.WithWhiteListHandler(whiteListRequest),
		node.WithWhiteListHandlerVerified(whiteListerVerifiedTxs),
		node.WithSignatureSize(config.ValidatorPubkeyConverter.SignatureLength),
		node.WithPublicKeySize(config.ValidatorPubkeyConverter.Length),
		node.WithNodeStopChannel(chanStopNodeProcess),
		node.WithPeerHonestyHandler(peerHonestyHandler),
		node.WithFallbackHeaderValidator(fallbackHeaderValidator),
		node.WithWatchdogTimer(watchdogTimer),
		node.WithPeerSignatureHandler(crypto.PeerSignatureHandler),
		node.WithHistoryRepository(historyRepository),
		node.WithEnableSignTxWithHashEpoch(config.GeneralSettings.TransactionSignedWithTxHashEnableEpoch),
		node.WithTxSignHasher(coreData.TxSignHasher),
		node.WithTxVersionChecker(txVersionCheckerHandler),
	)
	if err != nil {
		return nil, errors.New("error creating node: " + err.Error())
	}

	err = nd.StartHeartbeat(config.Heartbeat, version, preferencesConfig.Preferences)
	if err != nil {
		return nil, err
	}

	err = nd.ApplyOptions(node.WithDataPool(data.Datapool))
	if err != nil {
		return nil, errors.New("error creating node: " + err.Error())
	}

	if shardCoordinator.SelfId() < shardCoordinator.NumberOfShards() {
		err = nd.CreateShardedStores()
		if err != nil {
			return nil, err
		}
	}
	if shardCoordinator.SelfId() == core.MetachainShardId {
		err = nd.ApplyOptions(node.WithPendingMiniBlocksHandler(process.PendingMiniBlocksHandler))
		if err != nil {
			return nil, errors.New("error creating meta-node: " + err.Error())
		}
	}

	err = nodeDebugFactory.CreateInterceptedDebugHandler(
		nd,
		process.InterceptorsContainer,
		process.ResolversFinder,
		config.Debug.InterceptorResolver,
	)
	if err != nil {
		return nil, err
	}

	return nd, nil
}

func createPeerHonestyHandler(
	config *config.Config,
	ratingConfig config.RatingsConfig,
	pkTimeCache process.TimeCacher,
) (consensus.PeerHonestyHandler, error) {

	cache, err := storageUnit.NewCache(storageFactory.GetCacherFromConfig(config.PeerHonesty))
	if err != nil {
		return nil, err
	}

	return peerHonesty.NewP2pPeerHonesty(ratingConfig.PeerHonesty, pkTimeCache, cache)
}

func initStatsFileMonitor(
	config *config.Config,
	pathManager storage.PathManagerHandler,
	shardId string,
) error {
	err := startStatisticsMonitor(config, pathManager, shardId)
	if err != nil {
		return err
	}

	return nil
}

func startStatisticsMonitor(
	generalConfig *config.Config,
	pathManager storage.PathManagerHandler,
	shardId string,
) error {
	if !generalConfig.ResourceStats.Enabled {
		return nil
	}

	if generalConfig.ResourceStats.RefreshIntervalInSec < 1 {
		return errors.New("invalid RefreshIntervalInSec in section [ResourceStats]. Should be an integer higher than 1")
	}

	resMon := statistics.NewResourceMonitor()

	go func() {
		for {
			resMon.SaveStatistics(generalConfig, pathManager, shardId)
			time.Sleep(time.Second * time.Duration(generalConfig.ResourceStats.RefreshIntervalInSec))
		}
	}()

	return nil
}

func createApiResolver(
	generalConfig *config.Config,
	accnts state.AccountsAdapter,
	validatorAccounts state.AccountsAdapter,
	pubkeyConv core.PubkeyConverter,
	storageService dataRetriever.StorageService,
	dataPool dataRetriever.PoolsHolder,
	blockChain data.ChainHandler,
	marshalizer marshal.Marshalizer,
	hasher hashing.Hasher,
	uint64Converter typeConverters.Uint64ByteSliceConverter,
	shardCoordinator sharding.Coordinator,
	statusMetrics external.StatusMetricsHandler,
	gasScheduleNotifier core.GasScheduleNotifier,
	economics *economics.EconomicsData,
	messageSigVerifier vm.MessageSignVerifier,
	nodesSetup sharding.GenesisNodesSetupHandler,
	systemSCConfig *config.SystemSmartContractsConfig,
	rater sharding.PeerAccountListAndRatingHandler,
	epochNotifier process.EpochNotifier,
	workingDir string,
) (facade.ApiResolver, error) {
	var vmFactory process.VirtualMachinesContainerFactory
	var err error

	argsBuiltIn := builtInFunctions.ArgsCreateBuiltInFunctionContainer{
		GasSchedule:     gasScheduleNotifier,
		MapDNSAddresses: make(map[string]struct{}),
		Marshalizer:     marshalizer,
		Accounts:        accnts,
	}
	builtInFuncFactory, err := builtInFunctions.NewBuiltInFunctionsFactory(argsBuiltIn)
	if err != nil {
		return nil, err
	}
	builtInFuncs, err := builtInFuncFactory.CreateBuiltInFunctionContainer()
	if err != nil {
		return nil, err
	}

	cacherCfg := storageFactory.GetCacherFromConfig(generalConfig.SmartContractDataPool)
	smartContractsCache, err := storageUnit.NewCache(cacherCfg)
	if err != nil {
		return nil, err
	}

	argsHook := hooks.ArgBlockChainHook{
		Accounts:           accnts,
		PubkeyConv:         pubkeyConv,
		StorageService:     storageService,
		BlockChain:         blockChain,
		ShardCoordinator:   shardCoordinator,
		Marshalizer:        marshalizer,
		Uint64Converter:    uint64Converter,
		BuiltInFunctions:   builtInFuncs,
		DataPool:           dataPool,
		ConfigSCStorage:    generalConfig.SmartContractsStorageForSCQuery,
		CompiledSCPool:     smartContractsCache,
		WorkingDir:         workingDir,
		NilCompiledSCStore: false,
	}

	if shardCoordinator.SelfId() == core.MetachainShardId {
<<<<<<< HEAD
		argsNewVmFactory := metachain.ArgsNewVMContainerFactory{
			ArgBlockChainHook:   argsHook,
			Economics:           economics,
			MessageSignVerifier: messageSigVerifier,
			GasSchedule:         gasSchedule,
			NodesConfigProvider: nodesSetup,
			Hasher:              hasher,
			Marshalizer:         marshalizer,
			SystemSCConfig:      systemSCConfig,
			ValidatorAccountsDB: validatorAccounts,
			ChanceComputer:      rater,
			EpochNotifier:       epochNotifier,
		}
		vmFactory, err = metachain.NewVMContainerFactory(argsNewVmFactory)
=======
		vmFactory, err = metachain.NewVMContainerFactory(
			argsHook,
			economics,
			messageSigVerifier,
			gasScheduleNotifier,
			nodesSetup,
			hasher,
			marshalizer,
			systemSCConfig,
			validatorAccounts,
			rater,
			epochNotifier,
		)
>>>>>>> c1f2f16b
		if err != nil {
			return nil, err
		}
	} else {
		vmFactory, err = shard.NewVMContainerFactory(
			generalConfig.VirtualMachine.Querying,
			economics.MaxGasLimitPerBlock(shardCoordinator.SelfId()),
			gasScheduleNotifier,
			argsHook,
			generalConfig.GeneralSettings.SCDeployEnableEpoch,
			generalConfig.GeneralSettings.AheadOfTimeGasUsageEnableEpoch,
		)
		if err != nil {
			return nil, err
		}
	}

	vmContainer, err := vmFactory.Create()
	if err != nil {
		return nil, err
	}

	err = builtInFunctions.SetPayableHandler(builtInFuncs, vmFactory.BlockChainHookImpl())
	if err != nil {
		return nil, err
	}

	scQueryService, err := smartContract.NewSCQueryService(vmContainer, economics, vmFactory.BlockChainHookImpl(), blockChain)
	if err != nil {
		return nil, err
	}

	argsTxTypeHandler := coordinator.ArgNewTxTypeHandler{
		PubkeyConverter:  pubkeyConv,
		ShardCoordinator: shardCoordinator,
		BuiltInFuncNames: builtInFuncs.Keys(),
		ArgumentParser:   parsers.NewCallArgsParser(),
	}
	txTypeHandler, err := coordinator.NewTxTypeHandler(argsTxTypeHandler)
	if err != nil {
		return nil, err
	}

	txCostHandler, err := transaction.NewTransactionCostEstimator(txTypeHandler, economics, scQueryService, gasScheduleNotifier)
	if err != nil {
		return nil, err
	}

	return external.NewNodeApiResolver(scQueryService, statusMetrics, txCostHandler)
}

func createWhiteListerVerifiedTxs(generalConfig *config.Config) (process.WhiteListHandler, error) {
	whiteListCacheVerified, err := storageUnit.NewCache(storageFactory.GetCacherFromConfig(generalConfig.WhiteListerVerifiedTxs))
	if err != nil {
		return nil, err
	}
	return interceptors.NewWhiteListDataVerifier(whiteListCacheVerified)
}<|MERGE_RESOLUTION|>--- conflicted
+++ resolved
@@ -2495,12 +2495,11 @@
 	}
 
 	if shardCoordinator.SelfId() == core.MetachainShardId {
-<<<<<<< HEAD
 		argsNewVmFactory := metachain.ArgsNewVMContainerFactory{
 			ArgBlockChainHook:   argsHook,
 			Economics:           economics,
 			MessageSignVerifier: messageSigVerifier,
-			GasSchedule:         gasSchedule,
+			GasScheduleNotifier: gasScheduleNotifier,
 			NodesConfigProvider: nodesSetup,
 			Hasher:              hasher,
 			Marshalizer:         marshalizer,
@@ -2510,21 +2509,6 @@
 			EpochNotifier:       epochNotifier,
 		}
 		vmFactory, err = metachain.NewVMContainerFactory(argsNewVmFactory)
-=======
-		vmFactory, err = metachain.NewVMContainerFactory(
-			argsHook,
-			economics,
-			messageSigVerifier,
-			gasScheduleNotifier,
-			nodesSetup,
-			hasher,
-			marshalizer,
-			systemSCConfig,
-			validatorAccounts,
-			rater,
-			epochNotifier,
-		)
->>>>>>> c1f2f16b
 		if err != nil {
 			return nil, err
 		}
