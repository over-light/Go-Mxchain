package main

import (
	"encoding/hex"
	"errors"
	"fmt"
	"math"
	"os"
	"os/signal"
	"runtime/debug"
	"strconv"
	"strings"
	"sync"
	"syscall"
	"time"

	"github.com/ElrondNetwork/elrond-go/cmd/node/factory"
	"github.com/ElrondNetwork/elrond-go/config"
	"github.com/ElrondNetwork/elrond-go/core"
	"github.com/ElrondNetwork/elrond-go/core/indexer"
	"github.com/ElrondNetwork/elrond-go/core/logger"
	"github.com/ElrondNetwork/elrond-go/core/serviceContainer"
	"github.com/ElrondNetwork/elrond-go/core/statistics"
	"github.com/ElrondNetwork/elrond-go/crypto"
	"github.com/ElrondNetwork/elrond-go/crypto/signing/kyber"
	"github.com/ElrondNetwork/elrond-go/facade"
	"github.com/ElrondNetwork/elrond-go/hashing"
	"github.com/ElrondNetwork/elrond-go/marshal"
	"github.com/ElrondNetwork/elrond-go/node"
	"github.com/ElrondNetwork/elrond-go/node/external"
	"github.com/ElrondNetwork/elrond-go/ntp"
	"github.com/ElrondNetwork/elrond-go/process/mock"
	"github.com/ElrondNetwork/elrond-go/process/smartContract"
	"github.com/ElrondNetwork/elrond-go/sharding"
	"github.com/google/gops/agent"
	"github.com/pkg/profile"
	"github.com/urfave/cli"
)

const (
	defaultLogPath     = "logs"
	defaultStatsPath   = "stats"
	metachainShardName = "metachain"
)

var (
	nodeHelpTemplate = `NAME:
   {{.Name}} - {{.Usage}}
USAGE:
   {{.HelpName}} {{if .VisibleFlags}}[global options]{{end}}
   {{if len .Authors}}
AUTHOR:
   {{range .Authors}}{{ . }}{{end}}
   {{end}}{{if .Commands}}
GLOBAL OPTIONS:
   {{range .VisibleFlags}}{{.}}
   {{end}}
VERSION:
   {{.Version}}
   {{end}}
`

	// genesisFile defines a flag for the path of the bootstrapping file.
	genesisFile = cli.StringFlag{
		Name:  "genesis-file",
		Usage: "The node will extract bootstrapping info from the genesis.json",
		Value: "./config/genesis.json",
	}
	// nodesFile defines a flag for the path of the initial nodes file.
	nodesFile = cli.StringFlag{
		Name:  "nodesSetup-file",
		Usage: "The node will extract initial nodes info from the nodesSetup.json",
		Value: "./config/nodesSetup.json",
	}
	// txSignSk defines a flag for the path of the single sign private key used when starting the node
	txSignSk = cli.StringFlag{
		Name:  "tx-sign-sk",
		Usage: "Private key that the node will load on startup and will sign transactions - temporary until we have a wallet that can do that",
		Value: "",
	}
	// sk defines a flag for the path of the multi sign private key used when starting the node
	sk = cli.StringFlag{
		Name:  "sk",
		Usage: "Private key that the node will load on startup and will sign blocks",
		Value: "",
	}
	// configurationFile defines a flag for the path to the main toml configuration file
	configurationFile = cli.StringFlag{
		Name:  "config",
		Usage: "The main configuration file to load",
		Value: "./config/config.toml",
	}
	// p2pConfigurationFile defines a flag for the path to the toml file containing P2P configuration
	p2pConfigurationFile = cli.StringFlag{
		Name:  "p2pconfig",
		Usage: "The configuration file for P2P",
		Value: "./config/p2p.toml",
	}
	// p2pConfigurationFile defines a flag for the path to the toml file containing P2P configuration
	serversConfigurationFile = cli.StringFlag{
		Name:  "serversconfig",
		Usage: "The configuration file for servers confidential data",
		Value: "./config/servers.toml",
	}
	// withUI defines a flag for choosing the option of starting with/without UI. If false, the node will start automatically
	withUI = cli.BoolTFlag{
		Name:  "with-ui",
		Usage: "If true, the application will be accompanied by a UI. The node will have to be manually started from the UI",
	}
	// port defines a flag for setting the port on which the node will listen for connections
	port = cli.IntFlag{
		Name:  "port",
		Usage: "Port number on which the application will start",
		Value: 0,
	}
	// profileMode defines a flag for profiling the binary
	profileMode = cli.StringFlag{
		Name:  "profile-mode",
		Usage: "Profiling mode. Available options: cpu, mem, mutex, block",
		Value: "",
	}
	// txSignSkIndex defines a flag that specifies the 0-th based index of the private key to be used from initialBalancesSk.pem file
	txSignSkIndex = cli.IntFlag{
		Name:  "tx-sign-sk-index",
		Usage: "Single sign private key index specifies the 0-th based index of the private key to be used from initialBalancesSk.pem file.",
		Value: 0,
	}
	// skIndex defines a flag that specifies the 0-th based index of the private key to be used from initialNodesSk.pem file
	skIndex = cli.IntFlag{
		Name:  "sk-index",
		Usage: "Private key index specifies the 0-th based index of the private key to be used from initialNodesSk.pem file.",
		Value: 0,
	}
	// gopsEn used to enable diagnosis of running go processes
	gopsEn = cli.BoolFlag{
		Name:  "gops-enable",
		Usage: "Enables gops over the process. Stack can be viewed by calling 'gops stack <pid>'",
	}
	// numOfNodes defines a flag that specifies the maximum number of nodes which will be used from the initialNodes
	numOfNodes = cli.Uint64Flag{
		Name:  "num-of-nodes",
		Usage: "Number of nodes specifies the maximum number of nodes which will be used from initialNodes list exposed in nodesSetup.json file",
		Value: math.MaxUint64,
	}
	// storageCleanup defines a flag for choosing the option of starting the node from scratch. If it is not set (false)
	// it starts from the last state stored on disk
	storageCleanup = cli.BoolFlag{
		Name:  "storage-cleanup",
		Usage: "If set the node will start from scratch, otherwise it starts from the last state stored on disk",
	}

	// restApiPort defines a flag for port on which the rest API will start on
	restApiPort = cli.StringFlag{
		Name:  "rest-api-port",
		Usage: "The port on which the rest API will start on",
		Value: "8080",
	}
	// initialBalancesSkPemFile defines a flag for the path to the ...
	initialBalancesSkPemFile = cli.StringFlag{
		Name:  "initialBalancesSkPemFile",
		Usage: "The file containing the secret keys which ...",
		Value: "./config/initialBalancesSk.pem",
	}
	// initialNodesSkPemFile defines a flag for the path to the ...
	initialNodesSkPemFile = cli.StringFlag{
		Name:  "initialNodesSkPemFile",
		Usage: "The file containing the secret keys which ...",
		Value: "./config/initialNodesSk.pem",
	}

	//TODO remove uniqueID
	uniqueID = ""

	rm *statistics.ResourceMonitor
)

// dbIndexer will hold the database indexer. Defined globally so it can be initialised only in
//  certain conditions. If those conditions will not be met, it will stay as nil
var dbIndexer indexer.Indexer

// coreServiceContainer is defined globally so it can be injected with appropriate
//  params depending on the type of node we are starting
var coreServiceContainer serviceContainer.Core

func main() {
	log := logger.DefaultLogger()
	log.SetLevel(logger.LogInfo)

	app := cli.NewApp()
	cli.AppHelpTemplate = nodeHelpTemplate
	app.Name = "Elrond Node CLI App"
	app.Version = "v1.0.4"
	app.Usage = "This is the entry point for starting a new Elrond node - the app will start after the genesis timestamp"
	app.Flags = []cli.Flag{
		genesisFile,
		nodesFile,
		port,
		configurationFile,
		p2pConfigurationFile,
		txSignSk,
		sk,
		profileMode,
		txSignSkIndex,
		skIndex,
		numOfNodes,
		storageCleanup,
		initialBalancesSkPemFile,
		initialNodesSkPemFile,
		gopsEn,
		serversConfigurationFile,
		restApiPort,
	}
	app.Authors = []cli.Author{
		{
			Name:  "The Elrond Team",
			Email: "contact@elrond.com",
		},
	}

	//TODO: The next line should be removed when the write in batches is done
	// set the maximum allowed OS threads (not go routines) which can run in the same time (the default is 10000)
	debug.SetMaxThreads(100000)

	app.Action = func(c *cli.Context) error {
		return startNode(c, log)
	}

	err := app.Run(os.Args)
	if err != nil {
		log.Error(err.Error())
		os.Exit(1)
	}
}

func getSuite(config *config.Config) (crypto.Suite, error) {
	switch config.Consensus.Type {
	case factory.BlsConsensusType:
		return kyber.NewSuitePairingBn256(), nil
	case factory.BnConsensusType:
		return kyber.NewBlakeSHA256Ed25519(), nil
	}

	return nil, errors.New("no consensus provided in config file")
}

func startNode(ctx *cli.Context, log *logger.Logger) error {
	profileMode := ctx.GlobalString(profileMode.Name)
	switch profileMode {
	case "cpu":
		p := profile.Start(profile.CPUProfile, profile.ProfilePath("."), profile.NoShutdownHook)
		defer p.Stop()
	case "mem":
		p := profile.Start(profile.MemProfile, profile.ProfilePath("."), profile.NoShutdownHook)
		defer p.Stop()
	case "mutex":
		p := profile.Start(profile.MutexProfile, profile.ProfilePath("."), profile.NoShutdownHook)
		defer p.Stop()
	case "block":
		p := profile.Start(profile.BlockProfile, profile.ProfilePath("."), profile.NoShutdownHook)
		defer p.Stop()
	}

	enableGopsIfNeeded(ctx, log)

	log.Info("Starting node...")

	stop := make(chan bool, 1)
	sigs := make(chan os.Signal, 1)
	signal.Notify(sigs, syscall.SIGINT, syscall.SIGTERM)

	configurationFileName := ctx.GlobalString(configurationFile.Name)
	generalConfig, err := loadMainConfig(configurationFileName, log)
	if err != nil {
		return err
	}
	log.Info(fmt.Sprintf("Initialized with config from: %s", configurationFileName))

	p2pConfigurationFileName := ctx.GlobalString(p2pConfigurationFile.Name)
	p2pConfig, err := core.LoadP2PConfig(p2pConfigurationFileName)
	if err != nil {
		return err
	}

	log.Info(fmt.Sprintf("Initialized with p2p config from: %s", p2pConfigurationFileName))
	if ctx.IsSet(port.Name) {
		p2pConfig.Node.Port = ctx.GlobalInt(port.Name)
	}

	genesisConfig, err := sharding.NewGenesisConfig(ctx.GlobalString(genesisFile.Name))
	if err != nil {
		return err
	}
	log.Info(fmt.Sprintf("Initialized with genesis config from: %s", ctx.GlobalString(genesisFile.Name)))

	nodesConfig, err := sharding.NewNodesSetup(ctx.GlobalString(nodesFile.Name), ctx.GlobalUint64(numOfNodes.Name))
	if err != nil {
		return err
	}
	log.Info(fmt.Sprintf("Initialized with nodes config from: %s", ctx.GlobalString(nodesFile.Name)))

	syncer := ntp.NewSyncTime(generalConfig.NTPConfig, time.Hour, nil)
	go syncer.StartSync()

	log.Info(fmt.Sprintf("NTP average clock offset: %s", syncer.ClockOffset()))

	//TODO: The next 5 lines should be deleted when we are done testing from a precalculated (not hard coded) timestamp
	if nodesConfig.StartTime == 0 {
		time.Sleep(1000 * time.Millisecond)
		ntpTime := syncer.CurrentTime()
		nodesConfig.StartTime = (ntpTime.Unix()/60 + 1) * 60
	}

	startTime := time.Unix(nodesConfig.StartTime, 0)

	log.Info(fmt.Sprintf("Start time formatted: %s", startTime.Format("Mon Jan 2 15:04:05 MST 2006")))
	log.Info(fmt.Sprintf("Start time in seconds: %d", startTime.Unix()))

	suite, err := getSuite(generalConfig)
	if err != nil {
		return err
	}

	initialNodesSkPemFileName := ctx.GlobalString(initialNodesSkPemFile.Name)
	keyGen, privKey, pubKey, err := factory.GetSigningParams(
		ctx,
		log,
		sk.Name,
		skIndex.Name,
		initialNodesSkPemFileName,
		suite)
	if err != nil {
		return err
	}
	log.Info("Starting with public key: " + factory.GetPkEncoded(pubKey))

	shardCoordinator, err := createShardCoordinator(nodesConfig, pubKey, generalConfig.GeneralSettings, log)
	if err != nil {
		return err
	}

	publicKey, err := pubKey.ToByteArray()
	if err != nil {
		return err
	}

	uniqueID = core.GetTrimmedPk(hex.EncodeToString(publicKey))

	storageCleanup := ctx.GlobalBool(storageCleanup.Name)
	if storageCleanup {
		err = os.RemoveAll(config.DefaultPath() + uniqueID)
		if err != nil {
			return err
		}
	}

	coreArgs := factory.NewCoreComponentsFactoryArgs(generalConfig, uniqueID)
	coreComponents, err := factory.CoreComponentsFactory(coreArgs)
	if err != nil {
		return err
	}

	stateArgs := factory.NewStateComponentsFactoryArgs(generalConfig, genesisConfig, shardCoordinator, coreComponents)
	stateComponents, err := factory.StateComponentsFactory(stateArgs)
	if err != nil {
		return err
	}

	err = initLogFileAndStatsMonitor(generalConfig, pubKey, log)
	if err != nil {
		return err
	}

	dataArgs := factory.NewDataComponentsFactoryArgs(generalConfig, shardCoordinator, coreComponents, uniqueID)
	dataComponents, err := factory.DataComponentsFactory(dataArgs)
	if err != nil {
		return err
	}

	cryptoArgs := factory.NewCryptoComponentsFactoryArgs(ctx, generalConfig, nodesConfig, shardCoordinator, keyGen,
		privKey, log, initialBalancesSkPemFile.Name, txSignSk.Name, txSignSkIndex.Name)
	cryptoComponents, err := factory.CryptoComponentsFactory(cryptoArgs)
	if err != nil {
		return err
	}

	networkComponents, err := factory.NetworkComponentsFactory(p2pConfig, log, coreComponents)
	if err != nil {
		return err
	}

	tpsBenchmark, err := statistics.NewTPSBenchmark(shardCoordinator.NumberOfShards(), nodesConfig.RoundDuration/1000)
	if err != nil {
		return err
	}

	if generalConfig.Explorer.Enabled {
		serversConfigurationFileName := ctx.GlobalString(serversConfigurationFile.Name)
		dbIndexer, err = CreateElasticIndexer(
			serversConfigurationFileName,
			generalConfig.Explorer.IndexerURL,
			shardCoordinator,
			coreComponents.Marshalizer,
			coreComponents.Hasher,
			log)
		if err != nil {
			return err
		}

		err = setServiceContainer(shardCoordinator, tpsBenchmark)
		if err != nil {
			return err
		}
	}

	processArgs := factory.NewProcessComponentsFactoryArgs(genesisConfig, nodesConfig, syncer, shardCoordinator,
		dataComponents, coreComponents, cryptoComponents, stateComponents, networkComponents, coreServiceContainer)
	processComponents, err := factory.ProcessComponentsFactory(processArgs)
	if err != nil {
		return err
	}

	currentNode, err := createNode(
		generalConfig,
		nodesConfig,
		syncer,
		keyGen,
		privKey,
		pubKey,
		shardCoordinator,
		coreComponents,
		stateComponents,
		dataComponents,
		cryptoComponents,
		processComponents,
		networkComponents,
	)
	if err != nil {
		return err
	}

	apiResolver, err := createApiResolver()
	if err != nil {
		return err
	}

<<<<<<< HEAD
	ef := facade.NewElrondNodeFacade(currentNode, apiResolver)
=======
	ef := facade.NewElrondNodeFacade(currentNode, externalResolver)

	efConfig := &config.FacadeConfig{
		RestApiPort: ctx.GlobalString(restApiPort.Name),
	}
>>>>>>> 11af41c9
	ef.SetLogger(log)
	ef.SetSyncer(syncer)
	ef.SetTpsBenchmark(tpsBenchmark)
	ef.SetConfig(efConfig)

	wg := sync.WaitGroup{}
	go ef.StartBackgroundServices(&wg)
	wg.Wait()

	if !ctx.Bool(withUI.Name) {
		log.Info("Bootstrapping node....")
		err = ef.StartNode()
		if err != nil {
			log.Error("starting node failed", err.Error())
			return err
		}
	}

	go func() {
		<-sigs
		log.Info("terminating at user's signal...")
		stop <- true
	}()

	log.Info("Application is now running...")
	<-stop

	if rm != nil {
		err = rm.Close()
		log.LogIfError(err)
	}
	return nil
}

func enableGopsIfNeeded(ctx *cli.Context, log *logger.Logger) {
	var gopsEnabled bool
	if ctx.IsSet(gopsEn.Name) {
		gopsEnabled = ctx.GlobalBool(gopsEn.Name)
	}

	if gopsEnabled {
		if err := agent.Listen(agent.Options{}); err != nil {
			log.Error(err.Error())
		}
	}
}

func loadMainConfig(filepath string, log *logger.Logger) (*config.Config, error) {
	cfg := &config.Config{}
	err := core.LoadTomlFile(cfg, filepath, log)
	if err != nil {
		return nil, err
	}
	return cfg, nil
}

func createShardCoordinator(
	nodesConfig *sharding.NodesSetup,
	pubKey crypto.PublicKey,
	settingsConfig config.GeneralSettingsConfig,
	log *logger.Logger,
) (shardCoordinator sharding.Coordinator,
	err error) {
	if pubKey == nil {
		return nil, errors.New("nil public key, could not create shard coordinator")
	}

	publicKey, err := pubKey.ToByteArray()
	if err != nil {
		return nil, err
	}

	selfShardId, err := nodesConfig.GetShardIDForPubKey(publicKey)
	if err == sharding.ErrNoValidPublicKey {
		log.Info("Starting as observer node...")
		selfShardId, err = processDestinationShardAsObserver(settingsConfig)
	}
	if err != nil {
		return nil, err
	}

	var shardName string
	if selfShardId == sharding.MetachainShardId {
		shardName = metachainShardName
	} else {
		shardName = fmt.Sprintf("%d", selfShardId)
	}
	log.Info(fmt.Sprintf("Starting in shard: %s", shardName))

	shardCoordinator, err = sharding.NewMultiShardCoordinator(nodesConfig.NumberOfShards(), selfShardId)
	if err != nil {
		return nil, err
	}

	return shardCoordinator, nil
}

func processDestinationShardAsObserver(settingsConfig config.GeneralSettingsConfig) (uint32, error) {
	destShard := strings.ToLower(settingsConfig.DestinationShardAsObserver)
	if len(destShard) == 0 {
		return 0, errors.New("option DestinationShardAsObserver is not set in config.toml")
	}
	if destShard == metachainShardName {
		return sharding.MetachainShardId, nil
	}

	val, err := strconv.ParseUint(destShard, 10, 32)
	if err != nil {
		return 0, errors.New("error parsing DestinationShardAsObserver option: " + err.Error())
	}

	return uint32(val), err
}

// CreateElasticIndexer creates a new elasticIndexer where the server listens on the url,
// authentication for the server is using the username and password
func CreateElasticIndexer(
	serversConfigurationFileName string,
	url string,
	coordinator sharding.Coordinator,
	marshalizer marshal.Marshalizer,
	hasher hashing.Hasher,
	log *logger.Logger,
) (indexer.Indexer, error) {
	serversConfig, err := core.LoadServersPConfig(serversConfigurationFileName)
	if err != nil {
		return nil, err
	}

	dbIndexer, err = indexer.NewElasticIndexer(
		url,
		serversConfig.ElasticSearch.Username,
		serversConfig.ElasticSearch.Password,
		coordinator,
		marshalizer,
		hasher, log)
	if err != nil {
		return nil, err
	}

	return dbIndexer, nil
}

func createNode(
	config *config.Config,
	nodesConfig *sharding.NodesSetup,
	syncer ntp.SyncTimer,
	keyGen crypto.KeyGenerator,
	privKey crypto.PrivateKey,
	pubKey crypto.PublicKey,
	shardCoordinator sharding.Coordinator,
	core *factory.Core,
	state *factory.State,
	data *factory.Data,
	crypto *factory.Crypto,
	process *factory.Process,
	network *factory.Network,
) (*node.Node, error) {
	nd, err := node.NewNode(
		node.WithMessenger(network.NetMessenger),
		node.WithHasher(core.Hasher),
		node.WithMarshalizer(core.Marshalizer),
		node.WithInitialNodesPubKeys(crypto.InitialPubKeys),
		node.WithAddressConverter(state.AddressConverter),
		node.WithAccountsAdapter(state.AccountsAdapter),
		node.WithBlockChain(data.Blkc),
		node.WithDataStore(data.Store),
		node.WithRoundDuration(nodesConfig.RoundDuration),
		node.WithConsensusGroupSize(int(nodesConfig.ConsensusGroupSize)),
		node.WithSyncer(syncer),
		node.WithBlockProcessor(process.BlockProcessor),
		node.WithBlockTracker(process.BlockTracker),
		node.WithGenesisTime(time.Unix(nodesConfig.StartTime, 0)),
		node.WithRounder(process.Rounder),
		node.WithShardCoordinator(shardCoordinator),
		node.WithUint64ByteSliceConverter(core.Uint64ByteSliceConverter),
		node.WithSingleSigner(crypto.SingleSigner),
		node.WithMultiSigner(crypto.MultiSigner),
		node.WithKeyGen(keyGen),
		node.WithTxSignPubKey(crypto.TxSignPubKey),
		node.WithTxSignPrivKey(crypto.TxSignPrivKey),
		node.WithPubKey(pubKey),
		node.WithPrivKey(privKey),
		node.WithForkDetector(process.ForkDetector),
		node.WithInterceptorsContainer(process.InterceptorsContainer),
		node.WithResolversFinder(process.ResolversFinder),
		node.WithConsensusType(config.Consensus.Type),
		node.WithTxSingleSigner(crypto.TxSingleSigner),
		node.WithTxStorageSize(config.TxStorage.Cache.Size),
	)
	if err != nil {
		return nil, errors.New("error creating node: " + err.Error())
	}

	if shardCoordinator.SelfId() < shardCoordinator.NumberOfShards() {
		err = nd.ApplyOptions(
			node.WithInitialNodesBalances(state.InBalanceForShard),
			node.WithDataPool(data.Datapool),
			node.WithActiveMetachain(nodesConfig.MetaChainActive))
		if err != nil {
			return nil, errors.New("error creating node: " + err.Error())
		}
		err = nd.CreateShardedStores()
		if err != nil {
			return nil, err
		}
		err = nd.StartHeartbeat(config.Heartbeat)
		if err != nil {
			return nil, err
		}
		err = nd.CreateShardGenesisBlock()
		if err != nil {
			return nil, err
		}
	}
	if shardCoordinator.SelfId() == sharding.MetachainShardId {
		err = nd.ApplyOptions(node.WithMetaDataPool(data.MetaDatapool))
		if err != nil {
			return nil, errors.New("error creating meta-node: " + err.Error())
		}
		err = nd.CreateMetaGenesisBlock()
		if err != nil {
			return nil, err
		}
	}
	return nd, nil
}

func initLogFileAndStatsMonitor(config *config.Config, pubKey crypto.PublicKey, log *logger.Logger) error {
	publicKey, err := pubKey.ToByteArray()
	if err != nil {
		return err
	}

	hexPublicKey := core.GetTrimmedPk(hex.EncodeToString(publicKey))
	logFile, err := core.CreateFile(hexPublicKey, defaultLogPath, "log")
	if err != nil {
		return err
	}

	err = log.ApplyOptions(logger.WithFile(logFile))
	if err != nil {
		return err
	}

	statsFile, err := core.CreateFile(hexPublicKey, defaultStatsPath, "txt")
	if err != nil {
		return err
	}
	err = startStatisticsMonitor(statsFile, config.ResourceStats, log)
	if err != nil {
		return err
	}
	return nil
}

func setServiceContainer(shardCoordinator sharding.Coordinator, tpsBenchmark *statistics.TpsBenchmark) error {
	var err error
	if shardCoordinator.SelfId() < shardCoordinator.NumberOfShards() {
		coreServiceContainer, err = serviceContainer.NewServiceContainer(serviceContainer.WithIndexer(dbIndexer))
		if err != nil {
			return err
		}
		return nil
	}
	if shardCoordinator.SelfId() == sharding.MetachainShardId {
		coreServiceContainer, err = serviceContainer.NewServiceContainer(
			serviceContainer.WithIndexer(dbIndexer),
			serviceContainer.WithTPSBenchmark(tpsBenchmark))
		if err != nil {
			return err
		}
		return nil
	}
	return errors.New("could not init core service container")
}

func startStatisticsMonitor(file *os.File, config config.ResourceStatsConfig, log *logger.Logger) error {
	if !config.Enabled {
		return nil
	}

	if config.RefreshIntervalInSec < 1 {
		return errors.New("invalid RefreshIntervalInSec in section [ResourceStats]. Should be an integer higher than 1")
	}

	rm, err := statistics.NewResourceMonitor(file)
	if err != nil {
		return err
	}

	go func() {
		for {
			err = rm.SaveStatistics()
			log.LogIfError(err)
			time.Sleep(time.Second * time.Duration(config.RefreshIntervalInSec))
		}
	}()

	return nil
}

func createApiResolver() (facade.ApiResolver, error) {
	//TODO replace this with a vm factory
	vm := &mock.VMExecutionHandlerStub{}

	scDataGetter, err := smartContract.NewSCDataGetter(vm)
	if err != nil {
		return nil, err
	}

	return external.NewNodeApiResolver(scDataGetter)
}<|MERGE_RESOLUTION|>--- conflicted
+++ resolved
@@ -443,15 +443,10 @@
 		return err
 	}
 
-<<<<<<< HEAD
 	ef := facade.NewElrondNodeFacade(currentNode, apiResolver)
-=======
-	ef := facade.NewElrondNodeFacade(currentNode, externalResolver)
-
 	efConfig := &config.FacadeConfig{
 		RestApiPort: ctx.GlobalString(restApiPort.Name),
 	}
->>>>>>> 11af41c9
 	ef.SetLogger(log)
 	ef.SetSyncer(syncer)
 	ef.SetTpsBenchmark(tpsBenchmark)
