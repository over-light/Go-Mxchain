--- conflicted
+++ resolved
@@ -24,17 +24,9 @@
 
 [DelegationManagerSystemSCConfig]
     MinCreationDeposit = "1250000000000000000000" #1.25K eGLD
-<<<<<<< HEAD
-
-[DelegationSystemSCConfig]
-    MinStakeAmount = "10000000000000000000" #10 eGLD
-=======
-    EnabledEpoch = 4 #enable epoch should not be 0
     MinStakeAmount = "10000000000000000000" #10 eGLD
     ConfigChangeAddress = "erd1vxy22x0fj4zv6hktmydg8vpfh6euv02cz4yg0aaws6rrad5a5awqgqky80" #should use a multisign contract instead of a wallet address
 
 [DelegationSystemSCConfig]
-    EnabledEpoch   = 4 #enable epoch should not be 0
->>>>>>> 90610f17
     MinServiceFee  = 0
     MaxServiceFee  = 10000