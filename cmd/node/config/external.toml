# ElasticSearchConnector defines settings related to ElasticSearch such as login information or URL
[ElasticSearchConnector]
    ## We do not recommend to activate this indexer on a validator node since
    #the node might loose rating (even facing penalties) due to the fact that
    #the indexer is called synchronously and might block due to external causes.
    #Strongly suggested to activate this on a regular observer node.
    Enabled           = false
    IndexerCacheSize  = 100
    URL               = "http://localhost:9200"
    UseKibana         = false
    Username          = ""
    Password          = ""
    # EnabledIndexes represents a slice of indexes that will be enabled for indexing. Full list is:
<<<<<<< HEAD
    # ["tps", "rating", "transactions", "blocks", "validators", "miniblocks", "rounds", "accounts", "accountshistory", "receipts", "scresults", "accountsesdt", "accountsesdthistory", "epochinfo", "scdeploys", "tokens", "tags", "logs"]
    EnabledIndexes    = ["tps", "rating", "transactions", "blocks", "validators", "miniblocks", "rounds", "accounts", "accountshistory", "receipts", "scresults", "accountsesdt", "accountsesdthistory", "epochinfo", "scdeploys", "tokens", "tags", "logs"]
=======
    # ["tps", "rating", "transactions", "blocks", "validators", "miniblocks", "rounds", "accounts", "accountshistory", "receipts", "scresults", "accountsesdt", "accountsesdthistory", "epochinfo", "scdeploys", "tokens", "tags", "logs", "delegators"]
    EnabledIndexes    = ["tps", "rating", "transactions", "blocks", "validators", "miniblocks", "rounds", "accounts", "accountshistory", "receipts", "scresults", "accountsesdt", "accountsesdthistory", "epochinfo", "scdeploys", "tokens", "tags", "logs", "delegators"]
>>>>>>> 5ee44695

# EventNotifierConnector defines settings needed to configure and launch the event notifier component
[EventNotifierConnector]
    # Enabled will turn on or off the event notifier connector
    Enabled = false

    # UseAuthorization signals the proxy to use authorization
    # Never run a production setup without authorization
    UseAuthorization = false

    # ProxyUrl is used to communicate with the subscriptions hub
    # The indexer instance will broadcast data using ProxyUrl
    ProxyUrl = "http://localhost:5000"

    # Username and Password need to be specified if UseAuthorization is set to true
    Username = ""

    # Password is used to authorize an observer to push event data
    Password = ""

# CovalentConnector defines settings related to covalent indexer
[CovalentConnector]
    # This flag shall only be used for observer nodes
    Enabled = false
    URL = "localhost:21111"
    # Route used to send blocks which are encoded as binary data
    # defined by a specific avro schema
    RouteSendData = "/block"
    # Route used to acknowledge sent blocks
    RouteAcknowledgeData = "/acknowledge"<|MERGE_RESOLUTION|>--- conflicted
+++ resolved
@@ -11,13 +11,8 @@
     Username          = ""
     Password          = ""
     # EnabledIndexes represents a slice of indexes that will be enabled for indexing. Full list is:
-<<<<<<< HEAD
-    # ["tps", "rating", "transactions", "blocks", "validators", "miniblocks", "rounds", "accounts", "accountshistory", "receipts", "scresults", "accountsesdt", "accountsesdthistory", "epochinfo", "scdeploys", "tokens", "tags", "logs"]
-    EnabledIndexes    = ["tps", "rating", "transactions", "blocks", "validators", "miniblocks", "rounds", "accounts", "accountshistory", "receipts", "scresults", "accountsesdt", "accountsesdthistory", "epochinfo", "scdeploys", "tokens", "tags", "logs"]
-=======
     # ["tps", "rating", "transactions", "blocks", "validators", "miniblocks", "rounds", "accounts", "accountshistory", "receipts", "scresults", "accountsesdt", "accountsesdthistory", "epochinfo", "scdeploys", "tokens", "tags", "logs", "delegators"]
     EnabledIndexes    = ["tps", "rating", "transactions", "blocks", "validators", "miniblocks", "rounds", "accounts", "accountshistory", "receipts", "scresults", "accountsesdt", "accountsesdthistory", "epochinfo", "scdeploys", "tokens", "tags", "logs", "delegators"]
->>>>>>> 5ee44695
 
 # EventNotifierConnector defines settings needed to configure and launch the event notifier component
 [EventNotifierConnector]
