--- conflicted
+++ resolved
@@ -144,10 +144,6 @@
     # RemoveNonUpdatedStorageEnableEpoch represents the epoch when the backward compatibility for removing non updated storage is enabled
     RemoveNonUpdatedStorageEnableEpoch = 1
 
-<<<<<<< HEAD
-    # SCRSizeInvariantOnBuiltInResult represents the epoch when scr size invariant on built in result is enabled
-    SCRSizeInvariantOnBuiltInResult = 2
-=======
     # OptimizeNFTStoreEnableEpoch represents the epoch when optimizations on NFT metadata store and send are enabled
     OptimizeNFTStoreEnableEpoch = 3
 
@@ -190,7 +186,9 @@
 
     # AddFailedRelayedTxToInvalidMBsDisableEpoch represents the epoch when adding the failed relayed txs to invalid miniblocks is disabled
    AddFailedRelayedTxToInvalidMBsDisableEpoch = 2
->>>>>>> 3fbf721c
+
+    # SCRSizeInvariantOnBuiltInResult represents the epoch when scr size invariant on built in result is enabled
+    SCRSizeInvariantOnBuiltInResult = 2
 
     # MaxNodesChangeEnableEpoch holds configuration for changing the maximum number of nodes and the enabling epoch
     MaxNodesChangeEnableEpoch = [
