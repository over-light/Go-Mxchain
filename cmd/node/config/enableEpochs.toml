--- conflicted
+++ resolved
@@ -94,30 +94,6 @@
 
     # IncrementSCRNonceInMultiTransferEnableEpoch represents the epoch when the fix for preventing the generation of the same SCRs
     # is enabled. The fix is done by adding an extra increment.
-<<<<<<< HEAD
-    IncrementSCRNonceInMultiTransferEnableEpoch = 2
-
-    # ESDTMultiTransferEnableEpoch represents the epoch when esdt multitransfer built in function is enabled
-    ESDTMultiTransferEnableEpoch = 2
-
-    # GlobalMintBurnDisableEpoch represents the epoch when the global mint and burn functions are disabled
-    GlobalMintBurnDisableEpoch = 2
-
-    # ESDTTransferRoleEnableEpoch represents the epoch when esdt transfer role set is enabled
-    ESDTTransferRoleEnableEpoch = 2
-
-    # BuiltInFunctionOnMetaEnableEpoch represents the epoch when built in function processing on metachain is enabled
-    BuiltInFunctionOnMetaEnableEpoch = 2
-
-    # ComputeRewardCheckpointEnableEpoch represents the epoch when compute rewards checkpoint epoch is enabled
-    ComputeRewardCheckpointEnableEpoch = 2
-
-    # SCRSizeInvariantCheckEnableEpoch represents the epoch when the scr size invariant check is enabled
-    SCRSizeInvariantCheckEnableEpoch = 2
-
-    # BackwardCompSaveKeyValueEnableEpoch represents the epoch when the backward compatibility for save key value error is enabled
-    BackwardCompSaveKeyValueEnableEpoch = 2
-=======
     IncrementSCRNonceInMultiTransferEnableEpoch = 1
 
     # ESDTMultiTransferEnableEpoch represents the epoch when esdt multitransfer built in function is enabled
@@ -140,7 +116,6 @@
 
     # BackwardCompSaveKeyValueEnableEpoch represents the epoch when the backward compatibility for save key value error is enabled
     BackwardCompSaveKeyValueEnableEpoch = 1
->>>>>>> 71e3efe8
 
     # ESDTNFTCreateOnMultiShard represents the epoch when esdt nft creation is enabled on multiple shards
     ESDTNFTCreateOnMultiShard = 2
@@ -165,8 +140,4 @@
         { StartEpoch = 0, FileName = "gasScheduleV1.toml" },
         { StartEpoch = 1, FileName = "gasScheduleV3.toml" },
         { StartEpoch = 4, FileName = "gasScheduleV4.toml" },
-        { StartEpoch = 5, FileName = "gasScheduleV3.toml" },
-        { StartEpoch = 6, FileName = "gasScheduleV4.toml" },
-        { StartEpoch = 7, FileName = "gasScheduleV3.toml" },
-        { StartEpoch = 8, FileName = "gasScheduleV4.toml" },
     ]