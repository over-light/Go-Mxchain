--- conflicted
+++ resolved
@@ -153,7 +153,12 @@
     # StopDecreasingValidatorRatingWhenStuckEnableEpoch represents the epoch when we should stop decreasing validator's rating if, for instance, a shard gets stuck
     StopDecreasingValidatorRatingWhenStuckEnableEpoch = 2
 
-<<<<<<< HEAD
+    # FrontRunningProtectionEnableEpoch represents the epoch when the first version of protection against front running is enabled
+    FrontRunningProtectionEnableEpoch = 4
+
+    # DisableOldTrieStorageEpoch represents the epoch when the old trie storage implementation will be disabled
+    DisableOldTrieStorageEpoch = 4
+
     # IsPayableBySCEnableEpoch represents the epoch when a new flag isPayable by SC is enabled
     IsPayableBySCEnableEpoch = 3
 
@@ -162,13 +167,6 @@
 
     # StorageAPICostOptimizationEnableEpoch represents the epoch when new storage helper functions are enabled and cost is reduced in Arwen
     StorageAPICostOptimizationEnableEpoch = 3
-=======
-    # FrontRunningProtectionEnableEpoch represents the epoch when the first version of protection against front running is enabled
-    FrontRunningProtectionEnableEpoch = 4
-
-    # DisableOldTrieStorageEpoch represents the epoch when the old trie storage implementation will be disabled
-    DisableOldTrieStorageEpoch = 4
->>>>>>> 67d5d727
 
     # MaxNodesChangeEnableEpoch holds configuration for changing the maximum number of nodes and the enabling epoch
     MaxNodesChangeEnableEpoch = [
