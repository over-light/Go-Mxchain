[EnableEpochs]
    # SCDeployEnableEpoch represents the epoch when the deployment of smart contracts will be enabled
    SCDeployEnableEpoch = 1

    # BuiltInFunctionsEnableEpoch represents the epoch when the built in functions will be enabled
    BuiltInFunctionsEnableEpoch = 1

    # RelayedTransactionsEnableEpoch represents the epoch when the relayed transactions will be enabled
    RelayedTransactionsEnableEpoch = 1

    # PenalizedTooMuchGasEnableEpoch represents the epoch when the penalization for using too much gas will be enabled
    PenalizedTooMuchGasEnableEpoch = 0

    # SwitchJailWaitingEnableEpoch represents the epoch when the system smart contract processing at end of epoch is enabled
    SwitchJailWaitingEnableEpoch = 0

    # BelowSignedThresholdEnableEpoch represents the epoch when the change for computing rating for validators below signed rating is enabled
    BelowSignedThresholdEnableEpoch = 0

    # SwitchHysteresisForMinNodesEnableEpoch represents the epoch when the system smart contract changes its config to consider
    # also (minimum) hysteresis nodes for the minimum number of nodes
    SwitchHysteresisForMinNodesEnableEpoch = 1

    # TransactionSignedWithTxHashEnableEpoch represents the epoch when the node will also accept transactions that are
    # signed with the hash of transaction
    TransactionSignedWithTxHashEnableEpoch = 1

    # MetaProtectionEnableEpoch represents the epoch when the transactions to the metachain are checked to have enough gas
    MetaProtectionEnableEpoch = 1

    # AheadOfTimeGasUsageEnableEpoch represents the epoch when the cost of smart contract prepare changes from compiler per byte to ahead of time prepare per byte
    AheadOfTimeGasUsageEnableEpoch = 1

    # GasPriceModifierEnableEpoch represents the epoch when the gas price modifier in fee computation is enabled
    GasPriceModifierEnableEpoch = 1

    # RepairCallbackEnableEpoch represents the epoch when the callback repair is activated for scrs
    RepairCallbackEnableEpoch = 1

    # BlockGasAndFeesReCheckEnableEpoch represents the epoch when gas and fees used in each created or processed block are re-checked
    BlockGasAndFeesReCheckEnableEpoch = 1

    # BalanceWaitingListsEnableEpoch represents the epoch when the shard waiting lists are balanced at the start of an epoch
    BalanceWaitingListsEnableEpoch = 1

    # ReturnDataToLastTransferEnableEpoch represents the epoch when returned data is added to last output transfer for callbacks
    ReturnDataToLastTransferEnableEpoch = 1

    # SenderInOutTransferEnableEpoch represents the epoch when the feature of having different senders in output transfer is enabled
    SenderInOutTransferEnableEpoch = 1

    # StakeEnableEpoch represents the epoch when staking is enabled
    StakeEnableEpoch = 0

    # StakingV2EnableEpoch represents the epoch when staking v2 is enabled
    StakingV2EnableEpoch = 1

    # DoubleKeyProtectionEnableEpoch represents the epoch when the double key protection will be enabled
    DoubleKeyProtectionEnableEpoch = 1

    # ESDTEnableEpoch represents the epoch when ESDT is enabled
    ESDTEnableEpoch = 1

    # GovernanceEnableEpoch represents the epoch when governance is enabled
    GovernanceEnableEpoch = 1000000

    # DelegationManagerEnableEpoch represents the epoch when the delegation manager is enabled
    # epoch should not be 0
    DelegationManagerEnableEpoch = 1

    # DelegationSmartContractEnableEpoch represents the epoch when delegation smart contract is enabled
    # epoch should not be 0
    DelegationSmartContractEnableEpoch = 1

    # CorrectLastUnjailedEnableEpoch represents the epoch when the fix regaring the last unjailed node should apply
    CorrectLastUnjailedEnableEpoch = 1

    # RelayedTransactionsV2EnableEpoch represents the epoch when the relayed transactions V2 will be enabled
    RelayedTransactionsV2EnableEpoch = 1

    # UnbondTokensV2EnableEpoch represents the epoch when the new implementation of the unbond tokens function is available
    UnbondTokensV2EnableEpoch = 1

    # SaveJailedAlwaysEnableEpoch represents the epoch when saving jailed status at end of epoch will happen in all cases
    SaveJailedAlwaysEnableEpoch = 1

    # ReDelegateBelowMinCheckEnableEpoch represents the epoch when the check for the re-delegated value will be enabled
    ReDelegateBelowMinCheckEnableEpoch = 1

    # ValidatorToDelegationEnableEpoch represents the epoch when the validator-to-delegation feature will be enabled
    ValidatorToDelegationEnableEpoch = 1

    # WaitingListFixEnableEpoch represents the epoch when the 6 epoch waiting list fix is enabled
    WaitingListFixEnableEpoch = 1000000

    # IncrementSCRNonceInMultiTransferEnableEpoch represents the epoch when the fix for preventing the generation of the same SCRs
    # is enabled. The fix is done by adding an extra increment.
    IncrementSCRNonceInMultiTransferEnableEpoch = 1

    # ESDTMultiTransferEnableEpoch represents the epoch when esdt multitransfer built in function is enabled
    ESDTMultiTransferEnableEpoch = 1

    # GlobalMintBurnDisableEpoch represents the epoch when the global mint and burn functions are disabled
    GlobalMintBurnDisableEpoch = 1

    # ESDTTransferRoleEnableEpoch represents the epoch when esdt transfer role set is enabled
    ESDTTransferRoleEnableEpoch = 1

    # BuiltInFunctionOnMetaEnableEpoch represents the epoch when built in function processing on metachain is enabled
    BuiltInFunctionOnMetaEnableEpoch = 1000000

    # ComputeRewardCheckpointEnableEpoch represents the epoch when compute rewards checkpoint epoch is enabled
    ComputeRewardCheckpointEnableEpoch = 1

    # SCRSizeInvariantCheckEnableEpoch represents the epoch when the scr size invariant check is enabled
    SCRSizeInvariantCheckEnableEpoch = 1

    # BackwardCompSaveKeyValueEnableEpoch represents the epoch when the backward compatibility for save key value error is enabled
    BackwardCompSaveKeyValueEnableEpoch = 1

    # ESDTNFTCreateOnMultiShard represents the epoch when esdt nft creation is enabled on multiple shards
    ESDTNFTCreateOnMultiShard = 1

    # MetaESDTSetEnableEpoch represents the epoch when the backward compatibility for save key value error is enabled
    MetaESDTSetEnableEpoch = 1

    # AddTokensToDelegationEnableEpoch represents the epoch when adding tokens to delegation is enabled for whitelisted address
    AddTokensToDelegationEnableEpoch = 1

    # MultiESDTTransferFixOnCallBackOnEnableEpoch represents the epoch when multi esdt transfer on callback fix is enabled
    MultiESDTTransferFixOnCallBackOnEnableEpoch = 1

    # OptimizeGasUsedInCrossMiniBlocksEnableEpoch represents the epoch when gas used in cross shard mini blocks will be optimized
    OptimizeGasUsedInCrossMiniBlocksEnableEpoch = 1

    # CorrectFirstQueuedEpoch represents the epoch when the backward compatibility for setting the first queued node is enabled
    CorrectFirstQueuedEpoch = 1

    # DeleteDelegatorAfterClaimRewardsEnableEpoch represents the epoch when the delegators data is deleted for delegators that have to claim rewards after they withdraw all funds
    DeleteDelegatorAfterClaimRewardsEnableEpoch = 1

    # FixOOGReturnCodeEnableEpoch represents the epoch when the backward compatibility returning out of gas error is enabled
    FixOOGReturnCodeEnableEpoch = 1

    # RemoveNonUpdatedStorageEnableEpoch represents the epoch when the backward compatibility for removing non updated storage is enabled
    RemoveNonUpdatedStorageEnableEpoch = 1

    # OptimizeNFTStoreEnableEpoch represents the epoch when optimizations on NFT metadata store and send are enabled
    OptimizeNFTStoreEnableEpoch = 1

    # CreateNFTThroughExecByCallerEnableEpoch represents the epoch when nft creation through execution on destination by caller is enabled
    CreateNFTThroughExecByCallerEnableEpoch = 1

    # StopDecreasingValidatorRatingWhenStuckEnableEpoch represents the epoch when we should stop decreasing validator's rating if, for instance, a shard gets stuck
    StopDecreasingValidatorRatingWhenStuckEnableEpoch = 1

    # FrontRunningProtectionEnableEpoch represents the epoch when the first version of protection against front running is enabled
    FrontRunningProtectionEnableEpoch = 1

    # IsPayableBySCEnableEpoch represents the epoch when a new flag isPayable by SC is enabled
    IsPayableBySCEnableEpoch = 1

    # CleanUpInformativeSCRsEnableEpoch represents the epoch when the informative-only scrs are cleaned from miniblocks and logs are created from them
    CleanUpInformativeSCRsEnableEpoch = 1

    # StorageAPICostOptimizationEnableEpoch represents the epoch when new storage helper functions are enabled and cost is reduced in Arwen
    StorageAPICostOptimizationEnableEpoch = 1

    # TransformToMultiShardCreateEnableEpoch represents the epoch when the new function on esdt system sc is enabled to transfer create role into multishard
    TransformToMultiShardCreateEnableEpoch = 1

    # ESDTRegisterAndSetAllRolesEnableEpoch represents the epoch when new function to register tickerID and set all roles is enabled
    ESDTRegisterAndSetAllRolesEnableEpoch = 1

    # ScheduledMiniBlocksEnableEpoch represents the epoch when scheduled mini blocks would be created if needed
    ScheduledMiniBlocksEnableEpoch = 1

    # CorrectJailedNotUnstakedEpoch represents the epoch when the jailed validators will also be unstaked if the queue is empty
    CorrectJailedNotUnstakedEmptyQueueEpoch = 1

    # DoNotReturnOldBlockInBlockchainHookEnableEpoch represents the epoch when the fetch old block operation is
    # disabled in the blockchain hook component
    DoNotReturnOldBlockInBlockchainHookEnableEpoch = 1

    # AddFailedRelayedTxToInvalidMBsDisableEpoch represents the epoch when adding the failed relayed txs to invalid miniblocks is disabled
    AddFailedRelayedTxToInvalidMBsDisableEpoch = 1

    # SCRSizeInvariantOnBuiltInResultEnableEpoch represents the epoch when scr size invariant on built in result is enabled
    SCRSizeInvariantOnBuiltInResultEnableEpoch = 1

    # CheckCorrectTokenIDForTransferRoleEnableEpoch represents the epoch when the correct token ID check is applied for transfer role verification
    CheckCorrectTokenIDForTransferRoleEnableEpoch = 1

    # DisableExecByCallerEnableEpoch represents the epoch when the check on value is disabled on exec by caller
    DisableExecByCallerEnableEpoch = 1

    # RefactorContextEnableEpoch represents the epoch when refactoring/simplifying is enabled in contexts
    RefactorContextEnableEpoch = 1

    # FailExecutionOnEveryAPIErrorEnableEpoch represent the epoch when new protection in VM is enabled to fail all wrong API calls
    FailExecutionOnEveryAPIErrorEnableEpoch = 1

    # ManagedCryptoAPIsEnableEpoch represents the epoch when new managed crypto APIs are enabled in the wasm VM
    ManagedCryptoAPIsEnableEpoch = 1

    # CheckFunctionArgumentEnableEpoch represents the epoch when the extra argument check is enabled in vm-common
    CheckFunctionArgumentEnableEpoch = 1

    # CheckExecuteOnReadOnlyEnableEpoch represents the epoch when the extra checks are enabled for execution on read only
    CheckExecuteOnReadOnlyEnableEpoch = 1

    # ESDTMetadataContinuousCleanupEnableEpoch represents the epoch when esdt metadata is automatically deleted according to inshard liquidity
    ESDTMetadataContinuousCleanupEnableEpoch = 4

    # HeartbeatDisableEpoch represents the epoch when heartbeat v1 messages stop being sent and processed
    HeartbeatDisableEpoch = 2

    # MiniBlockPartialExecutionEnableEpoch represents the epoch when mini block partial execution will be enabled
    MiniBlockPartialExecutionEnableEpoch = 3

<<<<<<< HEAD
    # SetSenderInEeiOutputTransferEnableEpoch represents the epoch when setting the sender in eei output transfers will be enabled
    SetSenderInEeiOutputTransferEnableEpoch = 4

    # RefactorPeersMiniBlocksEnableEpoch represents the epoch when refactor of the peers mini blocks will be enabled
    RefactorPeersMiniBlocksEnableEpoch = 5
=======
    # FixAsyncCallBackArgsListEnableEpoch represents the epoch when the async callback arguments lists fix will be enabled
    FixAsyncCallBackArgsListEnableEpoch = 6
>>>>>>> c8d879e4

    # MaxNodesChangeEnableEpoch holds configuration for changing the maximum number of nodes and the enabling epoch
    MaxNodesChangeEnableEpoch = [
        { EpochEnable = 0, MaxNumNodes = 36, NodesToShufflePerShard = 4 },
        { EpochEnable = 1, MaxNumNodes = 56, NodesToShufflePerShard = 2 }
    ]

[GasSchedule]
    # GasScheduleByEpochs holds the configuration for the gas schedule that will be applied from specific epochs
    GasScheduleByEpochs = [
        { StartEpoch = 0, FileName = "gasScheduleV1.toml" },
        { StartEpoch = 1, FileName = "gasScheduleV6.toml" },
    ]<|MERGE_RESOLUTION|>--- conflicted
+++ resolved
@@ -218,16 +218,14 @@
     # MiniBlockPartialExecutionEnableEpoch represents the epoch when mini block partial execution will be enabled
     MiniBlockPartialExecutionEnableEpoch = 3
 
-<<<<<<< HEAD
+    # FixAsyncCallBackArgsListEnableEpoch represents the epoch when the async callback arguments lists fix will be enabled
+    FixAsyncCallBackArgsListEnableEpoch = 6
+
     # SetSenderInEeiOutputTransferEnableEpoch represents the epoch when setting the sender in eei output transfers will be enabled
     SetSenderInEeiOutputTransferEnableEpoch = 4
 
     # RefactorPeersMiniBlocksEnableEpoch represents the epoch when refactor of the peers mini blocks will be enabled
     RefactorPeersMiniBlocksEnableEpoch = 5
-=======
-    # FixAsyncCallBackArgsListEnableEpoch represents the epoch when the async callback arguments lists fix will be enabled
-    FixAsyncCallBackArgsListEnableEpoch = 6
->>>>>>> c8d879e4
 
     # MaxNodesChangeEnableEpoch holds configuration for changing the maximum number of nodes and the enabling epoch
     MaxNodesChangeEnableEpoch = [
