[EnableEpochs]
    # SCDeployEnableEpoch represents the epoch when the deployment of smart contracts will be enabled
    SCDeployEnableEpoch = 1

    # BuiltInFunctionsEnableEpoch represents the epoch when the built in functions will be enabled
    BuiltInFunctionsEnableEpoch = 1

    # RelayedTransactionsEnableEpoch represents the epoch when the relayed transactions will be enabled
    RelayedTransactionsEnableEpoch = 1

    # PenalizedTooMuchGasEnableEpoch represents the epoch when the penalization for using too much gas will be enabled
    PenalizedTooMuchGasEnableEpoch = 0

    # SwitchJailWaitingEnableEpoch represents the epoch when the system smart contract processing at end of epoch is enabled
    SwitchJailWaitingEnableEpoch = 0

    # BelowSignedThresholdEnableEpoch represents the epoch when the change for computing rating for validators below signed rating is enabled
    BelowSignedThresholdEnableEpoch = 0

    # SwitchHysteresisForMinNodesEnableEpoch represents the epoch when the system smart contract changes its config to consider
    # also (minimum) hysteresis nodes for the minimum number of nodes
    SwitchHysteresisForMinNodesEnableEpoch = 1

    # TransactionSignedWithTxHashEnableEpoch represents the epoch when the node will also accept transactions that are
    # signed with the hash of transaction
    TransactionSignedWithTxHashEnableEpoch = 1

    # MetaProtectionEnableEpoch represents the epoch when the transactions to the metachain are checked to have enough gas
    MetaProtectionEnableEpoch = 1

    # AheadOfTimeGasUsageEnableEpoch represents the epoch when the cost of smart contract prepare changes from compiler per byte to ahead of time prepare per byte
    AheadOfTimeGasUsageEnableEpoch = 1

    # GasPriceModifierEnableEpoch represents the epoch when the gas price modifier in fee computation is enabled
    GasPriceModifierEnableEpoch = 1

    # RepairCallbackEnableEpoch represents the epoch when the callback repair is activated for scrs
    RepairCallbackEnableEpoch = 1

    # BlockGasAndFeesReCheckEnableEpoch represents the epoch when gas and fees used in each created or processed block are re-checked
    BlockGasAndFeesReCheckEnableEpoch = 1

    # BalanceWaitingListsEnableEpoch represents the epoch when the shard waiting lists are balanced at the start of an epoch
    BalanceWaitingListsEnableEpoch = 1

    # ReturnDataToLastTransferEnableEpoch represents the epoch when returned data is added to last output transfer for callbacks
    ReturnDataToLastTransferEnableEpoch = 1

    # SenderInOutTransferEnableEpoch represents the epoch when the feature of having different senders in output transfer is enabled
    SenderInOutTransferEnableEpoch = 1

    # StakeEnableEpoch represents the epoch when staking is enabled
    StakeEnableEpoch = 0

    # StakingV2EnableEpoch represents the epoch when staking v2 is enabled
    StakingV2EnableEpoch = 1

    DoubleKeyProtectionEnableEpoch = 1

    # ESDTEnableEpoch represents the epoch when ESDT is enabled
    ESDTEnableEpoch = 1

    # GovernanceEnableEpoch represents the epoch when governance is enabled
    GovernanceEnableEpoch = 1000000

    # DelegationManagerEnableEpoch represents the epoch when the delegation manager is enabled
    # epoch should not be 0
    DelegationManagerEnableEpoch = 1

    # DelegationSmartContractEnableEpoch represents the epoch when delegation smart contract is enabled
    # epoch should not be 0
    DelegationSmartContractEnableEpoch = 1

    # CorrectLastUnjailedEnableEpoch represents the epoch when the fix regaring the last unjailed node should apply
    CorrectLastUnjailedEnableEpoch = 1

    # RelayedTransactionsV2EnableEpoch represents the epoch when the relayed transactions V2 will be enabled
    RelayedTransactionsV2EnableEpoch = 1

    # UnbondTokensV2EnableEpoch represents the epoch when the new implementation of the unbond tokens function is available
    UnbondTokensV2EnableEpoch = 1

    # SaveJailedAlwaysEnableEpoch represents the epoch when saving jailed status at end of epoch will happen in all cases
    SaveJailedAlwaysEnableEpoch = 1

    # ReDelegateBelowMinCheckEnableEpoch represents the epoch when the check for the re-delegated value will be enabled
    ReDelegateBelowMinCheckEnableEpoch = 1

    # ValidatorToDelegationEnableEpoch represents the epoch when the validator-to-delegation feature will be enabled
    ValidatorToDelegationEnableEpoch = 1

    # WaitingListFixEnableEpoch represents the epoch when the 6 epoch waiting list fix is enabled
    WaitingListFixEnableEpoch = 1000000

    # IncrementSCRNonceInMultiTransferEnableEpoch represents the epoch when the fix for preventing the generation of the same SCRs
    # is enabled. The fix is done by adding an extra increment.
    IncrementSCRNonceInMultiTransferEnableEpoch = 1

    # ESDTMultiTransferEnableEpoch represents the epoch when esdt multitransfer built in function is enabled
    ESDTMultiTransferEnableEpoch = 1

    # GlobalMintBurnDisableEpoch represents the epoch when the global mint and burn functions are disabled
    GlobalMintBurnDisableEpoch = 1

    # ESDTTransferRoleEnableEpoch represents the epoch when esdt transfer role set is enabled
    ESDTTransferRoleEnableEpoch = 1

    # BuiltInFunctionOnMetaEnableEpoch represents the epoch when built in function processing on metachain is enabled
    BuiltInFunctionOnMetaEnableEpoch = 1000000

    # ComputeRewardCheckpointEnableEpoch represents the epoch when compute rewards checkpoint epoch is enabled
    ComputeRewardCheckpointEnableEpoch = 1

    # SCRSizeInvariantCheckEnableEpoch represents the epoch when the scr size invariant check is enabled
    SCRSizeInvariantCheckEnableEpoch = 1

    # BackwardCompSaveKeyValueEnableEpoch represents the epoch when the backward compatibility for save key value error is enabled
    BackwardCompSaveKeyValueEnableEpoch = 1

    # ESDTNFTCreateOnMultiShard represents the epoch when esdt nft creation is enabled on multiple shards
    ESDTNFTCreateOnMultiShard = 1

    # MetaESDTSetEnableEpoch represents the epoch when the backward compatibility for save key value error is enabled
    MetaESDTSetEnableEpoch = 1

    # AddTokensToDelegationEnableEpoch represents the epoch when adding tokens to delegation is enabled for whitelisted address
    AddTokensToDelegationEnableEpoch = 1

    # MultiESDTTransferFixOnCallBackOnEnableEpoch represents the epoch when multi esdt transfer on callback fix is enabled
    MultiESDTTransferFixOnCallBackOnEnableEpoch = 1

    # OptimizeGasUsedInCrossMiniBlocksEnableEpoch represents the epoch when gas used in cross shard mini blocks will be optimized
    OptimizeGasUsedInCrossMiniBlocksEnableEpoch = 1

    # CorrectFirstQueuedEpoch represents the epoch when the backward compatibility for setting the first queued node is enabled
    CorrectFirstQueuedEpoch = 1

    # DeleteDelegatorAfterClaimRewardsEnableEpoch represents the epoch when the delegators data is deleted for delegators that have to claim rewards after they widrawal all funds
    DeleteDelegatorAfterClaimRewardsEnableEpoch = 1

    # FixOOGReturnCodeEnableEpoch represents the epoch when the backward compatibility returning out of gas error is enabled
    FixOOGReturnCodeEnableEpoch = 1

    # RemoveNonUpdatedStorageEnableEpoch represents the epoch when the backward compatibility for removing non updated storage is enabled
    RemoveNonUpdatedStorageEnableEpoch = 1

    # OptimizeNFTStoreEnableEpoch represents the epoch when optimizations on NFT metadata store and send are enabled
    OptimizeNFTStoreEnableEpoch = 1

    # CreateNFTThroughExecByCallerEnableEpoch represents the epoch when nft creation through execution on destination by caller is enabled
    CreateNFTThroughExecByCallerEnableEpoch = 1

    # StopDecreasingValidatorRatingWhenStuckEnableEpoch represents the epoch when we should stop decreasing validator's rating if, for instance, a shard gets stuck
    StopDecreasingValidatorRatingWhenStuckEnableEpoch = 1

    # FrontRunningProtectionEnableEpoch represents the epoch when the first version of protection against front running is enabled
    FrontRunningProtectionEnableEpoch = 1

    # IsPayableBySCEnableEpoch represents the epoch when a new flag isPayable by SC is enabled
    IsPayableBySCEnableEpoch = 1

    # CleanUpInformativeSCRsEnableEpoch represents the epoch when the informative-only scrs are cleaned from miniblocks and logs are created from them
    CleanUpInformativeSCRsEnableEpoch = 1

    # StorageAPICostOptimizationEnableEpoch represents the epoch when new storage helper functions are enabled and cost is reduced in Arwen
    StorageAPICostOptimizationEnableEpoch = 1

    # TransformToMultiShardCreateEnableEpoch represents the epoch when the new function on esdt system sc is enabled to transfer create role into multishard
    TransformToMultiShardCreateEnableEpoch = 1

    # ESDTRegisterAndSetAllRolesEnableEpoch represents the epoch when new function to register tickerID and set all roles is enabled
    ESDTRegisterAndSetAllRolesEnableEpoch = 1

    # ScheduledMiniBlocksEnableEpoch represents the epoch when scheduled mini blocks would be created if needed
    ScheduledMiniBlocksEnableEpoch = 1

    # CorrectJailedNotUnstakedEpoch represents the epoch when the jailed validators will also be unstaked if the queue is empty
    CorrectJailedNotUnstakedEmptyQueueEpoch = 1

    # DoNotReturnOldBlockInBlockchainHookEnableEpoch represents the epoch when the fetch old block operation is
    # disabled in the blockchain hook component
    DoNotReturnOldBlockInBlockchainHookEnableEpoch = 1

    # AddFailedRelayedTxToInvalidMBsDisableEpoch represents the epoch when adding the failed relayed txs to invalid miniblocks is disabled
    AddFailedRelayedTxToInvalidMBsDisableEpoch = 1

    # SCRSizeInvariantOnBuiltInResultEnableEpoch represents the epoch when scr size invariant on built in result is enabled
    SCRSizeInvariantOnBuiltInResultEnableEpoch = 1

    # CheckCorrectTokenIDForTransferRoleEnableEpoch represents the epoch when the correct token ID check is applied for transfer role verification
    CheckCorrectTokenIDForTransferRoleEnableEpoch = 2

   	# FailExecutionOnEveryAPIErrorEnableEpoch represent the epoch when new protection in VM is enabled to fail all wrong API calls
   	FailExecutionOnEveryAPIErrorEnableEpoch = 3

    # MaxNodesChangeEnableEpoch holds configuration for changing the maximum number of nodes and the enabling epoch
    MaxNodesChangeEnableEpoch = [
        { EpochEnable = 0, MaxNumNodes = 36, NodesToShufflePerShard = 4 },
        { EpochEnable = 1, MaxNumNodes = 56, NodesToShufflePerShard = 2 }
    ]

<<<<<<< HEAD
    # MiniBlockPartialExecutionEnableEpoch represents the epoch when mini block partial execution will be enabled
    MiniBlockPartialExecutionEnableEpoch = 3
=======
    # HeartbeatDisableEpoch represents the epoch when heartbeat v1 messages stop being sent and processed
    HeartbeatDisableEpoch = 2
>>>>>>> b91093a8

[GasSchedule]
    GasScheduleByEpochs = [
        { StartEpoch = 0, FileName = "gasScheduleV1.toml" },
        { StartEpoch = 1, FileName = "gasScheduleV6.toml" },
    ]<|MERGE_RESOLUTION|>--- conflicted
+++ resolved
@@ -199,13 +199,11 @@
         { EpochEnable = 1, MaxNumNodes = 56, NodesToShufflePerShard = 2 }
     ]
 
-<<<<<<< HEAD
+    # HeartbeatDisableEpoch represents the epoch when heartbeat v1 messages stop being sent and processed
+    HeartbeatDisableEpoch = 2
+
     # MiniBlockPartialExecutionEnableEpoch represents the epoch when mini block partial execution will be enabled
     MiniBlockPartialExecutionEnableEpoch = 3
-=======
-    # HeartbeatDisableEpoch represents the epoch when heartbeat v1 messages stop being sent and processed
-    HeartbeatDisableEpoch = 2
->>>>>>> b91093a8
 
 [GasSchedule]
     GasScheduleByEpochs = [
