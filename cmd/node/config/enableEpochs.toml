--- conflicted
+++ resolved
@@ -111,16 +111,14 @@
     # ComputeRewardCheckpointEnableEpoch represents the epoch when compute rewards checkpoint epoch is enabled
     ComputeRewardCheckpointEnableEpoch = 5
 
-<<<<<<< HEAD
     # SCRSizeInvariantCheckEnableEpoch represents the epoch when the scr size invariant check is enabled
     SCRSizeInvariantCheckEnableEpoch = 5
 
     # BackwardCompSaveKeyValueEnableEpoch represents the epoch when the backward compatibility for save key value error is enabled
     BackwardCompSaveKeyValueEnableEpoch = 5
-=======
+
     # ESDTNFTCreateOnMultiShard represents the epoch when esdt nft creation is enabled on multiple shards
     ESDTNFTCreateOnMultiShard = 6
->>>>>>> 0dcc971a
 
     # MaxNodesChangeEnableEpoch holds configuration for changing the maximum number of nodes and the enabling epoch
     MaxNodesChangeEnableEpoch = [
