--- conflicted
+++ resolved
@@ -259,13 +259,8 @@
 
 # TODO: change this config to real numbers before merging to development
 [EpochStartConfig]
-<<<<<<< HEAD
     MinRoundsBetweenEpochs = 30
     RoundsPerEpoch         = 50
-=======
-    MinRoundsBetweenEpochs = 100000
-    RoundsPerEpoch         = 100000
->>>>>>> d5b793d8
 
 # ResourceStats, if enabled, will output in a folder called "stats"
 # resource statistics. For example: number of active go routines, memory allocation, number of GC sweeps, etc.
