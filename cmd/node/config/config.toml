--- conflicted
+++ resolved
@@ -465,15 +465,9 @@
 	StartNonce = 10000
 	StartEpoch = 100
 	ValidatorGracePeriodInEpochs = 1 #defines how long is the rating computation disabled after hardfork
-<<<<<<< HEAD
 	[Hardfork.ExportStateStorageConfig]
 	    [Hardfork.ExportStateStorageConfig.Cache]
-            Size = 5000
-=======
-	[HardFork.ExportStateStorageConfig]
-	    [HardFork.ExportStateStorageConfig.Cache]
             Capacity = 5000
->>>>>>> 50422a21
             Type = "LRU"
         [Hardfork.ExportStateStorageConfig.DB]
             FilePath = "ExportStateStorage/MainDB"
@@ -481,15 +475,9 @@
             BatchDelaySeconds = 2
             MaxBatchSize = 1000
             MaxOpenFiles = 10
-<<<<<<< HEAD
     [Hardfork.ExportTriesStorageConfig]
         [Hardfork.ExportTriesStorageConfig.Cache]
-            Size = 5000
-=======
-    [HardFork.ExportTriesStorageConfig]
-        [HardFork.ExportTriesStorageConfig.Cache]
             Capacity = 5000
->>>>>>> 50422a21
             Type = "LRU"
         [Hardfork.ExportTriesStorageConfig.DB]
             FilePath = "ExportTrieStorage/MainTrie"
@@ -497,15 +485,9 @@
             BatchDelaySeconds = 2
             MaxBatchSize = 1000
             MaxOpenFiles = 10
-<<<<<<< HEAD
 	[Hardfork.ImportStateStorageConfig]
 	    [Hardfork.ImportStateStorageConfig.Cache]
-            Size = 5000
-=======
-	[HardFork.ImportStateStorageConfig]
-	    [HardFork.ImportStateStorageConfig.Cache]
             Capacity = 5000
->>>>>>> 50422a21
             Type = "LRU"
         [Hardfork.ImportStateStorageConfig.DB]
             FilePath = "ExportStateStorage/MainDB"
