# GeneralSettings section of the node
[GeneralSettings]
   # StatusPollingIntervalSec represents the no of seconds between multiple polling for the status for AppStatusHandler
   StatusPollingIntervalSec = 2

   # MaxComputableRounds represents the max number of rounds computable in a round
   # by the validator statistics processor
   MaxComputableRounds = 100

   # StartInEpochEnabled represents that the fast bootstrap mechanism from the network is enabled if data is not
   # available in local disk
   StartInEpochEnabled = true

   # SCDeployEnableEpoch represents the epoch when the deployment of smart contracts will be enabled
   SCDeployEnableEpoch = 3

   # BuiltInFunctionsEnableEpoch represents the epoch when the built in functions will be enabled
   BuiltInFunctionsEnableEpoch = 3

   # RelayedTransactionsEnableEpoch represents the epoch when the relayed transactions will be enabled
   RelayedTransactionsEnableEpoch = 3

   # PenalizedTooMuchGasEnableEpoch represents the epoch when the penalization for using too much gas will be enabled
   PenalizedTooMuchGasEnableEpoch = 2

   # SwitchJailWaitingEnableEpoch represents the epoch when the system smart contract processing at end of epoch is enabled
   SwitchJailWaitingEnableEpoch = 2

   # BelowSignedThresholdEnableEpoch represents the epoch when the change for computing rating for validators below signed rating is enabled
   BelowSignedThresholdEnableEpoch = 2

   # SwitchHysteresisForMinNodesEnableEpoch represents the epoch when the system smart contract changes its config to consider
   # also (minimum) hysteresis nodes for the minimum number of nodes
   SwitchHysteresisForMinNodesEnableEpoch = 2

   # TransactionSignedWithTxHashEnableEpoch represents the epoch when the node will also accept transactions that are
   # signed with the hash of transaction
   TransactionSignedWithTxHashEnableEpoch = 4

   # MetaProtectionEnableEpoch represents the epoch when the transactions to the metachain are checked to have enough gas
   MetaProtectionEnableEpoch = 3

   # AheadOfTimeGasUsageEnableEpoch represents the epoch when the cost of smart contract prepare changes from compiler per byte to ahead of time prepare per byte
   AheadOfTimeGasUsageEnableEpoch = 3

   # GasPriceModifierEnableEpoch represents the epoch when the gas price modifier in fee computation is enabled
   GasPriceModifierEnableEpoch = 3

   # RepairCallbackEnableEpoch represents the epoch when the callback repair is activated for scrs
   RepairCallbackEnableEpoch = 4

   # BlockGasAndFeesReCheckEnableEpoch represents the epoch when gas and fees used in each created or processed block are re-checked
   BlockGasAndFeesReCheckEnableEpoch = 4

<<<<<<< HEAD
   # ReturnDataToLastTransferEnableEpoch represents the epoch when returned data is added to last output transfer for callbacks
   ReturnDataToLastTransferEnableEpoch = 5

   # ArwenESDTFunctionsEnableEpoch represents the epoch when the new ESDT functions are enabled in arwen
   ArwenESDTFunctionsEnableEpoch = 5

   # SenderInOutTransferEnableEpoch represents the epoch when the feature of having different senders in output transfer is enabled
   SenderInOutTransferEnableEpoch = 5
=======
   # BalanceWaitingListsEnableEpoch represents the epoch when the shard waiting lists are balanced at the start of an epoch
   BalanceWaitingListsEnableEpoch = 6
>>>>>>> 49f32617

   # TO BE CHANGED IN MAINNET AND PUBLIC TESTNET CONFIGS
   # MaxNodesChangeEnableEpoch holds configuration for changing the maximum number of nodes and the enabling epoch
   MaxNodesChangeEnableEpoch = [
        { EpochEnable = 0, MaxNumNodes = 36, NodesToShufflePerShard = 4 },
        { EpochEnable = 5, MaxNumNodes = 56, NodesToShufflePerShard = 2 }
   ]

   # GenesisString represents the encoded string for the genesis block
   GenesisString = "67656E65736973"

   # GenesisMaxNumberOfShards represents the maximum number of shards to be created at genesis (excluding metaChain shard)
   GenesisMaxNumberOfShards  = 3

[Versions]
   DefaultVersion = "default"
   VersionsByEpochs = [
       { StartEpoch = 0, Version = "*" },
   ]
   [Versions.Cache]
        Name = "VersionsCache"
        Capacity = 100
        Type = "LRU"

[GasSchedule]
    GasScheduleByEpochs = [
        { StartEpoch = 0, FileName = "gasScheduleV1.toml" },
        { StartEpoch = 3, FileName = "gasScheduleV2.toml" },
        { StartEpoch = 4, FileName = "gasScheduleV3.toml" },
    ]

[StoragePruning]
   # If the Enabled flag is set to false, then the storers won't divide epochs into separate dbs
   Enabled = true

   # If this flag is set to false, the node won't delete any database between epochs
   CleanOldEpochsData = false

   # NumEpochsToKeep - if the flag above is set to true, this will set the number of epochs to keep in the storage.
   # Epochs older that (current epoch - NumOfEpochsToKeep) will be removed
   NumEpochsToKeep = 4

   # NumActivePersisters - this will set the number of persisters to keep active at a moment. This works even if
   # the node removes old epochs data or not. In case of a node which removes old epochs data, this value has to be
   # smaller or equal to the NumOfEpochsToKeep flag
   NumActivePersisters = 3

[MiniBlocksStorage]
    [MiniBlocksStorage.Cache]
        Name = "MiniBlocksStorage"
        Capacity = 1000
        Type = "SizeLRU"
        SizeInBytes = 104857600 #100MB
    [MiniBlocksStorage.DB]
        FilePath = "MiniBlocks"
        Type = "LvlDBSerial"
        BatchDelaySeconds = 2
        MaxBatchSize = 100
        MaxOpenFiles = 10

[ReceiptsStorage]
    [ReceiptsStorage.Cache]
        Name = "ReceiptsStorage"
        Capacity = 1000
        Type = "SizeLRU"
        SizeInBytes = 10485760 #10MB
    [ReceiptsStorage.DB]
        FilePath = "Receipts"
        Type = "LvlDBSerial"
        BatchDelaySeconds = 2
        MaxBatchSize = 100
        MaxOpenFiles = 10

[PeerBlockBodyStorage]
    [PeerBlockBodyStorage.Cache]
        Name = "PeerBlockBodyStorage"
        Capacity = 1000
        Type = "SizeLRU"
        SizeInBytes = 104857600 #100MB
    [PeerBlockBodyStorage.DB]
        FilePath = "PeerBlocks"
        Type = "LvlDBSerial"
        BatchDelaySeconds = 2
        MaxBatchSize = 100
        MaxOpenFiles = 10

[BlockHeaderStorage]
    [BlockHeaderStorage.Cache]
        Name = "BlockHeaderStorage"
        Capacity = 1000
        Type = "SizeLRU"
        SizeInBytes = 3145728 #3MB
    [BlockHeaderStorage.DB]
        FilePath = "BlockHeaders"
        Type = "LvlDBSerial"
        BatchDelaySeconds = 2
        MaxBatchSize = 100
        MaxOpenFiles = 10

[BootstrapStorage]
    [BootstrapStorage.Cache]
        Name = "BootstrapStorage"
        Capacity = 1000
        Type = "SizeLRU"
        SizeInBytes = 104857600 #100MB
    [BootstrapStorage.DB]
        FilePath = "BootstrapData"
        Type = "LvlDBSerial"
        BatchDelaySeconds = 2
        MaxBatchSize = 100
        MaxOpenFiles = 10

[MetaBlockStorage]
    [MetaBlockStorage.Cache]
        Name = "MetaBlockStorage"
        Capacity = 1000
        Type = "SizeLRU"
        SizeInBytes = 20971520 #20MB
    [MetaBlockStorage.DB]
        FilePath = "MetaBlock"
        Type = "LvlDBSerial"
        BatchDelaySeconds = 2
        MaxBatchSize = 100
        MaxOpenFiles = 10

[TxStorage]
    [TxStorage.Cache]
        Name = "TxStorage"
        Capacity = 500000
        Type = "SizeLRU"
        SizeInBytes = 209715200 #200MB
    [TxStorage.DB]
        FilePath = "Transactions"
        Type = "LvlDBSerial"
        BatchDelaySeconds = 2
        MaxBatchSize = 30000
        MaxOpenFiles = 10

[TxLogsStorage]
    [TxLogsStorage.Cache]
        Name = "TxLogsStorage"
        Capacity = 1000
        Type = "SizeLRU"
        SizeInBytes = 20971520 #20MB
    [TxLogsStorage.DB]
        FilePath = "Logs"
        Type = "LvlDBSerial"
        BatchDelaySeconds = 2
        MaxBatchSize = 100
        MaxOpenFiles = 10

[UnsignedTransactionStorage]
    [UnsignedTransactionStorage.Cache]
        Name = "UnsignedTransactionStorage"
        Capacity = 250000
        Type = "SizeLRU"
        SizeInBytes = 104857600 #100MB
    [UnsignedTransactionStorage.DB]
        FilePath = "UnsignedTransactions"
        Type = "LvlDBSerial"
        BatchDelaySeconds = 2
        MaxBatchSize = 20000
        MaxOpenFiles = 10

[RewardTxStorage]
    [RewardTxStorage.Cache]
        Name = "RewardTxStorage"
        Capacity = 75000
        Type = "SizeLRU"
        SizeInBytes = 52428800 #50MB
    [RewardTxStorage.DB]
        FilePath = "RewardTransactions"
        Type = "LvlDBSerial"
        BatchDelaySeconds = 2
        MaxBatchSize = 20000
        MaxOpenFiles = 10

[SmartContractsStorage]
    [SmartContractsStorage.Cache]
        Name = "SmartContractsStorage"
        Capacity = 1000
        Type = "SizeLRU"
        SizeInBytes = 52428800 #50MB
    [SmartContractsStorage.DB]
        FilePath = "SmartContractsStorage"
        Type = "LvlDBSerial"
        BatchDelaySeconds = 2
        MaxBatchSize = 100
        MaxOpenFiles = 10

[SmartContractsStorageForSCQuery]
    [SmartContractsStorageForSCQuery.Cache]
        Name = "SmartContractsStorageForSCQuery"
        Capacity = 1000
        Type = "SizeLRU"
        SizeInBytes = 52428800 #50MB
    [SmartContractsStorageForSCQuery.DB]
        FilePath = "SmartContractsStorageForSCQuery"
        Type = "LvlDBSerial"
        BatchDelaySeconds = 2
        MaxBatchSize = 100
        MaxOpenFiles = 10

[StatusMetricsStorage]
    [StatusMetricsStorage.Cache]
        Name = "StatusMetricsStorage"
        Capacity = 1000
        Type = "LRU"
    [StatusMetricsStorage.DB]
        FilePath = "StatusMetricsStorageDB"
        Type = "LvlDBSerial"
        BatchDelaySeconds = 2
        MaxBatchSize = 100
        MaxOpenFiles = 10

[ShardHdrNonceHashStorage]
    [ShardHdrNonceHashStorage.Cache]
        Name = "ShardHdrNonceHashStorage"
        Capacity = 1000
        Type = "SizeLRU"
        SizeInBytes = 3145728 #3MB
    [ShardHdrNonceHashStorage.DB]
        FilePath = "ShardHdrHashNonce"
        Type = "LvlDBSerial"
        BatchDelaySeconds = 2
        MaxBatchSize = 100
        MaxOpenFiles = 10

[MetaHdrNonceHashStorage]
    [MetaHdrNonceHashStorage.Cache]
        Name = "MetaHdrNonceHashStorage"
        Capacity = 1000
        Type = "SizeLRU"
        SizeInBytes = 3145728 #3MB
    [MetaHdrNonceHashStorage.DB]
        FilePath = "MetaHdrHashNonce"
        Type = "LvlDBSerial"
        BatchDelaySeconds = 2
        MaxBatchSize = 100
        MaxOpenFiles = 10

[AccountsTrieStorage]
    [AccountsTrieStorage.Cache]
        Name = "AccountsTrieStorage"
        Capacity = 500000
        Type = "SizeLRU"
        SizeInBytes = 314572800 #300MB
    [AccountsTrieStorage.DB]
        FilePath = "AccountsTrie/MainDB"
        Type = "LvlDBSerial"
        BatchDelaySeconds = 2
        MaxBatchSize = 45000
        MaxOpenFiles = 10

[EvictionWaitingList]
    Size = 10000
    [EvictionWaitingList.DB]
        FilePath = "EvictionWaitingList"
        Type = "LvlDBSerial"
        BatchDelaySeconds = 2
        MaxBatchSize = 100
        MaxOpenFiles = 10

[TrieSnapshotDB]
     FilePath = "TrieSnapshot"
     Type = "LvlDBSerial"
     BatchDelaySeconds = 2
     MaxBatchSize = 40000
     MaxOpenFiles = 10

[TrieStorageManagerConfig]
    PruningBufferLen = 100000
    SnapshotsBufferLen = 1000000
    MaxSnapshots = 3

[PeerAccountsTrieStorage]
    [PeerAccountsTrieStorage.Cache]
        Name = "PeerAccountsTrieStorage"
        Capacity = 5000
        Type = "SizeLRU"
        SizeInBytes = 104857600 #100MB
    [PeerAccountsTrieStorage.DB]
        FilePath = "PeerAccountsTrie/MainDB"
        Type = "LvlDBSerial"
        BatchDelaySeconds = 2
        MaxBatchSize = 1000
        MaxOpenFiles = 10

[HeadersPoolConfig]
    MaxHeadersPerShard = 1000
    NumElementsToRemoveOnEviction = 200

[BadBlocksCache]
    Name = "BadBlocksCache"
    Capacity = 1000
    Type = "SizeLRU"
    SizeInBytes = 3145728 #3MB

[TxBlockBodyDataPool]
    Name = "TxBlockBodyDataPool"
    Capacity = 1000
    Type = "SizeLRU"
    SizeInBytes = 314572800 #300MB

[PeerBlockBodyDataPool]
    Name = "PeerBlockBodyDataPool"
    Capacity = 1000
    Type = "SizeLRU"
    SizeInBytes = 314572800 #300MB

[TxDataPool]
    Name = "TxDataPool"
    Capacity = 600000
    SizePerSender = 20000
    SizeInBytes = 419430400 #400MB
    SizeInBytesPerSender = 12288000
    Type = "TxCache"
    Shards = 16

[TrieNodesDataPool]
    Name = "TrieNodesDataPool"
    Capacity = 300000
    Type = "SizeLRU"
    SizeInBytes = 104857600 #100MB

[SmartContractDataPool]
    Name = "SmartContractDataPool"
    Capacity = 900000
    Type = "SizeLRU"
    SizeInBytes = 419430400 #400MB

[WhiteListPool]
    Name = "WhiteListPool"
    Capacity = 100000
    Type = "FIFOSharded"
    Shards = 10

[WhiteListerVerifiedTxs]
    Name = "WhiteListerVerifiedTxs"
    Capacity = 50000
    Type = "FIFOSharded"
    Shards = 50

[UnsignedTransactionDataPool]
    Name = "UnsignedTransactionDataPool"
    Capacity = 75000        # per each pair (sourceShard, destinationShard)
    SizeInBytes = 31457280  # 30MB per each pair (sourceShard, destinationShard)
    Shards = 4

[RewardTransactionDataPool]
    Name = "RewardTransactionDataPool"
    Capacity = 75000        # per each pair (metachain, destinationShard)
    SizeInBytes = 26214400  # 25MB per each pair (metachain, destinationShard)
    Shards = 4

#PublicKeyPeerId represents the main cache used to map Elrond block signing public keys to their associated peer id's.
[PublicKeyPeerId]
    Name = "PublicKeyPeerId"
    Capacity = 30000
    Type = "LRU"

#PublicKeyShardId is the fallback cache used to map public keys to the shard they belong.
[PublicKeyShardId]
    Name = "PublicKeyShardId"
    Capacity = 30000
    Type = "LRU"

#PublicKeyPIDSignature is the cache that is used to map a public key to a peerId-signature pair.
[PublicKeyPIDSignature]
    Name = "PublicKeyPIDSignature"
    Capacity = 3000
    Type = "LRU"

#PeerIdShardId is the fallback cache used in network sharding to allow direct connection between peer id and shard.
# Used mainly for observers.
[PeerIdShardId]
    Name = "PeerIdShardId"
    Capacity = 30000
    Type = "LRU"

[PeerHonesty]
    Name = "PeerHonesty"
    Capacity = 5000
    Type = "LRU"

[Antiflood]
    Enabled = true
    NumConcurrentResolverJobs = 50
    [Antiflood.FastReacting]
        IntervalInSeconds = 1
        ReservedPercent   = 20.0
        [Antiflood.FastReacting.PeerMaxInput]
            BaseMessagesPerInterval  = 140
            TotalSizePerInterval = 4194304 #4MB/s
            [Antiflood.FastReacting.PeerMaxInput.IncreaseFactor]
                Threshold = 10 #if consensus size will exceed this value, then
                Factor = 1.0   #increase the base value with [factor*consensus size]
        [Antiflood.FastReacting.BlackList]
            ThresholdNumMessagesPerInterval = 1000
            ThresholdSizePerInterval = 8388608 #8MB/s
            NumFloodingRounds = 10
            PeerBanDurationInSeconds = 300

    [Antiflood.SlowReacting]
        IntervalInSeconds = 30
        ReservedPercent   = 20.0
        [Antiflood.SlowReacting.PeerMaxInput]
            BaseMessagesPerInterval = 6000
            TotalSizePerInterval = 18874368 # 18MB/interval
            [Antiflood.SlowReacting.PeerMaxInput.IncreaseFactor]
                Threshold = 10 #if consensus size will exceed this value, then
                Factor = 0.0   #increase the base value with [factor*consensus size]
        [Antiflood.SlowReacting.BlackList]
            ThresholdNumMessagesPerInterval = 10000
            ThresholdSizePerInterval = 37748736 # 36MB/interval
            NumFloodingRounds = 2
            PeerBanDurationInSeconds = 3600

    [Antiflood.OutOfSpecs]
        IntervalInSeconds = 1
        ReservedPercent   = 0.0
        [Antiflood.OutOfSpecs.PeerMaxInput]
            BaseMessagesPerInterval = 2000
            TotalSizePerInterval = 10485760 # 10MB/interval
            [Antiflood.OutOfSpecs.PeerMaxInput.IncreaseFactor]
                Threshold = 0 #if consensus size will exceed this value, then
                Factor = 0.0     #increase the base value with [factor*consensus size]
        [Antiflood.OutOfSpecs.BlackList]
            ThresholdNumMessagesPerInterval = 3600
            ThresholdSizePerInterval = 12582912 # 12MB/interval
            NumFloodingRounds = 2
            PeerBanDurationInSeconds = 3600

    [Antiflood.PeerMaxOutput]
        BaseMessagesPerInterval  = 75
        TotalSizePerInterval     = 2097152 #2MB/s

    [Antiflood.Cache]
        Name = "Antiflood"
        Capacity = 7000
        Type = "LRU"
    [Antiflood.Topic]
        DefaultMaxMessagesPerSec = 15000
        MaxMessages = [{ Topic = "heartbeat", NumMessagesPerSec = 30 },
                       { Topic = "shardBlocks*", NumMessagesPerSec = 30 },
                       { Topic = "metachainBlocks", NumMessagesPerSec = 30 }]
    [Antiflood.WebServer]
        # SimultaneousRequests represents the number of concurrent requests accepted by the web server
        # this is a global throttler that acts on all http connections regardless of the originating source
        SimultaneousRequests = 100
        # SameSourceRequests defines how many requests are allowed from the same source in the specified
        # time frame (SameSourceResetIntervalInSec)
        SameSourceRequests = 10000
        # SameSourceResetIntervalInSec time frame between counter reset, in seconds
        SameSourceResetIntervalInSec = 1
        # EndpointsThrottlers represents a map for maximum simultaneous go routines for an endpoint
        EndpointsThrottlers = [{ Endpoint = "/transaction/:hash", MaxNumGoRoutines = 10 },
                               { Endpoint = "/transaction/send", MaxNumGoRoutines = 2 },
                               { Endpoint = "/transaction/simulate", MaxNumGoRoutines = 1 },
                               { Endpoint = "/transaction/send-multiple", MaxNumGoRoutines = 2 }]
    [Antiflood.TxAccumulator]
        # MaxAllowedTimeInMilliseconds is used as a time frame in which the node gathers transactions.
        # After this period, collected transactions will be sent on the p2p topics
        MaxAllowedTimeInMilliseconds = 250
        # MaxDeviationTimeInMilliseconds represents the time in miliseconds that will cause the effectual time frame be
        # less than the specified max value. This is used to create desynchronizations between senders as to not
        # clutter the network exactly in the same moment
        MaxDeviationTimeInMilliseconds = 25

[Logger]
    Path = "logs"
    StackTraceDepth = 2

[AddressPubkeyConverter]
    Length = 32
    Type = "bech32"
    SignatureLength = 64

[ValidatorPubkeyConverter]
    Length = 96
    Type = "hex"
    SignatureLength = 48

[Hasher]
   Type = "blake2b"

[MultisigHasher]
   Type = "blake2b"

[TxSignHasher]
    Type = "keccak"

# The main marshalizer, used in internodes communication
# Type identifies the marshalizer
# SizeCheckDelta the maximum allow drift between the input data buffer and
#     the reencoded version (in percents).
#     0 disables the feature.
[Marshalizer]
   Type = "gogo protobuf"
   SizeCheckDelta = 10

# The marshalizer used for smartcontracts data exchange
[VmMarshalizer]
   Type = "json"

# The marshalizer used in transaction signing
[TxSignMarshalizer]
   Type = "json"

[EpochStartConfig]
    MinRoundsBetweenEpochs = 20
    RoundsPerEpoch         = 200
    # Min and Max ShuffledOutRestartThreshold represents the minimum and maximum duration of an epoch (in percentage) after a node which
    # has been shuffled out has to restart its process in order to start in a new shard
    MinShuffledOutRestartThreshold = 0.05
    MaxShuffledOutRestartThreshold = 0.25

    MinNumConnectedPeersToStart       = 2
    MinNumOfPeersToConsiderBlockValid = 2

# ResourceStats, if enabled, will output in a folder called "stats"
# resource statistics. For example: number of active go routines, memory allocation, number of GC sweeps, etc.
# RefreshIntervalInSec will tell how often a new line containing stats should be added in stats file
[ResourceStats]
   Enabled = true
   RefreshIntervalInSec = 30

# Heartbeat, if enabled, will output a heartbeat signal once x seconds,
# where x in [MinTimeToWaitBetweenBroadcastsInSec, MaxTimeToWaitBetweenBroadcastsInSec)
[Heartbeat]
   MinTimeToWaitBetweenBroadcastsInSec  = 20
   MaxTimeToWaitBetweenBroadcastsInSec  = 25
   HeartbeatRefreshIntervalInSec        = 60
   HideInactiveValidatorIntervalInSec   = 3600
   DurationToConsiderUnresponsiveInSec  = 60
   [Heartbeat.HeartbeatStorage]
       [Heartbeat.HeartbeatStorage.Cache]
            Name = "HeartbeatStorage"
            Capacity = 1000
            Type = "LRU"
       [Heartbeat.HeartbeatStorage.DB]
            FilePath = "HeartbeatStorage"
            Type = "LvlDBSerial"
            BatchDelaySeconds = 5
            MaxBatchSize = 100
            MaxOpenFiles = 10

[ValidatorStatistics]
    CacheRefreshIntervalInSec = 60

# Consensus type which will be used (the current implementation can manage "bn" and "bls")
# When consensus type is "bls" the multisig hasher type should be "blake2b"
[Consensus]
   Type = "bls"

[NTPConfig]
   Hosts = ["time.google.com", "time.cloudflare.com",  "time.apple.com"]
   Port = 123
   TimeoutMilliseconds = 100
   SyncPeriodSeconds = 3600
   Version = 0  # Setting 0 means 'use default value'

[StateTriesConfig]
    CheckpointRoundsModulus = 100
    AccountsStatePruningEnabled = true
    PeerStatePruningEnabled = true
    MaxStateTrieLevelInMemory = 5
    MaxPeerTrieLevelInMemory = 5

[BlockSizeThrottleConfig]
    MinSizeInBytes = 104857 # 104857 is 10% from 1MB
    MaxSizeInBytes = 943718 # 943718 is 90% from 1MB

[VirtualMachine]
    [VirtualMachine.Execution]
        OutOfProcessEnabled = false
        [VirtualMachine.Execution.OutOfProcessConfig]
            LogsMarshalizer = "json"
            MessagesMarshalizer = "json"
            MaxLoopTime = 1000
    [VirtualMachine.Querying]
        NumConcurrentVMs = 1
        [VirtualMachine.Querying.OutOfProcessConfig]
            LogsMarshalizer = "json"
            MessagesMarshalizer = "json"
            MaxLoopTime = 10000

[Hardfork]
    EnableTrigger = true
    EnableTriggerFromP2P = true
    PublicKeyToListenFrom = "153dae6cb3963260f309959bf285537b77ae16d82e9933147be7827f7394de8dc97d9d9af41e970bc72aecb44b77e819621081658c37f7000d21e2d0e8963df83233407bde9f46369ba4fcd03b57f40b80b06c191a428cfb5c447ec510e79307"
	CloseAfterExportInMinutes = 10000
	AfterHardFork = false
	ImportFolder = "export"
	StartRound = 10000
	StartNonce = 10000
	StartEpoch = 100
	GenesisTime = 0
	ValidatorGracePeriodInEpochs = 1 #defines how long is the rating computation disabled after hardfork
	[Hardfork.ExportStateStorageConfig]
	    [Hardfork.ExportStateStorageConfig.Cache]
            Name = "HardFork.ExportStateStorageConfig"
            Capacity = 5000
            Type = "LRU"
        [Hardfork.ExportStateStorageConfig.DB]
            FilePath = "ExportStateStorage/MainDB"
            Type = "LvlDBSerial"
            BatchDelaySeconds = 2
            MaxBatchSize = 1000
            MaxOpenFiles = 10
    [Hardfork.ExportKeysStorageConfig]
        [Hardfork.ExportKeysStorageConfig.Cache]
            Name = "HardFork.ExportKeysStorageConfig"
            Capacity = 5000
            Type = "LRU"
        [Hardfork.ExportKeysStorageConfig.DB]
            FilePath = "ExportKeysStorageConfig/MainDB"
            Type = "LvlDBSerial"
            BatchDelaySeconds = 2
            MaxBatchSize = 1000
            MaxOpenFiles = 10
    [Hardfork.ExportTriesStorageConfig]
        [Hardfork.ExportTriesStorageConfig.Cache]
            Name = "HardFork.ExportTriesStorageConfig"
            Capacity = 5000
            Type = "LRU"
        [Hardfork.ExportTriesStorageConfig.DB]
            FilePath = "ExportTrieStorage/MainTrie"
            Type = "LvlDBSerial"
            BatchDelaySeconds = 2
            MaxBatchSize = 1000
            MaxOpenFiles = 10
	[Hardfork.ImportStateStorageConfig]
	    [Hardfork.ImportStateStorageConfig.Cache]
            Name = "HardFork.ImportStateStorageConfig"
            Capacity = 5000
            Type = "LRU"
        [Hardfork.ImportStateStorageConfig.DB]
            FilePath = "ExportStateStorage/MainDB"
            Type = "LvlDBSerial"
            BatchDelaySeconds = 2
            MaxBatchSize = 1000
            MaxOpenFiles = 10
	[Hardfork.ImportKeysStorageConfig]
	    [Hardfork.ImportKeysStorageConfig.Cache]
            Name = "HardFork.ImportKeysStorageConfig"
            Capacity = 5000
            Type = "LRU"
        [Hardfork.ImportKeysStorageConfig.DB]
            FilePath = "ExportKeysStorageConfig/MainDB"
            Type = "LvlDBSerial"
            BatchDelaySeconds = 2
            MaxBatchSize = 1000
            MaxOpenFiles = 10

[Debug]
    [Debug.InterceptorResolver]
        Enabled = true
        CacheSize = 10000
        EnablePrint	= true
        IntervalAutoPrintInSeconds = 20
        NumRequestsThreshold = 9
        NumResolveFailureThreshold = 3
        DebugLineExpiration = 10 #Will remove the debug line after a `DebugLineExpiration` number of prints
    [Debug.Antiflood]
        Enabled = true
        CacheSize = 10000
        IntervalAutoPrintInSeconds = 20

[Health]
    IntervalVerifyMemoryInSeconds = 5
    IntervalDiagnoseComponentsInSeconds = 30
    IntervalDiagnoseComponentsDeeplyInSeconds = 120
    MemoryUsageToCreateProfiles = 2415919104 # 2.25GB
    NumMemoryUsageRecordsToKeep = 100
    FolderPath = "health-records"

[SoftwareVersionConfig]
    StableTagLocation = "https://api.github.com/repos/ElrondNetwork/elrond-go/releases/latest"
    PollingIntervalInMinutes = 65

[DbLookupExtensions]
    Enabled = false
    [DbLookupExtensions.MiniblocksMetadataStorageConfig.Cache]
        Name = "DbLookupExtensions.MiniblocksMetadataStorage"
        Capacity = 20000
        Type = "LRU"
    [DbLookupExtensions.MiniblocksMetadataStorageConfig.DB]
        FilePath = "DbLookupExtensions/MiniblocksMetadata"
        Type = "LvlDBSerial"
        BatchDelaySeconds = 2
        MaxBatchSize = 20000
        MaxOpenFiles = 10
    [DbLookupExtensions.MiniblockHashByTxHashStorageConfig.Cache]
        Name = "DbLookupExtensions.MiniblockHashByTxHashStorage"
        Capacity = 20000
        Type = "LRU"
    [DbLookupExtensions.MiniblockHashByTxHashStorageConfig.DB]
        FilePath = "DbLookupExtensions_MiniblockHashByTxHash"
        Type = "LvlDBSerial"
        BatchDelaySeconds = 2
        MaxBatchSize = 20000
        MaxOpenFiles = 10
    [DbLookupExtensions.EpochByHashStorageConfig.Cache]
        Name = "DbLookupExtensions.EpochByHashStorage"
        Capacity = 20000
        Type = "LRU"
    [DbLookupExtensions.EpochByHashStorageConfig.DB]
        FilePath = "DbLookupExtensions_EpochByHash"
        Type = "LvlDBSerial"
        BatchDelaySeconds = 2
        MaxBatchSize = 20000
        MaxOpenFiles = 10
    [DbLookupExtensions.ResultsHashesByTxHashStorageConfig.Cache]
        Name = "DbLookupExtensions.ResultsHashesByTxHashStorage"
        Capacity = 20000
        Type = "LRU"
    [DbLookupExtensions.ResultsHashesByTxHashStorageConfig.DB]
        FilePath = "DbLookupExtensions_ResultsHashesByTx"
        Type = "LvlDBSerial"
        BatchDelaySeconds = 2
        MaxBatchSize = 20000
        MaxOpenFiles = 10

[Logs]
    LogFileLifeSpanInSec = 86400

[TrieSync]
    NumConcurrentTrieSyncers  = 200
    MaxHardCapForMissingNodes = 5000
    #available versions: 1 and 2. 1 is the initial version, 2 is updated, more efficient version
    TrieSyncerVersion         = 2<|MERGE_RESOLUTION|>--- conflicted
+++ resolved
@@ -52,7 +52,6 @@
    # BlockGasAndFeesReCheckEnableEpoch represents the epoch when gas and fees used in each created or processed block are re-checked
    BlockGasAndFeesReCheckEnableEpoch = 4
 
-<<<<<<< HEAD
    # ReturnDataToLastTransferEnableEpoch represents the epoch when returned data is added to last output transfer for callbacks
    ReturnDataToLastTransferEnableEpoch = 5
 
@@ -61,10 +60,9 @@
 
    # SenderInOutTransferEnableEpoch represents the epoch when the feature of having different senders in output transfer is enabled
    SenderInOutTransferEnableEpoch = 5
-=======
+
    # BalanceWaitingListsEnableEpoch represents the epoch when the shard waiting lists are balanced at the start of an epoch
    BalanceWaitingListsEnableEpoch = 6
->>>>>>> 49f32617
 
    # TO BE CHANGED IN MAINNET AND PUBLIC TESTNET CONFIGS
    # MaxNodesChangeEnableEpoch holds configuration for changing the maximum number of nodes and the enabling epoch
