--- conflicted
+++ resolved
@@ -264,7 +264,11 @@
     [Antiflood.Cache]
         Size = 5000
         Type = "LRU"
-<<<<<<< HEAD
+    [Antiflood.BlackList]
+        ThresholdNumMessagesPerSecond = 150
+        ThresholdSizePerSecond = 4194304
+        NumFloodingRounds = 10
+        PeerBanDurationInSeconds = 300
     [Antiflood.WebServer]
         # SimultaneousRequests represents the number of councurrent requests accepted by the web server
         # this is a global throttler that acts on all http connections regardless of the originating source
@@ -274,13 +278,6 @@
         SameSourceRequests = 10
         # SameSourceResetIntervalInSec time frame between counter reset, in seconds
         SameSourceResetIntervalInSec = 60
-=======
-    [Antiflood.BlackList]
-        ThresholdNumMessagesPerSecond = 150
-        ThresholdSizePerSecond = 4194304
-        NumFloodingRounds = 10
-        PeerBanDurationInSeconds = 300
->>>>>>> 430be3c4
 
 [Logger]
     Path = "logs"
