# GeneralSettings section of the node
[GeneralSettings]
   # StatusPollingIntervalSec represents the no of seconds between multiple polling for the status for AppStatusHandler
   StatusPollingIntervalSec = 2

   # MaxComputableRounds represents the max number of rounds computable in a round
   # by the validator statistics processor
   MaxComputableRounds = 100

   # StartInEpochEnabled represents that the fast bootstrap mechanism from the network is enabled if data is not
   # available in local disk
   StartInEpochEnabled = true

   # ChainID identifies the blockChain
   ChainID = "undefined"

   # MinTransactionVersion represents the minimum transaction version accepted
   MinTransactionVersion = 1

<<<<<<< HEAD
   # SCDeployEnableEpoch represents the epoch when the deployment of smart contracts will be enabled
   SCDeployEnableEpoch = 3

   # BuiltInFunctionsEnableEpoch represents the epoch when the built in functions will be enabled
   BuiltInFunctionsEnableEpoch = 3

   # RelayedTransactionsEnableEpoch represents the epoch when the relayed transactions will be enabled
   RelayedTransactionsEnableEpoch = 3

   # PenalizedTooMuchGasEnableEpoch represents the epoch when the penalization for using too much gas will be enabled
   PenalizedTooMuchGasEnableEpoch = 2

   # SwitchJailWaitingEnableEpoch represents the epoch when the system smart contract processing at end of epoch is enabled
   SwitchJailWaitingEnableEpoch = 2

   # BelowSignedThresholdEnableEpoch represents the epoch when the change for computing rating for validators below signed rating is enabled
   BelowSignedThresholdEnableEpoch = 2

   # SwitchHysteresisForMinNodesEnableEpoch represents the epoch when the system smart contract changes its config to consider
   # also (minimum) hysteresis nodes for the minimum number of nodes
   SwitchHysteresisForMinNodesEnableEpoch = 2

   # TransactionSignedWithTxHashEnableEpoch represents the epoch when the node will also accept transactions that are
   # signed with the hash of transaction
   TransactionSignedWithTxHashEnableEpoch = 4

   # MetaProtectionEnableEpoch represents the epoch when the transactions to the metachain are checked to have enough gas
   MetaProtectionEnableEpoch = 3

   # AheadOfTimeGasUsageEnableEpoch represents the epoch when the cost of smart contract prepare changes from compiler per byte to ahead of time prepare per byte
   AheadOfTimeGasUsageEnableEpoch = 3

   # GasPriceModifierEnableEpoch represents the epoch when the gas price modifier in fee computation is enabled
   GasPriceModifierEnableEpoch = 3

   # RepairCallbackEnableEpoch represents the epoch when the callback repair is activated for scrs
   RepairCallbackEnableEpoch = 4

   # BlockGasAndFeesReCheckEnableEpoch represents the epoch when gas and fees used in each created or processed block are re-checked
   BlockGasAndFeesReCheckEnableEpoch = 4

   # ScheduledMiniBlocksEnableEpoch represents the epoch when scheduled mini blocks would be created if needed
   ScheduledMiniBlocksEnableEpoch = 5

   # TO BE CHANGED IN MAINNET AND PUBLIC TESTNET CONFIGS
   # MaxNodesChangeEnableEpoch holds configuration for changing the maximum number of nodes and the enabling epoch
   MaxNodesChangeEnableEpoch = [
        { EpochEnable = 0, MaxNumNodes = 36, NodesToShufflePerShard = 4 },
        { EpochEnable = 4, MaxNumNodes = 56, NodesToShufflePerShard = 2 }
   ]

=======
>>>>>>> 92786059
   # GenesisString represents the encoded string for the genesis block
   GenesisString = "67656E65736973"

   # GenesisMaxNumberOfShards represents the maximum number of shards to be created at genesis (excluding metaChain shard)
   GenesisMaxNumberOfShards  = 3

[Versions]
   DefaultVersion = "default"
   VersionsByEpochs = [
       { StartEpoch = 0, Version = "*" },
   ]
   [Versions.Cache]
        Name = "VersionsCache"
        Capacity = 100
        Type = "LRU"

[StoragePruning]
   # If the Enabled flag is set to false, then the storers won't divide epochs into separate dbs
   Enabled = true

   # If this flag is set to false, the node won't delete any database between epochs
   CleanOldEpochsData = false

   # NumEpochsToKeep - if the flag above is set to true, this will set the number of epochs to keep in the storage.
   # Epochs older that (current epoch - NumOfEpochsToKeep) will be removed
   NumEpochsToKeep = 4

   # NumActivePersisters - this will set the number of persisters to keep active at a moment. This works even if
   # the node removes old epochs data or not. In case of a node which removes old epochs data, this value has to be
   # smaller or equal to the NumOfEpochsToKeep flag
   NumActivePersisters = 3

[MiniBlocksStorage]
    [MiniBlocksStorage.Cache]
        Name = "MiniBlocksStorage"
        Capacity = 1000
        Type = "SizeLRU"
        SizeInBytes = 104857600 #100MB
    [MiniBlocksStorage.DB]
        FilePath = "MiniBlocks"
        Type = "LvlDBSerial"
        BatchDelaySeconds = 2
        MaxBatchSize = 100
        MaxOpenFiles = 10

[ReceiptsStorage]
    [ReceiptsStorage.Cache]
        Name = "ReceiptsStorage"
        Capacity = 1000
        Type = "SizeLRU"
        SizeInBytes = 10485760 #10MB
    [ReceiptsStorage.DB]
        FilePath = "Receipts"
        Type = "LvlDBSerial"
        BatchDelaySeconds = 2
        MaxBatchSize = 100
        MaxOpenFiles = 10

[PeerBlockBodyStorage]
    [PeerBlockBodyStorage.Cache]
        Name = "PeerBlockBodyStorage"
        Capacity = 1000
        Type = "SizeLRU"
        SizeInBytes = 104857600 #100MB
    [PeerBlockBodyStorage.DB]
        FilePath = "PeerBlocks"
        Type = "LvlDBSerial"
        BatchDelaySeconds = 2
        MaxBatchSize = 100
        MaxOpenFiles = 10

[BlockHeaderStorage]
    [BlockHeaderStorage.Cache]
        Name = "BlockHeaderStorage"
        Capacity = 1000
        Type = "SizeLRU"
        SizeInBytes = 3145728 #3MB
    [BlockHeaderStorage.DB]
        FilePath = "BlockHeaders"
        Type = "LvlDBSerial"
        BatchDelaySeconds = 2
        MaxBatchSize = 100
        MaxOpenFiles = 10

[BootstrapStorage]
    [BootstrapStorage.Cache]
        Name = "BootstrapStorage"
        Capacity = 1000
        Type = "SizeLRU"
        SizeInBytes = 104857600 #100MB
    [BootstrapStorage.DB]
        FilePath = "BootstrapData"
        Type = "LvlDBSerial"
        BatchDelaySeconds = 2
        MaxBatchSize = 100
        MaxOpenFiles = 10

[MetaBlockStorage]
    [MetaBlockStorage.Cache]
        Name = "MetaBlockStorage"
        Capacity = 1000
        Type = "SizeLRU"
        SizeInBytes = 20971520 #20MB
    [MetaBlockStorage.DB]
        FilePath = "MetaBlock"
        Type = "LvlDBSerial"
        BatchDelaySeconds = 2
        MaxBatchSize = 100
        MaxOpenFiles = 10

[TxStorage]
    [TxStorage.Cache]
        Name = "TxStorage"
        Capacity = 500000
        Type = "SizeLRU"
        SizeInBytes = 209715200 #200MB
    [TxStorage.DB]
        FilePath = "Transactions"
        Type = "LvlDBSerial"
        BatchDelaySeconds = 2
        MaxBatchSize = 30000
        MaxOpenFiles = 10

[TxLogsStorage]
    [TxLogsStorage.Cache]
        Name = "TxLogsStorage"
        Capacity = 1000
        Type = "SizeLRU"
        SizeInBytes = 20971520 #20MB
    [TxLogsStorage.DB]
        FilePath = "Logs"
        Type = "LvlDBSerial"
        BatchDelaySeconds = 2
        MaxBatchSize = 100
        MaxOpenFiles = 10

[UnsignedTransactionStorage]
    [UnsignedTransactionStorage.Cache]
        Name = "UnsignedTransactionStorage"
        Capacity = 250000
        Type = "SizeLRU"
        SizeInBytes = 104857600 #100MB
    [UnsignedTransactionStorage.DB]
        FilePath = "UnsignedTransactions"
        Type = "LvlDBSerial"
        BatchDelaySeconds = 2
        MaxBatchSize = 20000
        MaxOpenFiles = 10

[RewardTxStorage]
    [RewardTxStorage.Cache]
        Name = "RewardTxStorage"
        Capacity = 75000
        Type = "SizeLRU"
        SizeInBytes = 52428800 #50MB
    [RewardTxStorage.DB]
        FilePath = "RewardTransactions"
        Type = "LvlDBSerial"
        BatchDelaySeconds = 2
        MaxBatchSize = 20000
        MaxOpenFiles = 10

[SmartContractsStorage]
    [SmartContractsStorage.Cache]
        Name = "SmartContractsStorage"
        Capacity = 1000
        Type = "SizeLRU"
        SizeInBytes = 52428800 #50MB
    [SmartContractsStorage.DB]
        FilePath = "SmartContractsStorage"
        Type = "LvlDBSerial"
        BatchDelaySeconds = 2
        MaxBatchSize = 100
        MaxOpenFiles = 10

[SmartContractsStorageForSCQuery]
    [SmartContractsStorageForSCQuery.Cache]
        Name = "SmartContractsStorageForSCQuery"
        Capacity = 1000
        Type = "SizeLRU"
        SizeInBytes = 52428800 #50MB
    [SmartContractsStorageForSCQuery.DB]
        FilePath = "SmartContractsStorageForSCQuery"
        Type = "LvlDBSerial"
        BatchDelaySeconds = 2
        MaxBatchSize = 100
        MaxOpenFiles = 10

[StatusMetricsStorage]
    [StatusMetricsStorage.Cache]
        Name = "StatusMetricsStorage"
        Capacity = 1000
        Type = "LRU"
    [StatusMetricsStorage.DB]
        FilePath = "StatusMetricsStorageDB"
        Type = "LvlDBSerial"
        BatchDelaySeconds = 2
        MaxBatchSize = 100
        MaxOpenFiles = 10

[TrieEpochRootHashStorage]
    [TrieEpochRootHashStorage.Cache]
        Name = "TrieEpochRootHashCache"
        Capacity = 1000
        Type = "SizeLRU"
        SizeInBytes = 314572800 #300MB
    [TrieEpochRootHashStorage.DB]
        FilePath = "TrieEpochRootHashStorageDB"
        Type = "LvlDBSerial"
        BatchDelaySeconds = 2
        MaxBatchSize = 500
        MaxOpenFiles = 10

[ShardHdrNonceHashStorage]
    [ShardHdrNonceHashStorage.Cache]
        Name = "ShardHdrNonceHashStorage"
        Capacity = 1000
        Type = "SizeLRU"
        SizeInBytes = 3145728 #3MB
    [ShardHdrNonceHashStorage.DB]
        FilePath = "ShardHdrHashNonce"
        Type = "LvlDBSerial"
        BatchDelaySeconds = 2
        MaxBatchSize = 100
        MaxOpenFiles = 10

[MetaHdrNonceHashStorage]
    [MetaHdrNonceHashStorage.Cache]
        Name = "MetaHdrNonceHashStorage"
        Capacity = 1000
        Type = "SizeLRU"
        SizeInBytes = 3145728 #3MB
    [MetaHdrNonceHashStorage.DB]
        FilePath = "MetaHdrHashNonce"
        Type = "LvlDBSerial"
        BatchDelaySeconds = 2
        MaxBatchSize = 100
        MaxOpenFiles = 10

[AccountsTrieStorage]
    [AccountsTrieStorage.Cache]
        Name = "AccountsTrieStorage"
        Capacity = 500000
        Type = "SizeLRU"
        SizeInBytes = 314572800 #300MB
    [AccountsTrieStorage.DB]
        FilePath = "AccountsTrie/MainDB"
        Type = "LvlDBSerial"
        BatchDelaySeconds = 2
        MaxBatchSize = 45000
        MaxOpenFiles = 10

[EvictionWaitingList]
    Size = 10000
    [EvictionWaitingList.DB]
        FilePath = "EvictionWaitingList"
        Type = "LvlDBSerial"
        BatchDelaySeconds = 2
        MaxBatchSize = 100
        MaxOpenFiles = 10

[TrieSnapshotDB]
     FilePath = "TrieSnapshot"
     Type = "LvlDBSerial"
     BatchDelaySeconds = 2
     MaxBatchSize = 40000
     MaxOpenFiles = 10

[TrieStorageManagerConfig]
    PruningBufferLen = 100000
    SnapshotsBufferLen = 1000000
    MaxSnapshots = 3

[PeerAccountsTrieStorage]
    [PeerAccountsTrieStorage.Cache]
        Name = "PeerAccountsTrieStorage"
        Capacity = 5000
        Type = "SizeLRU"
        SizeInBytes = 104857600 #100MB
    [PeerAccountsTrieStorage.DB]
        FilePath = "PeerAccountsTrie/MainDB"
        Type = "LvlDBSerial"
        BatchDelaySeconds = 2
        MaxBatchSize = 1000
        MaxOpenFiles = 10

[HeadersPoolConfig]
    MaxHeadersPerShard = 1000
    NumElementsToRemoveOnEviction = 200

[BadBlocksCache]
    Name = "BadBlocksCache"
    Capacity = 1000
    Type = "SizeLRU"
    SizeInBytes = 3145728 #3MB

[TxBlockBodyDataPool]
    Name = "TxBlockBodyDataPool"
    Capacity = 1000
    Type = "SizeLRU"
    SizeInBytes = 314572800 #300MB

[PeerBlockBodyDataPool]
    Name = "PeerBlockBodyDataPool"
    Capacity = 1000
    Type = "SizeLRU"
    SizeInBytes = 314572800 #300MB

[TxDataPool]
    Name = "TxDataPool"
    Capacity = 600000
    SizePerSender = 20000
    SizeInBytes = 419430400 #400MB
    SizeInBytesPerSender = 12288000
    Type = "TxCache"
    Shards = 16

[TrieNodesDataPool]
    Name = "TrieNodesDataPool"
    Capacity = 900000
    Type = "SizeLRU"
    SizeInBytes = 314572800 #300MB

[SmartContractDataPool]
    Name = "SmartContractDataPool"
    Capacity = 900000
    Type = "SizeLRU"
    SizeInBytes = 419430400 #400MB

[WhiteListPool]
    Name = "WhiteListPool"
    Capacity = 100000
    Type = "FIFOSharded"
    Shards = 10

[WhiteListerVerifiedTxs]
    Name = "WhiteListerVerifiedTxs"
    Capacity = 50000
    Type = "FIFOSharded"
    Shards = 50

[UnsignedTransactionDataPool]
    Name = "UnsignedTransactionDataPool"
    Capacity = 75000        # per each pair (sourceShard, destinationShard)
    SizeInBytes = 31457280  # 30MB per each pair (sourceShard, destinationShard)
    Shards = 4

[RewardTransactionDataPool]
    Name = "RewardTransactionDataPool"
    Capacity = 75000        # per each pair (metachain, destinationShard)
    SizeInBytes = 26214400  # 25MB per each pair (metachain, destinationShard)
    Shards = 4

#PublicKeyPeerId represents the main cache used to map Elrond block signing public keys to their associated peer id's.
[PublicKeyPeerId]
    Name = "PublicKeyPeerId"
    Capacity = 30000
    Type = "LRU"

#PublicKeyShardId is the fallback cache used to map public keys to the shard they belong.
[PublicKeyShardId]
    Name = "PublicKeyShardId"
    Capacity = 30000
    Type = "LRU"

#PublicKeyPIDSignature is the cache that is used to map a public key to a peerId-signature pair.
[PublicKeyPIDSignature]
    Name = "PublicKeyPIDSignature"
    Capacity = 3000
    Type = "LRU"

#PeerIdShardId is the fallback cache used in network sharding to allow direct connection between peer id and shard.
# Used mainly for observers.
[PeerIdShardId]
    Name = "PeerIdShardId"
    Capacity = 30000
    Type = "LRU"

[PeerHonesty]
    Name = "PeerHonesty"
    Capacity = 5000
    Type = "LRU"

[Antiflood]
    Enabled = true
    NumConcurrentResolverJobs = 50
    [Antiflood.FastReacting]
        IntervalInSeconds = 1
        ReservedPercent   = 20.0
        [Antiflood.FastReacting.PeerMaxInput]
            BaseMessagesPerInterval  = 140
            TotalSizePerInterval = 4194304 #4MB/s
            [Antiflood.FastReacting.PeerMaxInput.IncreaseFactor]
                Threshold = 10 #if consensus size will exceed this value, then
                Factor = 1.0   #increase the base value with [factor*consensus size]
        [Antiflood.FastReacting.BlackList]
            ThresholdNumMessagesPerInterval = 1000
            ThresholdSizePerInterval = 8388608 #8MB/s
            NumFloodingRounds = 10
            PeerBanDurationInSeconds = 300

    [Antiflood.SlowReacting]
        IntervalInSeconds = 30
        ReservedPercent   = 20.0
        [Antiflood.SlowReacting.PeerMaxInput]
            BaseMessagesPerInterval = 6000
            TotalSizePerInterval = 18874368 # 18MB/interval
            [Antiflood.SlowReacting.PeerMaxInput.IncreaseFactor]
                Threshold = 10 #if consensus size will exceed this value, then
                Factor = 0.0   #increase the base value with [factor*consensus size]
        [Antiflood.SlowReacting.BlackList]
            ThresholdNumMessagesPerInterval = 10000
            ThresholdSizePerInterval = 37748736 # 36MB/interval
            NumFloodingRounds = 2
            PeerBanDurationInSeconds = 3600

    [Antiflood.OutOfSpecs]
        IntervalInSeconds = 1
        ReservedPercent   = 0.0
        [Antiflood.OutOfSpecs.PeerMaxInput]
            BaseMessagesPerInterval = 2000
            TotalSizePerInterval = 10485760 # 10MB/interval
            [Antiflood.OutOfSpecs.PeerMaxInput.IncreaseFactor]
                Threshold = 0 #if consensus size will exceed this value, then
                Factor = 0.0     #increase the base value with [factor*consensus size]
        [Antiflood.OutOfSpecs.BlackList]
            ThresholdNumMessagesPerInterval = 3600
            ThresholdSizePerInterval = 12582912 # 12MB/interval
            NumFloodingRounds = 2
            PeerBanDurationInSeconds = 3600

    [Antiflood.PeerMaxOutput]
        BaseMessagesPerInterval  = 75
        TotalSizePerInterval     = 2097152 #2MB/s

    [Antiflood.Cache]
        Name = "Antiflood"
        Capacity = 7000
        Type = "LRU"
    [Antiflood.Topic]
        DefaultMaxMessagesPerSec = 15000
        MaxMessages = [{ Topic = "heartbeat", NumMessagesPerSec = 30 },
                       { Topic = "shardBlocks*", NumMessagesPerSec = 30 },
                       { Topic = "metachainBlocks", NumMessagesPerSec = 30 }]
    [Antiflood.WebServer]
        # SimultaneousRequests represents the number of concurrent requests accepted by the web server
        # this is a global throttler that acts on all http connections regardless of the originating source
        SimultaneousRequests = 100
        # SameSourceRequests defines how many requests are allowed from the same source in the specified
        # time frame (SameSourceResetIntervalInSec)
        SameSourceRequests = 10000
        # SameSourceResetIntervalInSec time frame between counter reset, in seconds
        SameSourceResetIntervalInSec = 1
        # EndpointsThrottlers represents a map for maximum simultaneous go routines for an endpoint
        EndpointsThrottlers = [{ Endpoint = "/transaction/:hash", MaxNumGoRoutines = 10 },
                               { Endpoint = "/transaction/send", MaxNumGoRoutines = 2 },
                               { Endpoint = "/transaction/simulate", MaxNumGoRoutines = 1 },
                               { Endpoint = "/transaction/send-multiple", MaxNumGoRoutines = 2 }]
    [Antiflood.TxAccumulator]
        # MaxAllowedTimeInMilliseconds is used as a time frame in which the node gathers transactions.
        # After this period, collected transactions will be sent on the p2p topics
        MaxAllowedTimeInMilliseconds = 250
        # MaxDeviationTimeInMilliseconds represents the time in miliseconds that will cause the effectual time frame be
        # less than the specified max value. This is used to create desynchronizations between senders as to not
        # clutter the network exactly in the same moment
        MaxDeviationTimeInMilliseconds = 25

[Logger]
    Path = "logs"
    StackTraceDepth = 2

[AddressPubkeyConverter]
    Length = 32
    Type = "bech32"
    SignatureLength = 64

[ValidatorPubkeyConverter]
    Length = 96
    Type = "hex"
    SignatureLength = 48

[Hasher]
   Type = "blake2b"

[MultisigHasher]
   Type = "blake2b"

[TxSignHasher]
    Type = "keccak"

# The main marshalizer, used in internodes communication
# Type identifies the marshalizer
# SizeCheckDelta the maximum allow drift between the input data buffer and
#     the reencoded version (in percents).
#     0 disables the feature.
[Marshalizer]
   Type = "gogo protobuf"
   SizeCheckDelta = 10

# The marshalizer used for smartcontracts data exchange
[VmMarshalizer]
   Type = "json"

# The marshalizer used in transaction signing
[TxSignMarshalizer]
   Type = "json"

[EpochStartConfig]
    MinRoundsBetweenEpochs = 20
    RoundsPerEpoch         = 200
    # Min and Max ShuffledOutRestartThreshold represents the minimum and maximum duration of an epoch (in percentage) after a node which
    # has been shuffled out has to restart its process in order to start in a new shard
    MinShuffledOutRestartThreshold = 0.05
    MaxShuffledOutRestartThreshold = 0.25

    MinNumConnectedPeersToStart       = 2
    MinNumOfPeersToConsiderBlockValid = 2

# ResourceStats, if enabled, will output in a folder called "stats"
# resource statistics. For example: number of active go routines, memory allocation, number of GC sweeps, etc.
# RefreshIntervalInSec will tell how often a new line containing stats should be added in stats file
[ResourceStats]
   Enabled = true
   RefreshIntervalInSec = 30

# Heartbeat, if enabled, will output a heartbeat signal once x seconds,
# where x in [MinTimeToWaitBetweenBroadcastsInSec, MaxTimeToWaitBetweenBroadcastsInSec)
[Heartbeat]
   MinTimeToWaitBetweenBroadcastsInSec  = 20
   MaxTimeToWaitBetweenBroadcastsInSec  = 25
   HeartbeatRefreshIntervalInSec        = 60
   HideInactiveValidatorIntervalInSec   = 3600
   DurationToConsiderUnresponsiveInSec  = 60
   [Heartbeat.HeartbeatStorage]
       [Heartbeat.HeartbeatStorage.Cache]
            Name = "HeartbeatStorage"
            Capacity = 1000
            Type = "LRU"
       [Heartbeat.HeartbeatStorage.DB]
            FilePath = "HeartbeatStorage"
            Type = "LvlDBSerial"
            BatchDelaySeconds = 5
            MaxBatchSize = 100
            MaxOpenFiles = 10

[ValidatorStatistics]
    CacheRefreshIntervalInSec = 60

# Consensus type which will be used (the current implementation can manage "bn" and "bls")
# When consensus type is "bls" the multisig hasher type should be "blake2b"
[Consensus]
   Type = "bls"

[NTPConfig]
   Hosts = ["time.google.com", "time.cloudflare.com",  "time.apple.com"]
   Port = 123
   TimeoutMilliseconds = 100
   SyncPeriodSeconds = 3600
   Version = 0  # Setting 0 means 'use default value'

[StateTriesConfig]
    CheckpointRoundsModulus = 100
    AccountsStatePruningEnabled = true
    PeerStatePruningEnabled = true
    MaxStateTrieLevelInMemory = 5
    MaxPeerTrieLevelInMemory = 5

[BlockSizeThrottleConfig]
    MinSizeInBytes = 104857 # 104857 is 10% from 1MB
    MaxSizeInBytes = 943718 # 943718 is 90% from 1MB

[VirtualMachine]
    [VirtualMachine.Execution]
        OutOfProcessEnabled = false
        [VirtualMachine.Execution.OutOfProcessConfig]
            LogsMarshalizer = "json"
            MessagesMarshalizer = "json"
            MaxLoopTime = 1000
    [VirtualMachine.Querying]
        NumConcurrentVMs = 1
        [VirtualMachine.Querying.OutOfProcessConfig]
            LogsMarshalizer = "json"
            MessagesMarshalizer = "json"
            MaxLoopTime = 10000

[Hardfork]
    EnableTrigger = true
    EnableTriggerFromP2P = true
    PublicKeyToListenFrom = "153dae6cb3963260f309959bf285537b77ae16d82e9933147be7827f7394de8dc97d9d9af41e970bc72aecb44b77e819621081658c37f7000d21e2d0e8963df83233407bde9f46369ba4fcd03b57f40b80b06c191a428cfb5c447ec510e79307"
	CloseAfterExportInMinutes = 10000
	AfterHardFork = false
	ImportFolder = "export"
	StartRound = 10000
	StartNonce = 10000
	StartEpoch = 100
	GenesisTime = 0
	ValidatorGracePeriodInEpochs = 1 #defines how long is the rating computation disabled after hardfork
	[Hardfork.ExportStateStorageConfig]
	    [Hardfork.ExportStateStorageConfig.Cache]
            Name = "HardFork.ExportStateStorageConfig"
            Capacity = 5000
            Type = "LRU"
        [Hardfork.ExportStateStorageConfig.DB]
            FilePath = "ExportStateStorage/MainDB"
            Type = "LvlDBSerial"
            BatchDelaySeconds = 2
            MaxBatchSize = 1000
            MaxOpenFiles = 10
    [Hardfork.ExportKeysStorageConfig]
        [Hardfork.ExportKeysStorageConfig.Cache]
            Name = "HardFork.ExportKeysStorageConfig"
            Capacity = 5000
            Type = "LRU"
        [Hardfork.ExportKeysStorageConfig.DB]
            FilePath = "ExportKeysStorageConfig/MainDB"
            Type = "LvlDBSerial"
            BatchDelaySeconds = 2
            MaxBatchSize = 1000
            MaxOpenFiles = 10
    [Hardfork.ExportTriesStorageConfig]
        [Hardfork.ExportTriesStorageConfig.Cache]
            Name = "HardFork.ExportTriesStorageConfig"
            Capacity = 5000
            Type = "LRU"
        [Hardfork.ExportTriesStorageConfig.DB]
            FilePath = "ExportTrieStorage/MainTrie"
            Type = "LvlDBSerial"
            BatchDelaySeconds = 2
            MaxBatchSize = 1000
            MaxOpenFiles = 10
	[Hardfork.ImportStateStorageConfig]
	    [Hardfork.ImportStateStorageConfig.Cache]
            Name = "HardFork.ImportStateStorageConfig"
            Capacity = 5000
            Type = "LRU"
        [Hardfork.ImportStateStorageConfig.DB]
            FilePath = "ExportStateStorage/MainDB"
            Type = "LvlDBSerial"
            BatchDelaySeconds = 2
            MaxBatchSize = 1000
            MaxOpenFiles = 10
	[Hardfork.ImportKeysStorageConfig]
	    [Hardfork.ImportKeysStorageConfig.Cache]
            Name = "HardFork.ImportKeysStorageConfig"
            Capacity = 5000
            Type = "LRU"
        [Hardfork.ImportKeysStorageConfig.DB]
            FilePath = "ExportKeysStorageConfig/MainDB"
            Type = "LvlDBSerial"
            BatchDelaySeconds = 2
            MaxBatchSize = 1000
            MaxOpenFiles = 10

[Debug]
    [Debug.InterceptorResolver]
        Enabled = true
        CacheSize = 10000
        EnablePrint	= true
        IntervalAutoPrintInSeconds = 20
        NumRequestsThreshold = 9
        NumResolveFailureThreshold = 3
        DebugLineExpiration = 10 #Will remove the debug line after a `DebugLineExpiration` number of prints
    [Debug.Antiflood]
        Enabled = true
        CacheSize = 10000
        IntervalAutoPrintInSeconds = 20

[Health]
    IntervalVerifyMemoryInSeconds = 5
    IntervalDiagnoseComponentsInSeconds = 30
    IntervalDiagnoseComponentsDeeplyInSeconds = 120
    MemoryUsageToCreateProfiles = 2415919104 # 2.25GB
    NumMemoryUsageRecordsToKeep = 100
    FolderPath = "health-records"

[SoftwareVersionConfig]
    StableTagLocation = "https://api.github.com/repos/ElrondNetwork/elrond-go/releases/latest"
    PollingIntervalInMinutes = 65

[DbLookupExtensions]
    Enabled = false
    [DbLookupExtensions.MiniblocksMetadataStorageConfig.Cache]
        Name = "DbLookupExtensions.MiniblocksMetadataStorage"
        Capacity = 20000
        Type = "LRU"
    [DbLookupExtensions.MiniblocksMetadataStorageConfig.DB]
        FilePath = "DbLookupExtensions/MiniblocksMetadata"
        Type = "LvlDBSerial"
        BatchDelaySeconds = 2
        MaxBatchSize = 20000
        MaxOpenFiles = 10
    [DbLookupExtensions.MiniblockHashByTxHashStorageConfig.Cache]
        Name = "DbLookupExtensions.MiniblockHashByTxHashStorage"
        Capacity = 20000
        Type = "LRU"
    [DbLookupExtensions.MiniblockHashByTxHashStorageConfig.DB]
        FilePath = "DbLookupExtensions_MiniblockHashByTxHash"
        Type = "LvlDBSerial"
        BatchDelaySeconds = 2
        MaxBatchSize = 20000
        MaxOpenFiles = 10
    [DbLookupExtensions.EpochByHashStorageConfig.Cache]
        Name = "DbLookupExtensions.EpochByHashStorage"
        Capacity = 20000
        Type = "LRU"
    [DbLookupExtensions.EpochByHashStorageConfig.DB]
        FilePath = "DbLookupExtensions_EpochByHash"
        Type = "LvlDBSerial"
        BatchDelaySeconds = 2
        MaxBatchSize = 20000
        MaxOpenFiles = 10
    [DbLookupExtensions.ResultsHashesByTxHashStorageConfig.Cache]
        Name = "DbLookupExtensions.ResultsHashesByTxHashStorage"
        Capacity = 20000
        Type = "LRU"
    [DbLookupExtensions.ResultsHashesByTxHashStorageConfig.DB]
        FilePath = "DbLookupExtensions_ResultsHashesByTx"
        Type = "LvlDBSerial"
        BatchDelaySeconds = 2
        MaxBatchSize = 20000
        MaxOpenFiles = 10

[Logs]
    LogFileLifeSpanInSec = 86400

[TrieSync]
    NumConcurrentTrieSyncers  = 2000
    MaxHardCapForMissingNodes = 500<|MERGE_RESOLUTION|>--- conflicted
+++ resolved
@@ -17,60 +17,6 @@
    # MinTransactionVersion represents the minimum transaction version accepted
    MinTransactionVersion = 1
 
-<<<<<<< HEAD
-   # SCDeployEnableEpoch represents the epoch when the deployment of smart contracts will be enabled
-   SCDeployEnableEpoch = 3
-
-   # BuiltInFunctionsEnableEpoch represents the epoch when the built in functions will be enabled
-   BuiltInFunctionsEnableEpoch = 3
-
-   # RelayedTransactionsEnableEpoch represents the epoch when the relayed transactions will be enabled
-   RelayedTransactionsEnableEpoch = 3
-
-   # PenalizedTooMuchGasEnableEpoch represents the epoch when the penalization for using too much gas will be enabled
-   PenalizedTooMuchGasEnableEpoch = 2
-
-   # SwitchJailWaitingEnableEpoch represents the epoch when the system smart contract processing at end of epoch is enabled
-   SwitchJailWaitingEnableEpoch = 2
-
-   # BelowSignedThresholdEnableEpoch represents the epoch when the change for computing rating for validators below signed rating is enabled
-   BelowSignedThresholdEnableEpoch = 2
-
-   # SwitchHysteresisForMinNodesEnableEpoch represents the epoch when the system smart contract changes its config to consider
-   # also (minimum) hysteresis nodes for the minimum number of nodes
-   SwitchHysteresisForMinNodesEnableEpoch = 2
-
-   # TransactionSignedWithTxHashEnableEpoch represents the epoch when the node will also accept transactions that are
-   # signed with the hash of transaction
-   TransactionSignedWithTxHashEnableEpoch = 4
-
-   # MetaProtectionEnableEpoch represents the epoch when the transactions to the metachain are checked to have enough gas
-   MetaProtectionEnableEpoch = 3
-
-   # AheadOfTimeGasUsageEnableEpoch represents the epoch when the cost of smart contract prepare changes from compiler per byte to ahead of time prepare per byte
-   AheadOfTimeGasUsageEnableEpoch = 3
-
-   # GasPriceModifierEnableEpoch represents the epoch when the gas price modifier in fee computation is enabled
-   GasPriceModifierEnableEpoch = 3
-
-   # RepairCallbackEnableEpoch represents the epoch when the callback repair is activated for scrs
-   RepairCallbackEnableEpoch = 4
-
-   # BlockGasAndFeesReCheckEnableEpoch represents the epoch when gas and fees used in each created or processed block are re-checked
-   BlockGasAndFeesReCheckEnableEpoch = 4
-
-   # ScheduledMiniBlocksEnableEpoch represents the epoch when scheduled mini blocks would be created if needed
-   ScheduledMiniBlocksEnableEpoch = 5
-
-   # TO BE CHANGED IN MAINNET AND PUBLIC TESTNET CONFIGS
-   # MaxNodesChangeEnableEpoch holds configuration for changing the maximum number of nodes and the enabling epoch
-   MaxNodesChangeEnableEpoch = [
-        { EpochEnable = 0, MaxNumNodes = 36, NodesToShufflePerShard = 4 },
-        { EpochEnable = 4, MaxNumNodes = 56, NodesToShufflePerShard = 2 }
-   ]
-
-=======
->>>>>>> 92786059
    # GenesisString represents the encoded string for the genesis block
    GenesisString = "67656E65736973"
 
