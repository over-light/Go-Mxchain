package trie

import (
	"bytes"
	"context"
	"fmt"
	"testing"
	"time"

	"github.com/ElrondNetwork/elrond-go-core/core"
	"github.com/ElrondNetwork/elrond-go-core/core/check"
	"github.com/ElrondNetwork/elrond-go/common"
	"github.com/ElrondNetwork/elrond-go/config"
	"github.com/ElrondNetwork/elrond-go/errors"
	"github.com/ElrondNetwork/elrond-go/storage"
	"github.com/ElrondNetwork/elrond-go/storage/memorydb"
	"github.com/ElrondNetwork/elrond-go/storage/storageUnit"
	"github.com/ElrondNetwork/elrond-go/testscommon"
	"github.com/ElrondNetwork/elrond-go/testscommon/epochNotifier"
	"github.com/ElrondNetwork/elrond-go/testscommon/hashingMocks"
	"github.com/ElrondNetwork/elrond-go/trie/hashesHolder"
	"github.com/stretchr/testify/assert"
	"github.com/stretchr/testify/require"
)

var marshalizer = &testscommon.MarshalizerMock{}
var hasherMock = &hashingMocks.HasherMock{}

func createMemUnit() storage.Storer {
	capacity := uint32(10)
	shards := uint32(1)
	sizeInBytes := uint64(0)
	cache, _ := storageUnit.NewCache(storageUnit.CacheConfig{Type: storageUnit.LRUCache, Capacity: capacity, Shards: shards, SizeInBytes: sizeInBytes})
	persist, _ := memorydb.NewlruDB(100000)
	unit, _ := storageUnit.NewStorageUnit(cache, persist)

	return unit
}

// CreateTrieStorageManager creates the trie storage manager for the tests
func createTrieStorageManager(t *testing.T, store storage.Storer) (common.StorageManager, storage.Storer) {
	cfg := config.DBConfig{
		FilePath:          t.TempDir(),
		Type:              string(storageUnit.LvlDBSerial),
		BatchDelaySeconds: 4,
		MaxBatchSize:      10000,
		MaxOpenFiles:      10,
	}
	generalCfg := config.TrieStorageManagerConfig{
		PruningBufferLen:      1000,
		SnapshotsBufferLen:    10,
		MaxSnapshots:          2,
		SnapshotsGoroutineNum: 1,
	}
	args := NewTrieStorageManagerArgs{
		DB:                     store,
		MainStorer:             store,
		CheckpointsStorer:      store,
		Marshalizer:            marshalizer,
		Hasher:                 hasherMock,
		SnapshotDbConfig:       cfg,
		GeneralConfig:          generalCfg,
		CheckpointHashesHolder: hashesHolder.NewCheckpointHashesHolder(10000000, uint64(hasherMock.Size())),
		EpochNotifier:          &epochNotifier.EpochNotifierStub{},
	}
	tsm, _ := NewTrieStorageManager(args)

	return tsm, store
}

func createInMemoryTrie(t *testing.T) (common.Trie, storage.Storer) {
	memUnit := createMemUnit()
<<<<<<< HEAD
	tsm, _ := createTrieStorageManager(memUnit)
	tr, _ := NewTrie(tsm, marshalizer, hasherMock, 6)
=======
	tsm, _ := createTrieStorageManager(t, memUnit)
	tr, _ := NewTrie(tsm, marshalizer, hasher, 6)
>>>>>>> 10eac20c

	return tr, memUnit
}

func createInMemoryTrieFromDB(t *testing.T, db storage.Persister) (common.Trie, storage.Storer) {
	capacity := uint32(10)
	shards := uint32(1)
	sizeInBytes := uint64(0)
	cache, _ := storageUnit.NewCache(storageUnit.CacheConfig{Type: storageUnit.LRUCache, Capacity: capacity, Shards: shards, SizeInBytes: sizeInBytes})
	unit, _ := storageUnit.NewStorageUnit(cache, db)

<<<<<<< HEAD
	tsm, _ := createTrieStorageManager(unit)
	tr, _ := NewTrie(tsm, marshalizer, hasherMock, 6)
=======
	tsm, _ := createTrieStorageManager(t, unit)
	tr, _ := NewTrie(tsm, marshalizer, hasher, 6)
>>>>>>> 10eac20c

	return tr, unit
}

func addDataToTrie(numKeysValues int, tr common.Trie) {
	for i := 0; i < numKeysValues; i++ {
		keyVal := hasherMock.Compute(fmt.Sprintf("%d", i))

		_ = tr.Update(keyVal, keyVal)
	}
}

func createRequesterResolver(completeTrie common.Trie, interceptedNodes storage.Cacher, exceptionHashes [][]byte) RequestHandler {
	return &testscommon.RequestHandlerStub{
		RequestTrieNodesCalled: func(destShardID uint32, hashes [][]byte, topic string) {
			for _, hash := range hashes {
				if hashInList(hash, exceptionHashes) {
					continue
				}

				buff, err := completeTrie.GetSerializedNode(hash)
				if err != nil {
					continue
				}

				var n *InterceptedTrieNode
				n, err = NewInterceptedTrieNode(buff, marshalizer, hasherMock)
				if err != nil {
					continue
				}

				interceptedNodes.Put(hash, n, 0)
			}
		},
	}
}

func hashInList(hash []byte, list [][]byte) bool {
	for _, h := range list {
		if bytes.Equal(h, hash) {
			return true
		}
	}

	return false
}

func TestNewDoubleListTrieSyncer_InvalidParametersShouldErr(t *testing.T) {
	t.Parallel()

	arg := createMockArgument(time.Minute)
	arg.RequestHandler = nil
	d, err := NewDoubleListTrieSyncer(arg)
	assert.True(t, check.IfNil(d))
	assert.Equal(t, ErrNilRequestHandler, err)
}

func TestNewDoubleListTrieSyncer(t *testing.T) {
	t.Parallel()

	arg := createMockArgument(time.Minute)
	d, err := NewDoubleListTrieSyncer(arg)
	assert.False(t, check.IfNil(d))
	assert.Nil(t, err)
}

func TestDoubleListTrieSyncer_StartSyncingNilRootHashShouldReturnNil(t *testing.T) {
	t.Parallel()

	arg := createMockArgument(time.Minute)
	d, _ := NewDoubleListTrieSyncer(arg)
	err := d.StartSyncing(nil, context.Background())

	assert.Nil(t, err)
}

func TestDoubleListTrieSyncer_StartSyncingEmptyRootHashShouldReturnNil(t *testing.T) {
	t.Parallel()

	arg := createMockArgument(time.Minute)
	d, _ := NewDoubleListTrieSyncer(arg)
	err := d.StartSyncing(EmptyTrieHash, context.Background())

	assert.Nil(t, err)
}

func TestDoubleListTrieSyncer_StartSyncingNilContextShouldErr(t *testing.T) {
	t.Parallel()

	arg := createMockArgument(time.Minute)
	d, _ := NewDoubleListTrieSyncer(arg)
	err := d.StartSyncing(bytes.Repeat([]byte{1}, len(EmptyTrieHash)), nil)

	assert.Equal(t, ErrNilContext, err)
}

func TestDoubleListTrieSyncer_StartSyncingCanTimeout(t *testing.T) {
	numKeysValues := 10
	trSource, _ := createInMemoryTrie(t)
	addDataToTrie(numKeysValues, trSource)
	_ = trSource.Commit()
	roothash, _ := trSource.RootHash()
	log.Info("source trie", "root hash", roothash)

	arg := createMockArgument(time.Minute)

	d, _ := NewDoubleListTrieSyncer(arg)
	ctx, cancelFunc := context.WithTimeout(context.Background(), time.Second*10)
	defer cancelFunc()

	err := d.StartSyncing(roothash, ctx)
	require.Equal(t, errors.ErrContextClosing, err)
}

func TestDoubleListTrieSyncer_StartSyncingTimeoutNoNodesReceived(t *testing.T) {
	numKeysValues := 10
	trSource, _ := createInMemoryTrie(t)
	addDataToTrie(numKeysValues, trSource)
	_ = trSource.Commit()
	roothash, _ := trSource.RootHash()
	log.Info("source trie", "root hash", roothash)

	arg := createMockArgument(time.Second)

	d, _ := NewDoubleListTrieSyncer(arg)

	err := d.StartSyncing(roothash, context.Background())
	require.Equal(t, ErrTrieSyncTimeout, err)
}

func TestDoubleListTrieSyncer_StartSyncingNewTrieShouldWork(t *testing.T) {
	numKeysValues := 100
	trSource, _ := createInMemoryTrie(t)
	addDataToTrie(numKeysValues, trSource)
	_ = trSource.Commit()
	roothash, _ := trSource.RootHash()
	log.Info("source trie", "root hash", roothash)

	arg := createMockArgument(time.Minute)
	arg.RequestHandler = createRequesterResolver(trSource, arg.InterceptedNodes, nil)

	d, _ := NewDoubleListTrieSyncer(arg)
	ctx, cancelFunc := context.WithTimeout(context.Background(), time.Second*30)
	defer cancelFunc()

	err := d.StartSyncing(roothash, ctx)
	require.Nil(t, err)

	trie, _ := createInMemoryTrieFromDB(t, arg.DB.(*testscommon.MemDbMock))
	trie, _ = trie.Recreate(roothash)
	require.False(t, check.IfNil(trie))

	var val []byte
	for i := 0; i < numKeysValues; i++ {
		keyVal := hasherMock.Compute(fmt.Sprintf("%d", i))
		val, err = trie.Get(keyVal)
		require.Nil(t, err)
		require.Equal(t, keyVal, val)
	}

	assert.Equal(t, uint64(numKeysValues), d.NumLeaves())
	assert.True(t, d.NumTrieNodes() > d.NumLeaves())
	assert.True(t, d.NumBytes() > 0)
	assert.True(t, d.Duration() > 0)
	log.Info("synced trie",
		"num trie nodes", d.NumTrieNodes(),
		"num leaves", d.NumLeaves(),
		"data size", core.ConvertBytes(d.NumBytes()),
		"duration", d.Duration())
}

func TestDoubleListTrieSyncer_StartSyncingPartiallyFilledTrieShouldWork(t *testing.T) {
	numKeysValues := 100
	trSource, memUnitSource := createInMemoryTrie(t)
	addDataToTrie(numKeysValues, trSource)
	_ = trSource.Commit()
	roothash, _ := trSource.RootHash()
	log.Info("source trie", "root hash", roothash)

	arg := createMockArgument(time.Minute)

	exceptionHashes := make([][]byte, 0)
	// copy half of the nodes from source to destination, add them also to exception list and than try to sync the trie
	numKeysCopied := 0
	memUnitSource.RangeKeys(func(key []byte, val []byte) bool {
		if numKeysCopied >= numKeysValues/2 {
			return false
		}
		_ = arg.DB.Put(key, val)
		exceptionHashes = append(exceptionHashes, key)
		numKeysCopied++
		return true
	})

	log.Info("exception list has", "num elements", len(exceptionHashes))

	arg.RequestHandler = createRequesterResolver(trSource, arg.InterceptedNodes, exceptionHashes)

	d, _ := NewDoubleListTrieSyncer(arg)
	ctx, cancelFunc := context.WithTimeout(context.Background(), time.Second*30)
	defer cancelFunc()

	err := d.StartSyncing(roothash, ctx)
	require.Nil(t, err)

	trie, _ := createInMemoryTrieFromDB(t, arg.DB.(*testscommon.MemDbMock))
	trie, _ = trie.Recreate(roothash)
	require.False(t, check.IfNil(trie))

	var val []byte
	for i := 0; i < numKeysValues; i++ {
		keyVal := hasherMock.Compute(fmt.Sprintf("%d", i))
		val, err = trie.Get(keyVal)
		require.Nil(t, err)
		require.Equal(t, keyVal, val)
	}
}<|MERGE_RESOLUTION|>--- conflicted
+++ resolved
@@ -70,13 +70,8 @@
 
 func createInMemoryTrie(t *testing.T) (common.Trie, storage.Storer) {
 	memUnit := createMemUnit()
-<<<<<<< HEAD
-	tsm, _ := createTrieStorageManager(memUnit)
+	tsm, _ := createTrieStorageManager(t, memUnit)
 	tr, _ := NewTrie(tsm, marshalizer, hasherMock, 6)
-=======
-	tsm, _ := createTrieStorageManager(t, memUnit)
-	tr, _ := NewTrie(tsm, marshalizer, hasher, 6)
->>>>>>> 10eac20c
 
 	return tr, memUnit
 }
@@ -88,13 +83,8 @@
 	cache, _ := storageUnit.NewCache(storageUnit.CacheConfig{Type: storageUnit.LRUCache, Capacity: capacity, Shards: shards, SizeInBytes: sizeInBytes})
 	unit, _ := storageUnit.NewStorageUnit(cache, db)
 
-<<<<<<< HEAD
-	tsm, _ := createTrieStorageManager(unit)
+	tsm, _ := createTrieStorageManager(t, unit)
 	tr, _ := NewTrie(tsm, marshalizer, hasherMock, 6)
-=======
-	tsm, _ := createTrieStorageManager(t, unit)
-	tr, _ := NewTrie(tsm, marshalizer, hasher, 6)
->>>>>>> 10eac20c
 
 	return tr, unit
 }
