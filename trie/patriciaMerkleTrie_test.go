--- conflicted
+++ resolved
@@ -47,11 +47,7 @@
 		Hasher:                 hasher,
 		GeneralConfig:          generalCfg,
 		CheckpointHashesHolder: hashesHolder.NewCheckpointHashesHolder(10000000, testscommon.HashSize),
-<<<<<<< HEAD
-=======
-		EpochNotifier:          &epochNotifier.EpochNotifierStub{},
 		IdleProvider:           &testscommon.ProcessStatusHandlerStub{},
->>>>>>> 3575b47d
 	}
 	trieStorageManager, _ := trie.NewTrieStorageManager(args)
 	maxTrieLevelInMemory := uint(5)
