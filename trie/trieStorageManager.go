--- conflicted
+++ resolved
@@ -358,17 +358,7 @@
 }
 
 func (tsm *trieStorageManager) takeSnapshot(snapshotEntry *snapshotsQueueEntry, msh marshal.Marshalizer, hsh hashing.Hasher, ctx context.Context) {
-<<<<<<< HEAD
-	defer func() {
-		tsm.ExitPruningBufferingMode()
-		log.Debug("trie snapshot finished", "rootHash", snapshotEntry.rootHash)
-		if snapshotEntry.leavesChan != nil {
-			close(snapshotEntry.leavesChan)
-		}
-	}()
-=======
 	defer tsm.finishOperation(snapshotEntry, "trie snapshot finished")
->>>>>>> 0a775492
 
 	log.Debug("trie snapshot started", "rootHash", snapshotEntry.rootHash)
 	if hex.EncodeToString(snapshotEntry.rootHash) == "47cac53a2d9b86f8341a441f67d7d7fea961af50aa55bef0a7ee73777f3f6f2d" {
@@ -392,17 +382,7 @@
 }
 
 func (tsm *trieStorageManager) takeCheckpoint(checkpointEntry *snapshotsQueueEntry, msh marshal.Marshalizer, hsh hashing.Hasher, ctx context.Context) {
-<<<<<<< HEAD
-	defer func() {
-		tsm.ExitPruningBufferingMode()
-		log.Debug("trie checkpoint finished", "rootHash", checkpointEntry.rootHash)
-		if checkpointEntry.leavesChan != nil {
-			close(checkpointEntry.leavesChan)
-		}
-	}()
-=======
 	defer tsm.finishOperation(checkpointEntry, "trie checkpoint finished")
->>>>>>> 0a775492
 
 	log.Debug("trie checkpoint started", "rootHash", checkpointEntry.rootHash)
 
