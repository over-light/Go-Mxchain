package trie_test

import (
	"testing"

	"github.com/ElrondNetwork/elrond-go-core/core"
	"github.com/ElrondNetwork/elrond-go/common"
<<<<<<< HEAD
	"github.com/ElrondNetwork/elrond-go/config"
	"github.com/ElrondNetwork/elrond-go/testscommon"
	"github.com/ElrondNetwork/elrond-go/testscommon/hashingMocks"
=======
	trieMock "github.com/ElrondNetwork/elrond-go/testscommon/trie"
>>>>>>> 3ba1d923
	"github.com/ElrondNetwork/elrond-go/trie"
	"github.com/stretchr/testify/assert"
)

<<<<<<< HEAD
func getNewTrieStorageManagerArgs() trie.NewTrieStorageManagerArgs {
	return trie.NewTrieStorageManagerArgs{
		DB:                     testscommon.NewMemDbMock(),
		Marshalizer:            &testscommon.MarshalizerMock{},
		Hasher:                 &hashingMocks.HasherMock{},
		SnapshotDbConfig:       config.DBConfig{},
		GeneralConfig:          config.TrieStorageManagerConfig{},
		CheckpointHashesHolder: hashesHolder.NewCheckpointHashesHolder(10, 32),
	}
}

=======
>>>>>>> 3ba1d923
func TestNewTrieStorageManagerWithoutCheckpointsNilDb(t *testing.T) {
	t.Parallel()

	args := getNewTrieStorageManagerArgs()
	args.DB = nil
	ts, err := trie.NewTrieStorageManagerWithoutCheckpoints(args)
	assert.Nil(t, ts)
	assert.Equal(t, trie.ErrNilDatabase, err)
}

func TestNewTrieStorageManagerWithoutCheckpointsNilMarshalizer(t *testing.T) {
	t.Parallel()

	args := getNewTrieStorageManagerArgs()
	args.Marshalizer = nil
	ts, err := trie.NewTrieStorageManagerWithoutCheckpoints(args)
	assert.Nil(t, ts)
	assert.Equal(t, trie.ErrNilMarshalizer, err)
}

func TestNewTrieStorageManagerWithoutCheckpointsNilHasher(t *testing.T) {
	t.Parallel()

	args := getNewTrieStorageManagerArgs()
	args.Hasher = nil
	ts, err := trie.NewTrieStorageManagerWithoutCheckpoints(args)
	assert.Nil(t, ts)
	assert.Equal(t, trie.ErrNilHasher, err)
}

func TestNewTrieStorageManagerWithoutCheckpointsOkVals(t *testing.T) {
	t.Parallel()

	args := getNewTrieStorageManagerArgs()
	ts, err := trie.NewTrieStorageManagerWithoutCheckpoints(args)
	assert.Nil(t, err)
	assert.NotNil(t, ts)
}

func TestTrieStorageManagerWithoutCheckpoints_SetCheckpoint(t *testing.T) {
	t.Parallel()

	args := getNewTrieStorageManagerArgs()
	ts, _ := trie.NewTrieStorageManagerWithoutCheckpoints(args)

	ts.SetCheckpoint([]byte("rootHash"), nil, &trieMock.MockStatistics{})
	assert.Equal(t, uint32(0), ts.PruningBlockingOperations())

	chLeaves := make(chan core.KeyValueHolder)
	ts.SetCheckpoint([]byte("rootHash"), chLeaves, &trieMock.MockStatistics{})
	assert.Equal(t, uint32(0), ts.PruningBlockingOperations())

	select {
	case <-chLeaves:
	default:
		assert.Fail(t, "unclosed channel")
	}
}

func TestTrieStorageManagerWithoutCheckpoints_AddDirtyCheckpointHashes(t *testing.T) {
	t.Parallel()

	args := getNewTrieStorageManagerArgs()
	ts, _ := trie.NewTrieStorageManagerWithoutCheckpoints(args)

	assert.False(t, ts.AddDirtyCheckpointHashes([]byte("rootHash"), nil))
}

func TestTrieStorageManagerWithoutCheckpoints_Remove(t *testing.T) {
	t.Parallel()

	args := getNewTrieStorageManagerArgs()
	ts, _ := trie.NewTrieStorageManagerWithoutCheckpoints(args)

	key := []byte("key")
	value := []byte("value")

	_ = args.MainStorer.Put(key, value)
	hashes := make(common.ModifiedHashes)
	hashes[string(value)] = struct{}{}
	hashes[string(key)] = struct{}{}

	val, err := args.MainStorer.Get(key)
	assert.Nil(t, err)
	assert.NotNil(t, val)

	err = ts.Remove(key)
	assert.Nil(t, err)

	val, err = args.MainStorer.Get(key)
	assert.Nil(t, val)
	assert.NotNil(t, err)
}

func TestNewTrieStorageManagerCreatesDisabledCheckpointHashesHolder(t *testing.T) {
	t.Parallel()

	args := getNewTrieStorageManagerArgs()
	args.CheckpointHashesHolder = nil
	ts, err := trie.NewTrieStorageManagerWithoutCheckpoints(args)
	assert.NotNil(t, ts)
	assert.Nil(t, err)
}<|MERGE_RESOLUTION|>--- conflicted
+++ resolved
@@ -5,31 +5,14 @@
 
 	"github.com/ElrondNetwork/elrond-go-core/core"
 	"github.com/ElrondNetwork/elrond-go/common"
-<<<<<<< HEAD
 	"github.com/ElrondNetwork/elrond-go/config"
 	"github.com/ElrondNetwork/elrond-go/testscommon"
 	"github.com/ElrondNetwork/elrond-go/testscommon/hashingMocks"
-=======
 	trieMock "github.com/ElrondNetwork/elrond-go/testscommon/trie"
->>>>>>> 3ba1d923
 	"github.com/ElrondNetwork/elrond-go/trie"
 	"github.com/stretchr/testify/assert"
 )
 
-<<<<<<< HEAD
-func getNewTrieStorageManagerArgs() trie.NewTrieStorageManagerArgs {
-	return trie.NewTrieStorageManagerArgs{
-		DB:                     testscommon.NewMemDbMock(),
-		Marshalizer:            &testscommon.MarshalizerMock{},
-		Hasher:                 &hashingMocks.HasherMock{},
-		SnapshotDbConfig:       config.DBConfig{},
-		GeneralConfig:          config.TrieStorageManagerConfig{},
-		CheckpointHashesHolder: hashesHolder.NewCheckpointHashesHolder(10, 32),
-	}
-}
-
-=======
->>>>>>> 3ba1d923
 func TestNewTrieStorageManagerWithoutCheckpointsNilDb(t *testing.T) {
 	t.Parallel()
 
