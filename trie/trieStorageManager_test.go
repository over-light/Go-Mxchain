package trie_test

import (
	"io/ioutil"
	"strconv"
	"testing"

	"github.com/ElrondNetwork/elrond-go/common"
	"github.com/ElrondNetwork/elrond-go/config"
	"github.com/ElrondNetwork/elrond-go/storage/storageUnit"
	"github.com/ElrondNetwork/elrond-go/testscommon"
<<<<<<< HEAD
	"github.com/ElrondNetwork/elrond-go/testscommon/hashingMocks"
=======
	trieMock "github.com/ElrondNetwork/elrond-go/testscommon/trie"
	"github.com/ElrondNetwork/elrond-go/trie"
>>>>>>> 3ba1d923
	"github.com/ElrondNetwork/elrond-go/trie/hashesHolder"
	"github.com/ElrondNetwork/elrond-go/vm/mock"
	"github.com/stretchr/testify/assert"
)

const (
	checkpointHashesHolderMaxSize = 10000000
	hashSize                      = 32
)

func getNewTrieStorageManagerArgs() trie.NewTrieStorageManagerArgs {
	return trie.NewTrieStorageManagerArgs{
		DB:                     testscommon.NewMemDbMock(),
<<<<<<< HEAD
		Marshalizer:            &testscommon.MarshalizerMock{},
		Hasher:                 &hashingMocks.HasherMock{},
=======
		MainStorer:             testscommon.CreateMemUnit(),
		CheckpointsStorer:      testscommon.CreateMemUnit(),
		Marshalizer:            &mock.MarshalizerMock{},
		Hasher:                 &mock.HasherMock{},
>>>>>>> 3ba1d923
		SnapshotDbConfig:       config.DBConfig{},
		GeneralConfig:          config.TrieStorageManagerConfig{SnapshotsGoroutineNum: 1},
		CheckpointHashesHolder: hashesHolder.NewCheckpointHashesHolder(10, hashSize),
		EpochNotifier:          &mock.EpochNotifierStub{},
	}
}

func TestNewTrieStorageManagerNilDb(t *testing.T) {
	t.Parallel()

	args := getNewTrieStorageManagerArgs()
	args.DB = nil
	ts, err := trie.NewTrieStorageManager(args)
	assert.Nil(t, ts)
	assert.Equal(t, trie.ErrNilDatabase, err)
}

func TestNewTrieStorageManagerNilMarshalizer(t *testing.T) {
	t.Parallel()

	args := getNewTrieStorageManagerArgs()
	args.Marshalizer = nil
	ts, err := trie.NewTrieStorageManager(args)
	assert.Nil(t, ts)
	assert.Equal(t, trie.ErrNilMarshalizer, err)
}

func TestNewTrieStorageManagerNilHasher(t *testing.T) {
	t.Parallel()

	args := getNewTrieStorageManagerArgs()
	args.Hasher = nil
	ts, err := trie.NewTrieStorageManager(args)
	assert.Nil(t, ts)
	assert.Equal(t, trie.ErrNilHasher, err)
}

func TestNewTrieStorageManagerNilCheckpointHashesHolder(t *testing.T) {
	t.Parallel()

	args := getNewTrieStorageManagerArgs()
	args.CheckpointHashesHolder = nil
	ts, err := trie.NewTrieStorageManager(args)
	assert.Nil(t, ts)
	assert.Equal(t, trie.ErrNilCheckpointHashesHolder, err)
}

func TestNewTrieStorageManagerOkVals(t *testing.T) {
	t.Parallel()

	args := getNewTrieStorageManagerArgs()
	ts, err := trie.NewTrieStorageManager(args)
	assert.Nil(t, err)
	assert.NotNil(t, ts)
}

func TestNewTrieStorageManagerWithExistingSnapshot(t *testing.T) {
	t.Parallel()

	tempDir, _ := ioutil.TempDir("", "leveldb_temp")
	cfg := config.DBConfig{
		FilePath:          tempDir,
		Type:              string(storageUnit.LvlDBSerial),
		BatchDelaySeconds: 1,
		MaxBatchSize:      1,
		MaxOpenFiles:      10,
	}
	generalCfg := config.TrieStorageManagerConfig{
		PruningBufferLen:      1000,
		SnapshotsBufferLen:    10,
		MaxSnapshots:          2,
		SnapshotsGoroutineNum: 1,
	}

	args := getNewTrieStorageManagerArgs()
	args.SnapshotDbConfig = cfg
	args.DisableOldTrieStorageEpoch = 1
	args.GeneralConfig = generalCfg
	args.CheckpointHashesHolder = hashesHolder.NewCheckpointHashesHolder(checkpointHashesHolderMaxSize, hashSize)
	trieStorage, _ := trie.NewTrieStorageManager(args)

	snapshotDb, err := trieStorage.NewSnapshotDb()
	assert.Nil(t, err)
	assert.NotNil(t, snapshotDb)

	key := []byte("key")
	value := []byte("value")
	err = snapshotDb.Put(key, value)
	assert.Nil(t, err)
	err = snapshotDb.Close()
	assert.Nil(t, err)

	args.CheckpointHashesHolder = hashesHolder.NewCheckpointHashesHolder(checkpointHashesHolderMaxSize, hashSize)
	newTrieStorage, _ := trie.NewTrieStorageManager(args)
	foundSnapshot := newTrieStorage.GetSnapshotThatContainsHash(key)
	assert.NotNil(t, foundSnapshot)
	assert.Equal(t, 1, newTrieStorage.SnapshotId())
}

func TestNewTrieStorageManagerLoadsSnapshotsInOrder(t *testing.T) {
	t.Parallel()

	tempDir, _ := ioutil.TempDir("", "leveldb_temp")
	cfg := config.DBConfig{
		FilePath:          tempDir,
		Type:              string(storageUnit.LvlDBSerial),
		BatchDelaySeconds: 1,
		MaxBatchSize:      1,
		MaxOpenFiles:      10,
	}
	generalCfg := config.TrieStorageManagerConfig{
		PruningBufferLen:      1000,
		SnapshotsBufferLen:    10,
		MaxSnapshots:          2,
		SnapshotsGoroutineNum: 1,
	}

	args := getNewTrieStorageManagerArgs()
	args.SnapshotDbConfig = cfg
	args.DisableOldTrieStorageEpoch = 1
	args.GeneralConfig = generalCfg
	args.CheckpointHashesHolder = hashesHolder.NewCheckpointHashesHolder(checkpointHashesHolderMaxSize, hashSize)
	trieStorage, _ := trie.NewTrieStorageManager(args)

	numSnapshots := 10
	for i := 0; i < numSnapshots; i++ {
		snapshotDb, _ := trieStorage.NewSnapshotDb()
		err := snapshotDb.Put([]byte(strconv.Itoa(i)), []byte(strconv.Itoa(i)))
		assert.Nil(t, err)
		_ = snapshotDb.Close()
	}

	args.CheckpointHashesHolder = hashesHolder.NewCheckpointHashesHolder(checkpointHashesHolderMaxSize, hashSize)
	newTrieStorage, _ := trie.NewTrieStorageManager(args)

	snapshots := newTrieStorage.GetSnapshots()
	for i := 0; i < numSnapshots; i++ {
		val, err := snapshots[i].Get([]byte(strconv.Itoa(i)))
		assert.Nil(t, err)
		assert.NotNil(t, val)
	}

	assert.Equal(t, 10, newTrieStorage.SnapshotId())
}

func TestTrieCheckpoint(t *testing.T) {
	t.Parallel()

	tr, trieStorage := trie.CreateSmallTestTrieAndStorageManager()
	rootHash, _ := tr.RootHash()

	val, err := trieStorage.GetFromCheckpoint(rootHash)
	assert.NotNil(t, err)
	assert.Nil(t, val)

	dirtyHashes := trie.GetDirtyHashes(tr)

	trieStorage.AddDirtyCheckpointHashes(rootHash, dirtyHashes)
	trieStorage.SetCheckpoint(rootHash, nil, &trieMock.MockStatistics{})
	trie.WaitForOperationToComplete(trieStorage)

	val, err = trieStorage.GetFromCheckpoint(rootHash)
	assert.Nil(t, err)
	assert.NotNil(t, val)
}

func TestTrieCheckpoint_DoesNotSaveToCheckpointStorageIfNotDirty(t *testing.T) {
	t.Parallel()

	tr, trieStorage := trie.CreateSmallTestTrieAndStorageManager()
	rootHash, _ := tr.RootHash()

	val, err := trieStorage.GetFromCheckpoint(rootHash)
	assert.NotNil(t, err)
	assert.Nil(t, val)

	trieStorage.SetCheckpoint(rootHash, nil, &trieMock.MockStatistics{})
	trie.WaitForOperationToComplete(trieStorage)

	val, err = trieStorage.GetFromCheckpoint(rootHash)
	assert.NotNil(t, err)
	assert.Nil(t, val)
}

func TestTrieStorageManager_IsPruningEnabled(t *testing.T) {
	t.Parallel()

	args := getNewTrieStorageManagerArgs()
	ts, _ := trie.NewTrieStorageManager(args)

	assert.True(t, ts.IsPruningEnabled())
}

func TestTrieStorageManager_IsPruningBlocked(t *testing.T) {
	t.Parallel()

	args := getNewTrieStorageManagerArgs()
	ts, _ := trie.NewTrieStorageManager(args)

	assert.False(t, ts.IsPruningBlocked())

	ts.EnterPruningBufferingMode()
	assert.True(t, ts.IsPruningBlocked())
	ts.ExitPruningBufferingMode()

	assert.False(t, ts.IsPruningBlocked())
}

func TestTrieStorageManager_GetSnapshotDbBatchDelay(t *testing.T) {
	t.Parallel()

	batchDelay := 5
	args := getNewTrieStorageManagerArgs()
	args.SnapshotDbConfig = config.DBConfig{
		BatchDelaySeconds: batchDelay,
	}
	ts, _ := trie.NewTrieStorageManager(args)

	assert.Equal(t, batchDelay, ts.GetSnapshotDbBatchDelay())
}

func TestTrieStorageManager_Remove(t *testing.T) {
	t.Parallel()

	args := getNewTrieStorageManagerArgs()
	ts, _ := trie.NewTrieStorageManager(args)

	key := []byte("key")
	value := []byte("value")

	_ = args.MainStorer.Put(key, value)
	hashes := make(common.ModifiedHashes)
	hashes[string(value)] = struct{}{}
	hashes[string(key)] = struct{}{}
	_ = args.CheckpointHashesHolder.Put(key, hashes)

	val, err := args.MainStorer.Get(key)
	assert.Nil(t, err)
	assert.NotNil(t, val)
	ok := args.CheckpointHashesHolder.ShouldCommit(key)
	assert.True(t, ok)

	err = ts.Remove(key)
	assert.Nil(t, err)

	val, err = args.MainStorer.Get(key)
	assert.Nil(t, val)
	assert.NotNil(t, err)
	ok = args.CheckpointHashesHolder.ShouldCommit(key)
	assert.False(t, ok)
}<|MERGE_RESOLUTION|>--- conflicted
+++ resolved
@@ -9,12 +9,9 @@
 	"github.com/ElrondNetwork/elrond-go/config"
 	"github.com/ElrondNetwork/elrond-go/storage/storageUnit"
 	"github.com/ElrondNetwork/elrond-go/testscommon"
-<<<<<<< HEAD
 	"github.com/ElrondNetwork/elrond-go/testscommon/hashingMocks"
-=======
 	trieMock "github.com/ElrondNetwork/elrond-go/testscommon/trie"
 	"github.com/ElrondNetwork/elrond-go/trie"
->>>>>>> 3ba1d923
 	"github.com/ElrondNetwork/elrond-go/trie/hashesHolder"
 	"github.com/ElrondNetwork/elrond-go/vm/mock"
 	"github.com/stretchr/testify/assert"
@@ -28,15 +25,10 @@
 func getNewTrieStorageManagerArgs() trie.NewTrieStorageManagerArgs {
 	return trie.NewTrieStorageManagerArgs{
 		DB:                     testscommon.NewMemDbMock(),
-<<<<<<< HEAD
-		Marshalizer:            &testscommon.MarshalizerMock{},
-		Hasher:                 &hashingMocks.HasherMock{},
-=======
 		MainStorer:             testscommon.CreateMemUnit(),
 		CheckpointsStorer:      testscommon.CreateMemUnit(),
 		Marshalizer:            &mock.MarshalizerMock{},
-		Hasher:                 &mock.HasherMock{},
->>>>>>> 3ba1d923
+		Hasher:                 &hashingMocks.HasherMock{},
 		SnapshotDbConfig:       config.DBConfig{},
 		GeneralConfig:          config.TrieStorageManagerConfig{SnapshotsGoroutineNum: 1},
 		CheckpointHashesHolder: hashesHolder.NewCheckpointHashesHolder(10, hashSize),
