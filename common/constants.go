package common

import (
	"math"
	"time"
)

// PeerType represents the type of a peer
type PeerType string

// EligibleList represents the list of peers who participate in consensus inside a shard
const EligibleList PeerType = "eligible"

// WaitingList represents the list of peers who don't participate in consensus but will join the next epoch
const WaitingList PeerType = "waiting"

// LeavingList represents the list of peers who were taken out of eligible and waiting because of rating
const LeavingList PeerType = "leaving"

// InactiveList represents the list of peers who were taken out because they were leaving
const InactiveList PeerType = "inactive"

// JailedList represents the list of peers who have stake but are in jail
const JailedList PeerType = "jailed"

// ObserverList represents the list of peers who don't participate in consensus but will join the next epoch
const ObserverList PeerType = "observer"

// NewList -
const NewList PeerType = "new"

// CombinedPeerType - represents the combination of two peerTypes
const CombinedPeerType = "%s (%s)"

// UnVersionedAppString represents the default app version that indicate that the binary wasn't build by setting
// the appVersion flag
const UnVersionedAppString = "undefined"

// DisabledShardIDAsObserver defines the uint32 identifier which tells that the node hasn't configured any preferred
// shard to start in as observer
const DisabledShardIDAsObserver = uint32(0xFFFFFFFF) - 7

// MaxTxNonceDeltaAllowed specifies the maximum difference between an account's nonce and a received transaction's nonce
// in order to mark the transaction as valid.
const MaxTxNonceDeltaAllowed = 30000

// MaxBulkTransactionSize specifies the maximum size of one bulk with txs which can be send over the network
// TODO convert this const into a var and read it from config when this code moves to another binary
const MaxBulkTransactionSize = 1 << 18 // 256KB bulks

// MaxTxsToRequest specifies the maximum number of txs to request
const MaxTxsToRequest = 1000

// NodesSetupJsonFileName specifies the name of the json file which contains the setup of the nodes
const NodesSetupJsonFileName = "nodesSetup.json"

// ConsensusTopic is the topic used in consensus algorithm
const ConsensusTopic = "consensus"

// GenesisTxSignatureString is the string used to generate genesis transaction signature as 128 hex characters
const GenesisTxSignatureString = "GENESISGENESISGENESISGENESISGENESISGENESISGENESISGENESISGENESISG"

// HeartbeatTopic is the topic used for heartbeat signaling
const HeartbeatTopic = "heartbeat"

// HeartbeatV2Topic is the topic used for heartbeatV2 signaling
const HeartbeatV2Topic = "heartbeatV2"

// PeerAuthenticationTopic is the topic used for peer authentication signaling
const PeerAuthenticationTopic = "peerAuthentication"

// ConnectionTopic represents the topic used when sending the new connection message data
const ConnectionTopic = "connection"

// PathShardPlaceholder represents the placeholder for the shard ID in paths
const PathShardPlaceholder = "[S]"

// PathEpochPlaceholder represents the placeholder for the epoch number in paths
const PathEpochPlaceholder = "[E]"

// PathIdentifierPlaceholder represents the placeholder for the identifier in paths
const PathIdentifierPlaceholder = "[I]"

// MetricCurrentRound is the metric for monitoring the current round of a node
const MetricCurrentRound = "erd_current_round"

// MetricNonce is the metric for monitoring the nonce of a node
const MetricNonce = "erd_nonce"

// MetricProbableHighestNonce is the metric for monitoring the max speculative nonce received by the node by listening on the network
const MetricProbableHighestNonce = "erd_probable_highest_nonce"

// MetricNumConnectedPeers is the metric for monitoring the number of connected peers
const MetricNumConnectedPeers = "erd_num_connected_peers"

// MetricNumConnectedPeersClassification is the metric for monitoring the number of connected peers split on the connection type
const MetricNumConnectedPeersClassification = "erd_num_connected_peers_classification"

// MetricSynchronizedRound is the metric for monitoring the synchronized round of a node
const MetricSynchronizedRound = "erd_synchronized_round"

// MetricIsSyncing is the metric for monitoring if a node is syncing
const MetricIsSyncing = "erd_is_syncing"

// MetricPublicKeyBlockSign is the metric for monitoring public key of a node used in block signing
const MetricPublicKeyBlockSign = "erd_public_key_block_sign"

// MetricShardId is the metric for monitoring shard id of a node
const MetricShardId = "erd_shard_id"

// MetricNumShardsWithoutMetachain is the metric for monitoring the number of shards (excluding meta)
const MetricNumShardsWithoutMetachain = "erd_num_shards_without_meta"

// MetricTxPoolLoad is the metric for monitoring number of transactions from pool of a node
const MetricTxPoolLoad = "erd_tx_pool_load"

// MetricCountLeader is the metric for monitoring number of rounds when a node was leader
const MetricCountLeader = "erd_count_leader"

// MetricCountConsensus is the metric for monitoring number of rounds when a node was in consensus group
const MetricCountConsensus = "erd_count_consensus"

// MetricCountAcceptedBlocks is the metric for monitoring number of blocks that was accepted proposed by a node
const MetricCountAcceptedBlocks = "erd_count_accepted_blocks"

// MetricNodeType is the metric for monitoring the type of the node
const MetricNodeType = "erd_node_type"

// MetricLiveValidatorNodes is the metric for monitoring live validators on the network
const MetricLiveValidatorNodes = "erd_live_validator_nodes"

// MetricConnectedNodes is the metric for monitoring total connected nodes on the network
const MetricConnectedNodes = "erd_connected_nodes"

// MetricCpuLoadPercent is the metric for monitoring CPU load [%]
const MetricCpuLoadPercent = "erd_cpu_load_percent"

// MetricMemLoadPercent is the metric for monitoring memory load [%]
const MetricMemLoadPercent = "erd_mem_load_percent"

// MetricMemTotal is the metric for monitoring total memory bytes
const MetricMemTotal = "erd_mem_total"

// MetricMemUsedGolang is a metric for monitoring the memory ("total")
const MetricMemUsedGolang = "erd_mem_used_golang"

// MetricMemUsedSystem is a metric for monitoring the memory ("sys mem")
const MetricMemUsedSystem = "erd_mem_used_sys"

// MetricMemHeapInUse is a metric for monitoring the memory ("heap in use")
const MetricMemHeapInUse = "erd_mem_heap_inuse"

// MetricMemStackInUse is a metric for monitoring the memory ("stack in use")
const MetricMemStackInUse = "erd_mem_stack_inuse"

// MetricNetworkRecvPercent is the metric for monitoring network receive load [%]
const MetricNetworkRecvPercent = "erd_network_recv_percent"

// MetricNetworkRecvBps is the metric for monitoring network received bytes per second
const MetricNetworkRecvBps = "erd_network_recv_bps"

// MetricNetworkRecvBpsPeak is the metric for monitoring network received peak bytes per second
const MetricNetworkRecvBpsPeak = "erd_network_recv_bps_peak"

// MetricNetworkRecvBytesInCurrentEpochPerHost is the metric for monitoring network received bytes in current epoch per host
const MetricNetworkRecvBytesInCurrentEpochPerHost = "erd_network_recv_bytes_in_epoch_per_host"

// MetricNetworkSendBytesInCurrentEpochPerHost is the metric for monitoring network send bytes in current epoch per host
const MetricNetworkSendBytesInCurrentEpochPerHost = "erd_network_sent_bytes_in_epoch_per_host"

// MetricNetworkSentPercent is the metric for monitoring network sent load [%]
const MetricNetworkSentPercent = "erd_network_sent_percent"

// MetricNetworkSentBps is the metric for monitoring network sent bytes per second
const MetricNetworkSentBps = "erd_network_sent_bps"

// MetricNetworkSentBpsPeak is the metric for monitoring network sent peak bytes per second
const MetricNetworkSentBpsPeak = "erd_network_sent_bps_peak"

// MetricRoundTime is the metric for round time in seconds
const MetricRoundTime = "erd_round_time"

// MetricEpochNumber is the metric for the number of epoch
const MetricEpochNumber = "erd_epoch_number"

// MetricAppVersion is the metric for the current app version
const MetricAppVersion = "erd_app_version"

// MetricNumTxInBlock is the metric for the number of transactions in the proposed block
const MetricNumTxInBlock = "erd_num_tx_block"

// MetricConsensusState is the metric for consensus state of node proposer,participant or not consensus group
const MetricConsensusState = "erd_consensus_state"

// MetricNumMiniBlocks is the metric for number of miniblocks in a block
const MetricNumMiniBlocks = "erd_num_mini_blocks"

// MetricConsensusRoundState is the metric for consensus round state for a block
const MetricConsensusRoundState = "erd_consensus_round_state"

// MetricCrossCheckBlockHeight is the metric that store cross block height
const MetricCrossCheckBlockHeight = "erd_cross_check_block_height"

// MetricNumProcessedTxs is the metric that stores the number of transactions processed
const MetricNumProcessedTxs = "erd_num_transactions_processed"

// MetricCurrentBlockHash is the metric that stores the current block hash
const MetricCurrentBlockHash = "erd_current_block_hash"

// MetricCurrentRoundTimestamp is the metric that stores current round timestamp
const MetricCurrentRoundTimestamp = "erd_current_round_timestamp"

// MetricHeaderSize is the metric that stores the current block size
const MetricHeaderSize = "erd_current_block_size"

// MetricMiniBlocksSize is the metric that stores the current block size
const MetricMiniBlocksSize = "erd_mini_blocks_size"

// MetricNumShardHeadersFromPool is the metric that stores number of shard header from pool
const MetricNumShardHeadersFromPool = "erd_num_shard_headers_from_pool"

// MetricNumShardHeadersProcessed is the metric that stores number of shard header processed
const MetricNumShardHeadersProcessed = "erd_num_shard_headers_processed"

// MetricNumTimesInForkChoice is the metric that counts how many time a node was in fork choice
const MetricNumTimesInForkChoice = "erd_fork_choice_count"

// MetricHighestFinalBlock is the metric for the nonce of the highest final block
const MetricHighestFinalBlock = "erd_highest_final_nonce"

// MetricLatestTagSoftwareVersion is the metric that stores the latest tag software version
const MetricLatestTagSoftwareVersion = "erd_latest_tag_software_version"

// MetricCountConsensusAcceptedBlocks is the metric for monitoring number of blocks accepted when the node was in consensus group
const MetricCountConsensusAcceptedBlocks = "erd_count_consensus_accepted_blocks"

// MetricRewardsValue is the metric that stores rewards value
const MetricRewardsValue = "erd_rewards_value"

// MetricNodeDisplayName is the metric that stores the name of the node
const MetricNodeDisplayName = "erd_node_display_name"

// MetricConsensusGroupSize is the metric for consensus group size for the current shard/meta
const MetricConsensusGroupSize = "erd_consensus_group_size"

// MetricShardConsensusGroupSize is the metric for the shard consensus group size
const MetricShardConsensusGroupSize = "erd_shard_consensus_group_size"

// MetricMetaConsensusGroupSize is the metric for the metachain consensus group size
const MetricMetaConsensusGroupSize = "erd_meta_consensus_group_size"

// MetricNumNodesPerShard is the metric which holds the number of nodes in a shard
const MetricNumNodesPerShard = "erd_num_nodes_in_shard"

// MetricNumMetachainNodes is the metric which holds the number of nodes in metachain
const MetricNumMetachainNodes = "erd_num_metachain_nodes"

// MetricNumValidators is the metric for the number of validators
const MetricNumValidators = "erd_num_validators"

// MetricPeerType is the metric which tells the peer's type (in eligible list, in waiting list, or observer)
const MetricPeerType = "erd_peer_type"

// MetricPeerSubType is the metric which tells the peer's subtype (regular observer or full history observer)
const MetricPeerSubType = "erd_peer_subtype"

// MetricLeaderPercentage is the metric for leader rewards percentage
const MetricLeaderPercentage = "erd_leader_percentage"

// MetricDenomination is the metric for exposing the denomination
const MetricDenomination = "erd_denomination"

// MetricRoundAtEpochStart is the metric for storing the first round of the current epoch
const MetricRoundAtEpochStart = "erd_round_at_epoch_start"

// MetricNonceAtEpochStart is the metric for storing the first nonce of the current epoch
const MetricNonceAtEpochStart = "erd_nonce_at_epoch_start"

// MetricRoundsPerEpoch is the metric that tells the number of rounds in an epoch
const MetricRoundsPerEpoch = "erd_rounds_per_epoch"

// MetricRoundsPassedInCurrentEpoch is the metric that tells the number of rounds passed in current epoch
const MetricRoundsPassedInCurrentEpoch = "erd_rounds_passed_in_current_epoch"

// MetricNoncesPassedInCurrentEpoch is the metric that tells the number of nonces passed in current epoch
const MetricNoncesPassedInCurrentEpoch = "erd_nonces_passed_in_current_epoch"

// MetricReceivedProposedBlock is the metric that specify the moment in the round when the received block has reached the
// current node. The value is provided in percent (0 meaning it has been received just after the round started and
// 100 meaning that the block has been received in the last moment of the round)
const MetricReceivedProposedBlock = "erd_consensus_received_proposed_block"

// MetricCreatedProposedBlock is the metric that specify the percent of the block subround used for header and body
// creation (0 meaning that the block was created in no-time and 100 meaning that the block creation used all the
// subround spare duration)
const MetricCreatedProposedBlock = "erd_consensus_created_proposed_block"

// MetricProcessedProposedBlock is the metric that specify the percent of the block subround used for header and body
// processing (0 meaning that the block was processed in no-time and 100 meaning that the block processing used all the
// subround spare duration)
const MetricProcessedProposedBlock = "erd_consensus_processed_proposed_block"

// MetricMinGasPrice is the metric that specifies min gas price
const MetricMinGasPrice = "erd_min_gas_price"

// MetricMinGasLimit is the metric that specifies the minimum gas limit
const MetricMinGasLimit = "erd_min_gas_limit"

// MetricRewardsTopUpGradientPoint is the metric that specifies the rewards top up gradient point
const MetricRewardsTopUpGradientPoint = "erd_rewards_top_up_gradient_point"

// MetricGasPriceModifier is the metric that specifies the gas price modifier
const MetricGasPriceModifier = "erd_gas_price_modifier"

// MetricTopUpFactor is the metric that specifies the top up factor
const MetricTopUpFactor = "erd_top_up_factor"

// MetricMinTransactionVersion is the metric that specifies the minimum transaction version
const MetricMinTransactionVersion = "erd_min_transaction_version"

// MetricGasPerDataByte is the metric that specifies the required gas for a data byte
const MetricGasPerDataByte = "erd_gas_per_data_byte"

// MetricMaxGasPerTransaction is the metric that specifies the maximum gas limit for a transaction
const MetricMaxGasPerTransaction = "erd_max_gas_per_transaction"

// MetricChainId is the metric that specifies current chain id
const MetricChainId = "erd_chain_id"

// MetricStartTime is the metric that specifies the genesis start time
const MetricStartTime = "erd_start_time"

// MetricRoundDuration is the metric that specifies the round duration in milliseconds
const MetricRoundDuration = "erd_round_duration"

// MetricTotalSupply holds the total supply value for the last epoch
const MetricTotalSupply = "erd_total_supply"

// MetricTotalBaseStakedValue holds the total base staked value
const MetricTotalBaseStakedValue = "erd_total_base_staked_value"

// MetricTopUpValue holds the total top up value
const MetricTopUpValue = "erd_total_top_up_value"

// MetricInflation holds the inflation value for the last epoch
const MetricInflation = "erd_inflation"

// MetricDevRewardsInEpoch holds the developers' rewards value for the last epoch
const MetricDevRewardsInEpoch = "erd_dev_rewards"

// MetricTotalFees holds the total fees value for the last epoch
const MetricTotalFees = "erd_total_fees"

// MetricEpochForEconomicsData holds the epoch for which economics data are computed
const MetricEpochForEconomicsData = "erd_epoch_for_economics_data"

// MetachainShardId will be used to identify a shard ID as metachain
const MetachainShardId = uint32(0xFFFFFFFF)

// BaseOperationCost represents the field name for base operation costs
const BaseOperationCost = "BaseOperationCost"

// BuiltInCost represents the field name for built in operation costs
const BuiltInCost = "BuiltInCost"

// MetaChainSystemSCsCost represents the field name for metachain system smart contract operation costs
const MetaChainSystemSCsCost = "MetaChainSystemSCsCost"

// ElrondAPICost represents the field name of the Elrond SC API (EEI) gas costs
const ElrondAPICost = "ElrondAPICost"

// AsyncCallStepField is the field name for the gas cost for any of the two steps required to execute an async call
const AsyncCallStepField = "AsyncCallStep"

// AsyncCallbackGasLockField is the field name for the gas amount to be locked
// before executing the destination async call, to be put aside for the async callback
const AsyncCallbackGasLockField = "AsyncCallbackGasLock"

const (
	// MetricScDeployEnableEpoch represents the epoch when the deployment of smart contracts is enabled
	MetricScDeployEnableEpoch = "erd_smart_contract_deploy_enable_epoch"

	// MetricBuiltInFunctionsEnableEpoch represents the epoch when the built in functions is enabled
	MetricBuiltInFunctionsEnableEpoch = "erd_built_in_functions_enable_epoch"

	// MetricRelayedTransactionsEnableEpoch represents the epoch when the relayed transactions is enabled
	MetricRelayedTransactionsEnableEpoch = "erd_relayed_transactions_enable_epoch"

	// MetricPenalizedTooMuchGasEnableEpoch represents the epoch when the penalization for using too much gas is enabled
	MetricPenalizedTooMuchGasEnableEpoch = "erd_penalized_too_much_gas_enable_epoch"

	// MetricSwitchJailWaitingEnableEpoch represents the epoch when the system smart contract processing at end of epoch is enabled
	MetricSwitchJailWaitingEnableEpoch = "erd_switch_jail_waiting_enable_epoch"

	// MetricSwitchHysteresisForMinNodesEnableEpoch represents the epoch when the system smart contract changes its config to consider
	// also (minimum) hysteresis nodes for the minimum number of nodes
	MetricSwitchHysteresisForMinNodesEnableEpoch = "erd_switch_hysteresis_for_min_nodes_enable_epoch"

	// MetricBelowSignedThresholdEnableEpoch represents the epoch when the change for computing rating for validators below signed rating is enabled
	MetricBelowSignedThresholdEnableEpoch = "erd_below_signed_threshold_enable_epoch"

	// MetricTransactionSignedWithTxHashEnableEpoch represents the epoch when the node will also accept transactions that are
	// signed with the hash of transaction
	MetricTransactionSignedWithTxHashEnableEpoch = "erd_transaction_signed_with_txhash_enable_epoch"

	// MetricMetaProtectionEnableEpoch represents the epoch when the transactions to the metachain are checked to have enough gas
	MetricMetaProtectionEnableEpoch = "erd_meta_protection_enable_epoch"

	// MetricAheadOfTimeGasUsageEnableEpoch represents the epoch when the cost of smart contract prepare changes from compiler
	// per byte to ahead of time prepare per byte
	MetricAheadOfTimeGasUsageEnableEpoch = "erd_ahead_of_time_gas_usage_enable_epoch"

	// MetricGasPriceModifierEnableEpoch represents the epoch when the gas price modifier in fee computation is enabled
	MetricGasPriceModifierEnableEpoch = "erd_gas_price_modifier_enable_epoch"

	// MetricRepairCallbackEnableEpoch represents the epoch when the callback repair is activated for smart contract results
	MetricRepairCallbackEnableEpoch = "erd_repair_callback_enable_epoch"

	// MetricBlockGasAndFreeRecheckEnableEpoch represents the epoch when gas and fees used in each created or processed block are re-checked
	MetricBlockGasAndFreeRecheckEnableEpoch = "erd_block_gas_and_fee_recheck_enable_epoch"

	// MetricStakingV2EnableEpoch represents the epoch when staking v2 is enabled
	MetricStakingV2EnableEpoch = "erd_staking_v2_enable_epoch"

	// MetricStakeEnableEpoch represents the epoch when staking is enabled
	MetricStakeEnableEpoch = "erd_stake_enable_epoch"

	// MetricDoubleKeyProtectionEnableEpoch represents the epoch when double key protection is enabled
	MetricDoubleKeyProtectionEnableEpoch = "erd_double_key_protection_enable_epoch"

	// MetricEsdtEnableEpoch represents the epoch when ESDT is enabled
	MetricEsdtEnableEpoch = "erd_esdt_enable_epoch"

	// MetricGovernanceEnableEpoch  represents the epoch when governance is enabled
	MetricGovernanceEnableEpoch = "erd_governance_enable_epoch"

	// MetricDelegationManagerEnableEpoch represents the epoch when the delegation manager is enabled
	MetricDelegationManagerEnableEpoch = "erd_delegation_manager_enable_epoch"

	// MetricDelegationSmartContractEnableEpoch represents the epoch when delegation smart contract is enabled
	MetricDelegationSmartContractEnableEpoch = "erd_delegation_smart_contract_enable_epoch"

	// MetricCorrectLastUnjailedEnableEpoch represents the epoch when the correction on the last unjailed node is applied
	MetricCorrectLastUnjailedEnableEpoch = "erd_correct_last_unjailed_enable_epoch"

	// MetricBalanceWaitingListsEnableEpoch represents the epoch when the balance waiting lists on shards fix is applied
	MetricBalanceWaitingListsEnableEpoch = "erd_balance_waiting_lists_enable_epoch"

	// MetricReturnDataToLastTransferEnableEpoch represents the epoch when the return data to last transfer is applied
	MetricReturnDataToLastTransferEnableEpoch = "erd_return_data_to_last_transfer_enable_epoch"

	// MetricSenderInOutTransferEnableEpoch represents the epoch when the sender in out transfer is applied
	MetricSenderInOutTransferEnableEpoch = "erd_sender_in_out_transfer_enable_epoch"

	// MetricRelayedTransactionsV2EnableEpoch represents the epoch when the relayed transactions v2 is enabled
	MetricRelayedTransactionsV2EnableEpoch = "erd_relayed_transactions_v2_enable_epoch"

	// MetricUnbondTokensV2EnableEpoch represents the epoch when the unbond tokens v2 is applied
	MetricUnbondTokensV2EnableEpoch = "erd_unbond_tokens_v2_enable_epoch"

	// MetricSaveJailedAlwaysEnableEpoch represents the epoch the save jailed fix is applied
	MetricSaveJailedAlwaysEnableEpoch = "erd_save_jailed_always_enable_epoch"

	// MetricValidatorToDelegationEnableEpoch represents the epoch when the validator to delegation feature (staking v3.5) is enabled
	MetricValidatorToDelegationEnableEpoch = "erd_validator_to_delegation_enable_epoch"

	// MetricReDelegateBelowMinCheckEnableEpoch represents the epoch when the re-delegation below minimum value fix is applied
	MetricReDelegateBelowMinCheckEnableEpoch = "erd_redelegate_below_min_check_enable_epoch"

	// MetricIncrementSCRNonceInMultiTransferEnableEpoch represents the epoch when the fix for multi transfer SCR is enabled
	MetricIncrementSCRNonceInMultiTransferEnableEpoch = "erd_increment_scr_nonce_in_multi_transfer_enable_epoch"

	// MetricESDTMultiTransferEnableEpoch represents the epoch when the ESDT multi transfer feature is enabled
	MetricESDTMultiTransferEnableEpoch = "erd_esdt_multi_transfer_enable_epoch"

	// MetricGlobalMintBurnDisableEpoch represents the epoch when the global mint and burn feature is disabled
	MetricGlobalMintBurnDisableEpoch = "erd_global_mint_burn_disable_epoch"

	// MetricESDTTransferRoleEnableEpoch represents the epoch when the ESDT transfer role feature is enabled
	MetricESDTTransferRoleEnableEpoch = "erd_esdt_transfer_role_enable_epoch"

	// MetricBuiltInFunctionOnMetaEnableEpoch represents the epoch when the builtin functions on metachain are enabled
	MetricBuiltInFunctionOnMetaEnableEpoch = "erd_builtin_function_on_meta_enable_epoch"

<<<<<<< HEAD
	// MetricWaitingListFixEnableEpoch represents the epoch when the waiting list fix is enabled
	MetricWaitingListFixEnableEpoch = "erd_waiting_list_fix_enable_epoch"

	// MetricMaxNodesChangeEnableEpoch holds configuration for changing the maximum number of nodes and the enabling epoch
	MetricMaxNodesChangeEnableEpoch = "erd_max_nodes_change_enable_epoch"

	// MetricEpochEnable represents the epoch when the max nodes change configuration is applied
	MetricEpochEnable = "erd_epoch_enable"

	// EpochEnableSuffix represents the suffix for EpochEnable item in MaxNodesChangeEnableEpoch list
	EpochEnableSuffix = "_epoch_enable"

	// MetricMaxNumNodes represents the maximum number of nodes than can be enabled in a max nodes change configuration setup
	MetricMaxNumNodes = "erd_max_num_nodes"

	// MaxNumNodesSuffix represents the suffix for MaxNumNodes item in MaxNodesChangeEnableEpoch list
	MaxNumNodesSuffix = "_max_num_nodes"

	// MetricNodesToShufflePerShard represents the nodes to be shuffled per shard
	MetricNodesToShufflePerShard = "erd_nodes_to_shuffle_per_shard"

	// NodesToShufflePerShardSuffix represents the suffix for NodesToShufflePerShard item in MaxNodesChangeEnableEpoch list
	NodesToShufflePerShardSuffix = "_nodes_to_shuffle_per_shard"

	// MetricHysteresis represents the hysteresis threshold
	MetricHysteresis = "erd_hysteresis"

	// MetricAdaptivity represents a boolean to determine if adaptivity will be enabled or not
	MetricAdaptivity = "erd_adaptivity"
)

const (
	// MetricRatingsGeneralStartRating represents the starting rating used by the rater
	MetricRatingsGeneralStartRating = "erd_ratings_general_start_rating"

	// MetricRatingsGeneralMaxRating represents the maximum rating limit
	MetricRatingsGeneralMaxRating = "erd_ratings_general_max_rating"

	// MetricRatingsGeneralMinRating represents the minimum rating limit
	MetricRatingsGeneralMinRating = "erd_ratings_general_min_rating"

	// MetricRatingsGeneralSignedBlocksThreshold represents the signed blocks threshold
	MetricRatingsGeneralSignedBlocksThreshold = "erd_ratings_general_signed_blocks_threshold"

	// MetricRatingsGeneralSelectionChances represents the selection chances thresholds
	MetricRatingsGeneralSelectionChances = "erd_ratings_general_selection_chances"

	// MetricSelectionChancesMaxThreshold represents the max threshold for a selection chances item
	MetricSelectionChancesMaxThreshold = "erd_max_threshold"

	// SelectionChancesMaxThresholdSuffix represents the SelectionChances suffix for MaxThreshold
	SelectionChancesMaxThresholdSuffix = "_max_threshold"

	// MetricSelectionChancesChancePercent represents the chance percentage for a selection chances metric
	MetricSelectionChancesChancePercent = "erd_chance_percent"

	// SelectionChancesChancePercentSuffix represents the SelectionChances suffix for ChancePercent
	SelectionChancesChancePercentSuffix = "_chance_percent"

	// MetricRatingsShardChainHoursToMaxRatingFromStartRating represents the hours to max rating from start rating
	MetricRatingsShardChainHoursToMaxRatingFromStartRating = "erd_ratings_shardchain_hours_to_max_rating_from_start_rating"

	// MetricRatingsShardChainProposerValidatorImportance represents the proposer validator importance index
	MetricRatingsShardChainProposerValidatorImportance = "erd_ratings_shardchain_proposer_validator_importance"

	// MetricRatingsShardChainProposerDecreaseFactor represents the proposer decrease factor
	MetricRatingsShardChainProposerDecreaseFactor = "erd_ratings_shardchain_proposer_decrease_factor"

	// MetricRatingsShardChainValidatorDecreaseFactor represents the validator decrease factor
	MetricRatingsShardChainValidatorDecreaseFactor = "erd_ratings_shardchain_validator_decrease_factor"

	// MetricRatingsShardChainConsecutiveMissedBlocksPenalty represents the consecutive missed block penalty
	MetricRatingsShardChainConsecutiveMissedBlocksPenalty = "erd_ratings_shardchain_consecutive_missed_blocks_penalty"

	// MetricRatingsMetaChainHoursToMaxRatingFromStartRating represents the hours to max rating from start rating
	MetricRatingsMetaChainHoursToMaxRatingFromStartRating = "erd_ratings_metachain_hours_to_max_rating_from_start_rating"

	// MetricRatingsMetaChainProposerValidatorImportance represents the proposer validator importance index
	MetricRatingsMetaChainProposerValidatorImportance = "erd_ratings_metachain_proposer_validator_importance"

	// MetricRatingsMetaChainProposerDecreaseFactor represents the proposer decrease factor
	MetricRatingsMetaChainProposerDecreaseFactor = "erd_ratings_metachain_proposer_decrease_factor"

	// MetricRatingsMetaChainValidatorDecreaseFactor represents the validator decrease factor
	MetricRatingsMetaChainValidatorDecreaseFactor = "erd_ratings_metachain_validator_decrease_factor"

	// MetricRatingsMetaChainConsecutiveMissedBlocksPenalty represents the consecutive missed blocks penalty
	MetricRatingsMetaChainConsecutiveMissedBlocksPenalty = "erd_ratings_metachain_consecutive_missed_blocks_penalty"

	// MetricRatingsPeerHonestyDecayCoefficient represents the peer honesty decay coefficient
	MetricRatingsPeerHonestyDecayCoefficient = "erd_ratings_peerhonesty_decay_coefficient"

	// MetricRatingsPeerHonestyDecayUpdateIntervalInSeconds represents the decat update interval in seconds
	MetricRatingsPeerHonestyDecayUpdateIntervalInSeconds = "erd_ratings_peerhonesty_decay_update_interval_inseconds"

	// MetricRatingsPeerHonestyMaxScore represents the peer honesty max score allowed
	MetricRatingsPeerHonestyMaxScore = "erd_ratings_peerhonesty_max_score"

	// MetricRatingsPeerHonestyMinScore represents the peer honesty min score
	MetricRatingsPeerHonestyMinScore = "erd_ratings_peerhonesty_min_score"

	// MetricRatingsPeerHonestyBadPeerThreshold represents the peer honesty bad peer threshold
	MetricRatingsPeerHonestyBadPeerThreshold = "erd_ratings_peerhonesty_bad_peer_threshold"

	// MetricRatingsPeerHonestyUnitValue represents the peer honesty unit value
	MetricRatingsPeerHonestyUnitValue = "erd_ratings_peerhonesty_unit_value"
=======
	// MetricHeartbeatDisableEpoch represents the epoch when heartbeat v1 messages stop being sent and processed
	MetricHeartbeatDisableEpoch = "erd_heartbeat_disable_epoch"
>>>>>>> 2f4de2f8
)

const (
	// StorerOrder defines the order of storers to be notified of a start of epoch event
	StorerOrder = iota
	// NodesCoordinatorOrder defines the order in which NodesCoordinator is notified of a start of epoch event
	NodesCoordinatorOrder
	// ConsensusOrder defines the order in which Consensus is notified of a start of epoch event
	ConsensusOrder
	// NetworkShardingOrder defines the order in which the network sharding subsystem is notified of a start of epoch event
	NetworkShardingOrder
	// IndexerOrder defines the order in which indexer is notified of a start of epoch event
	IndexerOrder
	// NetStatisticsOrder defines the order in which netStatistic component is notified of a start of epoch event
	NetStatisticsOrder
	// OldDatabaseCleanOrder defines the order in which oldDatabaseCleaner component is notified of a start of epoch event
	OldDatabaseCleanOrder
)

// NodeState specifies what type of state a node could have
type NodeState int

const (
	// NsSynchronized defines ID of a state of synchronized
	NsSynchronized NodeState = iota
	// NsNotSynchronized defines ID of a state of not synchronized
	NsNotSynchronized
	// NsNotCalculated defines ID of a state which is not calculated
	NsNotCalculated
)

// MetricP2PPeerInfo is the metric for the node's p2p info
const MetricP2PPeerInfo = "erd_p2p_peer_info"

// MetricP2PIntraShardValidators is the metric that outputs the intra-shard connected validators
const MetricP2PIntraShardValidators = "erd_p2p_intra_shard_validators"

// MetricP2PCrossShardValidators is the metric that outputs the cross-shard connected validators
const MetricP2PCrossShardValidators = "erd_p2p_cross_shard_validators"

// MetricP2PIntraShardObservers is the metric that outputs the intra-shard connected observers
const MetricP2PIntraShardObservers = "erd_p2p_intra_shard_observers"

// MetricP2PCrossShardObservers is the metric that outputs the cross-shard connected observers
const MetricP2PCrossShardObservers = "erd_p2p_cross_shard_observers"

// MetricP2PFullHistoryObservers is the metric that outputs the full-history connected observers
const MetricP2PFullHistoryObservers = "erd_p2p_full_history_observers"

// MetricP2PUnknownPeers is the metric that outputs the unknown-shard connected peers
const MetricP2PUnknownPeers = "erd_p2p_unknown_shard_peers"

// MetricP2PNumConnectedPeersClassification is the metric for monitoring the number of connected peers split on the connection type
const MetricP2PNumConnectedPeersClassification = "erd_p2p_num_connected_peers_classification"

// HighestRoundFromBootStorage is the key for the highest round that is saved in storage
const HighestRoundFromBootStorage = "highestRoundFromBootStorage"

// TriggerRegistryKeyPrefix is the key prefix to save epoch start registry to storage
const TriggerRegistryKeyPrefix = "epochStartTrigger_"

// TriggerRegistryInitialKeyPrefix is the key prefix to save initial data to storage
const TriggerRegistryInitialKeyPrefix = "initial_value_epoch_"

// NodesCoordinatorRegistryKeyPrefix is the key prefix to save epoch start registry to storage
const NodesCoordinatorRegistryKeyPrefix = "indexHashed_"

// ShuffledOut signals that a restart is pending because the node was shuffled out
const ShuffledOut = "shuffledOut"

// WrongConfiguration signals that the node has a malformed configuration and cannot continue processing
const WrongConfiguration = "wrongConfiguration"

// ImportComplete signals that a node restart will be done because the import did complete
const ImportComplete = "importComplete"

// MaxRetriesToCreateDB represents the maximum number of times to try to create DB if it failed
const MaxRetriesToCreateDB = 10

// SleepTimeBetweenCreateDBRetries represents the number of seconds to sleep between DB creates
const SleepTimeBetweenCreateDBRetries = 5 * time.Second

// DefaultStatsPath is the default path where the node stats are logged
const DefaultStatsPath = "stats"

// DefaultDBPath is the default path for nodes databases
const DefaultDBPath = "db"

// DefaultEpochString is the default folder root name for node per epoch databases
const DefaultEpochString = "Epoch"

// DefaultStaticDbString is the default name for the static databases (not changing with epoch)
const DefaultStaticDbString = "Static"

// DefaultShardString is the default folder root name for per shard databases
const DefaultShardString = "Shard"

// MetachainShardName is the string identifier of the metachain shard
const MetachainShardName = "metachain"

// TemporaryPath is the default temporary path directory
const TemporaryPath = "temp"

// TimeToWaitForP2PBootstrap is the wait time for the P2P to bootstrap
const TimeToWaitForP2PBootstrap = 20 * time.Second

// MaxSoftwareVersionLengthInBytes represents the maximum length for the software version to be saved in block header
const MaxSoftwareVersionLengthInBytes = 10

// ExtraDelayForBroadcastBlockInfo represents the number of seconds to wait since a block has been broadcast and the
// moment when its components, like mini blocks and transactions, would be broadcast too
const ExtraDelayForBroadcastBlockInfo = 1 * time.Second

// ExtraDelayBetweenBroadcastMbsAndTxs represents the number of seconds to wait since miniblocks have been broadcast
// and the moment when theirs transactions would be broadcast too
const ExtraDelayBetweenBroadcastMbsAndTxs = 1 * time.Second

// ExtraDelayForRequestBlockInfo represents the number of seconds to wait since a block has been received and the
// moment when its components, like mini blocks and transactions, would be requested too if they are still missing
const ExtraDelayForRequestBlockInfo = ExtraDelayForBroadcastBlockInfo + ExtraDelayBetweenBroadcastMbsAndTxs + time.Second

// CommitMaxTime represents max time accepted for a commit action, after which a warn message is displayed
const CommitMaxTime = 3 * time.Second

// PutInStorerMaxTime represents max time accepted for a put action, after which a warn message is displayed
const PutInStorerMaxTime = time.Second

// DefaultUnstakedEpoch represents the default epoch that is set for a validator that has not unstaked yet
const DefaultUnstakedEpoch = math.MaxUint32

// InvalidMessageBlacklistDuration represents the time to keep a peer in the black list if it sends a message that
// does not follow the protocol: example not useing the same marshaler as the other peers
const InvalidMessageBlacklistDuration = time.Second * 3600

// PublicKeyBlacklistDuration represents the time to keep a public key in the black list if it will degrade its
// rating to a minimum threshold due to improper messages
const PublicKeyBlacklistDuration = time.Second * 7200

// WrongP2PMessageBlacklistDuration represents the time to keep a peer id in the blacklist if it sends a message that
// do not follow this protocol
const WrongP2PMessageBlacklistDuration = time.Second * 7200

// MaxWaitingTimeToReceiveRequestedItem represents the maximum waiting time in seconds needed to receive the requested items
const MaxWaitingTimeToReceiveRequestedItem = 5 * time.Second

// DefaultLogProfileIdentifier represents the default log profile used when the logviewer/termui applications do not
// need to change the current logging profile
const DefaultLogProfileIdentifier = "[default log profile]"

// NotSetDestinationShardID represents the shardIdString when the destinationShardId is not set in the prefs
const NotSetDestinationShardID = "disabled"

// AdditionalScrForEachScCallOrSpecialTx specifies the additional number of smart contract results which should be
// considered by a node, when it includes sc calls or special txs in a miniblock.
// Ex.: normal txs -> aprox. 27000, sc calls or special txs -> aprox. 6250 = 27000 / (AdditionalScrForEachScCallOrSpecialTx + 1),
// considering that constant below is set to 3
const AdditionalScrForEachScCallOrSpecialTx = 3

// MaxRoundsWithoutCommittedStartInEpochBlock defines the maximum rounds to wait for start in epoch block to be committed,
// before a special action to be applied
const MaxRoundsWithoutCommittedStartInEpochBlock = 50

// DefaultResolversIdentifier represents the identifier that is used in conjunction with regular resolvers
// (that makes the node run properly)
const DefaultResolversIdentifier = "default resolver"

// DefaultInterceptorsIdentifier represents the identifier that is used in conjunction with regular interceptors
// (that makes the node run properly)
const DefaultInterceptorsIdentifier = "default interceptor"

// HardforkInterceptorsIdentifier represents the identifier that is used in the hardfork process
const HardforkInterceptorsIdentifier = "hardfork interceptor"

// HardforkResolversIdentifier represents the resolver that is used in the hardfork process
const HardforkResolversIdentifier = "hardfork resolver"

// EpochStartInterceptorsIdentifier represents the identifier that is used in the start-in-epoch process
const EpochStartInterceptorsIdentifier = "epoch start interceptor"

// GetNodeFromDBErrorString represents the string which is returned when a getting node from DB returns an error
const GetNodeFromDBErrorString = "getNodeFromDB error"

// TimeoutGettingTrieNodes defines the timeout in trie sync operation if no node is received
const TimeoutGettingTrieNodes = 2 * time.Minute // to consider syncing a very large trie node of 64MB at ~1MB/s

// TimeoutGettingTrieNodesInHardfork represents the maximum time allowed between 2 nodes fetches (and commits)
// during the hardfork process
const TimeoutGettingTrieNodesInHardfork = time.Minute * 10

// RetrialIntervalForOutportDriver is the interval in which the outport driver should try to call the driver again
const RetrialIntervalForOutportDriver = time.Second * 10

// NodeProcessingMode represents the processing mode in which the node was started
type NodeProcessingMode int

const (
	// Normal means that the node has started in the normal processing mode
	Normal NodeProcessingMode = iota

	// ImportDb means that the node has started in the import-db mode
	ImportDb
)

const (
	// ActiveDBKey is the key at which ActiveDBVal will be saved
	ActiveDBKey = "activeDB"

	// ActiveDBVal is the value that will be saved at ActiveDBKey
	ActiveDBVal = "yes"

	// TrieSyncedKey is the key at which TrieSyncedVal will be saved
	TrieSyncedKey = "synced"

	// TrieSyncedVal is the value that will be saved at TrieSyncedKey
	TrieSyncedVal = "yes"
)

// ApiOutputFormat represents the format type returned by api
type ApiOutputFormat uint8

const (
	// ApiOutputFormatJSON outport format returns struct directly, will be serialized into JSON by gin
	ApiOutputFormatJSON ApiOutputFormat = 0

	// ApiOutputFormatProto outport format returns the bytes of the proto object
	ApiOutputFormatProto ApiOutputFormat = 1
)<|MERGE_RESOLUTION|>--- conflicted
+++ resolved
@@ -482,9 +482,11 @@
 	// MetricBuiltInFunctionOnMetaEnableEpoch represents the epoch when the builtin functions on metachain are enabled
 	MetricBuiltInFunctionOnMetaEnableEpoch = "erd_builtin_function_on_meta_enable_epoch"
 
-<<<<<<< HEAD
 	// MetricWaitingListFixEnableEpoch represents the epoch when the waiting list fix is enabled
 	MetricWaitingListFixEnableEpoch = "erd_waiting_list_fix_enable_epoch"
+
+	// MetricHeartbeatDisableEpoch represents the epoch when heartbeat v1 messages stop being sent and processed
+	MetricHeartbeatDisableEpoch = "erd_heartbeat_disable_epoch"
 
 	// MetricMaxNodesChangeEnableEpoch holds configuration for changing the maximum number of nodes and the enabling epoch
 	MetricMaxNodesChangeEnableEpoch = "erd_max_nodes_change_enable_epoch"
@@ -589,10 +591,6 @@
 
 	// MetricRatingsPeerHonestyUnitValue represents the peer honesty unit value
 	MetricRatingsPeerHonestyUnitValue = "erd_ratings_peerhonesty_unit_value"
-=======
-	// MetricHeartbeatDisableEpoch represents the epoch when heartbeat v1 messages stop being sent and processed
-	MetricHeartbeatDisableEpoch = "erd_heartbeat_disable_epoch"
->>>>>>> 2f4de2f8
 )
 
 const (
