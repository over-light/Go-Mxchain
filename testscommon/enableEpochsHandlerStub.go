package testscommon

// EnableEpochsHandlerStub -
type EnableEpochsHandlerStub struct {
<<<<<<< HEAD
	FlagsEnabled                                              bool
	BlockGasAndFeesReCheckEnableEpochCalled                   func() uint32
	StakingV2EnableEpochCalled                                func() uint32
	IsSCDeployFlagEnabledCalled                               func() bool
	IsBuiltInFunctionsFlagEnabledCalled                       func() bool
	IsRelayedTransactionsFlagEnabledCalled                    func() bool
	IsPenalizedTooMuchGasFlagEnabledCalled                    func() bool
	ResetPenalizedTooMuchGasFlagCalled                        func()
	IsSwitchJailWaitingFlagEnabledCalled                      func() bool
	IsBelowSignedThresholdFlagEnabledCalled                   func() bool
	IsSwitchHysteresisForMinNodesFlagEnabledCalled            func() bool
	IsTransactionSignedWithTxHashFlagEnabledCalled            func() bool
	IsMetaProtectionFlagEnabledCalled                         func() bool
	IsAheadOfTimeGasUsageFlagEnabledCalled                    func() bool
	IsGasPriceModifierFlagEnabledCalled                       func() bool
	IsRepairCallbackFlagEnabledCalled                         func() bool
	IsBalanceWaitingListsFlagEnabledCalled                    func() bool
	IsReturnDataToLastTransferFlagEnabledCalled               func() bool
	IsSenderInOutTransferFlagEnabledCalled                    func() bool
	IsStakeFlagEnabledCalled                                  func() bool
	IsStakingV2FlagEnabledCalled                              func() bool
	IsStakingV2OwnerFlagEnabledCalled                         func() bool
	IsStakingV2DelegationFlagEnabledCalled                    func() bool
	IsDoubleKeyProtectionFlagEnabledCalled                    func() bool
	IsESDTFlagEnabledCalled                                   func() bool
	IsESDTFlagEnabledForCurrentEpochCalled                    func() bool
	IsGovernanceFlagEnabledCalled                             func() bool
	IsGovernanceFlagEnabledForCurrentEpochCalled              func() bool
	IsDelegationManagerFlagEnabledCalled                      func() bool
	IsDelegationSmartContractFlagEnabledCalled                func() bool
	IsCorrectLastUnjailedFlagEnabledCalled                    func() bool
	IsCorrectLastUnjailedFlagEnabledForCurrentEpochCalled     func() bool
	IsRelayedTransactionsV2FlagEnabledCalled                  func() bool
	IsUnbondTokensV2FlagEnabledCalled                         func() bool
	IsSaveJailedAlwaysFlagEnabledCalled                       func() bool
	IsReDelegateBelowMinCheckFlagEnabledCalled                func() bool
	IsValidatorToDelegationFlagEnabledCalled                  func() bool
	IsWaitingListFixFlagEnabledCalled                         func() bool
	IsIncrementSCRNonceInMultiTransferFlagEnabledCalled       func() bool
	IsESDTMultiTransferFlagEnabledCalled                      func() bool
	IsGlobalMintBurnFlagEnabledCalled                         func() bool
	IsESDTTransferRoleFlagEnabledCalled                       func() bool
	IsBuiltInFunctionOnMetaFlagEnabledCalled                  func() bool
	IsComputeRewardCheckpointFlagEnabledCalled                func() bool
	IsSCRSizeInvariantCheckFlagEnabledCalled                  func() bool
	IsBackwardCompSaveKeyValueFlagEnabledCalled               func() bool
	IsESDTNFTCreateOnMultiShardFlagEnabledCalled              func() bool
	IsMetaESDTSetFlagEnabledCalled                            func() bool
	IsAddTokensToDelegationFlagEnabledCalled                  func() bool
	IsMultiESDTTransferFixOnCallBackFlagEnabledCalled         func() bool
	IsOptimizeGasUsedInCrossMiniBlocksFlagEnabledCalled       func() bool
	IsCorrectFirstQueuedFlagEnabledCalled                     func() bool
	IsDeleteDelegatorAfterClaimRewardsFlagEnabledCalled       func() bool
	IsFixOOGReturnCodeFlagEnabledCalled                       func() bool
	IsRemoveNonUpdatedStorageFlagEnabledCalled                func() bool
	IsOptimizeNFTStoreFlagEnabledCalled                       func() bool
	IsCreateNFTThroughExecByCallerFlagEnabledCalled           func() bool
	IsStopDecreasingValidatorRatingWhenStuckFlagEnabledCalled func() bool
	IsFrontRunningProtectionFlagEnabledCalled                 func() bool
	IsPayableBySCFlagEnabledCalled                            func() bool
	IsCleanUpInformativeSCRsFlagEnabledCalled                 func() bool
	IsStorageAPICostOptimizationFlagEnabledCalled             func() bool
	IsESDTRegisterAndSetAllRolesFlagEnabledCalled             func() bool
	IsScheduledMiniBlocksFlagEnabledCalled                    func() bool
	IsCorrectJailedNotUnstakedEmptyQueueFlagEnabledCalled     func() bool
	IsDoNotReturnOldBlockInBlockchainHookFlagEnabledCalled    func() bool
	IsAddFailedRelayedTxToInvalidMBsFlagCalled                func() bool
	IsSCRSizeInvariantOnBuiltInResultFlagEnabledCalled        func() bool
	IsCheckCorrectTokenIDForTransferRoleFlagEnabledCalled     func() bool
	IsFailExecutionOnEveryAPIErrorFlagEnabledCalled           func() bool
	IsHeartbeatDisableFlagEnabledCalled                       func() bool
	IsMiniBlockPartialExecutionFlagEnabledCalled              func() bool
=======
	ResetPenalizedTooMuchGasFlagCalled                       func()
	BlockGasAndFeesReCheckEnableEpochField                   uint32
	IsSCDeployFlagEnabledField                               bool
	IsBuiltInFunctionsFlagEnabledField                       bool
	IsRelayedTransactionsFlagEnabledField                    bool
	IsPenalizedTooMuchGasFlagEnabledField                    bool
	IsSwitchJailWaitingFlagEnabledField                      bool
	IsBelowSignedThresholdFlagEnabledField                   bool
	IsSwitchHysteresisForMinNodesFlagEnabledField            bool
	IsTransactionSignedWithTxHashFlagEnabledField            bool
	IsMetaProtectionFlagEnabledField                         bool
	IsAheadOfTimeGasUsageFlagEnabledField                    bool
	IsGasPriceModifierFlagEnabledField                       bool
	IsRepairCallbackFlagEnabledField                         bool
	IsBalanceWaitingListsFlagEnabledField                    bool
	IsReturnDataToLastTransferFlagEnabledField               bool
	IsSenderInOutTransferFlagEnabledField                    bool
	IsStakeFlagEnabledField                                  bool
	IsStakingV2FlagEnabledField                              bool
	IsStakingV2OwnerFlagEnabledField                         bool
	IsStakingV2DelegationFlagEnabledField                    bool
	IsDoubleKeyProtectionFlagEnabledField                    bool
	IsESDTFlagEnabledField                                   bool
	IsESDTFlagEnabledForCurrentEpochField                    bool
	IsGovernanceFlagEnabledField                             bool
	IsGovernanceFlagEnabledForCurrentEpochField              bool
	IsDelegationManagerFlagEnabledField                      bool
	IsDelegationSmartContractFlagEnabledField                bool
	IsCorrectLastUnJailedFlagEnabledField                    bool
	IsCorrectLastUnJailedFlagEnabledForCurrentEpochField     bool
	IsRelayedTransactionsV2FlagEnabledField                  bool
	IsUnBondTokensV2FlagEnabledField                         bool
	IsSaveJailedAlwaysFlagEnabledField                       bool
	IsReDelegateBelowMinCheckFlagEnabledField                bool
	IsValidatorToDelegationFlagEnabledField                  bool
	IsWaitingListFixFlagEnabledField                         bool
	IsIncrementSCRNonceInMultiTransferFlagEnabledField       bool
	IsESDTMultiTransferFlagEnabledField                      bool
	IsGlobalMintBurnFlagEnabledField                         bool
	IsESDTTransferRoleFlagEnabledField                       bool
	IsBuiltInFunctionOnMetaFlagEnabledField                  bool
	IsComputeRewardCheckpointFlagEnabledField                bool
	IsSCRSizeInvariantCheckFlagEnabledField                  bool
	IsBackwardCompSaveKeyValueFlagEnabledField               bool
	IsESDTNFTCreateOnMultiShardFlagEnabledField              bool
	IsMetaESDTSetFlagEnabledField                            bool
	IsAddTokensToDelegationFlagEnabledField                  bool
	IsMultiESDTTransferFixOnCallBackFlagEnabledField         bool
	IsOptimizeGasUsedInCrossMiniBlocksFlagEnabledField       bool
	IsCorrectFirstQueuedFlagEnabledField                     bool
	IsDeleteDelegatorAfterClaimRewardsFlagEnabledField       bool
	IsFixOOGReturnCodeFlagEnabledField                       bool
	IsRemoveNonUpdatedStorageFlagEnabledField                bool
	IsOptimizeNFTStoreFlagEnabledField                       bool
	IsCreateNFTThroughExecByCallerFlagEnabledField           bool
	IsStopDecreasingValidatorRatingWhenStuckFlagEnabledField bool
	IsFrontRunningProtectionFlagEnabledField                 bool
	IsPayableBySCFlagEnabledField                            bool
	IsCleanUpInformativeSCRsFlagEnabledField                 bool
	IsStorageAPICostOptimizationFlagEnabledField             bool
	IsESDTRegisterAndSetAllRolesFlagEnabledField             bool
	IsScheduledMiniBlocksFlagEnabledField                    bool
	IsCorrectJailedNotUnStakedEmptyQueueFlagEnabledField     bool
	IsDoNotReturnOldBlockInBlockchainHookFlagEnabledField    bool
	IsAddFailedRelayedTxToInvalidMBsFlagField                bool
	IsSCRSizeInvariantOnBuiltInResultFlagEnabledField        bool
	IsCheckCorrectTokenIDForTransferRoleFlagEnabledField     bool
	IsFailExecutionOnEveryAPIErrorFlagEnabledField           bool
	IsHeartbeatDisableFlagEnabledField                       bool
	IsMiniBlockPartialExecutionFlagEnabledField              bool
>>>>>>> 1d21a470
}

// BlockGasAndFeesReCheckEnableEpoch -
func (stub *EnableEpochsHandlerStub) BlockGasAndFeesReCheckEnableEpoch() uint32 {
	return stub.BlockGasAndFeesReCheckEnableEpochField
}

// ResetPenalizedTooMuchGasFlag -
func (stub *EnableEpochsHandlerStub) ResetPenalizedTooMuchGasFlag() {
	if stub.ResetPenalizedTooMuchGasFlagCalled != nil {
		stub.ResetPenalizedTooMuchGasFlagCalled()
	}
}

// StakingV2EnableEpoch -
func (stub *EnableEpochsHandlerStub) StakingV2EnableEpoch() uint32 {
	if stub.StakingV2EnableEpochCalled != nil {
		return stub.StakingV2EnableEpochCalled()
	}

	return 0
}

// IsSCDeployFlagEnabled -
func (stub *EnableEpochsHandlerStub) IsSCDeployFlagEnabled() bool {
<<<<<<< HEAD
	if stub.IsSCDeployFlagEnabledCalled != nil {
		return stub.IsSCDeployFlagEnabledCalled()
	}

	return stub.FlagsEnabled
=======
	return stub.IsSCDeployFlagEnabledField
>>>>>>> 1d21a470
}

// IsBuiltInFunctionsFlagEnabled -
func (stub *EnableEpochsHandlerStub) IsBuiltInFunctionsFlagEnabled() bool {
<<<<<<< HEAD
	if stub.IsBuiltInFunctionsFlagEnabledCalled != nil {
		return stub.IsBuiltInFunctionsFlagEnabledCalled()
	}

	return stub.FlagsEnabled
=======
	return stub.IsBuiltInFunctionsFlagEnabledField
>>>>>>> 1d21a470
}

// IsRelayedTransactionsFlagEnabled -
func (stub *EnableEpochsHandlerStub) IsRelayedTransactionsFlagEnabled() bool {
<<<<<<< HEAD
	if stub.IsRelayedTransactionsFlagEnabledCalled != nil {
		return stub.IsRelayedTransactionsFlagEnabledCalled()
	}

	return stub.FlagsEnabled
=======
	return stub.IsRelayedTransactionsFlagEnabledField
>>>>>>> 1d21a470
}

// IsPenalizedTooMuchGasFlagEnabled -
func (stub *EnableEpochsHandlerStub) IsPenalizedTooMuchGasFlagEnabled() bool {
<<<<<<< HEAD
	if stub.IsPenalizedTooMuchGasFlagEnabledCalled != nil {
		return stub.IsPenalizedTooMuchGasFlagEnabledCalled()
	}

	return stub.FlagsEnabled
}

// ResetPenalizedTooMuchGasFlag -
func (stub *EnableEpochsHandlerStub) ResetPenalizedTooMuchGasFlag() {
	if stub.ResetPenalizedTooMuchGasFlagCalled != nil {
		stub.ResetPenalizedTooMuchGasFlagCalled()
	}
=======
	return stub.IsPenalizedTooMuchGasFlagEnabledField
>>>>>>> 1d21a470
}

// IsSwitchJailWaitingFlagEnabled -
func (stub *EnableEpochsHandlerStub) IsSwitchJailWaitingFlagEnabled() bool {
<<<<<<< HEAD
	if stub.IsSwitchJailWaitingFlagEnabledCalled != nil {
		return stub.IsSwitchJailWaitingFlagEnabledCalled()
	}

	return stub.FlagsEnabled
=======
	return stub.IsSwitchJailWaitingFlagEnabledField
>>>>>>> 1d21a470
}

// IsBelowSignedThresholdFlagEnabled -
func (stub *EnableEpochsHandlerStub) IsBelowSignedThresholdFlagEnabled() bool {
<<<<<<< HEAD
	if stub.IsBelowSignedThresholdFlagEnabledCalled != nil {
		return stub.IsBelowSignedThresholdFlagEnabledCalled()
	}

	return stub.FlagsEnabled
=======
	return stub.IsBelowSignedThresholdFlagEnabledField
>>>>>>> 1d21a470
}

// IsSwitchHysteresisForMinNodesFlagEnabled -
func (stub *EnableEpochsHandlerStub) IsSwitchHysteresisForMinNodesFlagEnabled() bool {
<<<<<<< HEAD
	if stub.IsSwitchHysteresisForMinNodesFlagEnabledCalled != nil {
		return stub.IsSwitchHysteresisForMinNodesFlagEnabledCalled()
	}

	return stub.FlagsEnabled
=======
	return stub.IsSwitchHysteresisForMinNodesFlagEnabledField
>>>>>>> 1d21a470
}

// IsTransactionSignedWithTxHashFlagEnabled -
func (stub *EnableEpochsHandlerStub) IsTransactionSignedWithTxHashFlagEnabled() bool {
<<<<<<< HEAD
	if stub.IsTransactionSignedWithTxHashFlagEnabledCalled != nil {
		return stub.IsTransactionSignedWithTxHashFlagEnabledCalled()
	}

	return stub.FlagsEnabled
=======
	return stub.IsTransactionSignedWithTxHashFlagEnabledField
>>>>>>> 1d21a470
}

// IsMetaProtectionFlagEnabled -
func (stub *EnableEpochsHandlerStub) IsMetaProtectionFlagEnabled() bool {
<<<<<<< HEAD
	if stub.IsMetaProtectionFlagEnabledCalled != nil {
		return stub.IsMetaProtectionFlagEnabledCalled()
	}

	return stub.FlagsEnabled
=======
	return stub.IsMetaProtectionFlagEnabledField
>>>>>>> 1d21a470
}

// IsAheadOfTimeGasUsageFlagEnabled -
func (stub *EnableEpochsHandlerStub) IsAheadOfTimeGasUsageFlagEnabled() bool {
<<<<<<< HEAD
	if stub.IsAheadOfTimeGasUsageFlagEnabledCalled != nil {
		return stub.IsAheadOfTimeGasUsageFlagEnabledCalled()
	}

	return stub.FlagsEnabled
=======
	return stub.IsAheadOfTimeGasUsageFlagEnabledField
>>>>>>> 1d21a470
}

// IsGasPriceModifierFlagEnabled -
func (stub *EnableEpochsHandlerStub) IsGasPriceModifierFlagEnabled() bool {
<<<<<<< HEAD
	if stub.IsGasPriceModifierFlagEnabledCalled != nil {
		return stub.IsGasPriceModifierFlagEnabledCalled()
	}

	return stub.FlagsEnabled
=======
	return stub.IsGasPriceModifierFlagEnabledField
>>>>>>> 1d21a470
}

// IsRepairCallbackFlagEnabled -
func (stub *EnableEpochsHandlerStub) IsRepairCallbackFlagEnabled() bool {
<<<<<<< HEAD
	if stub.IsRepairCallbackFlagEnabledCalled != nil {
		return stub.IsRepairCallbackFlagEnabledCalled()
	}

	return stub.FlagsEnabled
=======
	return stub.IsRepairCallbackFlagEnabledField
>>>>>>> 1d21a470
}

// IsBalanceWaitingListsFlagEnabled -
func (stub *EnableEpochsHandlerStub) IsBalanceWaitingListsFlagEnabled() bool {
<<<<<<< HEAD
	if stub.IsBalanceWaitingListsFlagEnabledCalled != nil {
		return stub.IsBalanceWaitingListsFlagEnabledCalled()
	}

	return stub.FlagsEnabled
=======
	return stub.IsBalanceWaitingListsFlagEnabledField
>>>>>>> 1d21a470
}

// IsReturnDataToLastTransferFlagEnabled -
func (stub *EnableEpochsHandlerStub) IsReturnDataToLastTransferFlagEnabled() bool {
<<<<<<< HEAD
	if stub.IsReturnDataToLastTransferFlagEnabledCalled != nil {
		return stub.IsReturnDataToLastTransferFlagEnabledCalled()
	}

	return stub.FlagsEnabled
=======
	return stub.IsReturnDataToLastTransferFlagEnabledField
>>>>>>> 1d21a470
}

// IsSenderInOutTransferFlagEnabled -
func (stub *EnableEpochsHandlerStub) IsSenderInOutTransferFlagEnabled() bool {
<<<<<<< HEAD
	if stub.IsSenderInOutTransferFlagEnabledCalled != nil {
		return stub.IsSenderInOutTransferFlagEnabledCalled()
	}

	return stub.FlagsEnabled
=======
	return stub.IsSenderInOutTransferFlagEnabledField
>>>>>>> 1d21a470
}

// IsStakeFlagEnabled -
func (stub *EnableEpochsHandlerStub) IsStakeFlagEnabled() bool {
<<<<<<< HEAD
	if stub.IsStakeFlagEnabledCalled != nil {
		return stub.IsStakeFlagEnabledCalled()
	}

	return stub.FlagsEnabled
=======
	return stub.IsStakeFlagEnabledField
>>>>>>> 1d21a470
}

// IsStakingV2FlagEnabled -
func (stub *EnableEpochsHandlerStub) IsStakingV2FlagEnabled() bool {
<<<<<<< HEAD
	if stub.IsStakingV2FlagEnabledCalled != nil {
		return stub.IsStakingV2FlagEnabledCalled()
	}

	return stub.FlagsEnabled
=======
	return stub.IsStakingV2FlagEnabledField
>>>>>>> 1d21a470
}

// IsStakingV2OwnerFlagEnabled -
func (stub *EnableEpochsHandlerStub) IsStakingV2OwnerFlagEnabled() bool {
<<<<<<< HEAD
	if stub.IsStakingV2OwnerFlagEnabledCalled != nil {
		return stub.IsStakingV2OwnerFlagEnabledCalled()
	}

	return stub.FlagsEnabled
=======
	return stub.IsStakingV2OwnerFlagEnabledField
>>>>>>> 1d21a470
}

// IsStakingV2DelegationFlagEnabled -
func (stub *EnableEpochsHandlerStub) IsStakingV2DelegationFlagEnabled() bool {
<<<<<<< HEAD
	if stub.IsStakingV2DelegationFlagEnabledCalled != nil {
		return stub.IsStakingV2DelegationFlagEnabledCalled()
	}

	return stub.FlagsEnabled
=======
	return stub.IsStakingV2DelegationFlagEnabledField
>>>>>>> 1d21a470
}

// IsDoubleKeyProtectionFlagEnabled -
func (stub *EnableEpochsHandlerStub) IsDoubleKeyProtectionFlagEnabled() bool {
<<<<<<< HEAD
	if stub.IsDoubleKeyProtectionFlagEnabledCalled != nil {
		return stub.IsDoubleKeyProtectionFlagEnabledCalled()
	}

	return stub.FlagsEnabled
=======
	return stub.IsDoubleKeyProtectionFlagEnabledField
>>>>>>> 1d21a470
}

// IsESDTFlagEnabled -
func (stub *EnableEpochsHandlerStub) IsESDTFlagEnabled() bool {
<<<<<<< HEAD
	if stub.IsESDTFlagEnabledCalled != nil {
		return stub.IsESDTFlagEnabledCalled()
	}

	return stub.FlagsEnabled
=======
	return stub.IsESDTFlagEnabledField
>>>>>>> 1d21a470
}

// IsESDTFlagEnabledForCurrentEpoch -
func (stub *EnableEpochsHandlerStub) IsESDTFlagEnabledForCurrentEpoch() bool {
<<<<<<< HEAD
	if stub.IsESDTFlagEnabledForCurrentEpochCalled != nil {
		return stub.IsESDTFlagEnabledForCurrentEpochCalled()
	}

	return stub.FlagsEnabled
=======
	return stub.IsESDTFlagEnabledForCurrentEpochField
>>>>>>> 1d21a470
}

// IsGovernanceFlagEnabled -
func (stub *EnableEpochsHandlerStub) IsGovernanceFlagEnabled() bool {
<<<<<<< HEAD
	if stub.IsGovernanceFlagEnabledCalled != nil {
		return stub.IsGovernanceFlagEnabledCalled()
	}

	return stub.FlagsEnabled
=======
	return stub.IsGovernanceFlagEnabledField
>>>>>>> 1d21a470
}

// IsGovernanceFlagEnabledForCurrentEpoch -
func (stub *EnableEpochsHandlerStub) IsGovernanceFlagEnabledForCurrentEpoch() bool {
<<<<<<< HEAD
	if stub.IsGovernanceFlagEnabledForCurrentEpochCalled != nil {
		return stub.IsGovernanceFlagEnabledForCurrentEpochCalled()
	}

	return stub.FlagsEnabled
=======
	return stub.IsGovernanceFlagEnabledForCurrentEpochField
>>>>>>> 1d21a470
}

// IsDelegationManagerFlagEnabled -
func (stub *EnableEpochsHandlerStub) IsDelegationManagerFlagEnabled() bool {
<<<<<<< HEAD
	if stub.IsDelegationManagerFlagEnabledCalled != nil {
		return stub.IsDelegationManagerFlagEnabledCalled()
	}

	return stub.FlagsEnabled
=======
	return stub.IsDelegationManagerFlagEnabledField
>>>>>>> 1d21a470
}

// IsDelegationSmartContractFlagEnabled -
func (stub *EnableEpochsHandlerStub) IsDelegationSmartContractFlagEnabled() bool {
<<<<<<< HEAD
	if stub.IsDelegationSmartContractFlagEnabledCalled != nil {
		return stub.IsDelegationSmartContractFlagEnabledCalled()
	}

	return stub.FlagsEnabled
}

// IsCorrectLastUnjailedFlagEnabled -
func (stub *EnableEpochsHandlerStub) IsCorrectLastUnjailedFlagEnabled() bool {
	if stub.IsCorrectLastUnjailedFlagEnabledCalled != nil {
		return stub.IsCorrectLastUnjailedFlagEnabledCalled()
	}

	return stub.FlagsEnabled
}

// IsCorrectLastUnjailedFlagEnabledForCurrentEpoch -
func (stub *EnableEpochsHandlerStub) IsCorrectLastUnjailedFlagEnabledForCurrentEpoch() bool {
	if stub.IsCorrectLastUnjailedFlagEnabledForCurrentEpochCalled != nil {
		return stub.IsCorrectLastUnjailedFlagEnabledForCurrentEpochCalled()
	}

	return stub.FlagsEnabled
=======
	return stub.IsDelegationSmartContractFlagEnabledField
}

// IsCorrectLastUnJailedFlagEnabled -
func (stub *EnableEpochsHandlerStub) IsCorrectLastUnJailedFlagEnabled() bool {
	return stub.IsCorrectLastUnJailedFlagEnabledField
}

// IsCorrectLastUnJailedFlagEnabledForCurrentEpoch -
func (stub *EnableEpochsHandlerStub) IsCorrectLastUnJailedFlagEnabledForCurrentEpoch() bool {
	return stub.IsCorrectLastUnJailedFlagEnabledForCurrentEpochField
>>>>>>> 1d21a470
}

// IsRelayedTransactionsV2FlagEnabled -
func (stub *EnableEpochsHandlerStub) IsRelayedTransactionsV2FlagEnabled() bool {
<<<<<<< HEAD
	if stub.IsRelayedTransactionsV2FlagEnabledCalled != nil {
		return stub.IsRelayedTransactionsV2FlagEnabledCalled()
	}

	return stub.FlagsEnabled
}

// IsUnbondTokensV2FlagEnabled -
func (stub *EnableEpochsHandlerStub) IsUnbondTokensV2FlagEnabled() bool {
	if stub.IsUnbondTokensV2FlagEnabledCalled != nil {
		return stub.IsUnbondTokensV2FlagEnabledCalled()
	}

	return stub.FlagsEnabled
=======
	return stub.IsRelayedTransactionsV2FlagEnabledField
}

// IsUnBondTokensV2FlagEnabled -
func (stub *EnableEpochsHandlerStub) IsUnBondTokensV2FlagEnabled() bool {
	return stub.IsUnBondTokensV2FlagEnabledField
>>>>>>> 1d21a470
}

// IsSaveJailedAlwaysFlagEnabled -
func (stub *EnableEpochsHandlerStub) IsSaveJailedAlwaysFlagEnabled() bool {
<<<<<<< HEAD
	if stub.IsSaveJailedAlwaysFlagEnabledCalled != nil {
		return stub.IsSaveJailedAlwaysFlagEnabledCalled()
	}

	return stub.FlagsEnabled
=======
	return stub.IsSaveJailedAlwaysFlagEnabledField
>>>>>>> 1d21a470
}

// IsReDelegateBelowMinCheckFlagEnabled -
func (stub *EnableEpochsHandlerStub) IsReDelegateBelowMinCheckFlagEnabled() bool {
<<<<<<< HEAD
	if stub.IsReDelegateBelowMinCheckFlagEnabledCalled != nil {
		return stub.IsReDelegateBelowMinCheckFlagEnabledCalled()
	}

	return stub.FlagsEnabled
=======
	return stub.IsReDelegateBelowMinCheckFlagEnabledField
>>>>>>> 1d21a470
}

// IsValidatorToDelegationFlagEnabled -
func (stub *EnableEpochsHandlerStub) IsValidatorToDelegationFlagEnabled() bool {
<<<<<<< HEAD
	if stub.IsValidatorToDelegationFlagEnabledCalled != nil {
		return stub.IsValidatorToDelegationFlagEnabledCalled()
	}

	return stub.FlagsEnabled
=======
	return stub.IsValidatorToDelegationFlagEnabledField
>>>>>>> 1d21a470
}

// IsWaitingListFixFlagEnabled -
func (stub *EnableEpochsHandlerStub) IsWaitingListFixFlagEnabled() bool {
<<<<<<< HEAD
	if stub.IsWaitingListFixFlagEnabledCalled != nil {
		return stub.IsWaitingListFixFlagEnabledCalled()
	}

	return stub.FlagsEnabled
=======
	return stub.IsWaitingListFixFlagEnabledField
>>>>>>> 1d21a470
}

// IsIncrementSCRNonceInMultiTransferFlagEnabled -
func (stub *EnableEpochsHandlerStub) IsIncrementSCRNonceInMultiTransferFlagEnabled() bool {
<<<<<<< HEAD
	if stub.IsIncrementSCRNonceInMultiTransferFlagEnabledCalled != nil {
		return stub.IsIncrementSCRNonceInMultiTransferFlagEnabledCalled()
	}

	return stub.FlagsEnabled
=======
	return stub.IsIncrementSCRNonceInMultiTransferFlagEnabledField
>>>>>>> 1d21a470
}

// IsESDTMultiTransferFlagEnabled -
func (stub *EnableEpochsHandlerStub) IsESDTMultiTransferFlagEnabled() bool {
<<<<<<< HEAD
	if stub.IsESDTMultiTransferFlagEnabledCalled != nil {
		return stub.IsESDTMultiTransferFlagEnabledCalled()
	}

	return stub.FlagsEnabled
=======
	return stub.IsESDTMultiTransferFlagEnabledField
>>>>>>> 1d21a470
}

// IsGlobalMintBurnFlagEnabled -
func (stub *EnableEpochsHandlerStub) IsGlobalMintBurnFlagEnabled() bool {
<<<<<<< HEAD
	if stub.IsGlobalMintBurnFlagEnabledCalled != nil {
		return stub.IsGlobalMintBurnFlagEnabledCalled()
	}

	return stub.FlagsEnabled
=======
	return stub.IsGlobalMintBurnFlagEnabledField
>>>>>>> 1d21a470
}

// IsESDTTransferRoleFlagEnabled -
func (stub *EnableEpochsHandlerStub) IsESDTTransferRoleFlagEnabled() bool {
<<<<<<< HEAD
	if stub.IsESDTTransferRoleFlagEnabledCalled != nil {
		return stub.IsESDTTransferRoleFlagEnabledCalled()
	}

	return stub.FlagsEnabled
=======
	return stub.IsESDTTransferRoleFlagEnabledField
>>>>>>> 1d21a470
}

// IsBuiltInFunctionOnMetaFlagEnabled -
func (stub *EnableEpochsHandlerStub) IsBuiltInFunctionOnMetaFlagEnabled() bool {
<<<<<<< HEAD
	if stub.IsBuiltInFunctionOnMetaFlagEnabledCalled != nil {
		return stub.IsBuiltInFunctionOnMetaFlagEnabledCalled()
	}

	return stub.FlagsEnabled
=======
	return stub.IsBuiltInFunctionOnMetaFlagEnabledField
>>>>>>> 1d21a470
}

// IsComputeRewardCheckpointFlagEnabled -
func (stub *EnableEpochsHandlerStub) IsComputeRewardCheckpointFlagEnabled() bool {
<<<<<<< HEAD
	if stub.IsComputeRewardCheckpointFlagEnabledCalled != nil {
		return stub.IsComputeRewardCheckpointFlagEnabledCalled()
	}

	return stub.FlagsEnabled
=======
	return stub.IsComputeRewardCheckpointFlagEnabledField
>>>>>>> 1d21a470
}

// IsSCRSizeInvariantCheckFlagEnabled -
func (stub *EnableEpochsHandlerStub) IsSCRSizeInvariantCheckFlagEnabled() bool {
<<<<<<< HEAD
	if stub.IsSCRSizeInvariantCheckFlagEnabledCalled != nil {
		return stub.IsSCRSizeInvariantCheckFlagEnabledCalled()
	}

	return stub.FlagsEnabled
=======
	return stub.IsSCRSizeInvariantCheckFlagEnabledField
>>>>>>> 1d21a470
}

// IsBackwardCompSaveKeyValueFlagEnabled -
func (stub *EnableEpochsHandlerStub) IsBackwardCompSaveKeyValueFlagEnabled() bool {
<<<<<<< HEAD
	if stub.IsBackwardCompSaveKeyValueFlagEnabledCalled != nil {
		return stub.IsBackwardCompSaveKeyValueFlagEnabledCalled()
	}

	return stub.FlagsEnabled
=======
	return stub.IsBackwardCompSaveKeyValueFlagEnabledField
>>>>>>> 1d21a470
}

// IsESDTNFTCreateOnMultiShardFlagEnabled -
func (stub *EnableEpochsHandlerStub) IsESDTNFTCreateOnMultiShardFlagEnabled() bool {
<<<<<<< HEAD
	if stub.IsESDTNFTCreateOnMultiShardFlagEnabledCalled != nil {
		return stub.IsESDTNFTCreateOnMultiShardFlagEnabledCalled()
	}

	return stub.FlagsEnabled
=======
	return stub.IsESDTNFTCreateOnMultiShardFlagEnabledField
>>>>>>> 1d21a470
}

// IsMetaESDTSetFlagEnabled -
func (stub *EnableEpochsHandlerStub) IsMetaESDTSetFlagEnabled() bool {
<<<<<<< HEAD
	if stub.IsMetaESDTSetFlagEnabledCalled != nil {
		return stub.IsMetaESDTSetFlagEnabledCalled()
	}

	return stub.FlagsEnabled
=======
	return stub.IsMetaESDTSetFlagEnabledField
>>>>>>> 1d21a470
}

// IsAddTokensToDelegationFlagEnabled -
func (stub *EnableEpochsHandlerStub) IsAddTokensToDelegationFlagEnabled() bool {
<<<<<<< HEAD
	if stub.IsAddTokensToDelegationFlagEnabledCalled != nil {
		return stub.IsAddTokensToDelegationFlagEnabledCalled()
	}

	return stub.FlagsEnabled
=======
	return stub.IsAddTokensToDelegationFlagEnabledField
>>>>>>> 1d21a470
}

// IsMultiESDTTransferFixOnCallBackFlagEnabled -
func (stub *EnableEpochsHandlerStub) IsMultiESDTTransferFixOnCallBackFlagEnabled() bool {
<<<<<<< HEAD
	if stub.IsMultiESDTTransferFixOnCallBackFlagEnabledCalled != nil {
		return stub.IsMultiESDTTransferFixOnCallBackFlagEnabledCalled()
	}

	return stub.FlagsEnabled
=======
	return stub.IsMultiESDTTransferFixOnCallBackFlagEnabledField
>>>>>>> 1d21a470
}

// IsOptimizeGasUsedInCrossMiniBlocksFlagEnabled -
func (stub *EnableEpochsHandlerStub) IsOptimizeGasUsedInCrossMiniBlocksFlagEnabled() bool {
<<<<<<< HEAD
	if stub.IsOptimizeGasUsedInCrossMiniBlocksFlagEnabledCalled != nil {
		return stub.IsOptimizeGasUsedInCrossMiniBlocksFlagEnabledCalled()
	}

	return stub.FlagsEnabled
=======
	return stub.IsOptimizeGasUsedInCrossMiniBlocksFlagEnabledField
>>>>>>> 1d21a470
}

// IsCorrectFirstQueuedFlagEnabled -
func (stub *EnableEpochsHandlerStub) IsCorrectFirstQueuedFlagEnabled() bool {
<<<<<<< HEAD
	if stub.IsCorrectFirstQueuedFlagEnabledCalled != nil {
		return stub.IsCorrectFirstQueuedFlagEnabledCalled()
	}

	return stub.FlagsEnabled
=======
	return stub.IsCorrectFirstQueuedFlagEnabledField
>>>>>>> 1d21a470
}

// IsDeleteDelegatorAfterClaimRewardsFlagEnabled -
func (stub *EnableEpochsHandlerStub) IsDeleteDelegatorAfterClaimRewardsFlagEnabled() bool {
<<<<<<< HEAD
	if stub.IsDeleteDelegatorAfterClaimRewardsFlagEnabledCalled != nil {
		return stub.IsDeleteDelegatorAfterClaimRewardsFlagEnabledCalled()
	}

	return stub.FlagsEnabled
=======
	return stub.IsDeleteDelegatorAfterClaimRewardsFlagEnabledField
>>>>>>> 1d21a470
}

// IsFixOOGReturnCodeFlagEnabled -
func (stub *EnableEpochsHandlerStub) IsFixOOGReturnCodeFlagEnabled() bool {
<<<<<<< HEAD
	if stub.IsFixOOGReturnCodeFlagEnabledCalled != nil {
		return stub.IsFixOOGReturnCodeFlagEnabledCalled()
	}

	return stub.FlagsEnabled
=======
	return stub.IsFixOOGReturnCodeFlagEnabledField
>>>>>>> 1d21a470
}

// IsRemoveNonUpdatedStorageFlagEnabled -
func (stub *EnableEpochsHandlerStub) IsRemoveNonUpdatedStorageFlagEnabled() bool {
<<<<<<< HEAD
	if stub.IsRemoveNonUpdatedStorageFlagEnabledCalled != nil {
		return stub.IsRemoveNonUpdatedStorageFlagEnabledCalled()
	}

	return stub.FlagsEnabled
=======
	return stub.IsRemoveNonUpdatedStorageFlagEnabledField
>>>>>>> 1d21a470
}

// IsOptimizeNFTStoreFlagEnabled -
func (stub *EnableEpochsHandlerStub) IsOptimizeNFTStoreFlagEnabled() bool {
<<<<<<< HEAD
	if stub.IsOptimizeNFTStoreFlagEnabledCalled != nil {
		return stub.IsOptimizeNFTStoreFlagEnabledCalled()
	}

	return stub.FlagsEnabled
=======
	return stub.IsOptimizeNFTStoreFlagEnabledField
>>>>>>> 1d21a470
}

// IsCreateNFTThroughExecByCallerFlagEnabled -
func (stub *EnableEpochsHandlerStub) IsCreateNFTThroughExecByCallerFlagEnabled() bool {
<<<<<<< HEAD
	if stub.IsCreateNFTThroughExecByCallerFlagEnabledCalled != nil {
		return stub.IsCreateNFTThroughExecByCallerFlagEnabledCalled()
	}

	return stub.FlagsEnabled
=======
	return stub.IsCreateNFTThroughExecByCallerFlagEnabledField
>>>>>>> 1d21a470
}

// IsStopDecreasingValidatorRatingWhenStuckFlagEnabled -
func (stub *EnableEpochsHandlerStub) IsStopDecreasingValidatorRatingWhenStuckFlagEnabled() bool {
<<<<<<< HEAD
	if stub.IsStopDecreasingValidatorRatingWhenStuckFlagEnabledCalled != nil {
		return stub.IsStopDecreasingValidatorRatingWhenStuckFlagEnabledCalled()
	}

	return stub.FlagsEnabled
=======
	return stub.IsStopDecreasingValidatorRatingWhenStuckFlagEnabledField
>>>>>>> 1d21a470
}

// IsFrontRunningProtectionFlagEnabled -
func (stub *EnableEpochsHandlerStub) IsFrontRunningProtectionFlagEnabled() bool {
<<<<<<< HEAD
	if stub.IsFrontRunningProtectionFlagEnabledCalled != nil {
		return stub.IsFrontRunningProtectionFlagEnabledCalled()
	}

	return stub.FlagsEnabled
=======
	return stub.IsFrontRunningProtectionFlagEnabledField
>>>>>>> 1d21a470
}

// IsPayableBySCFlagEnabled -
func (stub *EnableEpochsHandlerStub) IsPayableBySCFlagEnabled() bool {
<<<<<<< HEAD
	if stub.IsPayableBySCFlagEnabledCalled != nil {
		return stub.IsPayableBySCFlagEnabledCalled()
	}

	return stub.FlagsEnabled
=======
	return stub.IsPayableBySCFlagEnabledField
>>>>>>> 1d21a470
}

// IsCleanUpInformativeSCRsFlagEnabled -
func (stub *EnableEpochsHandlerStub) IsCleanUpInformativeSCRsFlagEnabled() bool {
<<<<<<< HEAD
	if stub.IsCleanUpInformativeSCRsFlagEnabledCalled != nil {
		return stub.IsCleanUpInformativeSCRsFlagEnabledCalled()
	}

	return stub.FlagsEnabled
=======
	return stub.IsCleanUpInformativeSCRsFlagEnabledField
>>>>>>> 1d21a470
}

// IsStorageAPICostOptimizationFlagEnabled -
func (stub *EnableEpochsHandlerStub) IsStorageAPICostOptimizationFlagEnabled() bool {
<<<<<<< HEAD
	if stub.IsStorageAPICostOptimizationFlagEnabledCalled != nil {
		return stub.IsStorageAPICostOptimizationFlagEnabledCalled()
	}

	return stub.FlagsEnabled
=======
	return stub.IsStorageAPICostOptimizationFlagEnabledField
>>>>>>> 1d21a470
}

// IsESDTRegisterAndSetAllRolesFlagEnabled -
func (stub *EnableEpochsHandlerStub) IsESDTRegisterAndSetAllRolesFlagEnabled() bool {
<<<<<<< HEAD
	if stub.IsESDTRegisterAndSetAllRolesFlagEnabledCalled != nil {
		return stub.IsESDTRegisterAndSetAllRolesFlagEnabledCalled()
	}

	return stub.FlagsEnabled
=======
	return stub.IsESDTRegisterAndSetAllRolesFlagEnabledField
>>>>>>> 1d21a470
}

// IsScheduledMiniBlocksFlagEnabled -
func (stub *EnableEpochsHandlerStub) IsScheduledMiniBlocksFlagEnabled() bool {
<<<<<<< HEAD
	if stub.IsScheduledMiniBlocksFlagEnabledCalled != nil {
		return stub.IsScheduledMiniBlocksFlagEnabledCalled()
	}

	return stub.FlagsEnabled
}

// IsCorrectJailedNotUnstakedEmptyQueueFlagEnabled -
func (stub *EnableEpochsHandlerStub) IsCorrectJailedNotUnstakedEmptyQueueFlagEnabled() bool {
	if stub.IsCorrectJailedNotUnstakedEmptyQueueFlagEnabledCalled != nil {
		return stub.IsCorrectJailedNotUnstakedEmptyQueueFlagEnabledCalled()
	}

	return stub.FlagsEnabled
=======
	return stub.IsScheduledMiniBlocksFlagEnabledField
}

// IsCorrectJailedNotUnStakedEmptyQueueFlagEnabled -
func (stub *EnableEpochsHandlerStub) IsCorrectJailedNotUnStakedEmptyQueueFlagEnabled() bool {
	return stub.IsCorrectJailedNotUnStakedEmptyQueueFlagEnabledField
>>>>>>> 1d21a470
}

// IsDoNotReturnOldBlockInBlockchainHookFlagEnabled -
func (stub *EnableEpochsHandlerStub) IsDoNotReturnOldBlockInBlockchainHookFlagEnabled() bool {
<<<<<<< HEAD
	if stub.IsDoNotReturnOldBlockInBlockchainHookFlagEnabledCalled != nil {
		return stub.IsDoNotReturnOldBlockInBlockchainHookFlagEnabledCalled()
	}

	return stub.FlagsEnabled
=======
	return stub.IsDoNotReturnOldBlockInBlockchainHookFlagEnabledField
>>>>>>> 1d21a470
}

// IsAddFailedRelayedTxToInvalidMBsFlag -
func (stub *EnableEpochsHandlerStub) IsAddFailedRelayedTxToInvalidMBsFlag() bool {
<<<<<<< HEAD
	if stub.IsAddFailedRelayedTxToInvalidMBsFlagCalled != nil {
		return stub.IsAddFailedRelayedTxToInvalidMBsFlagCalled()
	}

	return stub.FlagsEnabled
=======
	return stub.IsAddFailedRelayedTxToInvalidMBsFlagField
>>>>>>> 1d21a470
}

// IsSCRSizeInvariantOnBuiltInResultFlagEnabled -
func (stub *EnableEpochsHandlerStub) IsSCRSizeInvariantOnBuiltInResultFlagEnabled() bool {
<<<<<<< HEAD
	if stub.IsSCRSizeInvariantOnBuiltInResultFlagEnabledCalled != nil {
		return stub.IsSCRSizeInvariantOnBuiltInResultFlagEnabledCalled()
	}

	return stub.FlagsEnabled
=======
	return stub.IsSCRSizeInvariantOnBuiltInResultFlagEnabledField
>>>>>>> 1d21a470
}

// IsCheckCorrectTokenIDForTransferRoleFlagEnabled -
func (stub *EnableEpochsHandlerStub) IsCheckCorrectTokenIDForTransferRoleFlagEnabled() bool {
<<<<<<< HEAD
	if stub.IsCheckCorrectTokenIDForTransferRoleFlagEnabledCalled != nil {
		return stub.IsCheckCorrectTokenIDForTransferRoleFlagEnabledCalled()
	}

	return stub.FlagsEnabled
=======
	return stub.IsCheckCorrectTokenIDForTransferRoleFlagEnabledField
>>>>>>> 1d21a470
}

// IsFailExecutionOnEveryAPIErrorFlagEnabled -
func (stub *EnableEpochsHandlerStub) IsFailExecutionOnEveryAPIErrorFlagEnabled() bool {
<<<<<<< HEAD
	if stub.IsFailExecutionOnEveryAPIErrorFlagEnabledCalled != nil {
		return stub.IsFailExecutionOnEveryAPIErrorFlagEnabledCalled()
	}

	return stub.FlagsEnabled
=======
	return stub.IsFailExecutionOnEveryAPIErrorFlagEnabledField
>>>>>>> 1d21a470
}

// IsHeartbeatDisableFlagEnabled -
func (stub *EnableEpochsHandlerStub) IsHeartbeatDisableFlagEnabled() bool {
<<<<<<< HEAD
	if stub.IsHeartbeatDisableFlagEnabledCalled != nil {
		return stub.IsHeartbeatDisableFlagEnabledCalled()
	}

	return stub.FlagsEnabled
=======
	return stub.IsHeartbeatDisableFlagEnabledField
>>>>>>> 1d21a470
}

// IsMiniBlockPartialExecutionFlagEnabled -
func (stub *EnableEpochsHandlerStub) IsMiniBlockPartialExecutionFlagEnabled() bool {
<<<<<<< HEAD
	if stub.IsMiniBlockPartialExecutionFlagEnabledCalled != nil {
		return stub.IsMiniBlockPartialExecutionFlagEnabledCalled()
	}

	return stub.FlagsEnabled
=======
	return stub.IsMiniBlockPartialExecutionFlagEnabledField
>>>>>>> 1d21a470
}

// IsInterfaceNil -
func (stub *EnableEpochsHandlerStub) IsInterfaceNil() bool {
	return stub == nil
}<|MERGE_RESOLUTION|>--- conflicted
+++ resolved
@@ -2,82 +2,9 @@
 
 // EnableEpochsHandlerStub -
 type EnableEpochsHandlerStub struct {
-<<<<<<< HEAD
-	FlagsEnabled                                              bool
-	BlockGasAndFeesReCheckEnableEpochCalled                   func() uint32
-	StakingV2EnableEpochCalled                                func() uint32
-	IsSCDeployFlagEnabledCalled                               func() bool
-	IsBuiltInFunctionsFlagEnabledCalled                       func() bool
-	IsRelayedTransactionsFlagEnabledCalled                    func() bool
-	IsPenalizedTooMuchGasFlagEnabledCalled                    func() bool
-	ResetPenalizedTooMuchGasFlagCalled                        func()
-	IsSwitchJailWaitingFlagEnabledCalled                      func() bool
-	IsBelowSignedThresholdFlagEnabledCalled                   func() bool
-	IsSwitchHysteresisForMinNodesFlagEnabledCalled            func() bool
-	IsTransactionSignedWithTxHashFlagEnabledCalled            func() bool
-	IsMetaProtectionFlagEnabledCalled                         func() bool
-	IsAheadOfTimeGasUsageFlagEnabledCalled                    func() bool
-	IsGasPriceModifierFlagEnabledCalled                       func() bool
-	IsRepairCallbackFlagEnabledCalled                         func() bool
-	IsBalanceWaitingListsFlagEnabledCalled                    func() bool
-	IsReturnDataToLastTransferFlagEnabledCalled               func() bool
-	IsSenderInOutTransferFlagEnabledCalled                    func() bool
-	IsStakeFlagEnabledCalled                                  func() bool
-	IsStakingV2FlagEnabledCalled                              func() bool
-	IsStakingV2OwnerFlagEnabledCalled                         func() bool
-	IsStakingV2DelegationFlagEnabledCalled                    func() bool
-	IsDoubleKeyProtectionFlagEnabledCalled                    func() bool
-	IsESDTFlagEnabledCalled                                   func() bool
-	IsESDTFlagEnabledForCurrentEpochCalled                    func() bool
-	IsGovernanceFlagEnabledCalled                             func() bool
-	IsGovernanceFlagEnabledForCurrentEpochCalled              func() bool
-	IsDelegationManagerFlagEnabledCalled                      func() bool
-	IsDelegationSmartContractFlagEnabledCalled                func() bool
-	IsCorrectLastUnjailedFlagEnabledCalled                    func() bool
-	IsCorrectLastUnjailedFlagEnabledForCurrentEpochCalled     func() bool
-	IsRelayedTransactionsV2FlagEnabledCalled                  func() bool
-	IsUnbondTokensV2FlagEnabledCalled                         func() bool
-	IsSaveJailedAlwaysFlagEnabledCalled                       func() bool
-	IsReDelegateBelowMinCheckFlagEnabledCalled                func() bool
-	IsValidatorToDelegationFlagEnabledCalled                  func() bool
-	IsWaitingListFixFlagEnabledCalled                         func() bool
-	IsIncrementSCRNonceInMultiTransferFlagEnabledCalled       func() bool
-	IsESDTMultiTransferFlagEnabledCalled                      func() bool
-	IsGlobalMintBurnFlagEnabledCalled                         func() bool
-	IsESDTTransferRoleFlagEnabledCalled                       func() bool
-	IsBuiltInFunctionOnMetaFlagEnabledCalled                  func() bool
-	IsComputeRewardCheckpointFlagEnabledCalled                func() bool
-	IsSCRSizeInvariantCheckFlagEnabledCalled                  func() bool
-	IsBackwardCompSaveKeyValueFlagEnabledCalled               func() bool
-	IsESDTNFTCreateOnMultiShardFlagEnabledCalled              func() bool
-	IsMetaESDTSetFlagEnabledCalled                            func() bool
-	IsAddTokensToDelegationFlagEnabledCalled                  func() bool
-	IsMultiESDTTransferFixOnCallBackFlagEnabledCalled         func() bool
-	IsOptimizeGasUsedInCrossMiniBlocksFlagEnabledCalled       func() bool
-	IsCorrectFirstQueuedFlagEnabledCalled                     func() bool
-	IsDeleteDelegatorAfterClaimRewardsFlagEnabledCalled       func() bool
-	IsFixOOGReturnCodeFlagEnabledCalled                       func() bool
-	IsRemoveNonUpdatedStorageFlagEnabledCalled                func() bool
-	IsOptimizeNFTStoreFlagEnabledCalled                       func() bool
-	IsCreateNFTThroughExecByCallerFlagEnabledCalled           func() bool
-	IsStopDecreasingValidatorRatingWhenStuckFlagEnabledCalled func() bool
-	IsFrontRunningProtectionFlagEnabledCalled                 func() bool
-	IsPayableBySCFlagEnabledCalled                            func() bool
-	IsCleanUpInformativeSCRsFlagEnabledCalled                 func() bool
-	IsStorageAPICostOptimizationFlagEnabledCalled             func() bool
-	IsESDTRegisterAndSetAllRolesFlagEnabledCalled             func() bool
-	IsScheduledMiniBlocksFlagEnabledCalled                    func() bool
-	IsCorrectJailedNotUnstakedEmptyQueueFlagEnabledCalled     func() bool
-	IsDoNotReturnOldBlockInBlockchainHookFlagEnabledCalled    func() bool
-	IsAddFailedRelayedTxToInvalidMBsFlagCalled                func() bool
-	IsSCRSizeInvariantOnBuiltInResultFlagEnabledCalled        func() bool
-	IsCheckCorrectTokenIDForTransferRoleFlagEnabledCalled     func() bool
-	IsFailExecutionOnEveryAPIErrorFlagEnabledCalled           func() bool
-	IsHeartbeatDisableFlagEnabledCalled                       func() bool
-	IsMiniBlockPartialExecutionFlagEnabledCalled              func() bool
-=======
 	ResetPenalizedTooMuchGasFlagCalled                       func()
 	BlockGasAndFeesReCheckEnableEpochField                   uint32
+	StakingV2EnableEpochField                                uint32
 	IsSCDeployFlagEnabledField                               bool
 	IsBuiltInFunctionsFlagEnabledField                       bool
 	IsRelayedTransactionsFlagEnabledField                    bool
@@ -146,12 +73,16 @@
 	IsFailExecutionOnEveryAPIErrorFlagEnabledField           bool
 	IsHeartbeatDisableFlagEnabledField                       bool
 	IsMiniBlockPartialExecutionFlagEnabledField              bool
->>>>>>> 1d21a470
 }
 
 // BlockGasAndFeesReCheckEnableEpoch -
 func (stub *EnableEpochsHandlerStub) BlockGasAndFeesReCheckEnableEpoch() uint32 {
 	return stub.BlockGasAndFeesReCheckEnableEpochField
+}
+
+// StakingV2EnableEpoch -
+func (stub *EnableEpochsHandlerStub) StakingV2EnableEpoch() uint32 {
+	return stub.StakingV2EnableEpochField
 }
 
 // ResetPenalizedTooMuchGasFlag -
@@ -161,374 +92,133 @@
 	}
 }
 
-// StakingV2EnableEpoch -
-func (stub *EnableEpochsHandlerStub) StakingV2EnableEpoch() uint32 {
-	if stub.StakingV2EnableEpochCalled != nil {
-		return stub.StakingV2EnableEpochCalled()
-	}
-
-	return 0
-}
-
 // IsSCDeployFlagEnabled -
 func (stub *EnableEpochsHandlerStub) IsSCDeployFlagEnabled() bool {
-<<<<<<< HEAD
-	if stub.IsSCDeployFlagEnabledCalled != nil {
-		return stub.IsSCDeployFlagEnabledCalled()
-	}
-
-	return stub.FlagsEnabled
-=======
 	return stub.IsSCDeployFlagEnabledField
->>>>>>> 1d21a470
 }
 
 // IsBuiltInFunctionsFlagEnabled -
 func (stub *EnableEpochsHandlerStub) IsBuiltInFunctionsFlagEnabled() bool {
-<<<<<<< HEAD
-	if stub.IsBuiltInFunctionsFlagEnabledCalled != nil {
-		return stub.IsBuiltInFunctionsFlagEnabledCalled()
-	}
-
-	return stub.FlagsEnabled
-=======
 	return stub.IsBuiltInFunctionsFlagEnabledField
->>>>>>> 1d21a470
 }
 
 // IsRelayedTransactionsFlagEnabled -
 func (stub *EnableEpochsHandlerStub) IsRelayedTransactionsFlagEnabled() bool {
-<<<<<<< HEAD
-	if stub.IsRelayedTransactionsFlagEnabledCalled != nil {
-		return stub.IsRelayedTransactionsFlagEnabledCalled()
-	}
-
-	return stub.FlagsEnabled
-=======
 	return stub.IsRelayedTransactionsFlagEnabledField
->>>>>>> 1d21a470
 }
 
 // IsPenalizedTooMuchGasFlagEnabled -
 func (stub *EnableEpochsHandlerStub) IsPenalizedTooMuchGasFlagEnabled() bool {
-<<<<<<< HEAD
-	if stub.IsPenalizedTooMuchGasFlagEnabledCalled != nil {
-		return stub.IsPenalizedTooMuchGasFlagEnabledCalled()
-	}
-
-	return stub.FlagsEnabled
-}
-
-// ResetPenalizedTooMuchGasFlag -
-func (stub *EnableEpochsHandlerStub) ResetPenalizedTooMuchGasFlag() {
-	if stub.ResetPenalizedTooMuchGasFlagCalled != nil {
-		stub.ResetPenalizedTooMuchGasFlagCalled()
-	}
-=======
 	return stub.IsPenalizedTooMuchGasFlagEnabledField
->>>>>>> 1d21a470
 }
 
 // IsSwitchJailWaitingFlagEnabled -
 func (stub *EnableEpochsHandlerStub) IsSwitchJailWaitingFlagEnabled() bool {
-<<<<<<< HEAD
-	if stub.IsSwitchJailWaitingFlagEnabledCalled != nil {
-		return stub.IsSwitchJailWaitingFlagEnabledCalled()
-	}
-
-	return stub.FlagsEnabled
-=======
 	return stub.IsSwitchJailWaitingFlagEnabledField
->>>>>>> 1d21a470
 }
 
 // IsBelowSignedThresholdFlagEnabled -
 func (stub *EnableEpochsHandlerStub) IsBelowSignedThresholdFlagEnabled() bool {
-<<<<<<< HEAD
-	if stub.IsBelowSignedThresholdFlagEnabledCalled != nil {
-		return stub.IsBelowSignedThresholdFlagEnabledCalled()
-	}
-
-	return stub.FlagsEnabled
-=======
 	return stub.IsBelowSignedThresholdFlagEnabledField
->>>>>>> 1d21a470
 }
 
 // IsSwitchHysteresisForMinNodesFlagEnabled -
 func (stub *EnableEpochsHandlerStub) IsSwitchHysteresisForMinNodesFlagEnabled() bool {
-<<<<<<< HEAD
-	if stub.IsSwitchHysteresisForMinNodesFlagEnabledCalled != nil {
-		return stub.IsSwitchHysteresisForMinNodesFlagEnabledCalled()
-	}
-
-	return stub.FlagsEnabled
-=======
 	return stub.IsSwitchHysteresisForMinNodesFlagEnabledField
->>>>>>> 1d21a470
 }
 
 // IsTransactionSignedWithTxHashFlagEnabled -
 func (stub *EnableEpochsHandlerStub) IsTransactionSignedWithTxHashFlagEnabled() bool {
-<<<<<<< HEAD
-	if stub.IsTransactionSignedWithTxHashFlagEnabledCalled != nil {
-		return stub.IsTransactionSignedWithTxHashFlagEnabledCalled()
-	}
-
-	return stub.FlagsEnabled
-=======
 	return stub.IsTransactionSignedWithTxHashFlagEnabledField
->>>>>>> 1d21a470
 }
 
 // IsMetaProtectionFlagEnabled -
 func (stub *EnableEpochsHandlerStub) IsMetaProtectionFlagEnabled() bool {
-<<<<<<< HEAD
-	if stub.IsMetaProtectionFlagEnabledCalled != nil {
-		return stub.IsMetaProtectionFlagEnabledCalled()
-	}
-
-	return stub.FlagsEnabled
-=======
 	return stub.IsMetaProtectionFlagEnabledField
->>>>>>> 1d21a470
 }
 
 // IsAheadOfTimeGasUsageFlagEnabled -
 func (stub *EnableEpochsHandlerStub) IsAheadOfTimeGasUsageFlagEnabled() bool {
-<<<<<<< HEAD
-	if stub.IsAheadOfTimeGasUsageFlagEnabledCalled != nil {
-		return stub.IsAheadOfTimeGasUsageFlagEnabledCalled()
-	}
-
-	return stub.FlagsEnabled
-=======
 	return stub.IsAheadOfTimeGasUsageFlagEnabledField
->>>>>>> 1d21a470
 }
 
 // IsGasPriceModifierFlagEnabled -
 func (stub *EnableEpochsHandlerStub) IsGasPriceModifierFlagEnabled() bool {
-<<<<<<< HEAD
-	if stub.IsGasPriceModifierFlagEnabledCalled != nil {
-		return stub.IsGasPriceModifierFlagEnabledCalled()
-	}
-
-	return stub.FlagsEnabled
-=======
 	return stub.IsGasPriceModifierFlagEnabledField
->>>>>>> 1d21a470
 }
 
 // IsRepairCallbackFlagEnabled -
 func (stub *EnableEpochsHandlerStub) IsRepairCallbackFlagEnabled() bool {
-<<<<<<< HEAD
-	if stub.IsRepairCallbackFlagEnabledCalled != nil {
-		return stub.IsRepairCallbackFlagEnabledCalled()
-	}
-
-	return stub.FlagsEnabled
-=======
 	return stub.IsRepairCallbackFlagEnabledField
->>>>>>> 1d21a470
 }
 
 // IsBalanceWaitingListsFlagEnabled -
 func (stub *EnableEpochsHandlerStub) IsBalanceWaitingListsFlagEnabled() bool {
-<<<<<<< HEAD
-	if stub.IsBalanceWaitingListsFlagEnabledCalled != nil {
-		return stub.IsBalanceWaitingListsFlagEnabledCalled()
-	}
-
-	return stub.FlagsEnabled
-=======
 	return stub.IsBalanceWaitingListsFlagEnabledField
->>>>>>> 1d21a470
 }
 
 // IsReturnDataToLastTransferFlagEnabled -
 func (stub *EnableEpochsHandlerStub) IsReturnDataToLastTransferFlagEnabled() bool {
-<<<<<<< HEAD
-	if stub.IsReturnDataToLastTransferFlagEnabledCalled != nil {
-		return stub.IsReturnDataToLastTransferFlagEnabledCalled()
-	}
-
-	return stub.FlagsEnabled
-=======
 	return stub.IsReturnDataToLastTransferFlagEnabledField
->>>>>>> 1d21a470
 }
 
 // IsSenderInOutTransferFlagEnabled -
 func (stub *EnableEpochsHandlerStub) IsSenderInOutTransferFlagEnabled() bool {
-<<<<<<< HEAD
-	if stub.IsSenderInOutTransferFlagEnabledCalled != nil {
-		return stub.IsSenderInOutTransferFlagEnabledCalled()
-	}
-
-	return stub.FlagsEnabled
-=======
 	return stub.IsSenderInOutTransferFlagEnabledField
->>>>>>> 1d21a470
 }
 
 // IsStakeFlagEnabled -
 func (stub *EnableEpochsHandlerStub) IsStakeFlagEnabled() bool {
-<<<<<<< HEAD
-	if stub.IsStakeFlagEnabledCalled != nil {
-		return stub.IsStakeFlagEnabledCalled()
-	}
-
-	return stub.FlagsEnabled
-=======
 	return stub.IsStakeFlagEnabledField
->>>>>>> 1d21a470
 }
 
 // IsStakingV2FlagEnabled -
 func (stub *EnableEpochsHandlerStub) IsStakingV2FlagEnabled() bool {
-<<<<<<< HEAD
-	if stub.IsStakingV2FlagEnabledCalled != nil {
-		return stub.IsStakingV2FlagEnabledCalled()
-	}
-
-	return stub.FlagsEnabled
-=======
 	return stub.IsStakingV2FlagEnabledField
->>>>>>> 1d21a470
 }
 
 // IsStakingV2OwnerFlagEnabled -
 func (stub *EnableEpochsHandlerStub) IsStakingV2OwnerFlagEnabled() bool {
-<<<<<<< HEAD
-	if stub.IsStakingV2OwnerFlagEnabledCalled != nil {
-		return stub.IsStakingV2OwnerFlagEnabledCalled()
-	}
-
-	return stub.FlagsEnabled
-=======
 	return stub.IsStakingV2OwnerFlagEnabledField
->>>>>>> 1d21a470
 }
 
 // IsStakingV2DelegationFlagEnabled -
 func (stub *EnableEpochsHandlerStub) IsStakingV2DelegationFlagEnabled() bool {
-<<<<<<< HEAD
-	if stub.IsStakingV2DelegationFlagEnabledCalled != nil {
-		return stub.IsStakingV2DelegationFlagEnabledCalled()
-	}
-
-	return stub.FlagsEnabled
-=======
 	return stub.IsStakingV2DelegationFlagEnabledField
->>>>>>> 1d21a470
 }
 
 // IsDoubleKeyProtectionFlagEnabled -
 func (stub *EnableEpochsHandlerStub) IsDoubleKeyProtectionFlagEnabled() bool {
-<<<<<<< HEAD
-	if stub.IsDoubleKeyProtectionFlagEnabledCalled != nil {
-		return stub.IsDoubleKeyProtectionFlagEnabledCalled()
-	}
-
-	return stub.FlagsEnabled
-=======
 	return stub.IsDoubleKeyProtectionFlagEnabledField
->>>>>>> 1d21a470
 }
 
 // IsESDTFlagEnabled -
 func (stub *EnableEpochsHandlerStub) IsESDTFlagEnabled() bool {
-<<<<<<< HEAD
-	if stub.IsESDTFlagEnabledCalled != nil {
-		return stub.IsESDTFlagEnabledCalled()
-	}
-
-	return stub.FlagsEnabled
-=======
 	return stub.IsESDTFlagEnabledField
->>>>>>> 1d21a470
 }
 
 // IsESDTFlagEnabledForCurrentEpoch -
 func (stub *EnableEpochsHandlerStub) IsESDTFlagEnabledForCurrentEpoch() bool {
-<<<<<<< HEAD
-	if stub.IsESDTFlagEnabledForCurrentEpochCalled != nil {
-		return stub.IsESDTFlagEnabledForCurrentEpochCalled()
-	}
-
-	return stub.FlagsEnabled
-=======
 	return stub.IsESDTFlagEnabledForCurrentEpochField
->>>>>>> 1d21a470
 }
 
 // IsGovernanceFlagEnabled -
 func (stub *EnableEpochsHandlerStub) IsGovernanceFlagEnabled() bool {
-<<<<<<< HEAD
-	if stub.IsGovernanceFlagEnabledCalled != nil {
-		return stub.IsGovernanceFlagEnabledCalled()
-	}
-
-	return stub.FlagsEnabled
-=======
 	return stub.IsGovernanceFlagEnabledField
->>>>>>> 1d21a470
 }
 
 // IsGovernanceFlagEnabledForCurrentEpoch -
 func (stub *EnableEpochsHandlerStub) IsGovernanceFlagEnabledForCurrentEpoch() bool {
-<<<<<<< HEAD
-	if stub.IsGovernanceFlagEnabledForCurrentEpochCalled != nil {
-		return stub.IsGovernanceFlagEnabledForCurrentEpochCalled()
-	}
-
-	return stub.FlagsEnabled
-=======
 	return stub.IsGovernanceFlagEnabledForCurrentEpochField
->>>>>>> 1d21a470
 }
 
 // IsDelegationManagerFlagEnabled -
 func (stub *EnableEpochsHandlerStub) IsDelegationManagerFlagEnabled() bool {
-<<<<<<< HEAD
-	if stub.IsDelegationManagerFlagEnabledCalled != nil {
-		return stub.IsDelegationManagerFlagEnabledCalled()
-	}
-
-	return stub.FlagsEnabled
-=======
 	return stub.IsDelegationManagerFlagEnabledField
->>>>>>> 1d21a470
 }
 
 // IsDelegationSmartContractFlagEnabled -
 func (stub *EnableEpochsHandlerStub) IsDelegationSmartContractFlagEnabled() bool {
-<<<<<<< HEAD
-	if stub.IsDelegationSmartContractFlagEnabledCalled != nil {
-		return stub.IsDelegationSmartContractFlagEnabledCalled()
-	}
-
-	return stub.FlagsEnabled
-}
-
-// IsCorrectLastUnjailedFlagEnabled -
-func (stub *EnableEpochsHandlerStub) IsCorrectLastUnjailedFlagEnabled() bool {
-	if stub.IsCorrectLastUnjailedFlagEnabledCalled != nil {
-		return stub.IsCorrectLastUnjailedFlagEnabledCalled()
-	}
-
-	return stub.FlagsEnabled
-}
-
-// IsCorrectLastUnjailedFlagEnabledForCurrentEpoch -
-func (stub *EnableEpochsHandlerStub) IsCorrectLastUnjailedFlagEnabledForCurrentEpoch() bool {
-	if stub.IsCorrectLastUnjailedFlagEnabledForCurrentEpochCalled != nil {
-		return stub.IsCorrectLastUnjailedFlagEnabledForCurrentEpochCalled()
-	}
-
-	return stub.FlagsEnabled
-=======
 	return stub.IsDelegationSmartContractFlagEnabledField
 }
 
@@ -540,529 +230,206 @@
 // IsCorrectLastUnJailedFlagEnabledForCurrentEpoch -
 func (stub *EnableEpochsHandlerStub) IsCorrectLastUnJailedFlagEnabledForCurrentEpoch() bool {
 	return stub.IsCorrectLastUnJailedFlagEnabledForCurrentEpochField
->>>>>>> 1d21a470
 }
 
 // IsRelayedTransactionsV2FlagEnabled -
 func (stub *EnableEpochsHandlerStub) IsRelayedTransactionsV2FlagEnabled() bool {
-<<<<<<< HEAD
-	if stub.IsRelayedTransactionsV2FlagEnabledCalled != nil {
-		return stub.IsRelayedTransactionsV2FlagEnabledCalled()
-	}
-
-	return stub.FlagsEnabled
-}
-
-// IsUnbondTokensV2FlagEnabled -
-func (stub *EnableEpochsHandlerStub) IsUnbondTokensV2FlagEnabled() bool {
-	if stub.IsUnbondTokensV2FlagEnabledCalled != nil {
-		return stub.IsUnbondTokensV2FlagEnabledCalled()
-	}
-
-	return stub.FlagsEnabled
-=======
 	return stub.IsRelayedTransactionsV2FlagEnabledField
 }
 
 // IsUnBondTokensV2FlagEnabled -
 func (stub *EnableEpochsHandlerStub) IsUnBondTokensV2FlagEnabled() bool {
 	return stub.IsUnBondTokensV2FlagEnabledField
->>>>>>> 1d21a470
 }
 
 // IsSaveJailedAlwaysFlagEnabled -
 func (stub *EnableEpochsHandlerStub) IsSaveJailedAlwaysFlagEnabled() bool {
-<<<<<<< HEAD
-	if stub.IsSaveJailedAlwaysFlagEnabledCalled != nil {
-		return stub.IsSaveJailedAlwaysFlagEnabledCalled()
-	}
-
-	return stub.FlagsEnabled
-=======
 	return stub.IsSaveJailedAlwaysFlagEnabledField
->>>>>>> 1d21a470
 }
 
 // IsReDelegateBelowMinCheckFlagEnabled -
 func (stub *EnableEpochsHandlerStub) IsReDelegateBelowMinCheckFlagEnabled() bool {
-<<<<<<< HEAD
-	if stub.IsReDelegateBelowMinCheckFlagEnabledCalled != nil {
-		return stub.IsReDelegateBelowMinCheckFlagEnabledCalled()
-	}
-
-	return stub.FlagsEnabled
-=======
 	return stub.IsReDelegateBelowMinCheckFlagEnabledField
->>>>>>> 1d21a470
 }
 
 // IsValidatorToDelegationFlagEnabled -
 func (stub *EnableEpochsHandlerStub) IsValidatorToDelegationFlagEnabled() bool {
-<<<<<<< HEAD
-	if stub.IsValidatorToDelegationFlagEnabledCalled != nil {
-		return stub.IsValidatorToDelegationFlagEnabledCalled()
-	}
-
-	return stub.FlagsEnabled
-=======
 	return stub.IsValidatorToDelegationFlagEnabledField
->>>>>>> 1d21a470
 }
 
 // IsWaitingListFixFlagEnabled -
 func (stub *EnableEpochsHandlerStub) IsWaitingListFixFlagEnabled() bool {
-<<<<<<< HEAD
-	if stub.IsWaitingListFixFlagEnabledCalled != nil {
-		return stub.IsWaitingListFixFlagEnabledCalled()
-	}
-
-	return stub.FlagsEnabled
-=======
 	return stub.IsWaitingListFixFlagEnabledField
->>>>>>> 1d21a470
 }
 
 // IsIncrementSCRNonceInMultiTransferFlagEnabled -
 func (stub *EnableEpochsHandlerStub) IsIncrementSCRNonceInMultiTransferFlagEnabled() bool {
-<<<<<<< HEAD
-	if stub.IsIncrementSCRNonceInMultiTransferFlagEnabledCalled != nil {
-		return stub.IsIncrementSCRNonceInMultiTransferFlagEnabledCalled()
-	}
-
-	return stub.FlagsEnabled
-=======
 	return stub.IsIncrementSCRNonceInMultiTransferFlagEnabledField
->>>>>>> 1d21a470
 }
 
 // IsESDTMultiTransferFlagEnabled -
 func (stub *EnableEpochsHandlerStub) IsESDTMultiTransferFlagEnabled() bool {
-<<<<<<< HEAD
-	if stub.IsESDTMultiTransferFlagEnabledCalled != nil {
-		return stub.IsESDTMultiTransferFlagEnabledCalled()
-	}
-
-	return stub.FlagsEnabled
-=======
 	return stub.IsESDTMultiTransferFlagEnabledField
->>>>>>> 1d21a470
 }
 
 // IsGlobalMintBurnFlagEnabled -
 func (stub *EnableEpochsHandlerStub) IsGlobalMintBurnFlagEnabled() bool {
-<<<<<<< HEAD
-	if stub.IsGlobalMintBurnFlagEnabledCalled != nil {
-		return stub.IsGlobalMintBurnFlagEnabledCalled()
-	}
-
-	return stub.FlagsEnabled
-=======
 	return stub.IsGlobalMintBurnFlagEnabledField
->>>>>>> 1d21a470
 }
 
 // IsESDTTransferRoleFlagEnabled -
 func (stub *EnableEpochsHandlerStub) IsESDTTransferRoleFlagEnabled() bool {
-<<<<<<< HEAD
-	if stub.IsESDTTransferRoleFlagEnabledCalled != nil {
-		return stub.IsESDTTransferRoleFlagEnabledCalled()
-	}
-
-	return stub.FlagsEnabled
-=======
 	return stub.IsESDTTransferRoleFlagEnabledField
->>>>>>> 1d21a470
 }
 
 // IsBuiltInFunctionOnMetaFlagEnabled -
 func (stub *EnableEpochsHandlerStub) IsBuiltInFunctionOnMetaFlagEnabled() bool {
-<<<<<<< HEAD
-	if stub.IsBuiltInFunctionOnMetaFlagEnabledCalled != nil {
-		return stub.IsBuiltInFunctionOnMetaFlagEnabledCalled()
-	}
-
-	return stub.FlagsEnabled
-=======
 	return stub.IsBuiltInFunctionOnMetaFlagEnabledField
->>>>>>> 1d21a470
 }
 
 // IsComputeRewardCheckpointFlagEnabled -
 func (stub *EnableEpochsHandlerStub) IsComputeRewardCheckpointFlagEnabled() bool {
-<<<<<<< HEAD
-	if stub.IsComputeRewardCheckpointFlagEnabledCalled != nil {
-		return stub.IsComputeRewardCheckpointFlagEnabledCalled()
-	}
-
-	return stub.FlagsEnabled
-=======
 	return stub.IsComputeRewardCheckpointFlagEnabledField
->>>>>>> 1d21a470
 }
 
 // IsSCRSizeInvariantCheckFlagEnabled -
 func (stub *EnableEpochsHandlerStub) IsSCRSizeInvariantCheckFlagEnabled() bool {
-<<<<<<< HEAD
-	if stub.IsSCRSizeInvariantCheckFlagEnabledCalled != nil {
-		return stub.IsSCRSizeInvariantCheckFlagEnabledCalled()
-	}
-
-	return stub.FlagsEnabled
-=======
 	return stub.IsSCRSizeInvariantCheckFlagEnabledField
->>>>>>> 1d21a470
 }
 
 // IsBackwardCompSaveKeyValueFlagEnabled -
 func (stub *EnableEpochsHandlerStub) IsBackwardCompSaveKeyValueFlagEnabled() bool {
-<<<<<<< HEAD
-	if stub.IsBackwardCompSaveKeyValueFlagEnabledCalled != nil {
-		return stub.IsBackwardCompSaveKeyValueFlagEnabledCalled()
-	}
-
-	return stub.FlagsEnabled
-=======
 	return stub.IsBackwardCompSaveKeyValueFlagEnabledField
->>>>>>> 1d21a470
 }
 
 // IsESDTNFTCreateOnMultiShardFlagEnabled -
 func (stub *EnableEpochsHandlerStub) IsESDTNFTCreateOnMultiShardFlagEnabled() bool {
-<<<<<<< HEAD
-	if stub.IsESDTNFTCreateOnMultiShardFlagEnabledCalled != nil {
-		return stub.IsESDTNFTCreateOnMultiShardFlagEnabledCalled()
-	}
-
-	return stub.FlagsEnabled
-=======
 	return stub.IsESDTNFTCreateOnMultiShardFlagEnabledField
->>>>>>> 1d21a470
 }
 
 // IsMetaESDTSetFlagEnabled -
 func (stub *EnableEpochsHandlerStub) IsMetaESDTSetFlagEnabled() bool {
-<<<<<<< HEAD
-	if stub.IsMetaESDTSetFlagEnabledCalled != nil {
-		return stub.IsMetaESDTSetFlagEnabledCalled()
-	}
-
-	return stub.FlagsEnabled
-=======
 	return stub.IsMetaESDTSetFlagEnabledField
->>>>>>> 1d21a470
 }
 
 // IsAddTokensToDelegationFlagEnabled -
 func (stub *EnableEpochsHandlerStub) IsAddTokensToDelegationFlagEnabled() bool {
-<<<<<<< HEAD
-	if stub.IsAddTokensToDelegationFlagEnabledCalled != nil {
-		return stub.IsAddTokensToDelegationFlagEnabledCalled()
-	}
-
-	return stub.FlagsEnabled
-=======
 	return stub.IsAddTokensToDelegationFlagEnabledField
->>>>>>> 1d21a470
 }
 
 // IsMultiESDTTransferFixOnCallBackFlagEnabled -
 func (stub *EnableEpochsHandlerStub) IsMultiESDTTransferFixOnCallBackFlagEnabled() bool {
-<<<<<<< HEAD
-	if stub.IsMultiESDTTransferFixOnCallBackFlagEnabledCalled != nil {
-		return stub.IsMultiESDTTransferFixOnCallBackFlagEnabledCalled()
-	}
-
-	return stub.FlagsEnabled
-=======
 	return stub.IsMultiESDTTransferFixOnCallBackFlagEnabledField
->>>>>>> 1d21a470
 }
 
 // IsOptimizeGasUsedInCrossMiniBlocksFlagEnabled -
 func (stub *EnableEpochsHandlerStub) IsOptimizeGasUsedInCrossMiniBlocksFlagEnabled() bool {
-<<<<<<< HEAD
-	if stub.IsOptimizeGasUsedInCrossMiniBlocksFlagEnabledCalled != nil {
-		return stub.IsOptimizeGasUsedInCrossMiniBlocksFlagEnabledCalled()
-	}
-
-	return stub.FlagsEnabled
-=======
 	return stub.IsOptimizeGasUsedInCrossMiniBlocksFlagEnabledField
->>>>>>> 1d21a470
 }
 
 // IsCorrectFirstQueuedFlagEnabled -
 func (stub *EnableEpochsHandlerStub) IsCorrectFirstQueuedFlagEnabled() bool {
-<<<<<<< HEAD
-	if stub.IsCorrectFirstQueuedFlagEnabledCalled != nil {
-		return stub.IsCorrectFirstQueuedFlagEnabledCalled()
-	}
-
-	return stub.FlagsEnabled
-=======
 	return stub.IsCorrectFirstQueuedFlagEnabledField
->>>>>>> 1d21a470
 }
 
 // IsDeleteDelegatorAfterClaimRewardsFlagEnabled -
 func (stub *EnableEpochsHandlerStub) IsDeleteDelegatorAfterClaimRewardsFlagEnabled() bool {
-<<<<<<< HEAD
-	if stub.IsDeleteDelegatorAfterClaimRewardsFlagEnabledCalled != nil {
-		return stub.IsDeleteDelegatorAfterClaimRewardsFlagEnabledCalled()
-	}
-
-	return stub.FlagsEnabled
-=======
 	return stub.IsDeleteDelegatorAfterClaimRewardsFlagEnabledField
->>>>>>> 1d21a470
 }
 
 // IsFixOOGReturnCodeFlagEnabled -
 func (stub *EnableEpochsHandlerStub) IsFixOOGReturnCodeFlagEnabled() bool {
-<<<<<<< HEAD
-	if stub.IsFixOOGReturnCodeFlagEnabledCalled != nil {
-		return stub.IsFixOOGReturnCodeFlagEnabledCalled()
-	}
-
-	return stub.FlagsEnabled
-=======
 	return stub.IsFixOOGReturnCodeFlagEnabledField
->>>>>>> 1d21a470
 }
 
 // IsRemoveNonUpdatedStorageFlagEnabled -
 func (stub *EnableEpochsHandlerStub) IsRemoveNonUpdatedStorageFlagEnabled() bool {
-<<<<<<< HEAD
-	if stub.IsRemoveNonUpdatedStorageFlagEnabledCalled != nil {
-		return stub.IsRemoveNonUpdatedStorageFlagEnabledCalled()
-	}
-
-	return stub.FlagsEnabled
-=======
 	return stub.IsRemoveNonUpdatedStorageFlagEnabledField
->>>>>>> 1d21a470
 }
 
 // IsOptimizeNFTStoreFlagEnabled -
 func (stub *EnableEpochsHandlerStub) IsOptimizeNFTStoreFlagEnabled() bool {
-<<<<<<< HEAD
-	if stub.IsOptimizeNFTStoreFlagEnabledCalled != nil {
-		return stub.IsOptimizeNFTStoreFlagEnabledCalled()
-	}
-
-	return stub.FlagsEnabled
-=======
 	return stub.IsOptimizeNFTStoreFlagEnabledField
->>>>>>> 1d21a470
 }
 
 // IsCreateNFTThroughExecByCallerFlagEnabled -
 func (stub *EnableEpochsHandlerStub) IsCreateNFTThroughExecByCallerFlagEnabled() bool {
-<<<<<<< HEAD
-	if stub.IsCreateNFTThroughExecByCallerFlagEnabledCalled != nil {
-		return stub.IsCreateNFTThroughExecByCallerFlagEnabledCalled()
-	}
-
-	return stub.FlagsEnabled
-=======
 	return stub.IsCreateNFTThroughExecByCallerFlagEnabledField
->>>>>>> 1d21a470
 }
 
 // IsStopDecreasingValidatorRatingWhenStuckFlagEnabled -
 func (stub *EnableEpochsHandlerStub) IsStopDecreasingValidatorRatingWhenStuckFlagEnabled() bool {
-<<<<<<< HEAD
-	if stub.IsStopDecreasingValidatorRatingWhenStuckFlagEnabledCalled != nil {
-		return stub.IsStopDecreasingValidatorRatingWhenStuckFlagEnabledCalled()
-	}
-
-	return stub.FlagsEnabled
-=======
 	return stub.IsStopDecreasingValidatorRatingWhenStuckFlagEnabledField
->>>>>>> 1d21a470
 }
 
 // IsFrontRunningProtectionFlagEnabled -
 func (stub *EnableEpochsHandlerStub) IsFrontRunningProtectionFlagEnabled() bool {
-<<<<<<< HEAD
-	if stub.IsFrontRunningProtectionFlagEnabledCalled != nil {
-		return stub.IsFrontRunningProtectionFlagEnabledCalled()
-	}
-
-	return stub.FlagsEnabled
-=======
 	return stub.IsFrontRunningProtectionFlagEnabledField
->>>>>>> 1d21a470
 }
 
 // IsPayableBySCFlagEnabled -
 func (stub *EnableEpochsHandlerStub) IsPayableBySCFlagEnabled() bool {
-<<<<<<< HEAD
-	if stub.IsPayableBySCFlagEnabledCalled != nil {
-		return stub.IsPayableBySCFlagEnabledCalled()
-	}
-
-	return stub.FlagsEnabled
-=======
 	return stub.IsPayableBySCFlagEnabledField
->>>>>>> 1d21a470
 }
 
 // IsCleanUpInformativeSCRsFlagEnabled -
 func (stub *EnableEpochsHandlerStub) IsCleanUpInformativeSCRsFlagEnabled() bool {
-<<<<<<< HEAD
-	if stub.IsCleanUpInformativeSCRsFlagEnabledCalled != nil {
-		return stub.IsCleanUpInformativeSCRsFlagEnabledCalled()
-	}
-
-	return stub.FlagsEnabled
-=======
 	return stub.IsCleanUpInformativeSCRsFlagEnabledField
->>>>>>> 1d21a470
 }
 
 // IsStorageAPICostOptimizationFlagEnabled -
 func (stub *EnableEpochsHandlerStub) IsStorageAPICostOptimizationFlagEnabled() bool {
-<<<<<<< HEAD
-	if stub.IsStorageAPICostOptimizationFlagEnabledCalled != nil {
-		return stub.IsStorageAPICostOptimizationFlagEnabledCalled()
-	}
-
-	return stub.FlagsEnabled
-=======
 	return stub.IsStorageAPICostOptimizationFlagEnabledField
->>>>>>> 1d21a470
 }
 
 // IsESDTRegisterAndSetAllRolesFlagEnabled -
 func (stub *EnableEpochsHandlerStub) IsESDTRegisterAndSetAllRolesFlagEnabled() bool {
-<<<<<<< HEAD
-	if stub.IsESDTRegisterAndSetAllRolesFlagEnabledCalled != nil {
-		return stub.IsESDTRegisterAndSetAllRolesFlagEnabledCalled()
-	}
-
-	return stub.FlagsEnabled
-=======
 	return stub.IsESDTRegisterAndSetAllRolesFlagEnabledField
->>>>>>> 1d21a470
 }
 
 // IsScheduledMiniBlocksFlagEnabled -
 func (stub *EnableEpochsHandlerStub) IsScheduledMiniBlocksFlagEnabled() bool {
-<<<<<<< HEAD
-	if stub.IsScheduledMiniBlocksFlagEnabledCalled != nil {
-		return stub.IsScheduledMiniBlocksFlagEnabledCalled()
-	}
-
-	return stub.FlagsEnabled
-}
-
-// IsCorrectJailedNotUnstakedEmptyQueueFlagEnabled -
-func (stub *EnableEpochsHandlerStub) IsCorrectJailedNotUnstakedEmptyQueueFlagEnabled() bool {
-	if stub.IsCorrectJailedNotUnstakedEmptyQueueFlagEnabledCalled != nil {
-		return stub.IsCorrectJailedNotUnstakedEmptyQueueFlagEnabledCalled()
-	}
-
-	return stub.FlagsEnabled
-=======
 	return stub.IsScheduledMiniBlocksFlagEnabledField
 }
 
 // IsCorrectJailedNotUnStakedEmptyQueueFlagEnabled -
 func (stub *EnableEpochsHandlerStub) IsCorrectJailedNotUnStakedEmptyQueueFlagEnabled() bool {
 	return stub.IsCorrectJailedNotUnStakedEmptyQueueFlagEnabledField
->>>>>>> 1d21a470
 }
 
 // IsDoNotReturnOldBlockInBlockchainHookFlagEnabled -
 func (stub *EnableEpochsHandlerStub) IsDoNotReturnOldBlockInBlockchainHookFlagEnabled() bool {
-<<<<<<< HEAD
-	if stub.IsDoNotReturnOldBlockInBlockchainHookFlagEnabledCalled != nil {
-		return stub.IsDoNotReturnOldBlockInBlockchainHookFlagEnabledCalled()
-	}
-
-	return stub.FlagsEnabled
-=======
 	return stub.IsDoNotReturnOldBlockInBlockchainHookFlagEnabledField
->>>>>>> 1d21a470
 }
 
 // IsAddFailedRelayedTxToInvalidMBsFlag -
 func (stub *EnableEpochsHandlerStub) IsAddFailedRelayedTxToInvalidMBsFlag() bool {
-<<<<<<< HEAD
-	if stub.IsAddFailedRelayedTxToInvalidMBsFlagCalled != nil {
-		return stub.IsAddFailedRelayedTxToInvalidMBsFlagCalled()
-	}
-
-	return stub.FlagsEnabled
-=======
 	return stub.IsAddFailedRelayedTxToInvalidMBsFlagField
->>>>>>> 1d21a470
 }
 
 // IsSCRSizeInvariantOnBuiltInResultFlagEnabled -
 func (stub *EnableEpochsHandlerStub) IsSCRSizeInvariantOnBuiltInResultFlagEnabled() bool {
-<<<<<<< HEAD
-	if stub.IsSCRSizeInvariantOnBuiltInResultFlagEnabledCalled != nil {
-		return stub.IsSCRSizeInvariantOnBuiltInResultFlagEnabledCalled()
-	}
-
-	return stub.FlagsEnabled
-=======
 	return stub.IsSCRSizeInvariantOnBuiltInResultFlagEnabledField
->>>>>>> 1d21a470
 }
 
 // IsCheckCorrectTokenIDForTransferRoleFlagEnabled -
 func (stub *EnableEpochsHandlerStub) IsCheckCorrectTokenIDForTransferRoleFlagEnabled() bool {
-<<<<<<< HEAD
-	if stub.IsCheckCorrectTokenIDForTransferRoleFlagEnabledCalled != nil {
-		return stub.IsCheckCorrectTokenIDForTransferRoleFlagEnabledCalled()
-	}
-
-	return stub.FlagsEnabled
-=======
 	return stub.IsCheckCorrectTokenIDForTransferRoleFlagEnabledField
->>>>>>> 1d21a470
 }
 
 // IsFailExecutionOnEveryAPIErrorFlagEnabled -
 func (stub *EnableEpochsHandlerStub) IsFailExecutionOnEveryAPIErrorFlagEnabled() bool {
-<<<<<<< HEAD
-	if stub.IsFailExecutionOnEveryAPIErrorFlagEnabledCalled != nil {
-		return stub.IsFailExecutionOnEveryAPIErrorFlagEnabledCalled()
-	}
-
-	return stub.FlagsEnabled
-=======
 	return stub.IsFailExecutionOnEveryAPIErrorFlagEnabledField
->>>>>>> 1d21a470
 }
 
 // IsHeartbeatDisableFlagEnabled -
 func (stub *EnableEpochsHandlerStub) IsHeartbeatDisableFlagEnabled() bool {
-<<<<<<< HEAD
-	if stub.IsHeartbeatDisableFlagEnabledCalled != nil {
-		return stub.IsHeartbeatDisableFlagEnabledCalled()
-	}
-
-	return stub.FlagsEnabled
-=======
 	return stub.IsHeartbeatDisableFlagEnabledField
->>>>>>> 1d21a470
 }
 
 // IsMiniBlockPartialExecutionFlagEnabled -
 func (stub *EnableEpochsHandlerStub) IsMiniBlockPartialExecutionFlagEnabled() bool {
-<<<<<<< HEAD
-	if stub.IsMiniBlockPartialExecutionFlagEnabledCalled != nil {
-		return stub.IsMiniBlockPartialExecutionFlagEnabledCalled()
-	}
-
-	return stub.FlagsEnabled
-=======
 	return stub.IsMiniBlockPartialExecutionFlagEnabledField
->>>>>>> 1d21a470
 }
 
 // IsInterfaceNil -
