package testscommon

// EnableEpochsHandlerStub -
type EnableEpochsHandlerStub struct {
<<<<<<< HEAD
	ResetPenalizedTooMuchGasFlagCalled                           func()
	BlockGasAndFeesReCheckEnableEpochField                       uint32
	StakingV2EnableEpochField                                    uint32
	IsSCDeployFlagEnabledField                                   bool
	IsBuiltInFunctionsFlagEnabledField                           bool
	IsRelayedTransactionsFlagEnabledField                        bool
	IsPenalizedTooMuchGasFlagEnabledField                        bool
	IsSwitchJailWaitingFlagEnabledField                          bool
	IsBelowSignedThresholdFlagEnabledField                       bool
	IsSwitchHysteresisForMinNodesFlagEnabledField                bool
	IsSwitchHysteresisForMinNodesFlagEnabledForCurrentEpochField bool
	IsTransactionSignedWithTxHashFlagEnabledField                bool
	IsMetaProtectionFlagEnabledField                             bool
	IsAheadOfTimeGasUsageFlagEnabledField                        bool
	IsGasPriceModifierFlagEnabledField                           bool
	IsRepairCallbackFlagEnabledField                             bool
	IsBalanceWaitingListsFlagEnabledField                        bool
	IsReturnDataToLastTransferFlagEnabledField                   bool
	IsSenderInOutTransferFlagEnabledField                        bool
	IsStakeFlagEnabledField                                      bool
	IsStakingV2FlagEnabledField                                  bool
	IsStakingV2OwnerFlagEnabledField                             bool
	IsStakingV2DelegationFlagEnabledField                        bool
	IsDoubleKeyProtectionFlagEnabledField                        bool
	IsESDTFlagEnabledField                                       bool
	IsESDTFlagEnabledForCurrentEpochField                        bool
	IsGovernanceFlagEnabledField                                 bool
	IsGovernanceFlagEnabledForCurrentEpochField                  bool
	IsDelegationManagerFlagEnabledField                          bool
	IsDelegationSmartContractFlagEnabledField                    bool
	IsDelegationSmartContractFlagForCurrentEpochEnabledField     bool
	IsCorrectLastUnJailedFlagEnabledField                        bool
	IsCorrectLastUnJailedFlagEnabledForCurrentEpochField         bool
	IsRelayedTransactionsV2FlagEnabledField                      bool
	IsUnBondTokensV2FlagEnabledField                             bool
	IsSaveJailedAlwaysFlagEnabledField                           bool
	IsReDelegateBelowMinCheckFlagEnabledField                    bool
	IsValidatorToDelegationFlagEnabledField                      bool
	IsWaitingListFixFlagEnabledField                             bool
	IsIncrementSCRNonceInMultiTransferFlagEnabledField           bool
	IsESDTMultiTransferFlagEnabledField                          bool
	IsGlobalMintBurnFlagEnabledField                             bool
	IsESDTTransferRoleFlagEnabledField                           bool
	IsBuiltInFunctionOnMetaFlagEnabledField                      bool
	IsComputeRewardCheckpointFlagEnabledField                    bool
	IsSCRSizeInvariantCheckFlagEnabledField                      bool
	IsBackwardCompSaveKeyValueFlagEnabledField                   bool
	IsESDTNFTCreateOnMultiShardFlagEnabledField                  bool
	IsMetaESDTSetFlagEnabledField                                bool
	IsAddTokensToDelegationFlagEnabledField                      bool
	IsMultiESDTTransferFixOnCallBackFlagEnabledField             bool
	IsOptimizeGasUsedInCrossMiniBlocksFlagEnabledField           bool
	IsCorrectFirstQueuedFlagEnabledField                         bool
	IsDeleteDelegatorAfterClaimRewardsFlagEnabledField           bool
	IsFixOOGReturnCodeFlagEnabledField                           bool
	IsRemoveNonUpdatedStorageFlagEnabledField                    bool
	IsOptimizeNFTStoreFlagEnabledField                           bool
	IsCreateNFTThroughExecByCallerFlagEnabledField               bool
	IsStopDecreasingValidatorRatingWhenStuckFlagEnabledField     bool
	IsFrontRunningProtectionFlagEnabledField                     bool
	IsPayableBySCFlagEnabledField                                bool
	IsCleanUpInformativeSCRsFlagEnabledField                     bool
	IsStorageAPICostOptimizationFlagEnabledField                 bool
	IsESDTRegisterAndSetAllRolesFlagEnabledField                 bool
	IsScheduledMiniBlocksFlagEnabledField                        bool
	IsCorrectJailedNotUnStakedEmptyQueueFlagEnabledField         bool
	IsDoNotReturnOldBlockInBlockchainHookFlagEnabledField        bool
	IsAddFailedRelayedTxToInvalidMBsFlagField                    bool
	IsSCRSizeInvariantOnBuiltInResultFlagEnabledField            bool
	IsCheckCorrectTokenIDForTransferRoleFlagEnabledField         bool
	IsFailExecutionOnEveryAPIErrorFlagEnabledField               bool
	IsHeartbeatDisableFlagEnabledField                           bool
	IsMiniBlockPartialExecutionFlagEnabledField                  bool
=======
	ResetPenalizedTooMuchGasFlagCalled                       func()
	BlockGasAndFeesReCheckEnableEpochField                   uint32
	StakingV2EnableEpochField                                uint32
	IsSCDeployFlagEnabledField                               bool
	IsBuiltInFunctionsFlagEnabledField                       bool
	IsRelayedTransactionsFlagEnabledField                    bool
	IsPenalizedTooMuchGasFlagEnabledField                    bool
	IsSwitchJailWaitingFlagEnabledField                      bool
	IsBelowSignedThresholdFlagEnabledField                   bool
	IsSwitchHysteresisForMinNodesFlagEnabledField            bool
	IsTransactionSignedWithTxHashFlagEnabledField            bool
	IsMetaProtectionFlagEnabledField                         bool
	IsAheadOfTimeGasUsageFlagEnabledField                    bool
	IsGasPriceModifierFlagEnabledField                       bool
	IsRepairCallbackFlagEnabledField                         bool
	IsBalanceWaitingListsFlagEnabledField                    bool
	IsReturnDataToLastTransferFlagEnabledField               bool
	IsSenderInOutTransferFlagEnabledField                    bool
	IsStakeFlagEnabledField                                  bool
	IsStakingV2FlagEnabledField                              bool
	IsStakingV2OwnerFlagEnabledField                         bool
	IsStakingV2FlagEnabledForActivationEpochCompletedField   bool
	IsDoubleKeyProtectionFlagEnabledField                    bool
	IsESDTFlagEnabledField                                   bool
	IsESDTFlagEnabledForCurrentEpochField                    bool
	IsGovernanceFlagEnabledField                             bool
	IsGovernanceFlagEnabledForCurrentEpochField              bool
	IsDelegationManagerFlagEnabledField                      bool
	IsDelegationSmartContractFlagEnabledField                bool
	IsCorrectLastUnJailedFlagEnabledField                    bool
	IsCorrectLastUnJailedFlagEnabledForCurrentEpochField     bool
	IsRelayedTransactionsV2FlagEnabledField                  bool
	IsUnBondTokensV2FlagEnabledField                         bool
	IsSaveJailedAlwaysFlagEnabledField                       bool
	IsReDelegateBelowMinCheckFlagEnabledField                bool
	IsValidatorToDelegationFlagEnabledField                  bool
	IsWaitingListFixFlagEnabledField                         bool
	IsIncrementSCRNonceInMultiTransferFlagEnabledField       bool
	IsESDTMultiTransferFlagEnabledField                      bool
	IsGlobalMintBurnFlagEnabledField                         bool
	IsESDTTransferRoleFlagEnabledField                       bool
	IsBuiltInFunctionOnMetaFlagEnabledField                  bool
	IsComputeRewardCheckpointFlagEnabledField                bool
	IsSCRSizeInvariantCheckFlagEnabledField                  bool
	IsBackwardCompSaveKeyValueFlagEnabledField               bool
	IsESDTNFTCreateOnMultiShardFlagEnabledField              bool
	IsMetaESDTSetFlagEnabledField                            bool
	IsAddTokensToDelegationFlagEnabledField                  bool
	IsMultiESDTTransferFixOnCallBackFlagEnabledField         bool
	IsOptimizeGasUsedInCrossMiniBlocksFlagEnabledField       bool
	IsCorrectFirstQueuedFlagEnabledField                     bool
	IsDeleteDelegatorAfterClaimRewardsFlagEnabledField       bool
	IsFixOOGReturnCodeFlagEnabledField                       bool
	IsRemoveNonUpdatedStorageFlagEnabledField                bool
	IsOptimizeNFTStoreFlagEnabledField                       bool
	IsCreateNFTThroughExecByCallerFlagEnabledField           bool
	IsStopDecreasingValidatorRatingWhenStuckFlagEnabledField bool
	IsFrontRunningProtectionFlagEnabledField                 bool
	IsPayableBySCFlagEnabledField                            bool
	IsCleanUpInformativeSCRsFlagEnabledField                 bool
	IsStorageAPICostOptimizationFlagEnabledField             bool
	IsESDTRegisterAndSetAllRolesFlagEnabledField             bool
	IsScheduledMiniBlocksFlagEnabledField                    bool
	IsCorrectJailedNotUnStakedEmptyQueueFlagEnabledField     bool
	IsDoNotReturnOldBlockInBlockchainHookFlagEnabledField    bool
	IsAddFailedRelayedTxToInvalidMBsFlagField                bool
	IsSCRSizeInvariantOnBuiltInResultFlagEnabledField        bool
	IsCheckCorrectTokenIDForTransferRoleFlagEnabledField     bool
	IsFailExecutionOnEveryAPIErrorFlagEnabledField           bool
	IsHeartbeatDisableFlagEnabledField                       bool
	IsMiniBlockPartialExecutionFlagEnabledField              bool
>>>>>>> 2982a90d
}

// BlockGasAndFeesReCheckEnableEpoch -
func (stub *EnableEpochsHandlerStub) BlockGasAndFeesReCheckEnableEpoch() uint32 {
	return stub.BlockGasAndFeesReCheckEnableEpochField
}

// StakingV2EnableEpoch -
func (stub *EnableEpochsHandlerStub) StakingV2EnableEpoch() uint32 {
	return stub.StakingV2EnableEpochField
}

// ResetPenalizedTooMuchGasFlag -
func (stub *EnableEpochsHandlerStub) ResetPenalizedTooMuchGasFlag() {
	if stub.ResetPenalizedTooMuchGasFlagCalled != nil {
		stub.ResetPenalizedTooMuchGasFlagCalled()
	}
}

// IsSCDeployFlagEnabled -
func (stub *EnableEpochsHandlerStub) IsSCDeployFlagEnabled() bool {
	return stub.IsSCDeployFlagEnabledField
}

// IsBuiltInFunctionsFlagEnabled -
func (stub *EnableEpochsHandlerStub) IsBuiltInFunctionsFlagEnabled() bool {
	return stub.IsBuiltInFunctionsFlagEnabledField
}

// IsRelayedTransactionsFlagEnabled -
func (stub *EnableEpochsHandlerStub) IsRelayedTransactionsFlagEnabled() bool {
	return stub.IsRelayedTransactionsFlagEnabledField
}

// IsPenalizedTooMuchGasFlagEnabled -
func (stub *EnableEpochsHandlerStub) IsPenalizedTooMuchGasFlagEnabled() bool {
	return stub.IsPenalizedTooMuchGasFlagEnabledField
}

// IsSwitchJailWaitingFlagEnabled -
func (stub *EnableEpochsHandlerStub) IsSwitchJailWaitingFlagEnabled() bool {
	return stub.IsSwitchJailWaitingFlagEnabledField
}

// IsBelowSignedThresholdFlagEnabled -
func (stub *EnableEpochsHandlerStub) IsBelowSignedThresholdFlagEnabled() bool {
	return stub.IsBelowSignedThresholdFlagEnabledField
}

// IsSwitchHysteresisForMinNodesFlagEnabled -
func (stub *EnableEpochsHandlerStub) IsSwitchHysteresisForMinNodesFlagEnabled() bool {
	return stub.IsSwitchHysteresisForMinNodesFlagEnabledField
}

// IsSwitchHysteresisForMinNodesFlagEnabledForCurrentEpoch -
func (stub *EnableEpochsHandlerStub) IsSwitchHysteresisForMinNodesFlagEnabledForCurrentEpoch() bool {
	return stub.IsSwitchHysteresisForMinNodesFlagEnabledForCurrentEpochField
}

// IsTransactionSignedWithTxHashFlagEnabled -
func (stub *EnableEpochsHandlerStub) IsTransactionSignedWithTxHashFlagEnabled() bool {
	return stub.IsTransactionSignedWithTxHashFlagEnabledField
}

// IsMetaProtectionFlagEnabled -
func (stub *EnableEpochsHandlerStub) IsMetaProtectionFlagEnabled() bool {
	return stub.IsMetaProtectionFlagEnabledField
}

// IsAheadOfTimeGasUsageFlagEnabled -
func (stub *EnableEpochsHandlerStub) IsAheadOfTimeGasUsageFlagEnabled() bool {
	return stub.IsAheadOfTimeGasUsageFlagEnabledField
}

// IsGasPriceModifierFlagEnabled -
func (stub *EnableEpochsHandlerStub) IsGasPriceModifierFlagEnabled() bool {
	return stub.IsGasPriceModifierFlagEnabledField
}

// IsRepairCallbackFlagEnabled -
func (stub *EnableEpochsHandlerStub) IsRepairCallbackFlagEnabled() bool {
	return stub.IsRepairCallbackFlagEnabledField
}

// IsBalanceWaitingListsFlagEnabled -
func (stub *EnableEpochsHandlerStub) IsBalanceWaitingListsFlagEnabled() bool {
	return stub.IsBalanceWaitingListsFlagEnabledField
}

// IsReturnDataToLastTransferFlagEnabled -
func (stub *EnableEpochsHandlerStub) IsReturnDataToLastTransferFlagEnabled() bool {
	return stub.IsReturnDataToLastTransferFlagEnabledField
}

// IsSenderInOutTransferFlagEnabled -
func (stub *EnableEpochsHandlerStub) IsSenderInOutTransferFlagEnabled() bool {
	return stub.IsSenderInOutTransferFlagEnabledField
}

// IsStakeFlagEnabled -
func (stub *EnableEpochsHandlerStub) IsStakeFlagEnabled() bool {
	return stub.IsStakeFlagEnabledField
}

// IsStakingV2FlagEnabled -
func (stub *EnableEpochsHandlerStub) IsStakingV2FlagEnabled() bool {
	return stub.IsStakingV2FlagEnabledField
}

// IsStakingV2OwnerFlagEnabled -
func (stub *EnableEpochsHandlerStub) IsStakingV2OwnerFlagEnabled() bool {
	return stub.IsStakingV2OwnerFlagEnabledField
}

// IsStakingV2FlagEnabledForActivationEpochCompleted -
func (stub *EnableEpochsHandlerStub) IsStakingV2FlagEnabledForActivationEpochCompleted() bool {
	return stub.IsStakingV2FlagEnabledForActivationEpochCompletedField
}

// IsDoubleKeyProtectionFlagEnabled -
func (stub *EnableEpochsHandlerStub) IsDoubleKeyProtectionFlagEnabled() bool {
	return stub.IsDoubleKeyProtectionFlagEnabledField
}

// IsESDTFlagEnabled -
func (stub *EnableEpochsHandlerStub) IsESDTFlagEnabled() bool {
	return stub.IsESDTFlagEnabledField
}

// IsESDTFlagEnabledForCurrentEpoch -
func (stub *EnableEpochsHandlerStub) IsESDTFlagEnabledForCurrentEpoch() bool {
	return stub.IsESDTFlagEnabledForCurrentEpochField
}

// IsGovernanceFlagEnabled -
func (stub *EnableEpochsHandlerStub) IsGovernanceFlagEnabled() bool {
	return stub.IsGovernanceFlagEnabledField
}

// IsGovernanceFlagEnabledForCurrentEpoch -
func (stub *EnableEpochsHandlerStub) IsGovernanceFlagEnabledForCurrentEpoch() bool {
	return stub.IsGovernanceFlagEnabledForCurrentEpochField
}

// IsDelegationManagerFlagEnabled -
func (stub *EnableEpochsHandlerStub) IsDelegationManagerFlagEnabled() bool {
	return stub.IsDelegationManagerFlagEnabledField
}

// IsDelegationSmartContractFlagEnabled -
func (stub *EnableEpochsHandlerStub) IsDelegationSmartContractFlagEnabled() bool {
	return stub.IsDelegationSmartContractFlagEnabledField
}

// IsDelegationSmartContractFlagEnabledForCurrentEpoch -
func (stub *EnableEpochsHandlerStub) IsDelegationSmartContractFlagEnabledForCurrentEpoch() bool {
	return stub.IsDelegationSmartContractFlagForCurrentEpochEnabledField
}

// IsCorrectLastUnJailedFlagEnabled -
func (stub *EnableEpochsHandlerStub) IsCorrectLastUnJailedFlagEnabled() bool {
	return stub.IsCorrectLastUnJailedFlagEnabledField
}

// IsCorrectLastUnJailedFlagEnabledForCurrentEpoch -
func (stub *EnableEpochsHandlerStub) IsCorrectLastUnJailedFlagEnabledForCurrentEpoch() bool {
	return stub.IsCorrectLastUnJailedFlagEnabledForCurrentEpochField
}

// IsRelayedTransactionsV2FlagEnabled -
func (stub *EnableEpochsHandlerStub) IsRelayedTransactionsV2FlagEnabled() bool {
	return stub.IsRelayedTransactionsV2FlagEnabledField
}

// IsUnBondTokensV2FlagEnabled -
func (stub *EnableEpochsHandlerStub) IsUnBondTokensV2FlagEnabled() bool {
	return stub.IsUnBondTokensV2FlagEnabledField
}

// IsSaveJailedAlwaysFlagEnabled -
func (stub *EnableEpochsHandlerStub) IsSaveJailedAlwaysFlagEnabled() bool {
	return stub.IsSaveJailedAlwaysFlagEnabledField
}

// IsReDelegateBelowMinCheckFlagEnabled -
func (stub *EnableEpochsHandlerStub) IsReDelegateBelowMinCheckFlagEnabled() bool {
	return stub.IsReDelegateBelowMinCheckFlagEnabledField
}

// IsValidatorToDelegationFlagEnabled -
func (stub *EnableEpochsHandlerStub) IsValidatorToDelegationFlagEnabled() bool {
	return stub.IsValidatorToDelegationFlagEnabledField
}

// IsWaitingListFixFlagEnabled -
func (stub *EnableEpochsHandlerStub) IsWaitingListFixFlagEnabled() bool {
	return stub.IsWaitingListFixFlagEnabledField
}

// IsIncrementSCRNonceInMultiTransferFlagEnabled -
func (stub *EnableEpochsHandlerStub) IsIncrementSCRNonceInMultiTransferFlagEnabled() bool {
	return stub.IsIncrementSCRNonceInMultiTransferFlagEnabledField
}

// IsESDTMultiTransferFlagEnabled -
func (stub *EnableEpochsHandlerStub) IsESDTMultiTransferFlagEnabled() bool {
	return stub.IsESDTMultiTransferFlagEnabledField
}

// IsGlobalMintBurnFlagEnabled -
func (stub *EnableEpochsHandlerStub) IsGlobalMintBurnFlagEnabled() bool {
	return stub.IsGlobalMintBurnFlagEnabledField
}

// IsESDTTransferRoleFlagEnabled -
func (stub *EnableEpochsHandlerStub) IsESDTTransferRoleFlagEnabled() bool {
	return stub.IsESDTTransferRoleFlagEnabledField
}

// IsBuiltInFunctionOnMetaFlagEnabled -
func (stub *EnableEpochsHandlerStub) IsBuiltInFunctionOnMetaFlagEnabled() bool {
	return stub.IsBuiltInFunctionOnMetaFlagEnabledField
}

// IsComputeRewardCheckpointFlagEnabled -
func (stub *EnableEpochsHandlerStub) IsComputeRewardCheckpointFlagEnabled() bool {
	return stub.IsComputeRewardCheckpointFlagEnabledField
}

// IsSCRSizeInvariantCheckFlagEnabled -
func (stub *EnableEpochsHandlerStub) IsSCRSizeInvariantCheckFlagEnabled() bool {
	return stub.IsSCRSizeInvariantCheckFlagEnabledField
}

// IsBackwardCompSaveKeyValueFlagEnabled -
func (stub *EnableEpochsHandlerStub) IsBackwardCompSaveKeyValueFlagEnabled() bool {
	return stub.IsBackwardCompSaveKeyValueFlagEnabledField
}

// IsESDTNFTCreateOnMultiShardFlagEnabled -
func (stub *EnableEpochsHandlerStub) IsESDTNFTCreateOnMultiShardFlagEnabled() bool {
	return stub.IsESDTNFTCreateOnMultiShardFlagEnabledField
}

// IsMetaESDTSetFlagEnabled -
func (stub *EnableEpochsHandlerStub) IsMetaESDTSetFlagEnabled() bool {
	return stub.IsMetaESDTSetFlagEnabledField
}

// IsAddTokensToDelegationFlagEnabled -
func (stub *EnableEpochsHandlerStub) IsAddTokensToDelegationFlagEnabled() bool {
	return stub.IsAddTokensToDelegationFlagEnabledField
}

// IsMultiESDTTransferFixOnCallBackFlagEnabled -
func (stub *EnableEpochsHandlerStub) IsMultiESDTTransferFixOnCallBackFlagEnabled() bool {
	return stub.IsMultiESDTTransferFixOnCallBackFlagEnabledField
}

// IsOptimizeGasUsedInCrossMiniBlocksFlagEnabled -
func (stub *EnableEpochsHandlerStub) IsOptimizeGasUsedInCrossMiniBlocksFlagEnabled() bool {
	return stub.IsOptimizeGasUsedInCrossMiniBlocksFlagEnabledField
}

// IsCorrectFirstQueuedFlagEnabled -
func (stub *EnableEpochsHandlerStub) IsCorrectFirstQueuedFlagEnabled() bool {
	return stub.IsCorrectFirstQueuedFlagEnabledField
}

// IsDeleteDelegatorAfterClaimRewardsFlagEnabled -
func (stub *EnableEpochsHandlerStub) IsDeleteDelegatorAfterClaimRewardsFlagEnabled() bool {
	return stub.IsDeleteDelegatorAfterClaimRewardsFlagEnabledField
}

// IsFixOOGReturnCodeFlagEnabled -
func (stub *EnableEpochsHandlerStub) IsFixOOGReturnCodeFlagEnabled() bool {
	return stub.IsFixOOGReturnCodeFlagEnabledField
}

// IsRemoveNonUpdatedStorageFlagEnabled -
func (stub *EnableEpochsHandlerStub) IsRemoveNonUpdatedStorageFlagEnabled() bool {
	return stub.IsRemoveNonUpdatedStorageFlagEnabledField
}

// IsOptimizeNFTStoreFlagEnabled -
func (stub *EnableEpochsHandlerStub) IsOptimizeNFTStoreFlagEnabled() bool {
	return stub.IsOptimizeNFTStoreFlagEnabledField
}

// IsCreateNFTThroughExecByCallerFlagEnabled -
func (stub *EnableEpochsHandlerStub) IsCreateNFTThroughExecByCallerFlagEnabled() bool {
	return stub.IsCreateNFTThroughExecByCallerFlagEnabledField
}

// IsStopDecreasingValidatorRatingWhenStuckFlagEnabled -
func (stub *EnableEpochsHandlerStub) IsStopDecreasingValidatorRatingWhenStuckFlagEnabled() bool {
	return stub.IsStopDecreasingValidatorRatingWhenStuckFlagEnabledField
}

// IsFrontRunningProtectionFlagEnabled -
func (stub *EnableEpochsHandlerStub) IsFrontRunningProtectionFlagEnabled() bool {
	return stub.IsFrontRunningProtectionFlagEnabledField
}

// IsPayableBySCFlagEnabled -
func (stub *EnableEpochsHandlerStub) IsPayableBySCFlagEnabled() bool {
	return stub.IsPayableBySCFlagEnabledField
}

// IsCleanUpInformativeSCRsFlagEnabled -
func (stub *EnableEpochsHandlerStub) IsCleanUpInformativeSCRsFlagEnabled() bool {
	return stub.IsCleanUpInformativeSCRsFlagEnabledField
}

// IsStorageAPICostOptimizationFlagEnabled -
func (stub *EnableEpochsHandlerStub) IsStorageAPICostOptimizationFlagEnabled() bool {
	return stub.IsStorageAPICostOptimizationFlagEnabledField
}

// IsESDTRegisterAndSetAllRolesFlagEnabled -
func (stub *EnableEpochsHandlerStub) IsESDTRegisterAndSetAllRolesFlagEnabled() bool {
	return stub.IsESDTRegisterAndSetAllRolesFlagEnabledField
}

// IsScheduledMiniBlocksFlagEnabled -
func (stub *EnableEpochsHandlerStub) IsScheduledMiniBlocksFlagEnabled() bool {
	return stub.IsScheduledMiniBlocksFlagEnabledField
}

// IsCorrectJailedNotUnStakedEmptyQueueFlagEnabled -
func (stub *EnableEpochsHandlerStub) IsCorrectJailedNotUnStakedEmptyQueueFlagEnabled() bool {
	return stub.IsCorrectJailedNotUnStakedEmptyQueueFlagEnabledField
}

// IsDoNotReturnOldBlockInBlockchainHookFlagEnabled -
func (stub *EnableEpochsHandlerStub) IsDoNotReturnOldBlockInBlockchainHookFlagEnabled() bool {
	return stub.IsDoNotReturnOldBlockInBlockchainHookFlagEnabledField
}

// IsAddFailedRelayedTxToInvalidMBsFlag -
func (stub *EnableEpochsHandlerStub) IsAddFailedRelayedTxToInvalidMBsFlag() bool {
	return stub.IsAddFailedRelayedTxToInvalidMBsFlagField
}

// IsSCRSizeInvariantOnBuiltInResultFlagEnabled -
func (stub *EnableEpochsHandlerStub) IsSCRSizeInvariantOnBuiltInResultFlagEnabled() bool {
	return stub.IsSCRSizeInvariantOnBuiltInResultFlagEnabledField
}

// IsCheckCorrectTokenIDForTransferRoleFlagEnabled -
func (stub *EnableEpochsHandlerStub) IsCheckCorrectTokenIDForTransferRoleFlagEnabled() bool {
	return stub.IsCheckCorrectTokenIDForTransferRoleFlagEnabledField
}

// IsFailExecutionOnEveryAPIErrorFlagEnabled -
func (stub *EnableEpochsHandlerStub) IsFailExecutionOnEveryAPIErrorFlagEnabled() bool {
	return stub.IsFailExecutionOnEveryAPIErrorFlagEnabledField
}

// IsHeartbeatDisableFlagEnabled -
func (stub *EnableEpochsHandlerStub) IsHeartbeatDisableFlagEnabled() bool {
	return stub.IsHeartbeatDisableFlagEnabledField
}

// IsMiniBlockPartialExecutionFlagEnabled -
func (stub *EnableEpochsHandlerStub) IsMiniBlockPartialExecutionFlagEnabled() bool {
	return stub.IsMiniBlockPartialExecutionFlagEnabledField
}

// IsInterfaceNil -
func (stub *EnableEpochsHandlerStub) IsInterfaceNil() bool {
	return stub == nil
}<|MERGE_RESOLUTION|>--- conflicted
+++ resolved
@@ -2,7 +2,6 @@
 
 // EnableEpochsHandlerStub -
 type EnableEpochsHandlerStub struct {
-<<<<<<< HEAD
 	ResetPenalizedTooMuchGasFlagCalled                           func()
 	BlockGasAndFeesReCheckEnableEpochField                       uint32
 	StakingV2EnableEpochField                                    uint32
@@ -25,7 +24,7 @@
 	IsStakeFlagEnabledField                                      bool
 	IsStakingV2FlagEnabledField                                  bool
 	IsStakingV2OwnerFlagEnabledField                             bool
-	IsStakingV2DelegationFlagEnabledField                        bool
+	IsStakingV2FlagEnabledForActivationEpochCompletedField                        bool
 	IsDoubleKeyProtectionFlagEnabledField                        bool
 	IsESDTFlagEnabledField                                       bool
 	IsESDTFlagEnabledForCurrentEpochField                        bool
@@ -76,79 +75,6 @@
 	IsFailExecutionOnEveryAPIErrorFlagEnabledField               bool
 	IsHeartbeatDisableFlagEnabledField                           bool
 	IsMiniBlockPartialExecutionFlagEnabledField                  bool
-=======
-	ResetPenalizedTooMuchGasFlagCalled                       func()
-	BlockGasAndFeesReCheckEnableEpochField                   uint32
-	StakingV2EnableEpochField                                uint32
-	IsSCDeployFlagEnabledField                               bool
-	IsBuiltInFunctionsFlagEnabledField                       bool
-	IsRelayedTransactionsFlagEnabledField                    bool
-	IsPenalizedTooMuchGasFlagEnabledField                    bool
-	IsSwitchJailWaitingFlagEnabledField                      bool
-	IsBelowSignedThresholdFlagEnabledField                   bool
-	IsSwitchHysteresisForMinNodesFlagEnabledField            bool
-	IsTransactionSignedWithTxHashFlagEnabledField            bool
-	IsMetaProtectionFlagEnabledField                         bool
-	IsAheadOfTimeGasUsageFlagEnabledField                    bool
-	IsGasPriceModifierFlagEnabledField                       bool
-	IsRepairCallbackFlagEnabledField                         bool
-	IsBalanceWaitingListsFlagEnabledField                    bool
-	IsReturnDataToLastTransferFlagEnabledField               bool
-	IsSenderInOutTransferFlagEnabledField                    bool
-	IsStakeFlagEnabledField                                  bool
-	IsStakingV2FlagEnabledField                              bool
-	IsStakingV2OwnerFlagEnabledField                         bool
-	IsStakingV2FlagEnabledForActivationEpochCompletedField   bool
-	IsDoubleKeyProtectionFlagEnabledField                    bool
-	IsESDTFlagEnabledField                                   bool
-	IsESDTFlagEnabledForCurrentEpochField                    bool
-	IsGovernanceFlagEnabledField                             bool
-	IsGovernanceFlagEnabledForCurrentEpochField              bool
-	IsDelegationManagerFlagEnabledField                      bool
-	IsDelegationSmartContractFlagEnabledField                bool
-	IsCorrectLastUnJailedFlagEnabledField                    bool
-	IsCorrectLastUnJailedFlagEnabledForCurrentEpochField     bool
-	IsRelayedTransactionsV2FlagEnabledField                  bool
-	IsUnBondTokensV2FlagEnabledField                         bool
-	IsSaveJailedAlwaysFlagEnabledField                       bool
-	IsReDelegateBelowMinCheckFlagEnabledField                bool
-	IsValidatorToDelegationFlagEnabledField                  bool
-	IsWaitingListFixFlagEnabledField                         bool
-	IsIncrementSCRNonceInMultiTransferFlagEnabledField       bool
-	IsESDTMultiTransferFlagEnabledField                      bool
-	IsGlobalMintBurnFlagEnabledField                         bool
-	IsESDTTransferRoleFlagEnabledField                       bool
-	IsBuiltInFunctionOnMetaFlagEnabledField                  bool
-	IsComputeRewardCheckpointFlagEnabledField                bool
-	IsSCRSizeInvariantCheckFlagEnabledField                  bool
-	IsBackwardCompSaveKeyValueFlagEnabledField               bool
-	IsESDTNFTCreateOnMultiShardFlagEnabledField              bool
-	IsMetaESDTSetFlagEnabledField                            bool
-	IsAddTokensToDelegationFlagEnabledField                  bool
-	IsMultiESDTTransferFixOnCallBackFlagEnabledField         bool
-	IsOptimizeGasUsedInCrossMiniBlocksFlagEnabledField       bool
-	IsCorrectFirstQueuedFlagEnabledField                     bool
-	IsDeleteDelegatorAfterClaimRewardsFlagEnabledField       bool
-	IsFixOOGReturnCodeFlagEnabledField                       bool
-	IsRemoveNonUpdatedStorageFlagEnabledField                bool
-	IsOptimizeNFTStoreFlagEnabledField                       bool
-	IsCreateNFTThroughExecByCallerFlagEnabledField           bool
-	IsStopDecreasingValidatorRatingWhenStuckFlagEnabledField bool
-	IsFrontRunningProtectionFlagEnabledField                 bool
-	IsPayableBySCFlagEnabledField                            bool
-	IsCleanUpInformativeSCRsFlagEnabledField                 bool
-	IsStorageAPICostOptimizationFlagEnabledField             bool
-	IsESDTRegisterAndSetAllRolesFlagEnabledField             bool
-	IsScheduledMiniBlocksFlagEnabledField                    bool
-	IsCorrectJailedNotUnStakedEmptyQueueFlagEnabledField     bool
-	IsDoNotReturnOldBlockInBlockchainHookFlagEnabledField    bool
-	IsAddFailedRelayedTxToInvalidMBsFlagField                bool
-	IsSCRSizeInvariantOnBuiltInResultFlagEnabledField        bool
-	IsCheckCorrectTokenIDForTransferRoleFlagEnabledField     bool
-	IsFailExecutionOnEveryAPIErrorFlagEnabledField           bool
-	IsHeartbeatDisableFlagEnabledField                       bool
-	IsMiniBlockPartialExecutionFlagEnabledField              bool
->>>>>>> 2982a90d
 }
 
 // BlockGasAndFeesReCheckEnableEpoch -
