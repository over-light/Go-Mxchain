package state

import (
	"errors"

	"github.com/ElrondNetwork/elrond-go-core/core"
	"github.com/ElrondNetwork/elrond-go/common"
	"github.com/ElrondNetwork/elrond-go/state"
	vmcommon "github.com/ElrondNetwork/elrond-vm-common"
)

var errNotImplemented = errors.New("not implemented")

// AccountsStub -
type AccountsStub struct {
<<<<<<< HEAD
	GetExistingAccountCalled func(addressContainer []byte) (vmcommon.AccountHandler, error)
	LoadAccountCalled        func(container []byte) (vmcommon.AccountHandler, error)
	SaveAccountCalled        func(account vmcommon.AccountHandler) error
	RemoveAccountCalled      func(addressContainer []byte) error
	CommitCalled             func() ([]byte, error)
	CommitInEpochCalled      func(uint32, uint32) ([]byte, error)
	JournalLenCalled         func() int
	RevertToSnapshotCalled   func(snapshot int) error
	RootHashCalled           func() ([]byte, error)
	RecreateTrieCalled       func(rootHash []byte) error
	PruneTrieCalled          func(rootHash []byte, identifier state.TriePruningIdentifier)
	CancelPruneCalled        func(rootHash []byte, identifier state.TriePruningIdentifier)
	SnapshotStateCalled      func(rootHash []byte)
	SetStateCheckpointCalled func(rootHash []byte)
	IsPruningEnabledCalled   func() bool
	GetAllLeavesCalled       func(rootHash []byte) (chan core.KeyValueHolder, error)
	RecreateAllTriesCalled   func(rootHash []byte) (map[string]common.Trie, error)
	GetNumCheckpointsCalled  func() uint32
	GetCodeCalled            func([]byte) []byte
	GetTrieCalled            func([]byte) (common.Trie, error)
=======
	GetExistingAccountCalled  func(addressContainer []byte) (vmcommon.AccountHandler, error)
	GetAccountFromBytesCalled func(address []byte, accountBytes []byte) (vmcommon.AccountHandler, error)
	LoadAccountCalled         func(container []byte) (vmcommon.AccountHandler, error)
	SaveAccountCalled         func(account vmcommon.AccountHandler) error
	RemoveAccountCalled       func(addressContainer []byte) error
	CommitCalled              func() ([]byte, error)
	JournalLenCalled          func() int
	RevertToSnapshotCalled    func(snapshot int) error
	RootHashCalled            func() ([]byte, error)
	RecreateTrieCalled        func(rootHash []byte) error
	PruneTrieCalled           func(rootHash []byte, identifier state.TriePruningIdentifier)
	CancelPruneCalled         func(rootHash []byte, identifier state.TriePruningIdentifier)
	SnapshotStateCalled       func(rootHash []byte)
	SetStateCheckpointCalled  func(rootHash []byte)
	IsPruningEnabledCalled    func() bool
	GetAllLeavesCalled        func(rootHash []byte) (chan core.KeyValueHolder, error)
	RecreateAllTriesCalled    func(rootHash []byte) (map[string]common.Trie, error)
	GetNumCheckpointsCalled   func() uint32
	GetCodeCalled             func([]byte) []byte
	GetTrieCalled             func([]byte) (common.Trie, error)
>>>>>>> 496539d8
}

// GetTrie -
func (as *AccountsStub) GetTrie(codeHash []byte) (common.Trie, error) {
	if as.GetTrieCalled != nil {
		return as.GetTrieCalled(codeHash)
	}

	return nil, nil
}

// GetCode -
func (as *AccountsStub) GetCode(codeHash []byte) []byte {
	if as.GetCodeCalled != nil {
		return as.GetCodeCalled(codeHash)
	}
	return nil
}

// RecreateAllTries -
func (as *AccountsStub) RecreateAllTries(rootHash []byte) (map[string]common.Trie, error) {
	if as.RecreateAllTriesCalled != nil {
		return as.RecreateAllTriesCalled(rootHash)
	}
	return nil, nil
}

// LoadAccount -
func (as *AccountsStub) LoadAccount(address []byte) (vmcommon.AccountHandler, error) {
	if as.LoadAccountCalled != nil {
		return as.LoadAccountCalled(address)
	}
	return NewAccountWrapMock(address), nil
}

// SaveAccount -
func (as *AccountsStub) SaveAccount(account vmcommon.AccountHandler) error {
	if as.SaveAccountCalled != nil {
		return as.SaveAccountCalled(account)
	}
	return nil
}

// GetAllLeaves -
func (as *AccountsStub) GetAllLeaves(rootHash []byte) (chan core.KeyValueHolder, error) {
	if as.GetAllLeavesCalled != nil {
		return as.GetAllLeavesCalled(rootHash)
	}
	return nil, nil
}

// Commit -
func (as *AccountsStub) Commit() ([]byte, error) {
	if as.CommitCalled != nil {
		return as.CommitCalled()
	}

	return nil, errNotImplemented
}

// GetExistingAccount -
func (as *AccountsStub) GetExistingAccount(addressContainer []byte) (vmcommon.AccountHandler, error) {
	if as.GetExistingAccountCalled != nil {
		return as.GetExistingAccountCalled(addressContainer)
	}

	return nil, errNotImplemented
}

// GetAccountFromBytes -
func (as *AccountsStub) GetAccountFromBytes(address []byte, accountBytes []byte) (vmcommon.AccountHandler, error) {
	if as.GetAccountFromBytesCalled != nil {
		return as.GetAccountFromBytesCalled(address, accountBytes)
	}

	return nil, errNotImplemented
}

// JournalLen -
func (as *AccountsStub) JournalLen() int {
	if as.JournalLenCalled != nil {
		return as.JournalLenCalled()
	}

	return 0
}

// RemoveAccount -
func (as *AccountsStub) RemoveAccount(addressContainer []byte) error {
	if as.RemoveAccountCalled != nil {
		return as.RemoveAccountCalled(addressContainer)
	}

	return errNotImplemented
}

// RevertToSnapshot -
func (as *AccountsStub) RevertToSnapshot(snapshot int) error {
	if as.RevertToSnapshotCalled != nil {
		return as.RevertToSnapshotCalled(snapshot)
	}

	return errNotImplemented
}

// RootHash -
func (as *AccountsStub) RootHash() ([]byte, error) {
	if as.RootHashCalled != nil {
		return as.RootHashCalled()
	}

	return nil, errNotImplemented
}

// RecreateTrie -
func (as *AccountsStub) RecreateTrie(rootHash []byte) error {
	if as.RecreateTrieCalled != nil {
		return as.RecreateTrieCalled(rootHash)
	}

	return errNotImplemented
}

// PruneTrie -
func (as *AccountsStub) PruneTrie(rootHash []byte, identifier state.TriePruningIdentifier) {
	as.PruneTrieCalled(rootHash, identifier)
}

// CancelPrune -
func (as *AccountsStub) CancelPrune(rootHash []byte, identifier state.TriePruningIdentifier) {
	if as.CancelPruneCalled != nil {
		as.CancelPruneCalled(rootHash, identifier)
	}
}

// SnapshotState -
func (as *AccountsStub) SnapshotState(rootHash []byte) {
	if as.SnapshotStateCalled != nil {
		as.SnapshotStateCalled(rootHash)
	}
}

// SetStateCheckpoint -
func (as *AccountsStub) SetStateCheckpoint(rootHash []byte) {
	if as.SetStateCheckpointCalled != nil {
		as.SetStateCheckpointCalled(rootHash)
	}
}

// IsPruningEnabled -
func (as *AccountsStub) IsPruningEnabled() bool {
	if as.IsPruningEnabledCalled != nil {
		return as.IsPruningEnabledCalled()
	}

	return false
}

// GetNumCheckpoints -
func (as *AccountsStub) GetNumCheckpoints() uint32 {
	if as.GetNumCheckpointsCalled != nil {
		return as.GetNumCheckpointsCalled()
	}

	return 0
}

// CommitInEpoch -
func (as *AccountsStub) CommitInEpoch(currentEpoch uint32, epochToCommit uint32) ([]byte, error) {
	if as.CommitInEpochCalled != nil {
		return as.CommitInEpochCalled(currentEpoch, epochToCommit)
	}

	return nil, nil
}

// Close -
func (as *AccountsStub) Close() error {
	return nil
}

// IsInterfaceNil returns true if there is no value under the interface
func (as *AccountsStub) IsInterfaceNil() bool {
	return as == nil
}<|MERGE_RESOLUTION|>--- conflicted
+++ resolved
@@ -13,34 +13,13 @@
 
 // AccountsStub -
 type AccountsStub struct {
-<<<<<<< HEAD
-	GetExistingAccountCalled func(addressContainer []byte) (vmcommon.AccountHandler, error)
-	LoadAccountCalled        func(container []byte) (vmcommon.AccountHandler, error)
-	SaveAccountCalled        func(account vmcommon.AccountHandler) error
-	RemoveAccountCalled      func(addressContainer []byte) error
-	CommitCalled             func() ([]byte, error)
-	CommitInEpochCalled      func(uint32, uint32) ([]byte, error)
-	JournalLenCalled         func() int
-	RevertToSnapshotCalled   func(snapshot int) error
-	RootHashCalled           func() ([]byte, error)
-	RecreateTrieCalled       func(rootHash []byte) error
-	PruneTrieCalled          func(rootHash []byte, identifier state.TriePruningIdentifier)
-	CancelPruneCalled        func(rootHash []byte, identifier state.TriePruningIdentifier)
-	SnapshotStateCalled      func(rootHash []byte)
-	SetStateCheckpointCalled func(rootHash []byte)
-	IsPruningEnabledCalled   func() bool
-	GetAllLeavesCalled       func(rootHash []byte) (chan core.KeyValueHolder, error)
-	RecreateAllTriesCalled   func(rootHash []byte) (map[string]common.Trie, error)
-	GetNumCheckpointsCalled  func() uint32
-	GetCodeCalled            func([]byte) []byte
-	GetTrieCalled            func([]byte) (common.Trie, error)
-=======
 	GetExistingAccountCalled  func(addressContainer []byte) (vmcommon.AccountHandler, error)
 	GetAccountFromBytesCalled func(address []byte, accountBytes []byte) (vmcommon.AccountHandler, error)
 	LoadAccountCalled         func(container []byte) (vmcommon.AccountHandler, error)
 	SaveAccountCalled         func(account vmcommon.AccountHandler) error
 	RemoveAccountCalled       func(addressContainer []byte) error
 	CommitCalled              func() ([]byte, error)
+	CommitInEpochCalled      func(uint32, uint32) ([]byte, error)
 	JournalLenCalled          func() int
 	RevertToSnapshotCalled    func(snapshot int) error
 	RootHashCalled            func() ([]byte, error)
@@ -55,7 +34,6 @@
 	GetNumCheckpointsCalled   func() uint32
 	GetCodeCalled             func([]byte) []byte
 	GetTrieCalled             func([]byte) (common.Trie, error)
->>>>>>> 496539d8
 }
 
 // GetTrie -
