package testscommon

import (
	"github.com/ElrondNetwork/elrond-go/config"
	"github.com/ElrondNetwork/elrond-go/storage/storageUnit"
)

// GetGeneralConfig returns the common configuration used for testing
func GetGeneralConfig() config.Config {
	return config.Config{
		PublicKeyPeerId: config.CacheConfig{
			Type:     "LRU",
			Capacity: 5000,
			Shards:   16,
		},
		PublicKeyShardId: config.CacheConfig{
			Type:     "LRU",
			Capacity: 5000,
			Shards:   16,
		},
		PeerIdShardId: config.CacheConfig{
			Type:     "LRU",
			Capacity: 5000,
			Shards:   16,
		},
		PeerHonesty: config.CacheConfig{
			Type:     "LRU",
			Capacity: 5000,
			Shards:   16,
		},
		AddressPubkeyConverter: config.PubkeyConfig{
			Length:          32,
			Type:            "bech32",
			SignatureLength: 0,
		},
		ValidatorPubkeyConverter: config.PubkeyConfig{
			Length:          96,
			Type:            "hex",
			SignatureLength: 48,
		},
		Consensus: config.ConsensusConfig{
			Type: "bls",
		},
		ValidatorStatistics: config.ValidatorStatisticsConfig{
			CacheRefreshIntervalInSec: uint32(100),
		},
		GeneralSettings: config.GeneralSettingsConfig{
			StartInEpochEnabled:      true,
			GenesisMaxNumberOfShards: 100,
			MaxComputableRounds:      1000,
		},
		EpochStartConfig: config.EpochStartConfig{
			MinRoundsBetweenEpochs:            5,
			RoundsPerEpoch:                    10,
			MinNumConnectedPeersToStart:       2,
			MinNumOfPeersToConsiderBlockValid: 2,
		},
		WhiteListPool:          getLRUCacheConfig(),
		WhiteListerVerifiedTxs: getLRUCacheConfig(),
		StoragePruning: config.StoragePruningConfig{
			Enabled:             false,
			CleanOldEpochsData:  false,
			NumEpochsToKeep:     3,
			NumActivePersisters: 3,
		},
		EvictionWaitingList: config.EvictionWaitingListConfig{
			Size: 100,
			DB: config.DBConfig{
				FilePath:          AddTimestampSuffix("EvictionWaitingList"),
				Type:              string(storageUnit.MemoryDB),
				BatchDelaySeconds: 30,
				MaxBatchSize:      6,
				MaxOpenFiles:      10,
			},
		},
		TrieSnapshotDB: config.DBConfig{
			FilePath:          AddTimestampSuffix("TrieSnapshot"),
			Type:              string(storageUnit.MemoryDB),
			BatchDelaySeconds: 30,
			MaxBatchSize:      6,
			MaxOpenFiles:      10,
		},
		AccountsTrieStorage: config.StorageConfig{
			Cache: getLRUCacheConfig(),
			DB: config.DBConfig{
				FilePath:          AddTimestampSuffix("AccountsTrie/MainDB"),
				Type:              string(storageUnit.MemoryDB),
				BatchDelaySeconds: 30,
				MaxBatchSize:      6,
				MaxOpenFiles:      10,
			},
		},
		PeerAccountsTrieStorage: config.StorageConfig{
			Cache: getLRUCacheConfig(),
			DB: config.DBConfig{
				FilePath:          AddTimestampSuffix("PeerAccountsTrie/MainDB"),
				Type:              string(storageUnit.MemoryDB),
				BatchDelaySeconds: 30,
				MaxBatchSize:      6,
				MaxOpenFiles:      10,
			},
		},
		StateTriesConfig: config.StateTriesConfig{
			CheckpointRoundsModulus:     100,
			AccountsStatePruningEnabled: false,
			PeerStatePruningEnabled:     false,
			MaxStateTrieLevelInMemory:   5,
			MaxPeerTrieLevelInMemory:    5,
		},
		TrieStorageManagerConfig: config.TrieStorageManagerConfig{
			PruningBufferLen:   1000,
			SnapshotsBufferLen: 10,
			MaxSnapshots:       2,
		},
		TxDataPool: config.CacheConfig{
			Capacity:             10000,
			SizePerSender:        1000,
			SizeInBytes:          1000000000,
			SizeInBytesPerSender: 10000000,
			Shards:               1,
		},
		UnsignedTransactionDataPool: config.CacheConfig{
			Capacity:    10000,
			SizeInBytes: 1000000000,
			Shards:      1,
		},
		RewardTransactionDataPool: config.CacheConfig{
			Capacity:    10000,
			SizeInBytes: 1000000000,
			Shards:      1,
		},
		HeadersPoolConfig: config.HeadersPoolConfig{
			MaxHeadersPerShard:            100,
			NumElementsToRemoveOnEviction: 1,
		},
		TxBlockBodyDataPool:   getLRUCacheConfig(),
		PeerBlockBodyDataPool: getLRUCacheConfig(),
		TrieNodesDataPool:     getLRUCacheConfig(),
		SmartContractDataPool: getLRUCacheConfig(),
		TxStorage: config.StorageConfig{
			Cache: getLRUCacheConfig(),
			DB: config.DBConfig{
				FilePath:          AddTimestampSuffix("Transactions"),
				Type:              string(storageUnit.MemoryDB),
				BatchDelaySeconds: 30,
				MaxBatchSize:      6,
				MaxOpenFiles:      10,
			},
		},
		MiniBlocksStorage: config.StorageConfig{
			Cache: getLRUCacheConfig(),
			DB: config.DBConfig{
				FilePath:          AddTimestampSuffix("MiniBlocks"),
				Type:              string(storageUnit.MemoryDB),
				BatchDelaySeconds: 30,
				MaxBatchSize:      6,
				MaxOpenFiles:      10,
			},
		},
		ShardHdrNonceHashStorage: config.StorageConfig{
			Cache: getLRUCacheConfig(),
			DB: config.DBConfig{
				FilePath:          AddTimestampSuffix("ShardHdrHashNonce"),
				Type:              string(storageUnit.MemoryDB),
				BatchDelaySeconds: 30,
				MaxBatchSize:      6,
				MaxOpenFiles:      10,
			},
		},
		MetaBlockStorage: config.StorageConfig{
			Cache: getLRUCacheConfig(),
			DB: config.DBConfig{
				FilePath:          AddTimestampSuffix("MetaBlock"),
				Type:              string(storageUnit.MemoryDB),
				BatchDelaySeconds: 30,
				MaxBatchSize:      6,
				MaxOpenFiles:      10,
			},
		},
		MetaHdrNonceHashStorage: config.StorageConfig{
			Cache: getLRUCacheConfig(),
			DB: config.DBConfig{
				FilePath:          AddTimestampSuffix("MetaHdrHashNonce"),
				Type:              string(storageUnit.MemoryDB),
				BatchDelaySeconds: 30,
				MaxBatchSize:      6,
				MaxOpenFiles:      10,
			},
		},
		UnsignedTransactionStorage: config.StorageConfig{
			Cache: getLRUCacheConfig(),
			DB: config.DBConfig{
				FilePath:          AddTimestampSuffix("UnsignedTransactions"),
				Type:              string(storageUnit.MemoryDB),
				BatchDelaySeconds: 30,
				MaxBatchSize:      6,
				MaxOpenFiles:      10,
			},
		},
		RewardTxStorage: config.StorageConfig{
			Cache: getLRUCacheConfig(),
			DB: config.DBConfig{
				FilePath:          AddTimestampSuffix("RewardTransactions"),
				Type:              string(storageUnit.MemoryDB),
				BatchDelaySeconds: 30,
				MaxBatchSize:      6,
				MaxOpenFiles:      10,
			},
		},
		BlockHeaderStorage: config.StorageConfig{
			Cache: getLRUCacheConfig(),
			DB: config.DBConfig{
				FilePath:          AddTimestampSuffix("BlockHeaders"),
				Type:              string(storageUnit.MemoryDB),
				BatchDelaySeconds: 30,
				MaxBatchSize:      6,
				MaxOpenFiles:      10,
			},
		},
		Heartbeat: config.HeartbeatConfig{
			HeartbeatStorage: config.StorageConfig{
				Cache: getLRUCacheConfig(),
				DB: config.DBConfig{
					FilePath:          AddTimestampSuffix("HeartbeatStorage"),
					Type:              string(storageUnit.MemoryDB),
					BatchDelaySeconds: 30,
					MaxBatchSize:      6,
					MaxOpenFiles:      10,
				},
			},
		},
		StatusMetricsStorage: config.StorageConfig{
			Cache: getLRUCacheConfig(),
			DB: config.DBConfig{
				FilePath:          AddTimestampSuffix("StatusMetricsStorageDB"),
				Type:              string(storageUnit.MemoryDB),
				BatchDelaySeconds: 30,
				MaxBatchSize:      6,
				MaxOpenFiles:      10,
			},
		},
		SmartContractsStorage: config.StorageConfig{
			Cache: getLRUCacheConfig(),
			DB: config.DBConfig{
				FilePath:          AddTimestampSuffix("SmartContractsStorage"),
				Type:              string(storageUnit.MemoryDB),
				BatchDelaySeconds: 30,
				MaxBatchSize:      6,
				MaxOpenFiles:      10,
			},
		},
		PeerBlockBodyStorage: config.StorageConfig{
			Cache: getLRUCacheConfig(),
			DB: config.DBConfig{
				FilePath:          AddTimestampSuffix("PeerBlocks"),
				Type:              string(storageUnit.MemoryDB),
				BatchDelaySeconds: 30,
				MaxBatchSize:      6,
				MaxOpenFiles:      10,
			},
		},
		BootstrapStorage: config.StorageConfig{
			Cache: getLRUCacheConfig(),
			DB: config.DBConfig{
				FilePath:          AddTimestampSuffix("BootstrapData"),
				Type:              string(storageUnit.MemoryDB),
				BatchDelaySeconds: 1,
				MaxBatchSize:      6,
				MaxOpenFiles:      10,
			},
		},
		TxLogsStorage: config.StorageConfig{
			Cache: getLRUCacheConfig(),
			DB: config.DBConfig{
				FilePath:          AddTimestampSuffix("Logs"),
				Type:              string(storageUnit.MemoryDB),
				BatchDelaySeconds: 2,
				MaxBatchSize:      100,
				MaxOpenFiles:      10,
			},
		},
		ReceiptsStorage: config.StorageConfig{
			Cache: getLRUCacheConfig(),
			DB: config.DBConfig{
				FilePath:          AddTimestampSuffix("Receipts"),
				Type:              string(storageUnit.MemoryDB),
				BatchDelaySeconds: 30,
				MaxBatchSize:      6,
				MaxOpenFiles:      10,
			},
		},
		Versions: config.VersionsConfig{
			Cache: config.CacheConfig{
				Type:     "LRU",
				Capacity: 1000,
				Shards:   1,
			},
			DefaultVersion: "default",
			VersionsByEpochs: []config.VersionByEpochs{
				{
					StartEpoch: 0,
					Version:    "*",
				},
			},
		},
		SoftwareVersionConfig: config.SoftwareVersionConfig{
			PollingIntervalInMinutes: 30,
		},
		TrieSync: config.TrieSyncConfig{
			NumConcurrentTrieSyncers:  50,
			MaxHardCapForMissingNodes: 500,
		},
<<<<<<< HEAD
		Resolvers: config.ResolverConfig{
			NumCrossShardPeers:  2,
			NumIntraShardPeers:  1,
			NumFullHistoryPeers: 3,
=======
		Antiflood: config.AntifloodConfig{
			NumConcurrentResolverJobs: 2,
>>>>>>> b364aeef
		},
	}
}

func getLRUCacheConfig() config.CacheConfig {
	return config.CacheConfig{
		Type:     "LRU",
		Capacity: 1000,
		Shards:   1,
	}
}<|MERGE_RESOLUTION|>--- conflicted
+++ resolved
@@ -310,15 +310,13 @@
 			NumConcurrentTrieSyncers:  50,
 			MaxHardCapForMissingNodes: 500,
 		},
-<<<<<<< HEAD
+		Antiflood: config.AntifloodConfig{
+			NumConcurrentResolverJobs: 2,
+		},
 		Resolvers: config.ResolverConfig{
 			NumCrossShardPeers:  2,
 			NumIntraShardPeers:  1,
 			NumFullHistoryPeers: 3,
-=======
-		Antiflood: config.AntifloodConfig{
-			NumConcurrentResolverJobs: 2,
->>>>>>> b364aeef
 		},
 	}
 }
