--- conflicted
+++ resolved
@@ -116,10 +116,6 @@
 	smartContracts, err := storageUnit.NewCache(cacherConfig)
 	panicIfError("CreatePoolsHolder", err)
 
-<<<<<<< HEAD
-	cacherConfig = storageUnit.CacheConfig{Capacity: 50000, Type: storageUnit.LRUCache}
-	validatorsInfo, err := storageUnit.NewCache(cacherConfig)
-=======
 	peerAuthPool, err := mapTimeCache.NewMapTimeCache(mapTimeCache.ArgMapTimeCacher{
 		DefaultSpan: 60 * time.Second,
 		CacheExpiry: 60 * time.Second,
@@ -128,7 +124,10 @@
 
 	cacherConfig = storageUnit.CacheConfig{Capacity: 50000, Type: storageUnit.LRUCache}
 	heartbeatPool, err := storageUnit.NewCache(cacherConfig)
->>>>>>> 73952d6a
+	panicIfError("CreatePoolsHolder", err)
+
+	cacherConfig = storageUnit.CacheConfig{Capacity: 50000, Type: storageUnit.LRUCache}
+	validatorsInfo, err := storageUnit.NewCache(cacherConfig)
 	panicIfError("CreatePoolsHolder", err)
 
 	currentTx := dataPool.NewCurrentBlockPool()
@@ -143,12 +142,9 @@
 		TrieNodesChunks:          trieNodesChunks,
 		CurrentBlockTransactions: currentTx,
 		SmartContracts:           smartContracts,
-<<<<<<< HEAD
-		ValidatorsInfo:           validatorsInfo,
-=======
 		PeerAuthentications:      peerAuthPool,
 		Heartbeats:               heartbeatPool,
->>>>>>> 73952d6a
+		ValidatorsInfo:           validatorsInfo,
 	}
 	holder, err := dataPool.NewDataPool(dataPoolArgs)
 	panicIfError("CreatePoolsHolder", err)
@@ -199,10 +195,10 @@
 	smartContracts, err := storageUnit.NewCache(cacherConfig)
 	panicIfError("CreatePoolsHolderWithTxPool", err)
 
-<<<<<<< HEAD
 	cacherConfig = storageUnit.CacheConfig{Capacity: 50000, Type: storageUnit.LRUCache}
 	validatorsInfo, err := storageUnit.NewCache(cacherConfig)
-=======
+	panicIfError("CreatePoolsHolderWithTxPool", err)
+
 	peerAuthPool, err := mapTimeCache.NewMapTimeCache(mapTimeCache.ArgMapTimeCacher{
 		DefaultSpan: peerAuthDuration,
 		CacheExpiry: peerAuthDuration,
@@ -211,7 +207,6 @@
 
 	cacherConfig = storageUnit.CacheConfig{Capacity: 50000, Type: storageUnit.LRUCache}
 	heartbeatPool, err := storageUnit.NewCache(cacherConfig)
->>>>>>> 73952d6a
 	panicIfError("CreatePoolsHolderWithTxPool", err)
 
 	currentTx := dataPool.NewCurrentBlockPool()
@@ -226,12 +221,9 @@
 		TrieNodesChunks:          trieNodesChunks,
 		CurrentBlockTransactions: currentTx,
 		SmartContracts:           smartContracts,
-<<<<<<< HEAD
-		ValidatorsInfo:           validatorsInfo,
-=======
 		PeerAuthentications:      peerAuthPool,
 		Heartbeats:               heartbeatPool,
->>>>>>> 73952d6a
+		ValidatorsInfo:           validatorsInfo,
 	}
 	holder, err := dataPool.NewDataPool(dataPoolArgs)
 	panicIfError("CreatePoolsHolderWithTxPool", err)
