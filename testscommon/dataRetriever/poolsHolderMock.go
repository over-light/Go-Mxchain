package dataRetriever

import (
	"time"

	"github.com/ElrondNetwork/elrond-go-core/core/check"
	"github.com/ElrondNetwork/elrond-go/config"
	"github.com/ElrondNetwork/elrond-go/dataRetriever"
	"github.com/ElrondNetwork/elrond-go/dataRetriever/dataPool"
	"github.com/ElrondNetwork/elrond-go/dataRetriever/dataPool/headersCache"
	"github.com/ElrondNetwork/elrond-go/dataRetriever/shardedData"
	"github.com/ElrondNetwork/elrond-go/dataRetriever/txpool"
	"github.com/ElrondNetwork/elrond-go/storage"
	"github.com/ElrondNetwork/elrond-go/storage/mapTimeCache"
	"github.com/ElrondNetwork/elrond-go/storage/storageUnit"
	"github.com/ElrondNetwork/elrond-go/testscommon/txcachemocks"
)

// PoolsHolderMock -
type PoolsHolderMock struct {
	transactions         dataRetriever.ShardedDataCacherNotifier
	unsignedTransactions dataRetriever.ShardedDataCacherNotifier
	rewardTransactions   dataRetriever.ShardedDataCacherNotifier
	headers              dataRetriever.HeadersPool
	miniBlocks           storage.Cacher
	peerChangesBlocks    storage.Cacher
	trieNodes            storage.Cacher
	trieNodesChunks      storage.Cacher
	smartContracts       storage.Cacher
	currBlockTxs         dataRetriever.TransactionCacher
<<<<<<< HEAD
	validatorsInfo       storage.Cacher
=======
	peerAuthentications  storage.Cacher
	heartbeats           storage.Cacher
>>>>>>> 73952d6a
}

// NewPoolsHolderMock -
func NewPoolsHolderMock() *PoolsHolderMock {
	var err error
	holder := &PoolsHolderMock{}

	holder.transactions, err = txpool.NewShardedTxPool(
		txpool.ArgShardedTxPool{
			Config: storageUnit.CacheConfig{
				Capacity:             100000,
				SizePerSender:        1000,
				SizeInBytes:          1000000000,
				SizeInBytesPerSender: 10000000,
				Shards:               16,
			},
			TxGasHandler: &txcachemocks.TxGasHandlerMock{
				MinimumGasMove:       50000,
				MinimumGasPrice:      200000000000,
				GasProcessingDivisor: 100,
			},
			NumberOfShards: 1,
		},
	)
	panicIfError("NewPoolsHolderMock", err)

	holder.unsignedTransactions, err = shardedData.NewShardedData("unsignedTxPool", storageUnit.CacheConfig{
		Capacity:    10000,
		SizeInBytes: 1000000000,
		Shards:      1,
	})
	panicIfError("NewPoolsHolderMock", err)

	holder.rewardTransactions, err = shardedData.NewShardedData("rewardsTxPool", storageUnit.CacheConfig{
		Capacity:    100,
		SizeInBytes: 100000,
		Shards:      1,
	})
	panicIfError("NewPoolsHolderMock", err)

	holder.headers, err = headersCache.NewHeadersPool(config.HeadersPoolConfig{MaxHeadersPerShard: 1000, NumElementsToRemoveOnEviction: 100})
	panicIfError("NewPoolsHolderMock", err)

	holder.miniBlocks, err = storageUnit.NewCache(storageUnit.CacheConfig{Type: storageUnit.LRUCache, Capacity: 10000, Shards: 1, SizeInBytes: 0})
	panicIfError("NewPoolsHolderMock", err)

	holder.peerChangesBlocks, err = storageUnit.NewCache(storageUnit.CacheConfig{Type: storageUnit.LRUCache, Capacity: 10000, Shards: 1, SizeInBytes: 0})
	panicIfError("NewPoolsHolderMock", err)

	holder.currBlockTxs = dataPool.NewCurrentBlockPool()

	holder.trieNodes, err = storageUnit.NewCache(storageUnit.CacheConfig{Type: storageUnit.SizeLRUCache, Capacity: 900000, Shards: 1, SizeInBytes: 314572800})
	panicIfError("NewPoolsHolderMock", err)

	holder.trieNodesChunks, err = storageUnit.NewCache(storageUnit.CacheConfig{Type: storageUnit.SizeLRUCache, Capacity: 900000, Shards: 1, SizeInBytes: 314572800})
	panicIfError("NewPoolsHolderMock", err)

	holder.smartContracts, err = storageUnit.NewCache(storageUnit.CacheConfig{Type: storageUnit.LRUCache, Capacity: 10000, Shards: 1, SizeInBytes: 0})
	panicIfError("NewPoolsHolderMock", err)

<<<<<<< HEAD
	holder.validatorsInfo, err = storageUnit.NewCache(storageUnit.CacheConfig{Type: storageUnit.LRUCache, Capacity: 10000, Shards: 1, SizeInBytes: 0})
=======
	holder.peerAuthentications, err = mapTimeCache.NewMapTimeCache(mapTimeCache.ArgMapTimeCacher{
		DefaultSpan: 10 * time.Second,
		CacheExpiry: 10 * time.Second,
	})
	panicIfError("NewPoolsHolderMock", err)

	holder.heartbeats, err = storageUnit.NewCache(storageUnit.CacheConfig{Type: storageUnit.LRUCache, Capacity: 10000, Shards: 1, SizeInBytes: 0})
>>>>>>> 73952d6a
	panicIfError("NewPoolsHolderMock", err)

	return holder
}

// CurrentBlockTxs -
func (holder *PoolsHolderMock) CurrentBlockTxs() dataRetriever.TransactionCacher {
	return holder.currBlockTxs
}

// Transactions -
func (holder *PoolsHolderMock) Transactions() dataRetriever.ShardedDataCacherNotifier {
	return holder.transactions
}

// UnsignedTransactions -
func (holder *PoolsHolderMock) UnsignedTransactions() dataRetriever.ShardedDataCacherNotifier {
	return holder.unsignedTransactions
}

// RewardTransactions -
func (holder *PoolsHolderMock) RewardTransactions() dataRetriever.ShardedDataCacherNotifier {
	return holder.rewardTransactions
}

// Headers -
func (holder *PoolsHolderMock) Headers() dataRetriever.HeadersPool {
	return holder.headers
}

// MiniBlocks -
func (holder *PoolsHolderMock) MiniBlocks() storage.Cacher {
	return holder.miniBlocks
}

// PeerChangesBlocks -
func (holder *PoolsHolderMock) PeerChangesBlocks() storage.Cacher {
	return holder.peerChangesBlocks
}

// SetTransactions -
func (holder *PoolsHolderMock) SetTransactions(pool dataRetriever.ShardedDataCacherNotifier) {
	holder.transactions = pool
}

// SetUnsignedTransactions -
func (holder *PoolsHolderMock) SetUnsignedTransactions(pool dataRetriever.ShardedDataCacherNotifier) {
	holder.unsignedTransactions = pool
}

// TrieNodes -
func (holder *PoolsHolderMock) TrieNodes() storage.Cacher {
	return holder.trieNodes
}

// TrieNodesChunks -
func (holder *PoolsHolderMock) TrieNodesChunks() storage.Cacher {
	return holder.trieNodesChunks
}

// SmartContracts -
func (holder *PoolsHolderMock) SmartContracts() storage.Cacher {
	return holder.smartContracts
}

<<<<<<< HEAD
// ValidatorsInfo -
func (holder *PoolsHolderMock) ValidatorsInfo() storage.Cacher {
	return holder.validatorsInfo
=======
// PeerAuthentications -
func (holder *PoolsHolderMock) PeerAuthentications() storage.Cacher {
	return holder.peerAuthentications
}

// Heartbeats -
func (holder *PoolsHolderMock) Heartbeats() storage.Cacher {
	return holder.heartbeats
}

// Close -
func (holder *PoolsHolderMock) Close() error {
	var lastError error
	if !check.IfNil(holder.trieNodes) {
		err := holder.trieNodes.Close()
		if err != nil {
			lastError = err
		}
	}

	if !check.IfNil(holder.peerAuthentications) {
		err := holder.peerAuthentications.Close()
		if err != nil {
			lastError = err
		}
	}

	return lastError
>>>>>>> 73952d6a
}

// IsInterfaceNil returns true if there is no value under the interface
func (holder *PoolsHolderMock) IsInterfaceNil() bool {
	return holder == nil
}<|MERGE_RESOLUTION|>--- conflicted
+++ resolved
@@ -28,12 +28,9 @@
 	trieNodesChunks      storage.Cacher
 	smartContracts       storage.Cacher
 	currBlockTxs         dataRetriever.TransactionCacher
-<<<<<<< HEAD
-	validatorsInfo       storage.Cacher
-=======
 	peerAuthentications  storage.Cacher
 	heartbeats           storage.Cacher
->>>>>>> 73952d6a
+	validatorsInfo       storage.Cacher
 }
 
 // NewPoolsHolderMock -
@@ -94,9 +91,6 @@
 	holder.smartContracts, err = storageUnit.NewCache(storageUnit.CacheConfig{Type: storageUnit.LRUCache, Capacity: 10000, Shards: 1, SizeInBytes: 0})
 	panicIfError("NewPoolsHolderMock", err)
 
-<<<<<<< HEAD
-	holder.validatorsInfo, err = storageUnit.NewCache(storageUnit.CacheConfig{Type: storageUnit.LRUCache, Capacity: 10000, Shards: 1, SizeInBytes: 0})
-=======
 	holder.peerAuthentications, err = mapTimeCache.NewMapTimeCache(mapTimeCache.ArgMapTimeCacher{
 		DefaultSpan: 10 * time.Second,
 		CacheExpiry: 10 * time.Second,
@@ -104,7 +98,9 @@
 	panicIfError("NewPoolsHolderMock", err)
 
 	holder.heartbeats, err = storageUnit.NewCache(storageUnit.CacheConfig{Type: storageUnit.LRUCache, Capacity: 10000, Shards: 1, SizeInBytes: 0})
->>>>>>> 73952d6a
+	panicIfError("NewPoolsHolderMock", err)
+
+	holder.validatorsInfo, err = storageUnit.NewCache(storageUnit.CacheConfig{Type: storageUnit.LRUCache, Capacity: 10000, Shards: 1, SizeInBytes: 0})
 	panicIfError("NewPoolsHolderMock", err)
 
 	return holder
@@ -170,19 +166,19 @@
 	return holder.smartContracts
 }
 
-<<<<<<< HEAD
+// PeerAuthentications -
+func (holder *PoolsHolderMock) PeerAuthentications() storage.Cacher {
+	return holder.peerAuthentications
+}
+
+// Heartbeats -
+func (holder *PoolsHolderMock) Heartbeats() storage.Cacher {
+	return holder.heartbeats
+}
+
 // ValidatorsInfo -
 func (holder *PoolsHolderMock) ValidatorsInfo() storage.Cacher {
 	return holder.validatorsInfo
-=======
-// PeerAuthentications -
-func (holder *PoolsHolderMock) PeerAuthentications() storage.Cacher {
-	return holder.peerAuthentications
-}
-
-// Heartbeats -
-func (holder *PoolsHolderMock) Heartbeats() storage.Cacher {
-	return holder.heartbeats
 }
 
 // Close -
@@ -203,7 +199,6 @@
 	}
 
 	return lastError
->>>>>>> 73952d6a
 }
 
 // IsInterfaceNil returns true if there is no value under the interface
