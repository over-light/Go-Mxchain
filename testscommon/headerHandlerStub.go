--- conflicted
+++ resolved
@@ -361,11 +361,8 @@
 
 // HasScheduledMiniBlocks -
 func (hhs *HeaderHandlerStub) HasScheduledMiniBlocks() bool {
-<<<<<<< HEAD
-=======
 	if hhs.HasScheduledMiniBlocksCalled != nil {
 		return hhs.HasScheduledMiniBlocksCalled()
 	}
->>>>>>> 02172b3c
 	return false
 }