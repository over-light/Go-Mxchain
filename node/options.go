package node

import (
	"math/big"
	"time"

	"github.com/ElrondNetwork/elrond-go/consensus"
	"github.com/ElrondNetwork/elrond-go/consensus/spos"
	"github.com/ElrondNetwork/elrond-go/core"
	"github.com/ElrondNetwork/elrond-go/core/check"
	"github.com/ElrondNetwork/elrond-go/core/indexer"
	"github.com/ElrondNetwork/elrond-go/crypto"
	"github.com/ElrondNetwork/elrond-go/data"
	"github.com/ElrondNetwork/elrond-go/data/state"
	"github.com/ElrondNetwork/elrond-go/data/typeConverters"
	"github.com/ElrondNetwork/elrond-go/dataRetriever"
	"github.com/ElrondNetwork/elrond-go/epochStart"
	"github.com/ElrondNetwork/elrond-go/hashing"
	"github.com/ElrondNetwork/elrond-go/marshal"
	"github.com/ElrondNetwork/elrond-go/ntp"
	"github.com/ElrondNetwork/elrond-go/process"
	"github.com/ElrondNetwork/elrond-go/sharding"
)

// WithMessenger sets up the messenger option for the Node
func WithMessenger(mes P2PMessenger) Option {
	return func(n *Node) error {
		if mes == nil || mes.IsInterfaceNil() {
			return ErrNilMessenger
		}
		n.messenger = mes
		return nil
	}
}

// WithMarshalizer sets up the marshalizer option for the Node
func WithMarshalizer(marshalizer marshal.Marshalizer, sizeCheckDelta uint32) Option {
	return func(n *Node) error {
		if marshalizer == nil || marshalizer.IsInterfaceNil() {
			return ErrNilMarshalizer
		}
		n.sizeCheckDelta = sizeCheckDelta
		n.marshalizer = marshalizer
		return nil
	}
}

// WithHasher sets up the hasher option for the Node
func WithHasher(hasher hashing.Hasher) Option {
	return func(n *Node) error {
		if hasher == nil || hasher.IsInterfaceNil() {
			return ErrNilHasher
		}
		n.hasher = hasher
		return nil
	}
}

// WithTxFeeHandler sets up the tx fee handler for the Node
func WithTxFeeHandler(feeHandler process.FeeHandler) Option {
	return func(n *Node) error {
		if feeHandler == nil || feeHandler.IsInterfaceNil() {
			return ErrNilTxFeeHandler
		}
		n.feeHandler = feeHandler
		return nil
	}
}

// WithAccountsAdapter sets up the accounts adapter option for the Node
func WithAccountsAdapter(accounts state.AccountsAdapter) Option {
	return func(n *Node) error {
		if accounts == nil || accounts.IsInterfaceNil() {
			return ErrNilAccountsAdapter
		}
		n.accounts = accounts
		return nil
	}
}

// WithAddressConverter sets up the address converter adapter option for the Node
func WithAddressConverter(addrConverter state.AddressConverter) Option {
	return func(n *Node) error {
		if addrConverter == nil || addrConverter.IsInterfaceNil() {
			return ErrNilAddressConverter
		}
		n.addrConverter = addrConverter
		return nil
	}
}

// WithBlockChain sets up the blockchain option for the Node
func WithBlockChain(blkc data.ChainHandler) Option {
	return func(n *Node) error {
		if blkc == nil || blkc.IsInterfaceNil() {
			return ErrNilBlockchain
		}
		n.blkc = blkc
		return nil
	}
}

// WithDataStore sets up the storage options for the Node
func WithDataStore(store dataRetriever.StorageService) Option {
	return func(n *Node) error {
		if store == nil || store.IsInterfaceNil() {
			return ErrNilStore
		}
		n.store = store
		return nil
	}
}

// WithTxSignPrivKey sets up the single sign private key option for the Node
func WithTxSignPrivKey(sk crypto.PrivateKey) Option {
	return func(n *Node) error {
		if sk == nil || sk.IsInterfaceNil() {
			return ErrNilPrivateKey
		}
		n.txSignPrivKey = sk
		return nil
	}
}

// WithPubKey sets up the multi sign pub key option for the Node
func WithPubKey(pk crypto.PublicKey) Option {
	return func(n *Node) error {
		if pk == nil || pk.IsInterfaceNil() {
			return ErrNilPublicKey
		}
		n.pubKey = pk
		return nil
	}
}

// WithPrivKey sets up the multi sign private key option for the Node
func WithPrivKey(sk crypto.PrivateKey) Option {
	return func(n *Node) error {
		if sk == nil || sk.IsInterfaceNil() {
			return ErrNilPrivateKey
		}
		n.privKey = sk
		return nil
	}
}

// WithKeyGen sets up the single sign key generator option for the Node
func WithKeyGen(keyGen crypto.KeyGenerator) Option {
	return func(n *Node) error {
		if keyGen == nil || keyGen.IsInterfaceNil() {
			return ErrNilSingleSignKeyGen
		}
		n.keyGen = keyGen
		return nil
	}
}

// WithKeyGenForAccounts sets up the balances key generator option for the Node
func WithKeyGenForAccounts(keyGenForAccounts crypto.KeyGenerator) Option {
	return func(n *Node) error {
		if keyGenForAccounts == nil || keyGenForAccounts.IsInterfaceNil() {
			return ErrNilKeyGenForBalances
		}
		n.keyGenForAccounts = keyGenForAccounts
		return nil
	}
}

// WithInitialNodesPubKeys sets up the initial nodes public key option for the Node
func WithInitialNodesPubKeys(pubKeys map[uint32][]string) Option {
	return func(n *Node) error {
		n.initialNodesPubkeys = pubKeys
		return nil
	}
}

// WithTxSignPubKey sets up the single sign public key option for the Node
func WithTxSignPubKey(pk crypto.PublicKey) Option {
	return func(n *Node) error {
		if pk == nil || pk.IsInterfaceNil() {
			return ErrNilPublicKey
		}

		n.txSignPubKey = pk
		return nil
	}
}

// WithRoundDuration sets up the round duration option for the Node
func WithRoundDuration(roundDuration uint64) Option {
	return func(n *Node) error {
		if roundDuration == 0 {
			return ErrZeroRoundDurationNotSupported
		}
		n.roundDuration = roundDuration
		return nil
	}
}

// WithConsensusGroupSize sets up the consensus group size option for the Node
func WithConsensusGroupSize(consensusGroupSize int) Option {
	return func(n *Node) error {
		if consensusGroupSize < 1 {
			return ErrNegativeOrZeroConsensusGroupSize
		}
		n.consensusGroupSize = consensusGroupSize
		return nil
	}
}

// WithSyncer sets up the syncTimer option for the Node
func WithSyncer(syncer ntp.SyncTimer) Option {
	return func(n *Node) error {
		if syncer == nil || syncer.IsInterfaceNil() {
			return ErrNilSyncTimer
		}
		n.syncTimer = syncer
		return nil
	}
}

// WithRounder sets up the rounder option for the Node
func WithRounder(rounder consensus.Rounder) Option {
	return func(n *Node) error {
		if rounder == nil || rounder.IsInterfaceNil() {
			return ErrNilRounder
		}
		n.rounder = rounder
		return nil
	}
}

// WithBlockProcessor sets up the block processor option for the Node
func WithBlockProcessor(blockProcessor process.BlockProcessor) Option {
	return func(n *Node) error {
		if blockProcessor == nil || blockProcessor.IsInterfaceNil() {
			return ErrNilBlockProcessor
		}
		n.blockProcessor = blockProcessor
		return nil
	}
}

// WithGenesisTime sets up the genesis time option for the Node
func WithGenesisTime(genesisTime time.Time) Option {
	return func(n *Node) error {
		n.genesisTime = genesisTime
		return nil
	}
}

// WithDataPool sets up the data pools option for the Node
func WithDataPool(dataPool dataRetriever.PoolsHolder) Option {
	return func(n *Node) error {
		if dataPool == nil || dataPool.IsInterfaceNil() {
			return ErrNilDataPool
		}
		n.dataPool = dataPool
		return nil
	}
}

// WithShardCoordinator sets up the shard coordinator for the Node
func WithShardCoordinator(shardCoordinator sharding.Coordinator) Option {
	return func(n *Node) error {
		if shardCoordinator == nil || shardCoordinator.IsInterfaceNil() {
			return ErrNilShardCoordinator
		}
		n.shardCoordinator = shardCoordinator
		return nil
	}
}

// WithNodesCoordinator sets up the nodes coordinator
func WithNodesCoordinator(nodesCoordinator sharding.NodesCoordinator) Option {
	return func(n *Node) error {
		if nodesCoordinator == nil {
			return ErrNilNodesCoordinator
		}
		n.nodesCoordinator = nodesCoordinator
		return nil
	}
}

// WithUint64ByteSliceConverter sets up the uint64 <-> []byte converter
func WithUint64ByteSliceConverter(converter typeConverters.Uint64ByteSliceConverter) Option {
	return func(n *Node) error {
		if converter == nil || converter.IsInterfaceNil() {
			return ErrNilUint64ByteSliceConverter
		}
		n.uint64ByteSliceConverter = converter
		return nil
	}
}

// WithInitialNodesBalances sets up the initial map of nodes public keys and their respective balances
func WithInitialNodesBalances(balances map[string]*big.Int) Option {
	return func(n *Node) error {
		if balances == nil {
			return ErrNilBalances
		}
		n.initialNodesBalances = balances
		return nil
	}
}

// WithSingleSigner sets up a singleSigner option for the Node
func WithSingleSigner(singleSigner crypto.SingleSigner) Option {
	return func(n *Node) error {
		if singleSigner == nil || singleSigner.IsInterfaceNil() {
			return ErrNilSingleSig
		}
		n.singleSigner = singleSigner
		return nil
	}
}

// WithTxSingleSigner sets up a txSingleSigner option for the Node
func WithTxSingleSigner(txSingleSigner crypto.SingleSigner) Option {
	return func(n *Node) error {
		if txSingleSigner == nil || txSingleSigner.IsInterfaceNil() {
			return ErrNilSingleSig
		}
		n.txSingleSigner = txSingleSigner
		return nil
	}
}

// WithMultiSigner sets up the multiSigner option for the Node
func WithMultiSigner(multiSigner crypto.MultiSigner) Option {
	return func(n *Node) error {
		if multiSigner == nil || multiSigner.IsInterfaceNil() {
			return ErrNilMultiSig
		}
		n.multiSigner = multiSigner
		return nil
	}
}

// WithForkDetector sets up the multiSigner option for the Node
func WithForkDetector(forkDetector process.ForkDetector) Option {
	return func(n *Node) error {
		if forkDetector == nil || forkDetector.IsInterfaceNil() {
			return ErrNilForkDetector
		}
		n.forkDetector = forkDetector
		return nil
	}
}

// WithInterceptorsContainer sets up the interceptors container option for the Node
func WithInterceptorsContainer(interceptorsContainer process.InterceptorsContainer) Option {
	return func(n *Node) error {
		if interceptorsContainer == nil || interceptorsContainer.IsInterfaceNil() {
			return ErrNilInterceptorsContainer
		}
		n.interceptorsContainer = interceptorsContainer
		return nil
	}
}

// WithResolversFinder sets up the resolvers finder option for the Node
func WithResolversFinder(resolversFinder dataRetriever.ResolversFinder) Option {
	return func(n *Node) error {
		if resolversFinder == nil || resolversFinder.IsInterfaceNil() {
			return ErrNilResolversFinder
		}
		n.resolversFinder = resolversFinder
		return nil
	}
}

// WithConsensusType sets up the consensus type option for the Node
func WithConsensusType(consensusType string) Option {
	return func(n *Node) error {
		n.consensusType = consensusType
		return nil
	}
}

// WithTxStorageSize sets up a txStorageSize option for the Node
func WithTxStorageSize(txStorageSize uint32) Option {
	return func(n *Node) error {
		n.txStorageSize = txStorageSize
		return nil
	}
}

// WithBootstrapRoundIndex sets up a bootstrapRoundIndex option for the Node
func WithBootstrapRoundIndex(bootstrapRoundIndex uint64) Option {
	return func(n *Node) error {
		n.bootstrapRoundIndex = bootstrapRoundIndex
		return nil
	}
}

// WithEpochStartTrigger sets up an start of epoch trigger option for the node
func WithEpochStartTrigger(epochStartTrigger epochStart.TriggerHandler) Option {
	return func(n *Node) error {
		if check.IfNil(epochStartTrigger) {
			return ErrNilEpochStartTrigger
		}
		n.epochStartTrigger = epochStartTrigger
		return nil
	}
}

// WithAppStatusHandler sets up which handler will monitor the status of the node
func WithAppStatusHandler(aph core.AppStatusHandler) Option {
	return func(n *Node) error {
		if aph == nil || aph.IsInterfaceNil() {
			return ErrNilStatusHandler

		}
		n.appStatusHandler = aph
		return nil
	}
}

// WithIndexer sets up a indexer for the Node
func WithIndexer(indexer indexer.Indexer) Option {
	return func(n *Node) error {
		n.indexer = indexer
		return nil
	}
}

// WithBlackListHandler sets up a black list handler for the Node
func WithBlackListHandler(blackListHandler process.BlackListHandler) Option {
	return func(n *Node) error {
		if check.IfNil(blackListHandler) {
			return ErrNilBlackListHandler
		}
		n.blackListHandler = blackListHandler
		return nil
	}
}

// WithBootStorer sets up a boot storer for the Node
func WithBootStorer(bootStorer process.BootStorer) Option {
	return func(n *Node) error {
		if check.IfNil(bootStorer) {
			return ErrNilBootStorer
		}
		n.bootStorer = bootStorer
		return nil
	}
}

// WithRequestedItemsHandler sets up a requested items handler for the Node
func WithRequestedItemsHandler(requestedItemsHandler dataRetriever.RequestedItemsHandler) Option {
	return func(n *Node) error {
		if check.IfNil(requestedItemsHandler) {
			return ErrNilRequestedItemsHandler
		}
		n.requestedItemsHandler = requestedItemsHandler
		return nil
	}
}

// WithHeaderSigVerifier sets up a header sig verifier for the Node
func WithHeaderSigVerifier(headerSigVerifier spos.RandSeedVerifier) Option {
	return func(n *Node) error {
		if check.IfNil(headerSigVerifier) {
			return ErrNilHeaderSigVerifier
		}
		n.headerSigVerifier = headerSigVerifier
		return nil
	}
}

// WithValidatorStatistics sets up the validator statistics fro the node
func WithValidatorStatistics(validatorStatistics process.ValidatorStatisticsProcessor) Option {
	return func(n *Node) error {
		if check.IfNil(validatorStatistics) {
			return ErrNilValidatorStatistics
		}
		n.validatorStatistics = validatorStatistics
		return nil
	}
}

// WithChainID sets up the chain ID on which the current node is supposed to work on
func WithChainID(chainID []byte) Option {
	return func(n *Node) error {
		if len(chainID) == 0 {
			return ErrInvalidChainID
		}
		n.chainID = chainID

		return nil
	}
}

// WithBlockTracker sets up the block tracker for the Node
func WithBlockTracker(blockTracker process.BlockTracker) Option {
	return func(n *Node) error {
		if check.IfNil(blockTracker) {
			return ErrNilBlockTracker
		}
		n.blockTracker = blockTracker
		return nil
	}
}

<<<<<<< HEAD
// WithNetworkShardingCollector sets up a network sharding updater for the Node
func WithNetworkShardingCollector(networkShardingCollector NetworkShardingCollector) Option {
	return func(n *Node) error {
		if check.IfNil(networkShardingCollector) {
			return ErrNilNetworkShardingCollector
		}
		n.networkShardingCollector = networkShardingCollector
=======
// WithPendingMiniBlocksHandler sets up the pending miniblocks handler for the Node
func WithPendingMiniBlocksHandler(pendingMiniBlocksHandler process.PendingMiniBlocksHandler) Option {
	return func(n *Node) error {
		if check.IfNil(pendingMiniBlocksHandler) {
			return ErrNilPendingMiniBlocksHandler
		}
		n.pendingMiniBlocksHandler = pendingMiniBlocksHandler
		return nil
	}
}

// WithRequestHandler sets up the request handler for the Node
func WithRequestHandler(requestHandler process.RequestHandler) Option {
	return func(n *Node) error {
		if check.IfNil(requestHandler) {
			return ErrNilRequestHandler
		}
		n.requestHandler = requestHandler
>>>>>>> 1b4b5936
		return nil
	}
}<|MERGE_RESOLUTION|>--- conflicted
+++ resolved
@@ -503,7 +503,28 @@
 	}
 }
 
-<<<<<<< HEAD
+// WithPendingMiniBlocksHandler sets up the pending miniblocks handler for the Node
+func WithPendingMiniBlocksHandler(pendingMiniBlocksHandler process.PendingMiniBlocksHandler) Option {
+	return func(n *Node) error {
+		if check.IfNil(pendingMiniBlocksHandler) {
+			return ErrNilPendingMiniBlocksHandler
+		}
+		n.pendingMiniBlocksHandler = pendingMiniBlocksHandler
+		return nil
+	}
+}
+
+// WithRequestHandler sets up the request handler for the Node
+func WithRequestHandler(requestHandler process.RequestHandler) Option {
+	return func(n *Node) error {
+		if check.IfNil(requestHandler) {
+			return ErrNilRequestHandler
+		}
+		n.requestHandler = requestHandler
+		return nil
+	}
+}
+
 // WithNetworkShardingCollector sets up a network sharding updater for the Node
 func WithNetworkShardingCollector(networkShardingCollector NetworkShardingCollector) Option {
 	return func(n *Node) error {
@@ -511,26 +532,6 @@
 			return ErrNilNetworkShardingCollector
 		}
 		n.networkShardingCollector = networkShardingCollector
-=======
-// WithPendingMiniBlocksHandler sets up the pending miniblocks handler for the Node
-func WithPendingMiniBlocksHandler(pendingMiniBlocksHandler process.PendingMiniBlocksHandler) Option {
-	return func(n *Node) error {
-		if check.IfNil(pendingMiniBlocksHandler) {
-			return ErrNilPendingMiniBlocksHandler
-		}
-		n.pendingMiniBlocksHandler = pendingMiniBlocksHandler
-		return nil
-	}
-}
-
-// WithRequestHandler sets up the request handler for the Node
-func WithRequestHandler(requestHandler process.RequestHandler) Option {
-	return func(n *Node) error {
-		if check.IfNil(requestHandler) {
-			return ErrNilRequestHandler
-		}
-		n.requestHandler = requestHandler
->>>>>>> 1b4b5936
 		return nil
 	}
 }