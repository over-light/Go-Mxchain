package node_test

import (
	"bytes"
	"context"
	"crypto/rand"
	"encoding/hex"
	"errors"
	"fmt"
	"math/big"
	"strings"
	"sync"
	"sync/atomic"
	"testing"
	"time"

	"github.com/ElrondNetwork/elrond-go-core/core"
	atomicCore "github.com/ElrondNetwork/elrond-go-core/core/atomic"
	"github.com/ElrondNetwork/elrond-go-core/core/check"
	"github.com/ElrondNetwork/elrond-go-core/core/keyValStorage"
	"github.com/ElrondNetwork/elrond-go-core/core/versioning"
	"github.com/ElrondNetwork/elrond-go-core/data"
	"github.com/ElrondNetwork/elrond-go-core/data/api"
	"github.com/ElrondNetwork/elrond-go-core/data/block"
	"github.com/ElrondNetwork/elrond-go-core/data/esdt"
	"github.com/ElrondNetwork/elrond-go-core/data/transaction"
	"github.com/ElrondNetwork/elrond-go-core/hashing"
	"github.com/ElrondNetwork/elrond-go-core/hashing/sha256"
	"github.com/ElrondNetwork/elrond-go-core/marshal"
	crypto "github.com/ElrondNetwork/elrond-go-crypto"
	"github.com/ElrondNetwork/elrond-go/common"
	"github.com/ElrondNetwork/elrond-go/common/holders"
	"github.com/ElrondNetwork/elrond-go/dataRetriever"
	"github.com/ElrondNetwork/elrond-go/dblookupext/esdtSupply"
	"github.com/ElrondNetwork/elrond-go/factory"
	factoryMock "github.com/ElrondNetwork/elrond-go/factory/mock"
	heartbeatData "github.com/ElrondNetwork/elrond-go/heartbeat/data"
	integrationTestsMock "github.com/ElrondNetwork/elrond-go/integrationTests/mock"
	"github.com/ElrondNetwork/elrond-go/node"
	"github.com/ElrondNetwork/elrond-go/node/mock"
	nodeMockFactory "github.com/ElrondNetwork/elrond-go/node/mock/factory"
	"github.com/ElrondNetwork/elrond-go/process"
	"github.com/ElrondNetwork/elrond-go/state"
	storagePackage "github.com/ElrondNetwork/elrond-go/storage"
	"github.com/ElrondNetwork/elrond-go/testscommon"
	"github.com/ElrondNetwork/elrond-go/testscommon/bootstrapMocks"
	dataRetrieverMock "github.com/ElrondNetwork/elrond-go/testscommon/dataRetriever"
	"github.com/ElrondNetwork/elrond-go/testscommon/dblookupext"
	"github.com/ElrondNetwork/elrond-go/testscommon/economicsmocks"
	"github.com/ElrondNetwork/elrond-go/testscommon/epochNotifier"
	"github.com/ElrondNetwork/elrond-go/testscommon/mainFactoryMocks"
	"github.com/ElrondNetwork/elrond-go/testscommon/p2pmocks"
	"github.com/ElrondNetwork/elrond-go/testscommon/shardingMocks"
	stateMock "github.com/ElrondNetwork/elrond-go/testscommon/state"
	statusHandlerMock "github.com/ElrondNetwork/elrond-go/testscommon/statusHandler"
	"github.com/ElrondNetwork/elrond-go/testscommon/storage"
	trieMock "github.com/ElrondNetwork/elrond-go/testscommon/trie"
	"github.com/ElrondNetwork/elrond-go/testscommon/txsSenderMock"
	"github.com/ElrondNetwork/elrond-go/vm/systemSmartContracts"
	vmcommon "github.com/ElrondNetwork/elrond-vm-common"
	"github.com/stretchr/testify/assert"
	"github.com/stretchr/testify/require"
)

func createMockPubkeyConverter() *mock.PubkeyConverterMock {
	return mock.NewPubkeyConverterMock(32)
}

func getAccAdapter(balance *big.Int) *stateMock.AccountsStub {
	accDB := &stateMock.AccountsStub{}
	accDB.GetExistingAccountCalled = func(address []byte) (handler vmcommon.AccountHandler, e error) {
		acc, _ := state.NewUserAccount(address)
		_ = acc.AddToBalance(balance)
		acc.IncreaseNonce(1)

		return acc, nil
	}
	accDB.RecreateTrieCalled = func(_ []byte) error {
		return nil
	}

	return accDB
}

func getPrivateKey() *mock.PrivateKeyStub {
	return &mock.PrivateKeyStub{}
}

func getMessenger() *p2pmocks.MessengerStub {
	messenger := &p2pmocks.MessengerStub{
		CloseCalled: func() error {
			return nil
		},
		BootstrapCalled: func() error {
			return nil
		},
		BroadcastCalled: func(topic string, buff []byte) {
		},
	}

	return messenger
}

func getMarshalizer() marshal.Marshalizer {
	return &mock.MarshalizerFake{}
}

func getHasher() hashing.Hasher {
	return &mock.HasherMock{}
}

func TestNewNode(t *testing.T) {
	n, err := node.NewNode()

	assert.Nil(t, err)
	assert.False(t, check.IfNil(n))
}

func TestNewNode_NilOptionShouldError(t *testing.T) {
	t.Parallel()

	_, err := node.NewNode(node.WithCoreComponents(nil))
	assert.NotNil(t, err)
}

func TestNewNode_ApplyNilOptionShouldError(t *testing.T) {
	t.Parallel()

	n, _ := node.NewNode()
	err := n.ApplyOptions(node.WithCoreComponents(nil))
	assert.NotNil(t, err)
}

func TestGetBalance_GetAccountFailsShouldError(t *testing.T) {
	t.Parallel()

	expectedErr := errors.New("error")

	accountsRepository := &stateMock.AccountsRepositoryStub{}
	accountsRepository.GetAccountWithBlockInfoCalled = func(address []byte, options api.AccountQueryOptions) (vmcommon.AccountHandler, common.BlockInfo, error) {
		return nil, nil, expectedErr
	}

	dataComponents := getDefaultDataComponents()
	coreComponents := getDefaultCoreComponents()
	coreComponents.IntMarsh = getMarshalizer()
	coreComponents.VmMarsh = getMarshalizer()
	coreComponents.Hash = getHasher()
	stateComponents := getDefaultStateComponents()
	stateComponents.AccountsRepo = accountsRepository

	n, _ := node.NewNode(
		node.WithDataComponents(dataComponents),
		node.WithCoreComponents(coreComponents),
		node.WithStateComponents(stateComponents),
	)
	_, _, err := n.GetBalance(testscommon.TestAddressAlice, api.AccountQueryOptions{})
	assert.Equal(t, expectedErr, err)
}

func createDummyHexAddress(hexChars int) string {
	if hexChars < 1 {
		return ""
	}

	buff := make([]byte, hexChars/2)
	_, _ = rand.Reader.Read(buff)

	return hex.EncodeToString(buff)
}

func TestGetBalance_AccountNotFoundShouldReturnZeroBalance(t *testing.T) {
	t.Parallel()

	accountsRepository := &stateMock.AccountsRepositoryStub{}

	dataComponents := getDefaultDataComponents()
	coreComponents := getDefaultCoreComponents()
	coreComponents.IntMarsh = getMarshalizer()
	coreComponents.VmMarsh = getMarshalizer()
	coreComponents.Hash = getHasher()
	stateComponents := getDefaultStateComponents()
	stateComponents.AccountsRepo = accountsRepository

	n, _ := node.NewNode(
		node.WithDataComponents(dataComponents),
		node.WithCoreComponents(coreComponents),
		node.WithStateComponents(stateComponents),
	)
	balance, _, err := n.GetBalance(testscommon.TestAddressAlice, api.AccountQueryOptions{})
	assert.Nil(t, err)
	assert.Equal(t, big.NewInt(0), balance)
}

func TestGetBalance(t *testing.T) {
	t.Parallel()

	testAccount, _ := state.NewUserAccount(testscommon.TestPubKeyAlice)
	testAccount.Balance = big.NewInt(100)

	accountsRepository := &stateMock.AccountsRepositoryStub{
		GetAccountWithBlockInfoCalled: func(address []byte, options api.AccountQueryOptions) (vmcommon.AccountHandler, common.BlockInfo, error) {
			return testAccount, nil, nil
		},
	}

	dataComponents := getDefaultDataComponents()
	coreComponents := getDefaultCoreComponents()
	coreComponents.IntMarsh = getMarshalizer()
	coreComponents.VmMarsh = getMarshalizer()
	coreComponents.Hash = getHasher()
	stateComponents := getDefaultStateComponents()
	stateComponents.AccountsRepo = accountsRepository

	n, _ := node.NewNode(
		node.WithDataComponents(dataComponents),
		node.WithCoreComponents(coreComponents),
		node.WithStateComponents(stateComponents),
	)

	balance, _, err := n.GetBalance(testscommon.TestAddressAlice, api.AccountQueryOptions{})
	assert.Nil(t, err)
	assert.Equal(t, big.NewInt(100), balance)
}

func TestGetUsername(t *testing.T) {
	t.Parallel()

	expectedUsername := []byte("elrond")

	testAccount, _ := state.NewUserAccount(testscommon.TestPubKeyAlice)
	testAccount.UserName = expectedUsername
	accountsRepository := &stateMock.AccountsRepositoryStub{
		GetAccountWithBlockInfoCalled: func(address []byte, options api.AccountQueryOptions) (vmcommon.AccountHandler, common.BlockInfo, error) {
			return testAccount, nil, nil
		},
	}

	coreComponents := getDefaultCoreComponents()
	coreComponents.IntMarsh = getMarshalizer()
	coreComponents.VmMarsh = getMarshalizer()
	coreComponents.Hash = getHasher()

	dataComponents := getDefaultDataComponents()
	stateComponents := getDefaultStateComponents()
	stateComponents.AccountsRepo = accountsRepository

	n, _ := node.NewNode(
		node.WithDataComponents(dataComponents),
		node.WithCoreComponents(coreComponents),
		node.WithStateComponents(stateComponents),
	)

	username, _, err := n.GetUsername(testscommon.TestAddressAlice, api.AccountQueryOptions{})
	assert.Nil(t, err)
	assert.Equal(t, string(expectedUsername), username)
}

func TestGetCodeHash(t *testing.T) {
	t.Parallel()

	expectedCodeHash := []byte("hash")

	testAccount, _ := state.NewUserAccount(testscommon.TestPubKeyAlice)
	testAccount.CodeHash = expectedCodeHash
	accountsRepository := &stateMock.AccountsRepositoryStub{
		GetAccountWithBlockInfoCalled: func(address []byte, options api.AccountQueryOptions) (vmcommon.AccountHandler, common.BlockInfo, error) {
			return testAccount, nil, nil
		},
	}

	coreComponents := getDefaultCoreComponents()
	coreComponents.IntMarsh = getMarshalizer()
	coreComponents.VmMarsh = getMarshalizer()
	coreComponents.Hash = getHasher()

	dataComponents := getDefaultDataComponents()
	stateComponents := getDefaultStateComponents()
	stateComponents.AccountsRepo = accountsRepository

	n, _ := node.NewNode(
		node.WithDataComponents(dataComponents),
		node.WithCoreComponents(coreComponents),
		node.WithStateComponents(stateComponents),
	)

	codeHash, _, err := n.GetCodeHash(testscommon.TestAddressAlice, api.AccountQueryOptions{})
	assert.Nil(t, err)
	assert.Equal(t, expectedCodeHash, codeHash)
}

func TestNode_GetKeyValuePairs(t *testing.T) {
	t.Parallel()

	acc, _ := state.NewUserAccount([]byte("newaddress"))

	k1, v1 := []byte("key1"), []byte("value1")
	k2, v2 := []byte("key2"), []byte("value2")

	accDB := &stateMock.AccountsStub{}
	acc.SetDataTrie(
		&trieMock.TrieStub{
			GetAllLeavesOnChannelCalled: func(leavesChannels *common.TrieIteratorChannels, ctx context.Context, rootHash []byte, _ common.KeyBuilder) error {
				go func() {
					suffix := append(k1, acc.AddressBytes()...)
					trieLeaf := keyValStorage.NewKeyValStorage(k1, append(v1, suffix...))
					leavesChannels.LeavesChan <- trieLeaf

					suffix = append(k2, acc.AddressBytes()...)
					trieLeaf2 := keyValStorage.NewKeyValStorage(k2, append(v2, suffix...))
					leavesChannels.LeavesChan <- trieLeaf2
					close(leavesChannels.LeavesChan)
					close(leavesChannels.ErrChan)
				}()

				return nil
			},
			RootCalled: func() ([]byte, error) {
				return nil, nil
			},
		})

	accDB.GetAccountWithBlockInfoCalled = func(address []byte, options common.RootHashHolder) (vmcommon.AccountHandler, common.BlockInfo, error) {
		return acc, nil, nil
	}
	accDB.RecreateTrieCalled = func(rootHash []byte) error {
		return nil
	}

	coreComponents := getDefaultCoreComponents()
	coreComponents.IntMarsh = getMarshalizer()
	coreComponents.VmMarsh = getMarshalizer()
	coreComponents.Hash = getHasher()
	coreComponents.AddrPubKeyConv = createMockPubkeyConverter()
	dataComponents := getDefaultDataComponents()
	stateComponents := getDefaultStateComponents()
	args := state.ArgsAccountsRepository{
		FinalStateAccountsWrapper:      accDB,
		CurrentStateAccountsWrapper:    accDB,
		HistoricalStateAccountsWrapper: accDB,
	}
	stateComponents.AccountsRepo, _ = state.NewAccountsRepository(args)
	n, _ := node.NewNode(
		node.WithCoreComponents(coreComponents),
		node.WithStateComponents(stateComponents),
		node.WithDataComponents(dataComponents),
	)

	pairs, _, err := n.GetKeyValuePairs(createDummyHexAddress(64), api.AccountQueryOptions{}, context.Background())
	assert.Nil(t, err)
	resV1, ok := pairs[hex.EncodeToString(k1)]
	assert.True(t, ok)
	assert.Equal(t, hex.EncodeToString(v1), resV1)

	resV2, ok := pairs[hex.EncodeToString(k2)]
	assert.True(t, ok)
	assert.Equal(t, hex.EncodeToString(v2), resV2)
}

func TestNode_GetKeyValuePairs_GetAllLeavesShouldFail(t *testing.T) {
	t.Parallel()

	acc, _ := state.NewUserAccount([]byte("newaddress"))

	accDB := &stateMock.AccountsStub{}

	expectedErr := errors.New("expected err")
	acc.SetDataTrie(
		&trieMock.TrieStub{
			GetAllLeavesOnChannelCalled: func(leavesChannels *common.TrieIteratorChannels, ctx context.Context, rootHash []byte, _ common.KeyBuilder) error {
				go func() {
					leavesChannels.ErrChan <- expectedErr
					close(leavesChannels.LeavesChan)
				}()

				return nil
			},
			RootCalled: func() ([]byte, error) {
				return nil, nil
			},
		})

	accDB.GetAccountWithBlockInfoCalled = func(address []byte, options common.RootHashHolder) (vmcommon.AccountHandler, common.BlockInfo, error) {
		return acc, nil, nil
	}
	accDB.RecreateTrieCalled = func(rootHash []byte) error {
		return nil
	}

	coreComponents := getDefaultCoreComponents()
	coreComponents.IntMarsh = getMarshalizer()
	coreComponents.VmMarsh = getMarshalizer()
	coreComponents.Hash = getHasher()
	coreComponents.AddrPubKeyConv = createMockPubkeyConverter()
	dataComponents := getDefaultDataComponents()
	stateComponents := getDefaultStateComponents()
	args := state.ArgsAccountsRepository{
		FinalStateAccountsWrapper:      accDB,
		CurrentStateAccountsWrapper:    accDB,
		HistoricalStateAccountsWrapper: accDB,
	}
	stateComponents.AccountsRepo, _ = state.NewAccountsRepository(args)
	n, _ := node.NewNode(
		node.WithCoreComponents(coreComponents),
		node.WithStateComponents(stateComponents),
		node.WithDataComponents(dataComponents),
	)

	pairs, blockInfo, err := n.GetKeyValuePairs(createDummyHexAddress(64), api.AccountQueryOptions{}, context.Background())
	assert.Nil(t, pairs)
	assert.Equal(t, expectedErr, err)
	assert.Equal(t, api.BlockInfo{}, blockInfo)
}

func TestNode_GetKeyValuePairsContextShouldTimeout(t *testing.T) {
	t.Parallel()

	acc, _ := state.NewUserAccount([]byte("newaddress"))

	accDB := &stateMock.AccountsStub{}
	acc.SetDataTrie(
		&trieMock.TrieStub{
			GetAllLeavesOnChannelCalled: func(leavesChannels *common.TrieIteratorChannels, ctx context.Context, rootHash []byte, _ common.KeyBuilder) error {
				go func() {
					time.Sleep(time.Second)
					close(leavesChannels.LeavesChan)
					close(leavesChannels.ErrChan)
				}()

				return nil
			},
			RootCalled: func() ([]byte, error) {
				return nil, nil
			},
		})

	accDB.GetAccountWithBlockInfoCalled = func(address []byte, options common.RootHashHolder) (vmcommon.AccountHandler, common.BlockInfo, error) {
		return acc, nil, nil
	}
	accDB.RecreateTrieCalled = func(rootHash []byte) error {
		return nil
	}

	coreComponents := getDefaultCoreComponents()
	coreComponents.IntMarsh = getMarshalizer()
	coreComponents.VmMarsh = getMarshalizer()
	coreComponents.Hash = getHasher()
	coreComponents.AddrPubKeyConv = createMockPubkeyConverter()
	dataComponents := getDefaultDataComponents()
	stateComponents := getDefaultStateComponents()
	args := state.ArgsAccountsRepository{
		FinalStateAccountsWrapper:      accDB,
		CurrentStateAccountsWrapper:    accDB,
		HistoricalStateAccountsWrapper: accDB,
	}
	stateComponents.AccountsRepo, _ = state.NewAccountsRepository(args)

	n, _ := node.NewNode(
		node.WithCoreComponents(coreComponents),
		node.WithStateComponents(stateComponents),
		node.WithDataComponents(dataComponents),
	)

	ctxWithTimeout, cancel := context.WithTimeout(context.Background(), time.Millisecond)
	defer cancel()

	pairs, _, err := n.GetKeyValuePairs(createDummyHexAddress(64), api.AccountQueryOptions{}, ctxWithTimeout)
	assert.Nil(t, pairs)
	assert.Equal(t, node.ErrTrieOperationsTimeout, err)
}

func TestNode_GetValueForKey(t *testing.T) {
	t.Parallel()

	acc, _ := state.NewUserAccount([]byte("newaddress"))

	k1, v1 := []byte("key1"), []byte("value1")
	_ = acc.SaveKeyValue(k1, v1)

	accDB := &stateMock.AccountsStub{
		GetAccountWithBlockInfoCalled: func(address []byte, options common.RootHashHolder) (vmcommon.AccountHandler, common.BlockInfo, error) {
			return acc, nil, nil
		},
		RecreateTrieCalled: func(_ []byte) error {
			return nil
		},
	}

	dataComponents := getDefaultDataComponents()
	coreComponents := getDefaultCoreComponents()
	coreComponents.IntMarsh = getMarshalizer()
	coreComponents.VmMarsh = getMarshalizer()
	coreComponents.Hash = getHasher()
	coreComponents.AddrPubKeyConv = createMockPubkeyConverter()
	stateComponents := getDefaultStateComponents()
	args := state.ArgsAccountsRepository{
		FinalStateAccountsWrapper:      accDB,
		CurrentStateAccountsWrapper:    accDB,
		HistoricalStateAccountsWrapper: accDB,
	}
	stateComponents.AccountsRepo, _ = state.NewAccountsRepository(args)

	n, _ := node.NewNode(
		node.WithDataComponents(dataComponents),
		node.WithCoreComponents(coreComponents),
		node.WithStateComponents(stateComponents),
	)

	value, _, err := n.GetValueForKey(createDummyHexAddress(64), hex.EncodeToString(k1), api.AccountQueryOptions{})
	assert.NoError(t, err)
	assert.Equal(t, hex.EncodeToString(v1), value)
}

func TestNode_GetESDTData(t *testing.T) {
	t.Parallel()

	acc, _ := state.NewUserAccount(testscommon.TestPubKeyAlice)
	esdtToken := "newToken"

	esdtData := &esdt.ESDigitalToken{Value: big.NewInt(10)}

	accDB := &stateMock.AccountsStub{
		GetAccountWithBlockInfoCalled: func(address []byte, options common.RootHashHolder) (vmcommon.AccountHandler, common.BlockInfo, error) {
			return acc, nil, nil
		},
		RecreateTrieCalled: func(_ []byte) error {
			return nil
		},
	}

	esdtStorageStub := &mock.EsdtStorageHandlerStub{
		GetESDTNFTTokenOnDestinationCalled: func(acnt vmcommon.UserAccountHandler, esdtTokenKey []byte, nonce uint64) (*esdt.ESDigitalToken, bool, error) {
			return esdtData, false, nil
		},
	}

	dataComponents := getDefaultDataComponents()
	coreComponents := getDefaultCoreComponents()
	coreComponents.IntMarsh = getMarshalizer()
	coreComponents.VmMarsh = getMarshalizer()
	coreComponents.Hash = getHasher()

	stateComponents := getDefaultStateComponents()
	args := state.ArgsAccountsRepository{
		FinalStateAccountsWrapper:      accDB,
		CurrentStateAccountsWrapper:    accDB,
		HistoricalStateAccountsWrapper: accDB,
	}
	stateComponents.AccountsRepo, _ = state.NewAccountsRepository(args)

	n, _ := node.NewNode(
		node.WithDataComponents(dataComponents),
		node.WithCoreComponents(coreComponents),
		node.WithStateComponents(stateComponents),
		node.WithESDTNFTStorageHandler(esdtStorageStub),
	)

	esdtTokenData, _, err := n.GetESDTData(testscommon.TestAddressAlice, esdtToken, 0, api.AccountQueryOptions{})
	require.Nil(t, err)
	require.Equal(t, esdtData.Value.String(), esdtTokenData.Value.String())
}

func TestNode_GetESDTDataForNFT(t *testing.T) {
	t.Parallel()

	acc, _ := state.NewUserAccount(testscommon.TestPubKeyAlice)
	esdtToken := "newToken"
	nonce := int64(100)

	esdtData := &esdt.ESDigitalToken{Value: big.NewInt(10)}

	esdtStorageStub := &mock.EsdtStorageHandlerStub{
		GetESDTNFTTokenOnDestinationCalled: func(acnt vmcommon.UserAccountHandler, esdtTokenKey []byte, nonce uint64) (*esdt.ESDigitalToken, bool, error) {
			return esdtData, false, nil
		},
	}
	accDB := &stateMock.AccountsStub{
		GetAccountWithBlockInfoCalled: func(address []byte, options common.RootHashHolder) (vmcommon.AccountHandler, common.BlockInfo, error) {
			return acc, nil, nil
		},
		RecreateTrieCalled: func(_ []byte) error {
			return nil
		},
	}

	dataComponents := getDefaultDataComponents()
	coreComponents := getDefaultCoreComponents()
	stateComponents := getDefaultStateComponents()
	args := state.ArgsAccountsRepository{
		FinalStateAccountsWrapper:      accDB,
		CurrentStateAccountsWrapper:    accDB,
		HistoricalStateAccountsWrapper: accDB,
	}
	stateComponents.AccountsRepo, _ = state.NewAccountsRepository(args)

	n, _ := node.NewNode(
		node.WithDataComponents(dataComponents),
		node.WithCoreComponents(coreComponents),
		node.WithStateComponents(stateComponents),
		node.WithESDTNFTStorageHandler(esdtStorageStub),
	)

	esdtTokenData, _, err := n.GetESDTData(testscommon.TestAddressAlice, esdtToken, uint64(nonce), api.AccountQueryOptions{})
	require.Nil(t, err)
	require.Equal(t, esdtData.Value.String(), esdtTokenData.Value.String())
}

func TestNode_GetAllESDTTokens(t *testing.T) {
	t.Parallel()

	acc, _ := state.NewUserAccount(testscommon.TestPubKeyAlice)
	esdtToken := "newToken"
	esdtKey := []byte(core.ElrondProtectedKeyPrefix + core.ESDTKeyIdentifier + esdtToken)

	esdtData := &esdt.ESDigitalToken{Value: big.NewInt(10)}

	esdtStorageStub := &mock.EsdtStorageHandlerStub{
		GetESDTNFTTokenOnDestinationCalled: func(acnt vmcommon.UserAccountHandler, esdtTokenKey []byte, nonce uint64) (*esdt.ESDigitalToken, bool, error) {
			return esdtData, false, nil
		},
	}

	acc.SetDataTrie(
		&trieMock.TrieStub{
			GetAllLeavesOnChannelCalled: func(leavesChannels *common.TrieIteratorChannels, ctx context.Context, rootHash []byte, _ common.KeyBuilder) error {
				go func() {
					trieLeaf := keyValStorage.NewKeyValStorage(esdtKey, nil)
					leavesChannels.LeavesChan <- trieLeaf
					close(leavesChannels.LeavesChan)
					close(leavesChannels.ErrChan)
				}()

				return nil
			},
			RootCalled: func() ([]byte, error) {
				return nil, nil
			},
		})

	accDB := &stateMock.AccountsStub{
		RecreateTrieCalled: func(rootHash []byte) error {
			return nil
		},
	}
	accDB.GetAccountWithBlockInfoCalled = func(address []byte, options common.RootHashHolder) (vmcommon.AccountHandler, common.BlockInfo, error) {
		return acc, nil, nil
	}

	coreComponents := getDefaultCoreComponents()
	coreComponents.IntMarsh = getMarshalizer()
	coreComponents.VmMarsh = getMarshalizer()
	coreComponents.Hash = getHasher()

	dataComponents := getDefaultDataComponents()
	stateComponents := getDefaultStateComponents()
	args := state.ArgsAccountsRepository{
		FinalStateAccountsWrapper:      accDB,
		CurrentStateAccountsWrapper:    accDB,
		HistoricalStateAccountsWrapper: accDB,
	}
	stateComponents.AccountsRepo, _ = state.NewAccountsRepository(args)

	n, _ := node.NewNode(
		node.WithCoreComponents(coreComponents),
		node.WithStateComponents(stateComponents),
		node.WithDataComponents(dataComponents),
		node.WithESDTNFTStorageHandler(esdtStorageStub),
	)

	value, _, err := n.GetAllESDTTokens(testscommon.TestAddressAlice, api.AccountQueryOptions{}, context.Background())
	assert.Nil(t, err)
	assert.Equal(t, 1, len(value))
	assert.Equal(t, esdtData, value[esdtToken])
}

func TestNode_GetAllESDTTokens_GetAllLeavesShouldFail(t *testing.T) {
	t.Parallel()

	acc, _ := state.NewUserAccount(testscommon.TestPubKeyAlice)

	expectedErr := errors.New("expected error")
	acc.SetDataTrie(
		&trieMock.TrieStub{
			GetAllLeavesOnChannelCalled: func(leavesChannels *common.TrieIteratorChannels, ctx context.Context, rootHash []byte, _ common.KeyBuilder) error {
				go func() {
					leavesChannels.ErrChan <- expectedErr
					close(leavesChannels.LeavesChan)
				}()

				return nil
			},
			RootCalled: func() ([]byte, error) {
				return nil, nil
			},
		})

	accDB := &stateMock.AccountsStub{
		RecreateTrieCalled: func(rootHash []byte) error {
			return nil
		},
	}
	accDB.GetAccountWithBlockInfoCalled = func(address []byte, options common.RootHashHolder) (vmcommon.AccountHandler, common.BlockInfo, error) {
		return acc, nil, nil
	}

	coreComponents := getDefaultCoreComponents()
	coreComponents.IntMarsh = getMarshalizer()
	coreComponents.VmMarsh = getMarshalizer()
	coreComponents.Hash = getHasher()

	dataComponents := getDefaultDataComponents()
	stateComponents := getDefaultStateComponents()
	args := state.ArgsAccountsRepository{
		FinalStateAccountsWrapper:      accDB,
		CurrentStateAccountsWrapper:    accDB,
		HistoricalStateAccountsWrapper: accDB,
	}
	stateComponents.AccountsRepo, _ = state.NewAccountsRepository(args)

	n, _ := node.NewNode(
		node.WithCoreComponents(coreComponents),
		node.WithStateComponents(stateComponents),
		node.WithDataComponents(dataComponents),
	)

	value, blockInfo, err := n.GetAllESDTTokens(testscommon.TestAddressAlice, api.AccountQueryOptions{}, context.Background())
	assert.Nil(t, value)
	assert.Equal(t, expectedErr, err)
	assert.Equal(t, api.BlockInfo{}, blockInfo)
}

func TestNode_GetAllESDTTokensContextShouldTimeout(t *testing.T) {
	t.Parallel()

	acc, _ := state.NewUserAccount(testscommon.TestPubKeyAlice)

	acc.SetDataTrie(
		&trieMock.TrieStub{
			GetAllLeavesOnChannelCalled: func(leavesChannels *common.TrieIteratorChannels, ctx context.Context, rootHash []byte, _ common.KeyBuilder) error {
				go func() {
					time.Sleep(time.Second)
					close(leavesChannels.LeavesChan)
					close(leavesChannels.ErrChan)
				}()

				return nil
			},
			RootCalled: func() ([]byte, error) {
				return nil, nil
			},
		})

	accDB := &stateMock.AccountsStub{
		RecreateTrieCalled: func(rootHash []byte) error {
			return nil
		},
	}
	accDB.GetAccountWithBlockInfoCalled = func(address []byte, options common.RootHashHolder) (vmcommon.AccountHandler, common.BlockInfo, error) {
		return acc, nil, nil
	}

	coreComponents := getDefaultCoreComponents()
	coreComponents.IntMarsh = getMarshalizer()
	coreComponents.VmMarsh = getMarshalizer()
	coreComponents.Hash = getHasher()

	dataComponents := getDefaultDataComponents()
	stateComponents := getDefaultStateComponents()
	args := state.ArgsAccountsRepository{
		FinalStateAccountsWrapper:      accDB,
		CurrentStateAccountsWrapper:    accDB,
		HistoricalStateAccountsWrapper: accDB,
	}
	stateComponents.AccountsRepo, _ = state.NewAccountsRepository(args)

	n, _ := node.NewNode(
		node.WithCoreComponents(coreComponents),
		node.WithStateComponents(stateComponents),
		node.WithDataComponents(dataComponents),
	)

	ctxWithTimeout, cancel := context.WithTimeout(context.Background(), time.Millisecond)
	defer cancel()

	value, _, err := n.GetAllESDTTokens(testscommon.TestAddressAlice, api.AccountQueryOptions{}, ctxWithTimeout)
	assert.Nil(t, value)
	assert.Equal(t, node.ErrTrieOperationsTimeout, err)
}

func TestNode_GetAllESDTTokensShouldReturnEsdtAndFormattedNft(t *testing.T) {
	t.Parallel()

	acc, _ := state.NewUserAccount(testscommon.TestPubKeyAlice)

	esdtToken := "TKKR-7q8w9e"
	esdtKey := []byte(core.ElrondProtectedKeyPrefix + core.ESDTKeyIdentifier + esdtToken)

	esdtData := &esdt.ESDigitalToken{Value: big.NewInt(10)}
	marshalledData, _ := getMarshalizer().Marshal(esdtData)

	suffix := append(esdtKey, acc.AddressBytes()...)

	nftToken := "TCKR-67tgv3"
	nftNonce := big.NewInt(1)
	nftKey := []byte(core.ElrondProtectedKeyPrefix + core.ESDTKeyIdentifier + nftToken)
	nftKeyWithBytes := append(nftKey, nftNonce.Bytes()...)
	nftSuffix := append(nftKeyWithBytes, acc.AddressBytes()...)

	nftData := &esdt.ESDigitalToken{Type: uint32(core.NonFungible), Value: big.NewInt(10), TokenMetaData: &esdt.MetaData{Nonce: nftNonce.Uint64()}}
	marshalledNftData, _ := getMarshalizer().Marshal(nftData)

	esdtStorageStub := &mock.EsdtStorageHandlerStub{
		GetESDTNFTTokenOnDestinationCalled: func(acnt vmcommon.UserAccountHandler, esdtTokenKey []byte, nonce uint64) (*esdt.ESDigitalToken, bool, error) {
			switch string(esdtTokenKey) {
			case string(esdtKey):
				return esdtData, false, nil
			case string(nftKey):
				return nftData, false, nil
			default:
				return nil, false, nil
			}
		},
	}
	acc.SetDataTrie(
		&trieMock.TrieStub{
			GetAllLeavesOnChannelCalled: func(leavesChannels *common.TrieIteratorChannels, ctx context.Context, rootHash []byte, _ common.KeyBuilder) error {
				wg := &sync.WaitGroup{}
				wg.Add(1)
				go func() {
					trieLeaf := keyValStorage.NewKeyValStorage(esdtKey, append(marshalledData, suffix...))
					leavesChannels.LeavesChan <- trieLeaf

					trieLeaf = keyValStorage.NewKeyValStorage(nftKey, append(marshalledNftData, nftSuffix...))
					leavesChannels.LeavesChan <- trieLeaf
					wg.Done()
					close(leavesChannels.LeavesChan)
					close(leavesChannels.ErrChan)
				}()

				wg.Wait()

				return nil
			},
			RootCalled: func() ([]byte, error) {
				return nil, nil
			},
		})

	accDB := &stateMock.AccountsStub{
		RecreateTrieCalled: func(rootHash []byte) error {
			return nil
		},
	}
	accDB.GetAccountWithBlockInfoCalled = func(address []byte, options common.RootHashHolder) (vmcommon.AccountHandler, common.BlockInfo, error) {
		return acc, nil, nil
	}

	coreComponents := getDefaultCoreComponents()
	dataComponents := getDefaultDataComponents()
	stateComponents := getDefaultStateComponents()
	args := state.ArgsAccountsRepository{
		FinalStateAccountsWrapper:      accDB,
		CurrentStateAccountsWrapper:    accDB,
		HistoricalStateAccountsWrapper: accDB,
	}
	stateComponents.AccountsRepo, _ = state.NewAccountsRepository(args)

	n, _ := node.NewNode(
		node.WithCoreComponents(coreComponents),
		node.WithDataComponents(dataComponents),
		node.WithStateComponents(stateComponents),
		node.WithESDTNFTStorageHandler(esdtStorageStub),
	)

	tokens, _, err := n.GetAllESDTTokens(testscommon.TestAddressAlice, api.AccountQueryOptions{}, context.Background())
	assert.Nil(t, err)
	assert.Equal(t, 2, len(tokens))
	assert.Equal(t, esdtData, tokens[esdtToken])

	// check that the NFT was formatted correctly
	expectedNftFormattedKey := "TCKR-67tgv3-01"
	assert.NotNil(t, tokens[expectedNftFormattedKey])
	assert.Equal(t, uint64(1), tokens[expectedNftFormattedKey].TokenMetaData.Nonce)
}

func TestNode_GetAllIssuedESDTs(t *testing.T) {
	t.Parallel()

	acc, _ := state.NewUserAccount([]byte("newaddress"))
	esdtToken := []byte("TCK-RANDOM")
	sftToken := []byte("SFT-RANDOM")
	nftToken := []byte("NFT-RANDOM")

	esdtData := &systemSmartContracts.ESDTDataV2{TokenName: []byte("fungible"), TokenType: []byte(core.FungibleESDT)}
	marshalledData, _ := getMarshalizer().Marshal(esdtData)
	_ = acc.SaveKeyValue(esdtToken, marshalledData)

	sftData := &systemSmartContracts.ESDTDataV2{TokenName: []byte("semi fungible"), TokenType: []byte(core.SemiFungibleESDT)}
	sftMarshalledData, _ := getMarshalizer().Marshal(sftData)
	_ = acc.SaveKeyValue(sftToken, sftMarshalledData)

	nftData := &systemSmartContracts.ESDTDataV2{TokenName: []byte("non fungible"), TokenType: []byte(core.NonFungibleESDT)}
	nftMarshalledData, _ := getMarshalizer().Marshal(nftData)
	_ = acc.SaveKeyValue(nftToken, nftMarshalledData)

	esdtSuffix := append(esdtToken, acc.AddressBytes()...)
	nftSuffix := append(nftToken, acc.AddressBytes()...)
	sftSuffix := append(sftToken, acc.AddressBytes()...)

	acc.SetDataTrie(
		&trieMock.TrieStub{
			GetAllLeavesOnChannelCalled: func(leavesChannels *common.TrieIteratorChannels, ctx context.Context, rootHash []byte, _ common.KeyBuilder) error {
				go func() {
					trieLeaf := keyValStorage.NewKeyValStorage(esdtToken, append(marshalledData, esdtSuffix...))
					leavesChannels.LeavesChan <- trieLeaf

					trieLeaf = keyValStorage.NewKeyValStorage(sftToken, append(sftMarshalledData, sftSuffix...))
					leavesChannels.LeavesChan <- trieLeaf

					trieLeaf = keyValStorage.NewKeyValStorage(nftToken, append(nftMarshalledData, nftSuffix...))
					leavesChannels.LeavesChan <- trieLeaf
					close(leavesChannels.LeavesChan)
					close(leavesChannels.ErrChan)
				}()

				return nil
			},
			RootCalled: func() ([]byte, error) {
				return nil, nil
			},
		})

	accDB := &stateMock.AccountsStub{
		RecreateTrieCalled: func(rootHash []byte) error {
			return nil
		},
	}
	accDB.GetAccountWithBlockInfoCalled = func(address []byte, options common.RootHashHolder) (vmcommon.AccountHandler, common.BlockInfo, error) {
		return acc, nil, nil
	}

	coreComponents := getDefaultCoreComponents()
	dataComponents := getDefaultDataComponents()
	stateComponents := getDefaultStateComponents()
	args := state.ArgsAccountsRepository{
		FinalStateAccountsWrapper:      accDB,
		CurrentStateAccountsWrapper:    accDB,
		HistoricalStateAccountsWrapper: accDB,
	}
	stateComponents.AccountsRepo, _ = state.NewAccountsRepository(args)
	processComponents := getDefaultProcessComponents()
	processComponents.ShardCoord = &mock.ShardCoordinatorMock{
		SelfShardId: core.MetachainShardId,
	}
	n, _ := node.NewNode(
		node.WithCoreComponents(coreComponents),
		node.WithDataComponents(dataComponents),
		node.WithStateComponents(stateComponents),
		node.WithProcessComponents(processComponents),
	)

	value, err := n.GetAllIssuedESDTs(core.FungibleESDT, context.Background())
	assert.Nil(t, err)
	assert.Equal(t, 1, len(value))
	assert.Equal(t, string(esdtToken), value[0])

	value, err = n.GetAllIssuedESDTs(core.SemiFungibleESDT, context.Background())
	assert.Nil(t, err)
	assert.Equal(t, 1, len(value))
	assert.Equal(t, string(sftToken), value[0])

	value, err = n.GetAllIssuedESDTs(core.NonFungibleESDT, context.Background())
	assert.Nil(t, err)
	assert.Equal(t, 1, len(value))
	assert.Equal(t, string(nftToken), value[0])

	value, err = n.GetAllIssuedESDTs("", context.Background())
	assert.Nil(t, err)
	assert.Equal(t, 3, len(value))
}

func TestNode_GetESDTsWithRole(t *testing.T) {
	t.Parallel()

	addrBytes := testscommon.TestPubKeyAlice
	acc, _ := state.NewUserAccount(addrBytes)
	esdtToken := []byte("TCK-RANDOM")

	specialRoles := []*systemSmartContracts.ESDTRoles{
		{
			Address: addrBytes,
			Roles:   [][]byte{[]byte(core.ESDTRoleNFTAddQuantity), []byte(core.ESDTRoleLocalMint)},
		},
	}

	esdtData := &systemSmartContracts.ESDTDataV2{TokenName: []byte("fungible"), TokenType: []byte(core.FungibleESDT), SpecialRoles: specialRoles}
	marshalledData, _ := getMarshalizer().Marshal(esdtData)
	_ = acc.SaveKeyValue(esdtToken, marshalledData)

	esdtSuffix := append(esdtToken, acc.AddressBytes()...)

	acc.SetDataTrie(
		&trieMock.TrieStub{
			GetAllLeavesOnChannelCalled: func(leavesChannels *common.TrieIteratorChannels, ctx context.Context, rootHash []byte, _ common.KeyBuilder) error {
				go func() {
					trieLeaf := keyValStorage.NewKeyValStorage(esdtToken, append(marshalledData, esdtSuffix...))
					leavesChannels.LeavesChan <- trieLeaf
					close(leavesChannels.LeavesChan)
					close(leavesChannels.ErrChan)
				}()

				return nil
			},
			RootCalled: func() ([]byte, error) {
				return nil, nil
			},
		})

	accDB := &stateMock.AccountsStub{
		RecreateTrieCalled: func(rootHash []byte) error {
			return nil
		},
	}
	accDB.GetAccountWithBlockInfoCalled = func(address []byte, options common.RootHashHolder) (vmcommon.AccountHandler, common.BlockInfo, error) {
		return acc, nil, nil
	}
	coreComponents := getDefaultCoreComponents()
	dataComponents := getDefaultDataComponents()
	stateComponents := getDefaultStateComponents()
	args := state.ArgsAccountsRepository{
		FinalStateAccountsWrapper:      accDB,
		CurrentStateAccountsWrapper:    accDB,
		HistoricalStateAccountsWrapper: accDB,
	}
	stateComponents.AccountsRepo, _ = state.NewAccountsRepository(args)
	processComponents := getDefaultProcessComponents()
	processComponents.ShardCoord = &mock.ShardCoordinatorMock{
		SelfShardId: core.MetachainShardId,
	}
	n, _ := node.NewNode(
		node.WithCoreComponents(coreComponents),
		node.WithDataComponents(dataComponents),
		node.WithStateComponents(stateComponents),
		node.WithProcessComponents(processComponents),
	)

	tokenResult, _, err := n.GetESDTsWithRole(testscommon.TestAddressAlice, core.ESDTRoleNFTAddQuantity, api.AccountQueryOptions{}, context.Background())
	require.NoError(t, err)
	require.Equal(t, 1, len(tokenResult))
	require.Equal(t, string(esdtToken), tokenResult[0])

	tokenResult, _, err = n.GetESDTsWithRole(testscommon.TestAddressAlice, core.ESDTRoleLocalMint, api.AccountQueryOptions{}, context.Background())
	require.NoError(t, err)
	require.Equal(t, 1, len(tokenResult))
	require.Equal(t, string(esdtToken), tokenResult[0])

	tokenResult, _, err = n.GetESDTsWithRole(testscommon.TestAddressAlice, core.ESDTRoleNFTCreate, api.AccountQueryOptions{}, context.Background())
	require.NoError(t, err)
	require.Len(t, tokenResult, 0)
}

func TestNode_GetESDTsRoles(t *testing.T) {
	t.Parallel()

	addrBytes := testscommon.TestPubKeyAlice
	acc, _ := state.NewUserAccount(addrBytes)
	esdtToken := []byte("TCK-RANDOM")

	specialRoles := []*systemSmartContracts.ESDTRoles{
		{
			Address: addrBytes,
			Roles:   [][]byte{[]byte(core.ESDTRoleNFTAddQuantity), []byte(core.ESDTRoleLocalMint)},
		},
	}

	esdtData := &systemSmartContracts.ESDTDataV2{TokenName: []byte("fungible"), TokenType: []byte(core.FungibleESDT), SpecialRoles: specialRoles}
	marshalledData, _ := getMarshalizer().Marshal(esdtData)
	_ = acc.SaveKeyValue(esdtToken, marshalledData)

	esdtSuffix := append(esdtToken, acc.AddressBytes()...)

	acc.SetDataTrie(
		&trieMock.TrieStub{
			GetAllLeavesOnChannelCalled: func(leavesChannels *common.TrieIteratorChannels, ctx context.Context, rootHash []byte, _ common.KeyBuilder) error {
				go func() {
					trieLeaf := keyValStorage.NewKeyValStorage(esdtToken, append(marshalledData, esdtSuffix...))
					leavesChannels.LeavesChan <- trieLeaf
					close(leavesChannels.LeavesChan)
					close(leavesChannels.ErrChan)
				}()

				return nil
			},
			RootCalled: func() ([]byte, error) {
				return nil, nil
			},
		})

	accDB := &stateMock.AccountsStub{
		RecreateTrieCalled: func(rootHash []byte) error {
			return nil
		},
	}
	accDB.GetAccountWithBlockInfoCalled = func(address []byte, options common.RootHashHolder) (vmcommon.AccountHandler, common.BlockInfo, error) {
		return acc, nil, nil
	}
	coreComponents := getDefaultCoreComponents()
	stateComponents := getDefaultStateComponents()
	dataComponents := getDefaultDataComponents()
	args := state.ArgsAccountsRepository{
		FinalStateAccountsWrapper:      accDB,
		CurrentStateAccountsWrapper:    accDB,
		HistoricalStateAccountsWrapper: accDB,
	}
	stateComponents.AccountsRepo, _ = state.NewAccountsRepository(args)
	processComponents := getDefaultProcessComponents()
	processComponents.ShardCoord = &mock.ShardCoordinatorMock{
		SelfShardId: core.MetachainShardId,
	}
	n, _ := node.NewNode(
		node.WithCoreComponents(coreComponents),
		node.WithDataComponents(dataComponents),
		node.WithStateComponents(stateComponents),
		node.WithProcessComponents(processComponents),
	)

	tokenResult, _, err := n.GetESDTsRoles(testscommon.TestAddressAlice, api.AccountQueryOptions{}, context.Background())
	require.NoError(t, err)
	require.Equal(t, map[string][]string{
		string(esdtToken): {core.ESDTRoleNFTAddQuantity, core.ESDTRoleLocalMint},
	}, tokenResult)
}

func TestNode_GetNFTTokenIDsRegisteredByAddress(t *testing.T) {
	t.Parallel()

	addrBytes := testscommon.TestPubKeyAlice
	acc, _ := state.NewUserAccount(addrBytes)
	esdtToken := []byte("TCK-RANDOM")

	esdtData := &systemSmartContracts.ESDTDataV2{TokenName: []byte("fungible"), TokenType: []byte(core.SemiFungibleESDT), OwnerAddress: addrBytes}
	marshalledData, _ := getMarshalizer().Marshal(esdtData)
	_ = acc.SaveKeyValue(esdtToken, marshalledData)

	esdtSuffix := append(esdtToken, acc.AddressBytes()...)

	acc.SetDataTrie(
		&trieMock.TrieStub{
			GetAllLeavesOnChannelCalled: func(leavesChannels *common.TrieIteratorChannels, ctx context.Context, rootHash []byte, _ common.KeyBuilder) error {
				go func() {
					trieLeaf := keyValStorage.NewKeyValStorage(esdtToken, append(marshalledData, esdtSuffix...))
					leavesChannels.LeavesChan <- trieLeaf
					close(leavesChannels.LeavesChan)
					close(leavesChannels.ErrChan)
				}()

				return nil
			},
			RootCalled: func() ([]byte, error) {
				return nil, nil
			},
		},
	)

	accDB := &stateMock.AccountsStub{
		RecreateTrieCalled: func(rootHash []byte) error {
			return nil
		},
	}
	accDB.GetAccountWithBlockInfoCalled = func(address []byte, options common.RootHashHolder) (vmcommon.AccountHandler, common.BlockInfo, error) {
		return acc, nil, nil
	}
	coreComponents := getDefaultCoreComponents()
	stateComponents := getDefaultStateComponents()
	dataComponents := getDefaultDataComponents()
	args := state.ArgsAccountsRepository{
		FinalStateAccountsWrapper:      accDB,
		CurrentStateAccountsWrapper:    accDB,
		HistoricalStateAccountsWrapper: accDB,
	}
	stateComponents.AccountsRepo, _ = state.NewAccountsRepository(args)
	processComponents := getDefaultProcessComponents()
	processComponents.ShardCoord = &mock.ShardCoordinatorMock{
		SelfShardId: core.MetachainShardId,
	}
	n, _ := node.NewNode(
		node.WithCoreComponents(coreComponents),
		node.WithDataComponents(dataComponents),
		node.WithStateComponents(stateComponents),
		node.WithProcessComponents(processComponents),
	)

	tokenResult, _, err := n.GetNFTTokenIDsRegisteredByAddress(testscommon.TestAddressAlice, api.AccountQueryOptions{}, context.Background())
	require.NoError(t, err)
	require.Equal(t, 1, len(tokenResult))
	require.Equal(t, string(esdtToken), tokenResult[0])
}

func TestNode_GetNFTTokenIDsRegisteredByAddressContextShouldTimeout(t *testing.T) {
	t.Parallel()

	addrBytes := testscommon.TestPubKeyAlice
	acc, _ := state.NewUserAccount(addrBytes)

	acc.SetDataTrie(
		&trieMock.TrieStub{
			GetAllLeavesOnChannelCalled: func(leavesChannels *common.TrieIteratorChannels, ctx context.Context, rootHash []byte, _ common.KeyBuilder) error {
				go func() {
					time.Sleep(time.Second)
					close(leavesChannels.LeavesChan)
					close(leavesChannels.ErrChan)
				}()

				return nil
			},
			RootCalled: func() ([]byte, error) {
				return nil, nil
			},
		},
	)

	accDB := &stateMock.AccountsStub{
		RecreateTrieCalled: func(rootHash []byte) error {
			return nil
		},
	}
	accDB.GetAccountWithBlockInfoCalled = func(address []byte, options common.RootHashHolder) (vmcommon.AccountHandler, common.BlockInfo, error) {
		return acc, nil, nil
	}
	coreComponents := getDefaultCoreComponents()
	stateComponents := getDefaultStateComponents()
	dataComponents := getDefaultDataComponents()
	args := state.ArgsAccountsRepository{
		FinalStateAccountsWrapper:      accDB,
		CurrentStateAccountsWrapper:    accDB,
		HistoricalStateAccountsWrapper: accDB,
	}
	stateComponents.AccountsRepo, _ = state.NewAccountsRepository(args)
	processComponents := getDefaultProcessComponents()
	processComponents.ShardCoord = &mock.ShardCoordinatorMock{
		SelfShardId: core.MetachainShardId,
	}
	n, _ := node.NewNode(
		node.WithCoreComponents(coreComponents),
		node.WithDataComponents(dataComponents),
		node.WithStateComponents(stateComponents),
		node.WithProcessComponents(processComponents),
	)

	ctxWithTimeout, cancel := context.WithTimeout(context.Background(), time.Millisecond)
	defer cancel()

	tokens, _, err := n.GetNFTTokenIDsRegisteredByAddress(testscommon.TestAddressAlice, api.AccountQueryOptions{}, ctxWithTimeout)
	require.Nil(t, tokens)
	require.Equal(t, node.ErrTrieOperationsTimeout, err)
}

// ------- GenerateTransaction

func TestGenerateTransaction_NoAddrConverterShouldError(t *testing.T) {
	t.Parallel()

	privateKey := getPrivateKey()
	coreComponents := getDefaultCoreComponents()
	coreComponents.AddrPubKeyConv = nil
	coreComponents.IntMarsh = getMarshalizer()
	coreComponents.VmMarsh = getMarshalizer()
	coreComponents.Hash = getHasher()
	stateComponents := getDefaultStateComponents()
	stateComponents.AccountsAPI = &stateMock.AccountsStub{}

	n, _ := node.NewNode(
		node.WithCoreComponents(coreComponents),
		node.WithStateComponents(stateComponents),
	)
	_, err := n.GenerateTransaction("sender", "receiver", big.NewInt(10), "code", privateKey, []byte("chainID"), 1)
	assert.NotNil(t, err)
}

func TestGenerateTransaction_NoAccAdapterShouldError(t *testing.T) {
	t.Parallel()

	coreComponents := getDefaultCoreComponents()
	coreComponents.IntMarsh = getMarshalizer()
	coreComponents.VmMarsh = getMarshalizer()
	coreComponents.Hash = getHasher()
	coreComponents.AddrPubKeyConv = createMockPubkeyConverter()
	stateComponents := getDefaultStateComponents()

	n, _ := node.NewNode(
		node.WithCoreComponents(coreComponents),
		node.WithStateComponents(stateComponents),
	)
	stateComponents.AccountsAPI = nil
	_, err := n.GenerateTransaction("sender", "receiver", big.NewInt(10), "code", &mock.PrivateKeyStub{}, []byte("chainID"), 1)
	assert.NotNil(t, err)
}

func TestGenerateTransaction_NoPrivateKeyShouldError(t *testing.T) {
	t.Parallel()

	coreComponents := getDefaultCoreComponents()
	coreComponents.IntMarsh = getMarshalizer()
	coreComponents.VmMarsh = getMarshalizer()
	coreComponents.Hash = getHasher()
	coreComponents.AddrPubKeyConv = createMockPubkeyConverter()
	stateComponents := getDefaultStateComponents()
	stateComponents.AccountsAPI = &stateMock.AccountsStub{}

	n, _ := node.NewNode(
		node.WithCoreComponents(coreComponents),
		node.WithStateComponents(stateComponents),
	)
	_, err := n.GenerateTransaction("sender", "receiver", big.NewInt(10), "code", nil, []byte("chainID"), 1)
	assert.NotNil(t, err)
}

func TestGenerateTransaction_CreateAddressFailsShouldError(t *testing.T) {
	t.Parallel()

	accAdapter := getAccAdapter(big.NewInt(0))
	privateKey := getPrivateKey()

	coreComponents := getDefaultCoreComponents()
	coreComponents.IntMarsh = getMarshalizer()
	coreComponents.VmMarsh = getMarshalizer()
	coreComponents.Hash = getHasher()
	coreComponents.AddrPubKeyConv = createMockPubkeyConverter()
	stateComponents := getDefaultStateComponents()
	stateComponents.AccountsAPI = accAdapter

	n, _ := node.NewNode(
		node.WithCoreComponents(coreComponents),
		node.WithStateComponents(stateComponents),
	)

	_, err := n.GenerateTransaction("sender", "receiver", big.NewInt(10), "code", privateKey, []byte("chainID"), 1)
	assert.NotNil(t, err)
}

func TestGenerateTransaction_GetAccountFailsShouldError(t *testing.T) {
	t.Parallel()

	accAdapter := &stateMock.AccountsStub{
		GetExistingAccountCalled: func(address []byte) (vmcommon.AccountHandler, error) {
			return nil, nil
		},
	}
	coreComponents := getDefaultCoreComponents()
	coreComponents.IntMarsh = getMarshalizer()
	coreComponents.VmMarsh = getMarshalizer()
	coreComponents.Hash = getHasher()
	coreComponents.AddrPubKeyConv = createMockPubkeyConverter()
	stateComponents := getDefaultStateComponents()
	stateComponents.AccountsAPI = accAdapter
	cryptoComponents := getDefaultCryptoComponents()
	cryptoComponents.TxSig = &mock.SinglesignMock{}

	privateKey := getPrivateKey()
	n, _ := node.NewNode(
		node.WithCoreComponents(coreComponents),
		node.WithStateComponents(stateComponents),
		node.WithCryptoComponents(cryptoComponents),
	)
	_, err := n.GenerateTransaction(createDummyHexAddress(64), createDummyHexAddress(64), big.NewInt(10), "code", privateKey, []byte("chainID"), 1)
	assert.NotNil(t, err)
}

func TestGenerateTransaction_GetAccountReturnsNilShouldWork(t *testing.T) {
	t.Parallel()

	accAdapter := &stateMock.AccountsStub{
		GetExistingAccountCalled: func(address []byte) (vmcommon.AccountHandler, error) {
			return state.NewUserAccount(address)
		},
	}
	privateKey := getPrivateKey()
	singleSigner := &mock.SinglesignMock{}

	coreComponents := getDefaultCoreComponents()
	coreComponents.IntMarsh = getMarshalizer()
	coreComponents.VmMarsh = getMarshalizer()
	coreComponents.TxMarsh = getMarshalizer()
	coreComponents.Hash = getHasher()
	coreComponents.AddrPubKeyConv = createMockPubkeyConverter()
	stateComponents := getDefaultStateComponents()
	stateComponents.AccountsAPI = accAdapter
	cryptoComponents := getDefaultCryptoComponents()
	cryptoComponents.TxSig = singleSigner

	n, _ := node.NewNode(
		node.WithCoreComponents(coreComponents),
		node.WithStateComponents(stateComponents),
		node.WithCryptoComponents(cryptoComponents),
	)
	_, err := n.GenerateTransaction(createDummyHexAddress(64), createDummyHexAddress(64), big.NewInt(10), "code", privateKey, []byte("chainID"), 1)
	assert.Nil(t, err)
}

func TestGenerateTransaction_GetExistingAccountShouldWork(t *testing.T) {
	t.Parallel()

	accAdapter := getAccAdapter(big.NewInt(0))
	privateKey := getPrivateKey()
	singleSigner := &mock.SinglesignMock{}

	coreComponents := getDefaultCoreComponents()
	coreComponents.IntMarsh = getMarshalizer()
	coreComponents.VmMarsh = getMarshalizer()
	coreComponents.TxMarsh = getMarshalizer()
	coreComponents.Hash = getHasher()
	coreComponents.AddrPubKeyConv = createMockPubkeyConverter()
	stateComponents := getDefaultStateComponents()
	stateComponents.AccountsAPI = accAdapter
	cryptoComponents := getDefaultCryptoComponents()
	cryptoComponents.TxSig = singleSigner

	n, _ := node.NewNode(
		node.WithCoreComponents(coreComponents),
		node.WithStateComponents(stateComponents),
		node.WithCryptoComponents(cryptoComponents),
	)
	_, err := n.GenerateTransaction(createDummyHexAddress(64), createDummyHexAddress(64), big.NewInt(10), "code", privateKey, []byte("chainID"), 1)
	assert.Nil(t, err)
}

func TestGenerateTransaction_MarshalErrorsShouldError(t *testing.T) {
	t.Parallel()

	accAdapter := getAccAdapter(big.NewInt(0))
	privateKey := getPrivateKey()
	singleSigner := &mock.SinglesignMock{}
	marshalizer := &mock.MarshalizerMock{
		MarshalHandler: func(obj interface{}) ([]byte, error) {
			return nil, errors.New("error")
		},
	}

	coreComponents := getDefaultCoreComponents()
	coreComponents.IntMarsh = marshalizer
	coreComponents.VmMarsh = marshalizer
	coreComponents.Hash = getHasher()
	coreComponents.AddrPubKeyConv = createMockPubkeyConverter()
	stateComponents := getDefaultStateComponents()
	stateComponents.AccountsAPI = accAdapter
	cryptoComponents := getDefaultCryptoComponents()
	cryptoComponents.TxSig = singleSigner

	n, _ := node.NewNode(
		node.WithCoreComponents(coreComponents),
		node.WithStateComponents(stateComponents),
		node.WithCryptoComponents(cryptoComponents),
	)
	_, err := n.GenerateTransaction("sender", "receiver", big.NewInt(10), "code", privateKey, []byte("chainID"), 1)
	assert.NotNil(t, err)
}

func TestGenerateTransaction_SignTxErrorsShouldError(t *testing.T) {
	t.Parallel()

	accAdapter := getAccAdapter(big.NewInt(0))
	privateKey := &mock.PrivateKeyStub{}
	singleSigner := &mock.SinglesignFailMock{}

	coreComponents := getDefaultCoreComponents()
	coreComponents.IntMarsh = getMarshalizer()
	coreComponents.VmMarsh = getMarshalizer()
	coreComponents.TxMarsh = getMarshalizer()
	coreComponents.Hash = getHasher()
	coreComponents.AddrPubKeyConv = createMockPubkeyConverter()
	stateComponents := getDefaultStateComponents()
	stateComponents.AccountsAPI = accAdapter
	cryptoComponents := getDefaultCryptoComponents()
	cryptoComponents.TxSig = singleSigner

	n, _ := node.NewNode(
		node.WithCoreComponents(coreComponents),
		node.WithStateComponents(stateComponents),
		node.WithCryptoComponents(cryptoComponents),
	)
	_, err := n.GenerateTransaction(createDummyHexAddress(64), createDummyHexAddress(64), big.NewInt(10), "code", privateKey, []byte("chainID"), 1)
	assert.NotNil(t, err)
}

func TestGenerateTransaction_ShouldSetCorrectSignature(t *testing.T) {
	t.Parallel()

	accAdapter := getAccAdapter(big.NewInt(0))
	signature := []byte("signed")
	privateKey := &mock.PrivateKeyStub{}
	singleSigner := &mock.SinglesignMock{}

	coreComponents := getDefaultCoreComponents()
	coreComponents.IntMarsh = getMarshalizer()
	coreComponents.VmMarsh = getMarshalizer()
	coreComponents.TxMarsh = getMarshalizer()
	coreComponents.Hash = getHasher()
	coreComponents.AddrPubKeyConv = createMockPubkeyConverter()
	stateComponents := getDefaultStateComponents()
	stateComponents.AccountsAPI = accAdapter
	cryptoComponents := getDefaultCryptoComponents()
	cryptoComponents.TxSig = singleSigner

	n, _ := node.NewNode(
		node.WithCoreComponents(coreComponents),
		node.WithStateComponents(stateComponents),
		node.WithCryptoComponents(cryptoComponents),
	)

	tx, err := n.GenerateTransaction(createDummyHexAddress(64), createDummyHexAddress(64), big.NewInt(10), "code", privateKey, []byte("chainID"), 1)
	assert.Nil(t, err)
	assert.Equal(t, signature, tx.Signature)
}

func TestGenerateTransaction_ShouldSetCorrectNonce(t *testing.T) {
	t.Parallel()

	nonce := uint64(7)
	accAdapter := &stateMock.AccountsStub{
		GetExistingAccountCalled: func(address []byte) (vmcommon.AccountHandler, error) {
			acc, _ := state.NewUserAccount(address)
			_ = acc.AddToBalance(big.NewInt(0))
			acc.IncreaseNonce(nonce)

			return acc, nil
		},
	}

	privateKey := getPrivateKey()
	singleSigner := &mock.SinglesignMock{}

	coreComponents := getDefaultCoreComponents()
	coreComponents.IntMarsh = getMarshalizer()
	coreComponents.VmMarsh = getMarshalizer()
	coreComponents.TxMarsh = getMarshalizer()
	coreComponents.Hash = getHasher()
	coreComponents.AddrPubKeyConv = createMockPubkeyConverter()
	stateComponents := getDefaultStateComponents()
	stateComponents.AccountsAPI = accAdapter
	cryptoComponents := getDefaultCryptoComponents()
	cryptoComponents.TxSig = singleSigner

	n, _ := node.NewNode(
		node.WithCoreComponents(coreComponents),
		node.WithStateComponents(stateComponents),
		node.WithCryptoComponents(cryptoComponents),
	)

	tx, err := n.GenerateTransaction(createDummyHexAddress(64), createDummyHexAddress(64), big.NewInt(10), "code", privateKey, []byte("chainID"), 1)
	assert.Nil(t, err)
	assert.Equal(t, nonce, tx.Nonce)
}

func TestGenerateTransaction_CorrectParamsShouldNotError(t *testing.T) {
	t.Parallel()

	accAdapter := getAccAdapter(big.NewInt(0))
	privateKey := getPrivateKey()
	singleSigner := &mock.SinglesignMock{}

	coreComponents := getDefaultCoreComponents()
	coreComponents.IntMarsh = getMarshalizer()
	coreComponents.VmMarsh = getMarshalizer()
	coreComponents.TxMarsh = getMarshalizer()
	coreComponents.Hash = getHasher()
	coreComponents.AddrPubKeyConv = createMockPubkeyConverter()
	stateComponents := getDefaultStateComponents()
	stateComponents.AccountsAPI = accAdapter
	cryptoComponents := getDefaultCryptoComponents()
	cryptoComponents.TxSig = singleSigner

	n, _ := node.NewNode(
		node.WithCoreComponents(coreComponents),
		node.WithStateComponents(stateComponents),
		node.WithCryptoComponents(cryptoComponents),
	)

	_, err := n.GenerateTransaction(createDummyHexAddress(64), createDummyHexAddress(64), big.NewInt(10), "code", privateKey, []byte("chainID"), 1)
	assert.Nil(t, err)
}

func TestCreateTransaction_NilAddrConverterShouldErr(t *testing.T) {
	t.Parallel()

	coreComponents := getDefaultCoreComponents()
	coreComponents.IntMarsh = getMarshalizer()
	coreComponents.VmMarsh = getMarshalizer()
	coreComponents.TxMarsh = getMarshalizer()
	coreComponents.Hash = getHasher()
	stateComponents := getDefaultStateComponents()
	stateComponents.AccountsAPI = &stateMock.AccountsStub{}

	n, _ := node.NewNode(
		node.WithCoreComponents(coreComponents),
		node.WithStateComponents(stateComponents),
	)

	nonce := uint64(0)
	value := new(big.Int).SetInt64(10)
	receiver := ""
	sender := ""
	gasPrice := uint64(10)
	gasLimit := uint64(20)
	txData := []byte("-")
	signature := "-"

	coreComponents.AddrPubKeyConv = nil
	chainID := coreComponents.ChainID()
	tx, txHash, err := n.CreateTransaction(nonce, value.String(), receiver, nil, sender, nil, gasPrice, gasLimit, txData, signature, chainID, 1, 0)

	assert.Nil(t, tx)
	assert.Nil(t, txHash)
	assert.Equal(t, node.ErrNilPubkeyConverter, err)
}

func TestCreateTransaction_NilAccountsAdapterShouldErr(t *testing.T) {
	t.Parallel()

	coreComponents := getDefaultCoreComponents()
	coreComponents.IntMarsh = getMarshalizer()
	coreComponents.VmMarsh = getMarshalizer()
	coreComponents.Hash = getHasher()
	coreComponents.AddrPubKeyConv = &mock.PubkeyConverterStub{
		DecodeCalled: func(hexAddress string) ([]byte, error) {
			return []byte(hexAddress), nil
		},
	}

	stateComponents := getDefaultStateComponents()
	processComponents := getDefaultProcessComponents()

	n, _ := node.NewNode(
		node.WithCoreComponents(coreComponents),
		node.WithStateComponents(stateComponents),
		node.WithProcessComponents(processComponents),
	)

	nonce := uint64(0)
	value := new(big.Int).SetInt64(10)
	receiver := ""
	sender := ""
	gasPrice := uint64(10)
	gasLimit := uint64(20)
	txData := []byte("-")
	signature := "-"

	stateComponents.AccountsAPI = nil

	tx, txHash, err := n.CreateTransaction(
		nonce,
		value.String(),
		receiver,
		nil,
		sender,
		nil,
		gasPrice,
		gasLimit,
		txData,
		signature,
		coreComponents.ChainID(),
		1,
		0,
	)

	assert.Nil(t, tx)
	assert.Nil(t, txHash)
	assert.Equal(t, node.ErrNilAccountsAdapter, err)
}

func TestCreateTransaction_InvalidSignatureShouldErr(t *testing.T) {
	t.Parallel()

	coreComponents := getDefaultCoreComponents()
	coreComponents.IntMarsh = getMarshalizer()
	coreComponents.VmMarsh = getMarshalizer()
	coreComponents.TxMarsh = getMarshalizer()
	coreComponents.Hash = getHasher()
	coreComponents.AddrPubKeyConv = &mock.PubkeyConverterStub{
		DecodeCalled: func(hexAddress string) ([]byte, error) {
			return []byte(hexAddress), nil
		},
	}
	stateComponents := getDefaultStateComponents()
	stateComponents.AccountsAPI = &stateMock.AccountsStub{}

	n, _ := node.NewNode(
		node.WithCoreComponents(coreComponents),
		node.WithStateComponents(stateComponents),
	)

	nonce := uint64(0)
	value := new(big.Int).SetInt64(10)
	receiver := "rcv"
	sender := "snd"
	gasPrice := uint64(10)
	gasLimit := uint64(20)
	txData := []byte("-")
	signature := "-"

	tx, txHash, err := n.CreateTransaction(nonce, value.String(), receiver, nil, sender, nil, gasPrice, gasLimit, txData, signature, "chainID", 1, 0)

	assert.Nil(t, tx)
	assert.Nil(t, txHash)
	assert.NotNil(t, err)
}

func TestCreateTransaction_ChainIDFieldChecks(t *testing.T) {
	t.Parallel()

	chainID := "chain id"
	expectedHash := []byte("expected hash")
	coreComponents := getDefaultCoreComponents()
	coreComponents.IntMarsh = getMarshalizer()
	coreComponents.VmMarsh = getMarshalizer()
	coreComponents.TxMarsh = getMarshalizer()
	coreComponents.Hash = mock.HasherMock{
		ComputeCalled: func(s string) []byte {
			return expectedHash
		},
	}
	coreComponents.AddrPubKeyConv = &mock.PubkeyConverterStub{
		DecodeCalled: func(hexAddress string) ([]byte, error) {
			return []byte(hexAddress), nil
		},
		EncodeCalled: func(pkBytes []byte) string {
			return string(pkBytes)
		},
		LenCalled: func() int {
			return 3
		},
	}

	stateComponents := getDefaultStateComponents()
	stateComponents.AccountsAPI = &stateMock.AccountsStub{}

	n, _ := node.NewNode(
		node.WithCoreComponents(coreComponents),
		node.WithStateComponents(stateComponents),
		node.WithAddressSignatureSize(10),
	)

	nonce := uint64(0)
	value := new(big.Int).SetInt64(10)
	receiver := "rcv"
	sender := "snd"
	gasPrice := uint64(10)
	gasLimit := uint64(20)
	txData := []byte("-")
	signature := hex.EncodeToString([]byte(strings.Repeat("s", 10)))

	emptyChainID := ""
	_, _, err := n.CreateTransaction(nonce, value.String(), receiver, nil, sender, nil, gasPrice, gasLimit, txData, signature, emptyChainID, 1, 0)
	assert.Equal(t, node.ErrInvalidChainIDInTransaction, err)

	for i := 1; i < len(chainID); i++ {
		newChainID := strings.Repeat("c", i)
		_, _, err = n.CreateTransaction(nonce, value.String(), receiver, nil, sender, nil, gasPrice, gasLimit, txData, signature, newChainID, 1, 0)
		assert.NoError(t, err)
	}

	newChainID := chainID + "additional text"
	_, _, err = n.CreateTransaction(nonce, value.String(), receiver, nil, sender, nil, gasPrice, gasLimit, txData, signature, newChainID, 1, 0)
	assert.Equal(t, node.ErrInvalidChainIDInTransaction, err)
}

func TestCreateTransaction_InvalidTxVersionShouldErr(t *testing.T) {
	t.Parallel()

	expectedHash := []byte("expected hash")
	coreComponents := getDefaultCoreComponents()
	coreComponents.IntMarsh = getMarshalizer()
	coreComponents.VmMarsh = getMarshalizer()
	coreComponents.TxMarsh = getMarshalizer()
	coreComponents.Hash = mock.HasherMock{
		ComputeCalled: func(s string) []byte {
			return expectedHash
		},
	}
	coreComponents.AddrPubKeyConv = &mock.PubkeyConverterStub{
		DecodeCalled: func(hexAddress string) ([]byte, error) {
			return []byte(hexAddress), nil
		},
		EncodeCalled: func(pkBytes []byte) string {
			return string(pkBytes)
		},
		LenCalled: func() int {
			return 3
		},
	}
	stateComponents := getDefaultStateComponents()
	stateComponents.AccountsAPI = &stateMock.AccountsStub{}

	n, _ := node.NewNode(
		node.WithCoreComponents(coreComponents),
		node.WithStateComponents(stateComponents),
	)

	nonce := uint64(0)
	value := new(big.Int).SetInt64(10)
	receiver := "rcv"
	sender := "snd"
	gasPrice := uint64(10)
	gasLimit := uint64(20)
	txData := []byte("-")
	signature := "617eff4f"
	_, _, err := n.CreateTransaction(nonce, value.String(), receiver, nil, sender, nil, gasPrice, gasLimit, txData, signature, "", 0, 0)
	assert.Equal(t, node.ErrInvalidTransactionVersion, err)
}

func TestCreateTransaction_SenderShardIdIsInDifferentShardShouldNotValidate(t *testing.T) {
	t.Parallel()

	expectedHash := []byte("expected hash")
	crtShardID := uint32(1)
	chainID := []byte("chain ID")
	version := uint32(1)

	coreComponents := getDefaultCoreComponents()
	coreComponents.IntMarsh = getMarshalizer()
	coreComponents.VmMarsh = getMarshalizer()
	coreComponents.TxMarsh = getMarshalizer()
	coreComponents.Hash = mock.HasherMock{
		ComputeCalled: func(s string) []byte {
			return expectedHash
		},
	}
	coreComponents.AddrPubKeyConv = &mock.PubkeyConverterStub{
		DecodeCalled: func(hexAddress string) ([]byte, error) {
			return []byte(hexAddress), nil
		},
		EncodeCalled: func(pkBytes []byte) string {
			return string(pkBytes)
		},
		LenCalled: func() int {
			return 3
		},
	}
	coreComponents.ChainIdCalled = func() string {
		return string(chainID)
	}
	coreComponents.MinTransactionVersionCalled = func() uint32 {
		return version
	}
	coreComponents.EconomicsHandler = &economicsmocks.EconomicsHandlerMock{
		CheckValidityTxValuesCalled: func(tx data.TransactionWithFeeHandler) error {
			return nil
		},
	}

	stateComponents := getDefaultStateComponents()

	shardCoordinator := &mock.ShardCoordinatorMock{
		ComputeIdCalled: func(i []byte) uint32 {
			return crtShardID + 1
		},
		SelfShardId: crtShardID,
	}
	bootstrapComponents := getDefaultBootstrapComponents()
	bootstrapComponents.ShCoordinator = shardCoordinator

	processComponents := getDefaultProcessComponents()
	processComponents.ShardCoord = shardCoordinator

	cryptoComponents := getDefaultCryptoComponents()

	n, _ := node.NewNode(
		node.WithBootstrapComponents(bootstrapComponents),
		node.WithCoreComponents(coreComponents),
		node.WithCryptoComponents(cryptoComponents),
		node.WithStateComponents(stateComponents),
		node.WithProcessComponents(processComponents),
		node.WithAddressSignatureSize(10),
	)

	nonce := uint64(0)
	value := new(big.Int).SetInt64(10)
	receiver := "rcv"
	sender := "snd"
	gasPrice := uint64(10)
	gasLimit := uint64(20)
	txData := []byte("-")
	signature := hex.EncodeToString(bytes.Repeat([]byte{0}, 10))

	tx, txHash, err := n.CreateTransaction(nonce, value.String(), receiver, nil, sender, nil, gasPrice, gasLimit, txData, signature, string(chainID), version, 0)
	assert.NotNil(t, tx)
	assert.Equal(t, expectedHash, txHash)
	assert.Nil(t, err)
	assert.Equal(t, nonce, tx.Nonce)
	assert.Equal(t, value, tx.Value)
	assert.True(t, bytes.Equal([]byte(receiver), tx.RcvAddr))

	err = n.ValidateTransaction(tx)
	assert.True(t, errors.Is(err, node.ErrDifferentSenderShardId))
}

func TestCreateTransaction_SignatureLengthChecks(t *testing.T) {
	t.Parallel()

	maxValueLength := 7
	signatureLength := 10
	chainID := "chain id"
	coreComponents := getDefaultCoreComponents()
	coreComponents.IntMarsh = getMarshalizer()
	coreComponents.VmMarsh = getMarshalizer()
	coreComponents.TxMarsh = getMarshalizer()
	coreComponents.Hash = getHasher()
	coreComponents.EconomicsHandler = &economicsmocks.EconomicsHandlerStub{
		GenesisTotalSupplyCalled: func() *big.Int {
			str := strings.Repeat("1", maxValueLength)
			bi := big.NewInt(0)
			bi.SetString(str, 10)
			return bi
		},
	}
	coreComponents.ChainIdCalled = func() string {
		return chainID
	}
	coreComponents.AddrPubKeyConv = &mock.PubkeyConverterStub{
		DecodeCalled: func(hexAddress string) ([]byte, error) {
			return []byte(hexAddress), nil
		},
		EncodeCalled: func(pkBytes []byte) string {
			return string(pkBytes)
		},
		LenCalled: func() int {
			return 3
		},
	}

	stateComponents := getDefaultStateComponents()
	stateComponents.AccountsAPI = &stateMock.AccountsStub{}
	n, _ := node.NewNode(
		node.WithCoreComponents(coreComponents),
		node.WithStateComponents(stateComponents),
		node.WithAddressSignatureSize(signatureLength),
	)

	nonce := uint64(0)
	value := "1" + strings.Repeat("0", maxValueLength)
	receiver := "rcv"
	sender := "snd"
	gasPrice := uint64(10)
	gasLimit := uint64(20)
	txData := []byte("-")

	for i := 0; i <= signatureLength; i++ {
		signatureBytes := []byte(strings.Repeat("a", i))
		signatureHex := hex.EncodeToString(signatureBytes)
		tx, _, err := n.CreateTransaction(nonce, value, receiver, []byte("rcvrUsername"), sender, []byte("sndrUsername"), gasPrice, gasLimit, txData, signatureHex, chainID, 1, 0)
		assert.NotNil(t, tx)
		assert.NoError(t, err)
		assert.Equal(t, signatureBytes, tx.Signature)
	}

	signature := hex.EncodeToString([]byte(strings.Repeat("a", signatureLength+1)))
	tx, txHash, err := n.CreateTransaction(nonce, value, receiver, []byte("rcvrUsername"), sender, []byte("sndrUsername"), gasPrice, gasLimit, txData, signature, chainID, 1, 0)
	assert.Nil(t, tx)
	assert.Empty(t, txHash)
	assert.Equal(t, node.ErrInvalidSignatureLength, err)
}

func TestCreateTransaction_SenderLengthChecks(t *testing.T) {
	t.Parallel()

	maxLength := 7
	chainID := "chain id"
	encodedAddressLen := 5
	coreComponents := getDefaultCoreComponents()
	coreComponents.IntMarsh = getMarshalizer()
	coreComponents.VmMarsh = getMarshalizer()
	coreComponents.TxMarsh = getMarshalizer()
	coreComponents.Hash = getHasher()
	coreComponents.ChainIdCalled = func() string {
		return chainID
	}
	coreComponents.EconomicsHandler = &economicsmocks.EconomicsHandlerStub{
		GenesisTotalSupplyCalled: func() *big.Int {
			str := strings.Repeat("1", maxLength)
			bi := big.NewInt(0)
			bi.SetString(str, 10)
			return bi
		},
	}
	coreComponents.AddrPubKeyConv = &mock.PubkeyConverterStub{
		DecodeCalled: func(hexAddress string) ([]byte, error) {
			return []byte(hexAddress), nil
		},
		EncodeCalled: func(pkBytes []byte) string {
			return string(pkBytes)
		},
		LenCalled: func() int {
			return encodedAddressLen
		},
	}

	stateComponents := getDefaultStateComponents()
	stateComponents.AccountsAPI = &stateMock.AccountsStub{}
	n, _ := node.NewNode(
		node.WithCoreComponents(coreComponents),
		node.WithStateComponents(stateComponents),
		node.WithAddressSignatureSize(10),
	)

	nonce := uint64(0)
	value := "10"
	receiver := "rcv"
	gasPrice := uint64(10)
	gasLimit := uint64(20)
	txData := []byte("-")
	signature := hex.EncodeToString(bytes.Repeat([]byte{0}, 10))

	for i := 0; i <= encodedAddressLen; i++ {
		sender := strings.Repeat("s", i)
		_, _, err := n.CreateTransaction(nonce, value, receiver, []byte("rcvrUsername"), sender, []byte("sndrUsername"), gasPrice, gasLimit, txData, signature, chainID, 1, 0)
		assert.NoError(t, err)
	}

	sender := strings.Repeat("s", encodedAddressLen) + "additional"
	tx, txHash, err := n.CreateTransaction(nonce, value, receiver, []byte("rcvrUsername"), sender, []byte("sndrUsername"), gasPrice, gasLimit, txData, signature, chainID, 1, 0)
	assert.Nil(t, tx)
	assert.Empty(t, txHash)
	assert.Error(t, err)
	assert.True(t, errors.Is(err, node.ErrInvalidAddressLength))
}

func TestCreateTransaction_ReceiverLengthChecks(t *testing.T) {
	t.Parallel()

	maxLength := 7
	chainID := "chain id"
	encodedAddressLen := 5
	coreComponents := getDefaultCoreComponents()
	coreComponents.IntMarsh = getMarshalizer()
	coreComponents.VmMarsh = getMarshalizer()
	coreComponents.TxMarsh = getMarshalizer()
	coreComponents.Hash = getHasher()
	coreComponents.ChainIdCalled = func() string {
		return chainID
	}
	coreComponents.EconomicsHandler = &economicsmocks.EconomicsHandlerStub{
		GenesisTotalSupplyCalled: func() *big.Int {
			str := strings.Repeat("1", maxLength)
			bi := big.NewInt(0)
			bi.SetString(str, 10)
			return bi
		},
	}
	coreComponents.AddrPubKeyConv = &mock.PubkeyConverterStub{
		DecodeCalled: func(hexAddress string) ([]byte, error) {
			return []byte(hexAddress), nil
		},
		EncodeCalled: func(pkBytes []byte) string {
			return string(pkBytes)
		},
		LenCalled: func() int {
			return encodedAddressLen
		},
	}

	stateComponents := getDefaultStateComponents()
	stateComponents.AccountsAPI = &stateMock.AccountsStub{}
	n, _ := node.NewNode(
		node.WithCoreComponents(coreComponents),
		node.WithStateComponents(stateComponents),
		node.WithAddressSignatureSize(10),
	)

	nonce := uint64(0)
	value := "10"
	sender := "snd"
	gasPrice := uint64(10)
	gasLimit := uint64(20)
	txData := []byte("-")
	signature := hex.EncodeToString(bytes.Repeat([]byte{0}, 10))

	for i := 0; i <= encodedAddressLen; i++ {
		receiver := strings.Repeat("r", i)
		_, _, err := n.CreateTransaction(nonce, value, receiver, []byte("rcvrUsername"), sender, []byte("sndrUsername"), gasPrice, gasLimit, txData, signature, chainID, 1, 0)
		assert.NoError(t, err)
	}

	receiver := strings.Repeat("r", encodedAddressLen) + "additional"
	tx, txHash, err := n.CreateTransaction(nonce, value, receiver, []byte("rcvrUsername"), sender, []byte("sndrUsername"), gasPrice, gasLimit, txData, signature, chainID, 1, 0)
	assert.Nil(t, tx)
	assert.Empty(t, txHash)
	assert.Error(t, err)
	assert.True(t, errors.Is(err, node.ErrInvalidAddressLength))
}

func TestCreateTransaction_TooBigSenderUsernameShouldErr(t *testing.T) {
	t.Parallel()

	maxLength := 7
	chainID := "chain id"
	coreComponents := getDefaultCoreComponents()
	coreComponents.IntMarsh = getMarshalizer()
	coreComponents.VmMarsh = getMarshalizer()
	coreComponents.TxMarsh = getMarshalizer()
	coreComponents.Hash = getHasher()
	coreComponents.ChainIdCalled = func() string {
		return chainID
	}
	coreComponents.EconomicsHandler = &economicsmocks.EconomicsHandlerStub{
		GenesisTotalSupplyCalled: func() *big.Int {
			str := strings.Repeat("1", maxLength)
			bi := big.NewInt(0)
			bi.SetString(str, 10)
			return bi
		},
	}
	coreComponents.AddrPubKeyConv = &mock.PubkeyConverterStub{
		DecodeCalled: func(hexAddress string) ([]byte, error) {
			return []byte(hexAddress), nil
		},
		EncodeCalled: func(pkBytes []byte) string {
			return string(pkBytes)
		},
		LenCalled: func() int {
			return 3
		},
	}

	stateComponents := getDefaultStateComponents()
	stateComponents.AccountsAPI = &stateMock.AccountsStub{}
	n, _ := node.NewNode(
		node.WithCoreComponents(coreComponents),
		node.WithStateComponents(stateComponents),
		node.WithAddressSignatureSize(10),
	)

	nonce := uint64(0)
	value := "1" + strings.Repeat("0", maxLength+1)
	receiver := "rcv"
	sender := "snd"
	gasPrice := uint64(10)
	gasLimit := uint64(20)
	txData := []byte("-")
	signature := hex.EncodeToString(bytes.Repeat([]byte{0}, 10))

	senderUsername := bytes.Repeat([]byte{0}, core.MaxUserNameLength+1)

	tx, txHash, err := n.CreateTransaction(nonce, value, receiver, []byte("rcvrUsername"), sender, senderUsername, gasPrice, gasLimit, txData, signature, chainID, 1, 0)
	assert.Nil(t, tx)
	assert.Empty(t, txHash)
	assert.Error(t, err)
	assert.Equal(t, node.ErrInvalidSenderUsernameLength, err)
}

func TestCreateTransaction_TooBigReceiverUsernameShouldErr(t *testing.T) {
	t.Parallel()

	maxLength := 7
	chainID := "chain id"
	coreComponents := getDefaultCoreComponents()
	coreComponents.IntMarsh = getMarshalizer()
	coreComponents.VmMarsh = getMarshalizer()
	coreComponents.TxMarsh = getMarshalizer()
	coreComponents.Hash = getHasher()
	coreComponents.ChainIdCalled = func() string {
		return chainID
	}
	coreComponents.EconomicsHandler = &economicsmocks.EconomicsHandlerStub{
		GenesisTotalSupplyCalled: func() *big.Int {
			str := strings.Repeat("1", maxLength)
			bi := big.NewInt(0)
			bi.SetString(str, 10)
			return bi
		},
	}
	coreComponents.AddrPubKeyConv = &mock.PubkeyConverterStub{
		DecodeCalled: func(hexAddress string) ([]byte, error) {
			return []byte(hexAddress), nil
		},
		EncodeCalled: func(pkBytes []byte) string {
			return string(pkBytes)
		},
		LenCalled: func() int {
			return 3
		},
	}

	stateComponents := getDefaultStateComponents()
	stateComponents.AccountsAPI = &stateMock.AccountsStub{}
	n, _ := node.NewNode(
		node.WithCoreComponents(coreComponents),
		node.WithStateComponents(stateComponents),
		node.WithAddressSignatureSize(10),
	)

	nonce := uint64(0)
	value := "1" + strings.Repeat("0", maxLength+1)
	receiver := "rcv"
	sender := "snd"
	gasPrice := uint64(10)
	gasLimit := uint64(20)
	txData := []byte("-")
	signature := hex.EncodeToString(bytes.Repeat([]byte{0}, 10))

	receiverUsername := bytes.Repeat([]byte{0}, core.MaxUserNameLength+1)

	tx, txHash, err := n.CreateTransaction(nonce, value, receiver, receiverUsername, sender, []byte("sndrUsername"), gasPrice, gasLimit, txData, signature, chainID, 1, 0)
	assert.Nil(t, tx)
	assert.Empty(t, txHash)
	assert.Error(t, err)
	assert.Equal(t, node.ErrInvalidReceiverUsernameLength, err)
}

func TestCreateTransaction_DataFieldSizeExceedsMaxShouldErr(t *testing.T) {
	t.Parallel()

	maxLength := 7
	chainID := "chain id"
	coreComponents := getDefaultCoreComponents()
	coreComponents.IntMarsh = getMarshalizer()
	coreComponents.VmMarsh = getMarshalizer()
	coreComponents.TxMarsh = getMarshalizer()
	coreComponents.Hash = getHasher()
	coreComponents.ChainIdCalled = func() string {
		return chainID
	}
	coreComponents.EconomicsHandler = &economicsmocks.EconomicsHandlerStub{
		GenesisTotalSupplyCalled: func() *big.Int {
			str := strings.Repeat("1", maxLength)
			bi := big.NewInt(0)
			bi.SetString(str, 10)
			return bi
		},
	}
	coreComponents.AddrPubKeyConv = &mock.PubkeyConverterStub{
		DecodeCalled: func(hexAddress string) ([]byte, error) {
			return []byte(hexAddress), nil
		},
		EncodeCalled: func(pkBytes []byte) string {
			return string(pkBytes)
		},
		LenCalled: func() int {
			return 3
		},
	}

	stateComponents := getDefaultStateComponents()
	stateComponents.AccountsAPI = &stateMock.AccountsStub{}
	n, _ := node.NewNode(
		node.WithCoreComponents(coreComponents),
		node.WithStateComponents(stateComponents),
		node.WithAddressSignatureSize(10),
	)
	nonce := uint64(0)
	value := "1" + strings.Repeat("0", maxLength+1)
	receiver := "rcv"
	sender := "snd"
	gasPrice := uint64(10)
	gasLimit := uint64(20)
	txData := bytes.Repeat([]byte{0}, core.MegabyteSize+1)
	signature := hex.EncodeToString(bytes.Repeat([]byte{0}, 10))

	tx, txHash, err := n.CreateTransaction(nonce, value, receiver, []byte("rcvrUsername"), sender, []byte("sndrUsername"), gasPrice, gasLimit, txData, signature, chainID, 1, 0)
	assert.Nil(t, tx)
	assert.Empty(t, txHash)
	assert.Error(t, err)
	assert.Equal(t, node.ErrDataFieldTooBig, err)
}

func TestCreateTransaction_TooLargeValueFieldShouldErr(t *testing.T) {
	t.Parallel()

	maxLength := 7
	chainID := "chain id"
	coreComponents := getDefaultCoreComponents()
	coreComponents.IntMarsh = getMarshalizer()
	coreComponents.VmMarsh = getMarshalizer()
	coreComponents.TxMarsh = getMarshalizer()
	coreComponents.Hash = getHasher()
	coreComponents.ChainIdCalled = func() string {
		return chainID
	}
	coreComponents.EconomicsHandler = &economicsmocks.EconomicsHandlerStub{
		GenesisTotalSupplyCalled: func() *big.Int {
			str := strings.Repeat("1", maxLength)
			bi := big.NewInt(0)
			bi.SetString(str, 10)
			return bi
		},
	}
	coreComponents.AddrPubKeyConv = &mock.PubkeyConverterStub{
		DecodeCalled: func(hexAddress string) ([]byte, error) {
			return []byte(hexAddress), nil
		},
		EncodeCalled: func(pkBytes []byte) string {
			return string(pkBytes)
		},
		LenCalled: func() int {
			return 3
		},
	}

	stateComponents := getDefaultStateComponents()
	stateComponents.AccountsAPI = &stateMock.AccountsStub{}
	n, _ := node.NewNode(
		node.WithCoreComponents(coreComponents),
		node.WithStateComponents(stateComponents),
		node.WithAddressSignatureSize(10),
	)

	nonce := uint64(0)
	value := "1" + strings.Repeat("0", maxLength+1)
	receiver := "rcv"
	sender := "snd"
	gasPrice := uint64(10)
	gasLimit := uint64(20)
	txData := []byte("-")
	signature := hex.EncodeToString(bytes.Repeat([]byte{0}, 10))

	tx, txHash, err := n.CreateTransaction(nonce, value, receiver, []byte("rcvrUsername"), sender, []byte("sndrUsername"), gasPrice, gasLimit, txData, signature, chainID, 1, 0)
	assert.Nil(t, tx)
	assert.Empty(t, txHash)
	assert.Error(t, err)
	assert.Equal(t, node.ErrTransactionValueLengthTooBig, err)
}

func TestCreateTransaction_OkValsShouldWork(t *testing.T) {
	t.Parallel()

	version := uint32(1)
	expectedHash := []byte("expected hash")
	coreComponents := getDefaultCoreComponents()
	coreComponents.IntMarsh = getMarshalizer()
	coreComponents.VmMarsh = getMarshalizer()
	coreComponents.TxMarsh = getMarshalizer()
	coreComponents.Hash = mock.HasherMock{
		ComputeCalled: func(s string) []byte {
			return expectedHash
		},
	}
	coreComponents.TxVersionCheckHandler = versioning.NewTxVersionChecker(version)
	coreComponents.AddrPubKeyConv = &mock.PubkeyConverterStub{
		DecodeCalled: func(hexAddress string) ([]byte, error) {
			return []byte(hexAddress), nil
		},
		EncodeCalled: func(pkBytes []byte) string {
			return string(pkBytes)
		},
		LenCalled: func() int {
			return 3
		},
	}
	stateComponents := getDefaultStateComponents()
	stateComponents.AccountsAPI = &stateMock.AccountsStub{
		GetExistingAccountCalled: func(addressContainer []byte) (vmcommon.AccountHandler, error) {
			return state.NewUserAccount([]byte("address"))
		},
	}

	processComponents := getDefaultProcessComponents()
	processComponents.EpochTrigger = &mock.EpochStartTriggerStub{
		EpochCalled: func() uint32 {
			return 1
		},
	}

	networkComponents := getDefaultNetworkComponents()
	cryptoComponents := getDefaultCryptoComponents()
	bootstrapComponents := getDefaultBootstrapComponents()
	bootstrapComponents.ShCoordinator = processComponents.ShardCoordinator()
	bootstrapComponents.HdrIntegrityVerifier = processComponents.HeaderIntegrVerif
	n, _ := node.NewNode(
		node.WithCoreComponents(coreComponents),
		node.WithStateComponents(stateComponents),
		node.WithProcessComponents(processComponents),
		node.WithNetworkComponents(networkComponents),
		node.WithCryptoComponents(cryptoComponents),
		node.WithBootstrapComponents(bootstrapComponents),
		node.WithAddressSignatureSize(10),
	)

	nonce := uint64(0)
	value := new(big.Int).SetInt64(10)
	receiver := "rcv"
	sender := "snd"
	gasPrice := uint64(10)
	gasLimit := uint64(20)
	txData := []byte("-")
	signature := hex.EncodeToString(bytes.Repeat([]byte{0}, 10))

	tx, txHash, err := n.CreateTransaction(
		nonce, value.String(), receiver, nil, sender, nil, gasPrice, gasLimit, txData,
		signature, coreComponents.ChainID(), coreComponents.MinTransactionVersion(), 0,
	)
	assert.NotNil(t, tx)
	assert.Equal(t, expectedHash, txHash)
	assert.Nil(t, err)
	assert.Equal(t, nonce, tx.Nonce)
	assert.Equal(t, value, tx.Value)
	assert.True(t, bytes.Equal([]byte(receiver), tx.RcvAddr))

	err = n.ValidateTransaction(tx)
	assert.Nil(t, err)
}

func TestCreateTransaction_TxSignedWithHashShouldErrVersionShoudBe2(t *testing.T) {
	t.Parallel()

	expectedHash := []byte("expected hash")
	crtShardID := uint32(1)
	chainID := "chain ID"
	version := uint32(1)

	coreComponents := getDefaultCoreComponents()
	coreComponents.IntMarsh = getMarshalizer()
	coreComponents.VmMarsh = getMarshalizer()
	coreComponents.TxMarsh = getMarshalizer()
	coreComponents.Hash = mock.HasherMock{
		ComputeCalled: func(s string) []byte {
			return expectedHash
		},
	}
	coreComponents.MinTransactionVersionCalled = func() uint32 {
		return version
	}
	coreComponents.AddrPubKeyConv = &mock.PubkeyConverterStub{
		DecodeCalled: func(hexAddress string) ([]byte, error) {
			return []byte(hexAddress), nil
		},
		EncodeCalled: func(pkBytes []byte) string {
			return string(pkBytes)
		},
		LenCalled: func() int {
			return 3
		},
	}
	coreComponents.TxSignHasherField = &mock.HasherMock{}
	coreComponents.ChainIdCalled = func() string {
		return chainID
	}

	feeHandler := &economicsmocks.EconomicsHandlerStub{
		CheckValidityTxValuesCalled: func(tx data.TransactionWithFeeHandler) error {
			return nil
		},
	}
	coreComponents.EconomicsHandler = feeHandler
	coreComponents.TxVersionCheckHandler = versioning.NewTxVersionChecker(version)

	stateComponents := getDefaultStateComponents()
	stateComponents.AccountsAPI = &stateMock.AccountsStub{}

	bootstrapComponents := getDefaultBootstrapComponents()
	bootstrapComponents.ShCoordinator = &mock.ShardCoordinatorMock{
		ComputeIdCalled: func(i []byte) uint32 {
			return crtShardID
		},
		SelfShardId: crtShardID,
	}

	processComponents := getDefaultProcessComponents()
	processComponents.EpochTrigger = &mock.EpochStartTriggerStub{
		EpochCalled: func() uint32 {
			return 1
		},
	}
	processComponents.WhiteListerVerifiedTxsInternal = &testscommon.WhiteListHandlerStub{}
	processComponents.WhiteListHandlerInternal = &testscommon.WhiteListHandlerStub{}

	cryptoComponents := getDefaultCryptoComponents()
	cryptoComponents.TxSig = &mock.SingleSignerMock{}
	cryptoComponents.TxKeyGen = &mock.KeyGenMock{}

	n, _ := node.NewNode(
		node.WithCoreComponents(coreComponents),
		node.WithBootstrapComponents(bootstrapComponents),
		node.WithStateComponents(stateComponents),
		node.WithProcessComponents(processComponents),
		node.WithCryptoComponents(cryptoComponents),
		node.WithEnableSignTxWithHashEpoch(2),
		node.WithAddressSignatureSize(10),
	)

	nonce := uint64(0)
	value := new(big.Int).SetInt64(10)
	receiver := "rcv"
	sender := "snd"
	gasPrice := uint64(10)
	gasLimit := uint64(20)
	txData := []byte("-")
	signature := hex.EncodeToString(bytes.Repeat([]byte{0}, 10))

	options := versioning.MaskSignedWithHash
	tx, _, err := n.CreateTransaction(nonce, value.String(), receiver, nil, sender, nil, gasPrice, gasLimit, txData, signature, chainID, version, options)
	require.Nil(t, err)
	err = n.ValidateTransaction(tx)
	assert.Equal(t, process.ErrInvalidTransactionVersion, err)
}

func TestCreateTransaction_TxSignedWithHashNoEnabledShouldErr(t *testing.T) {
	t.Parallel()

	expectedHash := []byte("expected hash")
	crtShardID := uint32(1)
	chainID := "chain ID"
	version := uint32(1)
	coreComponents := getDefaultCoreComponents()
	coreComponents.IntMarsh = getMarshalizer()
	coreComponents.VmMarsh = getMarshalizer()
	coreComponents.TxMarsh = getMarshalizer()
	coreComponents.Hash = mock.HasherMock{
		ComputeCalled: func(s string) []byte {
			return expectedHash
		},
	}
	coreComponents.TxSignHasherField = mock.HasherMock{}
	coreComponents.ChainIdCalled = func() string {
		return chainID
	}
	coreComponents.MinTransactionVersionCalled = func() uint32 {
		return version
	}
	coreComponents.AddrPubKeyConv = &mock.PubkeyConverterStub{
		DecodeCalled: func(hexAddress string) ([]byte, error) {
			return []byte(hexAddress), nil
		},
		EncodeCalled: func(pkBytes []byte) string {
			return string(pkBytes)
		},
		LenCalled: func() int {
			return 3
		},
	}

	feeHandler := &economicsmocks.EconomicsHandlerStub{
		CheckValidityTxValuesCalled: func(tx data.TransactionWithFeeHandler) error {
			return nil
		},
	}
	coreComponents.EconomicsHandler = feeHandler
	coreComponents.TxVersionCheckHandler = versioning.NewTxVersionChecker(version)

	stateComponents := getDefaultStateComponents()
	stateComponents.AccountsAPI = &stateMock.AccountsStub{}

	bootstrapComponents := getDefaultBootstrapComponents()
	bootstrapComponents.ShCoordinator = &mock.ShardCoordinatorMock{
		ComputeIdCalled: func(i []byte) uint32 {
			return crtShardID
		},
		SelfShardId: crtShardID,
	}

	processComponents := getDefaultProcessComponents()
	processComponents.EpochTrigger = &mock.EpochStartTriggerStub{
		EpochCalled: func() uint32 {
			return 1
		},
	}
	processComponents.WhiteListerVerifiedTxsInternal = &testscommon.WhiteListHandlerStub{
		IsWhiteListedCalled: func(interceptedData process.InterceptedData) bool {
			return false
		},
	}
	processComponents.WhiteListHandlerInternal = &testscommon.WhiteListHandlerStub{}

	cryptoComponents := getDefaultCryptoComponents()
	cryptoComponents.TxSig = &mock.SingleSignerMock{}
	cryptoComponents.TxKeyGen = &mock.KeyGenMock{
		PublicKeyFromByteArrayMock: func(b []byte) (crypto.PublicKey, error) {
			return nil, nil
		},
	}

	n, _ := node.NewNode(
		node.WithCoreComponents(coreComponents),
		node.WithBootstrapComponents(bootstrapComponents),
		node.WithStateComponents(stateComponents),
		node.WithProcessComponents(processComponents),
		node.WithCryptoComponents(cryptoComponents),
		node.WithEnableSignTxWithHashEpoch(2),
		node.WithAddressSignatureSize(10),
	)

	nonce := uint64(0)
	value := new(big.Int).SetInt64(10)
	receiver := "rcv"
	sender := "snd"
	gasPrice := uint64(10)
	gasLimit := uint64(20)
	txData := []byte("-")
	signature := hex.EncodeToString(bytes.Repeat([]byte{0}, 10))

	options := versioning.MaskSignedWithHash
	tx, _, _ := n.CreateTransaction(nonce, value.String(), receiver, nil, sender, nil, gasPrice, gasLimit, txData, signature, chainID, version+1, options)

	err := n.ValidateTransaction(tx)
	assert.Equal(t, process.ErrTransactionSignedWithHashIsNotEnabled, err)
}

func TestCreateShardedStores_NilShardCoordinatorShouldError(t *testing.T) {
	messenger := getMessenger()
	dataPool := dataRetrieverMock.NewPoolsHolderStub()
	coreComponents := getDefaultCoreComponents()
	coreComponents.IntMarsh = getMarshalizer()
	coreComponents.VmMarsh = getMarshalizer()
	coreComponents.TxMarsh = getMarshalizer()
	coreComponents.Hash = getHasher()
	coreComponents.AddrPubKeyConv = createMockPubkeyConverter()
	stateComponents := getDefaultStateComponents()
	stateComponents.AccountsAPI = &stateMock.AccountsStub{}
	networkComponents := getDefaultNetworkComponents()
	networkComponents.Messenger = messenger
	dataComponents := getDefaultDataComponents()
	dataComponents.DataPool = dataPool
	processComponents := getDefaultProcessComponents()

	n, _ := node.NewNode(
		node.WithCoreComponents(coreComponents),
		node.WithStateComponents(stateComponents),
		node.WithNetworkComponents(networkComponents),
		node.WithDataComponents(dataComponents),
		node.WithProcessComponents(processComponents),
	)

	processComponents.ShardCoord = nil
	err := n.CreateShardedStores()
	assert.NotNil(t, err)
	assert.Contains(t, err.Error(), "nil shard coordinator")
}

func TestCreateShardedStores_NilDataPoolShouldError(t *testing.T) {
	messenger := getMessenger()
	shardCoordinator := mock.NewOneShardCoordinatorMock()

	coreComponents := getDefaultCoreComponents()
	coreComponents.IntMarsh = getMarshalizer()
	coreComponents.VmMarsh = getMarshalizer()
	coreComponents.TxMarsh = getMarshalizer()
	coreComponents.Hash = getHasher()
	coreComponents.AddrPubKeyConv = createMockPubkeyConverter()
	processComponents := getDefaultProcessComponents()
	processComponents.ShardCoord = shardCoordinator
	networkComponents := getDefaultNetworkComponents()
	networkComponents.Messenger = messenger
	stateComponents := getDefaultStateComponents()
	stateComponents.AccountsAPI = &stateMock.AccountsStub{}
	dataComponents := getDefaultDataComponents()

	n, _ := node.NewNode(
		node.WithCoreComponents(coreComponents),
		node.WithProcessComponents(processComponents),
		node.WithNetworkComponents(networkComponents),
		node.WithStateComponents(stateComponents),
		node.WithDataComponents(dataComponents),
	)

	dataComponents.DataPool = nil
	err := n.CreateShardedStores()
	assert.NotNil(t, err)
	assert.Contains(t, err.Error(), "nil data pool")
}

func TestCreateShardedStores_NilTransactionDataPoolShouldError(t *testing.T) {
	messenger := getMessenger()
	shardCoordinator := mock.NewOneShardCoordinatorMock()
	dataPool := dataRetrieverMock.NewPoolsHolderStub()
	dataPool.TransactionsCalled = func() dataRetriever.ShardedDataCacherNotifier {
		return nil
	}
	dataPool.HeadersCalled = func() dataRetriever.HeadersPool {
		return &mock.HeadersCacherStub{}
	}
	coreComponents := getDefaultCoreComponents()
	coreComponents.IntMarsh = getMarshalizer()
	coreComponents.VmMarsh = getMarshalizer()
	coreComponents.TxMarsh = getMarshalizer()
	coreComponents.Hash = getHasher()
	coreComponents.AddrPubKeyConv = createMockPubkeyConverter()
	dataComponents := getDefaultDataComponents()
	dataComponents.DataPool = dataPool
	stateComponents := getDefaultStateComponents()
	stateComponents.AccountsAPI = &stateMock.AccountsStub{}
	processComponents := getDefaultProcessComponents()
	processComponents.ShardCoord = shardCoordinator
	networkComponents := getDefaultNetworkComponents()
	networkComponents.Messenger = messenger

	n, _ := node.NewNode(
		node.WithCoreComponents(coreComponents),
		node.WithDataComponents(dataComponents),
		node.WithStateComponents(stateComponents),
		node.WithProcessComponents(processComponents),
		node.WithNetworkComponents(networkComponents),
	)

	err := n.CreateShardedStores()
	assert.NotNil(t, err)
	assert.Contains(t, err.Error(), "nil transaction sharded data store")
}

func TestCreateShardedStores_NilHeaderDataPoolShouldError(t *testing.T) {
	messenger := getMessenger()
	shardCoordinator := mock.NewOneShardCoordinatorMock()
	dataPool := dataRetrieverMock.NewPoolsHolderStub()
	dataPool.TransactionsCalled = func() dataRetriever.ShardedDataCacherNotifier {
		return testscommon.NewShardedDataStub()
	}

	dataPool.HeadersCalled = func() dataRetriever.HeadersPool {
		return nil
	}
	coreComponents := getDefaultCoreComponents()
	coreComponents.IntMarsh = getMarshalizer()
	coreComponents.VmMarsh = getMarshalizer()
	coreComponents.TxMarsh = getMarshalizer()
	coreComponents.Hash = getHasher()
	coreComponents.AddrPubKeyConv = createMockPubkeyConverter()
	dataComponents := getDefaultDataComponents()
	dataComponents.DataPool = dataPool
	stateComponents := getDefaultStateComponents()
	stateComponents.AccountsAPI = &stateMock.AccountsStub{}
	processComponents := getDefaultProcessComponents()
	processComponents.ShardCoord = shardCoordinator
	networkComponents := getDefaultNetworkComponents()
	networkComponents.Messenger = messenger

	n, _ := node.NewNode(
		node.WithCoreComponents(coreComponents),
		node.WithDataComponents(dataComponents),
		node.WithStateComponents(stateComponents),
		node.WithProcessComponents(processComponents),
		node.WithNetworkComponents(networkComponents),
	)

	err := n.CreateShardedStores()
	assert.NotNil(t, err)
	assert.Contains(t, err.Error(), "nil header sharded data store")
}

func TestCreateShardedStores_ReturnsSuccessfully(t *testing.T) {
	messenger := getMessenger()
	shardCoordinator := mock.NewOneShardCoordinatorMock()
	numOfShards := uint32(2)
	shardCoordinator.SetNoShards(numOfShards)

	dataPool := dataRetrieverMock.NewPoolsHolderStub()
	dataPool.TransactionsCalled = func() dataRetriever.ShardedDataCacherNotifier {
		return testscommon.NewShardedDataStub()
	}
	dataPool.HeadersCalled = func() dataRetriever.HeadersPool {
		return &mock.HeadersCacherStub{}
	}

	coreComponents := getDefaultCoreComponents()
	coreComponents.IntMarsh = getMarshalizer()
	coreComponents.VmMarsh = getMarshalizer()
	coreComponents.TxMarsh = getMarshalizer()
	coreComponents.Hash = getHasher()
	coreComponents.AddrPubKeyConv = createMockPubkeyConverter()
	dataComponents := getDefaultDataComponents()
	dataComponents.DataPool = dataPool
	stateComponents := getDefaultStateComponents()
	stateComponents.AccountsAPI = &stateMock.AccountsStub{}
	processComponents := getDefaultProcessComponents()
	processComponents.ShardCoord = shardCoordinator
	networkComponents := getDefaultNetworkComponents()
	networkComponents.Messenger = messenger

	n, _ := node.NewNode(
		node.WithCoreComponents(coreComponents),
		node.WithDataComponents(dataComponents),
		node.WithStateComponents(stateComponents),
		node.WithProcessComponents(processComponents),
		node.WithNetworkComponents(networkComponents),
	)

	err := n.CreateShardedStores()
	assert.Nil(t, err)
}

func TestNode_ValidatorStatisticsApi(t *testing.T) {
	t.Parallel()

	initialPubKeys := make(map[uint32][]string)
	keys := [][]string{{"key0"}, {"key1"}, {"key2"}}
	initialPubKeys[0] = keys[0]
	initialPubKeys[1] = keys[1]
	initialPubKeys[2] = keys[2]

	validatorsInfo := make(map[uint32][]*state.ValidatorInfo)

	for shardId, pubkeysPerShard := range initialPubKeys {
		validatorsInfo[shardId] = make([]*state.ValidatorInfo, 0)
		for _, pubKey := range pubkeysPerShard {
			validatorsInfo[shardId] = append(validatorsInfo[shardId], &state.ValidatorInfo{
				PublicKey:                  []byte(pubKey),
				ShardId:                    shardId,
				List:                       "",
				Index:                      0,
				TempRating:                 0,
				Rating:                     0,
				RewardAddress:              nil,
				LeaderSuccess:              0,
				LeaderFailure:              0,
				ValidatorSuccess:           0,
				ValidatorFailure:           0,
				NumSelectedInSuccessBlocks: 0,
				AccumulatedFees:            nil,
				TotalLeaderSuccess:         0,
				TotalLeaderFailure:         0,
				TotalValidatorSuccess:      0,
				TotalValidatorFailure:      0,
			})
		}
	}

	vsp := &mock.ValidatorStatisticsProcessorStub{
		RootHashCalled: func() (i []byte, err error) {
			return []byte("hash"), nil
		},
		GetValidatorInfoForRootHashCalled: func(rootHash []byte) (m map[uint32][]*state.ValidatorInfo, err error) {
			return validatorsInfo, nil
		},
	}

	validatorProvider := &mock.ValidatorsProviderStub{GetLatestValidatorsCalled: func() map[string]*state.ValidatorApiResponse {
		apiResponses := make(map[string]*state.ValidatorApiResponse)

		for _, vis := range validatorsInfo {
			for _, vi := range vis {
				apiResponses[hex.EncodeToString(vi.GetPublicKey())] = &state.ValidatorApiResponse{}
			}
		}

		return apiResponses
	},
	}

	processComponents := getDefaultProcessComponents()
	processComponents.ValidatorProvider = validatorProvider
	processComponents.ValidatorStatistics = vsp

	n, _ := node.NewNode(
		node.WithInitialNodesPubKeys(initialPubKeys),
		node.WithProcessComponents(processComponents),
	)

	expectedData := &state.ValidatorApiResponse{}
	validatorsData, err := n.ValidatorStatisticsApi()
	require.Equal(t, expectedData, validatorsData[hex.EncodeToString([]byte(keys[2][0]))])
	require.Nil(t, err)
}

// ------- GetAccount

func TestNode_GetAccountPubkeyConverterFailsShouldErr(t *testing.T) {
	t.Parallel()

	accDB := &stateMock.AccountsStub{
		GetExistingAccountCalled: func(address []byte) (handler vmcommon.AccountHandler, e error) {
			return nil, state.ErrAccNotFound
		},
	}

	errExpected := errors.New("expected error")
	coreComponents := getDefaultCoreComponents()
	coreComponents.AddrPubKeyConv = &mock.PubkeyConverterStub{
		DecodeCalled: func(hexAddress string) ([]byte, error) {
			return nil, errExpected
		},
	}
	stateComponents := getDefaultStateComponents()
	stateComponents.AccountsAPI = accDB

	n, _ := node.NewNode(
		node.WithStateComponents(stateComponents),
		node.WithCoreComponents(coreComponents),
	)

	recovAccnt, _, err := n.GetAccount(createDummyHexAddress(64), api.AccountQueryOptions{})

	assert.Empty(t, recovAccnt)
	assert.ErrorIs(t, err, errExpected)
}

func TestNode_GetAccountAccountDoesNotExistsShouldRetEmpty(t *testing.T) {
	t.Parallel()

	accountsRepostitory := &stateMock.AccountsRepositoryStub{
		GetAccountWithBlockInfoCalled: func(address []byte, options api.AccountQueryOptions) (vmcommon.AccountHandler, common.BlockInfo, error) {
			blockInfo := holders.NewBlockInfo([]byte{0xaa}, 7, []byte{0xbb})
			return nil, nil, state.NewErrAccountNotFoundAtBlock(blockInfo)
		},
	}

	coreComponents := getDefaultCoreComponents()
	dataComponents := getDefaultDataComponents()
	stateComponents := getDefaultStateComponents()
	stateComponents.AccountsRepo = accountsRepostitory

	n, _ := node.NewNode(
		node.WithCoreComponents(coreComponents),
		node.WithDataComponents(dataComponents),
		node.WithStateComponents(stateComponents),
	)

	account, blockInfo, err := n.GetAccount(testscommon.TestAddressAlice, api.AccountQueryOptions{})

	require.Nil(t, err)
	require.Equal(t, uint64(0), account.Nonce)
	require.Equal(t, "0", account.Balance)
	require.Equal(t, "0", account.DeveloperReward)
	require.Nil(t, account.CodeHash)
	require.Nil(t, account.RootHash)
	require.Equal(t, uint64(7), blockInfo.Nonce)
	require.Equal(t, "aa", blockInfo.Hash)
	require.Equal(t, "bb", blockInfo.RootHash)
}

func TestNode_GetAccountAccountsRepositoryFailsShouldErr(t *testing.T) {
	t.Parallel()

	errExpected := errors.New("expected error")

	accountsRepostitory := &stateMock.AccountsRepositoryStub{
		GetAccountWithBlockInfoCalled: func(address []byte, options api.AccountQueryOptions) (vmcommon.AccountHandler, common.BlockInfo, error) {
			return nil, nil, errExpected
		},
	}

	coreComponents := getDefaultCoreComponents()
	dataComponents := getDefaultDataComponents()
	stateComponents := getDefaultStateComponents()
	stateComponents.AccountsRepo = accountsRepostitory

	n, _ := node.NewNode(
		node.WithCoreComponents(coreComponents),
		node.WithDataComponents(dataComponents),
		node.WithStateComponents(stateComponents),
	)

	recovAccnt, _, err := n.GetAccount(testscommon.TestAddressAlice, api.AccountQueryOptions{})

	assert.Empty(t, recovAccnt)
	assert.NotNil(t, err)
	assert.ErrorIs(t, err, errExpected)
}

func TestNode_GetAccountAccountExistsShouldReturn(t *testing.T) {
	t.Parallel()

	accnt, _ := state.NewUserAccount(testscommon.TestPubKeyBob)
	_ = accnt.AddToBalance(big.NewInt(1))
	accnt.IncreaseNonce(2)
	accnt.SetRootHash([]byte("root hash"))
	accnt.SetCodeHash([]byte("code hash"))
	accnt.AddToDeveloperReward(big.NewInt(37))
	accnt.SetCodeMetadata([]byte("metadata"))
	accnt.SetOwnerAddress(testscommon.TestPubKeyAlice)

	accDB := &stateMock.AccountsStub{
		GetAccountWithBlockInfoCalled: func(address []byte, options common.RootHashHolder) (vmcommon.AccountHandler, common.BlockInfo, error) {
			return accnt, nil, nil
		},
		RecreateTrieCalled: func(rootHash []byte) error {
			return nil
		},
	}

	coreComponents := getDefaultCoreComponents()
	dataComponents := getDefaultDataComponents()
	stateComponents := getDefaultStateComponents()
	args := state.ArgsAccountsRepository{
		FinalStateAccountsWrapper:      accDB,
		CurrentStateAccountsWrapper:    accDB,
		HistoricalStateAccountsWrapper: accDB,
	}
	stateComponents.AccountsRepo, _ = state.NewAccountsRepository(args)
	n, _ := node.NewNode(
		node.WithCoreComponents(coreComponents),
		node.WithDataComponents(dataComponents),
		node.WithStateComponents(stateComponents),
	)

	recovAccnt, _, err := n.GetAccount(testscommon.TestAddressBob, api.AccountQueryOptions{})

	require.Nil(t, err)
	require.Equal(t, uint64(2), recovAccnt.Nonce)
	require.Equal(t, "1", recovAccnt.Balance)
	require.Equal(t, []byte("root hash"), recovAccnt.RootHash)
	require.Equal(t, []byte("code hash"), recovAccnt.CodeHash)
	require.Equal(t, []byte("metadata"), recovAccnt.CodeMetadata)
	require.Equal(t, testscommon.TestAddressAlice, recovAccnt.OwnerAddress)
}

func TestNode_AppStatusHandlersShouldIncrement(t *testing.T) {
	t.Parallel()

	metricKey := common.MetricCurrentRound
	incrementCalled := make(chan bool, 1)

	appStatusHandlerStub := statusHandlerMock.AppStatusHandlerStub{
		IncrementHandler: func(key string) {
			incrementCalled <- true
		},
	}

	coreComponents := getDefaultCoreComponents()
	coreComponents.AppStatusHdl = &appStatusHandlerStub

	n, _ := node.NewNode(
		node.WithCoreComponents(coreComponents))
	asf := n.GetAppStatusHandler()

	asf.Increment(metricKey)

	select {
	case <-incrementCalled:
	case <-time.After(1 * time.Second):
		assert.Fail(t, "Timeout - function not called")
	}
}

func TestNode_AppStatusHandlerShouldDecrement(t *testing.T) {
	t.Parallel()

	metricKey := common.MetricCurrentRound
	decrementCalled := make(chan bool, 1)

	appStatusHandlerStub := statusHandlerMock.AppStatusHandlerStub{
		DecrementHandler: func(key string) {
			decrementCalled <- true
		},
	}

	coreComponents := getDefaultCoreComponents()
	coreComponents.AppStatusHdl = &appStatusHandlerStub

	n, _ := node.NewNode(
		node.WithCoreComponents(coreComponents))
	asf := n.GetAppStatusHandler()

	asf.Decrement(metricKey)

	select {
	case <-decrementCalled:
	case <-time.After(1 * time.Second):
		assert.Fail(t, "Timeout - function not called")
	}
}

func TestNode_AppStatusHandlerShouldSetInt64Value(t *testing.T) {
	t.Parallel()

	metricKey := common.MetricCurrentRound
	setInt64ValueCalled := make(chan bool, 1)

	appStatusHandlerStub := statusHandlerMock.AppStatusHandlerStub{
		SetInt64ValueHandler: func(key string, value int64) {
			setInt64ValueCalled <- true
		},
	}

	coreComponents := getDefaultCoreComponents()
	coreComponents.AppStatusHdl = &appStatusHandlerStub

	n, _ := node.NewNode(
		node.WithCoreComponents(coreComponents))
	asf := n.GetAppStatusHandler()

	asf.SetInt64Value(metricKey, int64(1))

	select {
	case <-setInt64ValueCalled:
	case <-time.After(1 * time.Second):
		assert.Fail(t, "Timeout - function not called")
	}
}

func TestNode_AppStatusHandlerShouldSetUInt64Value(t *testing.T) {
	t.Parallel()

	metricKey := common.MetricCurrentRound
	setUInt64ValueCalled := make(chan bool, 1)

	appStatusHandlerStub := statusHandlerMock.AppStatusHandlerStub{
		SetUInt64ValueHandler: func(key string, value uint64) {
			setUInt64ValueCalled <- true
		},
	}

	coreComponents := getDefaultCoreComponents()
	coreComponents.AppStatusHdl = &appStatusHandlerStub

	n, _ := node.NewNode(
		node.WithCoreComponents(coreComponents))
	asf := n.GetAppStatusHandler()

	asf.SetUInt64Value(metricKey, uint64(1))

	select {
	case <-setUInt64ValueCalled:
	case <-time.After(1 * time.Second):
		assert.Fail(t, "Timeout - function not called")
	}
}

func TestNode_EncodeDecodeAddressPubkey(t *testing.T) {
	t.Parallel()

	buff := []byte("abcdefg")

	coreComponents := getDefaultCoreComponents()
	coreComponents.AddrPubKeyConv = mock.NewPubkeyConverterMock(32)
	n, _ := node.NewNode(
		node.WithCoreComponents(coreComponents),
	)
	encoded, err := n.EncodeAddressPubkey(buff)
	assert.Nil(t, err)

	recoveredBytes, err := n.DecodeAddressPubkey(encoded)

	assert.Nil(t, err)
	assert.Equal(t, buff, recoveredBytes)
}

func TestNode_EncodeDecodeAddressPubkeyWithNilConverterShouldErr(t *testing.T) {
	t.Parallel()

	buff := []byte("abcdefg")

	coreComponents := getDefaultCoreComponents()
	n, _ := node.NewNode(
		node.WithCoreComponents(coreComponents))

	coreComponents.AddrPubKeyConv = nil
	encoded, err := n.EncodeAddressPubkey(buff)

	assert.Empty(t, encoded)
	assert.True(t, errors.Is(err, node.ErrNilPubkeyConverter))
}

func TestNode_DecodeAddressPubkeyWithNilConverterShouldErr(t *testing.T) {
	t.Parallel()

	coreComponents := getDefaultCoreComponents()

	n, _ := node.NewNode(
		node.WithCoreComponents(coreComponents),
	)

	coreComponents.AddrPubKeyConv = nil
	recoveredBytes, err := n.DecodeAddressPubkey("")

	assert.True(t, errors.Is(err, node.ErrNilPubkeyConverter))
	assert.Nil(t, recoveredBytes)
}

func TestNode_DirectTrigger(t *testing.T) {
	t.Parallel()

	wasCalled := false
	epoch := uint32(47839)
	recoveredEpoch := uint32(0)
	recoveredWithEarlyEndOfEpoch := atomicCore.Flag{}
	hardforkTrigger := &testscommon.HardforkTriggerStub{
		TriggerCalled: func(epoch uint32, withEarlyEndOfEpoch bool) error {
			wasCalled = true
			atomic.StoreUint32(&recoveredEpoch, epoch)
			recoveredWithEarlyEndOfEpoch.SetValue(withEarlyEndOfEpoch)

			return nil
		},
	}

	processComponents := &integrationTestsMock.ProcessComponentsStub{
		HardforkTriggerField: hardforkTrigger,
	}

	n, _ := node.NewNode(
		node.WithProcessComponents(processComponents),
	)

	err := n.DirectTrigger(epoch, true)

	assert.Nil(t, err)
	assert.True(t, wasCalled)
	assert.Equal(t, epoch, recoveredEpoch)
	assert.True(t, recoveredWithEarlyEndOfEpoch.IsSet())
}

func TestNode_IsSelfTrigger(t *testing.T) {
	t.Parallel()

	wasCalled := false
	hardforkTrigger := &testscommon.HardforkTriggerStub{
		IsSelfTriggerCalled: func() bool {
			wasCalled = true

			return true
		},
	}

	processComponents := &integrationTestsMock.ProcessComponentsStub{
		HardforkTriggerField: hardforkTrigger,
	}

	n, _ := node.NewNode(
		node.WithProcessComponents(processComponents),
	)

	isSelf := n.IsSelfTrigger()

	assert.True(t, isSelf)
	assert.True(t, wasCalled)
}

// ------- Query handlers

func TestNode_AddQueryHandlerNilHandlerShouldErr(t *testing.T) {
	t.Parallel()

	n, _ := node.NewNode()

	err := n.AddQueryHandler("handler", nil)

	assert.True(t, errors.Is(err, node.ErrNilQueryHandler))
}

func TestNode_AddQueryHandlerEmptyNameShouldErr(t *testing.T) {
	t.Parallel()

	n, _ := node.NewNode()

	err := n.AddQueryHandler("", &mock.QueryHandlerStub{})

	assert.True(t, errors.Is(err, node.ErrEmptyQueryHandlerName))
}

func TestNode_AddQueryHandlerExistsShouldErr(t *testing.T) {
	t.Parallel()

	n, _ := node.NewNode()

	err := n.AddQueryHandler("handler", &mock.QueryHandlerStub{})
	assert.Nil(t, err)

	err = n.AddQueryHandler("handler", &mock.QueryHandlerStub{})

	assert.True(t, errors.Is(err, node.ErrQueryHandlerAlreadyExists))
}

func TestNode_GetQueryHandlerNotExistsShouldErr(t *testing.T) {
	t.Parallel()

	n, _ := node.NewNode()

	qh, err := n.GetQueryHandler("handler")

	assert.True(t, check.IfNil(qh))
	assert.True(t, errors.Is(err, node.ErrNilQueryHandler))
}

func TestNode_GetQueryHandlerShouldWork(t *testing.T) {
	t.Parallel()

	n, _ := node.NewNode()

	qh := &mock.QueryHandlerStub{}
	handler := "handler"
	_ = n.AddQueryHandler(handler, &mock.QueryHandlerStub{})

	qhRecovered, err := n.GetQueryHandler(handler)

	assert.Equal(t, qhRecovered, qh)
	assert.Nil(t, err)
}

func TestNode_GetPeerInfoUnknownPeerShouldErr(t *testing.T) {
	t.Parallel()

	networkComponents := getDefaultNetworkComponents()
	networkComponents.Messenger = &p2pmocks.MessengerStub{
		PeersCalled: func() []core.PeerID {
			return make([]core.PeerID, 0)
		},
	}

	n, _ := node.NewNode(
		node.WithNetworkComponents(networkComponents),
	)

	pid := "pid"
	vals, err := n.GetPeerInfo(pid)

	assert.Nil(t, vals)
	assert.True(t, errors.Is(err, node.ErrUnknownPeerID))
}

func TestNode_ShouldWork(t *testing.T) {
	t.Parallel()

	pid1 := "pid1"
	pid2 := "pid2"

	processComponents := getDefaultProcessComponents()
	processComponents.PeerMapper = &p2pmocks.NetworkShardingCollectorStub{
		GetPeerInfoCalled: func(pid core.PeerID) core.P2PPeerInfo {
			return core.P2PPeerInfo{
				PeerType: 0,
				ShardID:  0,
				PkBytes:  pid.Bytes(),
			}
		},
	}

	networkComponents := getDefaultNetworkComponents()
	networkComponents.Messenger = &p2pmocks.MessengerStub{
		PeersCalled: func() []core.PeerID {
			// return them unsorted
			return []core.PeerID{core.PeerID(pid2), core.PeerID(pid1)}
		},
		PeerAddressesCalled: func(pid core.PeerID) []string {
			return []string{"addr" + string(pid)}
		},
	}

	coreComponents := getDefaultCoreComponents()
	coreComponents.ValPubKeyConv = mock.NewPubkeyConverterMock(32)

	n, _ := node.NewNode(
		node.WithNetworkComponents(networkComponents),
		node.WithProcessComponents(processComponents),
		node.WithCoreComponents(coreComponents),
		node.WithPeerDenialEvaluator(&mock.PeerDenialEvaluatorStub{
			IsDeniedCalled: func(pid core.PeerID) bool {
				return pid == core.PeerID(pid1)
			},
		}),
	)

	vals, err := n.GetPeerInfo("3sf1k") // will return both pids, sorted

	assert.Nil(t, err)
	require.Equal(t, 2, len(vals))

	expected := []core.QueryP2PPeerInfo{
		{
			Pid:           core.PeerID(pid1).Pretty(),
			Addresses:     []string{"addr" + pid1},
			Pk:            hex.EncodeToString([]byte(pid1)),
			IsBlacklisted: true,
			PeerType:      core.UnknownPeer.String(),
			PeerSubType:   core.RegularPeer.String(),
		},
		{
			Pid:           core.PeerID(pid2).Pretty(),
			Addresses:     []string{"addr" + pid2},
			Pk:            hex.EncodeToString([]byte(pid2)),
			IsBlacklisted: false,
			PeerType:      core.UnknownPeer.String(),
			PeerSubType:   core.RegularPeer.String(),
		},
	}

	assert.Equal(t, expected, vals)
}

func TestNode_ValidateTransactionForSimulation_CheckSignatureFalse(t *testing.T) {
	t.Parallel()

	coreComponents := getDefaultCoreComponents()
	coreComponents.IntMarsh = getMarshalizer()
	coreComponents.VmMarsh = getMarshalizer()
	coreComponents.Hash = getHasher()
	coreComponents.AddrPubKeyConv = mock.NewPubkeyConverterMock(3)
	stateComponents := getDefaultStateComponents()
	stateComponents.AccountsAPI = &stateMock.AccountsStub{}

	bootstrapComponents := getDefaultBootstrapComponents()
	bootstrapComponents.ShCoordinator = &mock.ShardCoordinatorMock{}

	processComponents := getDefaultProcessComponents()
	processComponents.ShardCoord = bootstrapComponents.ShCoordinator
	processComponents.WhiteListHandlerInternal = &testscommon.WhiteListHandlerStub{}
	processComponents.WhiteListerVerifiedTxsInternal = &testscommon.WhiteListHandlerStub{}
	processComponents.EpochTrigger = &mock.EpochStartTriggerStub{}

	cryptoComponents := getDefaultCryptoComponents()
	cryptoComponents.TxKeyGen = &mock.KeyGenMock{
		PublicKeyFromByteArrayMock: func(b []byte) (crypto.PublicKey, error) {
			return nil, nil
		},
	}

	n, _ := node.NewNode(
		node.WithCoreComponents(coreComponents),
		node.WithProcessComponents(processComponents),
		node.WithBootstrapComponents(bootstrapComponents),
		node.WithStateComponents(stateComponents),
		node.WithCryptoComponents(cryptoComponents),
	)

	tx := &transaction.Transaction{
		Nonce:     11,
		Value:     big.NewInt(25),
		RcvAddr:   []byte("rec"),
		SndAddr:   []byte("snd"),
		GasPrice:  6,
		GasLimit:  12,
		Data:      []byte(""),
		Signature: []byte("sig1"),
		ChainID:   []byte(coreComponents.ChainID()),
	}

	err := n.ValidateTransactionForSimulation(tx, false)
	require.NoError(t, err)
}

func TestGetKeyValuePairs_CannotDecodeAddress(t *testing.T) {
	t.Parallel()

	expectedErr := errors.New("local err")
	coreComponents := getDefaultCoreComponents()
	coreComponents.AddrPubKeyConv = &mock.PubkeyConverterStub{
		DecodeCalled: func(humanReadable string) ([]byte, error) {
			return nil, expectedErr
		},
	}

	dataComponents := getDefaultDataComponents()
	dataComponents.BlockChain = &testscommon.ChainHandlerStub{
		GetCurrentBlockHeaderCalled: func() data.HeaderHandler {
			return &block.Header{}
		},
	}

	n, _ := node.NewNode(
		node.WithStateComponents(getDefaultStateComponents()),
		node.WithDataComponents(dataComponents),
		node.WithCoreComponents(coreComponents),
	)

	res, _, err := n.GetKeyValuePairs("addr", api.AccountQueryOptions{}, context.Background())
	require.Nil(t, res)
	require.True(t, strings.Contains(fmt.Sprintf("%v", err), expectedErr.Error()))
}

func TestNode_Close(t *testing.T) {
	t.Parallel()

	n, err := node.NewNode()
	require.Nil(t, err)

	closerCalledOrder := make([]*mock.CloserStub, 0)
	c1 := &mock.CloserStub{}
	c1.CloseCalled = func() error {
		closerCalledOrder = append(closerCalledOrder, c1)
		return nil
	}

	c2 := &mock.CloserStub{}
	c2.CloseCalled = func() error {
		closerCalledOrder = append(closerCalledOrder, c2)
		return nil
	}

	c3 := &mock.CloserStub{}
	c3.CloseCalled = func() error {
		closerCalledOrder = append(closerCalledOrder, c3)
		return nil
	}

	queryCalled := make(map[string]*mock.QueryHandlerStub)
	q1 := &mock.QueryHandlerStub{}
	q1.CloseCalled = func() error {
		queryCalled["q1"] = q1
		return nil
	}
	q2 := &mock.QueryHandlerStub{}
	q2.CloseCalled = func() error {
		queryCalled["q2"] = q2
		return nil
	}

	n.AddClosableComponents(c1, c2, c3)
	_ = n.AddQueryHandler("q1", q1)
	_ = n.AddQueryHandler("q2", q2)

	err = n.Close()
	assert.Nil(t, err)
	require.Equal(t, 3, len(closerCalledOrder))
	assert.True(t, c3 == closerCalledOrder[0]) // pointer testing
	assert.True(t, c2 == closerCalledOrder[1]) // pointer testing
	assert.True(t, c1 == closerCalledOrder[2]) // pointer testing

	require.Equal(t, 2, len(queryCalled))
	require.True(t, queryCalled["q1"] == q1) // pointer testing
	require.True(t, queryCalled["q2"] == q2) // pointer testing
}

func TestNode_getClosableComponentName(t *testing.T) {
	t.Parallel()

	coreComponents := getDefaultCoreComponents()
	n := &node.Node{}
	assert.Equal(t, coreComponents.String(), n.GetClosableComponentName(coreComponents, 0))

	component := &struct {
		factory.Closer
	}{}

	index := 45
	componentName := n.GetClosableComponentName(component, index)
	assert.True(t, strings.Contains(componentName, fmt.Sprintf("n.closableComponents[%d] - ", index)))
}

func TestNode_GetProofInvalidRootHash(t *testing.T) {
	t.Parallel()

	stateComponents := getDefaultStateComponents()
	n, _ := node.NewNode(node.WithStateComponents(stateComponents))

	response, err := n.GetProof("invalidRootHash", "0123")
	assert.Nil(t, response)
	assert.NotNil(t, err)
}

func TestNode_GetProofInvalidKey(t *testing.T) {
	t.Parallel()

	stateComponents := getDefaultStateComponents()
	n, _ := node.NewNode(
		node.WithStateComponents(stateComponents),
		node.WithCoreComponents(getDefaultCoreComponents()),
	)

	response, err := n.GetProof("deadbeef", "key")
	assert.Nil(t, response)
	assert.NotNil(t, err)
}

func TestNode_GetProofShouldWork(t *testing.T) {
	t.Parallel()

	trieKey := "0123"
	value := []byte("value")
	proof := [][]byte{[]byte("valid"), []byte("proof")}
	stateComponents := getDefaultStateComponents()
	stateComponents.AccountsAPI = &stateMock.AccountsStub{
		GetTrieCalled: func(_ []byte) (common.Trie, error) {
			return &trieMock.TrieStub{
				GetProofCalled: func(key []byte) ([][]byte, []byte, error) {
					assert.Equal(t, trieKey, hex.EncodeToString(key))
					return proof, value, nil
				},
			}, nil
		},
	}
	n, _ := node.NewNode(
		node.WithStateComponents(stateComponents),
		node.WithCoreComponents(getDefaultCoreComponents()),
	)

	rootHash := "deadbeef"
	response, err := n.GetProof(rootHash, trieKey)
	assert.Nil(t, err)
	assert.Equal(t, proof, response.Proof)
	assert.Equal(t, value, response.Value)
	assert.Equal(t, rootHash, response.RootHash)
}

func TestNode_getProofTrieNotPresent(t *testing.T) {
	t.Parallel()

	expectedErr := fmt.Errorf("expected err")
	stateComponents := getDefaultStateComponents()
	stateComponents.AccountsAPI = &stateMock.AccountsStub{
		GetTrieCalled: func(_ []byte) (common.Trie, error) {
			return nil, expectedErr
		},
	}
	n, _ := node.NewNode(
		node.WithStateComponents(stateComponents),
		node.WithCoreComponents(getDefaultCoreComponents()),
	)

	response, err := n.ComputeProof([]byte("deadbeef"), []byte("0123"))
	assert.Nil(t, response)
	assert.Equal(t, expectedErr, err)
}

func TestNode_getProofErrWhenComputingProof(t *testing.T) {
	t.Parallel()

	dataComponents := getDefaultDataComponents()
	expectedErr := fmt.Errorf("expected err")
	stateComponents := getDefaultStateComponents()
	stateComponents.AccountsAPI = &stateMock.AccountsStub{
		GetTrieCalled: func(_ []byte) (common.Trie, error) {
			return &trieMock.TrieStub{
				GetProofCalled: func(_ []byte) ([][]byte, []byte, error) {
					return nil, nil, expectedErr
				},
			}, nil
		},
		RecreateTrieCalled: func(_ []byte) error {
			return nil
		},
	}
	n, _ := node.NewNode(
		node.WithDataComponents(dataComponents),
		node.WithStateComponents(stateComponents),
		node.WithCoreComponents(getDefaultCoreComponents()),
	)

	response, err := n.ComputeProof([]byte("deadbeef"), []byte("0123"))
	assert.Nil(t, response)
	assert.Equal(t, expectedErr, err)
}

func TestNode_GetProofDataTrieInvalidRootHash(t *testing.T) {
	t.Parallel()

	stateComponents := getDefaultStateComponents()
	n, _ := node.NewNode(node.WithStateComponents(stateComponents))

	responseMainTrie, responseDataTrie, err := n.GetProofDataTrie("invalidRootHash", "0123", "4567")
	assert.Nil(t, responseMainTrie)
	assert.Nil(t, responseDataTrie)
	assert.NotNil(t, err)
}

func TestNode_GetProofDataTrieInvalidAddress(t *testing.T) {
	t.Parallel()

	stateComponents := getDefaultStateComponents()
	n, _ := node.NewNode(
		node.WithStateComponents(stateComponents),
		node.WithCoreComponents(getDefaultCoreComponents()),
	)

	responseMainTrie, responseDataTrie, err := n.GetProofDataTrie("deadbeef", "address", "4567")
	assert.Nil(t, responseMainTrie)
	assert.Nil(t, responseDataTrie)
	assert.NotNil(t, err)
}

func TestNode_GetProofDataTrieInvalidKey(t *testing.T) {
	t.Parallel()

	stateComponents := getDefaultStateComponents()
	n, _ := node.NewNode(
		node.WithStateComponents(stateComponents),
		node.WithCoreComponents(getDefaultCoreComponents()),
	)

	responseMainTrie, responseDataTrie, err := n.GetProofDataTrie("deadbeef", "0123", "key")
	assert.Nil(t, responseMainTrie)
	assert.Nil(t, responseDataTrie)
	assert.NotNil(t, err)
}

func TestNode_GetProofDataTrieShouldWork(t *testing.T) {
	t.Parallel()

	mainTrieKey := "0123"
	dataTrieKey := "4567"
	mainTrieValue := []byte("mainValue")
	dataTrieValue := []byte("dataTrieValue")
	mainTrieProof := [][]byte{[]byte("valid"), []byte("proof"), []byte("mainTrie")}
	dataTrieProof := [][]byte{[]byte("valid"), []byte("proof"), []byte("dataTrie")}
	dataTrieRootHash := []byte("dataTrieRoot")
	stateComponents := getDefaultStateComponents()
	stateComponents.AccountsAPI = &stateMock.AccountsStub{
		GetTrieCalled: func(_ []byte) (common.Trie, error) {
			return &trieMock.TrieStub{
				GetProofCalled: func(key []byte) ([][]byte, []byte, error) {
					if hex.EncodeToString(key) == mainTrieKey {
						return mainTrieProof, mainTrieValue, nil
					}
					if hex.EncodeToString(key) == dataTrieKey {
						return dataTrieProof, dataTrieValue, nil
					}

					return nil, nil, nil
				},
			}, nil
		},
		GetAccountFromBytesCalled: func(address []byte, accountBytes []byte) (vmcommon.AccountHandler, error) {
			acc := &stateMock.AccountWrapMock{}
			acc.SetTrackableDataTrie(&trieMock.DataTrieTrackerStub{
				RetrieveValueCalled: func(key []byte) ([]byte, error) {
					assert.Equal(t, dataTrieKey, hex.EncodeToString(key))
					return dataTrieValue, nil
				},
			})
			acc.SetRootHash(dataTrieRootHash)
			return acc, nil
		},
	}
	n, _ := node.NewNode(
		node.WithStateComponents(stateComponents),
		node.WithCoreComponents(getDefaultCoreComponents()),
	)

	rootHash := "deadbeef"
	mainTrieResponse, dataTrieResponse, err := n.GetProofDataTrie(rootHash, mainTrieKey, dataTrieKey)
	assert.Nil(t, err)
	assert.Equal(t, mainTrieProof, mainTrieResponse.Proof)
	assert.Equal(t, mainTrieValue, mainTrieResponse.Value)
	assert.Equal(t, rootHash, mainTrieResponse.RootHash)

	assert.Equal(t, dataTrieProof, dataTrieResponse.Proof)
	assert.Equal(t, dataTrieValue, dataTrieResponse.Value)
	assert.Equal(t, hex.EncodeToString(dataTrieRootHash), dataTrieResponse.RootHash)
}

func TestNode_VerifyProofInvalidRootHash(t *testing.T) {
	t.Parallel()

	stateComponents := getDefaultStateComponents()
	n, _ := node.NewNode(node.WithStateComponents(stateComponents))

	response, err := n.VerifyProof("invalidRootHash", "0123", [][]byte{})
	assert.False(t, response)
	assert.NotNil(t, err)
}

func TestNode_VerifyProofInvalidAddress(t *testing.T) {
	t.Parallel()

	stateComponents := getDefaultStateComponents()
	stateComponents.AccountsAPI = &stateMock.AccountsStub{
		GetTrieCalled: func(_ []byte) (common.Trie, error) {
			return &trieMock.TrieStub{}, nil
		},
	}
	n, _ := node.NewNode(
		node.WithStateComponents(stateComponents),
		node.WithCoreComponents(getDefaultCoreComponents()),
	)

	response, err := n.VerifyProof("deadbeef", "address", [][]byte{})
	assert.False(t, response)
	assert.NotNil(t, err)
}

func TestNode_VerifyProof(t *testing.T) {
	t.Parallel()

	coreComponents := getDefaultCoreComponents()
	coreComponents.Hash = sha256.NewSha256()
	coreComponents.IntMarsh = &marshal.GogoProtoMarshalizer{}
	n, _ := node.NewNode(
		node.WithStateComponents(getDefaultStateComponents()),
		node.WithCoreComponents(coreComponents),
	)

	rootHash := "bc2e549d98c31ffe6e9419b933d03b37e84f74c42601412302799d277651a6d8"
	address := "bf42213747697e9dec4211ef50ba6061b54729b53ba0c4994948cab478af8854"
	p, _ := hex.DecodeString("0a41040508080f0a0807040b0a0c080409040909040c000a0b03050b09020704050b010600060a0b00050f0e010102040c0e0d090e07090607040703010202040f0b10124c1202000022206182d14320be95434f5508acad9478d3b6cf837bfce7ebfe47c2e860d1b98ca72a20bf42213747697e9dec4211ef50ba6061b54729b53ba0c4994948cab478af88543202000001")
	proof := [][]byte{p}

	response, err := n.VerifyProof(rootHash, address, proof)
	assert.True(t, response)
	assert.Nil(t, err)
}

func TestGetESDTSupplyError(t *testing.T) {
	t.Parallel()

	localErr := errors.New("local error")
	historyProc := &dblookupext.HistoryRepositoryStub{
		GetESDTSupplyCalled: func(token string) (*esdtSupply.SupplyESDT, error) {
			return nil, localErr
		},
	}
	processComponentsMock := getDefaultProcessComponents()
	processComponentsMock.HistoryRepositoryInternal = historyProc

	n, _ := node.NewNode(
		node.WithProcessComponents(processComponentsMock),
	)

	_, err := n.GetTokenSupply("my-token")
	require.Equal(t, localErr, err)
}

func TestGetESDTSupply(t *testing.T) {
	t.Parallel()

	historyProc := &dblookupext.HistoryRepositoryStub{
		GetESDTSupplyCalled: func(token string) (*esdtSupply.SupplyESDT, error) {
			return &esdtSupply.SupplyESDT{
				Supply: big.NewInt(100),
				Minted: big.NewInt(15),
			}, nil
		},
	}
	processComponentsMock := getDefaultProcessComponents()
	processComponentsMock.HistoryRepositoryInternal = historyProc

	n, _ := node.NewNode(
		node.WithProcessComponents(processComponentsMock),
	)

	supply, err := n.GetTokenSupply("my-token")
	require.Nil(t, err)

	require.Equal(t, &api.ESDTSupply{
		Supply: "100",
		Burned: "0",
		Minted: "15",
	}, supply)
}

func TestNode_SendBulkTransactions(t *testing.T) {
	t.Parallel()

	flag := atomicCore.Flag{}
	expectedNoOfTxs := uint64(444)
	tx1 := &transaction.Transaction{Nonce: 123}
	tx2 := &transaction.Transaction{Nonce: 321}
	expectedTxs := []*transaction.Transaction{tx1, tx2}
	txsSender := &txsSenderMock.TxsSenderHandlerMock{
		SendBulkTransactionsCalled: func(txs []*transaction.Transaction) (uint64, error) {
			flag.SetValue(true)
			require.Equal(t, expectedTxs, txs)
			return expectedNoOfTxs, nil
		},
	}

	processComponentsMock := getDefaultProcessComponents()
	processComponentsMock.TxsSenderHandlerField = txsSender
	n, err := node.NewNode(node.WithProcessComponents(processComponentsMock))
	require.Nil(t, err)

	actualNoOfTxs, err := n.SendBulkTransactions(expectedTxs)
	require.True(t, flag.IsSet())
	require.Equal(t, expectedNoOfTxs, actualNoOfTxs)
	require.Nil(t, err)
}

func TestNode_GetHeartbeats(t *testing.T) {
	t.Parallel()

	numMessages := 5
	providedMessages := make([]heartbeatData.PubKeyHeartbeat, numMessages)
	for i := 0; i < numMessages; i++ {
		providedMessages[i] = createHeartbeatMessage("v2", i, true)
	}

	heartbeatV2Components := createMockHeartbeatV2Components(providedMessages)

<<<<<<< HEAD
	n, err := node.NewNode(node.WithHeartbeatV2Components(heartbeatV2Components))
	require.Nil(t, err)
=======
func TestNode_GetEpochStartDataAPI(t *testing.T) {
	t.Parallel()

	t.Run("epoch 0 - should return genesis", func(t *testing.T) {
		t.Parallel()

		n, _ := node.NewNode(
			node.WithDataComponents(&integrationTestsMock.DataComponentsStub{
				BlockChain: &testscommon.ChainHandlerStub{
					GetGenesisHeaderCalled: func() data.HeaderHandler {
						return &block.Header{
							Nonce:     1,
							Round:     2,
							ShardID:   3,
							TimeStamp: 4,
						}
					},
				},
			}),
		)

		result, err := n.GetEpochStartDataAPI(0)
		require.NoError(t, err)
		require.Equal(t, &common.EpochStartDataAPI{
			Nonce:     1,
			Round:     2,
			Shard:     3,
			Timestamp: 4,
		}, result)
	})

	t.Run("should work for shard", func(t *testing.T) {
		t.Parallel()

		shardHeader := &block.Header{
			Nonce:     1,
			Round:     2,
			ShardID:   3,
			TimeStamp: 4,
		}
		coreComp := getDefaultCoreComponents()
		marshalizer := coreComp.InternalMarshalizer()
		shardHeaderBytes, _ := marshalizer.Marshal(shardHeader)
		n, _ := node.NewNode(
			node.WithCoreComponents(coreComp),
			node.WithBootstrapComponents(&mainFactoryMocks.BootstrapComponentsStub{
				ShCoordinator: &testscommon.ShardsCoordinatorMock{CurrentShard: 3},
			}),
			node.WithDataComponents(&integrationTestsMock.DataComponentsStub{
				Store: &storage.ChainStorerStub{
					GetStorerCalled: func(unitType dataRetriever.UnitType) (storagePackage.Storer, error) {
						return &storage.StorerStub{
							GetFromEpochCalled: func(key []byte, epoch uint32) ([]byte, error) {
								return shardHeaderBytes, nil
							},
						}, nil
					},
				},
			}),
		)

		result, err := n.GetEpochStartDataAPI(5)
		require.NoError(t, err)
		require.Equal(t, &common.EpochStartDataAPI{
			Nonce:     1,
			Round:     2,
			Shard:     3,
			Timestamp: 4,
		}, result)
	})

	t.Run("should work for meta", func(t *testing.T) {
		t.Parallel()

		metaBlock := &block.MetaBlock{
			Nonce:     1,
			Round:     2,
			TimeStamp: 4,
		}
		coreComp := getDefaultCoreComponents()
		marshalizer := coreComp.InternalMarshalizer()
		metaBlockBytes, _ := marshalizer.Marshal(metaBlock)
		n, _ := node.NewNode(
			node.WithCoreComponents(coreComp),
			node.WithBootstrapComponents(&mainFactoryMocks.BootstrapComponentsStub{
				ShCoordinator: &testscommon.ShardsCoordinatorMock{CurrentShard: core.MetachainShardId},
			}),
			node.WithDataComponents(&integrationTestsMock.DataComponentsStub{
				Store: &storage.ChainStorerStub{
					GetStorerCalled: func(unitType dataRetriever.UnitType) (storagePackage.Storer, error) {
						return &storage.StorerStub{
							GetFromEpochCalled: func(key []byte, epoch uint32) ([]byte, error) {
								return metaBlockBytes, nil
							},
						}, nil
					},
				},
			}),
		)

		result, err := n.GetEpochStartDataAPI(5)
		require.NoError(t, err)
		require.Equal(t, &common.EpochStartDataAPI{
			Nonce:     1,
			Round:     2,
			Shard:     core.MetachainShardId,
			Timestamp: 4,
		}, result)
	})
}

func createMockHeartbeatV1Components(providedMessages []heartbeatData.PubKeyHeartbeat) *factoryMock.HeartbeatComponentsStub {
	heartbeatComponents := &factoryMock.HeartbeatComponentsStub{}
	heartbeatComponents.MonitorField = &integrationTestsMock.HeartbeatMonitorStub{
		GetHeartbeatsCalled: func() []heartbeatData.PubKeyHeartbeat {
			return providedMessages
		},
	}
>>>>>>> fd263621

	receivedMessages := n.GetHeartbeats()
	assert.True(t, sameMessages(providedMessages, receivedMessages))
}

func createMockHeartbeatV2Components(providedMessages []heartbeatData.PubKeyHeartbeat) *factoryMock.HeartbeatV2ComponentsStub {
	heartbeatV2Components := &factoryMock.HeartbeatV2ComponentsStub{}
	heartbeatV2Components.MonitorField = &integrationTestsMock.HeartbeatMonitorStub{
		GetHeartbeatsCalled: func() []heartbeatData.PubKeyHeartbeat {
			return providedMessages
		},
	}

	return heartbeatV2Components
}

func sameMessages(provided, received []heartbeatData.PubKeyHeartbeat) bool {
	providedLen, receivedLen := len(provided), len(received)
	if receivedLen != providedLen {
		return false
	}

	areEqual := true
	for i := 0; i < providedLen; i++ {
		p := provided[i]
		r := received[i]
		areEqual = areEqual &&
			(p.PublicKey == r.PublicKey) &&
			(p.TimeStamp == r.TimeStamp) &&
			(p.IsActive == r.IsActive) &&
			(p.ReceivedShardID == r.ReceivedShardID) &&
			(p.ComputedShardID == r.ComputedShardID) &&
			(p.VersionNumber == r.VersionNumber) &&
			(p.Identity == r.Identity) &&
			(p.PeerType == r.PeerType) &&
			(p.Nonce == r.Nonce) &&
			(p.NumInstances == r.NumInstances) &&
			(p.PeerSubType == r.PeerSubType) &&
			(p.PidString == r.PidString)

		if !areEqual {
			return false
		}
	}

	return true
}

func createHeartbeatMessage(prefix string, idx int, isActive bool) heartbeatData.PubKeyHeartbeat {
	return heartbeatData.PubKeyHeartbeat{
		PublicKey:       fmt.Sprintf("%d%spk", idx, prefix),
		TimeStamp:       time.Now(),
		IsActive:        isActive,
		ReceivedShardID: 0,
		ComputedShardID: 0,
		VersionNumber:   "v01",
		NodeDisplayName: fmt.Sprintf("%d%s", idx, "node"),
		Identity:        "identity",
		PeerType:        core.ValidatorPeer.String(),
		Nonce:           10,
		NumInstances:    1,
		PeerSubType:     1,
		PidString:       fmt.Sprintf("%d%spid", idx, prefix),
	}
}

func getDefaultCoreComponents() *nodeMockFactory.CoreComponentsMock {
	return &nodeMockFactory.CoreComponentsMock{
		IntMarsh:            &testscommon.MarshalizerMock{},
		TxMarsh:             &testscommon.MarshalizerMock{},
		VmMarsh:             &testscommon.MarshalizerMock{},
		TxSignHasherField:   &testscommon.HasherStub{},
		Hash:                &testscommon.HasherStub{},
		UInt64ByteSliceConv: testscommon.NewNonceHashConverterMock(),
		AddrPubKeyConv:      testscommon.RealWorldBech32PubkeyConverter,
		ValPubKeyConv:       testscommon.NewPubkeyConverterMock(32),
		PathHdl:             &testscommon.PathManagerStub{},
		ChainIdCalled: func() string {
			return "chainID"
		},
		MinTransactionVersionCalled: func() uint32 {
			return 1
		},
		AppStatusHdl:          &statusHandlerMock.AppStatusHandlerStub{},
		WDTimer:               &testscommon.WatchdogMock{},
		Alarm:                 &testscommon.AlarmSchedulerStub{},
		NtpTimer:              &testscommon.SyncTimerStub{},
		RoundHandlerField:     &testscommon.RoundHandlerMock{},
		EconomicsHandler:      &economicsmocks.EconomicsHandlerMock{},
		APIEconomicsHandler:   &economicsmocks.EconomicsHandlerMock{},
		RatingsConfig:         &testscommon.RatingsInfoMock{},
		RatingHandler:         &testscommon.RaterMock{},
		NodesConfig:           &testscommon.NodesSetupStub{},
		StartTime:             time.Time{},
		EpochChangeNotifier:   &epochNotifier.EpochNotifierStub{},
		TxVersionCheckHandler: versioning.NewTxVersionChecker(0),
	}
}

func getDefaultProcessComponents() *factoryMock.ProcessComponentsMock {
	return &factoryMock.ProcessComponentsMock{
		NodesCoord: &shardingMocks.NodesCoordinatorMock{},
		ShardCoord: &testscommon.ShardsCoordinatorMock{
			NoShards:     1,
			CurrentShard: 0,
		},
		IntContainer:                         &testscommon.InterceptorsContainerStub{},
		ResFinder:                            &mock.ResolversFinderStub{},
		RoundHandlerField:                    &testscommon.RoundHandlerMock{},
		EpochTrigger:                         &testscommon.EpochStartTriggerStub{},
		EpochNotifier:                        &mock.EpochStartNotifierStub{},
		ForkDetect:                           &mock.ForkDetectorMock{},
		BlockProcess:                         &mock.BlockProcessorStub{},
		BlackListHdl:                         &testscommon.TimeCacheStub{},
		BootSore:                             &mock.BootstrapStorerMock{},
		HeaderSigVerif:                       &mock.HeaderSigVerifierStub{},
		HeaderIntegrVerif:                    &mock.HeaderIntegrityVerifierStub{},
		ValidatorStatistics:                  &mock.ValidatorStatisticsProcessorMock{},
		ValidatorProvider:                    &mock.ValidatorsProviderStub{},
		BlockTrack:                           &mock.BlockTrackerStub{},
		PendingMiniBlocksHdl:                 &mock.PendingMiniBlocksHandlerStub{},
		ReqHandler:                           &testscommon.RequestHandlerStub{},
		TxLogsProcess:                        &mock.TxLogProcessorMock{},
		HeaderConstructValidator:             &mock.HeaderValidatorStub{},
		PeerMapper:                           &p2pmocks.NetworkShardingCollectorStub{},
		WhiteListHandlerInternal:             &testscommon.WhiteListHandlerStub{},
		WhiteListerVerifiedTxsInternal:       &testscommon.WhiteListHandlerStub{},
		TxsSenderHandlerField:                &txsSenderMock.TxsSenderHandlerMock{},
		ScheduledTxsExecutionHandlerInternal: &testscommon.ScheduledTxsExecutionStub{},
		HistoryRepositoryInternal:            &dblookupext.HistoryRepositoryStub{},
	}
}

func getDefaultDataComponents() *nodeMockFactory.DataComponentsMock {
	chainHandler := &testscommon.ChainHandlerStub{
		GetCurrentBlockHeaderCalled: func() data.HeaderHandler {
			return &block.Header{Nonce: 42}
		},
		GetCurrentBlockHeaderHashCalled: func() []byte {
			return []byte("header hash")
		},
		GetCurrentBlockRootHashCalled: func() []byte {
			return []byte("root hash")
		},
	}

	return &nodeMockFactory.DataComponentsMock{
		BlockChain: chainHandler,
		Store:      &storage.ChainStorerStub{},
		DataPool:   &dataRetrieverMock.PoolsHolderMock{},
		MbProvider: &mock.MiniBlocksProviderStub{},
	}
}

func getDefaultBootstrapComponents() *mainFactoryMocks.BootstrapComponentsStub {
	return &mainFactoryMocks.BootstrapComponentsStub{
		Bootstrapper: &bootstrapMocks.EpochStartBootstrapperStub{
			TrieHolder:      &trieMock.TriesHolderStub{},
			StorageManagers: map[string]common.StorageManager{"0": &testscommon.StorageManagerStub{}},
			BootstrapCalled: nil,
		},
		BootstrapParams:      &bootstrapMocks.BootstrapParamsHandlerMock{},
		NodeRole:             "",
		ShCoordinator:        &mock.ShardCoordinatorMock{},
		HdrIntegrityVerifier: &mock.HeaderIntegrityVerifierStub{},
	}
}<|MERGE_RESOLUTION|>--- conflicted
+++ resolved
@@ -3848,129 +3848,8 @@
 
 	heartbeatV2Components := createMockHeartbeatV2Components(providedMessages)
 
-<<<<<<< HEAD
 	n, err := node.NewNode(node.WithHeartbeatV2Components(heartbeatV2Components))
 	require.Nil(t, err)
-=======
-func TestNode_GetEpochStartDataAPI(t *testing.T) {
-	t.Parallel()
-
-	t.Run("epoch 0 - should return genesis", func(t *testing.T) {
-		t.Parallel()
-
-		n, _ := node.NewNode(
-			node.WithDataComponents(&integrationTestsMock.DataComponentsStub{
-				BlockChain: &testscommon.ChainHandlerStub{
-					GetGenesisHeaderCalled: func() data.HeaderHandler {
-						return &block.Header{
-							Nonce:     1,
-							Round:     2,
-							ShardID:   3,
-							TimeStamp: 4,
-						}
-					},
-				},
-			}),
-		)
-
-		result, err := n.GetEpochStartDataAPI(0)
-		require.NoError(t, err)
-		require.Equal(t, &common.EpochStartDataAPI{
-			Nonce:     1,
-			Round:     2,
-			Shard:     3,
-			Timestamp: 4,
-		}, result)
-	})
-
-	t.Run("should work for shard", func(t *testing.T) {
-		t.Parallel()
-
-		shardHeader := &block.Header{
-			Nonce:     1,
-			Round:     2,
-			ShardID:   3,
-			TimeStamp: 4,
-		}
-		coreComp := getDefaultCoreComponents()
-		marshalizer := coreComp.InternalMarshalizer()
-		shardHeaderBytes, _ := marshalizer.Marshal(shardHeader)
-		n, _ := node.NewNode(
-			node.WithCoreComponents(coreComp),
-			node.WithBootstrapComponents(&mainFactoryMocks.BootstrapComponentsStub{
-				ShCoordinator: &testscommon.ShardsCoordinatorMock{CurrentShard: 3},
-			}),
-			node.WithDataComponents(&integrationTestsMock.DataComponentsStub{
-				Store: &storage.ChainStorerStub{
-					GetStorerCalled: func(unitType dataRetriever.UnitType) (storagePackage.Storer, error) {
-						return &storage.StorerStub{
-							GetFromEpochCalled: func(key []byte, epoch uint32) ([]byte, error) {
-								return shardHeaderBytes, nil
-							},
-						}, nil
-					},
-				},
-			}),
-		)
-
-		result, err := n.GetEpochStartDataAPI(5)
-		require.NoError(t, err)
-		require.Equal(t, &common.EpochStartDataAPI{
-			Nonce:     1,
-			Round:     2,
-			Shard:     3,
-			Timestamp: 4,
-		}, result)
-	})
-
-	t.Run("should work for meta", func(t *testing.T) {
-		t.Parallel()
-
-		metaBlock := &block.MetaBlock{
-			Nonce:     1,
-			Round:     2,
-			TimeStamp: 4,
-		}
-		coreComp := getDefaultCoreComponents()
-		marshalizer := coreComp.InternalMarshalizer()
-		metaBlockBytes, _ := marshalizer.Marshal(metaBlock)
-		n, _ := node.NewNode(
-			node.WithCoreComponents(coreComp),
-			node.WithBootstrapComponents(&mainFactoryMocks.BootstrapComponentsStub{
-				ShCoordinator: &testscommon.ShardsCoordinatorMock{CurrentShard: core.MetachainShardId},
-			}),
-			node.WithDataComponents(&integrationTestsMock.DataComponentsStub{
-				Store: &storage.ChainStorerStub{
-					GetStorerCalled: func(unitType dataRetriever.UnitType) (storagePackage.Storer, error) {
-						return &storage.StorerStub{
-							GetFromEpochCalled: func(key []byte, epoch uint32) ([]byte, error) {
-								return metaBlockBytes, nil
-							},
-						}, nil
-					},
-				},
-			}),
-		)
-
-		result, err := n.GetEpochStartDataAPI(5)
-		require.NoError(t, err)
-		require.Equal(t, &common.EpochStartDataAPI{
-			Nonce:     1,
-			Round:     2,
-			Shard:     core.MetachainShardId,
-			Timestamp: 4,
-		}, result)
-	})
-}
-
-func createMockHeartbeatV1Components(providedMessages []heartbeatData.PubKeyHeartbeat) *factoryMock.HeartbeatComponentsStub {
-	heartbeatComponents := &factoryMock.HeartbeatComponentsStub{}
-	heartbeatComponents.MonitorField = &integrationTestsMock.HeartbeatMonitorStub{
-		GetHeartbeatsCalled: func() []heartbeatData.PubKeyHeartbeat {
-			return providedMessages
-		},
-	}
->>>>>>> fd263621
 
 	receivedMessages := n.GetHeartbeats()
 	assert.True(t, sameMessages(providedMessages, receivedMessages))
