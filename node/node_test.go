package node_test

import (
	"bytes"
	"crypto/rand"
	"encoding/hex"
	"errors"
	"fmt"
	"math/big"
	"strconv"
	"strings"
	"sync"
	"sync/atomic"
	"testing"
	"time"

	"github.com/ElrondNetwork/elrond-go/config"
	"github.com/ElrondNetwork/elrond-go/core"
	"github.com/ElrondNetwork/elrond-go/crypto"
	"github.com/ElrondNetwork/elrond-go/data"
	"github.com/ElrondNetwork/elrond-go/data/state"
	"github.com/ElrondNetwork/elrond-go/data/transaction"
	"github.com/ElrondNetwork/elrond-go/dataRetriever"
	"github.com/ElrondNetwork/elrond-go/hashing"
	"github.com/ElrondNetwork/elrond-go/marshal"
	"github.com/ElrondNetwork/elrond-go/node"
	"github.com/ElrondNetwork/elrond-go/node/mock"
	"github.com/ElrondNetwork/elrond-go/p2p"
	"github.com/ElrondNetwork/elrond-go/process"
	"github.com/ElrondNetwork/elrond-go/storage"
	"github.com/stretchr/testify/assert"
)

func logError(err error) {
	if err != nil {
		fmt.Println(err.Error())
	}
}

func getAccAdapter(balance *big.Int) *mock.AccountsStub {
	accDB := &mock.AccountsStub{}
	accDB.GetExistingAccountCalled = func(addressContainer state.AddressContainer) (handler state.AccountHandler, e error) {
		return &state.Account{Nonce: 1, Balance: balance}, nil
	}
	return accDB
}

func getPrivateKey() *mock.PrivateKeyStub {
	return &mock.PrivateKeyStub{}
}

func containString(search string, list []string) bool {
	for _, str := range list {
		if str == search {
			return true
		}
	}

	return false
}

func getMessenger() *mock.MessengerStub {
	messenger := &mock.MessengerStub{
		CloseCalled: func() error {
			return nil
		},
		BootstrapCalled: func() error {
			return nil
		},
		BroadcastCalled: func(topic string, buff []byte) {
			return
		},
	}

	return messenger
}

func getMarshalizer() marshal.Marshalizer {
	return &mock.MarshalizerMock{}
}

func getHasher() hashing.Hasher {
	return &mock.HasherMock{}
}

func TestNewNode(t *testing.T) {
	n, err := node.NewNode()
	assert.NotNil(t, n)
	assert.Nil(t, err)
}

func TestNewNode_NotRunning(t *testing.T) {
	n, _ := node.NewNode()
	assert.False(t, n.IsRunning())
}

func TestNewNode_NilOptionShouldError(t *testing.T) {
	_, err := node.NewNode(node.WithAccountsAdapter(nil))
	assert.NotNil(t, err)
}

func TestNewNode_ApplyNilOptionShouldError(t *testing.T) {

	n, _ := node.NewNode()
	err := n.ApplyOptions(node.WithAccountsAdapter(nil))
	assert.NotNil(t, err)
}

func TestStart_NoMessenger(t *testing.T) {
	n, _ := node.NewNode()
	err := n.Start()
	defer func() { _ = n.Stop() }()
	assert.NotNil(t, err)
}

func TestStart_CorrectParams(t *testing.T) {

	messenger := getMessenger()
	n, _ := node.NewNode(
		node.WithMessenger(messenger),
		node.WithMarshalizer(getMarshalizer()),
		node.WithHasher(getHasher()),
		node.WithAddressConverter(&mock.AddressConverterStub{}),
		node.WithAccountsAdapter(&mock.AccountsStub{}),
	)
	err := n.Start()
	defer func() { _ = n.Stop() }()
	assert.Nil(t, err)
	assert.True(t, n.IsRunning())
}

func TestStart_CorrectParamsApplyingOptions(t *testing.T) {

	n, _ := node.NewNode()
	messenger := getMessenger()
	err := n.ApplyOptions(
		node.WithMessenger(messenger),
		node.WithMarshalizer(getMarshalizer()),
		node.WithHasher(getHasher()),
		node.WithAddressConverter(&mock.AddressConverterStub{}),
		node.WithAccountsAdapter(&mock.AccountsStub{}),
	)

	logError(err)

	err = n.Start()
	defer func() { _ = n.Stop() }()
	assert.Nil(t, err)
	assert.True(t, n.IsRunning())
}

func TestApplyOptions_NodeStarted(t *testing.T) {

	messenger := getMessenger()
	n, _ := node.NewNode(
		node.WithMessenger(messenger),
		node.WithMarshalizer(getMarshalizer()),
		node.WithHasher(getHasher()),
	)
	err := n.Start()
	defer func() { _ = n.Stop() }()
	logError(err)

	assert.True(t, n.IsRunning())
}

func TestStop_NotStartedYet(t *testing.T) {

	n, _ := node.NewNode(
		node.WithMarshalizer(getMarshalizer()),
		node.WithHasher(getHasher()),
	)

	err := n.Stop()
	assert.Nil(t, err)
	assert.False(t, n.IsRunning())
}

func TestStop_MessengerCloseErrors(t *testing.T) {
	errorString := "messenger close error"
	messenger := getMessenger()
	messenger.CloseCalled = func() error {
		return errors.New(errorString)
	}
	n, _ := node.NewNode(
		node.WithMessenger(messenger),
		node.WithMarshalizer(getMarshalizer()),
		node.WithHasher(getHasher()),
	)

	_ = n.Start()

	err := n.Stop()
	assert.NotNil(t, err)
	assert.Contains(t, err.Error(), errorString)
}

func TestStop(t *testing.T) {

	n, _ := node.NewNode(
		node.WithMarshalizer(getMarshalizer()),
		node.WithHasher(getHasher()),
	)
	err := n.Start()
	logError(err)

	err = n.Stop()
	assert.Nil(t, err)
	assert.False(t, n.IsRunning())
}

func TestGetBalance_NoAddrConverterShouldError(t *testing.T) {

	n, _ := node.NewNode(
		node.WithMarshalizer(getMarshalizer()),
		node.WithHasher(getHasher()),
		node.WithAccountsAdapter(&mock.AccountsStub{}),
		node.WithTxSignPrivKey(&mock.PrivateKeyStub{}),
	)
	_, err := n.GetBalance("address")
	assert.NotNil(t, err)
	assert.Equal(t, "initialize AccountsAdapter and AddressConverter first", err.Error())
}

func TestGetBalance_NoAccAdapterShouldError(t *testing.T) {

	n, _ := node.NewNode(
		node.WithMarshalizer(getMarshalizer()),
		node.WithHasher(getHasher()),
		node.WithAddressConverter(&mock.AddressConverterStub{}),
		node.WithTxSignPrivKey(&mock.PrivateKeyStub{}),
	)
	_, err := n.GetBalance("address")
	assert.NotNil(t, err)
	assert.Equal(t, "initialize AccountsAdapter and AddressConverter first", err.Error())
}

func TestGetBalance_CreateAddressFailsShouldError(t *testing.T) {

	accAdapter := getAccAdapter(big.NewInt(0))
	addrConverter := &mock.AddressConverterStub{
		CreateAddressFromHexHandler: func(hexAddress string) (state.AddressContainer, error) {
			// Return that will result in a correct run of GenerateTransaction -> will fail test
			/*return mock.AddressContainerStub{
			}, nil*/

			return nil, errors.New("error")
		},
	}
	privateKey := getPrivateKey()
	singleSigner := &mock.SinglesignMock{}
	n, _ := node.NewNode(
		node.WithMarshalizer(getMarshalizer()),
		node.WithHasher(getHasher()),
		node.WithAddressConverter(addrConverter),
		node.WithAccountsAdapter(accAdapter),
		node.WithTxSignPrivKey(privateKey),
		node.WithTxSingleSigner(singleSigner),
	)
	_, err := n.GetBalance("address")
	assert.NotNil(t, err)
	assert.Contains(t, err.Error(), "invalid address")
}

func TestGetBalance_GetAccountFailsShouldError(t *testing.T) {

	accAdapter := &mock.AccountsStub{
		GetExistingAccountCalled: func(addrContainer state.AddressContainer) (state.AccountHandler, error) {
			return nil, errors.New("error")
		},
	}
	addrConverter := mock.NewAddressConverterFake(32, "0x")
	privateKey := getPrivateKey()
	n, _ := node.NewNode(
		node.WithMarshalizer(getMarshalizer()),
		node.WithHasher(getHasher()),
		node.WithAddressConverter(addrConverter),
		node.WithAccountsAdapter(accAdapter),
		node.WithTxSignPrivKey(privateKey),
	)
	_, err := n.GetBalance(createDummyHexAddress(64))
	assert.NotNil(t, err)
	assert.Contains(t, err.Error(), "could not fetch sender address from provided param")
}

func createDummyHexAddress(chars int) string {
	if chars < 1 {
		return ""
	}

	buff := make([]byte, chars/2)
	_, _ = rand.Reader.Read(buff)

	return hex.EncodeToString(buff)
}

func TestGetBalance_GetAccountReturnsNil(t *testing.T) {

	accAdapter := &mock.AccountsStub{
		GetExistingAccountCalled: func(addrContainer state.AddressContainer) (state.AccountHandler, error) {
			return nil, nil
		},
	}
	addrConverter := mock.NewAddressConverterFake(32, "0x")
	privateKey := getPrivateKey()
	n, _ := node.NewNode(
		node.WithMarshalizer(getMarshalizer()),
		node.WithHasher(getHasher()),
		node.WithAddressConverter(addrConverter),
		node.WithAccountsAdapter(accAdapter),
		node.WithTxSignPrivKey(privateKey),
	)
	balance, err := n.GetBalance(createDummyHexAddress(64))
	assert.Nil(t, err)
	assert.Equal(t, big.NewInt(0), balance)
}

func TestGetBalance(t *testing.T) {

	accAdapter := getAccAdapter(big.NewInt(100))
	addrConverter := mock.NewAddressConverterFake(32, "0x")
	privateKey := getPrivateKey()
	n, _ := node.NewNode(
		node.WithMarshalizer(getMarshalizer()),
		node.WithHasher(getHasher()),
		node.WithAddressConverter(addrConverter),
		node.WithAccountsAdapter(accAdapter),
		node.WithTxSignPrivKey(privateKey),
	)
	balance, err := n.GetBalance(createDummyHexAddress(64))
	assert.Nil(t, err)
	assert.Equal(t, big.NewInt(100), balance)
}

//------- GenerateTransaction

func TestGenerateTransaction_NoAddrConverterShouldError(t *testing.T) {

	n, _ := node.NewNode(
		node.WithMarshalizer(getMarshalizer()),
		node.WithHasher(getHasher()),
		node.WithAccountsAdapter(&mock.AccountsStub{}),
		node.WithTxSignPrivKey(&mock.PrivateKeyStub{}),
	)
	_, err := n.GenerateTransaction("sender", "receiver", big.NewInt(10), "code")
	assert.NotNil(t, err)
}

func TestGenerateTransaction_NoAccAdapterShouldError(t *testing.T) {

	n, _ := node.NewNode(
		node.WithMarshalizer(getMarshalizer()),
		node.WithHasher(getHasher()),
		node.WithAddressConverter(&mock.AddressConverterStub{}),
		node.WithTxSignPrivKey(&mock.PrivateKeyStub{}),
	)
	_, err := n.GenerateTransaction("sender", "receiver", big.NewInt(10), "code")
	assert.NotNil(t, err)
}

func TestGenerateTransaction_NoPrivateKeyShouldError(t *testing.T) {

	n, _ := node.NewNode(
		node.WithMarshalizer(getMarshalizer()),
		node.WithHasher(getHasher()),
		node.WithAddressConverter(&mock.AddressConverterStub{}),
		node.WithAccountsAdapter(&mock.AccountsStub{}),
	)
	_, err := n.GenerateTransaction("sender", "receiver", big.NewInt(10), "code")
	assert.NotNil(t, err)
}

func TestGenerateTransaction_CreateAddressFailsShouldError(t *testing.T) {

	accAdapter := getAccAdapter(big.NewInt(0))
	addrConverter := mock.NewAddressConverterFake(32, "0x")
	privateKey := getPrivateKey()
	n, _ := node.NewNode(
		node.WithMarshalizer(getMarshalizer()),
		node.WithHasher(getHasher()),
		node.WithAddressConverter(addrConverter),
		node.WithAccountsAdapter(accAdapter),
		node.WithTxSignPrivKey(privateKey),
	)
	_, err := n.GenerateTransaction("sender", "receiver", big.NewInt(10), "code")
	assert.NotNil(t, err)
}

func TestGenerateTransaction_GetAccountFailsShouldError(t *testing.T) {

	accAdapter := &mock.AccountsStub{
		GetExistingAccountCalled: func(addrContainer state.AddressContainer) (state.AccountHandler, error) {
			return nil, nil
		},
	}
	addrConverter := mock.NewAddressConverterFake(32, "0x")
	privateKey := getPrivateKey()
	n, _ := node.NewNode(
		node.WithMarshalizer(getMarshalizer()),
		node.WithHasher(getHasher()),
		node.WithAddressConverter(addrConverter),
		node.WithAccountsAdapter(accAdapter),
		node.WithTxSignPrivKey(privateKey),
		node.WithTxSingleSigner(&mock.SinglesignMock{}),
	)
	_, err := n.GenerateTransaction(createDummyHexAddress(64), createDummyHexAddress(64), big.NewInt(10), "code")
	assert.NotNil(t, err)
}

func TestGenerateTransaction_GetAccountReturnsNilShouldWork(t *testing.T) {

	accAdapter := &mock.AccountsStub{
		GetExistingAccountCalled: func(addrContainer state.AddressContainer) (state.AccountHandler, error) {
			return &state.Account{}, nil
		},
	}
	addrConverter := mock.NewAddressConverterFake(32, "0x")
	privateKey := getPrivateKey()
	singleSigner := &mock.SinglesignMock{}

	n, _ := node.NewNode(
		node.WithMarshalizer(getMarshalizer()),
		node.WithHasher(getHasher()),
		node.WithAddressConverter(addrConverter),
		node.WithAccountsAdapter(accAdapter),
		node.WithTxSignPrivKey(privateKey),
		node.WithTxSingleSigner(singleSigner),
	)
	_, err := n.GenerateTransaction(createDummyHexAddress(64), createDummyHexAddress(64), big.NewInt(10), "code")
	assert.Nil(t, err)
}

func TestGenerateTransaction_GetExistingAccountShouldWork(t *testing.T) {

	accAdapter := getAccAdapter(big.NewInt(0))
	addrConverter := mock.NewAddressConverterFake(32, "0x")
	privateKey := getPrivateKey()
	singleSigner := &mock.SinglesignMock{}

	n, _ := node.NewNode(
		node.WithMarshalizer(getMarshalizer()),
		node.WithHasher(getHasher()),
		node.WithAddressConverter(addrConverter),
		node.WithAccountsAdapter(accAdapter),
		node.WithTxSignPrivKey(privateKey),
		node.WithTxSingleSigner(singleSigner),
	)
	_, err := n.GenerateTransaction(createDummyHexAddress(64), createDummyHexAddress(64), big.NewInt(10), "code")
	assert.Nil(t, err)
}

func TestGenerateTransaction_MarshalErrorsShouldError(t *testing.T) {

	accAdapter := getAccAdapter(big.NewInt(0))
	addrConverter := mock.NewAddressConverterFake(32, "0x")
	privateKey := getPrivateKey()
	singleSigner := &mock.SinglesignMock{}
	marshalizer := &mock.MarshalizerMock{
		MarshalHandler: func(obj interface{}) ([]byte, error) {
			return nil, errors.New("error")
		},
	}
	n, _ := node.NewNode(
		node.WithMarshalizer(marshalizer),
		node.WithHasher(getHasher()),
		node.WithAddressConverter(addrConverter),
		node.WithAccountsAdapter(accAdapter),
		node.WithTxSignPrivKey(privateKey),
		node.WithTxSingleSigner(singleSigner),
	)
	_, err := n.GenerateTransaction("sender", "receiver", big.NewInt(10), "code")
	assert.NotNil(t, err)
}

func TestGenerateTransaction_SignTxErrorsShouldError(t *testing.T) {

	accAdapter := getAccAdapter(big.NewInt(0))
	addrConverter := mock.NewAddressConverterFake(32, "0x")
	privateKey := &mock.PrivateKeyStub{}
	singleSigner := &mock.SinglesignFailMock{}

	n, _ := node.NewNode(
		node.WithMarshalizer(getMarshalizer()),
		node.WithHasher(getHasher()),
		node.WithAddressConverter(addrConverter),
		node.WithAccountsAdapter(accAdapter),
		node.WithTxSignPrivKey(privateKey),
		node.WithTxSingleSigner(singleSigner),
	)
	_, err := n.GenerateTransaction(createDummyHexAddress(64), createDummyHexAddress(64), big.NewInt(10), "code")
	assert.NotNil(t, err)
}

func TestGenerateTransaction_ShouldSetCorrectSignature(t *testing.T) {

	accAdapter := getAccAdapter(big.NewInt(0))
	addrConverter := mock.NewAddressConverterFake(32, "0x")
	signature := []byte("signed")
	privateKey := &mock.PrivateKeyStub{}
	singleSigner := &mock.SinglesignMock{}

	n, _ := node.NewNode(
		node.WithMarshalizer(getMarshalizer()),
		node.WithHasher(getHasher()),
		node.WithAddressConverter(addrConverter),
		node.WithAccountsAdapter(accAdapter),
		node.WithTxSignPrivKey(privateKey),
		node.WithTxSingleSigner(singleSigner),
	)

	tx, err := n.GenerateTransaction(createDummyHexAddress(64), createDummyHexAddress(64), big.NewInt(10), "code")
	assert.Nil(t, err)
	assert.Equal(t, signature, tx.Signature)
}

func TestGenerateTransaction_ShouldSetCorrectNonce(t *testing.T) {

	nonce := uint64(7)
	accAdapter := &mock.AccountsStub{
		GetExistingAccountCalled: func(addrContainer state.AddressContainer) (state.AccountHandler, error) {
			return &state.Account{
				Nonce:   nonce,
				Balance: big.NewInt(0),
			}, nil
		},
	}

	addrConverter := mock.NewAddressConverterFake(32, "0x")
	privateKey := getPrivateKey()
	singleSigner := &mock.SinglesignMock{}

	n, _ := node.NewNode(
		node.WithMarshalizer(getMarshalizer()),
		node.WithHasher(getHasher()),
		node.WithAddressConverter(addrConverter),
		node.WithAccountsAdapter(accAdapter),
		node.WithTxSignPrivKey(privateKey),
		node.WithTxSingleSigner(singleSigner),
	)

	tx, err := n.GenerateTransaction(createDummyHexAddress(64), createDummyHexAddress(64), big.NewInt(10), "code")
	assert.Nil(t, err)
	assert.Equal(t, nonce, tx.Nonce)
}

func TestGenerateTransaction_CorrectParamsShouldNotError(t *testing.T) {

	accAdapter := getAccAdapter(big.NewInt(0))
	addrConverter := mock.NewAddressConverterFake(32, "0x")
	privateKey := getPrivateKey()
	singleSigner := &mock.SinglesignMock{}

	n, _ := node.NewNode(
		node.WithMarshalizer(getMarshalizer()),
		node.WithHasher(getHasher()),
		node.WithAddressConverter(addrConverter),
		node.WithAccountsAdapter(accAdapter),
		node.WithTxSignPrivKey(privateKey),
		node.WithTxSingleSigner(singleSigner),
	)
	_, err := n.GenerateTransaction(createDummyHexAddress(64), createDummyHexAddress(64), big.NewInt(10), "code")
	assert.Nil(t, err)
}

func TestCreateTransaction_NilAddrConverterShouldErr(t *testing.T) {
	t.Parallel()

	n, _ := node.NewNode(
		node.WithMarshalizer(getMarshalizer()),
		node.WithHasher(getHasher()),
		node.WithAccountsAdapter(&mock.AccountsStub{}),
		node.WithTxSignPrivKey(&mock.PrivateKeyStub{}),
	)

	nonce := uint64(0)
	value := new(big.Int).SetInt64(10)
	receiver := ""
	sender := ""
	gasPrice := uint64(10)
	gasLimit := uint64(20)
	txData := []byte("-")
	signature := "-"
	challenge := "-"

	tx, err := n.CreateTransaction(nonce, value.String(), receiver, sender, gasPrice, gasLimit, txData, signature, challenge)

	assert.Nil(t, tx)
	assert.Equal(t, node.ErrNilAddressConverter, err)
}

func TestCreateTransaction_NilAccountsAdapterShouldErr(t *testing.T) {
	t.Parallel()

	n, _ := node.NewNode(
		node.WithMarshalizer(getMarshalizer()),
		node.WithHasher(getHasher()),
		node.WithAddressConverter(&mock.AddressConverterStub{
			CreateAddressFromHexHandler: func(hexAddress string) (container state.AddressContainer, e error) {
				return state.NewAddress([]byte(hexAddress)), nil
			},
		}),
		node.WithTxSignPrivKey(&mock.PrivateKeyStub{}),
	)

	nonce := uint64(0)
	value := new(big.Int).SetInt64(10)
	receiver := ""
	sender := ""
	gasPrice := uint64(10)
	gasLimit := uint64(20)
	txData := []byte("-")
	signature := "-"
	challenge := "-"

	tx, err := n.CreateTransaction(nonce, value.String(), receiver, sender, gasPrice, gasLimit, txData, signature, challenge)

	assert.Nil(t, tx)
	assert.Equal(t, node.ErrNilAccountsAdapter, err)
}

func TestCreateTransaction_InvalidSignatureShouldErr(t *testing.T) {
	t.Parallel()

	n, _ := node.NewNode(
		node.WithMarshalizer(getMarshalizer()),
		node.WithHasher(getHasher()),
		node.WithAddressConverter(&mock.AddressConverterStub{
			CreateAddressFromHexHandler: func(hexAddress string) (container state.AddressContainer, e error) {
				return state.NewAddress([]byte(hexAddress)), nil
			},
		}),
		node.WithAccountsAdapter(&mock.AccountsStub{}),
		node.WithTxSignPrivKey(&mock.PrivateKeyStub{}),
	)

	nonce := uint64(0)
	value := new(big.Int).SetInt64(10)
	receiver := "rcv"
	sender := "snd"
	gasPrice := uint64(10)
	gasLimit := uint64(20)
	txData := []byte("-")
	signature := "-"
	challenge := "af4e5"

	tx, err := n.CreateTransaction(nonce, value.String(), receiver, sender, gasPrice, gasLimit, txData, signature, challenge)

	assert.Nil(t, tx)
	assert.NotNil(t, err)
}

func TestCreateTransaction_OkValsShouldWork(t *testing.T) {
	t.Parallel()

	n, _ := node.NewNode(
		node.WithMarshalizer(getMarshalizer()),
		node.WithHasher(getHasher()),
		node.WithAddressConverter(&mock.AddressConverterStub{
			CreateAddressFromHexHandler: func(hexAddress string) (container state.AddressContainer, e error) {
				return state.NewAddress([]byte(hexAddress)), nil
			},
		}),
		node.WithAccountsAdapter(&mock.AccountsStub{}),
		node.WithTxSignPrivKey(&mock.PrivateKeyStub{}),
	)

	nonce := uint64(0)
	value := new(big.Int).SetInt64(10)
	receiver := "rcv"
	sender := "snd"
	gasPrice := uint64(10)
	gasLimit := uint64(20)
	txData := []byte("-")
	signature := "617eff4f"
	challenge := "aff64e"

	tx, err := n.CreateTransaction(nonce, value.String(), receiver, sender, gasPrice, gasLimit, txData, signature, challenge)

	assert.NotNil(t, tx)
	assert.Nil(t, err)
	assert.Equal(t, nonce, tx.Nonce)
	assert.Equal(t, value, tx.Value)
	assert.True(t, bytes.Equal([]byte(receiver), tx.RcvAddr))
}

func TestSendBulkTransactions_NoTxShouldErr(t *testing.T) {
	t.Parallel()

	mes := &mock.MessengerStub{}
	marshalizer := &mock.MarshalizerFake{}
	hasher := &mock.HasherFake{}
	adrConverter := mock.NewAddressConverterFake(32, "0x")
	n, _ := node.NewNode(
		node.WithMarshalizer(marshalizer),
		node.WithAddressConverter(adrConverter),
		node.WithShardCoordinator(mock.NewOneShardCoordinatorMock()),
		node.WithMessenger(mes),
		node.WithHasher(hasher),
	)
	txs := make([]*transaction.Transaction, 0)

	numOfTxsProcessed, err := n.SendBulkTransactions(txs)
	assert.Equal(t, uint64(0), numOfTxsProcessed)
	assert.Equal(t, node.ErrNoTxToProcess, err)
}

func TestSendTransaction_ShouldWork(t *testing.T) {
	txSent := false
	mes := &mock.MessengerStub{
		BroadcastOnChannelCalled: func(pipe string, topic string, buff []byte) {
			txSent = true
		},
	}

	marshalizer := &mock.MarshalizerFake{}
	hasher := &mock.HasherFake{}
	adrConverter := mock.NewAddressConverterFake(32, "0x")

	n, _ := node.NewNode(
		node.WithMarshalizer(marshalizer),
		node.WithAddressConverter(adrConverter),
		node.WithShardCoordinator(mock.NewOneShardCoordinatorMock()),
		node.WithMessenger(mes),
		node.WithHasher(hasher),
	)

	nonce := uint64(50)
	value := big.NewInt(567)
	sender := createDummyHexAddress(64)
	receiver := createDummyHexAddress(64)
	txData := "data"
	signature := []byte("signature")

	senderBuff, _ := adrConverter.CreateAddressFromHex(sender)
	receiverBuff, _ := adrConverter.CreateAddressFromHex(receiver)

	txHexHashResulted, err := n.SendTransaction(
		nonce,
		sender,
		receiver,
		value.String(),
		0,
		0,
		[]byte(txData),
		signature)

	marshalizedTx, _ := marshalizer.Marshal(&transaction.Transaction{
		Nonce:     nonce,
		Value:     value,
		SndAddr:   senderBuff.Bytes(),
		RcvAddr:   receiverBuff.Bytes(),
		Data:      []byte(txData),
		Signature: signature,
	})
	txHexHashExpected := hex.EncodeToString(hasher.Compute(string(marshalizedTx)))

	assert.Nil(t, err)
	assert.Equal(t, txHexHashExpected, txHexHashResulted)
	assert.True(t, txSent)
}

func TestCreateShardedStores_NilShardCoordinatorShouldError(t *testing.T) {
	messenger := getMessenger()
	dataPool := &mock.PoolsHolderStub{}

	n, _ := node.NewNode(
		node.WithMessenger(messenger),
		node.WithDataPool(dataPool),
		node.WithMarshalizer(getMarshalizer()),
		node.WithHasher(getHasher()),
		node.WithAddressConverter(&mock.AddressConverterStub{}),
		node.WithAccountsAdapter(&mock.AccountsStub{}),
	)
	err := n.Start()
	logError(err)
	defer func() { _ = n.Stop() }()
	err = n.CreateShardedStores()
	assert.NotNil(t, err)
	assert.Contains(t, err.Error(), "nil shard coordinator")
}

func TestCreateShardedStores_NilDataPoolShouldError(t *testing.T) {
	messenger := getMessenger()
	shardCoordinator := mock.NewOneShardCoordinatorMock()
	n, _ := node.NewNode(
		node.WithMessenger(messenger),
		node.WithShardCoordinator(shardCoordinator),
		node.WithMarshalizer(getMarshalizer()),
		node.WithHasher(getHasher()),
		node.WithAddressConverter(&mock.AddressConverterStub{}),
		node.WithAccountsAdapter(&mock.AccountsStub{}),
	)
	err := n.Start()
	logError(err)
	defer func() { _ = n.Stop() }()
	err = n.CreateShardedStores()
	assert.NotNil(t, err)
	assert.Contains(t, err.Error(), "nil data pool")
}

func TestCreateShardedStores_NilTransactionDataPoolShouldError(t *testing.T) {
	messenger := getMessenger()
	shardCoordinator := mock.NewOneShardCoordinatorMock()
	dataPool := &mock.PoolsHolderStub{}
	dataPool.TransactionsCalled = func() dataRetriever.ShardedDataCacherNotifier {
		return nil
	}
	dataPool.HeadersCalled = func() storage.Cacher {
		return &mock.CacherStub{}
	}
	n, _ := node.NewNode(
		node.WithMessenger(messenger),
		node.WithShardCoordinator(shardCoordinator),
		node.WithDataPool(dataPool),
		node.WithMarshalizer(getMarshalizer()),
		node.WithHasher(getHasher()),
		node.WithAddressConverter(&mock.AddressConverterStub{}),
		node.WithAccountsAdapter(&mock.AccountsStub{}),
	)
	err := n.Start()
	logError(err)
	defer func() { _ = n.Stop() }()
	err = n.CreateShardedStores()
	assert.NotNil(t, err)
	assert.Contains(t, err.Error(), "nil transaction sharded data store")
}

func TestCreateShardedStores_NilHeaderDataPoolShouldError(t *testing.T) {
	messenger := getMessenger()
	shardCoordinator := mock.NewOneShardCoordinatorMock()
	dataPool := &mock.PoolsHolderStub{}
	dataPool.TransactionsCalled = func() dataRetriever.ShardedDataCacherNotifier {
		return &mock.ShardedDataStub{}
	}
	dataPool.HeadersCalled = func() storage.Cacher {
		return nil
	}
	n, _ := node.NewNode(
		node.WithMessenger(messenger),
		node.WithShardCoordinator(shardCoordinator),
		node.WithDataPool(dataPool),
		node.WithMarshalizer(getMarshalizer()),
		node.WithHasher(getHasher()),
		node.WithAddressConverter(&mock.AddressConverterStub{}),
		node.WithAccountsAdapter(&mock.AccountsStub{}),
	)
	err := n.Start()
	logError(err)
	defer func() { _ = n.Stop() }()
	err = n.CreateShardedStores()
	assert.NotNil(t, err)
	assert.Contains(t, err.Error(), "nil header sharded data store")
}

func TestCreateShardedStores_ReturnsSuccessfully(t *testing.T) {
	messenger := getMessenger()
	shardCoordinator := mock.NewOneShardCoordinatorMock()
	nrOfShards := uint32(2)
	shardCoordinator.SetNoShards(nrOfShards)
	dataPool := &mock.PoolsHolderStub{}

	var txShardedStores []string
	txShardedData := &mock.ShardedDataStub{}
	txShardedData.CreateShardStoreCalled = func(cacherId string) {
		txShardedStores = append(txShardedStores, cacherId)
	}
	headerShardedData := &mock.CacherStub{}
	dataPool.TransactionsCalled = func() dataRetriever.ShardedDataCacherNotifier {
		return txShardedData
	}
	dataPool.HeadersCalled = func() storage.Cacher {
		return headerShardedData
	}
	n, _ := node.NewNode(
		node.WithMessenger(messenger),
		node.WithShardCoordinator(shardCoordinator),
		node.WithDataPool(dataPool),
		node.WithMarshalizer(getMarshalizer()),
		node.WithHasher(getHasher()),
		node.WithAddressConverter(&mock.AddressConverterStub{}),
		node.WithAccountsAdapter(&mock.AccountsStub{}),
	)
	err := n.Start()
	logError(err)
	defer func() { _ = n.Stop() }()
	err = n.CreateShardedStores()
	assert.Nil(t, err)

	assert.True(t, containString(process.ShardCacherIdentifier(0, 0), txShardedStores))
	assert.True(t, containString(process.ShardCacherIdentifier(0, 1), txShardedStores))
	assert.True(t, containString(process.ShardCacherIdentifier(1, 0), txShardedStores))
}

//------- StartHeartbeat

func TestNode_StartHeartbeatDisabledShouldNotCreateObjects(t *testing.T) {
	t.Parallel()

	n, _ := node.NewNode()
	err := n.StartHeartbeat(config.HeartbeatConfig{
		MinTimeToWaitBetweenBroadcastsInSec: 1,
		MaxTimeToWaitBetweenBroadcastsInSec: 2,
		DurationInSecToConsiderUnresponsive: 3,
		Enabled:                             false,
	}, "v0.1",
		"undefined",
	)

	assert.Nil(t, err)
	assert.Nil(t, n.HeartbeatMonitor())
	assert.Nil(t, n.HeartbeatSender())
	assert.Nil(t, n.GetHeartbeats())
}

func TestNode_StartHeartbeatInvalidMinTimeShouldErr(t *testing.T) {
	t.Parallel()

	n, _ := node.NewNode()
	err := n.StartHeartbeat(config.HeartbeatConfig{
		MinTimeToWaitBetweenBroadcastsInSec: -1,
		MaxTimeToWaitBetweenBroadcastsInSec: 2,
		DurationInSecToConsiderUnresponsive: 3,
		Enabled:                             true,
	}, "v0.1",
		"undefined",
	)

	assert.Equal(t, node.ErrNegativeMinTimeToWaitBetweenBroadcastsInSec, err)
}

func TestNode_StartHeartbeatInvalidMaxTimeShouldErr(t *testing.T) {
	t.Parallel()

	n, _ := node.NewNode()
	err := n.StartHeartbeat(config.HeartbeatConfig{
		MinTimeToWaitBetweenBroadcastsInSec: 1,
		MaxTimeToWaitBetweenBroadcastsInSec: -1,
		DurationInSecToConsiderUnresponsive: 3,
		Enabled:                             true,
	}, "v0.1",
		"undefined",
	)

	assert.Equal(t, node.ErrNegativeMaxTimeToWaitBetweenBroadcastsInSec, err)
}

func TestNode_StartHeartbeatInvalidDurationShouldErr(t *testing.T) {
	t.Parallel()

	n, _ := node.NewNode()
	err := n.StartHeartbeat(config.HeartbeatConfig{
		MinTimeToWaitBetweenBroadcastsInSec: 1,
		MaxTimeToWaitBetweenBroadcastsInSec: 1,
		DurationInSecToConsiderUnresponsive: -1,
		Enabled:                             true,
	}, "v0.1",
		"undefined",
	)

	assert.Equal(t, node.ErrNegativeDurationInSecToConsiderUnresponsive, err)
}

func TestNode_StartHeartbeatInvalidMaxTimeMinTimeShouldErr(t *testing.T) {
	t.Parallel()

	n, _ := node.NewNode()
	err := n.StartHeartbeat(config.HeartbeatConfig{
		MinTimeToWaitBetweenBroadcastsInSec: 1,
		MaxTimeToWaitBetweenBroadcastsInSec: 1,
		DurationInSecToConsiderUnresponsive: 2,
		Enabled:                             true,
	}, "v0.1",
		"undefined",
	)

	assert.Equal(t, node.ErrWrongValues, err)
}

func TestNode_StartHeartbeatInvalidMaxTimeDurationShouldErr(t *testing.T) {
	t.Parallel()

	n, _ := node.NewNode()
	err := n.StartHeartbeat(config.HeartbeatConfig{
		MinTimeToWaitBetweenBroadcastsInSec: 1,
		MaxTimeToWaitBetweenBroadcastsInSec: 2,
		DurationInSecToConsiderUnresponsive: 2,
		Enabled:                             true,
	}, "v0.1",
		"undefined",
	)

	assert.Equal(t, node.ErrWrongValues, err)
}

func TestNode_StartHeartbeatNilMarshalizerShouldErr(t *testing.T) {
	t.Parallel()

	n, _ := node.NewNode(
		node.WithSingleSigner(&mock.SinglesignMock{}),
		node.WithKeyGen(&mock.KeyGenMock{}),
		node.WithMessenger(&mock.MessengerStub{
			HasTopicCalled: func(name string) bool {
				return false
			},
			HasTopicValidatorCalled: func(name string) bool {
				return false
			},
			CreateTopicCalled: func(name string, createChannelForTopic bool) error {
				return nil
			},
			RegisterMessageProcessorCalled: func(topic string, handler p2p.MessageProcessor) error {
				return nil
			},
		}),
		node.WithInitialNodesPubKeys(map[uint32][]string{0: {"pk1"}}),
		node.WithPrivKey(&mock.PrivateKeyStub{}),
		node.WithShardCoordinator(mock.NewOneShardCoordinatorMock()),
		node.WithDataStore(&mock.ChainStorerMock{
			GetStorerCalled: func(unitType dataRetriever.UnitType) storage.Storer {
				return mock.NewStorerMock()
			},
		}),
	)
	err := n.StartHeartbeat(config.HeartbeatConfig{
		MinTimeToWaitBetweenBroadcastsInSec: 1,
		MaxTimeToWaitBetweenBroadcastsInSec: 2,
		DurationInSecToConsiderUnresponsive: 3,
		Enabled:                             true,
	}, "v0.1",
		"undefined",
	)

	assert.NotNil(t, err)
	assert.Contains(t, err.Error(), "marshalizer")
}

func TestNode_StartHeartbeatNilKeygenShouldErr(t *testing.T) {
	t.Parallel()

	n, _ := node.NewNode(
		node.WithMarshalizer(getMarshalizer()),
		node.WithSingleSigner(&mock.SinglesignMock{}),
		node.WithMessenger(&mock.MessengerStub{
			HasTopicCalled: func(name string) bool {
				return false
			},
			HasTopicValidatorCalled: func(name string) bool {
				return false
			},
			CreateTopicCalled: func(name string, createChannelForTopic bool) error {
				return nil
			},
			RegisterMessageProcessorCalled: func(topic string, handler p2p.MessageProcessor) error {
				return nil
			},
		}),
		node.WithInitialNodesPubKeys(map[uint32][]string{0: {"pk1"}}),
		node.WithPrivKey(&mock.PrivateKeyStub{}),
		node.WithShardCoordinator(mock.NewOneShardCoordinatorMock()),
		node.WithDataStore(&mock.ChainStorerMock{
			GetStorerCalled: func(unitType dataRetriever.UnitType) storage.Storer {
				return mock.NewStorerMock()
			},
		}),
	)
	err := n.StartHeartbeat(config.HeartbeatConfig{
		MinTimeToWaitBetweenBroadcastsInSec: 1,
		MaxTimeToWaitBetweenBroadcastsInSec: 2,
		DurationInSecToConsiderUnresponsive: 3,
		Enabled:                             true,
	}, "v0.1",
		"undefined",
	)

	assert.NotNil(t, err)
	assert.Contains(t, err.Error(), "key generator")
}

func TestNode_StartHeartbeatHasTopicValidatorShouldErr(t *testing.T) {
	t.Parallel()

	n, _ := node.NewNode(
		node.WithMarshalizer(getMarshalizer()),
		node.WithSingleSigner(&mock.SinglesignMock{}),
		node.WithKeyGen(&mock.KeyGenMock{}),
		node.WithMessenger(&mock.MessengerStub{
			HasTopicValidatorCalled: func(name string) bool {
				return true
			},
		}),
		node.WithInitialNodesPubKeys(map[uint32][]string{0: {"pk1"}}),
		node.WithTxSignPrivKey(&mock.PrivateKeyStub{}),
		node.WithShardCoordinator(mock.NewOneShardCoordinatorMock()),
		node.WithDataStore(&mock.ChainStorerMock{
			GetStorerCalled: func(unitType dataRetriever.UnitType) storage.Storer {
				return mock.NewStorerMock()
			},
		}),
	)
	err := n.StartHeartbeat(config.HeartbeatConfig{
		MinTimeToWaitBetweenBroadcastsInSec: 1,
		MaxTimeToWaitBetweenBroadcastsInSec: 2,
		DurationInSecToConsiderUnresponsive: 3,
		Enabled:                             true,
	}, "v0.1",
		"undefined",
	)

	assert.Equal(t, node.ErrValidatorAlreadySet, err)
}

func TestNode_StartHeartbeatCreateTopicFailsShouldErr(t *testing.T) {
	t.Parallel()

	errExpected := errors.New("expected error")
	n, _ := node.NewNode(
		node.WithMarshalizer(getMarshalizer()),
		node.WithSingleSigner(&mock.SinglesignMock{}),
		node.WithKeyGen(&mock.KeyGenMock{}),
		node.WithMessenger(&mock.MessengerStub{
			HasTopicValidatorCalled: func(name string) bool {
				return false
			},
			HasTopicCalled: func(name string) bool {
				return false
			},
			CreateTopicCalled: func(name string, createChannelForTopic bool) error {
				return errExpected
			},
		}),
		node.WithInitialNodesPubKeys(map[uint32][]string{0: {"pk1"}}),
		node.WithTxSignPrivKey(&mock.PrivateKeyStub{}),
		node.WithShardCoordinator(mock.NewOneShardCoordinatorMock()),
		node.WithDataStore(&mock.ChainStorerMock{
			GetStorerCalled: func(unitType dataRetriever.UnitType) storage.Storer {
				return mock.NewStorerMock()
			},
		}),
	)
	err := n.StartHeartbeat(config.HeartbeatConfig{
		MinTimeToWaitBetweenBroadcastsInSec: 1,
		MaxTimeToWaitBetweenBroadcastsInSec: 2,
		DurationInSecToConsiderUnresponsive: 3,
		Enabled:                             true,
	}, "v0.1",
		"undefined",
	)

	assert.Equal(t, errExpected, err)
}

func TestNode_StartHeartbeatRegisterMessageProcessorFailsShouldErr(t *testing.T) {
	t.Parallel()

	errExpected := errors.New("expected error")
	n, _ := node.NewNode(
		node.WithMarshalizer(&mock.MarshalizerMock{}),
		node.WithSingleSigner(&mock.SinglesignMock{}),
		node.WithKeyGen(&mock.KeyGenMock{}),
		node.WithMessenger(&mock.MessengerStub{
			HasTopicValidatorCalled: func(name string) bool {
				return false
			},
			HasTopicCalled: func(name string) bool {
				return false
			},
			CreateTopicCalled: func(name string, createChannelForTopic bool) error {
				return nil
			},
			RegisterMessageProcessorCalled: func(topic string, handler p2p.MessageProcessor) error {
				return errExpected
			},
		}),
		node.WithInitialNodesPubKeys(map[uint32][]string{0: {"pk1"}}),
		node.WithPrivKey(&mock.PrivateKeyStub{}),
		node.WithShardCoordinator(mock.NewOneShardCoordinatorMock()),
		node.WithDataStore(&mock.ChainStorerMock{
			GetStorerCalled: func(unitType dataRetriever.UnitType) storage.Storer {
				return mock.NewStorerMock()
			},
		}),
	)
	err := n.StartHeartbeat(config.HeartbeatConfig{
		MinTimeToWaitBetweenBroadcastsInSec: 1,
		MaxTimeToWaitBetweenBroadcastsInSec: 2,
		DurationInSecToConsiderUnresponsive: 3,
		Enabled:                             true,
	}, "v0.1",
		"undefined",
	)

	assert.Equal(t, errExpected, err)
}

func TestNode_StartHeartbeatShouldWorkAndCallSendHeartbeat(t *testing.T) {
	t.Parallel()

	wasBroadcast := atomic.Value{}
	wasBroadcast.Store(false)
	buffData := []byte("buff data")
	n, _ := node.NewNode(
		node.WithMarshalizer(&mock.MarshalizerMock{
			MarshalHandler: func(obj interface{}) (bytes []byte, e error) {
				return buffData, nil
			},
		}),
		node.WithSingleSigner(&mock.SinglesignMock{}),
		node.WithKeyGen(&mock.KeyGenMock{}),
		node.WithMessenger(&mock.MessengerStub{
			HasTopicValidatorCalled: func(name string) bool {
				return false
			},
			HasTopicCalled: func(name string) bool {
				return false
			},
			CreateTopicCalled: func(name string, createChannelForTopic bool) error {
				return nil
			},
			RegisterMessageProcessorCalled: func(topic string, handler p2p.MessageProcessor) error {
				return nil
			},
			BroadcastCalled: func(topic string, buff []byte) {
				if bytes.Equal(buffData, buff) {
					wasBroadcast.Store(true)
				}
			},
		}),
		node.WithInitialNodesPubKeys(map[uint32][]string{0: {"pk1"}}),
		node.WithPrivKey(&mock.PrivateKeyStub{
			GeneratePublicHandler: func() crypto.PublicKey {
				return &mock.PublicKeyMock{
					ToByteArrayHandler: func() (i []byte, e error) {
						return []byte("pk1"), nil
					},
				}
			},
		}),
		node.WithShardCoordinator(mock.NewOneShardCoordinatorMock()),
		node.WithDataStore(&mock.ChainStorerMock{
			GetStorerCalled: func(unitType dataRetriever.UnitType) storage.Storer {
				return mock.NewStorerMock()
			},
		}),
	)
	err := n.StartHeartbeat(config.HeartbeatConfig{
		MinTimeToWaitBetweenBroadcastsInSec: 1,
		MaxTimeToWaitBetweenBroadcastsInSec: 2,
		DurationInSecToConsiderUnresponsive: 3,
		Enabled:                             true,
	}, "v0.1",
		"undefined",
	)

	assert.Nil(t, err)
	time.Sleep(time.Second * 3)
	assert.Equal(t, true, wasBroadcast.Load())
}

func TestNode_StartHeartbeatShouldWorkAndHaveAllPublicKeys(t *testing.T) {
	t.Parallel()

	n, _ := node.NewNode(
		node.WithMarshalizer(&mock.MarshalizerMock{
			MarshalHandler: func(obj interface{}) (bytes []byte, e error) {
				return make([]byte, 0), nil
			},
		}),
		node.WithSingleSigner(&mock.SinglesignMock{}),
		node.WithKeyGen(&mock.KeyGenMock{}),
		node.WithMessenger(&mock.MessengerStub{
			HasTopicValidatorCalled: func(name string) bool {
				return false
			},
			HasTopicCalled: func(name string) bool {
				return false
			},
			CreateTopicCalled: func(name string, createChannelForTopic bool) error {
				return nil
			},
			RegisterMessageProcessorCalled: func(topic string, handler p2p.MessageProcessor) error {
				return nil
			},
			BroadcastCalled: func(topic string, buff []byte) {
			},
		}),
		node.WithInitialNodesPubKeys(map[uint32][]string{0: {"pk1", "pk2"}, 1: {"pk3"}}),
		node.WithPrivKey(&mock.PrivateKeyStub{
			GeneratePublicHandler: func() crypto.PublicKey {
				return &mock.PublicKeyMock{
					ToByteArrayHandler: func() (i []byte, e error) {
						return []byte("pk1"), nil
					},
				}
			},
		}),
		node.WithShardCoordinator(mock.NewOneShardCoordinatorMock()),
		node.WithDataStore(&mock.ChainStorerMock{
			GetStorerCalled: func(unitType dataRetriever.UnitType) storage.Storer {
				return mock.NewStorerMock()
			},
		}),
	)

	err := n.StartHeartbeat(config.HeartbeatConfig{
		MinTimeToWaitBetweenBroadcastsInSec: 1,
		MaxTimeToWaitBetweenBroadcastsInSec: 2,
		DurationInSecToConsiderUnresponsive: 3,
		Enabled:                             true,
	}, "v0.1",
		"undefined",
	)
	assert.Nil(t, err)

	elements := n.HeartbeatMonitor().GetHeartbeats()
	assert.Equal(t, 3, len(elements))
}

func TestNode_StartHeartbeatShouldSetNodesFromInitialPubKeysAsValidators(t *testing.T) {
	t.Parallel()

	n, _ := node.NewNode(
		node.WithMarshalizer(&mock.MarshalizerMock{
			MarshalHandler: func(obj interface{}) (bytes []byte, e error) {
				return make([]byte, 0), nil
			},
		}),
		node.WithSingleSigner(&mock.SinglesignMock{}),
		node.WithKeyGen(&mock.KeyGenMock{}),
		node.WithMessenger(&mock.MessengerStub{
			HasTopicValidatorCalled: func(name string) bool {
				return false
			},
			HasTopicCalled: func(name string) bool {
				return false
			},
			CreateTopicCalled: func(name string, createChannelForTopic bool) error {
				return nil
			},
			RegisterMessageProcessorCalled: func(topic string, handler p2p.MessageProcessor) error {
				return nil
			},
			BroadcastCalled: func(topic string, buff []byte) {
			},
		}),
		node.WithInitialNodesPubKeys(map[uint32][]string{0: {"pk1", "pk2"}, 1: {"pk3"}}),
		node.WithPrivKey(&mock.PrivateKeyStub{
			GeneratePublicHandler: func() crypto.PublicKey {
				return &mock.PublicKeyMock{
					ToByteArrayHandler: func() (i []byte, e error) {
						return []byte("pk1"), nil
					},
				}
			},
		}),
		node.WithShardCoordinator(mock.NewOneShardCoordinatorMock()),
		node.WithDataStore(&mock.ChainStorerMock{
			GetStorerCalled: func(unitType dataRetriever.UnitType) storage.Storer {
				return mock.NewStorerMock()
			},
		}),
	)

	err := n.StartHeartbeat(config.HeartbeatConfig{
		MinTimeToWaitBetweenBroadcastsInSec: 1,
		MaxTimeToWaitBetweenBroadcastsInSec: 2,
		DurationInSecToConsiderUnresponsive: 3,
		Enabled:                             true,
	}, "v0.1",
		"undefined",
	)
	assert.Nil(t, err)

	elements := n.HeartbeatMonitor().GetHeartbeats()
	for _, status := range elements {
		assert.True(t, status.IsValidator)
	}
}

func TestNode_StartHeartbeatShouldWorkAndCanCallProcessMessage(t *testing.T) {
	t.Parallel()

	var registeredHandler p2p.MessageProcessor

	n, _ := node.NewNode(
		node.WithMarshalizer(&mock.MarshalizerMock{
			MarshalHandler: func(obj interface{}) (bytes []byte, e error) {
				return make([]byte, 0), nil
			},
		}),
		node.WithSingleSigner(&mock.SinglesignMock{}),
		node.WithKeyGen(&mock.KeyGenMock{}),
		node.WithMessenger(&mock.MessengerStub{
			HasTopicValidatorCalled: func(name string) bool {
				return false
			},
			HasTopicCalled: func(name string) bool {
				return false
			},
			CreateTopicCalled: func(name string, createChannelForTopic bool) error {
				return nil
			},
			RegisterMessageProcessorCalled: func(topic string, handler p2p.MessageProcessor) error {
				registeredHandler = handler
				return nil
			},
			BroadcastCalled: func(topic string, buff []byte) {
			},
		}),
		node.WithInitialNodesPubKeys(map[uint32][]string{0: {"pk1"}}),
		node.WithPrivKey(&mock.PrivateKeyStub{
			GeneratePublicHandler: func() crypto.PublicKey {
				return &mock.PublicKeyMock{
					ToByteArrayHandler: func() (i []byte, e error) {
						return []byte("pk1"), nil
					},
				}
			},
		}),
		node.WithShardCoordinator(mock.NewOneShardCoordinatorMock()),
		node.WithDataStore(&mock.ChainStorerMock{
			GetStorerCalled: func(unitType dataRetriever.UnitType) storage.Storer {
				return mock.NewStorerMock()
			},
		}),
	)

	err := n.StartHeartbeat(config.HeartbeatConfig{
		MinTimeToWaitBetweenBroadcastsInSec: 1,
		MaxTimeToWaitBetweenBroadcastsInSec: 2,
		DurationInSecToConsiderUnresponsive: 3,
		Enabled:                             true,
	}, "v0.1",
		"undefined",
	)
	assert.Nil(t, err)
	assert.NotNil(t, registeredHandler)

	err = registeredHandler.ProcessReceivedMessage(nil, nil)
	assert.NotNil(t, err)
	assert.Contains(t, "nil message", err.Error())
}

func TestNode_StartConsensusGenesisBlockNotInitializedShouldErr(t *testing.T) {
	t.Parallel()

	n, _ := node.NewNode(
		node.WithBlockChain(&mock.ChainHandlerStub{
			GetGenesisHeaderHashCalled: func() []byte {
				return nil
			},
			GetGenesisHeaderCalled: func() data.HeaderHandler {
				return nil
			},
		}),
	)

	err := n.StartConsensus()

	assert.Equal(t, node.ErrGenesisBlockNotInitialized, err)

}

//------- GetAccount

func TestNode_GetAccountWithNilAccountsAdapterShouldErr(t *testing.T) {
	t.Parallel()

	n, _ := node.NewNode(
		node.WithAddressConverter(mock.NewAddressConverterFake(32, "")),
	)

	recovAccnt, err := n.GetAccount(createDummyHexAddress(64))

	assert.Nil(t, recovAccnt)
	assert.Equal(t, node.ErrNilAccountsAdapter, err)
}

func TestNode_GetAccountWithNilAddressConverterShouldErr(t *testing.T) {
	t.Parallel()

	accDB := &mock.AccountsStub{
		GetExistingAccountCalled: func(addressContainer state.AddressContainer) (handler state.AccountHandler, e error) {
			return nil, state.ErrAccNotFound
		},
	}

	n, _ := node.NewNode(
		node.WithAccountsAdapter(accDB),
	)

	recovAccnt, err := n.GetAccount(createDummyHexAddress(64))

	assert.Nil(t, recovAccnt)
	assert.Equal(t, node.ErrNilAddressConverter, err)
}

func TestNode_GetAccountAddressConverterFailsShouldErr(t *testing.T) {
	t.Parallel()

	accDB := &mock.AccountsStub{
		GetExistingAccountCalled: func(addressContainer state.AddressContainer) (handler state.AccountHandler, e error) {
			return nil, state.ErrAccNotFound
		},
	}

	errExpected := errors.New("expected error")
	n, _ := node.NewNode(
		node.WithAccountsAdapter(accDB),
		node.WithAddressConverter(&mock.AddressConverterStub{
			CreateAddressFromHexHandler: func(hexAddress string) (container state.AddressContainer, e error) {
				return nil, errExpected
			},
		}),
	)

	recovAccnt, err := n.GetAccount(createDummyHexAddress(64))

	assert.Nil(t, recovAccnt)
	assert.Equal(t, errExpected, err)
}

func TestNode_GetAccountAccountDoesNotExistsShouldRetEmpty(t *testing.T) {
	t.Parallel()

	accDB := &mock.AccountsStub{
		GetExistingAccountCalled: func(addressContainer state.AddressContainer) (handler state.AccountHandler, e error) {
			return nil, state.ErrAccNotFound
		},
	}

	n, _ := node.NewNode(
		node.WithAccountsAdapter(accDB),
		node.WithAddressConverter(mock.NewAddressConverterFake(32, "")),
	)

	recovAccnt, err := n.GetAccount(createDummyHexAddress(64))

	assert.Nil(t, err)
	assert.Equal(t, uint64(0), recovAccnt.Nonce)
	assert.Equal(t, big.NewInt(0), recovAccnt.Balance)
	assert.Nil(t, recovAccnt.CodeHash)
	assert.Nil(t, recovAccnt.RootHash)
}

func TestNode_GetAccountAccountsAdapterFailsShouldErr(t *testing.T) {
	t.Parallel()

	errExpected := errors.New("expected error")
	accDB := &mock.AccountsStub{
		GetExistingAccountCalled: func(addressContainer state.AddressContainer) (handler state.AccountHandler, e error) {
			return nil, errExpected
		},
	}

	n, _ := node.NewNode(
		node.WithAccountsAdapter(accDB),
		node.WithAddressConverter(mock.NewAddressConverterFake(32, "")),
	)

	recovAccnt, err := n.GetAccount(createDummyHexAddress(64))

	assert.Nil(t, recovAccnt)
	assert.NotNil(t, err)
	assert.Contains(t, err.Error(), errExpected.Error())
}

func TestNode_GetAccountAccountExistsShouldReturn(t *testing.T) {
	t.Parallel()

	accnt := &state.Account{
		Balance:  big.NewInt(1),
		Nonce:    2,
		RootHash: []byte("root hash"),
		CodeHash: []byte("code hash"),
	}

	accDB := &mock.AccountsStub{
		GetExistingAccountCalled: func(addressContainer state.AddressContainer) (handler state.AccountHandler, e error) {
			return accnt, nil
		},
	}

	n, _ := node.NewNode(
		node.WithAccountsAdapter(accDB),
		node.WithAddressConverter(mock.NewAddressConverterFake(32, "")),
	)

	recovAccnt, err := n.GetAccount(createDummyHexAddress(64))

	assert.Nil(t, err)
	assert.Equal(t, accnt, recovAccnt)
}

func TestNode_AppStatusHandlersShouldIncrement(t *testing.T) {
	t.Parallel()

	metricKey := core.MetricCurrentRound
	incrementCalled := make(chan bool, 1)

	// create a prometheus status handler which will be passed to the facade
	appStatusHandlerStub := mock.AppStatusHandlerStub{
		IncrementHandler: func(key string) {
			incrementCalled <- true
		},
	}

	n, _ := node.NewNode(
		node.WithAppStatusHandler(&appStatusHandlerStub))
	asf := n.GetAppStatusHandler()

	asf.Increment(metricKey)

	select {
	case <-incrementCalled:
	case <-time.After(1 * time.Second):
		assert.Fail(t, "Timeout - function not called")
	}
}

func TestNode_AppStatusHandlerShouldDecrement(t *testing.T) {
	t.Parallel()

	metricKey := core.MetricCurrentRound
	decrementCalled := make(chan bool, 1)

	// create a prometheus status handler which will be passed to the facade
	appStatusHandlerStub := mock.AppStatusHandlerStub{
		DecrementHandler: func(key string) {
			decrementCalled <- true
		},
	}

	n, _ := node.NewNode(
		node.WithAppStatusHandler(&appStatusHandlerStub))
	asf := n.GetAppStatusHandler()

	asf.Decrement(metricKey)

	select {
	case <-decrementCalled:
	case <-time.After(1 * time.Second):
		assert.Fail(t, "Timeout - function not called")
	}
}

func TestNode_AppStatusHandlerShouldSetInt64Value(t *testing.T) {
	t.Parallel()

	metricKey := core.MetricCurrentRound
	setInt64ValueCalled := make(chan bool, 1)

	// create a prometheus status handler which will be passed to the facade
	appStatusHandlerStub := mock.AppStatusHandlerStub{
		SetInt64ValueHandler: func(key string, value int64) {
			setInt64ValueCalled <- true
		},
	}

	n, _ := node.NewNode(
		node.WithAppStatusHandler(&appStatusHandlerStub))
	asf := n.GetAppStatusHandler()

	asf.SetInt64Value(metricKey, int64(1))

	select {
	case <-setInt64ValueCalled:
	case <-time.After(1 * time.Second):
		assert.Fail(t, "Timeout - function not called")
	}
}

func TestNode_AppStatusHandlerShouldSetUInt64Value(t *testing.T) {
	t.Parallel()

	metricKey := core.MetricCurrentRound
	setUInt64ValueCalled := make(chan bool, 1)

	// create a prometheus status handler which will be passed to the facade
	appStatusHandlerStub := mock.AppStatusHandlerStub{
		SetUInt64ValueHandler: func(key string, value uint64) {
			setUInt64ValueCalled <- true
		},
	}

	n, _ := node.NewNode(
		node.WithAppStatusHandler(&appStatusHandlerStub))
	asf := n.GetAppStatusHandler()

	asf.SetUInt64Value(metricKey, uint64(1))

	select {
	case <-setUInt64ValueCalled:
	case <-time.After(1 * time.Second):
		assert.Fail(t, "Timeout - function not called")
	}
}

func TestNode_SendBulkTransactionsMultiShardTxsShouldBeMappedCorrectly(t *testing.T) {
	t.Parallel()

	marshalizer := &mock.MarshalizerFake{}

	mutRecoveredTransactions := &sync.RWMutex{}
	recoveredTransactions := make(map[uint32][]*transaction.Transaction)
	signer := &mock.SinglesignStub{
		VerifyCalled: func(public crypto.PublicKey, msg []byte, sig []byte) error {
			return nil
		},
	}
	shardCoordinator := mock.NewMultiShardsCoordinatorMock(2)
	shardCoordinator.ComputeIdCalled = func(address state.AddressContainer) uint32 {
		items := strings.Split(string(address.Bytes()), "Shard")
		sId, _ := strconv.ParseUint(items[1], 2, 32)
		return uint32(sId)
	}

	var txsToSend []*transaction.Transaction
	txsToSend = append(txsToSend, &transaction.Transaction{
		Nonce:     10,
		Value:     new(big.Int).SetInt64(15),
		RcvAddr:   []byte("receiverShard1"),
		SndAddr:   []byte("senderShard0"),
		GasPrice:  5,
		GasLimit:  11,
<<<<<<< HEAD
		Data:      []byte(""),
		Signature: nil,
=======
		Data:      "",
		Signature: []byte("sig0"),
>>>>>>> ac625e0a
		Challenge: nil,
	})

	txsToSend = append(txsToSend, &transaction.Transaction{
		Nonce:     11,
		Value:     new(big.Int).SetInt64(25),
		RcvAddr:   []byte("receiverShard1"),
		SndAddr:   []byte("senderShard0"),
		GasPrice:  6,
		GasLimit:  12,
<<<<<<< HEAD
		Data:      []byte(""),
		Signature: nil,
=======
		Data:      "",
		Signature: []byte("sig1"),
>>>>>>> ac625e0a
		Challenge: nil,
	})

	txsToSend = append(txsToSend, &transaction.Transaction{
		Nonce:     12,
		Value:     new(big.Int).SetInt64(35),
		RcvAddr:   []byte("receiverShard0"),
		SndAddr:   []byte("senderShard1"),
		GasPrice:  7,
		GasLimit:  13,
<<<<<<< HEAD
		Data:      []byte(""),
		Signature: nil,
=======
		Data:      "",
		Signature: []byte("sig2"),
>>>>>>> ac625e0a
		Challenge: nil,
	})

	wg := sync.WaitGroup{}
	wg.Add(len(txsToSend))

	chDone := make(chan struct{})
	go func() {
		wg.Wait()
		chDone <- struct{}{}
	}()

	mes := &mock.MessengerStub{
		BroadcastOnChannelBlockingCalled: func(pipe string, topic string, buff []byte) error {
			txsBuff := make([][]byte, 0)

			err := marshalizer.Unmarshal(&txsBuff, buff)
			if err != nil {
				assert.Fail(t, err.Error())
			}
			for _, txBuff := range txsBuff {
				tx := transaction.Transaction{}
				err := marshalizer.Unmarshal(&tx, txBuff)
				if err != nil {
					assert.Fail(t, err.Error())
				}

				mutRecoveredTransactions.Lock()
				sId := shardCoordinator.ComputeId(state.NewAddress(tx.SndAddr))
				recoveredTransactions[sId] = append(recoveredTransactions[sId], &tx)
				mutRecoveredTransactions.Unlock()

				wg.Done()
			}
			return nil
		},
	}

	dataPool := &mock.PoolsHolderStub{
		TransactionsCalled: func() dataRetriever.ShardedDataCacherNotifier {
			return &mock.ShardedDataStub{
				ShardDataStoreCalled: func(cacheId string) (c storage.Cacher) {
					return nil
				},
			}
		},
	}
	accAdapter := getAccAdapter(big.NewInt(100))
	addrConverter := mock.NewAddressConverterFake(32, "0x")
	keyGen := &mock.KeyGenMock{
		PublicKeyFromByteArrayMock: func(b []byte) (crypto.PublicKey, error) {
			return nil, nil
		},
	}
	feeHandler := &mock.FeeHandlerStub{
		ComputeGasLimitCalled: func(tx process.TransactionWithFeeHandler) uint64 {
			return 100
		},
		ComputeFeeCalled: func(tx process.TransactionWithFeeHandler) *big.Int {
			return big.NewInt(100)
		},
		CheckValidityTxValuesCalled: func(tx process.TransactionWithFeeHandler) error {
			return nil
		},
	}
	sk, pk := keyGen.GeneratePair()
	n, _ := node.NewNode(
		node.WithMarshalizer(marshalizer),
		node.WithHasher(&mock.HasherMock{}),
		node.WithAddressConverter(addrConverter),
		node.WithAccountsAdapter(accAdapter),
		node.WithTxSignPrivKey(sk),
		node.WithKeyGenForAccounts(keyGen),
		node.WithTxSignPubKey(pk),
		node.WithTxSingleSigner(signer),
		node.WithShardCoordinator(shardCoordinator),
		node.WithMessenger(mes),
		node.WithDataPool(dataPool),
		node.WithTxFeeHandler(feeHandler),
	)

	numTxs, err := n.SendBulkTransactions(txsToSend)
	assert.Equal(t, len(txsToSend), int(numTxs))
	assert.Nil(t, err)

	select {
	case <-chDone:
	case <-time.After(timeoutWait):
		assert.Fail(t, "timout while waiting the broadcast of the generated transactions")
		return
	}

	mutRecoveredTransactions.RLock()
	// check if all txs were recovered and are assigned to correct shards
	recTxsSize := 0
	for sId, txsSlice := range recoveredTransactions {
		for _, tx := range txsSlice {
			if !strings.Contains(string(tx.SndAddr), fmt.Sprint(sId)) {
				assert.Fail(t, "txs were not distributed correctly to shards")
			}
			recTxsSize++
		}
	}

	assert.Equal(t, len(txsToSend), recTxsSize)
	mutRecoveredTransactions.RUnlock()
}<|MERGE_RESOLUTION|>--- conflicted
+++ resolved
@@ -1722,13 +1722,8 @@
 		SndAddr:   []byte("senderShard0"),
 		GasPrice:  5,
 		GasLimit:  11,
-<<<<<<< HEAD
 		Data:      []byte(""),
-		Signature: nil,
-=======
-		Data:      "",
 		Signature: []byte("sig0"),
->>>>>>> ac625e0a
 		Challenge: nil,
 	})
 
@@ -1739,13 +1734,8 @@
 		SndAddr:   []byte("senderShard0"),
 		GasPrice:  6,
 		GasLimit:  12,
-<<<<<<< HEAD
 		Data:      []byte(""),
-		Signature: nil,
-=======
-		Data:      "",
 		Signature: []byte("sig1"),
->>>>>>> ac625e0a
 		Challenge: nil,
 	})
 
@@ -1756,13 +1746,8 @@
 		SndAddr:   []byte("senderShard1"),
 		GasPrice:  7,
 		GasLimit:  13,
-<<<<<<< HEAD
 		Data:      []byte(""),
-		Signature: nil,
-=======
-		Data:      "",
 		Signature: []byte("sig2"),
->>>>>>> ac625e0a
 		Challenge: nil,
 	})
 
