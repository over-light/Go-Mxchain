--- conflicted
+++ resolved
@@ -504,14 +504,9 @@
 		},
 		BootstrapParams:      &bootstrapMocks.BootstrapParamsHandlerMock{},
 		NodeRole:             "",
-<<<<<<< HEAD
 		ShCoordinator:        shardCoordinator,
-		HdrVersionHandler:    &testscommon.HeaderVersionHandlerMock{},
+		HdrVersionHandler:    &testscommon.HeaderVersionHandlerStub{},
 		VersionedHdrFactory:  versionedHeaderFactory,
-=======
-		ShCoordinator:        &mock.ShardCoordinatorMock{},
-		HdrVersionHandler:    &testscommon.HeaderVersionHandlerStub{},
->>>>>>> 66d28db2
 		HdrIntegrityVerifier: &mock.HeaderIntegrityVerifierStub{},
 	}
 }