package node

import (
	"fmt"
	"io"
	"io/ioutil"
	"math/big"
	"os"
	"os/signal"
	"path"
	"path/filepath"
	"runtime"
	"strconv"
	"syscall"
	"time"

	"github.com/ElrondNetwork/elrond-go-core/core"
	"github.com/ElrondNetwork/elrond-go-core/core/closing"
	"github.com/ElrondNetwork/elrond-go-core/data/endProcess"
	logger "github.com/ElrondNetwork/elrond-go-logger"
	"github.com/ElrondNetwork/elrond-go/api/gin"
	"github.com/ElrondNetwork/elrond-go/api/shared"
	"github.com/ElrondNetwork/elrond-go/cmd/node/factory"
	"github.com/ElrondNetwork/elrond-go/common"
	"github.com/ElrondNetwork/elrond-go/common/forking"
	"github.com/ElrondNetwork/elrond-go/common/statistics"
	"github.com/ElrondNetwork/elrond-go/config"
	"github.com/ElrondNetwork/elrond-go/consensus"
	"github.com/ElrondNetwork/elrond-go/consensus/spos"
	"github.com/ElrondNetwork/elrond-go/dataRetriever"
	dbLookupFactory "github.com/ElrondNetwork/elrond-go/dblookupext/factory"
	"github.com/ElrondNetwork/elrond-go/facade"
	"github.com/ElrondNetwork/elrond-go/facade/initial"
	mainFactory "github.com/ElrondNetwork/elrond-go/factory"
	apiComp "github.com/ElrondNetwork/elrond-go/factory/api"
	bootstrapComp "github.com/ElrondNetwork/elrond-go/factory/bootstrap"
	consensusComp "github.com/ElrondNetwork/elrond-go/factory/consensus"
	coreComp "github.com/ElrondNetwork/elrond-go/factory/core"
	cryptoComp "github.com/ElrondNetwork/elrond-go/factory/crypto"
	dataComp "github.com/ElrondNetwork/elrond-go/factory/data"
	heartbeatComp "github.com/ElrondNetwork/elrond-go/factory/heartbeat"
	networkComp "github.com/ElrondNetwork/elrond-go/factory/network"
	processComp "github.com/ElrondNetwork/elrond-go/factory/processing"
	stateComp "github.com/ElrondNetwork/elrond-go/factory/state"
	statusComp "github.com/ElrondNetwork/elrond-go/factory/status"
	"github.com/ElrondNetwork/elrond-go/genesis"
	"github.com/ElrondNetwork/elrond-go/genesis/parsing"
	"github.com/ElrondNetwork/elrond-go/health"
	"github.com/ElrondNetwork/elrond-go/node/metrics"
	"github.com/ElrondNetwork/elrond-go/outport"
	"github.com/ElrondNetwork/elrond-go/p2p"
	"github.com/ElrondNetwork/elrond-go/process"
	"github.com/ElrondNetwork/elrond-go/process/interceptors"
	"github.com/ElrondNetwork/elrond-go/sharding/nodesCoordinator"
	"github.com/ElrondNetwork/elrond-go/storage/cache"
	storageFactory "github.com/ElrondNetwork/elrond-go/storage/factory"
	"github.com/ElrondNetwork/elrond-go/storage/storageunit"
	"github.com/ElrondNetwork/elrond-go/update/trigger"
	"github.com/google/gops/agent"
)

const (
	// TODO: remove this after better handling VM versions switching
	// delayBeforeScQueriesStart represents the delay before the sc query processor should start to allow external queries
	delayBeforeScQueriesStart = 2 * time.Minute

	maxTimeToClose = 10 * time.Second
	// SoftRestartMessage is the custom message used when the node does a soft restart operation
	SoftRestartMessage = "Shuffled out - soft restart"
)

// nodeRunner holds the node runner configuration and controls running of a node
type nodeRunner struct {
	configs *config.Configs
}

// NewNodeRunner creates a nodeRunner instance
func NewNodeRunner(cfgs *config.Configs) (*nodeRunner, error) {
	if cfgs == nil {
		return nil, fmt.Errorf("nil configs provided")
	}

	return &nodeRunner{
		configs: cfgs,
	}, nil
}

// Start creates and starts the managed components
func (nr *nodeRunner) Start() error {
	configs := nr.configs
	flagsConfig := configs.FlagsConfig
	configurationPaths := configs.ConfigurationPathsHolder
	chanStopNodeProcess := make(chan endProcess.ArgEndProcess, 1)

	enableGopsIfNeeded(flagsConfig.EnableGops)

	var err error
	configurationPaths.Nodes, err = nr.getNodesFileName()
	if err != nil {
		return err
	}

	log.Debug("config", "file", configurationPaths.Nodes)
	log.Debug("config", "file", configurationPaths.Genesis)

	log.Info("starting node", "version", flagsConfig.Version, "pid", os.Getpid())

	err = cleanupStorageIfNecessary(flagsConfig.WorkingDir, flagsConfig.CleanupStorage)
	if err != nil {
		return err
	}

	printEnableEpochs(nr.configs)

	core.DumpGoRoutinesToLog(0, log)

	err = nr.startShufflingProcessLoop(chanStopNodeProcess)
	if err != nil {
		return err
	}

	return nil
}

func printEnableEpochs(configs *config.Configs) {
	var readEpochFor = func(flag string) string {
		return fmt.Sprintf("read enable epoch for %s", flag)
	}

	enableEpochs := configs.EpochConfig.EnableEpochs

	log.Debug(readEpochFor("sc deploy"), "epoch", enableEpochs.SCDeployEnableEpoch)
	log.Debug(readEpochFor("built in functions"), "epoch", enableEpochs.BuiltInFunctionsEnableEpoch)
	log.Debug(readEpochFor("relayed transactions"), "epoch", enableEpochs.RelayedTransactionsEnableEpoch)
	log.Debug(readEpochFor("penalized too much gas"), "epoch", enableEpochs.PenalizedTooMuchGasEnableEpoch)
	log.Debug(readEpochFor("switch jail waiting"), "epoch", enableEpochs.SwitchJailWaitingEnableEpoch)
	log.Debug(readEpochFor("switch hysteresis for min nodes"), "epoch", enableEpochs.SwitchHysteresisForMinNodesEnableEpoch)
	log.Debug(readEpochFor("below signed threshold"), "epoch", enableEpochs.BelowSignedThresholdEnableEpoch)
	log.Debug(readEpochFor("transaction signed with tx hash"), "epoch", enableEpochs.TransactionSignedWithTxHashEnableEpoch)
	log.Debug(readEpochFor("meta protection"), "epoch", enableEpochs.MetaProtectionEnableEpoch)
	log.Debug(readEpochFor("ahead of time gas usage"), "epoch", enableEpochs.AheadOfTimeGasUsageEnableEpoch)
	log.Debug(readEpochFor("gas price modifier"), "epoch", enableEpochs.GasPriceModifierEnableEpoch)
	log.Debug(readEpochFor("repair callback"), "epoch", enableEpochs.RepairCallbackEnableEpoch)
	log.Debug(readEpochFor("max nodes change"), "epoch", enableEpochs.MaxNodesChangeEnableEpoch)
	log.Debug(readEpochFor("block gas and fees re-check"), "epoch", enableEpochs.BlockGasAndFeesReCheckEnableEpoch)
	log.Debug(readEpochFor("staking v2 epoch"), "epoch", enableEpochs.StakingV2EnableEpoch)
	log.Debug(readEpochFor("stake"), "epoch", enableEpochs.StakeEnableEpoch)
	log.Debug(readEpochFor("double key protection"), "epoch", enableEpochs.DoubleKeyProtectionEnableEpoch)
	log.Debug(readEpochFor("esdt"), "epoch", enableEpochs.ESDTEnableEpoch)
	log.Debug(readEpochFor("governance"), "epoch", enableEpochs.GovernanceEnableEpoch)
	log.Debug(readEpochFor("delegation manager"), "epoch", enableEpochs.DelegationManagerEnableEpoch)
	log.Debug(readEpochFor("delegation smart contract"), "epoch", enableEpochs.DelegationSmartContractEnableEpoch)
	log.Debug(readEpochFor("correct last unjailed"), "epoch", enableEpochs.CorrectLastUnjailedEnableEpoch)
	log.Debug(readEpochFor("balance waiting lists"), "epoch", enableEpochs.BalanceWaitingListsEnableEpoch)
	log.Debug(readEpochFor("relayed transactions v2"), "epoch", enableEpochs.RelayedTransactionsV2EnableEpoch)
	log.Debug(readEpochFor("unbond tokens v2"), "epoch", enableEpochs.UnbondTokensV2EnableEpoch)
	log.Debug(readEpochFor("save jailed always"), "epoch", enableEpochs.SaveJailedAlwaysEnableEpoch)
	log.Debug(readEpochFor("validator to delegation"), "epoch", enableEpochs.ValidatorToDelegationEnableEpoch)
	log.Debug(readEpochFor("re-delegate below minimum check"), "epoch", enableEpochs.ReDelegateBelowMinCheckEnableEpoch)
	log.Debug(readEpochFor("waiting waiting list"), "epoch", enableEpochs.WaitingListFixEnableEpoch)
	log.Debug(readEpochFor("increment SCR nonce in multi transfer"), "epoch", enableEpochs.IncrementSCRNonceInMultiTransferEnableEpoch)
	log.Debug(readEpochFor("esdt and NFT multi transfer"), "epoch", enableEpochs.ESDTMultiTransferEnableEpoch)
	log.Debug(readEpochFor("contract global mint and burn"), "epoch", enableEpochs.GlobalMintBurnDisableEpoch)
	log.Debug(readEpochFor("contract transfer role"), "epoch", enableEpochs.ESDTTransferRoleEnableEpoch)
	log.Debug(readEpochFor("built in functions on metachain"), "epoch", enableEpochs.BuiltInFunctionOnMetaEnableEpoch)
	log.Debug(readEpochFor("compute rewards checkpoint on delegation"), "epoch", enableEpochs.ComputeRewardCheckpointEnableEpoch)
	log.Debug(readEpochFor("esdt NFT create on multiple shards"), "epoch", enableEpochs.ESDTNFTCreateOnMultiShardEnableEpoch)
	log.Debug(readEpochFor("SCR size invariant check"), "epoch", enableEpochs.SCRSizeInvariantCheckEnableEpoch)
	log.Debug(readEpochFor("backward compatibility flag for save key value"), "epoch", enableEpochs.BackwardCompSaveKeyValueEnableEpoch)
	log.Debug(readEpochFor("meta ESDT, financial SFT"), "epoch", enableEpochs.MetaESDTSetEnableEpoch)
	log.Debug(readEpochFor("add tokens to delegation"), "epoch", enableEpochs.AddTokensToDelegationEnableEpoch)
	log.Debug(readEpochFor("multi ESDT transfer on callback"), "epoch", enableEpochs.MultiESDTTransferFixOnCallBackOnEnableEpoch)
	log.Debug(readEpochFor("optimize gas used in cross mini blocks"), "epoch", enableEpochs.OptimizeGasUsedInCrossMiniBlocksEnableEpoch)
	log.Debug(readEpochFor("correct first queued"), "epoch", enableEpochs.CorrectFirstQueuedEpoch)
	log.Debug(readEpochFor("fix out of gas return code"), "epoch", enableEpochs.FixOOGReturnCodeEnableEpoch)
	log.Debug(readEpochFor("remove non updated storage"), "epoch", enableEpochs.RemoveNonUpdatedStorageEnableEpoch)
	log.Debug(readEpochFor("delete delegator data after claim rewards"), "epoch", enableEpochs.DeleteDelegatorAfterClaimRewardsEnableEpoch)
	log.Debug(readEpochFor("optimize nft metadata store"), "epoch", enableEpochs.OptimizeNFTStoreEnableEpoch)
	log.Debug(readEpochFor("create nft through execute on destination by caller"), "epoch", enableEpochs.CreateNFTThroughExecByCallerEnableEpoch)
	log.Debug(readEpochFor("payable by smart contract"), "epoch", enableEpochs.IsPayableBySCEnableEpoch)
	log.Debug(readEpochFor("cleanup informative only SCRs"), "epoch", enableEpochs.CleanUpInformativeSCRsEnableEpoch)
	log.Debug(readEpochFor("storage API cost optimization"), "epoch", enableEpochs.StorageAPICostOptimizationEnableEpoch)
	log.Debug(readEpochFor("transform to multi shard create on esdt"), "epoch", enableEpochs.TransformToMultiShardCreateEnableEpoch)
	log.Debug(readEpochFor("esdt: enable epoch for esdt register and set all roles function"), "epoch", enableEpochs.ESDTRegisterAndSetAllRolesEnableEpoch)
	log.Debug(readEpochFor("scheduled mini blocks"), "epoch", enableEpochs.ScheduledMiniBlocksEnableEpoch)
	log.Debug(readEpochFor("correct jailed not unstaked if empty queue"), "epoch", enableEpochs.CorrectJailedNotUnstakedEmptyQueueEpoch)
	log.Debug(readEpochFor("do not return old block in blockchain hook"), "epoch", enableEpochs.DoNotReturnOldBlockInBlockchainHookEnableEpoch)
	log.Debug(readEpochFor("scr size invariant check on built in"), "epoch", enableEpochs.SCRSizeInvariantOnBuiltInResultEnableEpoch)
	log.Debug(readEpochFor("correct check on tokenID for transfer role"), "epoch", enableEpochs.CheckCorrectTokenIDForTransferRoleEnableEpoch)
	log.Debug(readEpochFor("disable check value on exec by caller"), "epoch", enableEpochs.DisableExecByCallerEnableEpoch)
	log.Debug(readEpochFor("fail execution on every wrong API call"), "epoch", enableEpochs.FailExecutionOnEveryAPIErrorEnableEpoch)
	log.Debug(readEpochFor("managed crypto API in wasm vm"), "epoch", enableEpochs.ManagedCryptoAPIsEnableEpoch)
	log.Debug(readEpochFor("refactor contexts"), "epoch", enableEpochs.RefactorContextEnableEpoch)
	log.Debug(readEpochFor("disable heartbeat v1"), "epoch", enableEpochs.HeartbeatDisableEpoch)
	log.Debug(readEpochFor("mini block partial execution"), "epoch", enableEpochs.MiniBlockPartialExecutionEnableEpoch)
	log.Debug(readEpochFor("set sender in eei output transfer"), "epoch", enableEpochs.SetSenderInEeiOutputTransferEnableEpoch)
	log.Debug(readEpochFor("refactor peers mini blocks"), "epoch", enableEpochs.RefactorPeersMiniBlocksEnableEpoch)
	gasSchedule := configs.EpochConfig.GasSchedule

	log.Debug(readEpochFor("gas schedule directories paths"), "epoch", gasSchedule.GasScheduleByEpochs)
}

func (nr *nodeRunner) startShufflingProcessLoop(
	chanStopNodeProcess chan endProcess.ArgEndProcess,
) error {
	for {
		log.Debug("\n\n====================Starting managedComponents creation================================")

		shouldStop, err := nr.executeOneComponentCreationCycle(chanStopNodeProcess)
		if shouldStop {
			return err
		}

		nr.shuffleOutStatsAndGC()
	}
}

func (nr *nodeRunner) shuffleOutStatsAndGC() {
	debugConfig := nr.configs.GeneralConfig.Debug.ShuffleOut

	extraMessage := ""
	if debugConfig.CallGCWhenShuffleOut {
		extraMessage = " before running GC"
	}
	if debugConfig.ExtraPrintsOnShuffleOut {
		log.Debug("node statistics"+extraMessage, statistics.GetRuntimeStatistics()...)
	}
	if debugConfig.CallGCWhenShuffleOut {
		log.Debug("running runtime.GC()")
		runtime.GC()
	}
	shouldPrintAnotherNodeStatistics := debugConfig.CallGCWhenShuffleOut && debugConfig.ExtraPrintsOnShuffleOut
	if shouldPrintAnotherNodeStatistics {
		log.Debug("node statistics after running GC", statistics.GetRuntimeStatistics()...)
	}

	nr.doProfileOnShuffleOut()
}

func (nr *nodeRunner) doProfileOnShuffleOut() {
	debugConfig := nr.configs.GeneralConfig.Debug.ShuffleOut
	shouldDoProfile := debugConfig.DoProfileOnShuffleOut && nr.configs.FlagsConfig.UseHealthService
	if !shouldDoProfile {
		return
	}

	log.Debug("running profile job")
	parentPath := filepath.Join(nr.configs.FlagsConfig.WorkingDir, nr.configs.GeneralConfig.Health.FolderPath)
	var stats runtime.MemStats
	runtime.ReadMemStats(&stats)
	err := health.WriteMemoryUseInfo(stats, time.Now(), parentPath, "softrestart")
	log.LogIfError(err)
}

func (nr *nodeRunner) executeOneComponentCreationCycle(
	chanStopNodeProcess chan endProcess.ArgEndProcess,
) (bool, error) {
	goRoutinesNumberStart := runtime.NumGoroutine()
	configs := nr.configs
	flagsConfig := configs.FlagsConfig
	configurationPaths := configs.ConfigurationPathsHolder

	log.Debug("creating healthService")
	healthService := nr.createHealthService(flagsConfig)

	log.Debug("creating core components")
	managedCoreComponents, err := nr.CreateManagedCoreComponents(
		chanStopNodeProcess,
	)
	if err != nil {
		return true, err
	}

	log.Debug("creating crypto components")
	managedCryptoComponents, err := nr.CreateManagedCryptoComponents(managedCoreComponents)
	if err != nil {
		return true, err
	}

	log.Debug("creating network components")
	managedNetworkComponents, err := nr.CreateManagedNetworkComponents(managedCoreComponents)
	if err != nil {
		return true, err
	}

	log.Debug("creating disabled API services")
	webServerHandler, err := nr.createHttpServer()
	if err != nil {
		return true, err
	}

	log.Debug("creating bootstrap components")
	managedBootstrapComponents, err := nr.CreateManagedBootstrapComponents(managedCoreComponents, managedCryptoComponents, managedNetworkComponents)
	if err != nil {
		return true, err
	}

	nr.logInformation(managedCoreComponents, managedCryptoComponents, managedBootstrapComponents)

	log.Debug("creating data components")
	managedDataComponents, err := nr.CreateManagedDataComponents(managedCoreComponents, managedBootstrapComponents)
	if err != nil {
		return true, err
	}

	log.Debug("creating state components")
	managedStateComponents, err := nr.CreateManagedStateComponents(
		managedCoreComponents,
		managedBootstrapComponents,
		managedDataComponents,
	)
	if err != nil {
		return true, err
	}

	log.Debug("creating metrics")
	// this should be called before setting the storer (done in the managedDataComponents creation)
	err = nr.createMetrics(managedCoreComponents, managedCryptoComponents, managedBootstrapComponents)
	if err != nil {
		return true, err
	}

	log.Debug("registering components in healthService")
	nr.registerDataComponentsInHealthService(healthService, managedDataComponents)

	nodesShufflerOut, err := bootstrapComp.CreateNodesShuffleOut(
		managedCoreComponents.GenesisNodesSetup(),
		configs.GeneralConfig.EpochStartConfig,
		managedCoreComponents.ChanStopNodeProcess(),
	)
	if err != nil {
		return true, err
	}

	bootstrapStorer, err := managedDataComponents.StorageService().GetStorer(dataRetriever.BootstrapUnit)
	if err != nil {
		return true, err
	}

	log.Debug("creating nodes coordinator")
<<<<<<< HEAD
	nodesCoord, err := bootstrapComp.CreateNodesCoordinator(
=======
	nodesCoordinatorInstance, err := mainFactory.CreateNodesCoordinator(
>>>>>>> ed22da70
		nodesShufflerOut,
		managedCoreComponents.GenesisNodesSetup(),
		configs.PreferencesConfig.Preferences,
		managedCoreComponents.EpochStartNotifierWithConfirm(),
		managedCryptoComponents.PublicKey(),
		managedCoreComponents.InternalMarshalizer(),
		managedCoreComponents.Hasher(),
		managedCoreComponents.Rater(),
		bootstrapStorer,
		managedCoreComponents.NodesShuffler(),
		managedBootstrapComponents.ShardCoordinator().SelfId(),
		managedBootstrapComponents.EpochBootstrapParams(),
		managedBootstrapComponents.EpochBootstrapParams().Epoch(),
		managedCoreComponents.ChanStopNodeProcess(),
		managedCoreComponents.NodeTypeProvider(),
		managedCoreComponents.EnableEpochsHandler(),
		managedDataComponents.Datapool().CurrentEpochValidatorInfo(),
	)
	if err != nil {
		return true, err
	}

	log.Debug("starting status pooling components")
	managedStatusComponents, err := nr.CreateManagedStatusComponents(
		managedCoreComponents,
		managedNetworkComponents,
		managedBootstrapComponents,
		managedDataComponents,
		managedStateComponents,
		nodesCoordinatorInstance,
		configs.ImportDbConfig.IsImportDBMode,
	)
	if err != nil {
		return true, err
	}

	argsGasScheduleNotifier := forking.ArgsNewGasScheduleNotifier{
		GasScheduleConfig: configs.EpochConfig.GasSchedule,
		ConfigDir:         configurationPaths.GasScheduleDirectoryName,
		EpochNotifier:     managedCoreComponents.EpochNotifier(),
		ArwenChangeLocker: managedCoreComponents.ArwenChangeLocker(),
	}
	gasScheduleNotifier, err := forking.NewGasScheduleNotifier(argsGasScheduleNotifier)
	if err != nil {
		return true, err
	}

	log.Debug("creating process components")
	managedProcessComponents, err := nr.CreateManagedProcessComponents(
		managedCoreComponents,
		managedCryptoComponents,
		managedNetworkComponents,
		managedBootstrapComponents,
		managedStateComponents,
		managedDataComponents,
		managedStatusComponents,
		gasScheduleNotifier,
		nodesCoordinatorInstance,
	)
	if err != nil {
		return true, err
	}

	hardforkTrigger := managedProcessComponents.HardforkTrigger()
	err = hardforkTrigger.AddCloser(nodesShufflerOut)
	if err != nil {
		return true, fmt.Errorf("%w when adding nodeShufflerOut in hardForkTrigger", err)
	}

	managedStatusComponents.SetForkDetector(managedProcessComponents.ForkDetector())
	err = managedStatusComponents.StartPolling()
	if err != nil {
		return true, err
	}

	log.Debug("starting node... executeOneComponentCreationCycle")

	managedConsensusComponents, err := nr.CreateManagedConsensusComponents(
		managedCoreComponents,
		managedNetworkComponents,
		managedCryptoComponents,
		managedDataComponents,
		managedStateComponents,
		managedStatusComponents,
		managedProcessComponents,
	)
	if err != nil {
		return true, err
	}

	managedHeartbeatComponents, err := nr.CreateManagedHeartbeatComponents(
		managedCoreComponents,
		managedNetworkComponents,
		managedCryptoComponents,
		managedDataComponents,
		managedProcessComponents,
		managedProcessComponents.NodeRedundancyHandler(),
	)

	if err != nil {
		return true, err
	}

	managedHeartbeatV2Components, err := nr.CreateManagedHeartbeatV2Components(
		managedBootstrapComponents,
		managedCoreComponents,
		managedNetworkComponents,
		managedCryptoComponents,
		managedDataComponents,
		managedProcessComponents,
	)

	if err != nil {
		return true, err
	}

	log.Debug("creating node structure")
	currentNode, err := CreateNode(
		configs.GeneralConfig,
		managedBootstrapComponents,
		managedCoreComponents,
		managedCryptoComponents,
		managedDataComponents,
		managedNetworkComponents,
		managedProcessComponents,
		managedStateComponents,
		managedStatusComponents,
		managedHeartbeatComponents,
		managedHeartbeatV2Components,
		managedConsensusComponents,
		flagsConfig.BootstrapRoundIndex,
		configs.ImportDbConfig.IsImportDBMode,
	)
	if err != nil {
		return true, err
	}

	if managedBootstrapComponents.ShardCoordinator().SelfId() == core.MetachainShardId {
		log.Debug("activating nodesCoordinator's validators indexing")
		indexValidatorsListIfNeeded(
			managedStatusComponents.OutportHandler(),
			nodesCoordinatorInstance,
			managedProcessComponents.EpochStartTrigger().Epoch(),
		)
	}

	// this channel will trigger the moment when the sc query service should be able to process VM Query requests
	allowExternalVMQueriesChan := make(chan struct{})

	log.Debug("updating the API service after creating the node facade")
	ef, err := nr.createApiFacade(currentNode, webServerHandler, gasScheduleNotifier, allowExternalVMQueriesChan)
	if err != nil {
		return true, err
	}

	log.Info("application is now running")

	// TODO: remove this and treat better the VM versions switching
	go func(statusHandler core.AppStatusHandler) {
		time.Sleep(delayBeforeScQueriesStart)
		close(allowExternalVMQueriesChan)
		statusHandler.SetStringValue(common.MetricAreVMQueriesReady, strconv.FormatBool(true))
	}(managedCoreComponents.StatusHandler())

	sigs := make(chan os.Signal, 1)
	signal.Notify(sigs, syscall.SIGINT, syscall.SIGTERM)

	err = waitForSignal(
		sigs,
		managedCoreComponents.ChanStopNodeProcess(),
		healthService,
		ef,
		webServerHandler,
		currentNode,
		goRoutinesNumberStart,
	)
	if err != nil {
		return true, nil
	}

	return false, nil
}

func (nr *nodeRunner) createApiFacade(
	currentNode *Node,
	upgradableHttpServer shared.UpgradeableHttpServerHandler,
	gasScheduleNotifier common.GasScheduleNotifierAPI,
	allowVMQueriesChan chan struct{},
) (closing.Closer, error) {
	configs := nr.configs

	log.Debug("creating api resolver structure")

	apiResolverArgs := &apiComp.ApiResolverArgs{
		Configs:             configs,
		CoreComponents:      currentNode.coreComponents,
		DataComponents:      currentNode.dataComponents,
		StateComponents:     currentNode.stateComponents,
		BootstrapComponents: currentNode.bootstrapComponents,
		CryptoComponents:    currentNode.cryptoComponents,
		ProcessComponents:   currentNode.processComponents,
		GasScheduleNotifier: gasScheduleNotifier,
		Bootstrapper:        currentNode.consensusComponents.Bootstrapper(),
		AllowVMQueriesChan:  allowVMQueriesChan,
	}

	apiResolver, err := apiComp.CreateApiResolver(apiResolverArgs)
	if err != nil {
		return nil, err
	}

	log.Debug("creating elrond node facade")

	flagsConfig := configs.FlagsConfig

	argNodeFacade := facade.ArgNodeFacade{
		Node:                   currentNode,
		ApiResolver:            apiResolver,
		TxSimulatorProcessor:   currentNode.processComponents.TransactionSimulatorProcessor(),
		RestAPIServerDebugMode: flagsConfig.EnableRestAPIServerDebugMode,
		WsAntifloodConfig:      configs.GeneralConfig.Antiflood.WebServer,
		FacadeConfig: config.FacadeConfig{
			RestApiInterface: flagsConfig.RestApiInterface,
			PprofEnabled:     flagsConfig.EnablePprof,
		},
		ApiRoutesConfig: *configs.ApiRoutesConfig,
		AccountsState:   currentNode.stateComponents.AccountsAdapter(),
		PeerState:       currentNode.stateComponents.PeerAccounts(),
		Blockchain:      currentNode.dataComponents.Blockchain(),
	}

	ef, err := facade.NewNodeFacade(argNodeFacade)
	if err != nil {
		return nil, fmt.Errorf("%w while creating NodeFacade", err)
	}

	ef.SetSyncer(currentNode.coreComponents.SyncTimer())

	err = upgradableHttpServer.UpdateFacade(ef)
	if err != nil {
		return nil, err
	}

	log.Debug("updated node facade")

	log.Trace("starting background services")

	return ef, nil
}

func (nr *nodeRunner) createHttpServer() (shared.UpgradeableHttpServerHandler, error) {
	httpServerArgs := gin.ArgsNewWebServer{
		Facade:          initial.NewInitialNodeFacade(nr.configs.FlagsConfig.RestApiInterface, nr.configs.FlagsConfig.EnablePprof),
		ApiConfig:       *nr.configs.ApiRoutesConfig,
		AntiFloodConfig: nr.configs.GeneralConfig.Antiflood.WebServer,
	}

	httpServerWrapper, err := gin.NewGinWebServerHandler(httpServerArgs)
	if err != nil {
		return nil, err
	}

	err = httpServerWrapper.StartHttpServer()
	if err != nil {
		return nil, err
	}

	return httpServerWrapper, nil
}

func (nr *nodeRunner) createMetrics(
	coreComponents mainFactory.CoreComponentsHolder,
	cryptoComponents mainFactory.CryptoComponentsHolder,
	bootstrapComponents mainFactory.BootstrapComponentsHolder,
) error {
	err := metrics.InitMetrics(
		coreComponents.StatusHandlerUtils(),
		cryptoComponents.PublicKeyString(),
		bootstrapComponents.NodeType(),
		bootstrapComponents.ShardCoordinator(),
		coreComponents.GenesisNodesSetup(),
		nr.configs.FlagsConfig.Version,
		nr.configs.EconomicsConfig,
		nr.configs.GeneralConfig.EpochStartConfig.RoundsPerEpoch,
		coreComponents.MinTransactionVersion(),
	)

	if err != nil {
		return err
	}

	metrics.SaveStringMetric(coreComponents.StatusHandler(), common.MetricNodeDisplayName, nr.configs.PreferencesConfig.Preferences.NodeDisplayName)
	metrics.SaveStringMetric(coreComponents.StatusHandler(), common.MetricRedundancyLevel, fmt.Sprintf("%d", nr.configs.PreferencesConfig.Preferences.RedundancyLevel))
	metrics.SaveStringMetric(coreComponents.StatusHandler(), common.MetricRedundancyIsMainActive, common.MetricValueNA)
	metrics.SaveStringMetric(coreComponents.StatusHandler(), common.MetricChainId, coreComponents.ChainID())
	metrics.SaveUint64Metric(coreComponents.StatusHandler(), common.MetricGasPerDataByte, coreComponents.EconomicsData().GasPerDataByte())
	metrics.SaveUint64Metric(coreComponents.StatusHandler(), common.MetricMinGasPrice, coreComponents.EconomicsData().MinGasPrice())
	metrics.SaveUint64Metric(coreComponents.StatusHandler(), common.MetricMinGasLimit, coreComponents.EconomicsData().MinGasLimit())
	metrics.SaveStringMetric(coreComponents.StatusHandler(), common.MetricRewardsTopUpGradientPoint, coreComponents.EconomicsData().RewardsTopUpGradientPoint().String())
	metrics.SaveStringMetric(coreComponents.StatusHandler(), common.MetricTopUpFactor, fmt.Sprintf("%g", coreComponents.EconomicsData().RewardsTopUpFactor()))
	metrics.SaveStringMetric(coreComponents.StatusHandler(), common.MetricGasPriceModifier, fmt.Sprintf("%g", coreComponents.EconomicsData().GasPriceModifier()))
	metrics.SaveUint64Metric(coreComponents.StatusHandler(), common.MetricMaxGasPerTransaction, coreComponents.EconomicsData().MaxGasLimitPerTx())
	return nil
}

func (nr *nodeRunner) createHealthService(flagsConfig *config.ContextFlagsConfig) HealthService {
	healthService := health.NewHealthService(nr.configs.GeneralConfig.Health, flagsConfig.WorkingDir)
	if flagsConfig.UseHealthService {
		healthService.Start()
	}

	return healthService
}

func (nr *nodeRunner) registerDataComponentsInHealthService(healthService HealthService, dataComponents mainFactory.DataComponentsHolder) {
	healthService.RegisterComponent(dataComponents.Datapool().Transactions())
	healthService.RegisterComponent(dataComponents.Datapool().UnsignedTransactions())
	healthService.RegisterComponent(dataComponents.Datapool().RewardTransactions())
}

// CreateManagedConsensusComponents is the managed consensus components factory
func (nr *nodeRunner) CreateManagedConsensusComponents(
	coreComponents mainFactory.CoreComponentsHolder,
	networkComponents mainFactory.NetworkComponentsHolder,
	cryptoComponents mainFactory.CryptoComponentsHolder,
	dataComponents mainFactory.DataComponentsHolder,
	stateComponents mainFactory.StateComponentsHolder,
	statusComponents mainFactory.StatusComponentsHolder,
	processComponents mainFactory.ProcessComponentsHolder,
) (mainFactory.ConsensusComponentsHandler, error) {
	scheduledProcessorArgs := spos.ScheduledProcessorWrapperArgs{
		SyncTimer:                coreComponents.SyncTimer(),
		Processor:                processComponents.BlockProcessor(),
		RoundTimeDurationHandler: coreComponents.RoundHandler(),
	}

	scheduledProcessor, err := spos.NewScheduledProcessorWrapper(scheduledProcessorArgs)
	if err != nil {
		return nil, err
	}

<<<<<<< HEAD
	consensusArgs := consensusComp.ConsensusComponentsFactoryArgs{
		Config:              *nr.configs.GeneralConfig,
		BootstrapRoundIndex: nr.configs.FlagsConfig.BootstrapRoundIndex,
		CoreComponents:      coreComponents,
		NetworkComponents:   networkComponents,
		CryptoComponents:    cryptoComponents,
		DataComponents:      dataComponents,
		ProcessComponents:   processComponents,
		StateComponents:     stateComponents,
		StatusComponents:    statusComponents,
		ScheduledProcessor:  scheduledProcessor,
		IsInImportMode:      nr.configs.ImportDbConfig.IsImportDBMode,
=======
	consensusArgs := mainFactory.ConsensusComponentsFactoryArgs{
		Config:                *nr.configs.GeneralConfig,
		BootstrapRoundIndex:   nr.configs.FlagsConfig.BootstrapRoundIndex,
		CoreComponents:        coreComponents,
		NetworkComponents:     networkComponents,
		CryptoComponents:      cryptoComponents,
		DataComponents:        dataComponents,
		ProcessComponents:     processComponents,
		StateComponents:       stateComponents,
		StatusComponents:      statusComponents,
		ScheduledProcessor:    scheduledProcessor,
		IsInImportMode:        nr.configs.ImportDbConfig.IsImportDBMode,
		ShouldDisableWatchdog: nr.configs.FlagsConfig.DisableConsensusWatchdog,
>>>>>>> ed22da70
	}

	consensusFactory, err := consensusComp.NewConsensusComponentsFactory(consensusArgs)
	if err != nil {
		return nil, fmt.Errorf("NewConsensusComponentsFactory failed: %w", err)
	}

	managedConsensusComponents, err := consensusComp.NewManagedConsensusComponents(consensusFactory)
	if err != nil {
		return nil, err
	}

	err = managedConsensusComponents.Create()
	if err != nil {
		return nil, err
	}
	return managedConsensusComponents, nil
}

// CreateManagedHeartbeatComponents is the managed heartbeat components factory
func (nr *nodeRunner) CreateManagedHeartbeatComponents(
	coreComponents mainFactory.CoreComponentsHolder,
	networkComponents mainFactory.NetworkComponentsHolder,
	cryptoComponents mainFactory.CryptoComponentsHolder,
	dataComponents mainFactory.DataComponentsHolder,
	processComponents mainFactory.ProcessComponentsHolder,
	redundancyHandler consensus.NodeRedundancyHandler,
) (mainFactory.HeartbeatComponentsHandler, error) {
	genesisTime := time.Unix(coreComponents.GenesisNodesSetup().GetStartTime(), 0)

<<<<<<< HEAD
	heartbeatArgs := heartbeatComp.HeartbeatComponentsFactoryArgs{
		Config:                *nr.configs.GeneralConfig,
		Prefs:                 *nr.configs.PreferencesConfig,
		AppVersion:            nr.configs.FlagsConfig.Version,
		GenesisTime:           genesisTime,
		RedundancyHandler:     redundancyHandler,
		CoreComponents:        coreComponents,
		DataComponents:        dataComponents,
		NetworkComponents:     networkComponents,
		CryptoComponents:      cryptoComponents,
		ProcessComponents:     processComponents,
		HeartbeatDisableEpoch: nr.configs.EpochConfig.EnableEpochs.HeartbeatDisableEpoch,
=======
	heartbeatArgs := mainFactory.HeartbeatComponentsFactoryArgs{
		Config:            *nr.configs.GeneralConfig,
		Prefs:             *nr.configs.PreferencesConfig,
		AppVersion:        nr.configs.FlagsConfig.Version,
		GenesisTime:       genesisTime,
		RedundancyHandler: redundancyHandler,
		CoreComponents:    coreComponents,
		DataComponents:    dataComponents,
		NetworkComponents: networkComponents,
		CryptoComponents:  cryptoComponents,
		ProcessComponents: processComponents,
>>>>>>> ed22da70
	}

	heartbeatComponentsFactory, err := heartbeatComp.NewHeartbeatComponentsFactory(heartbeatArgs)
	if err != nil {
		return nil, fmt.Errorf("NewHeartbeatComponentsFactory failed: %w", err)
	}

	managedHeartbeatComponents, err := heartbeatComp.NewManagedHeartbeatComponents(heartbeatComponentsFactory)
	if err != nil {
		return nil, err
	}

	err = managedHeartbeatComponents.Create()
	if err != nil {
		return nil, err
	}
	return managedHeartbeatComponents, nil
}

// CreateManagedHeartbeatV2Components is the managed heartbeatV2 components factory
func (nr *nodeRunner) CreateManagedHeartbeatV2Components(
	bootstrapComponents mainFactory.BootstrapComponentsHolder,
	coreComponents mainFactory.CoreComponentsHolder,
	networkComponents mainFactory.NetworkComponentsHolder,
	cryptoComponents mainFactory.CryptoComponentsHolder,
	dataComponents mainFactory.DataComponentsHolder,
	processComponents mainFactory.ProcessComponentsHolder,
) (mainFactory.HeartbeatV2ComponentsHandler, error) {
	heartbeatV2Args := heartbeatComp.ArgHeartbeatV2ComponentsFactory{
		Config:             *nr.configs.GeneralConfig,
		Prefs:              *nr.configs.PreferencesConfig,
		AppVersion:         nr.configs.FlagsConfig.Version,
		BoostrapComponents: bootstrapComponents,
		CoreComponents:     coreComponents,
		DataComponents:     dataComponents,
		NetworkComponents:  networkComponents,
		CryptoComponents:   cryptoComponents,
		ProcessComponents:  processComponents,
	}

	heartbeatV2ComponentsFactory, err := heartbeatComp.NewHeartbeatV2ComponentsFactory(heartbeatV2Args)
	if err != nil {
		return nil, fmt.Errorf("NewHeartbeatV2ComponentsFactory failed: %w", err)
	}

	managedHeartbeatV2Components, err := heartbeatComp.NewManagedHeartbeatV2Components(heartbeatV2ComponentsFactory)
	if err != nil {
		return nil, err
	}

	err = managedHeartbeatV2Components.Create()
	if err != nil {
		return nil, err
	}
	return managedHeartbeatV2Components, nil
}

func waitForSignal(
	sigs chan os.Signal,
	chanStopNodeProcess chan endProcess.ArgEndProcess,
	healthService closing.Closer,
	ef closing.Closer,
	httpServer shared.UpgradeableHttpServerHandler,
	currentNode *Node,
	goRoutinesNumberStart int,
) error {
	var sig endProcess.ArgEndProcess
	reshuffled := false
	wrongConfig := false
	wrongConfigDescription := ""

	select {
	case <-sigs:
		log.Info("terminating at user's signal...")
	case sig = <-chanStopNodeProcess:
		log.Info("terminating at internal stop signal", "reason", sig.Reason, "description", sig.Description)
		if sig.Reason == common.ShuffledOut {
			reshuffled = true
		}
		if sig.Reason == common.WrongConfiguration {
			wrongConfig = true
			wrongConfigDescription = sig.Description
		}
	}

	chanCloseComponents := make(chan struct{})
	go func() {
		closeAllComponents(healthService, ef, httpServer, currentNode, chanCloseComponents)
	}()

	select {
	case <-chanCloseComponents:
		log.Debug("Closed all components gracefully")
	case <-time.After(maxTimeToClose):
		log.Warn("force closing the node", "error", "closeAllComponents did not finish on time")
		return fmt.Errorf("did NOT close all components gracefully")
	}

	if wrongConfig {
		// hang the node's process because it cannot continue with the current configuration and a restart doesn't
		// change this behaviour
		for {
			log.Error("wrong configuration. stopped processing", "description", wrongConfigDescription)
			time.Sleep(1 * time.Minute)
		}
	}

	if reshuffled {
		log.Info("=============================" + SoftRestartMessage + "==================================")
		core.DumpGoRoutinesToLog(goRoutinesNumberStart, log)

		return nil
	}

	return fmt.Errorf("not reshuffled, closing")
}

func (nr *nodeRunner) logInformation(
	coreComponents mainFactory.CoreComponentsHolder,
	cryptoComponents mainFactory.CryptoComponentsHolder,
	bootstrapComponents mainFactory.BootstrapComponentsHolder,
) {
	log.Info("Bootstrap", "epoch", bootstrapComponents.EpochBootstrapParams().Epoch())
	if bootstrapComponents.EpochBootstrapParams().NodesConfig() != nil {
		log.Info("the epoch from nodesConfig is",
			"epoch", bootstrapComponents.EpochBootstrapParams().NodesConfig().CurrentEpoch)
	}

	var shardIdString = core.GetShardIDString(bootstrapComponents.ShardCoordinator().SelfId())
	logger.SetCorrelationShard(shardIdString)

	sessionInfoFileOutput := fmt.Sprintf("%s:%s\n%s:%s\n%s:%v\n%s:%s\n%s:%v\n",
		"PkBlockSign", cryptoComponents.PublicKeyString(),
		"ShardId", shardIdString,
		"TotalShards", bootstrapComponents.ShardCoordinator().NumberOfShards(),
		"AppVersion", nr.configs.FlagsConfig.Version,
		"GenesisTimeStamp", coreComponents.GenesisTime().Unix(),
	)

	sessionInfoFileOutput += "\nStarted with parameters:\n"
	sessionInfoFileOutput += nr.configs.FlagsConfig.SessionInfoFileOutput

	nr.logSessionInformation(nr.configs.FlagsConfig.WorkingDir, sessionInfoFileOutput, coreComponents)
}

func (nr *nodeRunner) getNodesFileName() (string, error) {
	flagsConfig := nr.configs.FlagsConfig
	configurationPaths := nr.configs.ConfigurationPathsHolder
	nodesFileName := configurationPaths.Nodes

	exportFolder := filepath.Join(flagsConfig.WorkingDir, nr.configs.GeneralConfig.Hardfork.ImportFolder)
	if nr.configs.GeneralConfig.Hardfork.AfterHardFork {
		exportFolderNodesSetupPath := filepath.Join(exportFolder, common.NodesSetupJsonFileName)
		if !core.FileExists(exportFolderNodesSetupPath) {
			return "", fmt.Errorf("cannot find %s in the export folder", common.NodesSetupJsonFileName)
		}

		nodesFileName = exportFolderNodesSetupPath
	}
	return nodesFileName, nil
}

// CreateManagedStatusComponents is the managed status components factory
func (nr *nodeRunner) CreateManagedStatusComponents(
	managedCoreComponents mainFactory.CoreComponentsHolder,
	managedNetworkComponents mainFactory.NetworkComponentsHolder,
	managedBootstrapComponents mainFactory.BootstrapComponentsHolder,
	managedDataComponents mainFactory.DataComponentsHolder,
	managedStateComponents mainFactory.StateComponentsHolder,
	nodesCoordinator nodesCoordinator.NodesCoordinator,
	isInImportMode bool,
) (mainFactory.StatusComponentsHandler, error) {
	statArgs := statusComp.StatusComponentsFactoryArgs{
		Config:             *nr.configs.GeneralConfig,
		ExternalConfig:     *nr.configs.ExternalConfig,
		EconomicsConfig:    *nr.configs.EconomicsConfig,
		ShardCoordinator:   managedBootstrapComponents.ShardCoordinator(),
		NodesCoordinator:   nodesCoordinator,
		EpochStartNotifier: managedCoreComponents.EpochStartNotifierWithConfirm(),
		CoreComponents:     managedCoreComponents,
		DataComponents:     managedDataComponents,
		NetworkComponents:  managedNetworkComponents,
		StateComponents:    managedStateComponents,
		IsInImportMode:     isInImportMode,
	}

	statusComponentsFactory, err := statusComp.NewStatusComponentsFactory(statArgs)
	if err != nil {
		return nil, fmt.Errorf("NewStatusComponentsFactory failed: %w", err)
	}

	managedStatusComponents, err := statusComp.NewManagedStatusComponents(statusComponentsFactory)
	if err != nil {
		return nil, err
	}
	err = managedStatusComponents.Create()
	if err != nil {
		return nil, err
	}
	return managedStatusComponents, nil
}

func (nr *nodeRunner) logSessionInformation(
	workingDir string,
	sessionInfoFileOutput string,
	coreComponents mainFactory.CoreComponentsHolder,
) {
	statsFolder := filepath.Join(workingDir, common.DefaultStatsPath)
	configurationPaths := nr.configs.ConfigurationPathsHolder
	copyConfigToStatsFolder(
		statsFolder,
		configurationPaths.GasScheduleDirectoryName,
		[]string{
			configurationPaths.MainConfig,
			configurationPaths.Economics,
			configurationPaths.Ratings,
			configurationPaths.Preferences,
			configurationPaths.P2p,
			configurationPaths.Genesis,
			configurationPaths.Nodes,
			configurationPaths.ApiRoutes,
			configurationPaths.External,
			configurationPaths.SystemSC,
			configurationPaths.RoundActivation,
			configurationPaths.Epoch,
		})

	statsFile := filepath.Join(statsFolder, "session.info")
	err := ioutil.WriteFile(statsFile, []byte(sessionInfoFileOutput), core.FileModeReadWrite)
	log.LogIfError(err)

	computedRatingsDataStr := createStringFromRatingsData(coreComponents.RatingsData())
	log.Debug("rating data", "rating", computedRatingsDataStr)
}

// CreateManagedProcessComponents is the managed process components factory
func (nr *nodeRunner) CreateManagedProcessComponents(
	coreComponents mainFactory.CoreComponentsHolder,
	cryptoComponents mainFactory.CryptoComponentsHolder,
	networkComponents mainFactory.NetworkComponentsHolder,
	bootstrapComponents mainFactory.BootstrapComponentsHolder,
	stateComponents mainFactory.StateComponentsHolder,
	dataComponents mainFactory.DataComponentsHolder,
	statusComponents mainFactory.StatusComponentsHolder,
	gasScheduleNotifier core.GasScheduleNotifier,
	nodesCoordinator nodesCoordinator.NodesCoordinator,
) (mainFactory.ProcessComponentsHandler, error) {
	configs := nr.configs
	configurationPaths := nr.configs.ConfigurationPathsHolder
	importStartHandler, err := trigger.NewImportStartHandler(filepath.Join(configs.FlagsConfig.WorkingDir, common.DefaultDBPath), configs.FlagsConfig.Version)
	if err != nil {
		return nil, err
	}

	totalSupply, ok := big.NewInt(0).SetString(configs.EconomicsConfig.GlobalSettings.GenesisTotalSupply, 10)
	if !ok {
		return nil, fmt.Errorf("can not parse total suply from economics.toml, %s is not a valid value",
			configs.EconomicsConfig.GlobalSettings.GenesisTotalSupply)
	}

	mintingSenderAddress := configs.EconomicsConfig.GlobalSettings.GenesisMintingSenderAddress

	args := genesis.AccountsParserArgs{
		GenesisFilePath: configurationPaths.Genesis,
		EntireSupply:    totalSupply,
		MinterAddress:   mintingSenderAddress,
		PubkeyConverter: coreComponents.AddressPubKeyConverter(),
		KeyGenerator:    cryptoComponents.TxSignKeyGen(),
		Hasher:          coreComponents.Hasher(),
		Marshalizer:     coreComponents.InternalMarshalizer(),
	}

	accountsParser, err := parsing.NewAccountsParser(args)
	if err != nil {
		return nil, err
	}

	smartContractParser, err := parsing.NewSmartContractsParser(
		configurationPaths.SmartContracts,
		coreComponents.AddressPubKeyConverter(),
		cryptoComponents.TxSignKeyGen(),
	)
	if err != nil {
		return nil, err
	}

	historyRepoFactoryArgs := &dbLookupFactory.ArgsHistoryRepositoryFactory{
		SelfShardID:              bootstrapComponents.ShardCoordinator().SelfId(),
		Config:                   configs.GeneralConfig.DbLookupExtensions,
		Hasher:                   coreComponents.Hasher(),
		Marshalizer:              coreComponents.InternalMarshalizer(),
		Store:                    dataComponents.StorageService(),
		Uint64ByteSliceConverter: coreComponents.Uint64ByteSliceConverter(),
	}
	historyRepositoryFactory, err := dbLookupFactory.NewHistoryRepositoryFactory(historyRepoFactoryArgs)
	if err != nil {
		return nil, err
	}

	whiteListCache, err := storageunit.NewCache(storageFactory.GetCacherFromConfig(configs.GeneralConfig.WhiteListPool))
	if err != nil {
		return nil, err
	}
	whiteListRequest, err := interceptors.NewWhiteListDataVerifier(whiteListCache)
	if err != nil {
		return nil, err
	}

	whiteListerVerifiedTxs, err := createWhiteListerVerifiedTxs(configs.GeneralConfig)
	if err != nil {
		return nil, err
	}

	historyRepository, err := historyRepositoryFactory.Create()
	if err != nil {
		return nil, err
	}

	log.Trace("creating time cache for requested items components")
	requestedItemsHandler := cache.NewTimeCache(
		time.Duration(uint64(time.Millisecond) * coreComponents.GenesisNodesSetup().GetRoundDuration()))

	processArgs := processComp.ProcessComponentsFactoryArgs{
		Config:                 *configs.GeneralConfig,
		EpochConfig:            *configs.EpochConfig,
		PrefConfigs:            configs.PreferencesConfig.Preferences,
		ImportDBConfig:         *configs.ImportDbConfig,
		AccountsParser:         accountsParser,
		SmartContractParser:    smartContractParser,
		GasSchedule:            gasScheduleNotifier,
		NodesCoordinator:       nodesCoordinator,
		Data:                   dataComponents,
		CoreData:               coreComponents,
		Crypto:                 cryptoComponents,
		State:                  stateComponents,
		Network:                networkComponents,
		BootstrapComponents:    bootstrapComponents,
		StatusComponents:       statusComponents,
		RequestedItemsHandler:  requestedItemsHandler,
		WhiteListHandler:       whiteListRequest,
		WhiteListerVerifiedTxs: whiteListerVerifiedTxs,
		MaxRating:              configs.RatingsConfig.General.MaxRating,
		SystemSCConfig:         configs.SystemSCConfig,
		Version:                configs.FlagsConfig.Version,
		ImportStartHandler:     importStartHandler,
		WorkingDir:             configs.FlagsConfig.WorkingDir,
		HistoryRepo:            historyRepository,
	}
	processComponentsFactory, err := processComp.NewProcessComponentsFactory(processArgs)
	if err != nil {
		return nil, fmt.Errorf("NewProcessComponentsFactory failed: %w", err)
	}

	managedProcessComponents, err := processComp.NewManagedProcessComponents(processComponentsFactory)
	if err != nil {
		return nil, err
	}

	err = managedProcessComponents.Create()
	if err != nil {
		return nil, err
	}

	return managedProcessComponents, nil
}

// CreateManagedDataComponents is the managed data components factory
func (nr *nodeRunner) CreateManagedDataComponents(
	coreComponents mainFactory.CoreComponentsHolder,
	bootstrapComponents mainFactory.BootstrapComponentsHolder,
) (mainFactory.DataComponentsHandler, error) {
	configs := nr.configs
	storerEpoch := bootstrapComponents.EpochBootstrapParams().Epoch()
	if !configs.GeneralConfig.StoragePruning.Enabled {
		// TODO: refactor this as when the pruning storer is disabled, the default directory path is Epoch_0
		// and it should be Epoch_ALL or something similar
		storerEpoch = 0
	}

	dataArgs := dataComp.DataComponentsFactoryArgs{
		Config:                        *configs.GeneralConfig,
		PrefsConfig:                   configs.PreferencesConfig.Preferences,
		ShardCoordinator:              bootstrapComponents.ShardCoordinator(),
		Core:                          coreComponents,
		EpochStartNotifier:            coreComponents.EpochStartNotifierWithConfirm(),
		CurrentEpoch:                  storerEpoch,
		CreateTrieEpochRootHashStorer: configs.ImportDbConfig.ImportDbSaveTrieEpochRootHash,
	}

	dataComponentsFactory, err := dataComp.NewDataComponentsFactory(dataArgs)
	if err != nil {
		return nil, fmt.Errorf("NewDataComponentsFactory failed: %w", err)
	}
	managedDataComponents, err := dataComp.NewManagedDataComponents(dataComponentsFactory)
	if err != nil {
		return nil, err
	}
	err = managedDataComponents.Create()
	if err != nil {
		return nil, err
	}

	statusMetricsStorer, err := managedDataComponents.StorageService().GetStorer(dataRetriever.StatusMetricsUnit)
	if err != nil {
		return nil, err
	}

	err = coreComponents.StatusHandlerUtils().UpdateStorerAndMetricsForPersistentHandler(statusMetricsStorer)

	if err != nil {
		return nil, err
	}

	return managedDataComponents, nil
}

// CreateManagedStateComponents is the managed state components factory
func (nr *nodeRunner) CreateManagedStateComponents(
	coreComponents mainFactory.CoreComponentsHolder,
	bootstrapComponents mainFactory.BootstrapComponentsHolder,
	dataComponents mainFactory.DataComponentsHandler,
) (mainFactory.StateComponentsHandler, error) {
	processingMode := common.Normal
	if nr.configs.ImportDbConfig.IsImportDBMode {
		processingMode = common.ImportDb
	}
<<<<<<< HEAD
	stateArgs := stateComp.StateComponentsFactoryArgs{
		Config:           *nr.configs.GeneralConfig,
		EnableEpochs:     nr.configs.EpochConfig.EnableEpochs,
		ShardCoordinator: bootstrapComponents.ShardCoordinator(),
		Core:             coreComponents,
		StorageService:   dataComponents.StorageService(),
		ProcessingMode:   processingMode,
		ChainHandler:     dataComponents.Blockchain(),
=======
	stateArgs := mainFactory.StateComponentsFactoryArgs{
		Config:                   *nr.configs.GeneralConfig,
		ShardCoordinator:         bootstrapComponents.ShardCoordinator(),
		Core:                     coreComponents,
		StorageService:           dataComponents.StorageService(),
		ProcessingMode:           processingMode,
		ShouldSerializeSnapshots: nr.configs.FlagsConfig.SerializeSnapshots,
		ChainHandler:             dataComponents.Blockchain(),
>>>>>>> ed22da70
	}

	stateComponentsFactory, err := stateComp.NewStateComponentsFactory(stateArgs)
	if err != nil {
		return nil, fmt.Errorf("NewStateComponentsFactory failed: %w", err)
	}

	managedStateComponents, err := stateComp.NewManagedStateComponents(stateComponentsFactory)
	if err != nil {
		return nil, err
	}

	err = managedStateComponents.Create()
	if err != nil {
		return nil, err
	}
	return managedStateComponents, nil
}

// CreateManagedBootstrapComponents is the managed bootstrap components factory
func (nr *nodeRunner) CreateManagedBootstrapComponents(
	coreComponents mainFactory.CoreComponentsHolder,
	cryptoComponents mainFactory.CryptoComponentsHolder,
	networkComponents mainFactory.NetworkComponentsHolder,
) (mainFactory.BootstrapComponentsHandler, error) {

	bootstrapComponentsFactoryArgs := bootstrapComp.BootstrapComponentsFactoryArgs{
		Config:            *nr.configs.GeneralConfig,
		PrefConfig:        *nr.configs.PreferencesConfig,
		ImportDbConfig:    *nr.configs.ImportDbConfig,
		FlagsConfig:       *nr.configs.FlagsConfig,
		WorkingDir:        nr.configs.FlagsConfig.WorkingDir,
		CoreComponents:    coreComponents,
		CryptoComponents:  cryptoComponents,
		NetworkComponents: networkComponents,
	}

	bootstrapComponentsFactory, err := bootstrapComp.NewBootstrapComponentsFactory(bootstrapComponentsFactoryArgs)
	if err != nil {
		return nil, fmt.Errorf("NewBootstrapComponentsFactory failed: %w", err)
	}

	managedBootstrapComponents, err := bootstrapComp.NewManagedBootstrapComponents(bootstrapComponentsFactory)
	if err != nil {
		return nil, err
	}

	err = managedBootstrapComponents.Create()
	if err != nil {
		return nil, err
	}

	return managedBootstrapComponents, nil
}

// CreateManagedNetworkComponents is the managed network components factory
func (nr *nodeRunner) CreateManagedNetworkComponents(
	coreComponents mainFactory.CoreComponentsHolder,
) (mainFactory.NetworkComponentsHandler, error) {
	decodedPreferredPeers, err := decodePreferredPeers(*nr.configs.PreferencesConfig, coreComponents.ValidatorPubKeyConverter())
	if err != nil {
		return nil, err
	}

	networkComponentsFactoryArgs := networkComp.NetworkComponentsFactoryArgs{
		P2pConfig:             *nr.configs.P2pConfig,
		MainConfig:            *nr.configs.GeneralConfig,
		RatingsConfig:         *nr.configs.RatingsConfig,
		StatusHandler:         coreComponents.StatusHandler(),
		Marshalizer:           coreComponents.InternalMarshalizer(),
		Syncer:                coreComponents.SyncTimer(),
		PreferredPeersSlices:  decodedPreferredPeers,
		BootstrapWaitTime:     common.TimeToWaitForP2PBootstrap,
		NodeOperationMode:     p2p.NormalOperation,
		ConnectionWatcherType: nr.configs.PreferencesConfig.Preferences.ConnectionWatcherType,
	}
	if nr.configs.ImportDbConfig.IsImportDBMode {
		networkComponentsFactoryArgs.BootstrapWaitTime = 0
	}
	if nr.configs.PreferencesConfig.Preferences.FullArchive {
		networkComponentsFactoryArgs.NodeOperationMode = p2p.FullArchiveMode
	}

	networkComponentsFactory, err := networkComp.NewNetworkComponentsFactory(networkComponentsFactoryArgs)
	if err != nil {
		return nil, fmt.Errorf("NewNetworkComponentsFactory failed: %w", err)
	}

	managedNetworkComponents, err := networkComp.NewManagedNetworkComponents(networkComponentsFactory)
	if err != nil {
		return nil, err
	}
	err = managedNetworkComponents.Create()
	if err != nil {
		return nil, err
	}
	return managedNetworkComponents, nil
}

// CreateManagedCoreComponents is the managed core components factory
func (nr *nodeRunner) CreateManagedCoreComponents(
	chanStopNodeProcess chan endProcess.ArgEndProcess,
) (mainFactory.CoreComponentsHandler, error) {
	statusHandlersFactory, err := factory.NewStatusHandlersFactory()
	if err != nil {
		return nil, err
	}

	coreArgs := coreComp.CoreComponentsFactoryArgs{
		Config:                *nr.configs.GeneralConfig,
		ConfigPathsHolder:     *nr.configs.ConfigurationPathsHolder,
		EpochConfig:           *nr.configs.EpochConfig,
		RoundConfig:           *nr.configs.RoundConfig,
		ImportDbConfig:        *nr.configs.ImportDbConfig,
		RatingsConfig:         *nr.configs.RatingsConfig,
		EconomicsConfig:       *nr.configs.EconomicsConfig,
		NodesFilename:         nr.configs.ConfigurationPathsHolder.Nodes,
		WorkingDirectory:      nr.configs.FlagsConfig.WorkingDir,
		ChanStopNodeProcess:   chanStopNodeProcess,
		StatusHandlersFactory: statusHandlersFactory,
	}

	coreComponentsFactory, err := coreComp.NewCoreComponentsFactory(coreArgs)
	if err != nil {
		return nil, fmt.Errorf("NewCoreComponentsFactory failed: %w", err)
	}

	managedCoreComponents, err := coreComp.NewManagedCoreComponents(coreComponentsFactory)
	if err != nil {
		return nil, err
	}

	err = managedCoreComponents.Create()
	if err != nil {
		return nil, err
	}

	return managedCoreComponents, nil
}

// CreateManagedCryptoComponents is the managed crypto components factory
func (nr *nodeRunner) CreateManagedCryptoComponents(
	coreComponents mainFactory.CoreComponentsHolder,
) (mainFactory.CryptoComponentsHandler, error) {
	configs := nr.configs
	validatorKeyPemFileName := configs.ConfigurationPathsHolder.ValidatorKey
	cryptoComponentsHandlerArgs := cryptoComp.CryptoComponentsFactoryArgs{
		ValidatorKeyPemFileName:              validatorKeyPemFileName,
		SkIndex:                              configs.FlagsConfig.ValidatorKeyIndex,
		Config:                               *configs.GeneralConfig,
		CoreComponentsHolder:                 coreComponents,
		ActivateBLSPubKeyMessageVerification: configs.SystemSCConfig.StakingSystemSCConfig.ActivateBLSPubKeyMessageVerification,
		KeyLoader:                            &core.KeyLoader{},
		ImportModeNoSigCheck:                 configs.ImportDbConfig.ImportDbNoSigCheckFlag,
		IsInImportMode:                       configs.ImportDbConfig.IsImportDBMode,
<<<<<<< HEAD
		EnableEpochs:                         configs.EpochConfig.EnableEpochs,
=======
		NoKeyProvided:                        configs.FlagsConfig.NoKeyProvided,
>>>>>>> ed22da70
	}

	cryptoComponentsFactory, err := cryptoComp.NewCryptoComponentsFactory(cryptoComponentsHandlerArgs)
	if err != nil {
		return nil, fmt.Errorf("NewCryptoComponentsFactory failed: %w", err)
	}

	managedCryptoComponents, err := cryptoComp.NewManagedCryptoComponents(cryptoComponentsFactory)
	if err != nil {
		return nil, err
	}

	err = managedCryptoComponents.Create()
	if err != nil {
		return nil, err
	}

	return managedCryptoComponents, nil
}

func closeAllComponents(
	healthService io.Closer,
	facade mainFactory.Closer,
	httpServer shared.UpgradeableHttpServerHandler,
	node *Node,
	chanCloseComponents chan struct{},
) {
	log.Debug("closing health service...")
	err := healthService.Close()
	log.LogIfError(err)

	log.Debug("closing http server")
	log.LogIfError(httpServer.Close())

	log.Debug("closing facade")
	log.LogIfError(facade.Close())

	log.Debug("closing node")
	log.LogIfError(node.Close())

	chanCloseComponents <- struct{}{}
}

func createStringFromRatingsData(ratingsData process.RatingsInfoHandler) string {
	metaChainStepHandler := ratingsData.MetaChainRatingsStepHandler()
	shardChainHandler := ratingsData.ShardChainRatingsStepHandler()
	computedRatingsDataStr := fmt.Sprintf(
		"meta:\n"+
			"ProposerIncrease=%v\n"+
			"ProposerDecrease=%v\n"+
			"ValidatorIncrease=%v\n"+
			"ValidatorDecrease=%v\n\n"+
			"shard:\n"+
			"ProposerIncrease=%v\n"+
			"ProposerDecrease=%v\n"+
			"ValidatorIncrease=%v\n"+
			"ValidatorDecrease=%v",
		metaChainStepHandler.ProposerIncreaseRatingStep(),
		metaChainStepHandler.ProposerDecreaseRatingStep(),
		metaChainStepHandler.ValidatorIncreaseRatingStep(),
		metaChainStepHandler.ValidatorDecreaseRatingStep(),
		shardChainHandler.ProposerIncreaseRatingStep(),
		shardChainHandler.ProposerDecreaseRatingStep(),
		shardChainHandler.ValidatorIncreaseRatingStep(),
		shardChainHandler.ValidatorDecreaseRatingStep(),
	)
	return computedRatingsDataStr
}

func cleanupStorageIfNecessary(workingDir string, cleanupStorage bool) error {
	if !cleanupStorage {
		return nil
	}

	dbPath := filepath.Join(
		workingDir,
		common.DefaultDBPath)
	log.Trace("cleaning storage", "path", dbPath)

	return os.RemoveAll(dbPath)
}

func copyConfigToStatsFolder(statsFolder string, gasScheduleFolder string, configs []string) {
	err := os.MkdirAll(statsFolder, os.ModePerm)
	log.LogIfError(err)

	err = copyDirectory(gasScheduleFolder, statsFolder)
	log.LogIfError(err)

	for _, configFile := range configs {
		copySingleFile(statsFolder, configFile)
	}
}

// TODO: add some unit tests
func copyDirectory(source string, destination string) error {
	fileDescriptors, err := ioutil.ReadDir(source)
	if err != nil {
		return err
	}

	sourceInfo, err := os.Stat(source)
	if err != nil {
		return err
	}

	err = os.MkdirAll(destination, sourceInfo.Mode())
	if err != nil {
		return err
	}

	for _, fd := range fileDescriptors {
		srcFilePath := path.Join(source, fd.Name())
		dstFilePath := path.Join(destination, fd.Name())
		if fd.IsDir() {
			err = copyDirectory(srcFilePath, dstFilePath)
			log.LogIfError(err)
		} else {
			copySingleFile(dstFilePath, srcFilePath)
		}
	}
	return nil
}

func copySingleFile(folder string, configFile string) {
	fileName := filepath.Base(configFile)

	source, err := core.OpenFile(configFile)
	if err != nil {
		return
	}
	defer func() {
		err = source.Close()
		if err != nil {
			log.Warn("copySingleFile", "Could not close file", source.Name(), "error", err.Error())
		}
	}()

	destPath := filepath.Join(folder, fileName)
	destination, err := os.Create(destPath)
	if err != nil {
		return
	}
	defer func() {
		err = destination.Close()
		if err != nil {
			log.Warn("copySingleFile", "Could not close file", source.Name(), "error", err.Error())
		}
	}()

	_, err = io.Copy(destination, source)
	if err != nil {
		log.Warn("copySingleFile", "Could not copy file", source.Name(), "error", err.Error())
	}
}

func indexValidatorsListIfNeeded(
	outportHandler outport.OutportHandler,
	coordinator nodesCoordinator.NodesCoordinator,
	epoch uint32,
) {
	if !outportHandler.HasDrivers() {
		return
	}

	validatorsPubKeys, err := coordinator.GetAllEligibleValidatorsPublicKeys(epoch)
	if err != nil {
		log.Warn("GetAllEligibleValidatorPublicKeys for epoch 0 failed", "error", err)
	}

	if len(validatorsPubKeys) > 0 {
		outportHandler.SaveValidatorsPubKeys(validatorsPubKeys, epoch)
	}
}

func enableGopsIfNeeded(gopsEnabled bool) {
	if gopsEnabled {
		if err := agent.Listen(agent.Options{}); err != nil {
			log.Error("failure to init gops", "error", err.Error())
		}
	}

	log.Trace("gops", "enabled", gopsEnabled)
}

func decodePreferredPeers(prefConfig config.Preferences, validatorPubKeyConverter core.PubkeyConverter) ([]string, error) {
	decodedPeers := make([]string, 0)
	for _, connectionSlice := range prefConfig.Preferences.PreferredConnections {
		peerBytes, err := validatorPubKeyConverter.Decode(connectionSlice)
		if err != nil {
			return nil, fmt.Errorf("cannot decode preferred peer(%s) : %w", connectionSlice, err)
		}

		decodedPeers = append(decodedPeers, string(peerBytes))
	}

	return decodedPeers, nil
}

func createWhiteListerVerifiedTxs(generalConfig *config.Config) (process.WhiteListHandler, error) {
	whiteListCacheVerified, err := storageunit.NewCache(storageFactory.GetCacherFromConfig(generalConfig.WhiteListerVerifiedTxs))
	if err != nil {
		return nil, err
	}
	return interceptors.NewWhiteListDataVerifier(whiteListCacheVerified)
}<|MERGE_RESOLUTION|>--- conflicted
+++ resolved
@@ -338,11 +338,7 @@
 	}
 
 	log.Debug("creating nodes coordinator")
-<<<<<<< HEAD
-	nodesCoord, err := bootstrapComp.CreateNodesCoordinator(
-=======
-	nodesCoordinatorInstance, err := mainFactory.CreateNodesCoordinator(
->>>>>>> ed22da70
+	nodesCoordinatorInstance, err := bootstrapComp.CreateNodesCoordinator(
 		nodesShufflerOut,
 		managedCoreComponents.GenesisNodesSetup(),
 		configs.PreferencesConfig.Preferences,
@@ -684,21 +680,7 @@
 		return nil, err
 	}
 
-<<<<<<< HEAD
 	consensusArgs := consensusComp.ConsensusComponentsFactoryArgs{
-		Config:              *nr.configs.GeneralConfig,
-		BootstrapRoundIndex: nr.configs.FlagsConfig.BootstrapRoundIndex,
-		CoreComponents:      coreComponents,
-		NetworkComponents:   networkComponents,
-		CryptoComponents:    cryptoComponents,
-		DataComponents:      dataComponents,
-		ProcessComponents:   processComponents,
-		StateComponents:     stateComponents,
-		StatusComponents:    statusComponents,
-		ScheduledProcessor:  scheduledProcessor,
-		IsInImportMode:      nr.configs.ImportDbConfig.IsImportDBMode,
-=======
-	consensusArgs := mainFactory.ConsensusComponentsFactoryArgs{
 		Config:                *nr.configs.GeneralConfig,
 		BootstrapRoundIndex:   nr.configs.FlagsConfig.BootstrapRoundIndex,
 		CoreComponents:        coreComponents,
@@ -711,7 +693,6 @@
 		ScheduledProcessor:    scheduledProcessor,
 		IsInImportMode:        nr.configs.ImportDbConfig.IsImportDBMode,
 		ShouldDisableWatchdog: nr.configs.FlagsConfig.DisableConsensusWatchdog,
->>>>>>> ed22da70
 	}
 
 	consensusFactory, err := consensusComp.NewConsensusComponentsFactory(consensusArgs)
@@ -742,21 +723,7 @@
 ) (mainFactory.HeartbeatComponentsHandler, error) {
 	genesisTime := time.Unix(coreComponents.GenesisNodesSetup().GetStartTime(), 0)
 
-<<<<<<< HEAD
 	heartbeatArgs := heartbeatComp.HeartbeatComponentsFactoryArgs{
-		Config:                *nr.configs.GeneralConfig,
-		Prefs:                 *nr.configs.PreferencesConfig,
-		AppVersion:            nr.configs.FlagsConfig.Version,
-		GenesisTime:           genesisTime,
-		RedundancyHandler:     redundancyHandler,
-		CoreComponents:        coreComponents,
-		DataComponents:        dataComponents,
-		NetworkComponents:     networkComponents,
-		CryptoComponents:      cryptoComponents,
-		ProcessComponents:     processComponents,
-		HeartbeatDisableEpoch: nr.configs.EpochConfig.EnableEpochs.HeartbeatDisableEpoch,
-=======
-	heartbeatArgs := mainFactory.HeartbeatComponentsFactoryArgs{
 		Config:            *nr.configs.GeneralConfig,
 		Prefs:             *nr.configs.PreferencesConfig,
 		AppVersion:        nr.configs.FlagsConfig.Version,
@@ -767,7 +734,6 @@
 		NetworkComponents: networkComponents,
 		CryptoComponents:  cryptoComponents,
 		ProcessComponents: processComponents,
->>>>>>> ed22da70
 	}
 
 	heartbeatComponentsFactory, err := heartbeatComp.NewHeartbeatComponentsFactory(heartbeatArgs)
@@ -1194,17 +1160,7 @@
 	if nr.configs.ImportDbConfig.IsImportDBMode {
 		processingMode = common.ImportDb
 	}
-<<<<<<< HEAD
 	stateArgs := stateComp.StateComponentsFactoryArgs{
-		Config:           *nr.configs.GeneralConfig,
-		EnableEpochs:     nr.configs.EpochConfig.EnableEpochs,
-		ShardCoordinator: bootstrapComponents.ShardCoordinator(),
-		Core:             coreComponents,
-		StorageService:   dataComponents.StorageService(),
-		ProcessingMode:   processingMode,
-		ChainHandler:     dataComponents.Blockchain(),
-=======
-	stateArgs := mainFactory.StateComponentsFactoryArgs{
 		Config:                   *nr.configs.GeneralConfig,
 		ShardCoordinator:         bootstrapComponents.ShardCoordinator(),
 		Core:                     coreComponents,
@@ -1212,7 +1168,6 @@
 		ProcessingMode:           processingMode,
 		ShouldSerializeSnapshots: nr.configs.FlagsConfig.SerializeSnapshots,
 		ChainHandler:             dataComponents.Blockchain(),
->>>>>>> ed22da70
 	}
 
 	stateComponentsFactory, err := stateComp.NewStateComponentsFactory(stateArgs)
@@ -1368,11 +1323,8 @@
 		KeyLoader:                            &core.KeyLoader{},
 		ImportModeNoSigCheck:                 configs.ImportDbConfig.ImportDbNoSigCheckFlag,
 		IsInImportMode:                       configs.ImportDbConfig.IsImportDBMode,
-<<<<<<< HEAD
-		EnableEpochs:                         configs.EpochConfig.EnableEpochs,
-=======
+		EnableEpochs:                         //configs.EpochConfig.EnableEpochs,
 		NoKeyProvided:                        configs.FlagsConfig.NoKeyProvided,
->>>>>>> ed22da70
 	}
 
 	cryptoComponentsFactory, err := cryptoComp.NewCryptoComponentsFactory(cryptoComponentsHandlerArgs)
