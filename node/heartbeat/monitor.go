//go:generate protoc -I=proto -I=$GOPATH/src -I=$GOPATH/src/github.com/gogo/protobuf/protobuf  --gogoslick_out=Mgoogle/protobuf/duration.proto=github.com/gogo/protobuf/types,Mgoogle/protobuf/timestamp.proto=github.com/gogo/protobuf/types:. heartbeat.proto
package heartbeat

import (
	"bytes"
	"encoding/hex"
	"sort"
	"strings"
	"sync"
	"time"

	"github.com/ElrondNetwork/elrond-go/core"
	"github.com/ElrondNetwork/elrond-go/core/check"
	"github.com/ElrondNetwork/elrond-go/logger"
	"github.com/ElrondNetwork/elrond-go/marshal"
	"github.com/ElrondNetwork/elrond-go/p2p"
	"github.com/ElrondNetwork/elrond-go/statusHandler"
	types "github.com/gogo/protobuf/types"
)

var log = logger.GetOrCreate("node/heartbeat")

// Monitor represents the heartbeat component that processes received heartbeat messages
type Monitor struct {
	maxDurationPeerUnresponsive time.Duration
	marshalizer                 marshal.Marshalizer
	mutHeartbeatMessages        sync.RWMutex
	heartbeatMessages           map[string]*heartbeatMessageInfo
	mutPubKeysMap               sync.RWMutex
	pubKeysMap                  map[uint32][]string
	mutFullPeersSlice           sync.RWMutex
	fullPeersSlice              [][]byte
	appStatusHandler            core.AppStatusHandler
	genesisTime                 time.Time
	messageHandler              MessageHandler
	storer                      HeartbeatStorageHandler
	timer                       Timer
}

// NewMonitor returns a new monitor instance
func NewMonitor(
	marshalizer marshal.Marshalizer,
	maxDurationPeerUnresponsive time.Duration,
	pubKeysMap map[uint32][]string,
	genesisTime time.Time,
	messageHandler MessageHandler,
	storer HeartbeatStorageHandler,
	timer Timer,
) (*Monitor, error) {
	if check.IfNil(marshalizer) {
		return nil, ErrNilMarshalizer
	}
	if len(pubKeysMap) == 0 {
		return nil, ErrEmptyPublicKeysMap
	}
	if check.IfNil(messageHandler) {
		return nil, ErrNilMessageHandler
	}
	if check.IfNil(storer) {
		return nil, ErrNilHeartbeatStorer
	}
	if check.IfNil(timer) {
		return nil, ErrNilTimer
	}

	mon := &Monitor{
		marshalizer:                 marshalizer,
		heartbeatMessages:           make(map[string]*heartbeatMessageInfo),
		maxDurationPeerUnresponsive: maxDurationPeerUnresponsive,
		appStatusHandler:            &statusHandler.NilStatusHandler{},
		genesisTime:                 genesisTime,
		messageHandler:              messageHandler,
		storer:                      storer,
		timer:                       timer,
	}

	err := mon.storer.UpdateGenesisTime(genesisTime)
	if err != nil {
		return nil, err
	}

	err = mon.initializeHeartbeatMessagesInfo(pubKeysMap)
	if err != nil {
		return nil, err
	}

	err = mon.loadRestOfPubKeysFromStorage()
	if err != nil {
		log.Debug("heartbeat can't load public keys from storage", "error", err.Error())
	}

	return mon, nil
}

func (m *Monitor) initializeHeartbeatMessagesInfo(pubKeysMap map[uint32][]string) error {
	pubKeysMapCopy := make(map[uint32][]string)
	pubKeysToSave := make(map[string]*heartbeatMessageInfo)
	for shardId, pubKeys := range pubKeysMap {
		for _, pubkey := range pubKeys {
			e := m.initializeHeartBeatForPK(pubkey, shardId, pubKeysToSave, pubKeysMapCopy)
			if e != nil {
				return e
			}
		}
	}

	go m.SaveMultipleHeartbeatMessageInfos(pubKeysToSave)

	m.pubKeysMap = pubKeysMapCopy
	return nil
}

func (m *Monitor) initializeHeartBeatForPK(
	pubkey string,
	shardId uint32,
	pubKeysToSave map[string]*heartbeatMessageInfo,
	pubKeysMapCopy map[uint32][]string,
) error {
	hbmi, err := m.loadHbmiFromStorer(pubkey)
	if err != nil { // if pubKey not found in DB, create a new instance
		hbmi, err = newHeartbeatMessageInfo(m.maxDurationPeerUnresponsive, true, m.genesisTime, m.timer)
		if err != nil {
			return err
		}

		hbmi.genesisTime = m.genesisTime
		hbmi.computedShardID = shardId
		pubKeysToSave[pubkey] = hbmi
	}
	m.heartbeatMessages[pubkey] = hbmi
	pubKeysMapCopy[shardId] = append(pubKeysMapCopy[shardId], pubkey)
	return nil
}

// SaveMultipleHeartbeatMessageInfos stores all heartbeatMessageInfos to the storer
func (m *Monitor) SaveMultipleHeartbeatMessageInfos(pubKeysToSave map[string]*heartbeatMessageInfo) {
	m.mutHeartbeatMessages.RLock()
	defer m.mutHeartbeatMessages.RUnlock()

	for key, hmbi := range pubKeysToSave {
		hbDTO := m.convertToExportedStruct(hmbi)
		err := m.storer.SavePubkeyData([]byte(key), &hbDTO)
		if err != nil {
			log.Debug("cannot save heartbeat to db", "error", err.Error())
		}
	}
}

func (m *Monitor) loadRestOfPubKeysFromStorage() error {
	peersSlice, err := m.storer.LoadKeys()
	if err != nil {
		return err
	}

	for _, peer := range peersSlice {
		pubKey := string(peer)
		_, ok := m.heartbeatMessages[pubKey]
		if !ok { // peer not in nodes map
			hbmi, err1 := m.loadHbmiFromStorer(pubKey)
			if err1 != nil {
				continue
			}
			m.heartbeatMessages[pubKey] = hbmi
		}
	}

	return nil
}

func (m *Monitor) loadHbmiFromStorer(pubKey string) (*heartbeatMessageInfo, error) {
	hbmiDTO, err := m.storer.LoadHbmiDTO(pubKey)
	if err != nil {
		return nil, err
	}

	receivedHbmi := m.convertFromExportedStruct(*hbmiDTO, m.maxDurationPeerUnresponsive)
	receivedHbmi.getTimeHandler = m.timer.Now
	crtTime := m.timer.Now()
	crtDuration := crtTime.Sub(receivedHbmi.lastUptimeDowntime)
	crtDuration = maxDuration(0, crtDuration)
	if receivedHbmi.isActive {
		receivedHbmi.totalUpTime += crtDuration
		receivedHbmi.timeStamp = crtTime
	} else {
		receivedHbmi.totalDownTime += crtDuration
	}
	receivedHbmi.lastUptimeDowntime = crtTime
	receivedHbmi.genesisTime = m.genesisTime

	return &receivedHbmi, nil
}

// SetAppStatusHandler will set the AppStatusHandler which will be used for monitoring
func (m *Monitor) SetAppStatusHandler(ash core.AppStatusHandler) error {
	if ash == nil || ash.IsInterfaceNil() {
		return ErrNilAppStatusHandler
	}

	m.appStatusHandler = ash
	return nil
}

// ProcessReceivedMessage satisfies the p2p.MessageProcessor interface so it can be called
// by the p2p subsystem each time a new heartbeat message arrives
func (m *Monitor) ProcessReceivedMessage(message p2p.MessageP2P, _ func(buffToSend []byte)) error {
	hbRecv, err := m.messageHandler.CreateHeartbeatFromP2pMessage(message)
	if err != nil {
		return err
	}

	//message is validated, process should be done async, method can return nil
	go m.addHeartbeatMessageToMap(hbRecv)

	go m.computeAllHeartbeatMessages()

	return nil
}

func (m *Monitor) addHeartbeatMessageToMap(hb *Heartbeat) {
	pubKeyStr := string(hb.Pubkey)
	m.mutHeartbeatMessages.Lock()
	hbmi, ok := m.heartbeatMessages[pubKeyStr]
	if hbmi == nil || !ok {
		var err error
		hbmi, err = newHeartbeatMessageInfo(m.maxDurationPeerUnresponsive, false, m.genesisTime, m.timer)
		if err != nil {
			log.Debug("error creating hbmi", "error", err.Error())
			m.mutHeartbeatMessages.Unlock()
			return
		}
		m.heartbeatMessages[pubKeyStr] = hbmi
	}
	m.mutHeartbeatMessages.Unlock()

	computedShardID := m.computeShardID(pubKeyStr)

	hbmi.HeartbeatReceived(computedShardID, hb.ShardID, hb.VersionNumber, hb.NodeDisplayName)
	hbDTO := m.convertToExportedStruct(hbmi)

	err := m.storer.SavePubkeyData(hb.Pubkey, &hbDTO)
	if err != nil {
		log.Debug("cannot save heartbeat to db", "error", err.Error())
	}
	m.addPeerToFullPeersSlice(hb.Pubkey)
}

func (m *Monitor) addPeerToFullPeersSlice(pubKey []byte) {
	m.mutFullPeersSlice.Lock()
	defer m.mutFullPeersSlice.Unlock()
	if !m.isPeerInFullPeersSlice(pubKey) {
		m.fullPeersSlice = append(m.fullPeersSlice, pubKey)
		err := m.storer.SaveKeys(m.fullPeersSlice)
		if err != nil {
			log.Debug("can't store the keys slice", "error", err.Error())
		}
	}
}

func (m *Monitor) isPeerInFullPeersSlice(pubKey []byte) bool {
	for _, peer := range m.fullPeersSlice {
		if bytes.Equal(peer, pubKey) {
			return true
		}
	}

	return false
}

func (m *Monitor) computeShardID(pubkey string) uint32 {
	// TODO : the shard ID will be recomputed at the end of an epoch / beginning of a new one.
	//  For the moment, just find the shard ID from a copy of the initial pub keys map
	m.mutPubKeysMap.RLock()
	defer m.mutPubKeysMap.RUnlock()
	for shardID, pubKeysSlice := range m.pubKeysMap {
		for _, pKey := range pubKeysSlice {
			if pKey == pubkey {
				return shardID
			}
		}
	}

	// if not found, return the latest known computed shard ID
	return m.heartbeatMessages[pubkey].computedShardID
}

func (m *Monitor) computeAllHeartbeatMessages() {
	m.mutHeartbeatMessages.Lock()
	counterActiveValidators := 0
	counterConnectedNodes := 0
	hbChangedStateToInactiveMap := make(map[string]*heartbeatMessageInfo)
	for key, v := range m.heartbeatMessages {
		previousActive := v.GetIsActive()
		v.ComputeActive(m.timer.Now())
		isActive := v.GetIsActive()

		if isActive {
			counterConnectedNodes++

			if v.GetIsValidator() {
				counterActiveValidators++
			}
		}
		changedStateToInactive := previousActive && !isActive
		if changedStateToInactive {
			hbChangedStateToInactiveMap[key] = v
		}
	}

	m.mutHeartbeatMessages.Unlock()
	go m.SaveMultipleHeartbeatMessageInfos(hbChangedStateToInactiveMap)

	m.appStatusHandler.SetUInt64Value(core.MetricLiveValidatorNodes, uint64(counterActiveValidators))
	m.appStatusHandler.SetUInt64Value(core.MetricConnectedNodes, uint64(counterConnectedNodes))
}

// GetHeartbeats returns the heartbeat status
func (m *Monitor) GetHeartbeats() []PubKeyHeartbeat {
	m.computeAllHeartbeatMessages()

	m.mutHeartbeatMessages.Lock()
	status := make([]PubKeyHeartbeat, len(m.heartbeatMessages))
	idx := 0
	for k, v := range m.heartbeatMessages {
		tmp := PubKeyHeartbeat{
			HexPublicKey:    hex.EncodeToString([]byte(k)),
			IsActive:        v.isActive,
			ReceivedShardID: v.receivedShardID,
			ComputedShardID: v.computedShardID,
			TotalUpTime:     int64(v.totalUpTime.Seconds()),
			TotalDownTime:   int64(v.totalDownTime.Seconds()),
			VersionNumber:   v.versionNumber,
			IsValidator:     v.isValidator,
			NodeDisplayName: v.nodeDisplayName,
		}

		tmp.TimeStamp, _ = types.TimestampProto(v.timeStamp)
		tmp.MaxInactiveTime = types.DurationProto(v.maxInactiveTime)
		status[idx] = tmp
		idx++
	}
	m.mutHeartbeatMessages.Unlock()

	sort.Slice(status, func(i, j int) bool {
		return strings.Compare(status[i].HexPublicKey, status[j].HexPublicKey) < 0
	})

	return status
}

// IsInterfaceNil returns true if there is no value under the interface
func (m *Monitor) IsInterfaceNil() bool {
	return m == nil
}

func (m *Monitor) convertToExportedStruct(v *heartbeatMessageInfo) HeartbeatDTO {
	v.updateMutex.Lock()
	defer v.updateMutex.Unlock()
	ret := HeartbeatDTO{
		IsActive:        v.isActive,
		ReceivedShardID: v.receivedShardID,
		ComputedShardID: v.computedShardID,
		VersionNumber:   v.versionNumber,
		IsValidator:     v.isValidator,
		NodeDisplayName: v.nodeDisplayName,
	}

	ret.TimeStamp, _ = types.TimestampProto(v.timeStamp)
	ret.MaxInactiveTime = types.DurationProto(v.maxInactiveTime)
	ret.TotalUpTime = types.DurationProto(v.totalUpTime)
	ret.TotalDownTime = types.DurationProto(v.totalDownTime)
	ret.LastUptimeDowntime, _ = types.TimestampProto(v.lastUptimeDowntime)
	ret.GenesisTime, _ = types.TimestampProto(v.genesisTime)

	return ret
}

func (m *Monitor) convertFromExportedStruct(hbDTO HeartbeatDTO, maxDuration time.Duration) heartbeatMessageInfo {
	return heartbeatMessageInfo{
		maxDurationPeerUnresponsive: maxDuration,
		isActive:                    hbDTO.IsActive,
		receivedShardID:             hbDTO.ReceivedShardID,
		computedShardID:             hbDTO.ComputedShardID,
		versionNumber:               hbDTO.VersionNumber,
		nodeDisplayName:             hbDTO.NodeDisplayName,
		isValidator:                 hbDTO.IsValidator,
	}
<<<<<<< HEAD

	hbmi.maxInactiveTime, _ = types.DurationFromProto(hbDTO.MaxInactiveTime)
	hbmi.timeStamp, _ = types.TimestampFromProto(hbDTO.TimeStamp)
	hbmi.totalUpTime, _ = types.DurationFromProto(hbDTO.TotalUpTime)
	hbmi.totalDownTime, _ = types.DurationFromProto(hbDTO.TotalDownTime)
	hbmi.lastUptimeDowntime, _ = types.TimestampFromProto(hbDTO.LastUptimeDowntime)
	hbmi.genesisTime, _ = types.TimestampFromProto(hbDTO.GenesisTime)
	return hbmi
=======
>>>>>>> 1b4b5936
}<|MERGE_RESOLUTION|>--- conflicted
+++ resolved
@@ -375,7 +375,7 @@
 }
 
 func (m *Monitor) convertFromExportedStruct(hbDTO HeartbeatDTO, maxDuration time.Duration) heartbeatMessageInfo {
-	return heartbeatMessageInfo{
+	hbmi := heartbeatMessageInfo{
 		maxDurationPeerUnresponsive: maxDuration,
 		isActive:                    hbDTO.IsActive,
 		receivedShardID:             hbDTO.ReceivedShardID,
@@ -384,7 +384,6 @@
 		nodeDisplayName:             hbDTO.NodeDisplayName,
 		isValidator:                 hbDTO.IsValidator,
 	}
-<<<<<<< HEAD
 
 	hbmi.maxInactiveTime, _ = types.DurationFromProto(hbDTO.MaxInactiveTime)
 	hbmi.timeStamp, _ = types.TimestampFromProto(hbDTO.TimeStamp)
@@ -393,6 +392,4 @@
 	hbmi.lastUptimeDowntime, _ = types.TimestampFromProto(hbDTO.LastUptimeDowntime)
 	hbmi.genesisTime, _ = types.TimestampFromProto(hbDTO.GenesisTime)
 	return hbmi
-=======
->>>>>>> 1b4b5936
 }