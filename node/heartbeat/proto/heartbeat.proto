syntax = "proto3";

package proto;

option go_package = "heartbeat";

// Heartbeat represents the heartbeat message that is sent between peers
message Heartbeat {
	bytes  Payload         = 1;
	bytes  Pubkey          = 2;
	bytes  Signature       = 3;
	uint32 ShardID         = 4;
	string VersionNumber   = 5;
	string NodeDisplayName = 6;
}

// HeartbeatDTO is the struct used for handling DB operations for heartbeatMessageInfo struct
message HeartbeatDTO {
<<<<<<< HEAD
	google.protobuf.Duration  MaxDurationPeerUnresponsive  = 1 ;
	google.protobuf.Duration  MaxInactiveTime              = 2 ;
	google.protobuf.Duration  TotalUpTime                  = 3 ;
	google.protobuf.Duration  TotalDownTime                = 4 ;
	google.protobuf.Timestamp TimeStamp                    = 5 ;
	bool                      IsActive                     = 6 ;
	uint32                    ReceivedShardID              = 7 ;
	uint32                    ComputedShardID              = 8 ;
	string                    VersionNumber                = 9 ;
	string                    NodeDisplayName              = 10;
	string                    PeerType                     = 11;
	bool                      IsValidator                  = 12;
	google.protobuf.Timestamp LastUptimeDowntime           = 13;
	google.protobuf.Timestamp GenesisTime                  = 14;

=======
	int64  	MaxDurationPeerUnresponsive  = 1 ;
	int64  	MaxInactiveTime              = 2 ;
	int64  	TotalUpTime                  = 3 ;
	int64  	TotalDownTime                = 4 ;
	int64 	TimeStamp                    = 5 ;
	bool    IsActive                     = 6 ;
	uint32  ReceivedShardID              = 7 ;
	uint32  ComputedShardID              = 8 ;
	string  VersionNumber                = 9 ;
	string  NodeDisplayName              = 10;
	bool    IsValidator                  = 11;
	int64	LastUptimeDowntime           = 12;
	int64   GenesisTime                  = 13;
>>>>>>> c471f0b5
}

message DbTimeStamp {
	int64 Timestamp = 1;
}<|MERGE_RESOLUTION|>--- conflicted
+++ resolved
@@ -16,23 +16,6 @@
 
 // HeartbeatDTO is the struct used for handling DB operations for heartbeatMessageInfo struct
 message HeartbeatDTO {
-<<<<<<< HEAD
-	google.protobuf.Duration  MaxDurationPeerUnresponsive  = 1 ;
-	google.protobuf.Duration  MaxInactiveTime              = 2 ;
-	google.protobuf.Duration  TotalUpTime                  = 3 ;
-	google.protobuf.Duration  TotalDownTime                = 4 ;
-	google.protobuf.Timestamp TimeStamp                    = 5 ;
-	bool                      IsActive                     = 6 ;
-	uint32                    ReceivedShardID              = 7 ;
-	uint32                    ComputedShardID              = 8 ;
-	string                    VersionNumber                = 9 ;
-	string                    NodeDisplayName              = 10;
-	string                    PeerType                     = 11;
-	bool                      IsValidator                  = 12;
-	google.protobuf.Timestamp LastUptimeDowntime           = 13;
-	google.protobuf.Timestamp GenesisTime                  = 14;
-
-=======
 	int64  	MaxDurationPeerUnresponsive  = 1 ;
 	int64  	MaxInactiveTime              = 2 ;
 	int64  	TotalUpTime                  = 3 ;
@@ -43,10 +26,10 @@
 	uint32  ComputedShardID              = 8 ;
 	string  VersionNumber                = 9 ;
 	string  NodeDisplayName              = 10;
-	bool    IsValidator                  = 11;
-	int64	LastUptimeDowntime           = 12;
-	int64   GenesisTime                  = 13;
->>>>>>> c471f0b5
+	string  PeerType                     = 11;
+	bool    IsValidator                  = 12;
+	int64	LastUptimeDowntime           = 13;
+	int64   GenesisTime                  = 14;
 }
 
 message DbTimeStamp {
