package node

import (
	"encoding/hex"
	"fmt"

	"github.com/ElrondNetwork/elrond-go/core"
	"github.com/ElrondNetwork/elrond-go/core/dblookupext"
	"github.com/ElrondNetwork/elrond-go/data/block"
	rewardTxData "github.com/ElrondNetwork/elrond-go/data/rewardTx"
	"github.com/ElrondNetwork/elrond-go/data/smartContractResult"
	"github.com/ElrondNetwork/elrond-go/data/transaction"
	"github.com/ElrondNetwork/elrond-go/dataRetriever"
)

// GetTransaction gets the transaction based on the given hash. It will search in the cache and the storage and
// will return the transaction in a format which can be respected by all types of transactions (normal, reward or unsigned)
func (n *Node) GetTransaction(txHash string, withResults bool) (*transaction.ApiTransactionResult, error) {
	hash, err := hex.DecodeString(txHash)
	if err != nil {
		return nil, err
	}

	tx, err := n.optionallyGetTransactionFromPool(hash)
	if err != nil {
		return nil, err
	}
	if tx != nil {
		return tx, nil
	}

	if n.processComponents.HistoryRepository().IsEnabled() {
		return n.lookupHistoricalTransaction(hash, withResults)
	}

	return n.getTransactionFromStorage(hash)
}

func (n *Node) optionallyGetTransactionFromPool(hash []byte) (*transaction.ApiTransactionResult, error) {
	txObj, txType, found := n.getTxObjFromDataPool(hash)
	if !found {
		return nil, nil
	}

	tx, err := n.castObjToTransaction(txObj, txType)
	if err != nil {
		return nil, err
	}

	tx.Status = transaction.TxStatusPending

	return tx, nil
}

func (n *Node) lookupHistoricalTransaction(hash []byte, withResults bool) (*transaction.ApiTransactionResult, error) {
	miniblockMetadata, err := n.processComponents.HistoryRepository().GetMiniblockMetadataByTxHash(hash)
	if err != nil {
		return nil, fmt.Errorf("%s: %w", ErrTransactionNotFound.Error(), err)
	}

	txBytes, txType, found := n.getTxBytesFromStorageByEpoch(hash, miniblockMetadata.Epoch)
	if !found {
		log.Warn("lookupHistoricalTransaction(): unexpected condition, cannot find transaction in storage")
		return nil, fmt.Errorf("%s: %w", ErrCannotRetrieveTransaction.Error(), err)
	}

	// After looking up a transaction from storage, it's impossible to say whether it was successful or invalid
	// (since both successful and invalid transactions are kept in the same storage unit),
	// so we have to use our extra information from the "miniblockMetadata" to correct the txType if appropriate
	if block.Type(miniblockMetadata.Type) == block.InvalidBlock {
		txType = transaction.TxTypeInvalid
	}

	tx, err := n.unmarshalTransaction(txBytes, txType)
	if err != nil {
		log.Warn("lookupHistoricalTransaction(): unexpected condition, cannot unmarshal transaction")
		return nil, fmt.Errorf("%s: %w", ErrCannotRetrieveTransaction.Error(), err)
	}

	putMiniblockFieldsInTransaction(tx, miniblockMetadata)
	statusComputer, err := transaction.NewStatusComputer(n.shardCoordinator.SelfId(), n.uint64ByteSliceConverter, n.store)
	if err != nil {
		return nil, fmt.Errorf("%s: %w", ErrNilStatusComputer.Error(), err)
	}

<<<<<<< HEAD
	if ok, _ := statusComputer.SetStatusIfIsRewardReverted(
		tx,
		block.Type(miniblockMetadata.Type),
		miniblockMetadata.HeaderNonce,
		miniblockMetadata.HeaderHash); ok {
		return tx, nil
	}

	tx.Status, _ = statusComputer.ComputeStatusWhenInStorageKnowingMiniblock(
		block.Type(miniblockMetadata.Type), tx)
=======
	if ok := (&transaction.StatusComputer{
		SelfShard:                n.processComponents.ShardCoordinator().SelfId(),
		Store:                    n.dataComponents.StorageService(),
		Uint64ByteSliceConverter: n.coreComponents.Uint64ByteSliceConverter(),
		MiniblockType:            block.Type(miniblockMetadata.Type),
		HeaderHash:               miniblockMetadata.HeaderHash,
		HeaderNonce:              miniblockMetadata.HeaderNonce,
	}).SetStatusIfIsRewardReverted(tx); ok {
		return tx, nil
	}

	tx.Status = (&transaction.StatusComputer{
		MiniblockType:        block.Type(miniblockMetadata.Type),
		IsMiniblockFinalized: tx.NotarizedAtDestinationInMetaNonce > 0,
		DestinationShard:     tx.DestinationShard,
		Receiver:             tx.Tx.GetRcvAddr(),
		TransactionData:      tx.Data,
		SelfShard:            n.processComponents.ShardCoordinator().SelfId(),
	}).ComputeStatusWhenInStorageKnowingMiniblock()
>>>>>>> d72c29c4

	if withResults {
		n.putResultsInTransaction(hash, tx, miniblockMetadata.Epoch)
	}

	return tx, nil
}

func putMiniblockFieldsInTransaction(tx *transaction.ApiTransactionResult, miniblockMetadata *dblookupext.MiniblockMetadata) *transaction.ApiTransactionResult {
	tx.Epoch = miniblockMetadata.Epoch
	tx.Round = miniblockMetadata.Round

	tx.MiniBlockType = block.Type(miniblockMetadata.Type).String()
	tx.MiniBlockHash = hex.EncodeToString(miniblockMetadata.MiniblockHash)
	tx.DestinationShard = miniblockMetadata.DestinationShardID
	tx.SourceShard = miniblockMetadata.SourceShardID

	tx.BlockNonce = miniblockMetadata.HeaderNonce
	tx.BlockHash = hex.EncodeToString(miniblockMetadata.HeaderHash)
	tx.NotarizedAtSourceInMetaNonce = miniblockMetadata.NotarizedAtSourceInMetaNonce
	tx.NotarizedAtSourceInMetaHash = hex.EncodeToString(miniblockMetadata.NotarizedAtSourceInMetaHash)
	tx.NotarizedAtDestinationInMetaNonce = miniblockMetadata.NotarizedAtDestinationInMetaNonce
	tx.NotarizedAtDestinationInMetaHash = hex.EncodeToString(miniblockMetadata.NotarizedAtDestinationInMetaHash)

	return tx
}

func (n *Node) getTransactionFromStorage(hash []byte) (*transaction.ApiTransactionResult, error) {
	txBytes, txType, found := n.getTxBytesFromStorage(hash)
	if !found {
		return nil, ErrTransactionNotFound
	}

	tx, err := n.unmarshalTransaction(txBytes, txType)
	if err != nil {
		return nil, err
	}

<<<<<<< HEAD
	// TODO: take care of this when integrating the adaptivity
	statusComputer, err := transaction.NewStatusComputer(n.shardCoordinator.SelfId(), n.uint64ByteSliceConverter, n.store)
	if err != nil {
		return nil, fmt.Errorf("%s: %w", ErrNilStatusComputer.Error(), err)
	}
	tx.Status, _ = statusComputer.ComputeStatusWhenInStorageNotKnowingMiniblock(
		n.shardCoordinator.ComputeId(tx.Tx.GetRcvAddr()), tx)
=======
	tx.Status = (&transaction.StatusComputer{
		// TODO: take care of this when integrating the adaptivity
		SourceShard:      n.processComponents.ShardCoordinator().ComputeId(tx.Tx.GetSndAddr()),
		DestinationShard: n.processComponents.ShardCoordinator().ComputeId(tx.Tx.GetRcvAddr()),
		Receiver:         tx.Tx.GetRcvAddr(),
		TransactionData:  tx.Data,
		SelfShard:        n.processComponents.ShardCoordinator().SelfId(),
	}).ComputeStatusWhenInStorageNotKnowingMiniblock()
>>>>>>> d72c29c4

	return tx, nil
}

func (n *Node) getTxObjFromDataPool(hash []byte) (interface{}, transaction.TxType, bool) {
	datapool := n.dataComponents.Datapool()
	txsPool := datapool.Transactions()
	txObj, found := txsPool.SearchFirstData(hash)
	if found && txObj != nil {
		return txObj, transaction.TxTypeNormal, true
	}

	rewardTxsPool := datapool.RewardTransactions()
	txObj, found = rewardTxsPool.SearchFirstData(hash)
	if found && txObj != nil {
		return txObj, transaction.TxTypeReward, true
	}

	unsignedTxsPool := datapool.UnsignedTransactions()
	txObj, found = unsignedTxsPool.SearchFirstData(hash)
	if found && txObj != nil {
		return txObj, transaction.TxTypeUnsigned, true
	}

	return nil, transaction.TxTypeInvalid, false
}

func (n *Node) getTxBytesFromStorage(hash []byte) ([]byte, transaction.TxType, bool) {
	store := n.dataComponents.StorageService()
	txsStorer := store.GetStorer(dataRetriever.TransactionUnit)
	txBytes, err := txsStorer.SearchFirst(hash)
	if err == nil {
		return txBytes, transaction.TxTypeNormal, true
	}

	rewardTxsStorer := store.GetStorer(dataRetriever.RewardTransactionUnit)
	txBytes, err = rewardTxsStorer.SearchFirst(hash)
	if err == nil {
		return txBytes, transaction.TxTypeReward, true
	}

	unsignedTxsStorer := store.GetStorer(dataRetriever.UnsignedTransactionUnit)
	txBytes, err = unsignedTxsStorer.SearchFirst(hash)
	if err == nil {
		return txBytes, transaction.TxTypeUnsigned, true
	}

	return nil, transaction.TxTypeInvalid, false
}

func (n *Node) getTxBytesFromStorageByEpoch(hash []byte, epoch uint32) ([]byte, transaction.TxType, bool) {
	store := n.dataComponents.StorageService()
	txsStorer := store.GetStorer(dataRetriever.TransactionUnit)
	txBytes, err := txsStorer.GetFromEpoch(hash, epoch)
	if err == nil {
		return txBytes, transaction.TxTypeNormal, true
	}

	rewardTxsStorer := store.GetStorer(dataRetriever.RewardTransactionUnit)
	txBytes, err = rewardTxsStorer.GetFromEpoch(hash, epoch)
	if err == nil {
		return txBytes, transaction.TxTypeReward, true
	}

	unsignedTxsStorer := store.GetStorer(dataRetriever.UnsignedTransactionUnit)
	txBytes, err = unsignedTxsStorer.GetFromEpoch(hash, epoch)
	if err == nil {
		return txBytes, transaction.TxTypeUnsigned, true
	}

	return nil, transaction.TxTypeInvalid, false
}

func (n *Node) castObjToTransaction(txObj interface{}, txType transaction.TxType) (*transaction.ApiTransactionResult, error) {
	switch txType {
	case transaction.TxTypeNormal:
		if tx, ok := txObj.(*transaction.Transaction); ok {
			return n.prepareNormalTx(tx)
		}
	case transaction.TxTypeInvalid:
		if tx, ok := txObj.(*transaction.Transaction); ok {
			return n.prepareInvalidTx(tx)
		}
	case transaction.TxTypeReward:
		if tx, ok := txObj.(*rewardTxData.RewardTx); ok {
			return n.prepareRewardTx(tx)
		}
	case transaction.TxTypeUnsigned:
		if tx, ok := txObj.(*smartContractResult.SmartContractResult); ok {
			return n.prepareUnsignedTx(tx)
		}
	}

	log.Warn("castObjToTransaction() unexpected: unknown txType", "txType", txType)
	return &transaction.ApiTransactionResult{Type: string(transaction.TxTypeInvalid)}, nil
}

func (n *Node) unmarshalTransaction(txBytes []byte, txType transaction.TxType) (*transaction.ApiTransactionResult, error) {
	switch txType {
	case transaction.TxTypeNormal:
		var tx transaction.Transaction
		err := n.coreComponents.InternalMarshalizer().Unmarshal(&tx, txBytes)
		if err != nil {
			return nil, err
		}
		return n.prepareNormalTx(&tx)
	case transaction.TxTypeInvalid:
		var tx transaction.Transaction
		err := n.coreComponents.InternalMarshalizer().Unmarshal(&tx, txBytes)
		if err != nil {
			return nil, err
		}
		return n.prepareInvalidTx(&tx)
	case transaction.TxTypeReward:
		var tx rewardTxData.RewardTx
		err := n.coreComponents.InternalMarshalizer().Unmarshal(&tx, txBytes)
		if err != nil {
			return nil, err
		}
		return n.prepareRewardTx(&tx)

	case transaction.TxTypeUnsigned:
		var tx smartContractResult.SmartContractResult
		err := n.coreComponents.InternalMarshalizer().Unmarshal(&tx, txBytes)
		if err != nil {
			return nil, err
		}
		return n.prepareUnsignedTx(&tx)
	}

	return &transaction.ApiTransactionResult{Type: string(transaction.TxTypeInvalid)}, nil // this shouldn't happen
}

func (n *Node) prepareNormalTx(tx *transaction.Transaction) (*transaction.ApiTransactionResult, error) {
	return &transaction.ApiTransactionResult{
		Tx:               tx,
		Type:             string(transaction.TxTypeNormal),
		Nonce:            tx.Nonce,
		Value:            tx.Value.String(),
		Receiver:         n.coreComponents.AddressPubKeyConverter().Encode(tx.RcvAddr),
		ReceiverUsername: tx.RcvUserName,
		Sender:           n.coreComponents.AddressPubKeyConverter().Encode(tx.SndAddr),
		SenderUsername:   tx.SndUserName,
		GasPrice:         tx.GasPrice,
		GasLimit:         tx.GasLimit,
		Data:             tx.Data,
		Signature:        hex.EncodeToString(tx.Signature),
	}, nil
}

func (n *Node) prepareInvalidTx(tx *transaction.Transaction) (*transaction.ApiTransactionResult, error) {
	return &transaction.ApiTransactionResult{
		Tx:               tx,
		Type:             string(transaction.TxTypeInvalid),
		Nonce:            tx.Nonce,
		Value:            tx.Value.String(),
		Receiver:         n.coreComponents.AddressPubKeyConverter().Encode(tx.RcvAddr),
		ReceiverUsername: tx.RcvUserName,
		Sender:           n.coreComponents.AddressPubKeyConverter().Encode(tx.SndAddr),
		SenderUsername:   tx.SndUserName,
		GasPrice:         tx.GasPrice,
		GasLimit:         tx.GasLimit,
		Data:             tx.Data,
		Signature:        hex.EncodeToString(tx.Signature),
	}, nil
}

func (n *Node) prepareRewardTx(tx *rewardTxData.RewardTx) (*transaction.ApiTransactionResult, error) {
	return &transaction.ApiTransactionResult{
		Tx:          tx,
		Type:        string(transaction.TxTypeReward),
		Round:       tx.GetRound(),
		Epoch:       tx.GetEpoch(),
		Value:       tx.GetValue().String(),
		Sender:      "metachain",
		Receiver:    n.coreComponents.AddressPubKeyConverter().Encode(tx.GetRcvAddr()),
		SourceShard: core.MetachainShardId,
	}, nil
}

func (n *Node) prepareUnsignedTx(tx *smartContractResult.SmartContractResult) (*transaction.ApiTransactionResult, error) {
	txResult := &transaction.ApiTransactionResult{
		Tx:                      tx,
		Type:                    string(transaction.TxTypeUnsigned),
		Nonce:                   tx.GetNonce(),
		Value:                   tx.GetValue().String(),
		Receiver:                n.coreComponents.AddressPubKeyConverter().Encode(tx.GetRcvAddr()),
		Sender:                  n.coreComponents.AddressPubKeyConverter().Encode(tx.GetSndAddr()),
		GasPrice:                tx.GetGasPrice(),
		GasLimit:                tx.GetGasLimit(),
		Data:                    tx.GetData(),
		Code:                    string(tx.GetCode()),
		CodeMetadata:            tx.GetCodeMetadata(),
		PreviousTransactionHash: hex.EncodeToString(tx.GetPrevTxHash()),
		OriginalTransactionHash: hex.EncodeToString(tx.GetOriginalTxHash()),
		OriginalSender:          n.coreComponents.AddressPubKeyConverter().Encode(tx.GetOriginalSender()),
		ReturnMessage:           string(tx.GetReturnMessage()),
	}
	if len(tx.GetOriginalSender()) == n.coreComponents.AddressPubKeyConverter().Len() {
		txResult.OriginalSender = n.coreComponents.AddressPubKeyConverter().Encode(tx.GetOriginalSender())
	}

	return txResult, nil
}<|MERGE_RESOLUTION|>--- conflicted
+++ resolved
@@ -78,12 +78,11 @@
 	}
 
 	putMiniblockFieldsInTransaction(tx, miniblockMetadata)
-	statusComputer, err := transaction.NewStatusComputer(n.shardCoordinator.SelfId(), n.uint64ByteSliceConverter, n.store)
+	statusComputer, err := transaction.NewStatusComputer(n.processComponents.ShardCoordinator().SelfId(), n.coreComponents.Uint64ByteSliceConverter(), n.dataComponents.StorageService())
 	if err != nil {
 		return nil, fmt.Errorf("%s: %w", ErrNilStatusComputer.Error(), err)
 	}
 
-<<<<<<< HEAD
 	if ok, _ := statusComputer.SetStatusIfIsRewardReverted(
 		tx,
 		block.Type(miniblockMetadata.Type),
@@ -94,27 +93,6 @@
 
 	tx.Status, _ = statusComputer.ComputeStatusWhenInStorageKnowingMiniblock(
 		block.Type(miniblockMetadata.Type), tx)
-=======
-	if ok := (&transaction.StatusComputer{
-		SelfShard:                n.processComponents.ShardCoordinator().SelfId(),
-		Store:                    n.dataComponents.StorageService(),
-		Uint64ByteSliceConverter: n.coreComponents.Uint64ByteSliceConverter(),
-		MiniblockType:            block.Type(miniblockMetadata.Type),
-		HeaderHash:               miniblockMetadata.HeaderHash,
-		HeaderNonce:              miniblockMetadata.HeaderNonce,
-	}).SetStatusIfIsRewardReverted(tx); ok {
-		return tx, nil
-	}
-
-	tx.Status = (&transaction.StatusComputer{
-		MiniblockType:        block.Type(miniblockMetadata.Type),
-		IsMiniblockFinalized: tx.NotarizedAtDestinationInMetaNonce > 0,
-		DestinationShard:     tx.DestinationShard,
-		Receiver:             tx.Tx.GetRcvAddr(),
-		TransactionData:      tx.Data,
-		SelfShard:            n.processComponents.ShardCoordinator().SelfId(),
-	}).ComputeStatusWhenInStorageKnowingMiniblock()
->>>>>>> d72c29c4
 
 	if withResults {
 		n.putResultsInTransaction(hash, tx, miniblockMetadata.Epoch)
@@ -153,24 +131,13 @@
 		return nil, err
 	}
 
-<<<<<<< HEAD
 	// TODO: take care of this when integrating the adaptivity
-	statusComputer, err := transaction.NewStatusComputer(n.shardCoordinator.SelfId(), n.uint64ByteSliceConverter, n.store)
+	statusComputer, err := transaction.NewStatusComputer(n.processComponents.ShardCoordinator().SelfId(), n.coreComponents.Uint64ByteSliceConverter(), n.dataComponents.StorageService())
 	if err != nil {
 		return nil, fmt.Errorf("%s: %w", ErrNilStatusComputer.Error(), err)
 	}
 	tx.Status, _ = statusComputer.ComputeStatusWhenInStorageNotKnowingMiniblock(
-		n.shardCoordinator.ComputeId(tx.Tx.GetRcvAddr()), tx)
-=======
-	tx.Status = (&transaction.StatusComputer{
-		// TODO: take care of this when integrating the adaptivity
-		SourceShard:      n.processComponents.ShardCoordinator().ComputeId(tx.Tx.GetSndAddr()),
-		DestinationShard: n.processComponents.ShardCoordinator().ComputeId(tx.Tx.GetRcvAddr()),
-		Receiver:         tx.Tx.GetRcvAddr(),
-		TransactionData:  tx.Data,
-		SelfShard:        n.processComponents.ShardCoordinator().SelfId(),
-	}).ComputeStatusWhenInStorageNotKnowingMiniblock()
->>>>>>> d72c29c4
+		n.processComponents.ShardCoordinator().ComputeId(tx.Tx.GetRcvAddr()), tx)
 
 	return tx, nil
 }
