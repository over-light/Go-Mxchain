--- conflicted
+++ resolved
@@ -38,7 +38,6 @@
 	return val, nil
 }
 
-<<<<<<< HEAD
 func (sm *StorerMock) GetFromEpoch(key []byte, _ uint32) ([]byte, error) {
 	return sm.Get(key)
 }
@@ -49,10 +48,10 @@
 
 func (sm *StorerMock) SearchFirst(key []byte) ([]byte, error) {
 	return nil, errors.New("not implemented")
-=======
+}
+
 func (sm *StorerMock) Close() error {
 	return nil
->>>>>>> 0ae33f9c
 }
 
 func (sm *StorerMock) Has(key []byte) error {
