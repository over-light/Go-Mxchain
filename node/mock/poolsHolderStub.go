package mock

import (
	"github.com/ElrondNetwork/elrond-go/dataRetriever"
	"github.com/ElrondNetwork/elrond-go/storage"
)

type PoolsHolderStub struct {
	HeadersCalled              func() storage.Cacher
	HeadersNoncesCalled        func() dataRetriever.Uint64SyncMapCacher
	PeerChangesBlocksCalled    func() storage.Cacher
	TransactionsCalled         func() dataRetriever.ShardedDataCacherNotifier
	UnsignedTransactionsCalled func() dataRetriever.ShardedDataCacherNotifier
	RewardTransactionsCalled   func() dataRetriever.ShardedDataCacherNotifier
	MiniBlocksCalled           func() storage.Cacher
	MetaBlocksCalled           func() storage.Cacher
<<<<<<< HEAD
	MetaHeadersNoncesCalled    func() dataRetriever.Uint64SyncMapCacher
	TrieNodesCalled            func() storage.Cacher
=======
	CurrBlockTxsCalled         func() dataRetriever.TransactionCacher
}

func (phs *PoolsHolderStub) CurrentBlockTxs() dataRetriever.TransactionCacher {
	return phs.CurrBlockTxsCalled()
>>>>>>> 638df2b3
}

func (phs *PoolsHolderStub) Headers() storage.Cacher {
	return phs.HeadersCalled()
}

func (phs *PoolsHolderStub) HeadersNonces() dataRetriever.Uint64SyncMapCacher {
	return phs.HeadersNoncesCalled()
}

func (phs *PoolsHolderStub) PeerChangesBlocks() storage.Cacher {
	return phs.PeerChangesBlocksCalled()
}

func (phs *PoolsHolderStub) Transactions() dataRetriever.ShardedDataCacherNotifier {
	return phs.TransactionsCalled()
}

func (phs *PoolsHolderStub) MiniBlocks() storage.Cacher {
	return phs.MiniBlocksCalled()
}

func (phs *PoolsHolderStub) MetaBlocks() storage.Cacher {
	return phs.MetaBlocksCalled()
}

func (phs *PoolsHolderStub) UnsignedTransactions() dataRetriever.ShardedDataCacherNotifier {
	return phs.UnsignedTransactionsCalled()
}

func (phs *PoolsHolderStub) RewardTransactions() dataRetriever.ShardedDataCacherNotifier {
	return phs.RewardTransactionsCalled()
}

func (phs *PoolsHolderStub) TrieNodes() storage.Cacher {
	return phs.TrieNodesCalled()
}

// IsInterfaceNil returns true if there is no value under the interface
func (phs *PoolsHolderStub) IsInterfaceNil() bool {
	if phs == nil {
		return true
	}
	return false
}<|MERGE_RESOLUTION|>--- conflicted
+++ resolved
@@ -14,16 +14,12 @@
 	RewardTransactionsCalled   func() dataRetriever.ShardedDataCacherNotifier
 	MiniBlocksCalled           func() storage.Cacher
 	MetaBlocksCalled           func() storage.Cacher
-<<<<<<< HEAD
-	MetaHeadersNoncesCalled    func() dataRetriever.Uint64SyncMapCacher
+	CurrBlockTxsCalled         func() dataRetriever.TransactionCacher
 	TrieNodesCalled            func() storage.Cacher
-=======
-	CurrBlockTxsCalled         func() dataRetriever.TransactionCacher
 }
 
 func (phs *PoolsHolderStub) CurrentBlockTxs() dataRetriever.TransactionCacher {
 	return phs.CurrBlockTxsCalled()
->>>>>>> 638df2b3
 }
 
 func (phs *PoolsHolderStub) Headers() storage.Cacher {
