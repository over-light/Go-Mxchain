--- conflicted
+++ resolved
@@ -9,7 +9,6 @@
 
 // AccountsStub -
 type AccountsStub struct {
-<<<<<<< HEAD
 	GetExistingAccountCalled func(addressContainer state.AddressContainer) (state.AccountHandler, error)
 	LoadAccountCalled        func(container state.AddressContainer) (state.AccountHandler, error)
 	SaveAccountCalled        func(account state.AccountHandler) error
@@ -19,7 +18,7 @@
 	RevertToSnapshotCalled   func(snapshot int) error
 	RootHashCalled           func() ([]byte, error)
 	RecreateTrieCalled       func(rootHash []byte) error
-	PruneTrieCalled          func(rootHash []byte, identifier data.TriePruningIdentifier) error
+	PruneTrieCalled          func(rootHash []byte, identifier data.TriePruningIdentifier)
 	CancelPruneCalled        func(rootHash []byte, identifier data.TriePruningIdentifier)
 	SnapshotStateCalled      func(rootHash []byte)
 	SetStateCheckpointCalled func(rootHash []byte)
@@ -41,28 +40,6 @@
 		return as.SaveAccountCalled(account)
 	}
 	return nil
-=======
-	AddJournalEntryCalled       func(je state.JournalEntry)
-	CommitCalled                func() ([]byte, error)
-	GetAccountWithJournalCalled func(addressContainer state.AddressContainer) (state.AccountHandler, error)
-	GetExistingAccountCalled    func(addressContainer state.AddressContainer) (state.AccountHandler, error)
-	HasAccountStateCalled       func(addressContainer state.AddressContainer) (bool, error)
-	JournalLenCalled            func() int
-	PutCodeCalled               func(accountHandler state.AccountHandler, code []byte) error
-	RemoveAccountCalled         func(addressContainer state.AddressContainer) error
-	RemoveCodeCalled            func(codeHash []byte) error
-	RevertToSnapshotCalled      func(snapshot int) error
-	SaveAccountStateCalled      func(acountWrapper state.AccountHandler) error
-	SaveDataTrieCalled          func(acountWrapper state.AccountHandler) error
-	RootHashCalled              func() ([]byte, error)
-	RecreateTrieCalled          func(rootHash []byte) error
-	PruneTrieCalled             func(rootHash []byte, identifier data.TriePruningIdentifier)
-	SnapshotStateCalled         func(rootHash []byte)
-	SetStateCheckpointCalled    func(rootHash []byte)
-	CancelPruneCalled           func(rootHash []byte, identifier data.TriePruningIdentifier)
-	IsPruningEnabledCalled      func() bool
-	GetAllLeavesCalled          func(rootHash []byte) (map[string][]byte, error)
->>>>>>> fe86e9f5
 }
 
 // GetAllLeaves -
@@ -139,17 +116,8 @@
 }
 
 // PruneTrie -
-<<<<<<< HEAD
-func (as *AccountsStub) PruneTrie(rootHash []byte, identifier data.TriePruningIdentifier) error {
-	if as.PruneTrieCalled != nil {
-		return as.PruneTrieCalled(rootHash, identifier)
-	}
-
-	return errNotImplemented
-=======
 func (as *AccountsStub) PruneTrie(rootHash []byte, identifier data.TriePruningIdentifier) {
 	as.PruneTrieCalled(rootHash, identifier)
->>>>>>> fe86e9f5
 }
 
 // CancelPrune -
