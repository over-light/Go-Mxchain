package node

import (
	"bytes"
	"encoding/hex"
	"errors"
	"testing"
	"time"

	"github.com/ElrondNetwork/elrond-go/data/endProcess"
	"github.com/ElrondNetwork/elrond-go/node/mock"
	"github.com/stretchr/testify/assert"
)

<<<<<<< HEAD
func TestWithInitialNodesPubKeys(t *testing.T) {
=======
const testSizeCheckDelta = 100

func TestWithMessenger_NilMessengerShouldErr(t *testing.T) {
	t.Parallel()

	node, _ := NewNode()

	opt := WithMessenger(nil)
	err := opt(node)

	assert.Nil(t, node.messenger)
	assert.Equal(t, ErrNilMessenger, err)
}

func TestWithMessenger_ShouldWork(t *testing.T) {
	t.Parallel()

	node, _ := NewNode()

	messenger := &mock.MessengerStub{}

	opt := WithMessenger(messenger)
	err := opt(node)

	assert.True(t, node.messenger == messenger)
	assert.Nil(t, err)
}

func TestWithInternalMarshalizer_NilProtoMarshalizerShouldErr(t *testing.T) {
	t.Parallel()

	node, _ := NewNode()

	opt := WithInternalMarshalizer(nil, testSizeCheckDelta)
	err := opt(node)

	assert.Nil(t, node.internalMarshalizer)
	assert.Equal(t, ErrNilMarshalizer, err)
}

func TestWithInternalMarshalizerr_NilVmMarshalizerShouldErr(t *testing.T) {
	t.Parallel()

	node, _ := NewNode()

	opt := WithVmMarshalizer(nil)
	err := opt(node)

	assert.Nil(t, node.vmMarshalizer)
	assert.Equal(t, ErrNilMarshalizer, err)
}

func TestWithMarshalizer_NilTxSignMarshalizerShouldErr(t *testing.T) {
	t.Parallel()

	node, _ := NewNode()

	opt := WithTxSignMarshalizer(nil)
	err := opt(node)

	assert.Nil(t, node.txSignMarshalizer)
	assert.Equal(t, ErrNilMarshalizer, err)
}

func TestWithProtoMarshalizer_ShouldWork(t *testing.T) {
	t.Parallel()

	node, _ := NewNode()

	marshalizer := &mock.MarshalizerMock{}

	opt := WithInternalMarshalizer(marshalizer, testSizeCheckDelta)
	err := opt(node)

	assert.True(t, node.internalMarshalizer == marshalizer)
	assert.True(t, node.sizeCheckDelta == testSizeCheckDelta)
	assert.Nil(t, err)
}

func TestWithVmMarshalizer_ShouldWork(t *testing.T) {
	t.Parallel()

	node, _ := NewNode()

	marshalizer := &mock.MarshalizerMock{}

	opt := WithVmMarshalizer(marshalizer)
	err := opt(node)

	assert.True(t, node.vmMarshalizer == marshalizer)
	assert.Nil(t, err)
}

func TestWithTxSignMarshalizer_ShouldWork(t *testing.T) {
	t.Parallel()

	node, _ := NewNode()

	marshalizer := &mock.MarshalizerMock{}

	opt := WithTxSignMarshalizer(marshalizer)
	err := opt(node)

	assert.True(t, node.txSignMarshalizer == marshalizer)
	assert.Nil(t, err)
}

func TestWithHasher_NilHasherShouldErr(t *testing.T) {
	t.Parallel()

	node, _ := NewNode()

	opt := WithHasher(nil)
	err := opt(node)

	assert.Nil(t, node.hasher)
	assert.Equal(t, ErrNilHasher, err)
}

func TestWithHasher_ShouldWork(t *testing.T) {
	t.Parallel()

	node, _ := NewNode()

	hasher := &mock.HasherMock{}

	opt := WithHasher(hasher)
	err := opt(node)

	assert.True(t, node.hasher == hasher)
	assert.Nil(t, err)
}

func TestWithAccountsAdapter_NilAccountsShouldErr(t *testing.T) {
	t.Parallel()

	node, _ := NewNode()

	opt := WithAccountsAdapter(nil)
	err := opt(node)

	assert.Nil(t, node.accounts)
	assert.Equal(t, ErrNilAccountsAdapter, err)
}

func TestWithAccountsAdapter_ShouldWork(t *testing.T) {
	t.Parallel()

	node, _ := NewNode()

	accounts := &mock.AccountsStub{}

	opt := WithAccountsAdapter(accounts)
	err := opt(node)

	assert.True(t, node.accounts == accounts)
	assert.Nil(t, err)
}

func TestWithAccountsAdapterAPI_NilAccountsShouldErr(t *testing.T) {
	t.Parallel()

	node, _ := NewNode()

	opt := WithAccountsAdapterAPI(nil)
	err := opt(node)

	assert.Nil(t, node.accountsAPI)
	assert.Equal(t, ErrNilAccountsAdapter, err)
}

func TestWithAccountsAdapterAPI_ShouldWork(t *testing.T) {
	t.Parallel()

	node, _ := NewNode()

	accounts := &mock.AccountsStub{}

	opt := WithAccountsAdapterAPI(accounts)
	err := opt(node)

	assert.True(t, node.accountsAPI == accounts)
	assert.Nil(t, err)
}

func TestWithAddressPubkeyConverter_NilConverterShouldErr(t *testing.T) {
	t.Parallel()

	node, _ := NewNode()

	opt := WithAddressPubkeyConverter(nil)
	err := opt(node)

	assert.Nil(t, node.addressPubkeyConverter)
	assert.True(t, errors.Is(err, ErrNilPubkeyConverter))
}

func TestWithAddressPubkeyConverter_ShouldWork(t *testing.T) {
	t.Parallel()

	node, _ := NewNode()

	converter, _ := pubkeyConverter.NewBech32PubkeyConverter(32)
	emptyBech32Address := converter.Encode(bytes.Repeat([]byte{0}, 32))
	expectedBech32AddressLength := len(emptyBech32Address)

	opt := WithAddressPubkeyConverter(converter)
	err := opt(node)

	assert.True(t, node.addressPubkeyConverter == converter)
	assert.Nil(t, err)

	assert.Equal(t, expectedBech32AddressLength, node.encodedAddressLength)
}

func TestWithValidatorPubkeyConverter_NilConverterShouldErr(t *testing.T) {
	t.Parallel()

	node, _ := NewNode()

	opt := WithValidatorPubkeyConverter(nil)
	err := opt(node)

	assert.Nil(t, node.validatorPubkeyConverter)
	assert.True(t, errors.Is(err, ErrNilPubkeyConverter))
}

func TestWithValidatorPubkeyConverter_ShouldWork(t *testing.T) {
	t.Parallel()

	node, _ := NewNode()

	converter := &mock.PubkeyConverterStub{}

	opt := WithValidatorPubkeyConverter(converter)
	err := opt(node)

	assert.True(t, node.validatorPubkeyConverter == converter)
	assert.Nil(t, err)
}

func TestWithBlockChain_NilBlockchainrShouldErr(t *testing.T) {
	t.Parallel()

	node, _ := NewNode()

	opt := WithBlockChain(nil)
	err := opt(node)

	assert.Nil(t, node.blkc)
	assert.Equal(t, ErrNilBlockchain, err)
}

func TestWithBlockChain_ShouldWork(t *testing.T) {
	t.Parallel()

	node, _ := NewNode()

	blkc := blockchain.NewBlockChain()

	opt := WithBlockChain(blkc)
	err := opt(node)

	assert.True(t, node.blkc == blkc)
	assert.Nil(t, err)
}

func TestWithDataStore_NilStoreShouldErr(t *testing.T) {
	t.Parallel()

	node, _ := NewNode()

	opt := WithDataStore(nil)
	err := opt(node)

	assert.Nil(t, node.store)
	assert.Equal(t, ErrNilStore, err)
}

func TestWithDataStore_ShouldWork(t *testing.T) {
	t.Parallel()

	node, _ := NewNode()

	store := &mock.ChainStorerMock{}

	opt := WithDataStore(store)
	err := opt(node)

	assert.True(t, node.store == store)
	assert.Nil(t, err)
}

func TestWithPrivateKey_NilBlsPrivateKeyShouldErr(t *testing.T) {
	t.Parallel()

	node, _ := NewNode()

	opt := WithPrivKey(nil)
	err := opt(node)

	assert.Nil(t, node.privKey)
	assert.Equal(t, ErrNilPrivateKey, err)
}

func TestWithBlsPrivateKey_ShouldWork(t *testing.T) {
	t.Parallel()

	node, _ := NewNode()

	sk := &mock.PrivateKeyStub{}

	opt := WithPrivKey(sk)
	err := opt(node)

	assert.True(t, node.privKey == sk)
	assert.Nil(t, err)
}

func TestWithSingleSignKeyGenerator_NilPrivateKeyShouldErr(t *testing.T) {
	t.Parallel()

	node, _ := NewNode()

	opt := WithKeyGen(nil)
	err := opt(node)

	assert.Nil(t, node.keyGen)
	assert.Equal(t, ErrNilSingleSignKeyGen, err)
}

func TestWithSingleSignKeyGenerator_ShouldWork(t *testing.T) {
	t.Parallel()

	node, _ := NewNode()

	keyGen := &mock.KeyGenMock{}

	opt := WithKeyGen(keyGen)
	err := opt(node)

	assert.True(t, node.keyGen == keyGen)
	assert.Nil(t, err)
}

func TestWithInitialNodesPubKeys(t *testing.T) {
	t.Parallel()

	node, _ := NewNode()

	pubKeys := make(map[uint32][]string, 1)
	pubKeys[0] = []string{"pk1", "pk2", "pk3"}

	opt := WithInitialNodesPubKeys(pubKeys)
	err := opt(node)

	assert.Equal(t, pubKeys, node.initialNodesPubkeys)
	assert.Nil(t, err)
}

func TestWithPublicKey(t *testing.T) {
	t.Parallel()

	node, _ := NewNode()

	pubKeys := make(map[uint32][]string, 1)
	pubKeys[0] = []string{"pk1", "pk2", "pk3"}

	opt := WithInitialNodesPubKeys(pubKeys)
	err := opt(node)

	assert.Equal(t, pubKeys, node.initialNodesPubkeys)
	assert.Nil(t, err)
}

func TestWithRoundDuration_ZeroDurationShouldErr(t *testing.T) {
	t.Parallel()

	node, _ := NewNode()

	opt := WithRoundDuration(0)
	err := opt(node)

	assert.Equal(t, uint64(0), node.roundDuration)
	assert.Equal(t, ErrZeroRoundDurationNotSupported, err)
}

func TestWithRoundDuration_ShouldWork(t *testing.T) {
	t.Parallel()

	node, _ := NewNode()

	duration := uint64(5664)

	opt := WithRoundDuration(duration)
	err := opt(node)

	assert.True(t, node.roundDuration == duration)
	assert.Nil(t, err)
}

func TestWithConsensusGroupSize_NegativeGroupSizeShouldErr(t *testing.T) {
	t.Parallel()

	node, _ := NewNode()

	opt := WithConsensusGroupSize(-1)
	err := opt(node)

	assert.Equal(t, 0, node.consensusGroupSize)
	assert.Equal(t, ErrNegativeOrZeroConsensusGroupSize, err)
}

func TestWithConsensusGroupSize_ShouldWork(t *testing.T) {
	t.Parallel()

	node, _ := NewNode()

	groupSize := 567

	opt := WithConsensusGroupSize(groupSize)
	err := opt(node)

	assert.True(t, node.consensusGroupSize == groupSize)
	assert.Nil(t, err)
}

func TestWithSyncer_NilSyncerShouldErr(t *testing.T) {
	t.Parallel()

	node, _ := NewNode()

	opt := WithSyncer(nil)
	err := opt(node)

	assert.Nil(t, node.syncTimer)
	assert.Equal(t, ErrNilSyncTimer, err)
}

func TestWithSyncer_ShouldWork(t *testing.T) {
	t.Parallel()

	node, _ := NewNode()

	sync := &mock.SyncTimerStub{}

	opt := WithSyncer(sync)
	err := opt(node)

	assert.True(t, node.syncTimer == sync)
	assert.Nil(t, err)
}

func TestWithRounder_NilRounderShouldErr(t *testing.T) {
	t.Parallel()
	node, _ := NewNode()
	opt := WithRounder(nil)
	err := opt(node)
	assert.Nil(t, node.rounder)
	assert.Equal(t, ErrNilRounder, err)
}

func TestWithRounder_ShouldWork(t *testing.T) {
	t.Parallel()
	node, _ := NewNode()
	rnd := &mock.RounderMock{}
	opt := WithRounder(rnd)
	err := opt(node)
	assert.True(t, node.rounder == rnd)
	assert.Nil(t, err)
}

func TestWithBlockProcessor_NilProcessorShouldErr(t *testing.T) {
	t.Parallel()

	node, _ := NewNode()

	opt := WithBlockProcessor(nil)
	err := opt(node)

	assert.Nil(t, node.syncTimer)
	assert.Equal(t, ErrNilBlockProcessor, err)
}

func TestWithBlockProcessor_ShouldWork(t *testing.T) {
	t.Parallel()

	node, _ := NewNode()

	bp := &mock.BlockProcessorStub{}

	opt := WithBlockProcessor(bp)
	err := opt(node)

	assert.True(t, node.blockProcessor == bp)
	assert.Nil(t, err)
}

func TestWithGenesisTime(t *testing.T) {
	t.Parallel()

	node, _ := NewNode()

	aTime := time.Time{}.Add(time.Duration(uint64(78)))

	opt := WithGenesisTime(aTime)
	err := opt(node)

	assert.Equal(t, node.genesisTime, aTime)
	assert.Nil(t, err)
}

func TestWithDataPool_NilDataPoolShouldErr(t *testing.T) {
	t.Parallel()

	node, _ := NewNode()

	opt := WithDataPool(nil)
	err := opt(node)

	assert.Nil(t, node.dataPool)
	assert.Equal(t, ErrNilDataPool, err)
}

func TestWithDataPool_ShouldWork(t *testing.T) {
	t.Parallel()

	node, _ := NewNode()

	dataPool := testscommon.NewPoolsHolderStub()

	opt := WithDataPool(dataPool)
	err := opt(node)

	assert.True(t, node.dataPool == dataPool)
	assert.Nil(t, err)
}

func TestWithShardCoordinator_NilShardCoordinatorShouldErr(t *testing.T) {
	t.Parallel()

	node, _ := NewNode()

	opt := WithShardCoordinator(nil)
	err := opt(node)

	assert.Nil(t, node.shardCoordinator)
	assert.Equal(t, ErrNilShardCoordinator, err)
}

func TestWithShardCoordinator_ShouldWork(t *testing.T) {
	t.Parallel()

	node, _ := NewNode()

	shardCoordinator := mock.NewOneShardCoordinatorMock()

	opt := WithShardCoordinator(shardCoordinator)
	err := opt(node)

	assert.True(t, node.shardCoordinator == shardCoordinator)
	assert.Nil(t, err)
}

func TestWithBlockTracker_NilBlockTrackerShouldErr(t *testing.T) {
	t.Parallel()

	node, _ := NewNode()

	opt := WithBlockTracker(nil)
	err := opt(node)

	assert.Nil(t, node.blockTracker)
	assert.Equal(t, ErrNilBlockTracker, err)
}

func TestWithBlockTracker_ShouldWork(t *testing.T) {
	t.Parallel()

	node, _ := NewNode()

	blockTracker := &mock.BlockTrackerStub{}

	opt := WithBlockTracker(blockTracker)
	err := opt(node)

	assert.True(t, node.blockTracker == blockTracker)
	assert.Nil(t, err)
}

func TestWithPendingMiniBlocksHandler_NilPendingMiniBlocksHandlerShouldErr(t *testing.T) {
	t.Parallel()

	node, _ := NewNode()

	opt := WithPendingMiniBlocksHandler(nil)
	err := opt(node)

	assert.Nil(t, node.pendingMiniBlocksHandler)
	assert.Equal(t, ErrNilPendingMiniBlocksHandler, err)
}

func TestWithPendingMiniBlocksHandler_ShouldWork(t *testing.T) {
	t.Parallel()

	node, _ := NewNode()

	pendingMiniBlocksHandler := &mock.PendingMiniBlocksHandlerStub{}

	opt := WithPendingMiniBlocksHandler(pendingMiniBlocksHandler)
	err := opt(node)

	assert.True(t, node.pendingMiniBlocksHandler == pendingMiniBlocksHandler)
	assert.Nil(t, err)
}

func TestWithRequestHandler_NilRequestHandlerShouldErr(t *testing.T) {
	t.Parallel()

	node, _ := NewNode()

	opt := WithRequestHandler(nil)
	err := opt(node)

	assert.Nil(t, node.requestHandler)
	assert.Equal(t, ErrNilRequestHandler, err)
}

func TestWithRequestHandler_ShouldWork(t *testing.T) {
	t.Parallel()

	node, _ := NewNode()

	requestHandler := &mock.RequestHandlerStub{}

	opt := WithRequestHandler(requestHandler)
	err := opt(node)

	assert.True(t, node.requestHandler == requestHandler)
	assert.Nil(t, err)
}

func TestWithNodesCoordinator_NilNodesCoordinatorShouldErr(t *testing.T) {
	t.Parallel()

	node, _ := NewNode()

	opt := WithNodesCoordinator(nil)
	err := opt(node)

	assert.Nil(t, node.nodesCoordinator)
	assert.Equal(t, ErrNilNodesCoordinator, err)
}

func TestWithNodesCoordinator_ShouldWork(t *testing.T) {
	t.Parallel()

	node, _ := NewNode()

	nodesCoordinator := &mock.NodesCoordinatorMock{}

	opt := WithNodesCoordinator(nodesCoordinator)
	err := opt(node)

	assert.True(t, node.nodesCoordinator == nodesCoordinator)
	assert.Nil(t, err)
}

func TestWithUint64ByteSliceConverter_NilConverterShouldErr(t *testing.T) {
	t.Parallel()

	node, _ := NewNode()

	opt := WithUint64ByteSliceConverter(nil)
	err := opt(node)

	assert.Nil(t, node.uint64ByteSliceConverter)
	assert.Equal(t, ErrNilUint64ByteSliceConverter, err)
}

func TestWithUint64ByteSliceConverter_ShouldWork(t *testing.T) {
	t.Parallel()

	node, _ := NewNode()

	converter := mock.NewNonceHashConverterMock()

	opt := WithUint64ByteSliceConverter(converter)
	err := opt(node)

	assert.True(t, node.uint64ByteSliceConverter == converter)
	assert.Nil(t, err)
}

func TestWithSinglesig_NilBlsSinglesigShouldErr(t *testing.T) {
	t.Parallel()

	node, _ := NewNode()

	opt := WithSingleSigner(nil)
	err := opt(node)

	assert.Nil(t, node.singleSigner)
	assert.Equal(t, ErrNilSingleSig, err)
}

func TestWithSinglesig_ShouldWork(t *testing.T) {
	t.Parallel()

	node, _ := NewNode()

	singlesigner := &mock.SinglesignMock{}

	opt := WithSingleSigner(singlesigner)
	err := opt(node)

	assert.True(t, node.singleSigner == singlesigner)
	assert.Nil(t, err)
}

func TestWithMultisig_NilMultisigShouldErr(t *testing.T) {
	t.Parallel()

	node, _ := NewNode()

	opt := WithMultiSigner(nil)
	err := opt(node)

	assert.Nil(t, node.multiSigner)
	assert.Equal(t, ErrNilMultiSig, err)
}

func TestWithMultisig_ShouldWork(t *testing.T) {
	t.Parallel()

	node, _ := NewNode()

	multisigner := &mock.MultisignMock{}

	opt := WithMultiSigner(multisigner)
	err := opt(node)

	assert.True(t, node.multiSigner == multisigner)
	assert.Nil(t, err)
}

func TestWithForkDetector_ShouldWork(t *testing.T) {
	t.Parallel()

	node, _ := NewNode()

	forkDetector := &mock.ForkDetectorMock{}
	opt := WithForkDetector(forkDetector)
	err := opt(node)

	assert.True(t, node.forkDetector == forkDetector)
	assert.Nil(t, err)
}

func TestWithForkDetector_NilForkDetectorShouldErr(t *testing.T) {
	t.Parallel()

	node, _ := NewNode()

	opt := WithForkDetector(nil)
	err := opt(node)

	assert.Nil(t, node.forkDetector)
	assert.Equal(t, ErrNilForkDetector, err)
}

func TestWithInterceptorsContainer_ShouldWork(t *testing.T) {
	t.Parallel()

	node, _ := NewNode()

	interceptorsContainer := &mock.InterceptorsContainerStub{}
	opt := WithInterceptorsContainer(interceptorsContainer)

	err := opt(node)

	assert.True(t, node.interceptorsContainer == interceptorsContainer)
	assert.Nil(t, err)
}

func TestWithInterceptorsContainer_NilContainerShouldErr(t *testing.T) {
	t.Parallel()

	node, _ := NewNode()

	opt := WithInterceptorsContainer(nil)
	err := opt(node)

	assert.Nil(t, node.interceptorsContainer)
	assert.Equal(t, ErrNilInterceptorsContainer, err)
}

func TestWithResolversFinder_ShouldWork(t *testing.T) {
	t.Parallel()

	node, _ := NewNode()

	resolversFinder := &mock.ResolversFinderStub{}
	opt := WithResolversFinder(resolversFinder)

	err := opt(node)

	assert.True(t, node.resolversFinder == resolversFinder)
	assert.Nil(t, err)
}

func TestWithResolversContainer_NilContainerShouldErr(t *testing.T) {
	t.Parallel()

	node, _ := NewNode()

	opt := WithResolversFinder(nil)
	err := opt(node)

	assert.Nil(t, node.resolversFinder)
	assert.Equal(t, ErrNilResolversFinder, err)
}

func TestWithConsensusBls_ShouldWork(t *testing.T) {
	t.Parallel()

	node, _ := NewNode()

	consensusType := "bls"
	opt := WithConsensusType(consensusType)
	err := opt(node)

	assert.Equal(t, consensusType, node.consensusType)
	assert.Nil(t, err)
}

func TestWithAppStatusHandler_NilAshShouldErr(t *testing.T) {
	t.Parallel()

	node, _ := NewNode()

	opt := WithAppStatusHandler(nil)
	err := opt(node)

	assert.Equal(t, ErrNilStatusHandler, err)
}

func TestWithAppStatusHandler_OkAshShouldPass(t *testing.T) {
	t.Parallel()

	node, _ := NewNode()

	opt := WithAppStatusHandler(statusHandler.NewNilStatusHandler())
	err := opt(node)

	assert.IsType(t, &statusHandler.NilStatusHandler{}, node.appStatusHandler)
	assert.Nil(t, err)
}

func TestWithIndexer_ShouldWork(t *testing.T) {
	t.Parallel()

	node, _ := NewNode()

	indexer := &mock.IndexerStub{}
	opt := WithIndexer(indexer)
	err := opt(node)

	assert.Equal(t, indexer, node.indexer)
	assert.Nil(t, err)
}

func TestWithKeyGenForAccounts_NilKeygenShouldErr(t *testing.T) {
	t.Parallel()

	node, _ := NewNode()

	opt := WithKeyGenForAccounts(nil)
	err := opt(node)

	assert.Equal(t, ErrNilKeyGenForBalances, err)
}

func TestWithKeyGenForAccounts_OkKeygenShouldPass(t *testing.T) {
	t.Parallel()

	node, _ := NewNode()

	keyGen := &mock.KeyGenMock{}
	opt := WithKeyGenForAccounts(keyGen)
	err := opt(node)

	assert.True(t, node.keyGenForAccounts == keyGen)
	assert.Nil(t, err)
}

func TestWithTxFeeHandler_NilTxFeeHandlerShouldErr(t *testing.T) {
	t.Parallel()

	node, _ := NewNode()

	opt := WithTxFeeHandler(nil)
	err := opt(node)

	assert.Equal(t, ErrNilTxFeeHandler, err)
}

func TestWithTxFeeHandler_NilBootStorerShouldErr(t *testing.T) {
	t.Parallel()

	node, _ := NewNode()

	opt := WithBootStorer(nil)
	err := opt(node)

	assert.Equal(t, ErrNilBootStorer, err)
}

func TestWithTxFeeHandler_OkStorerShouldWork(t *testing.T) {
	t.Parallel()

	node, _ := NewNode()

	bootStorer := &mock.BoostrapStorerMock{}
	opt := WithBootStorer(bootStorer)
	err := opt(node)

	assert.Nil(t, err)
}

func TestWithTxFeeHandler_OkHandlerShouldWork(t *testing.T) {
	t.Parallel()

	node, _ := NewNode()

	txFeeHandler := &mock.FeeHandlerStub{}
	opt := WithTxFeeHandler(txFeeHandler)
	err := opt(node)

	assert.True(t, node.feeHandler == txFeeHandler)
	assert.Nil(t, err)
}

func TestWithRequestedItemsHandler_NilRequestedItemsHandlerShouldErr(t *testing.T) {
	t.Parallel()

	node, _ := NewNode()

	opt := WithRequestedItemsHandler(nil)
	err := opt(node)

	assert.Equal(t, ErrNilRequestedItemsHandler, err)
}

func TestWithHeaderSigVerifier_NilHeaderSigVerifierShouldErr(t *testing.T) {
>>>>>>> 4f62a9a2
	t.Parallel()

	node, _ := NewNode()

	pubKeys := make(map[uint32][]string, 1)
	pubKeys[0] = []string{"pk1", "pk2", "pk3"}

	opt := WithInitialNodesPubKeys(pubKeys)
	err := opt(node)

	assert.Equal(t, pubKeys, node.initialNodesPubkeys)
	assert.Nil(t, err)
}

func TestWithPublicKey(t *testing.T) {
	t.Parallel()

	node, _ := NewNode()

	pubKeys := make(map[uint32][]string, 1)
	pubKeys[0] = []string{"pk1", "pk2", "pk3"}

	opt := WithInitialNodesPubKeys(pubKeys)
	err := opt(node)

	assert.Equal(t, pubKeys, node.initialNodesPubkeys)
	assert.Nil(t, err)
}

func TestWithRoundDuration_ZeroDurationShouldErr(t *testing.T) {
	t.Parallel()

	node, _ := NewNode()

	opt := WithRoundDuration(0)
	err := opt(node)

	assert.Equal(t, uint64(0), node.roundDuration)
	assert.Equal(t, ErrZeroRoundDurationNotSupported, err)
}

func TestWithRoundDuration_ShouldWork(t *testing.T) {
	t.Parallel()

	node, _ := NewNode()

	duration := uint64(5664)

	opt := WithRoundDuration(duration)
	err := opt(node)

	assert.True(t, node.roundDuration == duration)
	assert.Nil(t, err)
}

func TestWithConsensusGroupSize_NegativeGroupSizeShouldErr(t *testing.T) {
	t.Parallel()

	node, _ := NewNode()

	opt := WithConsensusGroupSize(-1)
	err := opt(node)

	assert.Equal(t, 0, node.consensusGroupSize)
	assert.Equal(t, ErrNegativeOrZeroConsensusGroupSize, err)
}

func TestWithConsensusGroupSize_ShouldWork(t *testing.T) {
	t.Parallel()

	node, _ := NewNode()

	groupSize := 567

	opt := WithConsensusGroupSize(groupSize)
	err := opt(node)

	assert.True(t, node.consensusGroupSize == groupSize)
	assert.Nil(t, err)
}

func TestWithGenesisTime(t *testing.T) {
	t.Parallel()

	node, _ := NewNode()

	aTime := time.Time{}.Add(time.Duration(uint64(78)))

	opt := WithGenesisTime(aTime)
	err := opt(node)

	assert.Equal(t, node.genesisTime, aTime)
	assert.Nil(t, err)
}

func TestWithConsensusBls_ShouldWork(t *testing.T) {
	t.Parallel()

	node, _ := NewNode()

	consensusType := "bls"
	opt := WithConsensusType(consensusType)
	err := opt(node)

	assert.Equal(t, consensusType, node.consensusType)
	assert.Nil(t, err)
}

func TestWithRequestedItemsHandler_NilRequestedItemsHandlerShouldErr(t *testing.T) {
	t.Parallel()

	node, _ := NewNode()

	opt := WithRequestedItemsHandler(nil)
	err := opt(node)

	assert.Equal(t, ErrNilRequestedItemsHandler, err)
}

func TestWithRequestedItemsHandler_OkRequestedItemsHandlerShouldWork(t *testing.T) {
	t.Parallel()

	node, _ := NewNode()

	requestedItemsHeanlder := &mock.TimeCacheStub{}
	opt := WithRequestedItemsHandler(requestedItemsHeanlder)
	err := opt(node)

	assert.True(t, node.requestedItemsHandler == requestedItemsHeanlder)
	assert.Nil(t, err)
}

func TestWithBootstrapRoundIndex(t *testing.T) {
	t.Parallel()

	node, _ := NewNode()
	roundIndex := uint64(0)
	opt := WithBootstrapRoundIndex(roundIndex)

	err := opt(node)
	assert.Equal(t, roundIndex, node.bootstrapRoundIndex)
	assert.Nil(t, err)
}

func TestWithPeerDenialEvaluator_NilBlackListHandlerShouldErr(t *testing.T) {
	t.Parallel()

	node, _ := NewNode()

	opt := WithPeerDenialEvaluator(nil)
	err := opt(node)

	assert.True(t, errors.Is(err, ErrNilPeerDenialEvaluator))
}

func TestWithPeerDenialEvaluator_OkHandlerShouldWork(t *testing.T) {
	t.Parallel()

	node, _ := NewNode()

	blackListHandler := &mock.PeerDenialEvaluatorStub{}
	opt := WithPeerDenialEvaluator(blackListHandler)
	err := opt(node)

	assert.True(t, node.peerDenialEvaluator == blackListHandler)
	assert.Nil(t, err)
}

func TestWithNetworkShardingCollector_NilNetworkShardingCollectorShouldErr(t *testing.T) {
	t.Parallel()

	node, _ := NewNode()

	opt := WithNetworkShardingCollector(nil)
	err := opt(node)

	assert.Equal(t, ErrNilNetworkShardingCollector, err)
}

func TestWithNetworkShardingCollector_OkHandlerShouldWork(t *testing.T) {
	t.Parallel()

	node, _ := NewNode()

	networkShardingCollector := &mock.NetworkShardingCollectorStub{}
	opt := WithNetworkShardingCollector(networkShardingCollector)
	err := opt(node)

	assert.True(t, node.networkShardingCollector == networkShardingCollector)
	assert.Nil(t, err)
}

func TestWithTxAccumulator_NilAccumulatorShouldErr(t *testing.T) {
	t.Parallel()

	node, _ := NewNode()

	opt := WithTxAccumulator(nil)
	err := opt(node)

	assert.Equal(t, ErrNilTxAccumulator, err)
}

func TestWithHardforkTrigger_NilHardforkTriggerShouldErr(t *testing.T) {
	t.Parallel()

	node, _ := NewNode()

	opt := WithHardforkTrigger(nil)
	err := opt(node)

	assert.Equal(t, ErrNilHardforkTrigger, err)
}

func TestWithHardforkTrigger_ShouldWork(t *testing.T) {
	t.Parallel()

	node, _ := NewNode()

	hardforkTrigger := &mock.HardforkTriggerStub{}
	opt := WithHardforkTrigger(hardforkTrigger)
	err := opt(node)

	assert.Nil(t, err)
	assert.True(t, node.hardforkTrigger == hardforkTrigger)
}

func TestWithAddressSignatureSize(t *testing.T) {
	t.Parallel()

	node, _ := NewNode()
	signatureSize := 32
	opt := WithAddressSignatureSize(signatureSize)

	err := opt(node)
	assert.Equal(t, signatureSize, node.addressSignatureSize)
	assert.Nil(t, err)

	expectedHexSize := len(hex.EncodeToString(bytes.Repeat([]byte{0}, signatureSize)))
	assert.Equal(t, expectedHexSize, node.addressSignatureHexSize)
}

func TestWithValidatorSignatureSize(t *testing.T) {
	t.Parallel()

	node, _ := NewNode()
	signatureSize := 48
	opt := WithValidatorSignatureSize(signatureSize)

	err := opt(node)
	assert.Equal(t, signatureSize, node.validatorSignatureSize)
	assert.Nil(t, err)
}

func TestWithPublicKeySize(t *testing.T) {
	t.Parallel()

	node, _ := NewNode()
	publicKeySize := 96
	opt := WithPublicKeySize(publicKeySize)

	err := opt(node)
	assert.Equal(t, publicKeySize, node.publicKeySize)
	assert.Nil(t, err)
}

func TestWithNodeStopChannel_NilNodeStopChannelShouldErr(t *testing.T) {
	t.Parallel()

	node, _ := NewNode()

	opt := WithNodeStopChannel(nil)
	err := opt(node)

	assert.Equal(t, ErrNilNodeStopChannel, err)
}

func TestWithNodeStopChannel_OkNodeStopChannelShouldWork(t *testing.T) {
	t.Parallel()

	node, _ := NewNode()

	ch := make(chan endProcess.ArgEndProcess, 1)
	opt := WithNodeStopChannel(ch)
	err := opt(node)

	assert.True(t, node.chanStopNodeProcess == ch)
	assert.Nil(t, err)
}

func TestWithSignTxWithHashEpoch_EnableSignTxWithHashEpochShouldWork(t *testing.T) {
	t.Parallel()

	node, _ := NewNode()

	epochEnable := uint32(10)
	opt := WithEnableSignTxWithHashEpoch(epochEnable)
	err := opt(node)

	assert.Equal(t, epochEnable, node.enableSignTxWithHashEpoch)
	assert.Nil(t, err)
}

func TestWithNodeRedundancyHandler_NilNodeRedundancyHandlerShouldErr(t *testing.T) {
	t.Parallel()

	node, _ := NewNode()

	opt := WithNodeRedundancyHandler(nil)
	err := opt(node)

	assert.Equal(t, ErrNilNodeRedundancyHandler, err)
}

func TestWithNodeRedundancyHandler_OkNodeRedundancyHandlerShouldWork(t *testing.T) {
	t.Parallel()

	node, _ := NewNode()

	nodeRedundancyHandler := &mock.NodeRedundancyHandlerStub{}
	opt := WithNodeRedundancyHandler(nodeRedundancyHandler)
	err := opt(node)

	assert.Equal(t, nodeRedundancyHandler, node.nodeRedundancyHandler)
	assert.Nil(t, err)
}<|MERGE_RESOLUTION|>--- conflicted
+++ resolved
@@ -12,168 +12,6 @@
 	"github.com/stretchr/testify/assert"
 )
 
-<<<<<<< HEAD
-func TestWithInitialNodesPubKeys(t *testing.T) {
-=======
-const testSizeCheckDelta = 100
-
-func TestWithMessenger_NilMessengerShouldErr(t *testing.T) {
-	t.Parallel()
-
-	node, _ := NewNode()
-
-	opt := WithMessenger(nil)
-	err := opt(node)
-
-	assert.Nil(t, node.messenger)
-	assert.Equal(t, ErrNilMessenger, err)
-}
-
-func TestWithMessenger_ShouldWork(t *testing.T) {
-	t.Parallel()
-
-	node, _ := NewNode()
-
-	messenger := &mock.MessengerStub{}
-
-	opt := WithMessenger(messenger)
-	err := opt(node)
-
-	assert.True(t, node.messenger == messenger)
-	assert.Nil(t, err)
-}
-
-func TestWithInternalMarshalizer_NilProtoMarshalizerShouldErr(t *testing.T) {
-	t.Parallel()
-
-	node, _ := NewNode()
-
-	opt := WithInternalMarshalizer(nil, testSizeCheckDelta)
-	err := opt(node)
-
-	assert.Nil(t, node.internalMarshalizer)
-	assert.Equal(t, ErrNilMarshalizer, err)
-}
-
-func TestWithInternalMarshalizerr_NilVmMarshalizerShouldErr(t *testing.T) {
-	t.Parallel()
-
-	node, _ := NewNode()
-
-	opt := WithVmMarshalizer(nil)
-	err := opt(node)
-
-	assert.Nil(t, node.vmMarshalizer)
-	assert.Equal(t, ErrNilMarshalizer, err)
-}
-
-func TestWithMarshalizer_NilTxSignMarshalizerShouldErr(t *testing.T) {
-	t.Parallel()
-
-	node, _ := NewNode()
-
-	opt := WithTxSignMarshalizer(nil)
-	err := opt(node)
-
-	assert.Nil(t, node.txSignMarshalizer)
-	assert.Equal(t, ErrNilMarshalizer, err)
-}
-
-func TestWithProtoMarshalizer_ShouldWork(t *testing.T) {
-	t.Parallel()
-
-	node, _ := NewNode()
-
-	marshalizer := &mock.MarshalizerMock{}
-
-	opt := WithInternalMarshalizer(marshalizer, testSizeCheckDelta)
-	err := opt(node)
-
-	assert.True(t, node.internalMarshalizer == marshalizer)
-	assert.True(t, node.sizeCheckDelta == testSizeCheckDelta)
-	assert.Nil(t, err)
-}
-
-func TestWithVmMarshalizer_ShouldWork(t *testing.T) {
-	t.Parallel()
-
-	node, _ := NewNode()
-
-	marshalizer := &mock.MarshalizerMock{}
-
-	opt := WithVmMarshalizer(marshalizer)
-	err := opt(node)
-
-	assert.True(t, node.vmMarshalizer == marshalizer)
-	assert.Nil(t, err)
-}
-
-func TestWithTxSignMarshalizer_ShouldWork(t *testing.T) {
-	t.Parallel()
-
-	node, _ := NewNode()
-
-	marshalizer := &mock.MarshalizerMock{}
-
-	opt := WithTxSignMarshalizer(marshalizer)
-	err := opt(node)
-
-	assert.True(t, node.txSignMarshalizer == marshalizer)
-	assert.Nil(t, err)
-}
-
-func TestWithHasher_NilHasherShouldErr(t *testing.T) {
-	t.Parallel()
-
-	node, _ := NewNode()
-
-	opt := WithHasher(nil)
-	err := opt(node)
-
-	assert.Nil(t, node.hasher)
-	assert.Equal(t, ErrNilHasher, err)
-}
-
-func TestWithHasher_ShouldWork(t *testing.T) {
-	t.Parallel()
-
-	node, _ := NewNode()
-
-	hasher := &mock.HasherMock{}
-
-	opt := WithHasher(hasher)
-	err := opt(node)
-
-	assert.True(t, node.hasher == hasher)
-	assert.Nil(t, err)
-}
-
-func TestWithAccountsAdapter_NilAccountsShouldErr(t *testing.T) {
-	t.Parallel()
-
-	node, _ := NewNode()
-
-	opt := WithAccountsAdapter(nil)
-	err := opt(node)
-
-	assert.Nil(t, node.accounts)
-	assert.Equal(t, ErrNilAccountsAdapter, err)
-}
-
-func TestWithAccountsAdapter_ShouldWork(t *testing.T) {
-	t.Parallel()
-
-	node, _ := NewNode()
-
-	accounts := &mock.AccountsStub{}
-
-	opt := WithAccountsAdapter(accounts)
-	err := opt(node)
-
-	assert.True(t, node.accounts == accounts)
-	assert.Nil(t, err)
-}
-
 func TestWithAccountsAdapterAPI_NilAccountsShouldErr(t *testing.T) {
 	t.Parallel()
 
@@ -200,166 +38,6 @@
 	assert.Nil(t, err)
 }
 
-func TestWithAddressPubkeyConverter_NilConverterShouldErr(t *testing.T) {
-	t.Parallel()
-
-	node, _ := NewNode()
-
-	opt := WithAddressPubkeyConverter(nil)
-	err := opt(node)
-
-	assert.Nil(t, node.addressPubkeyConverter)
-	assert.True(t, errors.Is(err, ErrNilPubkeyConverter))
-}
-
-func TestWithAddressPubkeyConverter_ShouldWork(t *testing.T) {
-	t.Parallel()
-
-	node, _ := NewNode()
-
-	converter, _ := pubkeyConverter.NewBech32PubkeyConverter(32)
-	emptyBech32Address := converter.Encode(bytes.Repeat([]byte{0}, 32))
-	expectedBech32AddressLength := len(emptyBech32Address)
-
-	opt := WithAddressPubkeyConverter(converter)
-	err := opt(node)
-
-	assert.True(t, node.addressPubkeyConverter == converter)
-	assert.Nil(t, err)
-
-	assert.Equal(t, expectedBech32AddressLength, node.encodedAddressLength)
-}
-
-func TestWithValidatorPubkeyConverter_NilConverterShouldErr(t *testing.T) {
-	t.Parallel()
-
-	node, _ := NewNode()
-
-	opt := WithValidatorPubkeyConverter(nil)
-	err := opt(node)
-
-	assert.Nil(t, node.validatorPubkeyConverter)
-	assert.True(t, errors.Is(err, ErrNilPubkeyConverter))
-}
-
-func TestWithValidatorPubkeyConverter_ShouldWork(t *testing.T) {
-	t.Parallel()
-
-	node, _ := NewNode()
-
-	converter := &mock.PubkeyConverterStub{}
-
-	opt := WithValidatorPubkeyConverter(converter)
-	err := opt(node)
-
-	assert.True(t, node.validatorPubkeyConverter == converter)
-	assert.Nil(t, err)
-}
-
-func TestWithBlockChain_NilBlockchainrShouldErr(t *testing.T) {
-	t.Parallel()
-
-	node, _ := NewNode()
-
-	opt := WithBlockChain(nil)
-	err := opt(node)
-
-	assert.Nil(t, node.blkc)
-	assert.Equal(t, ErrNilBlockchain, err)
-}
-
-func TestWithBlockChain_ShouldWork(t *testing.T) {
-	t.Parallel()
-
-	node, _ := NewNode()
-
-	blkc := blockchain.NewBlockChain()
-
-	opt := WithBlockChain(blkc)
-	err := opt(node)
-
-	assert.True(t, node.blkc == blkc)
-	assert.Nil(t, err)
-}
-
-func TestWithDataStore_NilStoreShouldErr(t *testing.T) {
-	t.Parallel()
-
-	node, _ := NewNode()
-
-	opt := WithDataStore(nil)
-	err := opt(node)
-
-	assert.Nil(t, node.store)
-	assert.Equal(t, ErrNilStore, err)
-}
-
-func TestWithDataStore_ShouldWork(t *testing.T) {
-	t.Parallel()
-
-	node, _ := NewNode()
-
-	store := &mock.ChainStorerMock{}
-
-	opt := WithDataStore(store)
-	err := opt(node)
-
-	assert.True(t, node.store == store)
-	assert.Nil(t, err)
-}
-
-func TestWithPrivateKey_NilBlsPrivateKeyShouldErr(t *testing.T) {
-	t.Parallel()
-
-	node, _ := NewNode()
-
-	opt := WithPrivKey(nil)
-	err := opt(node)
-
-	assert.Nil(t, node.privKey)
-	assert.Equal(t, ErrNilPrivateKey, err)
-}
-
-func TestWithBlsPrivateKey_ShouldWork(t *testing.T) {
-	t.Parallel()
-
-	node, _ := NewNode()
-
-	sk := &mock.PrivateKeyStub{}
-
-	opt := WithPrivKey(sk)
-	err := opt(node)
-
-	assert.True(t, node.privKey == sk)
-	assert.Nil(t, err)
-}
-
-func TestWithSingleSignKeyGenerator_NilPrivateKeyShouldErr(t *testing.T) {
-	t.Parallel()
-
-	node, _ := NewNode()
-
-	opt := WithKeyGen(nil)
-	err := opt(node)
-
-	assert.Nil(t, node.keyGen)
-	assert.Equal(t, ErrNilSingleSignKeyGen, err)
-}
-
-func TestWithSingleSignKeyGenerator_ShouldWork(t *testing.T) {
-	t.Parallel()
-
-	node, _ := NewNode()
-
-	keyGen := &mock.KeyGenMock{}
-
-	opt := WithKeyGen(keyGen)
-	err := opt(node)
-
-	assert.True(t, node.keyGen == keyGen)
-	assert.Nil(t, err)
-}
-
 func TestWithInitialNodesPubKeys(t *testing.T) {
 	t.Parallel()
 
@@ -442,77 +120,6 @@
 	assert.Nil(t, err)
 }
 
-func TestWithSyncer_NilSyncerShouldErr(t *testing.T) {
-	t.Parallel()
-
-	node, _ := NewNode()
-
-	opt := WithSyncer(nil)
-	err := opt(node)
-
-	assert.Nil(t, node.syncTimer)
-	assert.Equal(t, ErrNilSyncTimer, err)
-}
-
-func TestWithSyncer_ShouldWork(t *testing.T) {
-	t.Parallel()
-
-	node, _ := NewNode()
-
-	sync := &mock.SyncTimerStub{}
-
-	opt := WithSyncer(sync)
-	err := opt(node)
-
-	assert.True(t, node.syncTimer == sync)
-	assert.Nil(t, err)
-}
-
-func TestWithRounder_NilRounderShouldErr(t *testing.T) {
-	t.Parallel()
-	node, _ := NewNode()
-	opt := WithRounder(nil)
-	err := opt(node)
-	assert.Nil(t, node.rounder)
-	assert.Equal(t, ErrNilRounder, err)
-}
-
-func TestWithRounder_ShouldWork(t *testing.T) {
-	t.Parallel()
-	node, _ := NewNode()
-	rnd := &mock.RounderMock{}
-	opt := WithRounder(rnd)
-	err := opt(node)
-	assert.True(t, node.rounder == rnd)
-	assert.Nil(t, err)
-}
-
-func TestWithBlockProcessor_NilProcessorShouldErr(t *testing.T) {
-	t.Parallel()
-
-	node, _ := NewNode()
-
-	opt := WithBlockProcessor(nil)
-	err := opt(node)
-
-	assert.Nil(t, node.syncTimer)
-	assert.Equal(t, ErrNilBlockProcessor, err)
-}
-
-func TestWithBlockProcessor_ShouldWork(t *testing.T) {
-	t.Parallel()
-
-	node, _ := NewNode()
-
-	bp := &mock.BlockProcessorStub{}
-
-	opt := WithBlockProcessor(bp)
-	err := opt(node)
-
-	assert.True(t, node.blockProcessor == bp)
-	assert.Nil(t, err)
-}
-
 func TestWithGenesisTime(t *testing.T) {
 	t.Parallel()
 
@@ -525,317 +132,6 @@
 
 	assert.Equal(t, node.genesisTime, aTime)
 	assert.Nil(t, err)
-}
-
-func TestWithDataPool_NilDataPoolShouldErr(t *testing.T) {
-	t.Parallel()
-
-	node, _ := NewNode()
-
-	opt := WithDataPool(nil)
-	err := opt(node)
-
-	assert.Nil(t, node.dataPool)
-	assert.Equal(t, ErrNilDataPool, err)
-}
-
-func TestWithDataPool_ShouldWork(t *testing.T) {
-	t.Parallel()
-
-	node, _ := NewNode()
-
-	dataPool := testscommon.NewPoolsHolderStub()
-
-	opt := WithDataPool(dataPool)
-	err := opt(node)
-
-	assert.True(t, node.dataPool == dataPool)
-	assert.Nil(t, err)
-}
-
-func TestWithShardCoordinator_NilShardCoordinatorShouldErr(t *testing.T) {
-	t.Parallel()
-
-	node, _ := NewNode()
-
-	opt := WithShardCoordinator(nil)
-	err := opt(node)
-
-	assert.Nil(t, node.shardCoordinator)
-	assert.Equal(t, ErrNilShardCoordinator, err)
-}
-
-func TestWithShardCoordinator_ShouldWork(t *testing.T) {
-	t.Parallel()
-
-	node, _ := NewNode()
-
-	shardCoordinator := mock.NewOneShardCoordinatorMock()
-
-	opt := WithShardCoordinator(shardCoordinator)
-	err := opt(node)
-
-	assert.True(t, node.shardCoordinator == shardCoordinator)
-	assert.Nil(t, err)
-}
-
-func TestWithBlockTracker_NilBlockTrackerShouldErr(t *testing.T) {
-	t.Parallel()
-
-	node, _ := NewNode()
-
-	opt := WithBlockTracker(nil)
-	err := opt(node)
-
-	assert.Nil(t, node.blockTracker)
-	assert.Equal(t, ErrNilBlockTracker, err)
-}
-
-func TestWithBlockTracker_ShouldWork(t *testing.T) {
-	t.Parallel()
-
-	node, _ := NewNode()
-
-	blockTracker := &mock.BlockTrackerStub{}
-
-	opt := WithBlockTracker(blockTracker)
-	err := opt(node)
-
-	assert.True(t, node.blockTracker == blockTracker)
-	assert.Nil(t, err)
-}
-
-func TestWithPendingMiniBlocksHandler_NilPendingMiniBlocksHandlerShouldErr(t *testing.T) {
-	t.Parallel()
-
-	node, _ := NewNode()
-
-	opt := WithPendingMiniBlocksHandler(nil)
-	err := opt(node)
-
-	assert.Nil(t, node.pendingMiniBlocksHandler)
-	assert.Equal(t, ErrNilPendingMiniBlocksHandler, err)
-}
-
-func TestWithPendingMiniBlocksHandler_ShouldWork(t *testing.T) {
-	t.Parallel()
-
-	node, _ := NewNode()
-
-	pendingMiniBlocksHandler := &mock.PendingMiniBlocksHandlerStub{}
-
-	opt := WithPendingMiniBlocksHandler(pendingMiniBlocksHandler)
-	err := opt(node)
-
-	assert.True(t, node.pendingMiniBlocksHandler == pendingMiniBlocksHandler)
-	assert.Nil(t, err)
-}
-
-func TestWithRequestHandler_NilRequestHandlerShouldErr(t *testing.T) {
-	t.Parallel()
-
-	node, _ := NewNode()
-
-	opt := WithRequestHandler(nil)
-	err := opt(node)
-
-	assert.Nil(t, node.requestHandler)
-	assert.Equal(t, ErrNilRequestHandler, err)
-}
-
-func TestWithRequestHandler_ShouldWork(t *testing.T) {
-	t.Parallel()
-
-	node, _ := NewNode()
-
-	requestHandler := &mock.RequestHandlerStub{}
-
-	opt := WithRequestHandler(requestHandler)
-	err := opt(node)
-
-	assert.True(t, node.requestHandler == requestHandler)
-	assert.Nil(t, err)
-}
-
-func TestWithNodesCoordinator_NilNodesCoordinatorShouldErr(t *testing.T) {
-	t.Parallel()
-
-	node, _ := NewNode()
-
-	opt := WithNodesCoordinator(nil)
-	err := opt(node)
-
-	assert.Nil(t, node.nodesCoordinator)
-	assert.Equal(t, ErrNilNodesCoordinator, err)
-}
-
-func TestWithNodesCoordinator_ShouldWork(t *testing.T) {
-	t.Parallel()
-
-	node, _ := NewNode()
-
-	nodesCoordinator := &mock.NodesCoordinatorMock{}
-
-	opt := WithNodesCoordinator(nodesCoordinator)
-	err := opt(node)
-
-	assert.True(t, node.nodesCoordinator == nodesCoordinator)
-	assert.Nil(t, err)
-}
-
-func TestWithUint64ByteSliceConverter_NilConverterShouldErr(t *testing.T) {
-	t.Parallel()
-
-	node, _ := NewNode()
-
-	opt := WithUint64ByteSliceConverter(nil)
-	err := opt(node)
-
-	assert.Nil(t, node.uint64ByteSliceConverter)
-	assert.Equal(t, ErrNilUint64ByteSliceConverter, err)
-}
-
-func TestWithUint64ByteSliceConverter_ShouldWork(t *testing.T) {
-	t.Parallel()
-
-	node, _ := NewNode()
-
-	converter := mock.NewNonceHashConverterMock()
-
-	opt := WithUint64ByteSliceConverter(converter)
-	err := opt(node)
-
-	assert.True(t, node.uint64ByteSliceConverter == converter)
-	assert.Nil(t, err)
-}
-
-func TestWithSinglesig_NilBlsSinglesigShouldErr(t *testing.T) {
-	t.Parallel()
-
-	node, _ := NewNode()
-
-	opt := WithSingleSigner(nil)
-	err := opt(node)
-
-	assert.Nil(t, node.singleSigner)
-	assert.Equal(t, ErrNilSingleSig, err)
-}
-
-func TestWithSinglesig_ShouldWork(t *testing.T) {
-	t.Parallel()
-
-	node, _ := NewNode()
-
-	singlesigner := &mock.SinglesignMock{}
-
-	opt := WithSingleSigner(singlesigner)
-	err := opt(node)
-
-	assert.True(t, node.singleSigner == singlesigner)
-	assert.Nil(t, err)
-}
-
-func TestWithMultisig_NilMultisigShouldErr(t *testing.T) {
-	t.Parallel()
-
-	node, _ := NewNode()
-
-	opt := WithMultiSigner(nil)
-	err := opt(node)
-
-	assert.Nil(t, node.multiSigner)
-	assert.Equal(t, ErrNilMultiSig, err)
-}
-
-func TestWithMultisig_ShouldWork(t *testing.T) {
-	t.Parallel()
-
-	node, _ := NewNode()
-
-	multisigner := &mock.MultisignMock{}
-
-	opt := WithMultiSigner(multisigner)
-	err := opt(node)
-
-	assert.True(t, node.multiSigner == multisigner)
-	assert.Nil(t, err)
-}
-
-func TestWithForkDetector_ShouldWork(t *testing.T) {
-	t.Parallel()
-
-	node, _ := NewNode()
-
-	forkDetector := &mock.ForkDetectorMock{}
-	opt := WithForkDetector(forkDetector)
-	err := opt(node)
-
-	assert.True(t, node.forkDetector == forkDetector)
-	assert.Nil(t, err)
-}
-
-func TestWithForkDetector_NilForkDetectorShouldErr(t *testing.T) {
-	t.Parallel()
-
-	node, _ := NewNode()
-
-	opt := WithForkDetector(nil)
-	err := opt(node)
-
-	assert.Nil(t, node.forkDetector)
-	assert.Equal(t, ErrNilForkDetector, err)
-}
-
-func TestWithInterceptorsContainer_ShouldWork(t *testing.T) {
-	t.Parallel()
-
-	node, _ := NewNode()
-
-	interceptorsContainer := &mock.InterceptorsContainerStub{}
-	opt := WithInterceptorsContainer(interceptorsContainer)
-
-	err := opt(node)
-
-	assert.True(t, node.interceptorsContainer == interceptorsContainer)
-	assert.Nil(t, err)
-}
-
-func TestWithInterceptorsContainer_NilContainerShouldErr(t *testing.T) {
-	t.Parallel()
-
-	node, _ := NewNode()
-
-	opt := WithInterceptorsContainer(nil)
-	err := opt(node)
-
-	assert.Nil(t, node.interceptorsContainer)
-	assert.Equal(t, ErrNilInterceptorsContainer, err)
-}
-
-func TestWithResolversFinder_ShouldWork(t *testing.T) {
-	t.Parallel()
-
-	node, _ := NewNode()
-
-	resolversFinder := &mock.ResolversFinderStub{}
-	opt := WithResolversFinder(resolversFinder)
-
-	err := opt(node)
-
-	assert.True(t, node.resolversFinder == resolversFinder)
-	assert.Nil(t, err)
-}
-
-func TestWithResolversContainer_NilContainerShouldErr(t *testing.T) {
-	t.Parallel()
-
-	node, _ := NewNode()
-
-	opt := WithResolversFinder(nil)
-	err := opt(node)
-
-	assert.Nil(t, node.resolversFinder)
-	assert.Equal(t, ErrNilResolversFinder, err)
 }
 
 func TestWithConsensusBls_ShouldWork(t *testing.T) {
@@ -851,234 +147,6 @@
 	assert.Nil(t, err)
 }
 
-func TestWithAppStatusHandler_NilAshShouldErr(t *testing.T) {
-	t.Parallel()
-
-	node, _ := NewNode()
-
-	opt := WithAppStatusHandler(nil)
-	err := opt(node)
-
-	assert.Equal(t, ErrNilStatusHandler, err)
-}
-
-func TestWithAppStatusHandler_OkAshShouldPass(t *testing.T) {
-	t.Parallel()
-
-	node, _ := NewNode()
-
-	opt := WithAppStatusHandler(statusHandler.NewNilStatusHandler())
-	err := opt(node)
-
-	assert.IsType(t, &statusHandler.NilStatusHandler{}, node.appStatusHandler)
-	assert.Nil(t, err)
-}
-
-func TestWithIndexer_ShouldWork(t *testing.T) {
-	t.Parallel()
-
-	node, _ := NewNode()
-
-	indexer := &mock.IndexerStub{}
-	opt := WithIndexer(indexer)
-	err := opt(node)
-
-	assert.Equal(t, indexer, node.indexer)
-	assert.Nil(t, err)
-}
-
-func TestWithKeyGenForAccounts_NilKeygenShouldErr(t *testing.T) {
-	t.Parallel()
-
-	node, _ := NewNode()
-
-	opt := WithKeyGenForAccounts(nil)
-	err := opt(node)
-
-	assert.Equal(t, ErrNilKeyGenForBalances, err)
-}
-
-func TestWithKeyGenForAccounts_OkKeygenShouldPass(t *testing.T) {
-	t.Parallel()
-
-	node, _ := NewNode()
-
-	keyGen := &mock.KeyGenMock{}
-	opt := WithKeyGenForAccounts(keyGen)
-	err := opt(node)
-
-	assert.True(t, node.keyGenForAccounts == keyGen)
-	assert.Nil(t, err)
-}
-
-func TestWithTxFeeHandler_NilTxFeeHandlerShouldErr(t *testing.T) {
-	t.Parallel()
-
-	node, _ := NewNode()
-
-	opt := WithTxFeeHandler(nil)
-	err := opt(node)
-
-	assert.Equal(t, ErrNilTxFeeHandler, err)
-}
-
-func TestWithTxFeeHandler_NilBootStorerShouldErr(t *testing.T) {
-	t.Parallel()
-
-	node, _ := NewNode()
-
-	opt := WithBootStorer(nil)
-	err := opt(node)
-
-	assert.Equal(t, ErrNilBootStorer, err)
-}
-
-func TestWithTxFeeHandler_OkStorerShouldWork(t *testing.T) {
-	t.Parallel()
-
-	node, _ := NewNode()
-
-	bootStorer := &mock.BoostrapStorerMock{}
-	opt := WithBootStorer(bootStorer)
-	err := opt(node)
-
-	assert.Nil(t, err)
-}
-
-func TestWithTxFeeHandler_OkHandlerShouldWork(t *testing.T) {
-	t.Parallel()
-
-	node, _ := NewNode()
-
-	txFeeHandler := &mock.FeeHandlerStub{}
-	opt := WithTxFeeHandler(txFeeHandler)
-	err := opt(node)
-
-	assert.True(t, node.feeHandler == txFeeHandler)
-	assert.Nil(t, err)
-}
-
-func TestWithRequestedItemsHandler_NilRequestedItemsHandlerShouldErr(t *testing.T) {
-	t.Parallel()
-
-	node, _ := NewNode()
-
-	opt := WithRequestedItemsHandler(nil)
-	err := opt(node)
-
-	assert.Equal(t, ErrNilRequestedItemsHandler, err)
-}
-
-func TestWithHeaderSigVerifier_NilHeaderSigVerifierShouldErr(t *testing.T) {
->>>>>>> 4f62a9a2
-	t.Parallel()
-
-	node, _ := NewNode()
-
-	pubKeys := make(map[uint32][]string, 1)
-	pubKeys[0] = []string{"pk1", "pk2", "pk3"}
-
-	opt := WithInitialNodesPubKeys(pubKeys)
-	err := opt(node)
-
-	assert.Equal(t, pubKeys, node.initialNodesPubkeys)
-	assert.Nil(t, err)
-}
-
-func TestWithPublicKey(t *testing.T) {
-	t.Parallel()
-
-	node, _ := NewNode()
-
-	pubKeys := make(map[uint32][]string, 1)
-	pubKeys[0] = []string{"pk1", "pk2", "pk3"}
-
-	opt := WithInitialNodesPubKeys(pubKeys)
-	err := opt(node)
-
-	assert.Equal(t, pubKeys, node.initialNodesPubkeys)
-	assert.Nil(t, err)
-}
-
-func TestWithRoundDuration_ZeroDurationShouldErr(t *testing.T) {
-	t.Parallel()
-
-	node, _ := NewNode()
-
-	opt := WithRoundDuration(0)
-	err := opt(node)
-
-	assert.Equal(t, uint64(0), node.roundDuration)
-	assert.Equal(t, ErrZeroRoundDurationNotSupported, err)
-}
-
-func TestWithRoundDuration_ShouldWork(t *testing.T) {
-	t.Parallel()
-
-	node, _ := NewNode()
-
-	duration := uint64(5664)
-
-	opt := WithRoundDuration(duration)
-	err := opt(node)
-
-	assert.True(t, node.roundDuration == duration)
-	assert.Nil(t, err)
-}
-
-func TestWithConsensusGroupSize_NegativeGroupSizeShouldErr(t *testing.T) {
-	t.Parallel()
-
-	node, _ := NewNode()
-
-	opt := WithConsensusGroupSize(-1)
-	err := opt(node)
-
-	assert.Equal(t, 0, node.consensusGroupSize)
-	assert.Equal(t, ErrNegativeOrZeroConsensusGroupSize, err)
-}
-
-func TestWithConsensusGroupSize_ShouldWork(t *testing.T) {
-	t.Parallel()
-
-	node, _ := NewNode()
-
-	groupSize := 567
-
-	opt := WithConsensusGroupSize(groupSize)
-	err := opt(node)
-
-	assert.True(t, node.consensusGroupSize == groupSize)
-	assert.Nil(t, err)
-}
-
-func TestWithGenesisTime(t *testing.T) {
-	t.Parallel()
-
-	node, _ := NewNode()
-
-	aTime := time.Time{}.Add(time.Duration(uint64(78)))
-
-	opt := WithGenesisTime(aTime)
-	err := opt(node)
-
-	assert.Equal(t, node.genesisTime, aTime)
-	assert.Nil(t, err)
-}
-
-func TestWithConsensusBls_ShouldWork(t *testing.T) {
-	t.Parallel()
-
-	node, _ := NewNode()
-
-	consensusType := "bls"
-	opt := WithConsensusType(consensusType)
-	err := opt(node)
-
-	assert.Equal(t, consensusType, node.consensusType)
-	assert.Nil(t, err)
-}
-
 func TestWithRequestedItemsHandler_NilRequestedItemsHandlerShouldErr(t *testing.T) {
 	t.Parallel()
 
