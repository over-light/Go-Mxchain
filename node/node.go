--- conflicted
+++ resolved
@@ -320,7 +320,6 @@
 	}
 
 	consensusArgs := &spos.ConsensusCoreArgs{
-<<<<<<< HEAD
 		BlockChain:                    n.blkc,
 		BlockProcessor:                n.blockProcessor,
 		Bootstrapper:                  bootstrapper,
@@ -336,24 +335,7 @@
 		NodesCoordinator:              n.nodesCoordinator,
 		SyncTimer:                     n.syncTimer,
 		EpochStartRegistrationHandler: n.epochStartRegistrationHandler,
-=======
-		BlockChain:           n.blkc,
-		BlockProcessor:       n.blockProcessor,
-		Bootstrapper:         bootstrapper,
-		BroadcastMessenger:   broadcastMessenger,
-		ChronologyHandler:    chronologyHandler,
-		Hasher:               n.hasher,
-		Marshalizer:          n.internalMarshalizer,
-		BlsPrivateKey:        n.privKey,
-		BlsSingleSigner:      n.singleSigner,
-		MultiSigner:          n.multiSigner,
-		Rounder:              n.rounder,
-		ShardCoordinator:     n.shardCoordinator,
-		NodesCoordinator:     n.nodesCoordinator,
-		SyncTimer:            n.syncTimer,
-		EpochStartSubscriber: n.epochStartSubscriber,
-		AntifloodHandler:     n.inputAntifloodHandler,
->>>>>>> c471f0b5
+		AntifloodHandler:     		   n.inputAntifloodHandler,
 	}
 
 	consensusDataContainer, err := spos.NewConsensusCore(
