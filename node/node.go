--- conflicted
+++ resolved
@@ -429,12 +429,9 @@
 		Uint64Converter:     n.uint64ByteSliceConverter,
 		BootstrapRoundIndex: n.bootstrapRoundIndex,
 		ShardCoordinator:    n.shardCoordinator,
-<<<<<<< HEAD
 		NodesCoordinator:    n.nodesCoordinator,
 		EpochStartTrigger:   n.epochStartTrigger,
-=======
 		BlockTracker:        n.blockTracker,
->>>>>>> a7e47bb2
 	}
 
 	shardStorageBootstrapper, err := storageBootstrap.NewShardStorageBootstrapper(storageBootstrapArguments)
@@ -480,12 +477,9 @@
 		Uint64Converter:     n.uint64ByteSliceConverter,
 		BootstrapRoundIndex: n.bootstrapRoundIndex,
 		ShardCoordinator:    n.shardCoordinator,
-<<<<<<< HEAD
 		NodesCoordinator:    n.nodesCoordinator,
 		EpochStartTrigger:   n.epochStartTrigger,
-=======
 		BlockTracker:        n.blockTracker,
->>>>>>> a7e47bb2
 	}
 
 	metaStorageBootstrapper, err := storageBootstrap.NewMetaStorageBootstrapper(storageBootstrapArguments)
