--- conflicted
+++ resolved
@@ -1043,31 +1043,7 @@
 
 // ValidatorStatisticsApi will return the statistics for all the validators from the initial nodes pub keys
 func (n *Node) ValidatorStatisticsApi() (map[string]*state.ValidatorApiResponse, error) {
-<<<<<<< HEAD
-	mapToReturn := make(map[string]*state.ValidatorApiResponse)
-	validators, m, err := n.getLatestValidators()
-	if err != nil {
-		return m, err
-	}
-
-	for _, validatorsInfoInShard := range validators {
-		for _, validatorInfo := range validatorsInfoInShard {
-			strKey := hex.EncodeToString(validatorInfo.PublicKey)
-			mapToReturn[strKey] = &state.ValidatorApiResponse{
-				NrLeaderSuccess:    validatorInfo.LeaderSuccess,
-				NrLeaderFailure:    validatorInfo.LeaderFailure,
-				NrValidatorSuccess: validatorInfo.ValidatorSuccess,
-				NrValidatorFailure: validatorInfo.ValidatorFailure,
-				Rating:             float32(validatorInfo.Rating) * 100 / 1000000,
-				TempRating:         float32(validatorInfo.TempRating) * 100 / 1000000,
-			}
-		}
-	}
-
-	return mapToReturn, nil
-=======
 	return n.validatorsProvider.GetLatestValidators(), nil
->>>>>>> 0af97aaf
 }
 
 func (n *Node) getLatestValidators() (map[uint32][]*state.ValidatorInfo, map[string]*state.ValidatorApiResponse, error) {
