package node

import (
	"context"
	"encoding/hex"
	"errors"
	"fmt"
	"math/big"
	"math/rand"
	syncGo "sync"
	"sync/atomic"
	"time"

	logger "github.com/ElrondNetwork/elrond-go-logger"
	"github.com/ElrondNetwork/elrond-go/config"
	"github.com/ElrondNetwork/elrond-go/consensus"
	"github.com/ElrondNetwork/elrond-go/consensus/chronology"
	"github.com/ElrondNetwork/elrond-go/consensus/spos"
	"github.com/ElrondNetwork/elrond-go/consensus/spos/sposFactory"
	"github.com/ElrondNetwork/elrond-go/core"
	"github.com/ElrondNetwork/elrond-go/core/check"
	"github.com/ElrondNetwork/elrond-go/core/indexer"
	"github.com/ElrondNetwork/elrond-go/core/partitioning"
	"github.com/ElrondNetwork/elrond-go/crypto"
	"github.com/ElrondNetwork/elrond-go/data"
	"github.com/ElrondNetwork/elrond-go/data/endProcess"
	"github.com/ElrondNetwork/elrond-go/data/state"
	"github.com/ElrondNetwork/elrond-go/data/transaction"
	"github.com/ElrondNetwork/elrond-go/data/typeConverters"
	"github.com/ElrondNetwork/elrond-go/dataRetriever"
	"github.com/ElrondNetwork/elrond-go/dataRetriever/provider"
	"github.com/ElrondNetwork/elrond-go/debug"
	"github.com/ElrondNetwork/elrond-go/epochStart"
	"github.com/ElrondNetwork/elrond-go/hashing"
	"github.com/ElrondNetwork/elrond-go/marshal"
	"github.com/ElrondNetwork/elrond-go/node/heartbeat"
	"github.com/ElrondNetwork/elrond-go/node/heartbeat/storage"
	"github.com/ElrondNetwork/elrond-go/ntp"
	"github.com/ElrondNetwork/elrond-go/p2p"
	"github.com/ElrondNetwork/elrond-go/process"
	"github.com/ElrondNetwork/elrond-go/process/dataValidators"
	"github.com/ElrondNetwork/elrond-go/process/factory"
	"github.com/ElrondNetwork/elrond-go/process/sync"
	"github.com/ElrondNetwork/elrond-go/process/sync/storageBootstrap"
	procTx "github.com/ElrondNetwork/elrond-go/process/transaction"
	"github.com/ElrondNetwork/elrond-go/sharding"
	"github.com/ElrondNetwork/elrond-go/statusHandler"
)

// SendTransactionsPipe is the pipe used for sending new transactions
const SendTransactionsPipe = "send transactions pipe"

var log = logger.GetOrCreate("node")
var numSecondsBetweenPrints = 20

// Option represents a functional configuration parameter that can operate
//  over the None struct.
type Option func(*Node) error

// Node is a structure that passes the configuration parameters and initializes
//  required services as requested
type Node struct {
	internalMarshalizer           marshal.Marshalizer
	vmMarshalizer                 marshal.Marshalizer
	txSignMarshalizer             marshal.Marshalizer
	ctx                           context.Context
	hasher                        hashing.Hasher
	feeHandler                    process.FeeHandler
	initialNodesPubkeys           map[uint32][]string
	roundDuration                 uint64
	consensusGroupSize            int
	messenger                     P2PMessenger
	syncTimer                     ntp.SyncTimer
	rounder                       consensus.Rounder
	blockProcessor                process.BlockProcessor
	genesisTime                   time.Time
	epochStartTrigger             epochStart.TriggerHandler
	epochStartRegistrationHandler epochStart.RegistrationHandler
	accounts                      state.AccountsAdapter
	addressPubkeyConverter        state.PubkeyConverter
	validatorPubkeyConverter      state.PubkeyConverter
	uint64ByteSliceConverter      typeConverters.Uint64ByteSliceConverter
	interceptorsContainer         process.InterceptorsContainer
	resolversFinder               dataRetriever.ResolversFinder
	peerBlackListHandler          process.BlackListHandler
	heartbeatMonitor              *heartbeat.Monitor
	heartbeatSender               *heartbeat.Sender
	appStatusHandler              core.AppStatusHandler
	validatorStatistics           process.ValidatorStatisticsProcessor
	hardforkTrigger               HardforkTrigger
	validatorsProvider            process.ValidatorsProvider
	whiteListHandler              process.WhiteListHandler

	pubKey            crypto.PublicKey
	privKey           crypto.PrivateKey
	keyGen            crypto.KeyGenerator
	keyGenForAccounts crypto.KeyGenerator
	singleSigner      crypto.SingleSigner
	txSingleSigner    crypto.SingleSigner
	multiSigner       crypto.MultiSigner
	forkDetector      process.ForkDetector

	blkc               data.ChainHandler
	dataPool           dataRetriever.PoolsHolder
	store              dataRetriever.StorageService
	shardCoordinator   sharding.Coordinator
	nodesCoordinator   sharding.NodesCoordinator
	miniblocksProvider process.MiniBlockProvider

	networkShardingCollector NetworkShardingCollector

	consensusTopic string
	consensusType  string

	currentSendingGoRoutines int32
	bootstrapRoundIndex      uint64

	indexer                indexer.Indexer
	blocksBlackListHandler process.BlackListHandler
	bootStorer             process.BootStorer
	requestedItemsHandler  dataRetriever.RequestedItemsHandler
	headerSigVerifier      spos.RandSeedVerifier

	chainID                  []byte
	blockTracker             process.BlockTracker
	pendingMiniBlocksHandler process.PendingMiniBlocksHandler

	txStorageSize  uint32
	sizeCheckDelta uint32

	requestHandler process.RequestHandler

	inputAntifloodHandler P2PAntifloodHandler
	txAcumulator          Accumulator
	txSentCounter         uint32

	signatureSize int
	publicKeySize int

<<<<<<< HEAD
	chanStopNodeProcess chan endProcess.ArgEndProcess
=======
	chanStopNodeProcess chan bool

	mutQueryHandlers syncGo.RWMutex
	queryHandlers    map[string]debug.QueryHandler
>>>>>>> 8ca4f7fc
}

// ApplyOptions can set up different configurable options of a Node instance
func (n *Node) ApplyOptions(opts ...Option) error {
	for _, opt := range opts {
		err := opt(n)
		if err != nil {
			return errors.New("error applying option: " + err.Error())
		}
	}
	return nil
}

// NewNode creates a new Node instance
func NewNode(opts ...Option) (*Node, error) {
	node := &Node{
		ctx:                      context.Background(),
		currentSendingGoRoutines: 0,
		appStatusHandler:         statusHandler.NewNilStatusHandler(),
		queryHandlers:            make(map[string]debug.QueryHandler),
	}
	for _, opt := range opts {
		err := opt(node)
		if err != nil {
			return nil, errors.New("error applying option: " + err.Error())
		}
	}

	return node, nil
}

// GetAppStatusHandler will return the current status handler
func (n *Node) GetAppStatusHandler() core.AppStatusHandler {
	return n.appStatusHandler
}

// CreateShardedStores instantiate sharded cachers for Transactions and Headers
func (n *Node) CreateShardedStores() error {
	if n.shardCoordinator == nil {
		return ErrNilShardCoordinator
	}

	if n.dataPool == nil {
		return ErrNilDataPool
	}

	transactionsDataStore := n.dataPool.Transactions()
	headersDataStore := n.dataPool.Headers()

	if transactionsDataStore == nil {
		return errors.New("nil transaction sharded data store")
	}

	if headersDataStore == nil {
		return errors.New("nil header sharded data store")
	}

	shards := n.shardCoordinator.NumberOfShards()
	currentShardId := n.shardCoordinator.SelfId()

	transactionsDataStore.CreateShardStore(process.ShardCacherIdentifier(currentShardId, currentShardId))
	for i := uint32(0); i < shards; i++ {
		if i == n.shardCoordinator.SelfId() {
			continue
		}
		transactionsDataStore.CreateShardStore(process.ShardCacherIdentifier(i, currentShardId))
		transactionsDataStore.CreateShardStore(process.ShardCacherIdentifier(currentShardId, i))
	}

	return nil
}

// StartConsensus will start the consensus service for the current node
func (n *Node) StartConsensus() error {
	isGenesisBlockNotInitialized := len(n.blkc.GetGenesisHeaderHash()) == 0 ||
		check.IfNil(n.blkc.GetGenesisHeader())
	if isGenesisBlockNotInitialized {
		return ErrGenesisBlockNotInitialized
	}

	chronologyHandler, err := n.createChronologyHandler(n.rounder, n.appStatusHandler)
	if err != nil {
		return err
	}

	bootstrapper, err := n.createBootstrapper(n.rounder)
	if err != nil {
		return err
	}

	err = bootstrapper.SetStatusHandler(n.GetAppStatusHandler())
	if err != nil {
		log.Debug("cannot set app status handler for shard bootstrapper")
	}

	bootstrapper.StartSync()
	epoch := uint32(0)
	crtBlockHeader := n.blkc.GetCurrentBlockHeader()
	if !check.IfNil(crtBlockHeader) {
		epoch = crtBlockHeader.GetEpoch()
	}
	log.Info("starting consensus", "epoch", epoch)

	consensusState, err := n.createConsensusState(epoch)
	if err != nil {
		return err
	}

	consensusService, err := sposFactory.GetConsensusCoreFactory(n.consensusType)
	if err != nil {
		return err
	}

	broadcastMessenger, err := sposFactory.GetBroadcastMessenger(
		n.internalMarshalizer,
		n.messenger,
		n.shardCoordinator,
		n.privKey,
		n.singleSigner,
		n.dataPool.Headers(),
	)

	if err != nil {
		return err
	}

	netInputMarshalizer := n.internalMarshalizer
	if n.sizeCheckDelta > 0 {
		netInputMarshalizer = marshal.NewSizeCheckUnmarshalizer(n.internalMarshalizer, n.sizeCheckDelta)
	}

	workerArgs := &spos.WorkerArgs{
		ConsensusService:         consensusService,
		BlockChain:               n.blkc,
		BlockProcessor:           n.blockProcessor,
		Bootstrapper:             bootstrapper,
		BroadcastMessenger:       broadcastMessenger,
		ConsensusState:           consensusState,
		ForkDetector:             n.forkDetector,
		KeyGenerator:             n.keyGen,
		Marshalizer:              netInputMarshalizer,
		Hasher:                   n.hasher,
		Rounder:                  n.rounder,
		ShardCoordinator:         n.shardCoordinator,
		SingleSigner:             n.singleSigner,
		SyncTimer:                n.syncTimer,
		HeaderSigVerifier:        n.headerSigVerifier,
		ChainID:                  n.chainID,
		NetworkShardingCollector: n.networkShardingCollector,
		AntifloodHandler:         n.inputAntifloodHandler,
		PoolAdder:                n.dataPool.MiniBlocks(),
		SignatureSize:            n.signatureSize,
		PublicKeySize:            n.publicKeySize,
	}

	worker, err := spos.NewWorker(workerArgs)
	if err != nil {
		return err
	}

	n.dataPool.Headers().RegisterHandler(worker.ReceivedHeader)

	err = n.createConsensusTopic(worker)
	if err != nil {
		return err
	}

	consensusArgs := &spos.ConsensusCoreArgs{
		BlockChain:                    n.blkc,
		BlockProcessor:                n.blockProcessor,
		Bootstrapper:                  bootstrapper,
		BroadcastMessenger:            broadcastMessenger,
		ChronologyHandler:             chronologyHandler,
		Hasher:                        n.hasher,
		Marshalizer:                   n.internalMarshalizer,
		BlsPrivateKey:                 n.privKey,
		BlsSingleSigner:               n.singleSigner,
		MultiSigner:                   n.multiSigner,
		Rounder:                       n.rounder,
		ShardCoordinator:              n.shardCoordinator,
		NodesCoordinator:              n.nodesCoordinator,
		SyncTimer:                     n.syncTimer,
		EpochStartRegistrationHandler: n.epochStartRegistrationHandler,
		AntifloodHandler:              n.inputAntifloodHandler,
	}

	consensusDataContainer, err := spos.NewConsensusCore(
		consensusArgs,
	)
	if err != nil {
		return err
	}

	fct, err := sposFactory.GetSubroundsFactory(
		consensusDataContainer,
		consensusState,
		worker,
		n.consensusType,
		n.appStatusHandler,
		n.indexer,
		n.chainID,
	)
	if err != nil {
		return err
	}

	err = fct.GenerateSubrounds()
	if err != nil {
		return err
	}

	go chronologyHandler.StartRounds()

	return nil
}

// GetBalance gets the balance for a specific address
func (n *Node) GetBalance(address string) (*big.Int, error) {
	if check.IfNil(n.addressPubkeyConverter) || check.IfNil(n.accounts) {
		return nil, errors.New("initialize AccountsAdapter and PubkeyConverter first")
	}

	addr, err := n.addressPubkeyConverter.CreateAddressFromString(address)
	if err != nil {
		return nil, errors.New("invalid address, could not decode from hex: " + err.Error())
	}
	accWrp, err := n.accounts.GetExistingAccount(addr)
	if err != nil {
		return nil, errors.New("could not fetch sender address from provided param: " + err.Error())
	}

	if check.IfNil(accWrp) {
		return big.NewInt(0), nil
	}

	account, ok := accWrp.(state.UserAccountHandler)
	if !ok {
		return big.NewInt(0), nil
	}

	return account.GetBalance(), nil
}

// createChronologyHandler method creates a chronology object
func (n *Node) createChronologyHandler(rounder consensus.Rounder, appStatusHandler core.AppStatusHandler) (consensus.ChronologyHandler, error) {
	chr, err := chronology.NewChronology(
		n.genesisTime,
		rounder,
		n.syncTimer,
	)

	if err != nil {
		return nil, err
	}

	err = chr.SetAppStatusHandler(appStatusHandler)
	if err != nil {
		return nil, err
	}

	return chr, nil
}

//TODO move this func in structs.go
func (n *Node) createBootstrapper(rounder consensus.Rounder) (process.Bootstrapper, error) {
	miniblocksProvider, err := n.createMiniblocksProvider()
	if err != nil {
		return nil, err
	}

	n.miniblocksProvider = miniblocksProvider

	if n.shardCoordinator.SelfId() < n.shardCoordinator.NumberOfShards() {
		return n.createShardBootstrapper(rounder)
	}

	if n.shardCoordinator.SelfId() == core.MetachainShardId {
		return n.createMetaChainBootstrapper(rounder)
	}

	return nil, sharding.ErrShardIdOutOfRange
}

func (n *Node) createShardBootstrapper(rounder consensus.Rounder) (process.Bootstrapper, error) {
	argsBaseStorageBootstrapper := storageBootstrap.ArgsBaseStorageBootstrapper{
		BootStorer:          n.bootStorer,
		ForkDetector:        n.forkDetector,
		BlockProcessor:      n.blockProcessor,
		ChainHandler:        n.blkc,
		Marshalizer:         n.internalMarshalizer,
		Store:               n.store,
		Uint64Converter:     n.uint64ByteSliceConverter,
		BootstrapRoundIndex: n.bootstrapRoundIndex,
		ShardCoordinator:    n.shardCoordinator,
		NodesCoordinator:    n.nodesCoordinator,
		EpochStartTrigger:   n.epochStartTrigger,
		BlockTracker:        n.blockTracker,
	}

	argsShardStorageBootstrapper := storageBootstrap.ArgsShardStorageBootstrapper{
		ArgsBaseStorageBootstrapper: argsBaseStorageBootstrapper,
	}

	shardStorageBootstrapper, err := storageBootstrap.NewShardStorageBootstrapper(argsShardStorageBootstrapper)
	if err != nil {
		return nil, err
	}

	argsBaseBootstrapper := sync.ArgBaseBootstrapper{
		PoolsHolder:         n.dataPool,
		Store:               n.store,
		ChainHandler:        n.blkc,
		Rounder:             rounder,
		BlockProcessor:      n.blockProcessor,
		WaitTime:            n.rounder.TimeDuration(),
		Hasher:              n.hasher,
		Marshalizer:         n.internalMarshalizer,
		ForkDetector:        n.forkDetector,
		RequestHandler:      n.requestHandler,
		ShardCoordinator:    n.shardCoordinator,
		Accounts:            n.accounts,
		BlackListHandler:    n.blocksBlackListHandler,
		NetworkWatcher:      n.messenger,
		BootStorer:          n.bootStorer,
		StorageBootstrapper: shardStorageBootstrapper,
		EpochHandler:        n.epochStartTrigger,
		MiniblocksProvider:  n.miniblocksProvider,
		Uint64Converter:     n.uint64ByteSliceConverter,
	}

	argsShardBootstrapper := sync.ArgShardBootstrapper{
		ArgBaseBootstrapper: argsBaseBootstrapper,
	}

	bootstrap, err := sync.NewShardBootstrap(argsShardBootstrapper)
	if err != nil {
		return nil, err
	}

	return bootstrap, nil
}

func (n *Node) createMetaChainBootstrapper(rounder consensus.Rounder) (process.Bootstrapper, error) {
	argsBaseStorageBootstrapper := storageBootstrap.ArgsBaseStorageBootstrapper{
		BootStorer:          n.bootStorer,
		ForkDetector:        n.forkDetector,
		BlockProcessor:      n.blockProcessor,
		ChainHandler:        n.blkc,
		Marshalizer:         n.internalMarshalizer,
		Store:               n.store,
		Uint64Converter:     n.uint64ByteSliceConverter,
		BootstrapRoundIndex: n.bootstrapRoundIndex,
		ShardCoordinator:    n.shardCoordinator,
		NodesCoordinator:    n.nodesCoordinator,
		EpochStartTrigger:   n.epochStartTrigger,
		BlockTracker:        n.blockTracker,
	}

	argsMetaStorageBootstrapper := storageBootstrap.ArgsMetaStorageBootstrapper{
		ArgsBaseStorageBootstrapper: argsBaseStorageBootstrapper,
		PendingMiniBlocksHandler:    n.pendingMiniBlocksHandler,
	}

	metaStorageBootstrapper, err := storageBootstrap.NewMetaStorageBootstrapper(argsMetaStorageBootstrapper)
	if err != nil {
		return nil, err
	}

	argsBaseBootstrapper := sync.ArgBaseBootstrapper{
		PoolsHolder:         n.dataPool,
		Store:               n.store,
		ChainHandler:        n.blkc,
		Rounder:             rounder,
		BlockProcessor:      n.blockProcessor,
		WaitTime:            n.rounder.TimeDuration(),
		Hasher:              n.hasher,
		Marshalizer:         n.internalMarshalizer,
		ForkDetector:        n.forkDetector,
		RequestHandler:      n.requestHandler,
		ShardCoordinator:    n.shardCoordinator,
		Accounts:            n.accounts,
		BlackListHandler:    n.blocksBlackListHandler,
		NetworkWatcher:      n.messenger,
		BootStorer:          n.bootStorer,
		StorageBootstrapper: metaStorageBootstrapper,
		EpochHandler:        n.epochStartTrigger,
		MiniblocksProvider:  n.miniblocksProvider,
		Uint64Converter:     n.uint64ByteSliceConverter,
	}

	argsMetaBootstrapper := sync.ArgMetaBootstrapper{
		ArgBaseBootstrapper: argsBaseBootstrapper,
		EpochBootstrapper:   n.epochStartTrigger,
	}

	bootstrap, err := sync.NewMetaBootstrap(argsMetaBootstrapper)
	if err != nil {
		return nil, err
	}

	return bootstrap, nil
}

func (n *Node) createMiniblocksProvider() (process.MiniBlockProvider, error) {
	if check.IfNil(n.dataPool) {
		return nil, process.ErrNilPoolsHolder
	}
	if check.IfNil(n.store) {
		return nil, process.ErrNilStorage
	}

	arg := provider.ArgMiniBlockProvider{
		MiniBlockPool:    n.dataPool.MiniBlocks(),
		MiniBlockStorage: n.store.GetStorer(dataRetriever.MiniBlockUnit),
		Marshalizer:      n.internalMarshalizer,
	}

	return provider.NewMiniBlockProvider(arg)
}

// createConsensusState method creates a consensusState object
func (n *Node) createConsensusState(epoch uint32) (*spos.ConsensusState, error) {
	selfId, err := n.pubKey.ToByteArray()
	if err != nil {
		return nil, err
	}

	eligibleNodesPubKeys, err := n.nodesCoordinator.GetConsensusWhitelistedNodes(epoch)
	if err != nil {
		return nil, err
	}

	roundConsensus := spos.NewRoundConsensus(
		eligibleNodesPubKeys,
		n.consensusGroupSize,
		string(selfId))

	roundConsensus.ResetRoundState()

	roundThreshold := spos.NewRoundThreshold()

	roundStatus := spos.NewRoundStatus()
	roundStatus.ResetRoundStatus()

	consensusState := spos.NewConsensusState(
		roundConsensus,
		roundThreshold,
		roundStatus)

	return consensusState, nil
}

// createConsensusTopic creates a consensus topic for node
func (n *Node) createConsensusTopic(messageProcessor p2p.MessageProcessor) error {
	if check.IfNil(n.shardCoordinator) {
		return ErrNilShardCoordinator
	}
	if check.IfNil(messageProcessor) {
		return ErrNilMessenger
	}

	n.consensusTopic = core.ConsensusTopic + n.shardCoordinator.CommunicationIdentifier(n.shardCoordinator.SelfId())
	if !n.messenger.HasTopic(n.consensusTopic) {
		err := n.messenger.CreateTopic(n.consensusTopic, true)
		if err != nil {
			return err
		}
	}

	if n.messenger.HasTopicValidator(n.consensusTopic) {
		return ErrValidatorAlreadySet
	}

	return n.messenger.RegisterMessageProcessor(n.consensusTopic, messageProcessor)
}

// SendBulkTransactions sends the provided transactions as a bulk, optimizing transfer between nodes
func (n *Node) SendBulkTransactions(txs []*transaction.Transaction) (uint64, error) {
	if len(txs) == 0 {
		return 0, ErrNoTxToProcess
	}

	n.addTransactionsToSendPipe(txs)

	return uint64(len(txs)), nil
}

func (n *Node) addTransactionsToSendPipe(txs []*transaction.Transaction) {
	if check.IfNil(n.txAcumulator) {
		log.Error("node has a nil tx accumulator instance")
		return
	}

	for _, tx := range txs {
		n.txAcumulator.AddData(tx)
	}
}

func (n *Node) sendFromTxAccumulator() {
	outputChannel := n.txAcumulator.OutputChannel()

	for objs := range outputChannel {
		//this will read continuously until the chan is closed

		if len(objs) == 0 {
			continue
		}

		txs := make([]*transaction.Transaction, 0, len(objs))
		for _, obj := range objs {
			tx, ok := obj.(*transaction.Transaction)
			if !ok {
				continue
			}

			txs = append(txs, tx)
		}

		atomic.AddUint32(&n.txSentCounter, uint32(len(txs)))

		n.sendBulkTransactions(txs)
	}
}

// printTxSentCounter prints the peak transaction counter from a time frame of about 'numSecondsBetweenPrints' seconds
// if this peak value is 0 (no transaction was sent through the REST API interface), the print will not be done
// the peak counter resets after each print. There is also a total number of transactions sent to p2p
// TODO make this function testable. Refactor if necessary.
func (n *Node) printTxSentCounter() {
	maxTxCounter := uint32(0)
	totalTxCounter := uint64(0)
	counterSeconds := 0

	for {
		time.Sleep(time.Second)

		txSent := atomic.SwapUint32(&n.txSentCounter, 0)
		if txSent > maxTxCounter {
			maxTxCounter = txSent
		}
		totalTxCounter += uint64(txSent)

		counterSeconds++
		if counterSeconds > numSecondsBetweenPrints {
			counterSeconds = 0

			if maxTxCounter > 0 {
				log.Info("sent transactions on network",
					"max/sec", maxTxCounter,
					"total", totalTxCounter,
				)
			}
			maxTxCounter = 0
		}
	}
}

// sendBulkTransactions sends the provided transactions as a bulk, optimizing transfer between nodes
func (n *Node) sendBulkTransactions(txs []*transaction.Transaction) {
	transactionsByShards := make(map[uint32][][]byte)
	log.Trace("node.sendBulkTransactions sending txs",
		"num", len(txs),
	)

	for _, tx := range txs {
		senderShardId, err := n.getSenderShardId(tx)
		if err != nil {
			continue
		}

		marshalizedTx, err := n.internalMarshalizer.Marshal(tx)
		if err != nil {
			log.Warn("node.sendBulkTransactions",
				"marshalizer error", err,
			)
			continue
		}

		transactionsByShards[senderShardId] = append(transactionsByShards[senderShardId], marshalizedTx)
	}

	numOfSentTxs := uint64(0)
	for shardId, txsForShard := range transactionsByShards {
		err := n.sendBulkTransactionsFromShard(txsForShard, shardId)
		if err != nil {
			log.Debug("sendBulkTransactionsFromShard", "error", err.Error())
		} else {
			numOfSentTxs += uint64(len(txsForShard))
		}
	}
}

func (n *Node) getSenderShardId(tx *transaction.Transaction) (uint32, error) {
	senderBytes, err := n.addressPubkeyConverter.CreateAddressFromBytes(tx.SndAddr)
	if err != nil {
		return 0, err
	}

	senderShardId := n.shardCoordinator.ComputeId(senderBytes)
	if senderShardId != n.shardCoordinator.SelfId() {
		return senderShardId, nil
	}

	//tx is cross-shard with self, send it on the [transaction topic]_self_cross directly so it will
	//traverse the network only once
	recvBytes, err := n.addressPubkeyConverter.CreateAddressFromBytes(tx.RcvAddr)
	if err != nil {
		return 0, err
	}

	return n.shardCoordinator.ComputeId(recvBytes), nil
}

// ValidateTransaction will validate a transaction
func (n *Node) ValidateTransaction(tx *transaction.Transaction) error {
	txValidator, err := dataValidators.NewTxValidator(
		n.accounts,
		n.shardCoordinator,
		n.whiteListHandler,
		n.addressPubkeyConverter,
		core.MaxTxNonceDeltaAllowed,
	)
	if err != nil {
		return nil
	}

	marshalizedTx, err := n.internalMarshalizer.Marshal(tx)
	if err != nil {
		return err
	}

	intTx, err := procTx.NewInterceptedTransaction(
		marshalizedTx,
		n.internalMarshalizer,
		n.txSignMarshalizer,
		n.hasher,
		n.keyGenForAccounts,
		n.txSingleSigner,
		n.addressPubkeyConverter,
		n.shardCoordinator,
		n.feeHandler,
	)
	if err != nil {
		return err
	}

	err = intTx.CheckValidity()
	if err != nil {
		return err
	}

	err = txValidator.CheckTxValidity(intTx)
	if errors.Is(err, process.ErrAccountNotFound) {
		// we allow the broadcast of provided transaction even if that transaction is not targeted on the current shard
		return nil
	}

	return err
}

func (n *Node) sendBulkTransactionsFromShard(transactions [][]byte, senderShardId uint32) error {
	dataPacker, err := partitioning.NewSimpleDataPacker(n.internalMarshalizer)
	if err != nil {
		return err
	}

	//the topic identifier is made of the current shard id and sender's shard id
	identifier := factory.TransactionTopic + n.shardCoordinator.CommunicationIdentifier(senderShardId)

	packets, err := dataPacker.PackDataInChunks(transactions, core.MaxBulkTransactionSize)
	if err != nil {
		return err
	}

	atomic.AddInt32(&n.currentSendingGoRoutines, int32(len(packets)))
	for _, buff := range packets {
		go func(bufferToSend []byte) {
			log.Trace("node.sendBulkTransactionsFromShard",
				"topic", identifier,
				"size", len(bufferToSend),
			)
			err = n.messenger.BroadcastOnChannelBlocking(
				SendTransactionsPipe,
				identifier,
				bufferToSend,
			)
			if err != nil {
				log.Debug("node.BroadcastOnChannelBlocking", "error", err.Error())
			}

			atomic.AddInt32(&n.currentSendingGoRoutines, -1)
		}(buff)
	}

	return nil
}

// CreateTransaction will return a transaction from all the required fields
func (n *Node) CreateTransaction(
	nonce uint64,
	value string,
	receiver string,
	sender string,
	gasPrice uint64,
	gasLimit uint64,
	dataField []byte,
	signatureHex string,
) (*transaction.Transaction, []byte, error) {

	if check.IfNil(n.addressPubkeyConverter) {
		return nil, nil, ErrNilPubkeyConverter
	}
	if check.IfNil(n.accounts) {
		return nil, nil, ErrNilAccountsAdapter
	}

	receiverAddress, err := n.addressPubkeyConverter.CreateAddressFromString(receiver)
	if err != nil {
		return nil, nil, errors.New("could not create receiver address from provided param")
	}

	senderAddress, err := n.addressPubkeyConverter.CreateAddressFromString(sender)
	if err != nil {
		return nil, nil, errors.New("could not create sender address from provided param")
	}

	signatureBytes, err := hex.DecodeString(signatureHex)
	if err != nil {
		return nil, nil, errors.New("could not fetch signature bytes")
	}

	valAsBigInt, ok := big.NewInt(0).SetString(value, 10)
	if !ok {
		return nil, nil, ErrInvalidValue
	}

	tx := &transaction.Transaction{
		Nonce:     nonce,
		Value:     valAsBigInt,
		RcvAddr:   receiverAddress.Bytes(),
		SndAddr:   senderAddress.Bytes(),
		GasPrice:  gasPrice,
		GasLimit:  gasLimit,
		Data:      dataField,
		Signature: signatureBytes,
	}

	var txHash []byte
	txHash, err = core.CalculateHash(n.internalMarshalizer, n.hasher, tx)
	if err != nil {
		return nil, nil, err
	}

	return tx, txHash, nil
}

//GetTransaction gets the transaction
func (n *Node) GetTransaction(_ string) (*transaction.Transaction, error) {
	return nil, fmt.Errorf("not yet implemented")
}

// GetAccount will return account details for a given address
func (n *Node) GetAccount(address string) (state.UserAccountHandler, error) {
	if check.IfNil(n.addressPubkeyConverter) {
		return nil, ErrNilPubkeyConverter
	}
	if check.IfNil(n.accounts) {
		return nil, ErrNilAccountsAdapter
	}

	addr, err := n.addressPubkeyConverter.CreateAddressFromString(address)
	if err != nil {
		return nil, err
	}

	accWrp, err := n.accounts.GetExistingAccount(addr)
	if err != nil {
		if err == state.ErrAccNotFound {
			return state.NewUserAccount(addr)
		}
		return nil, errors.New("could not fetch sender address from provided param: " + err.Error())
	}

	account, ok := accWrp.(state.UserAccountHandler)
	if !ok {
		return nil, errors.New("account is not of type with balance and nonce")
	}

	return account, nil
}

// StartHeartbeat starts the node's heartbeat processing/signaling module
func (n *Node) StartHeartbeat(hbConfig config.HeartbeatConfig, versionNumber string, nodeDisplayName string) error {
	if !hbConfig.Enabled {
		return nil
	}

	err := n.checkConfigParams(hbConfig)
	if err != nil {
		return err
	}

	if n.messenger.HasTopicValidator(core.HeartbeatTopic) {
		return ErrValidatorAlreadySet
	}

	if !n.messenger.HasTopic(core.HeartbeatTopic) {
		err = n.messenger.CreateTopic(core.HeartbeatTopic, true)
		if err != nil {
			return err
		}
	}

	peerTypeProvider, err := sharding.NewPeerTypeProvider(n.nodesCoordinator, n.epochStartTrigger, n.epochStartRegistrationHandler)
	if err != nil {
		return err
	}

	argSender := heartbeat.ArgHeartbeatSender{
		PeerMessenger:    n.messenger,
		SingleSigner:     n.singleSigner,
		PrivKey:          n.privKey,
		Marshalizer:      n.internalMarshalizer,
		Topic:            core.HeartbeatTopic,
		ShardCoordinator: n.shardCoordinator,
		PeerTypeProvider: peerTypeProvider,
		StatusHandler:    n.appStatusHandler,
		VersionNumber:    versionNumber,
		NodeDisplayName:  nodeDisplayName,
		HardforkTrigger:  n.hardforkTrigger,
	}

	n.heartbeatSender, err = heartbeat.NewSender(argSender)
	if err != nil {
		return err
	}

	heartbeatStorageUnit := n.store.GetStorer(dataRetriever.HeartbeatUnit)

	heartBeatMsgProcessor, err := heartbeat.NewMessageProcessor(
		n.singleSigner,
		n.keyGen,
		n.internalMarshalizer,
		n.networkShardingCollector,
	)
	if err != nil {
		return err
	}

	heartbeatStorer, err := storage.NewHeartbeatDbStorer(heartbeatStorageUnit, n.internalMarshalizer)
	if err != nil {
		return err
	}

	timer := &heartbeat.RealTimer{}
	netInputMarshalizer := n.internalMarshalizer
	if n.sizeCheckDelta > 0 {
		netInputMarshalizer = marshal.NewSizeCheckUnmarshalizer(n.internalMarshalizer, n.sizeCheckDelta)
	}

	allValidators, _, _ := n.getLatestValidators()
	pubKeysMap := make(map[uint32][]string)
	for shardID, valsInShard := range allValidators {
		for _, val := range valsInShard {
			pubKeysMap[shardID] = append(pubKeysMap[shardID], string(val.PublicKey))
		}
	}

	argMonitor := heartbeat.ArgHeartbeatMonitor{
		Marshalizer:                 netInputMarshalizer,
		MaxDurationPeerUnresponsive: time.Second * time.Duration(hbConfig.DurationInSecToConsiderUnresponsive),
		PubKeysMap:                  pubKeysMap,
		GenesisTime:                 n.genesisTime,
		MessageHandler:              heartBeatMsgProcessor,
		Storer:                      heartbeatStorer,
		PeerTypeProvider:            peerTypeProvider,
		Timer:                       timer,
		AntifloodHandler:            n.inputAntifloodHandler,
		HardforkTrigger:             n.hardforkTrigger,
		PeerBlackListHandler:        n.peerBlackListHandler,
		ValidatorPubkeyConverter:    n.validatorPubkeyConverter,
	}
	n.heartbeatMonitor, err = heartbeat.NewMonitor(argMonitor)
	if err != nil {
		return err
	}

	err = n.heartbeatMonitor.SetAppStatusHandler(n.appStatusHandler)
	if err != nil {
		return err
	}

	err = n.messenger.RegisterMessageProcessor(core.HeartbeatTopic, n.heartbeatMonitor)
	if err != nil {
		return err
	}

	go n.startSendingHeartbeats(hbConfig)

	return nil
}

func (n *Node) checkConfigParams(config config.HeartbeatConfig) error {
	if config.DurationInSecToConsiderUnresponsive < 1 {
		return ErrNegativeDurationInSecToConsiderUnresponsive
	}
	if config.MaxTimeToWaitBetweenBroadcastsInSec < 1 {
		return ErrNegativeMaxTimeToWaitBetweenBroadcastsInSec
	}
	if config.MinTimeToWaitBetweenBroadcastsInSec < 1 {
		return ErrNegativeMinTimeToWaitBetweenBroadcastsInSec
	}
	if config.MaxTimeToWaitBetweenBroadcastsInSec <= config.MinTimeToWaitBetweenBroadcastsInSec {
		return ErrWrongValues
	}
	if config.DurationInSecToConsiderUnresponsive <= config.MaxTimeToWaitBetweenBroadcastsInSec {
		return ErrWrongValues
	}

	return nil
}

func (n *Node) startSendingHeartbeats(config config.HeartbeatConfig) {
	r := rand.New(rand.NewSource(time.Now().Unix()))

	for {
		diffSeconds := config.MaxTimeToWaitBetweenBroadcastsInSec - config.MinTimeToWaitBetweenBroadcastsInSec
		diffNanos := int64(diffSeconds) * time.Second.Nanoseconds()
		randomNanos := r.Int63n(diffNanos)
		timeToWait := time.Second*time.Duration(config.MinTimeToWaitBetweenBroadcastsInSec) + time.Duration(randomNanos)

		time.Sleep(timeToWait)

		err := n.heartbeatSender.SendHeartbeat()
		if err != nil {
			log.Debug("SendHeartbeat", "error", err.Error())
		}
	}
}

// GetHeartbeats returns the heartbeat status for each public key defined in genesis.json
func (n *Node) GetHeartbeats() []heartbeat.PubKeyHeartbeat {
	if n.heartbeatMonitor == nil {
		return nil
	}
	return n.heartbeatMonitor.GetHeartbeats()
}

// ValidatorStatisticsApi will return the statistics for all the validators from the initial nodes pub keys
func (n *Node) ValidatorStatisticsApi() (map[string]*state.ValidatorApiResponse, error) {
	return n.validatorsProvider.GetLatestValidators(), nil
}

func (n *Node) getLatestValidators() (map[uint32][]*state.ValidatorInfo, map[string]*state.ValidatorApiResponse, error) {
	latestHash, err := n.validatorStatistics.RootHash()
	if err != nil {
		return nil, nil, err
	}

	validators, err := n.validatorStatistics.GetValidatorInfoForRootHash(latestHash)
	if err != nil {
		return nil, nil, err
	}

	return validators, nil, nil
}

// DirectTrigger will start the hardfork trigger
func (n *Node) DirectTrigger() error {
	return n.hardforkTrigger.Trigger()
}

// IsSelfTrigger returns true if the trigger's registered public key matches the self public key
func (n *Node) IsSelfTrigger() bool {
	return n.hardforkTrigger.IsSelfTrigger()
}

// EncodeAddressPubkey will encode the provided address public key bytes to string
func (n *Node) EncodeAddressPubkey(pk []byte) (string, error) {
	if n.addressPubkeyConverter == nil {
		return "", fmt.Errorf("%w for addressPubkeyConverter", ErrNilPubkeyConverter)
	}

	return n.addressPubkeyConverter.Encode(pk), nil
}

// DecodeAddressPubkey will try to decode the provided address public key string
func (n *Node) DecodeAddressPubkey(pk string) ([]byte, error) {
	if n.addressPubkeyConverter == nil {
		return nil, fmt.Errorf("%w for addressPubkeyConverter", ErrNilPubkeyConverter)
	}

	return n.addressPubkeyConverter.Decode(pk)
}

// AddQueryHandler adds a query handler in cache
func (n *Node) AddQueryHandler(name string, handler debug.QueryHandler) error {
	if check.IfNil(handler) {
		return ErrNilQueryHandler
	}
	if len(name) == 0 {
		return ErrEmptyQueryHandlerName
	}

	n.mutQueryHandlers.Lock()
	defer n.mutQueryHandlers.Unlock()

	_, ok := n.queryHandlers[name]
	if ok {
		return fmt.Errorf("%w with name %s", ErrQueryHandlerAlreadyExists, name)
	}

	n.queryHandlers[name] = handler

	return nil
}

// GetQueryHandler returns the query handler if existing
func (n *Node) GetQueryHandler(name string) (debug.QueryHandler, error) {
	n.mutQueryHandlers.RLock()
	defer n.mutQueryHandlers.RUnlock()

	qh, ok := n.queryHandlers[name]
	if !ok || check.IfNil(qh) {
		return nil, fmt.Errorf("%w for name %s", ErrNilQueryHandler, name)
	}

	return qh, nil
}

// IsInterfaceNil returns true if there is no value under the interface
func (n *Node) IsInterfaceNil() bool {
	return n == nil
}<|MERGE_RESOLUTION|>--- conflicted
+++ resolved
@@ -137,14 +137,10 @@
 	signatureSize int
 	publicKeySize int
 
-<<<<<<< HEAD
 	chanStopNodeProcess chan endProcess.ArgEndProcess
-=======
-	chanStopNodeProcess chan bool
 
 	mutQueryHandlers syncGo.RWMutex
 	queryHandlers    map[string]debug.QueryHandler
->>>>>>> 8ca4f7fc
 }
 
 // ApplyOptions can set up different configurable options of a Node instance
