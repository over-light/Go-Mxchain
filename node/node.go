package node

import (
	"context"
	"fmt"
	"math/big"
	gosync "sync"
	"time"

	"github.com/ElrondNetwork/elrond-go-sandbox/consensus"
	"github.com/ElrondNetwork/elrond-go-sandbox/consensus/chronology"
	"github.com/ElrondNetwork/elrond-go-sandbox/consensus/round"
	"github.com/ElrondNetwork/elrond-go-sandbox/consensus/spos"
	"github.com/ElrondNetwork/elrond-go-sandbox/consensus/spos/bn"
	"github.com/ElrondNetwork/elrond-go-sandbox/consensus/validators"
	"github.com/ElrondNetwork/elrond-go-sandbox/consensus/validators/groupSelectors"
	"github.com/ElrondNetwork/elrond-go-sandbox/crypto"
	"github.com/ElrondNetwork/elrond-go-sandbox/data"
	"github.com/ElrondNetwork/elrond-go-sandbox/data/block"
	"github.com/ElrondNetwork/elrond-go-sandbox/data/state"
	"github.com/ElrondNetwork/elrond-go-sandbox/data/transaction"
	"github.com/ElrondNetwork/elrond-go-sandbox/data/typeConverters"
	"github.com/ElrondNetwork/elrond-go-sandbox/hashing"
	"github.com/ElrondNetwork/elrond-go-sandbox/logger"
	"github.com/ElrondNetwork/elrond-go-sandbox/marshal"
	"github.com/ElrondNetwork/elrond-go-sandbox/ntp"
	"github.com/ElrondNetwork/elrond-go-sandbox/p2p"
	"github.com/ElrondNetwork/elrond-go-sandbox/process"
	"github.com/ElrondNetwork/elrond-go-sandbox/process/factory"
	"github.com/ElrondNetwork/elrond-go-sandbox/process/sync"
	"github.com/ElrondNetwork/elrond-go-sandbox/sharding"
	"github.com/pkg/errors"
)

// WaitTime defines the time in milliseconds until node waits the requested info from the network
const WaitTime = time.Duration(2000 * time.Millisecond)

// ConsensusTopic is the topic used in consensus algorithm
const ConsensusTopic = "consensus"

// SendTransactionsPipe is the pipe used for sending new transactions
const SendTransactionsPipe = "send transactions pipe"

var log = logger.NewDefaultLogger()

// Option represents a functional configuration parameter that can operate
//  over the None struct.
type Option func(*Node) error

// Node is a structure that passes the configuration parameters and initializes
//  required services as requested
type Node struct {
	marshalizer              marshal.Marshalizer
	ctx                      context.Context
	hasher                   hashing.Hasher
	initialNodesPubkeys      [][]string
	initialNodesBalances     map[string]*big.Int
	roundDuration            uint64
	consensusGroupSize       int
	messenger                p2p.Messenger
	syncer                   ntp.SyncTimer
	blockProcessor           process.BlockProcessor
	genesisTime              time.Time
	elasticSubrounds         bool
	accounts                 state.AccountsAdapter
	addrConverter            state.AddressConverter
	uint64ByteSliceConverter typeConverters.Uint64ByteSliceConverter
	interceptorsContainer    process.InterceptorsContainer
	resolversFinder          process.ResolversFinder

	privateKey       crypto.PrivateKey
	publicKey        crypto.PublicKey
	singleSignKeyGen crypto.KeyGenerator
	singlesig        crypto.SingleSigner
	multisig         crypto.MultiSigner
	forkDetector     process.ForkDetector

	blkc             data.ChainHandler
	dataPool         data.PoolsHolder
	shardCoordinator sharding.Coordinator

	consensusTopic string

	isRunning bool
}

// ApplyOptions can set up different configurable options of a Node instance
func (n *Node) ApplyOptions(opts ...Option) error {
	if n.IsRunning() {
		return errors.New("cannot apply options while node is running")
	}
	for _, opt := range opts {
		err := opt(n)
		if err != nil {
			return errors.New("error applying option: " + err.Error())
		}
	}
	return nil
}

// NewNode creates a new Node instance
func NewNode(opts ...Option) (*Node, error) {
	node := &Node{
		ctx: context.Background(),
	}
	for _, opt := range opts {
		err := opt(node)
		if err != nil {
			return nil, errors.New("error applying option: " + err.Error())
		}
	}
	return node, nil
}

// IsRunning will return the current state of the node
func (n *Node) IsRunning() bool {
	return n.isRunning
}

// Start will create a new messenger and and set up the Node state as running
func (n *Node) Start() error {
	err := n.P2PBootstrap()
	if err == nil {
		n.isRunning = true
	}
	return err
}

// Stop closes the messenger and undos everything done in Start
func (n *Node) Stop() error {
	if !n.IsRunning() {
		return nil
	}
	err := n.messenger.Close()
	if err != nil {
		return err
	}

	n.messenger = nil
	return nil
}

// P2PBootstrap will try to connect to many peers as possible
func (n *Node) P2PBootstrap() error {
	if n.messenger == nil {
		return ErrNilMessenger
	}

	return n.messenger.Bootstrap()
}

// CreateShardedStores instantiate sharded cachers for Transactions and Headers
func (n *Node) CreateShardedStores() error {
	if n.shardCoordinator == nil {
		return ErrNilShardCoordinator
	}

	if n.dataPool == nil {
		return ErrNilDataPool
	}

	transactionsDataStore := n.dataPool.Transactions()
	headersDataStore := n.dataPool.Headers()

	if transactionsDataStore == nil {
		return errors.New("nil transaction sharded data store")
	}

	if headersDataStore == nil {
		return errors.New("nil header sharded data store")
	}

	shards := n.shardCoordinator.NumberOfShards()
	currentShardId := n.shardCoordinator.SelfId()
	//TODO - change headers to plain cacher
	// for now we just need one cacher for headers
	headersDataStore.CreateShardStore(process.ShardCacherIdentifier(currentShardId, currentShardId))

	transactionsDataStore.CreateShardStore(process.ShardCacherIdentifier(currentShardId, currentShardId))
	for i := uint32(0); i < shards; i++ {
<<<<<<< HEAD
		transactionsDataStore.CreateShardStore(i)
=======
		if i == n.shardCoordinator.SelfId() {
			continue
		}
		transactionsDataStore.CreateShardStore(process.ShardCacherIdentifier(i, currentShardId))
		transactionsDataStore.CreateShardStore(process.ShardCacherIdentifier(currentShardId, i))
>>>>>>> 072ef823
	}

	return nil
}

// StartConsensus will start the consesus service for the current node
func (n *Node) StartConsensus() error {

	genesisHeader, genesisHeaderHash, err := n.createGenesisBlock()

	if err != nil {
		return err
	}

	err = n.blkc.SetGenesisHeader(genesisHeader)
	if err != nil {
		return err
	}

	n.blkc.SetGenesisHeaderHash(genesisHeaderHash)

	rounder, err := n.createRounder()

	if err != nil {
		return err
	}

	chronologyHandler, err := n.createChronologyHandler(rounder)

	if err != nil {
		return err
	}

	bootstraper, err := n.createBootstraper(rounder)

	if err != nil {
		return err
	}

	consensusState, err := n.createConsensusState()

	if err != nil {
		return err
	}

	worker, err := bn.NewWorker(
		n.blockProcessor,
		bootstraper,
		consensusState,
		n.singleSignKeyGen,
		n.marshalizer,
		n.privateKey,
		rounder,
		n.shardCoordinator,
		n.singlesig,
	)
	if err != nil {
		return err
	}

	err = n.createConsensusTopic(worker, n.shardCoordinator)
	if err != nil {
		return err
	}

	worker.SendMessage = n.sendMessage
	worker.BroadcastBlock = n.BroadcastBlock

	validatorGroupSelector, err := n.createValidatorGroupSelector()

	if err != nil {
		return err
	}

	fct, err := bn.NewFactory(
		n.blkc,
		n.blockProcessor,
		bootstraper,
		chronologyHandler,
		consensusState,
		n.hasher,
		n.marshalizer,
		n.multisig,
		rounder,
		n.shardCoordinator,
		n.syncer,
		validatorGroupSelector,
		worker,
	)

	if err != nil {
		return err
	}

	err = fct.GenerateSubrounds()

	if err != nil {
		return err
	}

	go chronologyHandler.StartRounds()

	return nil
}

// GetBalance gets the balance for a specific address
func (n *Node) GetBalance(addressHex string) (*big.Int, error) {
	if n.addrConverter == nil || n.accounts == nil {
		return nil, errors.New("initialize AccountsAdapter and AddressConverter first")
	}

	address, err := n.addrConverter.CreateAddressFromHex(addressHex)
	if err != nil {
		return nil, errors.New("invalid address, could not decode from hex: " + err.Error())
	}
	account, err := n.accounts.GetExistingAccount(address)
	if err != nil {
		return nil, errors.New("could not fetch sender address from provided param: " + err.Error())
	}

	if account == nil {
		return big.NewInt(0), nil
	}

	return account.BaseAccount().Balance, nil
}

// GenerateAndSendBulkTransactions is a method for generating and propagating a set
// of transactions to be processed. It is mainly used for demo purposes
func (n *Node) GenerateAndSendBulkTransactions(receiverHex string, value *big.Int, noOfTx uint64) error {
	if noOfTx == 0 {
		return errors.New("can not generate and broadcast 0 transactions")
	}

	if n.publicKey == nil {
		return ErrNilPublicKey
	}

	if n.singlesig == nil {
		return ErrNilSingleSig
	}

	senderAddressBytes, err := n.publicKey.ToByteArray()
	if err != nil {
		return err
	}

	if n.addrConverter == nil {
		return ErrNilAddressConverter
	}
	senderAddress, err := n.addrConverter.CreateAddressFromPublicKeyBytes(senderAddressBytes)
	if err != nil {
		return err
	}

	if n.shardCoordinator == nil {
		return ErrNilShardCoordinator
	}
	senderShardId := n.shardCoordinator.ComputeId(senderAddress)
	fmt.Printf("Sender shard Id: %d\n", senderShardId)

	receiverAddress, err := n.addrConverter.CreateAddressFromHex(receiverHex)
	if err != nil {
		return errors.New("could not create receiver address from provided param: " + err.Error())
	}

	if n.accounts == nil {
		return ErrNilAccountsAdapter
	}
	senderAccount, err := n.accounts.GetExistingAccount(senderAddress)
	if err != nil {
		return errors.New("could not fetch sender account from provided param: " + err.Error())
	}
	newNonce := uint64(0)
	if senderAccount != nil {
		newNonce = senderAccount.BaseAccount().Nonce
	}

	wg := gosync.WaitGroup{}
	wg.Add(int(noOfTx))

	mutTransactions := gosync.RWMutex{}
	transactions := make([][]byte, 0)

	mutErrFound := gosync.Mutex{}
	var errFound error

	for nonce := newNonce; nonce < newNonce+noOfTx; nonce++ {
		go func(crtNonce uint64) {
			_, signedTxBuff, err := n.generateAndSignTx(
				crtNonce,
				value,
				receiverAddress.Bytes(),
				senderAddressBytes,
				nil,
			)

			if err != nil {
				mutErrFound.Lock()
				errFound = errors.New(fmt.Sprintf("failure generating transaction %d: %s", crtNonce, err.Error()))
				mutErrFound.Unlock()

				wg.Done()
				return
			}

			mutTransactions.Lock()
			transactions = append(transactions, signedTxBuff)
			mutTransactions.Unlock()
			wg.Done()
		}(nonce)
	}

	wg.Wait()

	if errFound != nil {
		return errFound
	}

	if len(transactions) != int(noOfTx) {
		return errors.New(fmt.Sprintf("generated only %d from required %d transactions", len(transactions), noOfTx))
	}

	//the topic identifier is made of the current shard id and sender's shard id
	identifier := factory.TransactionTopic + n.shardCoordinator.CommunicationIdentifier(senderShardId)
	fmt.Printf("Identifier: %s\n", identifier)

	for i := 0; i < len(transactions); i++ {
		n.messenger.BroadcastOnChannel(
			SendTransactionsPipe,
			identifier,
			transactions[i],
		)
	}

	return nil
}

// createRounder method creates a round object
func (n *Node) createRounder() (consensus.Rounder, error) {
	rnd, err := round.NewRound(
		n.genesisTime,
		n.syncer.CurrentTime(),
		time.Millisecond*time.Duration(n.roundDuration),
		n.syncer)

	return rnd, err
}

// createChronologyHandler method creates a chronology object
func (n *Node) createChronologyHandler(rounder consensus.Rounder) (consensus.ChronologyHandler, error) {
	chr, err := chronology.NewChronology(
		n.genesisTime,
		rounder,
		n.syncer)

	if err != nil {
		return nil, err
	}

	return chr, nil
}

func (n *Node) createBootstraper(rounder consensus.Rounder) (process.Bootstrapper, error) {
	bootstrap, err := sync.NewBootstrap(
		n.dataPool,
		n.blkc,
		rounder,
		n.blockProcessor,
		WaitTime,
		n.hasher,
		n.marshalizer,
		n.forkDetector,
		n.resolversFinder,
		n.shardCoordinator,
		n.accounts,
	)

	if err != nil {
		return nil, err
	}

	bootstrap.BroadcastBlock = n.BroadcastBlock

	bootstrap.StartSync()

	return bootstrap, nil
}

// createConsensusState method creates a consensusState object
func (n *Node) createConsensusState() (*spos.ConsensusState, error) {
	selfId, err := n.publicKey.ToByteArray()

	if err != nil {
		return nil, err
	}

	roundConsensus := spos.NewRoundConsensus(
		n.initialNodesPubkeys[n.shardCoordinator.SelfId()],
		n.consensusGroupSize,
		string(selfId))

	roundConsensus.ResetRoundState()

	roundThreshold := spos.NewRoundThreshold()

	roundStatus := spos.NewRoundStatus()
	roundStatus.ResetRoundStatus()

	consensusState := spos.NewConsensusState(
		roundConsensus,
		roundThreshold,
		roundStatus)

	return consensusState, nil
}

// createValidatorGroupSelector creates a index hashed group selector object
func (n *Node) createValidatorGroupSelector() (consensus.ValidatorGroupSelector, error) {
	validatorGroupSelector, err := groupSelectors.NewIndexHashedGroupSelector(n.consensusGroupSize, n.hasher)

	if err != nil {
		return nil, err
	}

	validatorsList := make([]consensus.Validator, 0)
	shID := n.shardCoordinator.SelfId()

	if int(shID) >= len(n.initialNodesPubkeys) {
		return nil, errors.New("could not create validator group as shardID is out of range")
	}

	for i := 0; i < len(n.initialNodesPubkeys[shID]); i++ {
		validator, err := validators.NewValidator(big.NewInt(0), 0, []byte(n.initialNodesPubkeys[shID][i]))

		if err != nil {
			return nil, err
		}

		validatorsList = append(validatorsList, validator)
	}

	err = validatorGroupSelector.LoadEligibleList(validatorsList)

	if err != nil {
		return nil, err
	}

	return validatorGroupSelector, nil
}

// createConsensusTopic creates a consensus topic for node
func (n *Node) createConsensusTopic(messageProcessor p2p.MessageProcessor, shardCoordinator sharding.Coordinator) error {
	if shardCoordinator == nil {
		return ErrNilShardCoordinator
	}
	if messageProcessor == nil {
		return ErrNilMessenger
	}

	n.consensusTopic = ConsensusTopic + shardCoordinator.CommunicationIdentifier(shardCoordinator.SelfId())
	if n.messenger.HasTopicValidator(n.consensusTopic) {
		return ErrValidatorAlreadySet
	}

	if !n.messenger.HasTopic(n.consensusTopic) {
		err := n.messenger.CreateTopic(n.consensusTopic, true)
		if err != nil {
			return err
		}
	}

	return n.messenger.RegisterMessageProcessor(n.consensusTopic, messageProcessor)
}

func (n *Node) generateAndSignTx(
	nonce uint64,
	value *big.Int,
	rcvAddrBytes []byte,
	sndAddrBytes []byte,
	dataBytes []byte,
) (*transaction.Transaction, []byte, error) {

	tx := transaction.Transaction{
		Nonce:   nonce,
		Value:   value,
		RcvAddr: rcvAddrBytes,
		SndAddr: sndAddrBytes,
		Data:    dataBytes,
	}

	if n.marshalizer == nil {
		return nil, nil, ErrNilMarshalizer
	}

	if n.privateKey == nil {
		return nil, nil, ErrNilPrivateKey
	}

	marshalizedTx, err := n.marshalizer.Marshal(&tx)
	if err != nil {
		return nil, nil, errors.New("could not marshal transaction")
	}

	sig, err := n.singlesig.Sign(n.privateKey, marshalizedTx)
	if err != nil {
		return nil, nil, errors.New("could not sign the transaction")
	}
	tx.Signature = sig

	signedMarshalizedTx, err := n.marshalizer.Marshal(&tx)
	if err != nil {
		return nil, nil, errors.New("could not marshal signed transaction")
	}

	return &tx, signedMarshalizedTx, nil
}

//GenerateTransaction generates a new transaction with sender, receiver, amount and code
func (n *Node) GenerateTransaction(senderHex string, receiverHex string, value *big.Int, transactionData string) (*transaction.Transaction, error) {
	if n.addrConverter == nil || n.accounts == nil {
		return nil, errors.New("initialize AccountsAdapter and AddressConverter first")
	}

	if n.privateKey == nil {
		return nil, errors.New("initialize PrivateKey first")
	}

	receiverAddress, err := n.addrConverter.CreateAddressFromHex(receiverHex)
	if err != nil {
		return nil, errors.New("could not create receiver address from provided param")
	}
	senderAddress, err := n.addrConverter.CreateAddressFromHex(senderHex)
	if err != nil {
		return nil, errors.New("could not create sender address from provided param")
	}
	senderAccount, err := n.accounts.GetExistingAccount(senderAddress)
	if err != nil {
		return nil, errors.New("could not fetch sender address from provided param")
	}
	newNonce := uint64(0)
	if senderAccount != nil {
		newNonce = senderAccount.BaseAccount().Nonce
	}

	tx, _, err := n.generateAndSignTx(
		newNonce,
		value,
		receiverAddress.Bytes(),
		senderAddress.Bytes(),
		[]byte(transactionData))

	return tx, err
}

// SendTransaction will send a new transaction on the topic channel
func (n *Node) SendTransaction(
	nonce uint64,
	senderHex string,
	receiverHex string,
	value *big.Int,
	transactionData string,
	signature []byte) (*transaction.Transaction, error) {

	sender, err := n.addrConverter.CreateAddressFromHex(senderHex)
	if err != nil {
		return nil, err
	}
	receiver, err := n.addrConverter.CreateAddressFromHex(receiverHex)
	if err != nil {
		return nil, err
	}

	if n.shardCoordinator == nil {
		return nil, ErrNilShardCoordinator
	}
	senderShardId := n.shardCoordinator.ComputeId(sender)

	tx := transaction.Transaction{
		Nonce:     nonce,
		Value:     value,
		RcvAddr:   receiver.Bytes(),
		SndAddr:   sender.Bytes(),
		Data:      []byte(transactionData),
		Signature: signature,
	}

	marshalizedTx, err := n.marshalizer.Marshal(&tx)
	if err != nil {
		return nil, errors.New("could not marshal transaction")
	}

	//the topic identifier is made of the current shard id and sender's shard id
	identifier := factory.TransactionTopic + n.shardCoordinator.CommunicationIdentifier(senderShardId)

	n.messenger.BroadcastOnChannel(
		SendTransactionsPipe,
		identifier,
		marshalizedTx,
	)

	return &tx, nil
}

//GetTransaction gets the transaction
func (n *Node) GetTransaction(hash string) (*transaction.Transaction, error) {
	return nil, fmt.Errorf("not yet implemented")
}

// GetCurrentPublicKey will return the current node's public key
func (n *Node) GetCurrentPublicKey() string {
	if n.publicKey != nil {
		pkey, _ := n.publicKey.ToByteArray()
		return fmt.Sprintf("%x", pkey)
	}
	return ""
}

// GetAccount will return acount details for a given address
func (n *Node) GetAccount(address string) (*state.Account, error) {
	if n.addrConverter == nil || n.accounts == nil {
		return nil, errors.New("initialize AccountsAdapter and AddressConverter first")
	}

	addr, err := n.addrConverter.CreateAddressFromHex(address)
	if err != nil {
		return nil, errors.New("could not create address object from provided string")
	}
	account, err := n.accounts.GetExistingAccount(addr)
	if err != nil {
		return nil, errors.New("could not fetch sender address from provided param")
	}
	return account.BaseAccount(), nil
}

func (n *Node) createGenesisBlock() (*block.Header, []byte, error) {
	rootHash, err := n.blockProcessor.CreateGenesisBlock(n.initialNodesBalances)
	if err != nil {
		return nil, nil, err
	}

	header := &block.Header{
		Nonce:         0,
		ShardId:       n.shardCoordinator.SelfId(),
		TimeStamp:     uint64(n.genesisTime.Unix()),
		BlockBodyType: block.StateBlock,
		Signature:     rootHash,
		RootHash:      rootHash,
	}

	marshalizedHeader, err := n.marshalizer.Marshal(header)

	if err != nil {
		return nil, nil, err
	}

	blockHeaderHash := n.hasher.Compute(string(marshalizedHeader))

	return header, blockHeaderHash, nil
}

func (n *Node) sendMessage(cnsDta *spos.ConsensusMessage) {
	cnsDtaBuff, err := n.marshalizer.Marshal(cnsDta)
	if err != nil {
		log.Debug(err.Error())
		return
	}

	n.messenger.Broadcast(
		n.consensusTopic,
		cnsDtaBuff)
}

// BroadcastBlock will send on intra shard topics the header and block body and on cross shard topics
// the miniblocks. This func needs to be exported as it is tested in integrationTests package.
// TODO make broadcastBlock to be able to work with metablocks as well.
// TODO: investigate if the body block needs to be sent on intra shard topic as each miniblock is already sent on cross
//  shard topics
func (n *Node) BroadcastBlock(blockBody data.BodyHandler, header data.HeaderHandler) error {
	if blockBody == nil {
		return ErrNilTxBlockBody
	}

	err := blockBody.IntegrityAndValidity()
	if err != nil {
		return err
	}

	if header == nil {
		return ErrNilBlockHeader
	}

	msgHeader, err := n.marshalizer.Marshal(header)
	if err != nil {
		return err
	}

	msgBlockBody, err := n.marshalizer.Marshal(blockBody)
	if err != nil {
		return err
	}

	msgMapBlockBody, msgMapTx, err := n.blockProcessor.MarshalizedDataForCrossShard(blockBody)
	if err != nil {
		return err
	}

	go n.messenger.Broadcast(factory.HeadersTopic+
		n.shardCoordinator.CommunicationIdentifier(n.shardCoordinator.SelfId()), msgHeader)

	go n.messenger.Broadcast(factory.MiniBlocksTopic+
		n.shardCoordinator.CommunicationIdentifier(n.shardCoordinator.SelfId()), msgBlockBody)

	//TODO - for now, on MetachainHeaderTopic we will broadcast shard headers
	// Later, this call should be done by metachain nodes when they agree upon a metachain header
	go n.messenger.Broadcast(factory.MetachainHeadersTopic, msgHeader)

	for k, v := range msgMapBlockBody {
		go n.messenger.Broadcast(factory.MiniBlocksTopic+
			n.shardCoordinator.CommunicationIdentifier(k), v)
	}

	for k, v := range msgMapTx {
		// for on values as those are list of txs with dest to K.
		for _, tx := range v {
			// TODO optimize this to send bulk transactions
			go n.messenger.Broadcast(factory.TransactionTopic+
				n.shardCoordinator.CommunicationIdentifier(k), tx)
		}
	}

	return nil
}<|MERGE_RESOLUTION|>--- conflicted
+++ resolved
@@ -178,15 +178,11 @@
 
 	transactionsDataStore.CreateShardStore(process.ShardCacherIdentifier(currentShardId, currentShardId))
 	for i := uint32(0); i < shards; i++ {
-<<<<<<< HEAD
-		transactionsDataStore.CreateShardStore(i)
-=======
 		if i == n.shardCoordinator.SelfId() {
 			continue
 		}
 		transactionsDataStore.CreateShardStore(process.ShardCacherIdentifier(i, currentShardId))
 		transactionsDataStore.CreateShardStore(process.ShardCacherIdentifier(currentShardId, i))
->>>>>>> 072ef823
 	}
 
 	return nil
