package node

import (
	"context"
	"encoding/hex"
	"errors"
	"fmt"
	"math/big"
	"math/rand"
	"sync/atomic"
	"time"

	nodeCmdFactory "github.com/ElrondNetwork/elrond-go/cmd/node/factory"
	"github.com/ElrondNetwork/elrond-go/config"
	"github.com/ElrondNetwork/elrond-go/consensus"
	"github.com/ElrondNetwork/elrond-go/consensus/chronology"
	"github.com/ElrondNetwork/elrond-go/consensus/spos"
	"github.com/ElrondNetwork/elrond-go/consensus/spos/sposFactory"
	"github.com/ElrondNetwork/elrond-go/core"
	"github.com/ElrondNetwork/elrond-go/core/indexer"
	"github.com/ElrondNetwork/elrond-go/core/partitioning"
	"github.com/ElrondNetwork/elrond-go/crypto"
	"github.com/ElrondNetwork/elrond-go/data"
	"github.com/ElrondNetwork/elrond-go/data/state"
	"github.com/ElrondNetwork/elrond-go/data/transaction"
	"github.com/ElrondNetwork/elrond-go/data/typeConverters"
	"github.com/ElrondNetwork/elrond-go/dataRetriever"
	"github.com/ElrondNetwork/elrond-go/epochStart"
	"github.com/ElrondNetwork/elrond-go/hashing"
	"github.com/ElrondNetwork/elrond-go/logger"
	"github.com/ElrondNetwork/elrond-go/marshal"
	"github.com/ElrondNetwork/elrond-go/node/heartbeat"
	"github.com/ElrondNetwork/elrond-go/node/heartbeat/storage"
	"github.com/ElrondNetwork/elrond-go/ntp"
	"github.com/ElrondNetwork/elrond-go/p2p"
	"github.com/ElrondNetwork/elrond-go/process"
	"github.com/ElrondNetwork/elrond-go/process/dataValidators"
	"github.com/ElrondNetwork/elrond-go/process/factory"
	"github.com/ElrondNetwork/elrond-go/process/sync"
	"github.com/ElrondNetwork/elrond-go/process/sync/storageBootstrap"
	procTx "github.com/ElrondNetwork/elrond-go/process/transaction"
	"github.com/ElrondNetwork/elrond-go/sharding"
	"github.com/ElrondNetwork/elrond-go/statusHandler"
)

// SendTransactionsPipe is the pipe used for sending new transactions
const SendTransactionsPipe = "send transactions pipe"

// HeartbeatTopic is the topic used for heartbeat signaling
const HeartbeatTopic = "heartbeat"

var log = logger.GetOrCreate("node")

// Option represents a functional configuration parameter that can operate
//  over the None struct.
type Option func(*Node) error

// Node is a structure that passes the configuration parameters and initializes
//  required services as requested
type Node struct {
	marshalizer              marshal.Marshalizer
	sizeCheckDelta           uint32
	ctx                      context.Context
	hasher                   hashing.Hasher
	feeHandler               process.FeeHandler
	initialNodesPubkeys      map[uint32][]string
	initialNodesBalances     map[string]*big.Int
	roundDuration            uint64
	consensusGroupSize       int
	messenger                P2PMessenger
	syncTimer                ntp.SyncTimer
	rounder                  consensus.Rounder
	blockProcessor           process.BlockProcessor
	genesisTime              time.Time
	epochStartTrigger        epochStart.TriggerHandler
	accounts                 state.AccountsAdapter
	addrConverter            state.AddressConverter
	uint64ByteSliceConverter typeConverters.Uint64ByteSliceConverter
	interceptorsContainer    process.InterceptorsContainer
	resolversFinder          dataRetriever.ResolversFinder
	heartbeatMonitor         *heartbeat.Monitor
	heartbeatSender          *heartbeat.Sender
	appStatusHandler         core.AppStatusHandler
	validatorStatistics      process.ValidatorStatisticsProcessor

	txSignPrivKey     crypto.PrivateKey
	txSignPubKey      crypto.PublicKey
	pubKey            crypto.PublicKey
	privKey           crypto.PrivateKey
	keyGen            crypto.KeyGenerator
	keyGenForAccounts crypto.KeyGenerator
	singleSigner      crypto.SingleSigner
	txSingleSigner    crypto.SingleSigner
	multiSigner       crypto.MultiSigner
	forkDetector      process.ForkDetector

	blkc             data.ChainHandler
	dataPool         dataRetriever.PoolsHolder
	store            dataRetriever.StorageService
	shardCoordinator sharding.Coordinator
	nodesCoordinator sharding.NodesCoordinator

	consensusTopic string
	consensusType  string

	isRunning                bool
	txStorageSize            uint32
	currentSendingGoRoutines int32
	bootstrapRoundIndex      uint64

	indexer               indexer.Indexer
	blackListHandler      process.BlackListHandler
	bootStorer            process.BootStorer
	requestedItemsHandler dataRetriever.RequestedItemsHandler
	headerSigVerifier     spos.RandSeedVerifier

<<<<<<< HEAD
	chainID      []byte
	blockTracker process.BlockTracker
=======
	chainID           []byte
	blockTracker      process.BlockTracker
	pendingMiniBlocks process.PendingMiniBlocksHandler
>>>>>>> 6fb41def
}

// ApplyOptions can set up different configurable options of a Node instance
func (n *Node) ApplyOptions(opts ...Option) error {
	if n.IsRunning() {
		return errors.New("cannot apply options while node is running")
	}
	for _, opt := range opts {
		err := opt(n)
		if err != nil {
			return errors.New("error applying option: " + err.Error())
		}
	}
	return nil
}

// NewNode creates a new Node instance
func NewNode(opts ...Option) (*Node, error) {
	node := &Node{
		ctx:                      context.Background(),
		currentSendingGoRoutines: 0,
		appStatusHandler:         statusHandler.NewNilStatusHandler(),
	}
	for _, opt := range opts {
		err := opt(node)
		if err != nil {
			return nil, errors.New("error applying option: " + err.Error())
		}
	}

	return node, nil
}

// GetAppStatusHandler will return the current status handler
func (n *Node) GetAppStatusHandler() core.AppStatusHandler {
	return n.appStatusHandler
}

// IsRunning will return the current state of the node
func (n *Node) IsRunning() bool {
	return n.isRunning
}

// Start will create a new messenger and and set up the Node state as running
func (n *Node) Start() error {
	err := n.P2PBootstrap()
	if err == nil {
		n.isRunning = true
	}
	return err
}

// Stop closes the messenger and undos everything done in Start
func (n *Node) Stop() error {
	if !n.IsRunning() {
		return nil
	}
	err := n.messenger.Close()
	if err != nil {
		return err
	}

	return nil
}

// P2PBootstrap will try to connect to many peers as possible
func (n *Node) P2PBootstrap() error {
	if n.messenger == nil {
		return ErrNilMessenger
	}

	return n.messenger.Bootstrap()
}

// CreateShardedStores instantiate sharded cachers for Transactions and Headers
func (n *Node) CreateShardedStores() error {
	if n.shardCoordinator == nil {
		return ErrNilShardCoordinator
	}

	if n.dataPool == nil {
		return ErrNilDataPool
	}

	transactionsDataStore := n.dataPool.Transactions()
	headersDataStore := n.dataPool.Headers()

	if transactionsDataStore == nil {
		return errors.New("nil transaction sharded data store")
	}

	if headersDataStore == nil {
		return errors.New("nil header sharded data store")
	}

	shards := n.shardCoordinator.NumberOfShards()
	currentShardId := n.shardCoordinator.SelfId()

	transactionsDataStore.CreateShardStore(process.ShardCacherIdentifier(currentShardId, currentShardId))
	for i := uint32(0); i < shards; i++ {
		if i == n.shardCoordinator.SelfId() {
			continue
		}
		transactionsDataStore.CreateShardStore(process.ShardCacherIdentifier(i, currentShardId))
		transactionsDataStore.CreateShardStore(process.ShardCacherIdentifier(currentShardId, i))
	}

	return nil
}

// StartConsensus will start the consensus service for the current node
func (n *Node) StartConsensus() error {
	isGenesisBlockNotInitialized := n.blkc.GetGenesisHeaderHash() == nil ||
		n.blkc.GetGenesisHeader() == nil
	if isGenesisBlockNotInitialized {
		return ErrGenesisBlockNotInitialized
	}

	chronologyHandler, err := n.createChronologyHandler(n.rounder, n.appStatusHandler)
	if err != nil {
		return err
	}

	bootstrapper, err := n.createBootstrapper(n.rounder)
	if err != nil {
		return err
	}

	err = bootstrapper.SetStatusHandler(n.GetAppStatusHandler())
	if err != nil {
		log.Debug("cannot set app status handler for shard bootstrapper")
	}

	bootstrapper.StartSync()

	consensusState, err := n.createConsensusState()
	if err != nil {
		return err
	}

	consensusService, err := sposFactory.GetConsensusCoreFactory(n.consensusType)
	if err != nil {
		return err
	}

	broadcastMessenger, err := sposFactory.GetBroadcastMessenger(
		n.marshalizer,
		n.messenger,
		n.shardCoordinator,
		n.privKey,
		n.singleSigner)

	if err != nil {
		return err
	}

	netInputMarshalizer := n.marshalizer
	if n.sizeCheckDelta > 0 {
		netInputMarshalizer = marshal.NewSizeCheckUnmarshalizer(n.marshalizer, n.sizeCheckDelta)
	}

	headersPool := n.getHeadersPool()

	worker, err := spos.NewWorker(
		consensusService,
		n.blkc,
		n.blockProcessor,
		bootstrapper,
		broadcastMessenger,
		consensusState,
		n.forkDetector,
		n.keyGen,
		netInputMarshalizer,
		n.rounder,
		n.shardCoordinator,
		n.singleSigner,
		n.syncTimer,
		n.headerSigVerifier,
		n.chainID,
	)
	if err != nil {
		return err
	}

	headersPool.RegisterHandler(worker.ReceivedHeader)

	err = n.createConsensusTopic(worker, n.shardCoordinator)
	if err != nil {
		return err
	}

	consensusDataContainer, err := spos.NewConsensusCore(
		n.blkc,
		n.blockProcessor,
		bootstrapper,
		broadcastMessenger,
		chronologyHandler,
		n.hasher,
		n.marshalizer,
		n.privKey,
		n.singleSigner,
		n.multiSigner,
		n.rounder,
		n.shardCoordinator,
		n.nodesCoordinator,
		n.syncTimer,
	)
	if err != nil {
		return err
	}

	fct, err := sposFactory.GetSubroundsFactory(
		consensusDataContainer,
		consensusState,
		worker,
		n.consensusType,
		n.appStatusHandler,
		n.indexer,
		n.chainID,
	)
	if err != nil {
		return err
	}

	err = fct.GenerateSubrounds()
	if err != nil {
		return err
	}

	go chronologyHandler.StartRounds()

	return nil
}

func (n *Node) getHeadersPool() dataRetriever.HeadersPool {
	if n.shardCoordinator.SelfId() == sharding.MetachainShardId {
		return n.metaDataPool.Headers()
	}

	return n.dataPool.Headers()
}

// GetBalance gets the balance for a specific address
func (n *Node) GetBalance(addressHex string) (*big.Int, error) {
	if n.addrConverter == nil || n.addrConverter.IsInterfaceNil() || n.accounts == nil || n.accounts.IsInterfaceNil() {
		return nil, errors.New("initialize AccountsAdapter and AddressConverter first")
	}

	address, err := n.addrConverter.CreateAddressFromHex(addressHex)
	if err != nil {
		return nil, errors.New("invalid address, could not decode from hex: " + err.Error())
	}
	accWrp, err := n.accounts.GetExistingAccount(address)
	if err != nil {
		return nil, errors.New("could not fetch sender address from provided param: " + err.Error())
	}

	if accWrp == nil || accWrp.IsInterfaceNil() {
		return big.NewInt(0), nil
	}

	account, ok := accWrp.(*state.Account)
	if !ok {
		return big.NewInt(0), nil
	}

	return account.Balance, nil
}

// createChronologyHandler method creates a chronology object
func (n *Node) createChronologyHandler(rounder consensus.Rounder, appStatusHandler core.AppStatusHandler) (consensus.ChronologyHandler, error) {
	chr, err := chronology.NewChronology(
		n.genesisTime,
		rounder,
		n.syncTimer,
	)

	if err != nil {
		return nil, err
	}

	err = chr.SetAppStatusHandler(appStatusHandler)
	if err != nil {
		return nil, err
	}

	return chr, nil
}

//TODO move this func in structs.go
func (n *Node) createBootstrapper(rounder consensus.Rounder) (process.Bootstrapper, error) {
	if n.shardCoordinator.SelfId() < n.shardCoordinator.NumberOfShards() {
		return n.createShardBootstrapper(rounder)
	}

	if n.shardCoordinator.SelfId() == sharding.MetachainShardId {
		return n.createMetaChainBootstrapper(rounder)
	}

	return nil, sharding.ErrShardIdOutOfRange
}

func (n *Node) createShardBootstrapper(rounder consensus.Rounder) (process.Bootstrapper, error) {
	accountsWrapper, err := state.NewAccountsDbWrapperSync(n.accounts)
	if err != nil {
		return nil, err
	}

	argsBaseStorageBootstrapper := storageBootstrap.ArgsBaseStorageBootstrapper{
		ResolversFinder:     n.resolversFinder,
		BootStorer:          n.bootStorer,
		ForkDetector:        n.forkDetector,
		BlockProcessor:      n.blockProcessor,
		ChainHandler:        n.blkc,
		Marshalizer:         n.marshalizer,
		Store:               n.store,
		Uint64Converter:     n.uint64ByteSliceConverter,
		BootstrapRoundIndex: n.bootstrapRoundIndex,
		ShardCoordinator:    n.shardCoordinator,
		BlockTracker:        n.blockTracker,
	}

	arguments := storageBootstrap.ArgsShardStorageBootstrapper{
		ArgsBaseStorageBootstrapper: argsBaseStorageBootstrapper,
	}

	shardStorageBootstrapper, err := storageBootstrap.NewShardStorageBootstrapper(arguments)
	if err != nil {
		return nil, err
	}

	bootstrap, err := sync.NewShardBootstrap(
		n.dataPool,
		n.store,
		n.blkc,
		rounder,
		n.blockProcessor,
		n.rounder.TimeDuration(),
		n.hasher,
		n.marshalizer,
		n.forkDetector,
		n.resolversFinder,
		n.shardCoordinator,
		accountsWrapper,
		n.blackListHandler,
		n.messenger,
		n.bootStorer,
		shardStorageBootstrapper,
		n.epochStartTrigger,
		n.requestedItemsHandler,
	)
	if err != nil {
		return nil, err
	}

	return bootstrap, nil
}

func (n *Node) createMetaChainBootstrapper(rounder consensus.Rounder) (process.Bootstrapper, error) {
	argsBaseStorageBootstrapper := storageBootstrap.ArgsBaseStorageBootstrapper{
		ResolversFinder:     n.resolversFinder,
		BootStorer:          n.bootStorer,
		ForkDetector:        n.forkDetector,
		BlockProcessor:      n.blockProcessor,
		ChainHandler:        n.blkc,
		Marshalizer:         n.marshalizer,
		Store:               n.store,
		Uint64Converter:     n.uint64ByteSliceConverter,
		BootstrapRoundIndex: n.bootstrapRoundIndex,
		ShardCoordinator:    n.shardCoordinator,
		BlockTracker:        n.blockTracker,
	}

	arguments := storageBootstrap.ArgsMetaStorageBootstrapper{
		ArgsBaseStorageBootstrapper: argsBaseStorageBootstrapper,
		PendingMiniBlocks:           n.pendingMiniBlocks,
	}

	metaStorageBootstrapper, err := storageBootstrap.NewMetaStorageBootstrapper(arguments)
	if err != nil {
		return nil, err
	}

	bootstrap, err := sync.NewMetaBootstrap(
		n.dataPool,
		n.store,
		n.blkc,
		rounder,
		n.blockProcessor,
		n.rounder.TimeDuration(),
		n.hasher,
		n.marshalizer,
		n.forkDetector,
		n.resolversFinder,
		n.shardCoordinator,
		n.accounts,
		n.blackListHandler,
		n.messenger,
		n.bootStorer,
		metaStorageBootstrapper,
		n.requestedItemsHandler,
		n.epochStartTrigger,
		n.epochStartTrigger,
	)

	if err != nil {
		return nil, err
	}

	return bootstrap, nil
}

// createConsensusState method creates a consensusState object
func (n *Node) createConsensusState() (*spos.ConsensusState, error) {
	selfId, err := n.pubKey.ToByteArray()

	if err != nil {
		return nil, err
	}

	roundConsensus := spos.NewRoundConsensus(
		n.initialNodesPubkeys[n.shardCoordinator.SelfId()],
		n.consensusGroupSize,
		string(selfId))

	roundConsensus.ResetRoundState()

	roundThreshold := spos.NewRoundThreshold()

	roundStatus := spos.NewRoundStatus()
	roundStatus.ResetRoundStatus()

	consensusState := spos.NewConsensusState(
		roundConsensus,
		roundThreshold,
		roundStatus)

	return consensusState, nil
}

// createConsensusTopic creates a consensus topic for node
func (n *Node) createConsensusTopic(messageProcessor p2p.MessageProcessor, shardCoordinator sharding.Coordinator) error {
	if shardCoordinator == nil || shardCoordinator.IsInterfaceNil() {
		return ErrNilShardCoordinator
	}
	if messageProcessor == nil || messageProcessor.IsInterfaceNil() {
		return ErrNilMessenger
	}

	n.consensusTopic = core.ConsensusTopic + shardCoordinator.CommunicationIdentifier(shardCoordinator.SelfId())
	if n.messenger.HasTopicValidator(n.consensusTopic) {
		return ErrValidatorAlreadySet
	}

	if !n.messenger.HasTopic(n.consensusTopic) {
		err := n.messenger.CreateTopic(n.consensusTopic, true)
		if err != nil {
			return err
		}
	}

	return n.messenger.RegisterMessageProcessor(n.consensusTopic, messageProcessor)
}

// SendTransaction will send a new transaction on the topic channel
func (n *Node) SendTransaction(
	nonce uint64,
	senderHex string,
	receiverHex string,
	value string,
	gasPrice uint64,
	gasLimit uint64,
	transactionData []byte,
	signature []byte) (string, error) {

	if n.shardCoordinator == nil || n.shardCoordinator.IsInterfaceNil() {
		return "", ErrNilShardCoordinator
	}

	sender, err := n.addrConverter.CreateAddressFromHex(senderHex)
	if err != nil {
		return "", err
	}

	receiver, err := n.addrConverter.CreateAddressFromHex(receiverHex)
	if err != nil {
		return "", err
	}

	senderShardId := n.shardCoordinator.ComputeId(sender)

	valAsBigInt, ok := big.NewInt(0).SetString(value, 10)
	if !ok {
		return "", ErrInvalidValue
	}

	tx := transaction.Transaction{
		Nonce:     nonce,
		Value:     valAsBigInt,
		RcvAddr:   receiver.Bytes(),
		SndAddr:   sender.Bytes(),
		GasPrice:  gasPrice,
		GasLimit:  gasLimit,
		Data:      transactionData,
		Signature: signature,
	}

	err = n.validateTx(&tx)
	if err != nil {
		return "", err
	}

	txBuff, err := n.marshalizer.Marshal(&tx)
	if err != nil {
		return "", err
	}

	txHexHash := hex.EncodeToString(n.hasher.Compute(string(txBuff)))

	marshalizedTx, err := n.marshalizer.Marshal([][]byte{txBuff})
	if err != nil {
		return "", errors.New("could not marshal transaction")
	}

	//the topic identifier is made of the current shard id and sender's shard id
	identifier := factory.TransactionTopic + n.shardCoordinator.CommunicationIdentifier(senderShardId)

	n.messenger.BroadcastOnChannel(
		SendTransactionsPipe,
		identifier,
		marshalizedTx,
	)

	return txHexHash, nil
}

// SendBulkTransactions sends the provided transactions as a bulk, optimizing transfer between nodes
func (n *Node) SendBulkTransactions(txs []*transaction.Transaction) (uint64, error) {
	transactionsByShards := make(map[uint32][][]byte, 0)

	if txs == nil || len(txs) == 0 {
		return 0, ErrNoTxToProcess
	}

	for _, tx := range txs {
		senderBytes, err := n.addrConverter.CreateAddressFromPublicKeyBytes(tx.SndAddr)
		if err != nil {
			continue
		}

		senderShardId := n.shardCoordinator.ComputeId(senderBytes)
		marshalizedTx, err := n.marshalizer.Marshal(tx)
		if err != nil {
			continue
		}

		err = n.validateTx(tx)
		if err != nil {
			continue
		}

		transactionsByShards[senderShardId] = append(transactionsByShards[senderShardId], marshalizedTx)
	}

	numOfSentTxs := uint64(0)
	for shardId, txs := range transactionsByShards {
		err := n.sendBulkTransactionsFromShard(txs, shardId)
		if err != nil {
			log.Debug("sendBulkTransactionsFromShard", "error", err.Error())
		} else {
			numOfSentTxs += uint64(len(txs))
		}
	}

	return numOfSentTxs, nil
}

func (n *Node) validateTx(tx *transaction.Transaction) error {
	txValidator, err := dataValidators.NewTxValidator(n.accounts, n.shardCoordinator, nodeCmdFactory.MaxTxNonceDeltaAllowed)
	if err != nil {
		return nil
	}

	marshalizedTx, err := n.marshalizer.Marshal(tx)
	if err != nil {
		return err
	}

	intTx, err := procTx.NewInterceptedTransaction(
		marshalizedTx,
		n.marshalizer,
		n.hasher,
		n.keyGenForAccounts,
		n.txSingleSigner,
		n.addrConverter,
		n.shardCoordinator,
		n.feeHandler,
	)
	if err != nil {
		return err
	}

	err = intTx.CheckValidity()
	if err != nil {
		return err
	}

	return txValidator.CheckTxValidity(intTx)
}

func (n *Node) sendBulkTransactionsFromShard(transactions [][]byte, senderShardId uint32) error {
	dataPacker, err := partitioning.NewSimpleDataPacker(n.marshalizer)
	if err != nil {
		return err
	}

	//the topic identifier is made of the current shard id and sender's shard id
	identifier := factory.TransactionTopic + n.shardCoordinator.CommunicationIdentifier(senderShardId)

	packets, err := dataPacker.PackDataInChunks(transactions, core.MaxBulkTransactionSize)
	if err != nil {
		return err
	}

	atomic.AddInt32(&n.currentSendingGoRoutines, int32(len(packets)))
	for _, buff := range packets {
		go func(bufferToSend []byte) {
			err = n.messenger.BroadcastOnChannelBlocking(
				SendTransactionsPipe,
				identifier,
				bufferToSend,
			)
			if err != nil {
				log.Debug("BroadcastOnChannelBlocking", "error", err.Error())
			}

			atomic.AddInt32(&n.currentSendingGoRoutines, -1)
		}(buff)
	}

	return nil
}

// CreateTransaction will return a transaction from all the required fields
func (n *Node) CreateTransaction(
	nonce uint64,
	value string,
	receiverHex string,
	senderHex string,
	gasPrice uint64,
	gasLimit uint64,
	data []byte,
	signatureHex string,
) (*transaction.Transaction, error) {

	if n.addrConverter == nil || n.addrConverter.IsInterfaceNil() {
		return nil, ErrNilAddressConverter
	}

	if n.accounts == nil || n.accounts.IsInterfaceNil() {
		return nil, ErrNilAccountsAdapter
	}

	receiverAddress, err := n.addrConverter.CreateAddressFromHex(receiverHex)
	if err != nil {
		return nil, errors.New("could not create receiver address from provided param")
	}

	senderAddress, err := n.addrConverter.CreateAddressFromHex(senderHex)
	if err != nil {
		return nil, errors.New("could not create sender address from provided param")
	}

	signatureBytes, err := hex.DecodeString(signatureHex)
	if err != nil {
		return nil, errors.New("could not fetch signature bytes")
	}

	valAsBigInt, ok := big.NewInt(0).SetString(value, 10)
	if !ok {
		return nil, ErrInvalidValue
	}

	return &transaction.Transaction{
		Nonce:     nonce,
		Value:     valAsBigInt,
		RcvAddr:   receiverAddress.Bytes(),
		SndAddr:   senderAddress.Bytes(),
		GasPrice:  gasPrice,
		GasLimit:  gasLimit,
		Data:      []byte(data),
		Signature: signatureBytes,
	}, nil
}

//GetTransaction gets the transaction
func (n *Node) GetTransaction(_ string) (*transaction.Transaction, error) {
	return nil, fmt.Errorf("not yet implemented")
}

// GetCurrentPublicKey will return the current node's public key
func (n *Node) GetCurrentPublicKey() string {
	if n.txSignPubKey != nil {
		pkey, _ := n.txSignPubKey.ToByteArray()
		return fmt.Sprintf("%x", pkey)
	}
	return ""
}

// GetAccount will return acount details for a given address
func (n *Node) GetAccount(address string) (*state.Account, error) {
	if n.addrConverter == nil || n.addrConverter.IsInterfaceNil() {
		return nil, ErrNilAddressConverter
	}
	if n.accounts == nil || n.accounts.IsInterfaceNil() {
		return nil, ErrNilAccountsAdapter
	}

	addr, err := n.addrConverter.CreateAddressFromHex(address)
	if err != nil {
		return nil, err
	}

	accWrp, err := n.accounts.GetExistingAccount(addr)
	if err != nil {
		if err == state.ErrAccNotFound {
			return &state.Account{
				Balance:  big.NewInt(0),
				Nonce:    0,
				RootHash: nil,
				CodeHash: nil,
			}, nil
		}
		return nil, errors.New("could not fetch sender address from provided param: " + err.Error())
	}

	account, ok := accWrp.(*state.Account)
	if !ok {
		return nil, errors.New("account is not of type with balance and nonce")
	}

	return account, nil
}

// StartHeartbeat starts the node's heartbeat processing/signaling module
func (n *Node) StartHeartbeat(hbConfig config.HeartbeatConfig, versionNumber string, nodeDisplayName string) error {
	if !hbConfig.Enabled {
		return nil
	}

	err := n.checkConfigParams(hbConfig)
	if err != nil {
		return err
	}

	if n.messenger.HasTopicValidator(HeartbeatTopic) {
		return ErrValidatorAlreadySet
	}

	if !n.messenger.HasTopic(HeartbeatTopic) {
		err := n.messenger.CreateTopic(HeartbeatTopic, true)
		if err != nil {
			return err
		}
	}

	n.heartbeatSender, err = heartbeat.NewSender(
		n.messenger,
		n.singleSigner,
		n.privKey,
		n.marshalizer,
		HeartbeatTopic,
		n.shardCoordinator,
		versionNumber,
		nodeDisplayName,
	)
	if err != nil {
		return err
	}

	heartbeatStorageUnit := n.store.GetStorer(dataRetriever.HeartbeatUnit)

	heartBeatMsgProcessor, err := heartbeat.NewMessageProcessor(
		n.singleSigner,
		n.keyGen,
		n.marshalizer)
	if err != nil {
		return err
	}

	heartbeatStorer, err := storage.NewHeartbeatDbStorer(heartbeatStorageUnit, n.marshalizer)
	timer := &heartbeat.RealTimer{}
	netInputMarshalizer := n.marshalizer
	if n.sizeCheckDelta > 0 {
		netInputMarshalizer = marshal.NewSizeCheckUnmarshalizer(n.marshalizer, n.sizeCheckDelta)
	}
	n.heartbeatMonitor, err = heartbeat.NewMonitor(
		netInputMarshalizer,
		time.Second*time.Duration(hbConfig.DurationInSecToConsiderUnresponsive),
		n.initialNodesPubkeys,
		n.genesisTime,
		heartBeatMsgProcessor,
		heartbeatStorer,
		timer,
	)
	if err != nil {
		return err
	}

	err = n.heartbeatMonitor.SetAppStatusHandler(n.appStatusHandler)
	if err != nil {
		return err
	}

	err = n.messenger.RegisterMessageProcessor(HeartbeatTopic, n.heartbeatMonitor)
	if err != nil {
		return err
	}

	go n.startSendingHeartbeats(hbConfig)

	return nil
}

func (n *Node) checkConfigParams(config config.HeartbeatConfig) error {
	if config.DurationInSecToConsiderUnresponsive < 1 {
		return ErrNegativeDurationInSecToConsiderUnresponsive
	}
	if config.MaxTimeToWaitBetweenBroadcastsInSec < 1 {
		return ErrNegativeMaxTimeToWaitBetweenBroadcastsInSec
	}
	if config.MinTimeToWaitBetweenBroadcastsInSec < 1 {
		return ErrNegativeMinTimeToWaitBetweenBroadcastsInSec
	}
	if config.MaxTimeToWaitBetweenBroadcastsInSec <= config.MinTimeToWaitBetweenBroadcastsInSec {
		return ErrWrongValues
	}
	if config.DurationInSecToConsiderUnresponsive <= config.MaxTimeToWaitBetweenBroadcastsInSec {
		return ErrWrongValues
	}

	return nil
}

func (n *Node) startSendingHeartbeats(config config.HeartbeatConfig) {
	r := rand.New(rand.NewSource(time.Now().Unix()))

	for {
		diffSeconds := config.MaxTimeToWaitBetweenBroadcastsInSec - config.MinTimeToWaitBetweenBroadcastsInSec
		diffNanos := int64(diffSeconds) * time.Second.Nanoseconds()
		randomNanos := r.Int63n(diffNanos)
		timeToWait := time.Second*time.Duration(config.MinTimeToWaitBetweenBroadcastsInSec) + time.Duration(randomNanos)

		time.Sleep(timeToWait)

		err := n.heartbeatSender.SendHeartbeat()
		if err != nil {
			log.Debug("SendHeartbeat", "error", err.Error())
		}
	}
}

// GetHeartbeats returns the heartbeat status for each public key defined in genesis.json
func (n *Node) GetHeartbeats() []heartbeat.PubKeyHeartbeat {
	if n.heartbeatMonitor == nil {
		return nil
	}
	return n.heartbeatMonitor.GetHeartbeats()
}

// ValidatorStatisticsApi will return the statistics for all the validators from the initial nodes pub keys
func (n *Node) ValidatorStatisticsApi() (map[string]*state.ValidatorApiResponse, error) {
	mapToReturn := make(map[string]*state.ValidatorApiResponse)
	for _, pubKeyInShards := range n.initialNodesPubkeys {
		for _, pubKey := range pubKeyInShards {
			acc, err := n.validatorStatistics.GetPeerAccount([]byte(pubKey))
			if err != nil {
				log.Debug("validator api: get peer account", "error", err.Error())
				continue
			}

			peerAcc, ok := acc.(*state.PeerAccount)
			if !ok {
				log.Debug("validator api: convert to peer account", "error", ErrCannotConvertToPeerAccount)
				continue
			}

			strKey := hex.EncodeToString([]byte(pubKey))
			mapToReturn[strKey] = &state.ValidatorApiResponse{
				NrLeaderSuccess:    peerAcc.LeaderSuccessRate.NrSuccess,
				NrLeaderFailure:    peerAcc.LeaderSuccessRate.NrFailure,
				NrValidatorSuccess: peerAcc.ValidatorSuccessRate.NrSuccess,
				NrValidatorFailure: peerAcc.ValidatorSuccessRate.NrFailure,
			}
		}
	}

	return mapToReturn, nil
}

// IsInterfaceNil returns true if there is no value under the interface
func (n *Node) IsInterfaceNil() bool {
	if n == nil {
		return true
	}
	return false
}<|MERGE_RESOLUTION|>--- conflicted
+++ resolved
@@ -114,14 +114,9 @@
 	requestedItemsHandler dataRetriever.RequestedItemsHandler
 	headerSigVerifier     spos.RandSeedVerifier
 
-<<<<<<< HEAD
-	chainID      []byte
-	blockTracker process.BlockTracker
-=======
 	chainID           []byte
 	blockTracker      process.BlockTracker
 	pendingMiniBlocks process.PendingMiniBlocksHandler
->>>>>>> 6fb41def
 }
 
 // ApplyOptions can set up different configurable options of a Node instance
