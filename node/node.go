--- conflicted
+++ resolved
@@ -1027,44 +1027,21 @@
 // ValidatorStatisticsApi will return the statistics for all the validators from the initial nodes pub keys
 func (n *Node) ValidatorStatisticsApi() (map[string]*state.ValidatorApiResponse, error) {
 	mapToReturn := make(map[string]*state.ValidatorApiResponse)
-<<<<<<< HEAD
-	for _, pubKeyInShards := range n.initialNodesPubkeys {
-		for _, pubKey := range pubKeyInShards {
-			acc, err := n.validatorStatistics.GetPeerAccount([]byte(pubKey))
-			if err != nil {
-				log.Debug("validator api: get peer account", "error", err.Error())
-				continue
-			}
-
-			peerAcc, ok := acc.(state.PeerAccountHandler)
-			if !ok {
-				log.Debug("validator api: convert to peer account", "error", ErrCannotConvertToPeerAccount)
-				continue
-			}
-=======
 	validators, m, err := n.getLatestValidators()
 	if err != nil {
 		return m, err
 	}
->>>>>>> 8ed1a650
 
 	for _, validatorInfosInShard := range validators {
 		for _, validatorInfo := range validatorInfosInShard {
 			strKey := hex.EncodeToString([]byte(validatorInfo.PublicKey))
 			mapToReturn[strKey] = &state.ValidatorApiResponse{
-<<<<<<< HEAD
-				NrLeaderSuccess:    peerAcc.GetLeaderSuccessRate().NrSuccess,
-				NrLeaderFailure:    peerAcc.GetLeaderSuccessRate().NrFailure,
-				NrValidatorSuccess: peerAcc.GetValidatorSuccessRate().NrSuccess,
-				NrValidatorFailure: peerAcc.GetValidatorSuccessRate().NrFailure,
-=======
 				NrLeaderSuccess:    validatorInfo.LeaderSuccess,
 				NrLeaderFailure:    validatorInfo.LeaderFailure,
 				NrValidatorSuccess: validatorInfo.ValidatorSuccess,
 				NrValidatorFailure: validatorInfo.ValidatorFailure,
 				Rating:             float32(validatorInfo.Rating) * 100 / 1000000,
 				TempRating:         float32(validatorInfo.TempRating) * 100 / 1000000,
->>>>>>> 8ed1a650
 			}
 		}
 	}
