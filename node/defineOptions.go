package node

import (
	"math/big"
	"time"

	"github.com/ElrondNetwork/elrond-go-sandbox/consensus"
	"github.com/ElrondNetwork/elrond-go-sandbox/crypto"
	"github.com/ElrondNetwork/elrond-go-sandbox/data"
	"github.com/ElrondNetwork/elrond-go-sandbox/data/state"
	"github.com/ElrondNetwork/elrond-go-sandbox/data/typeConverters"
	"github.com/ElrondNetwork/elrond-go-sandbox/dataRetriever"
	"github.com/ElrondNetwork/elrond-go-sandbox/hashing"
	"github.com/ElrondNetwork/elrond-go-sandbox/marshal"
	"github.com/ElrondNetwork/elrond-go-sandbox/ntp"
	"github.com/ElrondNetwork/elrond-go-sandbox/process"
	"github.com/ElrondNetwork/elrond-go-sandbox/sharding"
)

// WithMessenger sets up the messenger option for the Node
func WithMessenger(mes P2PMessenger) Option {
	return func(n *Node) error {
		if mes == nil {
			return ErrNilMessenger
		}
		n.messenger = mes
		return nil
	}
}

// WithMarshalizer sets up the marshalizer option for the Node
func WithMarshalizer(marshalizer marshal.Marshalizer) Option {
	return func(n *Node) error {
		if marshalizer == nil {
			return ErrNilMarshalizer
		}
		n.marshalizer = marshalizer
		return nil
	}
}

// WithHasher sets up the hasher option for the Node
func WithHasher(hasher hashing.Hasher) Option {
	return func(n *Node) error {
		if hasher == nil {
			return ErrNilHasher
		}
		n.hasher = hasher
		return nil
	}
}

// WithAccountsAdapter sets up the accounts adapter option for the Node
func WithAccountsAdapter(accounts state.AccountsAdapter) Option {
	return func(n *Node) error {
		if accounts == nil {
			return ErrNilAccountsAdapter
		}
		n.accounts = accounts
		return nil
	}
}

// WithAddressConverter sets up the address converter adapter option for the Node
func WithAddressConverter(addrConverter state.AddressConverter) Option {
	return func(n *Node) error {
		if addrConverter == nil {
			return ErrNilAddressConverter
		}
		n.addrConverter = addrConverter
		return nil
	}
}

// WithBlockChain sets up the blockchain option for the Node
func WithBlockChain(blkc data.ChainHandler) Option {
	return func(n *Node) error {
		if blkc == nil {
			return ErrNilBlockchain
		}
		n.blkc = blkc
		return nil
	}
}

// WithDataStore sets up the storage options for the Node
func WithDataStore(store dataRetriever.StorageService) Option {
	return func(n *Node) error {
		if store == nil {
			return ErrNilStore
		}
		n.store = store
		return nil
	}
}

// WithTxSignPrivKey sets up the single sign private key option for the Node
func WithTxSignPrivKey(sk crypto.PrivateKey) Option {
	return func(n *Node) error {
		if sk == nil {
			return ErrNilPrivateKey
		}
		n.txSignPrivKey = sk
		return nil
	}
}

// WithPubKey sets up the multi sign pub key option for the Node
func WithPubKey(pk crypto.PublicKey) Option {
	return func(n *Node) error {
		if pk == nil {
			return ErrNilPublicKey
		}
		n.pubKey = pk
		return nil
	}
}

// WithPrivKey sets up the multi sign private key option for the Node
func WithPrivKey(sk crypto.PrivateKey) Option {
	return func(n *Node) error {
		if sk == nil {
			return ErrNilPrivateKey
		}
		n.privKey = sk
		return nil
	}
}

// WithKeyGen sets up the single sign key generator option for the Node
func WithKeyGen(keyGen crypto.KeyGenerator) Option {
	return func(n *Node) error {
		if keyGen == nil {
			return ErrNilSingleSignKeyGen
		}
		n.keyGen = keyGen
		return nil
	}
}

// WithInitialNodesPubKeys sets up the initial nodes public key option for the Node
func WithInitialNodesPubKeys(pubKeys map[uint32][]string) Option {
	return func(n *Node) error {
		n.initialNodesPubkeys = pubKeys
		return nil
	}
}

// WithTxSignPubKey sets up the single sign public key option for the Node
func WithTxSignPubKey(pk crypto.PublicKey) Option {
	return func(n *Node) error {
		if pk == nil {
			return ErrNilPublicKey
		}

		n.txSignPubKey = pk
		return nil
	}
}

// WithRoundDuration sets up the round duration option for the Node
func WithRoundDuration(roundDuration uint64) Option {
	return func(n *Node) error {
		if roundDuration == 0 {
			return ErrZeroRoundDurationNotSupported
		}
		n.roundDuration = roundDuration
		return nil
	}
}

// WithConsensusGroupSize sets up the consensus group size option for the Node
func WithConsensusGroupSize(consensusGroupSize int) Option {
	return func(n *Node) error {
		if consensusGroupSize < 1 {
			return ErrNegativeOrZeroConsensusGroupSize
		}
		n.consensusGroupSize = consensusGroupSize
		return nil
	}
}

// WithSyncer sets up the syncer option for the Node
func WithSyncer(syncer ntp.SyncTimer) Option {
	return func(n *Node) error {
		if syncer == nil {
			return ErrNilSyncTimer
		}
		n.syncer = syncer
		return nil
	}
}

// WithRounder sets up the rounder option for the Node
func WithRounder(rounder consensus.Rounder) Option {
	return func(n *Node) error {
		if rounder == nil {
			return ErrNilRounder
		}
		n.rounder = rounder
		return nil
	}
}

// WithBlockProcessor sets up the block processor option for the Node
func WithBlockProcessor(blockProcessor process.BlockProcessor) Option {
	return func(n *Node) error {
		if blockProcessor == nil {
			return ErrNilBlockProcessor
		}
		n.blockProcessor = blockProcessor
		return nil
	}
}

// WithGenesisTime sets up the genesis time option for the Node
func WithGenesisTime(genesisTime time.Time) Option {
	return func(n *Node) error {
		n.genesisTime = genesisTime
		return nil
	}
}

// WithDataPool sets up the data pools option for the Node
func WithDataPool(dataPool dataRetriever.PoolsHolder) Option {
	return func(n *Node) error {
		if dataPool == nil {
			return ErrNilDataPool
		}
		n.dataPool = dataPool
		return nil
	}
}

// WithMetaDataPool sets up the data pools option for the Node
func WithMetaDataPool(dataPool dataRetriever.MetaPoolsHolder) Option {
	return func(n *Node) error {
		if dataPool == nil {
			return ErrNilDataPool
		}
		n.metaDataPool = dataPool
		return nil
	}
}

// WithShardCoordinator sets up the shard coordinator for the Node
func WithShardCoordinator(shardCoordinator sharding.Coordinator) Option {
	return func(n *Node) error {
		if shardCoordinator == nil {
			return ErrNilShardCoordinator
		}
		n.shardCoordinator = shardCoordinator
		return nil
	}
}

// WithUint64ByteSliceConverter sets up the uint64 <-> []byte converter
func WithUint64ByteSliceConverter(converter typeConverters.Uint64ByteSliceConverter) Option {
	return func(n *Node) error {
		if converter == nil {
			return ErrNilUint64ByteSliceConverter
		}
		n.uint64ByteSliceConverter = converter
		return nil
	}
}

// WithInitialNodesBalances sets up the initial map of nodes public keys and their respective balances
func WithInitialNodesBalances(balances map[string]*big.Int) Option {
	return func(n *Node) error {
		if balances == nil {
			return ErrNilBalances
		}
		n.initialNodesBalances = balances
		return nil
	}
}

// WithSingleSigner sets up a singleSigner option for the Node
func WithSingleSigner(singleSigner crypto.SingleSigner) Option {
	return func(n *Node) error {
		if singleSigner == nil {
			return ErrNilSingleSig
		}
		n.singleSigner = singleSigner
		return nil
	}
}

// WithTxSingleSigner sets up a txSingleSigner option for the Node
func WithTxSingleSigner(txSingleSigner crypto.SingleSigner) Option {
	return func(n *Node) error {
		if txSingleSigner == nil {
			return ErrNilSingleSig
		}
		n.txSingleSigner = txSingleSigner
		return nil
	}
}

// WithMultiSigner sets up the multiSigner option for the Node
func WithMultiSigner(multiSigner crypto.MultiSigner) Option {
	return func(n *Node) error {
		if multiSigner == nil {
			return ErrNilMultiSig
		}
		n.multiSigner = multiSigner
		return nil
	}
}

// WithForkDetector sets up the multiSigner option for the Node
func WithForkDetector(forkDetector process.ForkDetector) Option {
	return func(n *Node) error {
		if forkDetector == nil {
			return ErrNilForkDetector
		}
		n.forkDetector = forkDetector
		return nil
	}
}

// WithInterceptorsContainer sets up the interceptors container option for the Node
func WithInterceptorsContainer(interceptorsContainer process.InterceptorsContainer) Option {
	return func(n *Node) error {
		if interceptorsContainer == nil {
			return ErrNilInterceptorsContainer
		}
		n.interceptorsContainer = interceptorsContainer
		return nil
	}
}

// WithResolversFinder sets up the resolvers finder option for the Node
func WithResolversFinder(resolversFinder dataRetriever.ResolversFinder) Option {
	return func(n *Node) error {
		if resolversFinder == nil {
			return ErrNilResolversFinder
		}
		n.resolversFinder = resolversFinder
		return nil
	}
}

<<<<<<< HEAD
// WithActiveMetachain sets up the flag that tells the node that metachain shard is active
// TODO - remove this when finishing metachain testing as it will always be enabled
func WithActiveMetachain(flag bool) Option {
	return func(n *Node) error {
		n.isMetachainActive = flag
=======
// WithConsensusType sets up the consensus type option for the Node
func WithConsensusType(consensusType string) Option {
	return func(n *Node) error {
		n.consensusType = consensusType
>>>>>>> b06e00fb
		return nil
	}
}<|MERGE_RESOLUTION|>--- conflicted
+++ resolved
@@ -342,18 +342,19 @@
 	}
 }
 
-<<<<<<< HEAD
 // WithActiveMetachain sets up the flag that tells the node that metachain shard is active
 // TODO - remove this when finishing metachain testing as it will always be enabled
 func WithActiveMetachain(flag bool) Option {
 	return func(n *Node) error {
 		n.isMetachainActive = flag
-=======
+		return nil
+	}
+}
+
 // WithConsensusType sets up the consensus type option for the Node
 func WithConsensusType(consensusType string) Option {
 	return func(n *Node) error {
 		n.consensusType = consensusType
->>>>>>> b06e00fb
 		return nil
 	}
 }