--- conflicted
+++ resolved
@@ -55,13 +55,8 @@
 }
 
 // Revert applies undo operation
-<<<<<<< HEAD
-func (jen *MetaJournalEntryTxCount) Revert() (AccountHandler, error) {
-	jen.account.TxCount.Set(jen.oldTxCount)
-=======
 func (mjetc *MetaJournalEntryTxCount) Revert() (AccountHandler, error) {
 	mjetc.account.TxCount = mjetc.oldTxCount
->>>>>>> 1b4b5936
 
 	return mjetc.account, nil
 }
