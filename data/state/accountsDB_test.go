--- conflicted
+++ resolved
@@ -24,11 +24,8 @@
 	"github.com/ElrondNetwork/elrond-go/data/trie"
 	"github.com/ElrondNetwork/elrond-go/data/trie/hashesHolder"
 	"github.com/ElrondNetwork/elrond-go/marshal"
-<<<<<<< HEAD
 	"github.com/ElrondNetwork/elrond-go/testscommon"
-=======
 	vmcommon "github.com/ElrondNetwork/elrond-vm-common"
->>>>>>> b618d814
 	"github.com/stretchr/testify/assert"
 	"github.com/stretchr/testify/require"
 )
@@ -36,20 +33,14 @@
 const trieDbOperationDelay = time.Second
 
 func generateAccountDBFromTrie(trie data.Trie) *state.AccountsDB {
-<<<<<<< HEAD
 	accnt, _ := state.NewAccountsDB(
 		trie,
 		&mock.HasherMock{},
 		&mock.MarshalizerMock{},
 		&mock.AccountsFactoryStub{
-			CreateAccountCalled: func(address []byte) (state.AccountHandler, error) {
+			CreateAccountCalled: func(address []byte) (vmcommon.AccountHandler, error) {
 				return mock.NewAccountWrapMock(address), nil
 			},
-=======
-	accnt, _ := state.NewAccountsDB(trie, &mock.HasherMock{}, &mock.MarshalizerMock{}, &mock.AccountsFactoryStub{
-		CreateAccountCalled: func(address []byte) (vmcommon.AccountHandler, error) {
-			return mock.NewAccountWrapMock(address), nil
->>>>>>> b618d814
 		},
 		disabled.NewDisabledStoragePruningManager(),
 	)
@@ -436,20 +427,14 @@
 		},
 	}
 	marshalizer := &mock.MarshalizerMock{}
-<<<<<<< HEAD
 	adb, _ := state.NewAccountsDB(
 		mockTrie,
 		&mock.HasherMock{},
 		marshalizer,
 		&mock.AccountsFactoryStub{
-			CreateAccountCalled: func(address []byte) (state.AccountHandler, error) {
+			CreateAccountCalled: func(address []byte) (vmcommon.AccountHandler, error) {
 				return mock.NewAccountWrapMock(address), nil
 			},
-=======
-	adb, _ := state.NewAccountsDB(mockTrie, &mock.HasherMock{}, marshalizer, &mock.AccountsFactoryStub{
-		CreateAccountCalled: func(address []byte) (vmcommon.AccountHandler, error) {
-			return mock.NewAccountWrapMock(address), nil
->>>>>>> b618d814
 		},
 		disabled.NewDisabledStoragePruningManager(),
 	)
@@ -729,20 +714,14 @@
 		return buff, nil
 	}
 
-<<<<<<< HEAD
 	adb, _ := state.NewAccountsDB(
 		trieMock,
 		&mock.HasherMock{},
 		&marshalizer,
 		&mock.AccountsFactoryStub{
-			CreateAccountCalled: func(address []byte) (state.AccountHandler, error) {
+			CreateAccountCalled: func(address []byte) (vmcommon.AccountHandler, error) {
 				return mock.NewAccountWrapMock(address), nil
 			},
-=======
-	adb, _ := state.NewAccountsDB(trieMock, &mock.HasherMock{}, &marshalizer, &mock.AccountsFactoryStub{
-		CreateAccountCalled: func(address []byte) (vmcommon.AccountHandler, error) {
-			return mock.NewAccountWrapMock(address), nil
->>>>>>> b618d814
 		},
 		disabled.NewDisabledStoragePruningManager(),
 	)
@@ -829,20 +808,14 @@
 		},
 	}
 
-<<<<<<< HEAD
 	adb, _ := state.NewAccountsDB(
 		&trieStub,
 		&mock.HasherMock{},
 		&marshalizer,
 		&mock.AccountsFactoryStub{
-			CreateAccountCalled: func(address []byte) (state.AccountHandler, error) {
+			CreateAccountCalled: func(address []byte) (vmcommon.AccountHandler, error) {
 				return mock.NewAccountWrapMock(address), nil
 			},
-=======
-	adb, _ := state.NewAccountsDB(&trieStub, &mock.HasherMock{}, &marshalizer, &mock.AccountsFactoryStub{
-		CreateAccountCalled: func(address []byte) (vmcommon.AccountHandler, error) {
-			return mock.NewAccountWrapMock(address), nil
->>>>>>> b618d814
 		},
 		disabled.NewDisabledStoragePruningManager(),
 	)
