package state

import (
	"math/big"

	"github.com/ElrondNetwork/elrond-go/data"
)

// AccountsDbIdentifier is the type of accounts db
type AccountsDbIdentifier byte

const (
	// UserAccountsState is the user accounts
	UserAccountsState AccountsDbIdentifier = 0
	// PeerAccountsState is the peer accounts
	PeerAccountsState AccountsDbIdentifier = 1
)

// HashLength defines how many bytes are used in a hash
const HashLength = 32

// TimeStamp is a moment defined by epoch and round
type TimeStamp struct {
	Epoch uint64
	Round uint64
}

// TimePeriod holds start and end time
type TimePeriod struct {
	StartTime TimeStamp
	EndTime   TimeStamp
}

// SignRate is used to keep the number of success and failed signings
type SignRate struct {
	NrSuccess uint32
	NrFailure uint32
}

// ValidatorApiResponse represents the data which is fetched from each validator for returning it in API call
type ValidatorApiResponse struct {
	NrLeaderSuccess    uint32 `json:"nrLeaderSuccess"`
	NrLeaderFailure    uint32 `json:"nrLeaderFailure"`
	NrValidatorSuccess uint32 `json:"nrValidatorSuccess"`
	NrValidatorFailure uint32 `json:"nrValidatorFailure"`
}

// AddressConverter is used to convert to/from AddressContainer
type AddressConverter interface {
	AddressLen() int
	CreateAddressFromPublicKeyBytes(pubKey []byte) (AddressContainer, error)
	ConvertToHex(addressContainer AddressContainer) (string, error)
	CreateAddressFromHex(hexAddress string) (AddressContainer, error)
	PrepareAddressBytes(addressBytes []byte) ([]byte, error)
	IsInterfaceNil() bool
}

// AddressContainer models what an Address struct should do
type AddressContainer interface {
	Bytes() []byte
	IsInterfaceNil() bool
}

// AccountFactory creates an account of different types
type AccountFactory interface {
	CreateAccount(address AddressContainer) (AccountHandler, error)
	IsInterfaceNil() bool
}

// AccountTracker saves an account state and journalizes new entries
type AccountTracker interface {
	SaveAccount(accountHandler AccountHandler) error
	Journalize(entry JournalEntry)
	IsInterfaceNil() bool
}

// Updater set a new value for a key, implemented by trie
type Updater interface {
	Update(key, value []byte) error
	IsInterfaceNil() bool
}

// AccountHandler models a state account, which can journalize and revert
// It knows about code and data, as data structures not hashes
type AccountHandler interface {
	AddressContainer() AddressContainer
	SetNonce(nonce uint64)
	GetNonce() uint64
	SetCode(code []byte)
	GetCode() []byte
	SetCodeHash([]byte)
	GetCodeHash() []byte
	SetRootHash([]byte)
	GetRootHash() []byte
	SetDataTrie(trie data.Trie)
	DataTrie() data.Trie
	DataTrieTracker() DataTrieTracker
	IsInterfaceNil() bool
}

// PeerAccountHandler models a peer state account, which can journalize a normal account's data
//  with some extra features like signing statistics or rating information
type PeerAccountHandler interface {
	GetBLSPublicKey() []byte
	SetBLSPublicKey([]byte)
	GetSchnorrPublicKey() []byte
	SetSchnorrPublicKey([]byte)
	GetRewardAddress() []byte
	SetRewardAddress([]byte) error
	GetStake() *big.Int
	SetStake(*big.Int)
	GetAccumulatedFees() *big.Int
	SetAccumulatedFees(*big.Int)
	GetJailTime() TimePeriod
	SetJailTime(TimePeriod)
	GetCurrentShardId() uint32
	SetCurrentShardId(uint32)
	GetNextShardId() uint32
	SetNextShardId(uint32)
	GetNodeInWaitingList() bool
	SetNodeInWaitingList(bool)
	GetUnStakedNonce() uint64
	SetUnStakedNonce(uint64)
	IncreaseLeaderSuccessRate(uint32)
	DecreaseLeaderSuccessRate(uint32)
	IncreaseValidatorSuccessRate(uint32)
	DecreaseValidatorSuccessRate(uint32)
	GetNumSelectedInSuccessBlocks() uint32
	SetNumSelectedInSuccessBlocks(uint32)
	GetLeaderSuccessRate() SignRate
	GetValidatorSuccessRate() SignRate
	GetRating() uint32
	SetRating(uint32)
	GetTempRating() uint32
	SetTempRating(uint32)
	ResetAtNewEpoch() error
	AccountHandler
}

// UserAccountHandler models a user account, which can journalize account's data with some extra features
// like balance, developer rewards, owner
type UserAccountHandler interface {
<<<<<<< HEAD
	SetBalance(*big.Int)
=======
	AccountHandler
	ClaimDeveloperRewards(sndAddress []byte) (*big.Int, error)
	ChangeOwnerAddress(sndAddress []byte, newAddress []byte) error
	AddToDeveloperReward(value *big.Int) error
	AddToBalance(value *big.Int) error
	SubFromBalance(value *big.Int) error
>>>>>>> e877228d
	GetBalance() *big.Int
	SetDeveloperReward(*big.Int)
	GetDeveloperReward() *big.Int
	SetOwnerAddress([]byte)
	GetOwnerAddress() []byte
	AccountHandler
}

// DataTrieTracker models what how to manipulate data held by a SC account
type DataTrieTracker interface {
	ClearDataCaches()
	DirtyData() map[string][]byte
	OriginalValue(key []byte) []byte
	RetrieveValue(key []byte) ([]byte, error)
	SaveKeyValue(key []byte, value []byte)
	SetDataTrie(tr data.Trie)
	DataTrie() data.Trie
	IsInterfaceNil() bool
}

// AccountsAdapter is used for the structure that manages the accounts on top of a trie.PatriciaMerkleTrie
// implementation
type AccountsAdapter interface {
	GetExistingAccount(addressContainer AddressContainer) (AccountHandler, error)
	LoadAccount(address AddressContainer) (AccountHandler, error)
	SaveAccount(account AccountHandler) error
	RemoveAccount(addressContainer AddressContainer) error
	Commit() ([]byte, error)
	JournalLen() int
	RevertToSnapshot(snapshot int) error

	RootHash() ([]byte, error)
	RecreateTrie(rootHash []byte) error
<<<<<<< HEAD
	PruneTrie(rootHash []byte) error
	CancelPrune(rootHash []byte)
=======
	PutCode(accountHandler AccountHandler, code []byte) error
	RemoveCode(codeHash []byte) error
	SaveDataTrie(accountHandler AccountHandler) error
	PruneTrie(rootHash []byte, identifier data.TriePruningIdentifier) error
	CancelPrune(rootHash []byte, identifier data.TriePruningIdentifier)
>>>>>>> e877228d
	SnapshotState(rootHash []byte)
	SetStateCheckpoint(rootHash []byte)
	IsPruningEnabled() bool
	GetAllLeaves(rootHash []byte) (map[string][]byte, error)
	IsInterfaceNil() bool
}

// JournalEntry will be used to implement different state changes to be able to easily revert them
type JournalEntry interface {
	Revert() (AccountHandler, error)
	IsInterfaceNil() bool
}

// TriesHolder is used to store multiple tries
type TriesHolder interface {
	Put([]byte, data.Trie)
	Get([]byte) data.Trie
	GetAll() []data.Trie
	Reset()
	IsInterfaceNil() bool
}

type ValidatorInfo interface {
	GetPublicKey() []byte
	GetShardId() uint32
	GetList() string
	GetIndex() uint32
	GetTempRating() uint32
	GetRating() uint32
	String() string
}<|MERGE_RESOLUTION|>--- conflicted
+++ resolved
@@ -140,16 +140,7 @@
 // UserAccountHandler models a user account, which can journalize account's data with some extra features
 // like balance, developer rewards, owner
 type UserAccountHandler interface {
-<<<<<<< HEAD
 	SetBalance(*big.Int)
-=======
-	AccountHandler
-	ClaimDeveloperRewards(sndAddress []byte) (*big.Int, error)
-	ChangeOwnerAddress(sndAddress []byte, newAddress []byte) error
-	AddToDeveloperReward(value *big.Int) error
-	AddToBalance(value *big.Int) error
-	SubFromBalance(value *big.Int) error
->>>>>>> e877228d
 	GetBalance() *big.Int
 	SetDeveloperReward(*big.Int)
 	GetDeveloperReward() *big.Int
@@ -183,16 +174,8 @@
 
 	RootHash() ([]byte, error)
 	RecreateTrie(rootHash []byte) error
-<<<<<<< HEAD
-	PruneTrie(rootHash []byte) error
-	CancelPrune(rootHash []byte)
-=======
-	PutCode(accountHandler AccountHandler, code []byte) error
-	RemoveCode(codeHash []byte) error
-	SaveDataTrie(accountHandler AccountHandler) error
 	PruneTrie(rootHash []byte, identifier data.TriePruningIdentifier) error
 	CancelPrune(rootHash []byte, identifier data.TriePruningIdentifier)
->>>>>>> e877228d
 	SnapshotState(rootHash []byte)
 	SetStateCheckpoint(rootHash []byte)
 	IsPruningEnabled() bool
