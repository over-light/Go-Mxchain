package factory_test

import (
	"testing"

	"github.com/ElrondNetwork/elrond-go/data/mock"
	"github.com/ElrondNetwork/elrond-go/data/state"
	"github.com/ElrondNetwork/elrond-go/data/state/factory"
	"github.com/stretchr/testify/assert"
)

func TestAccountCreator_CreateAccountNilAddress(t *testing.T) {
	t.Parallel()

<<<<<<< HEAD
	accF, err := factory.NewAccountFactoryCreator(factory.UserAccount)
=======
	shardC := &mock.ShardCoordinatorMock{
		SelfID:     0,
		NrOfShards: 1,
	}
	accF, err := factory.NewAccountFactoryCreator(shardC)
>>>>>>> accc4fad
	assert.Nil(t, err)

	_, ok := accF.(*factory.AccountCreator)
	assert.Equal(t, true, ok)

	acc, err := accF.CreateAccount(nil, &mock.AccountTrackerStub{})

	assert.Nil(t, acc)
	assert.Equal(t, err, state.ErrNilAddressContainer)
}

func TestAccountCreator_CreateAccountNilAccountTraccer(t *testing.T) {
	t.Parallel()

<<<<<<< HEAD
	accF, err := factory.NewAccountFactoryCreator(factory.UserAccount)
=======
	shardC := &mock.ShardCoordinatorMock{
		SelfID:     0,
		NrOfShards: 1,
	}
	accF, err := factory.NewAccountFactoryCreator(shardC)
>>>>>>> accc4fad
	assert.Nil(t, err)

	_, ok := accF.(*factory.AccountCreator)
	assert.Equal(t, true, ok)

	acc, err := accF.CreateAccount(&mock.AddressMock{}, nil)

	assert.Nil(t, acc)
	assert.Equal(t, err, state.ErrNilAccountTracker)
}

func TestAccountCreator_CreateAccountOk(t *testing.T) {
	t.Parallel()

<<<<<<< HEAD
	accF, err := factory.NewAccountFactoryCreator(factory.UserAccount)
=======
	shardC := &mock.ShardCoordinatorMock{
		SelfID:     0,
		NrOfShards: 1,
	}
	accF, err := factory.NewAccountFactoryCreator(shardC)
>>>>>>> accc4fad
	assert.Nil(t, err)

	_, ok := accF.(*factory.AccountCreator)
	assert.Equal(t, true, ok)

	acc, err := accF.CreateAccount(&mock.AddressMock{}, &mock.AccountTrackerStub{})

	assert.NotNil(t, acc)
	assert.Nil(t, err)
}<|MERGE_RESOLUTION|>--- conflicted
+++ resolved
@@ -12,15 +12,11 @@
 func TestAccountCreator_CreateAccountNilAddress(t *testing.T) {
 	t.Parallel()
 
-<<<<<<< HEAD
-	accF, err := factory.NewAccountFactoryCreator(factory.UserAccount)
-=======
 	shardC := &mock.ShardCoordinatorMock{
 		SelfID:     0,
 		NrOfShards: 1,
 	}
 	accF, err := factory.NewAccountFactoryCreator(shardC)
->>>>>>> accc4fad
 	assert.Nil(t, err)
 
 	_, ok := accF.(*factory.AccountCreator)
@@ -35,15 +31,11 @@
 func TestAccountCreator_CreateAccountNilAccountTraccer(t *testing.T) {
 	t.Parallel()
 
-<<<<<<< HEAD
-	accF, err := factory.NewAccountFactoryCreator(factory.UserAccount)
-=======
 	shardC := &mock.ShardCoordinatorMock{
 		SelfID:     0,
 		NrOfShards: 1,
 	}
 	accF, err := factory.NewAccountFactoryCreator(shardC)
->>>>>>> accc4fad
 	assert.Nil(t, err)
 
 	_, ok := accF.(*factory.AccountCreator)
@@ -58,15 +50,11 @@
 func TestAccountCreator_CreateAccountOk(t *testing.T) {
 	t.Parallel()
 
-<<<<<<< HEAD
-	accF, err := factory.NewAccountFactoryCreator(factory.UserAccount)
-=======
 	shardC := &mock.ShardCoordinatorMock{
 		SelfID:     0,
 		NrOfShards: 1,
 	}
 	accF, err := factory.NewAccountFactoryCreator(shardC)
->>>>>>> accc4fad
 	assert.Nil(t, err)
 
 	_, ok := accF.(*factory.AccountCreator)
