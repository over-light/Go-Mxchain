package state

import (
	"sync"

	"github.com/ElrondNetwork/elrond-go/data"
)

type dataTriesHolder struct {
	tries map[string]data.Trie
	mutex sync.RWMutex
}

// NewDataTriesHolder creates a new instance of dataTriesHolder
func NewDataTriesHolder() *dataTriesHolder {
	return &dataTriesHolder{
		tries: make(map[string]data.Trie),
	}
}

// Put adds a trie pointer to the tries map
func (dth *dataTriesHolder) Put(key []byte, tr data.Trie) {
	dth.mutex.Lock()
	dth.tries[string(key)] = tr
	dth.mutex.Unlock()
}

// Get returns the trie pointer that is stored in the map at the given key
func (dth *dataTriesHolder) Get(key []byte) data.Trie {
	dth.mutex.Lock()
	defer dth.mutex.Unlock()

	return dth.tries[string(key)]
}

// GetAll returns all trie pointers from the map
func (dth *dataTriesHolder) GetAll() []data.Trie {
	dth.mutex.Lock()
	defer dth.mutex.Unlock()

	tries := make([]data.Trie, 0)
	for _, trie := range dth.tries {
		tries = append(tries, trie)
	}

	return tries
}

// GetAllTries returns the tries with key value map
func (dth *dataTriesHolder) GetAllTries() map[string]data.Trie {
	dth.mutex.Lock()
	defer dth.mutex.Unlock()

	copyTries := make(map[string]data.Trie, len(dth.tries))
	for key, trie := range dth.tries {
		copyTries[key] = trie
	}

	return copyTries
}

// Reset clears the tries map
func (dth *dataTriesHolder) Reset() {
	dth.mutex.Lock()
	dth.tries = make(map[string]data.Trie)
	dth.mutex.Unlock()
}

<<<<<<< HEAD
=======
// IsInterfaceNil returns true if underlying object is nil
>>>>>>> e4aa7bb5
func (dth *dataTriesHolder) IsInterfaceNil() bool {
	return dth == nil
}<|MERGE_RESOLUTION|>--- conflicted
+++ resolved
@@ -66,10 +66,7 @@
 	dth.mutex.Unlock()
 }
 
-<<<<<<< HEAD
-=======
 // IsInterfaceNil returns true if underlying object is nil
->>>>>>> e4aa7bb5
 func (dth *dataTriesHolder) IsInterfaceNil() bool {
 	return dth == nil
 }