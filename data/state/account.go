--- conflicted
+++ resolved
@@ -9,15 +9,7 @@
 
 // Account is the struct used in serialization/deserialization
 type Account struct {
-<<<<<<< HEAD
 	AccountData
-=======
-	Nonce    uint64
-	Balance  *big.Int
-	CodeHash []byte
-	RootHash []byte
-	Address  []byte
->>>>>>> 1b4b5936
 
 	addressContainer AddressContainer
 	code             []byte
