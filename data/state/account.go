--- conflicted
+++ resolved
@@ -5,6 +5,7 @@
 	"math/big"
 
 	"github.com/ElrondNetwork/elrond-go-sandbox/data/trie"
+	"github.com/ElrondNetwork/elrond-go-sandbox/hashing"
 )
 
 // Account is a struct that will be serialized/deserialized
@@ -25,21 +26,6 @@
 
 // AccountState is a struct that wraps Account and add functionalities to it
 type AccountState struct {
-<<<<<<< HEAD
-	Account
-	Addr     Address
-	Code     []byte
-	Data     trie.PatriciaMerkelTree
-	PrevRoot []byte
-}
-
-// NewAccountState creates new wrapper for an Account (that has just been retrieved)
-func NewAccountState(address Address, account Account) *AccountState {
-	acState := AccountState{Account: account, Addr: address, PrevRoot: account.Root}
-	if acState.Balance == nil {
-		//an account is inconsistent if Balance is nil.
-		acState.Balance = big.NewInt(0)
-=======
 	account      *Account
 	Addr         Address
 	Code         []byte
@@ -56,8 +42,9 @@
 		Addr:         address,
 		originalData: make(map[string][]byte),
 		dirtyData:    make(map[string][]byte),
->>>>>>> 00581547
 	}
+
+	acState.hasher = hasher
 
 	return &acState
 }
@@ -155,21 +142,6 @@
 		return data, nil
 	}
 
-<<<<<<< HEAD
-	if (as.PrevRoot == nil) || (as.Root == nil) {
-		return true
-	}
-
-	return !bytes.Equal(as.Data.Root(), as.PrevRoot)
-}
-
-// Resets (nils) the fields inside Account
-func (as *AccountState) Reset() {
-	as.CodeHash = nil
-	as.Code = nil
-	as.Root = nil
-	as.Data = nil
-=======
 	//ok, not in cache, retrieve from trie
 	data, err := as.DataTrie.Get(key)
 	if err != nil {
@@ -213,5 +185,4 @@
 // This pointer will be used for serializing/deserializing account data
 func (as *AccountState) Account() *Account {
 	return as.account
->>>>>>> 00581547
 }