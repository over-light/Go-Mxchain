--- conflicted
+++ resolved
@@ -737,12 +737,8 @@
 			continue
 		}
 
-<<<<<<< HEAD
-		child, err := syncer.getNode(bn.EncodedChildren[i])
-=======
 		var child node
 		child, err = syncer.getNode(bn.EncodedChildren[i])
->>>>>>> ca57034a
 		if err != nil {
 			return err
 		}
