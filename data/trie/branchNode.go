--- conflicted
+++ resolved
@@ -507,15 +507,11 @@
 		return false, nil, emptyHashes, err
 	}
 
-<<<<<<< HEAD
-	dirty, newNode, oldHashes, err := bn.children[childPos].delete(key, db)
-=======
 	if bn.children[childPos] == nil {
 		return false, bn, nil
 	}
 
-	dirty, newNode, err := bn.children[childPos].delete(key, db, marshalizer)
->>>>>>> 1ca9caf7
+	dirty, newNode, oldHashes, err := bn.children[childPos].delete(key, db)
 	if !dirty || err != nil {
 		return false, nil, emptyHashes, err
 	}
