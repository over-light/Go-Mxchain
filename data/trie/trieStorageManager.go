--- conflicted
+++ resolved
@@ -1,11 +1,8 @@
 package trie
 
 import (
-<<<<<<< HEAD
+	"bytes"
 	"encoding/hex"
-=======
-	"bytes"
->>>>>>> 2d54bd6a
 	"fmt"
 	"io/ioutil"
 	"os"
