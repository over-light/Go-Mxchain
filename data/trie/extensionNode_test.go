--- conflicted
+++ resolved
@@ -8,11 +8,8 @@
 	"time"
 
 	"github.com/ElrondNetwork/elrond-go/data/mock"
-<<<<<<< HEAD
-=======
 	protobuf "github.com/ElrondNetwork/elrond-go/data/trie/proto"
 	"github.com/ElrondNetwork/elrond-go/storage/lrucache"
->>>>>>> 1b4b5936
 	"github.com/stretchr/testify/assert"
 )
 
@@ -20,15 +17,10 @@
 	child, collapsedChild := getBnAndCollapsedBn(getTestMarshAndHasher())
 	en, _ := newExtensionNode([]byte("d"), child, child.marsh, child.hasher)
 
-<<<<<<< HEAD
-	childHash, _ := encodeNodeAndGetHash(collapsedChild, marsh, hasher)
-	collapsedEn := &extensionNode{CollapsedEn: CollapsedEn{Key: []byte("d"), EncodedChild: childHash}}
-=======
 	childHash, _ := encodeNodeAndGetHash(collapsedChild)
 	collapsedEn := &extensionNode{CollapsedEn: protobuf.CollapsedEn{Key: []byte("d"), EncodedChild: childHash}, baseNode: &baseNode{}}
 	collapsedEn.marsh = child.marsh
 	collapsedEn.hasher = child.hasher
->>>>>>> 1b4b5936
 	return en, collapsedEn
 }
 
@@ -714,11 +706,6 @@
 
 func TestExtensionNode_reduceNode(t *testing.T) {
 	t.Parallel()
-<<<<<<< HEAD
-	en := &extensionNode{CollapsedEn: CollapsedEn{Key: []byte{100, 111, 103}}}
-	expected := &extensionNode{CollapsedEn: CollapsedEn{Key: []byte{2, 100, 111, 103}}, dirty: true}
-	node := en.reduceNode(2)
-=======
 
 	marsh, hasher := getTestMarshAndHasher()
 	en, _ := newExtensionNode([]byte{100, 111, 103}, nil, marsh, hasher)
@@ -728,7 +715,6 @@
 	expected.hasher = en.hasher
 
 	node, err := en.reduceNode(2)
->>>>>>> 1b4b5936
 	assert.Equal(t, expected, node)
 	assert.Nil(t, err)
 }
