package trie

import (
	"bytes"
	"fmt"
	"io"
	"sync"

	"github.com/ElrondNetwork/elrond-go/data"
	"github.com/ElrondNetwork/elrond-go/data/trie/capnp"
	protobuf "github.com/ElrondNetwork/elrond-go/data/trie/proto"
	"github.com/ElrondNetwork/elrond-go/hashing"
	"github.com/ElrondNetwork/elrond-go/marshal"
	capn "github.com/glycerine/go-capnproto"
)

// Save saves the serialized data of a leaf node into a stream through Capnp protocol
func (ln *leafNode) Save(w io.Writer) error {
	seg := capn.NewBuffer(nil)
	leafNodeGoToCapn(seg, ln)
	_, err := seg.WriteTo(w)
	return err
}

// Load loads the data from the stream into a leaf node object through Capnp protocol
func (ln *leafNode) Load(r io.Reader) error {
	capMsg, err := capn.ReadFromStream(r, nil)
	if err != nil {
		return err
	}
	z := capnp.ReadRootLeafNodeCapn(capMsg)
	leafNodeCapnToGo(z, ln)
	return nil
}

func leafNodeGoToCapn(seg *capn.Segment, src *leafNode) capnp.LeafNodeCapn {
	dest := capnp.AutoNewLeafNodeCapn(seg)

	dest.SetKey(src.Key)
	dest.SetValue(src.Value)

	return dest
}

func leafNodeCapnToGo(src capnp.LeafNodeCapn, dest *leafNode) *leafNode {
	if dest == nil {
		dest = &leafNode{}
	}

	dest.Value = src.Value()
	dest.Key = src.Key()

	return dest
}

func newLeafNode(key, value []byte, db data.DBWriteCacher, marshalizer marshal.Marshalizer, hasher hashing.Hasher) (*leafNode, error) {
	if db == nil || db.IsInterfaceNil() {
		return nil, ErrNilDatabase
	}
	if marshalizer == nil || marshalizer.IsInterfaceNil() {
		return nil, ErrNilMarshalizer
	}
	if hasher == nil || hasher.IsInterfaceNil() {
		return nil, ErrNilHasher
	}

	return &leafNode{
		CollapsedLn: protobuf.CollapsedLn{
			Key:   key,
			Value: value,
		},
		baseNode: &baseNode{
			dirty:  true,
			db:     db,
			marsh:  marshalizer,
			hasher: hasher,
		},
	}, nil
}

func (ln *leafNode) getHash() []byte {
	return ln.hash
}

func (ln *leafNode) setGivenHash(hash []byte) {
	ln.hash = hash
}

func (ln *leafNode) isDirty() bool {
	return ln.dirty
}

func (ln *leafNode) getMarshalizer() marshal.Marshalizer {
	return ln.marsh
}

func (ln *leafNode) setMarshalizer(marshalizer marshal.Marshalizer) {
	ln.marsh = marshalizer
}

func (ln *leafNode) getHasher() hashing.Hasher {
	return ln.hasher
}

func (ln *leafNode) setHasher(hasher hashing.Hasher) {
	ln.hasher = hasher
}

func (ln *leafNode) getDb() data.DBWriteCacher {
	return ln.db
}

func (ln *leafNode) setDb(db data.DBWriteCacher) {
	ln.db = db
}

func (ln *leafNode) getCollapsed() (node, error) {
	return ln, nil
}

func (ln *leafNode) setHash() error {
	err := ln.isEmptyOrNil()
	if err != nil {
		return err
	}
	if ln.getHash() != nil {
		return nil
	}
	hash, err := hashChildrenAndNode(ln)
	if err != nil {
		return err
	}
	ln.hash = hash
	return nil
}

func (ln *leafNode) setHashConcurrent(wg *sync.WaitGroup, c chan error) {
	err := ln.setHash()
	if err != nil {
		c <- err
	}
	wg.Done()
}

func (ln *leafNode) setRootHash() error {
	return ln.setHash()
}

func (ln *leafNode) hashChildren() error {
	return nil
}

func (ln *leafNode) hashNode() ([]byte, error) {
	err := ln.isEmptyOrNil()
	if err != nil {
		return nil, err
	}
	return encodeNodeAndGetHash(ln)
}

func (ln *leafNode) commit(force bool, level byte, targetDb data.DBWriteCacher) error {
	err := ln.isEmptyOrNil()
	if err != nil {
		return err
	}

	shouldNotCommit := !ln.dirty && !force
	if shouldNotCommit {
		return nil
	}

	ln.dirty = false
	return encodeNodeAndCommitToDB(ln, targetDb)
}

func (ln *leafNode) getEncodedNode() ([]byte, error) {
	err := ln.isEmptyOrNil()
	if err != nil {
		return nil, err
	}
	marshaledNode, err := ln.marsh.Marshal(ln)
	if err != nil {
		return nil, err
	}
	marshaledNode = append(marshaledNode, leaf)
	return marshaledNode, nil
}

func (ln *leafNode) resolveCollapsed(pos byte) error {
	return nil
}

func (ln *leafNode) isCollapsed() bool {
	return false
}

func (ln *leafNode) isPosCollapsed(pos int) bool {
	return false
}

func (ln *leafNode) tryGet(key []byte) (value []byte, err error) {
	err = ln.isEmptyOrNil()
	if err != nil {
		return nil, err
	}
	if bytes.Equal(key, ln.Key) {
		return ln.Value, nil
	}

	return nil, nil
}

func (ln *leafNode) getNext(key []byte) (node, []byte, error) {
	err := ln.isEmptyOrNil()
	if err != nil {
		return nil, nil, err
	}
	if bytes.Equal(key, ln.Key) {
		return nil, nil, nil
	}
	return nil, nil, ErrNodeNotFound
}

func (ln *leafNode) insert(n *leafNode) (bool, node, [][]byte, error) {
	err := ln.isEmptyOrNil()
	if err != nil {
		return false, nil, [][]byte{}, err
	}

	oldHash := make([][]byte, 0)
	if !ln.dirty {
		oldHash = append(oldHash, ln.hash)
	}

	if bytes.Equal(n.Key, ln.Key) {
		ln.Value = n.Value
		ln.dirty = true
		ln.hash = nil
		return true, ln, oldHash, nil
	}

	keyMatchLen := prefixLen(n.Key, ln.Key)
	bn, err := newBranchNode(ln.db, ln.marsh, ln.hasher)
	if err != nil {
		return false, nil, [][]byte{}, err
	}

	oldChildPos := ln.Key[keyMatchLen]
	newChildPos := n.Key[keyMatchLen]
	if childPosOutOfRange(oldChildPos) || childPosOutOfRange(newChildPos) {
		return false, nil, [][]byte{}, ErrChildPosOutOfRange
	}

	newLnOldChildPos, err := newLeafNode(ln.Key[keyMatchLen+1:], ln.Value, ln.db, ln.marsh, ln.hasher)
	if err != nil {
		return false, nil, [][]byte{}, err
	}
	bn.children[oldChildPos] = newLnOldChildPos

	newLnNewChildPos, err := newLeafNode(n.Key[keyMatchLen+1:], n.Value, ln.db, ln.marsh, ln.hasher)
	if err != nil {
		return false, nil, [][]byte{}, err
	}
	bn.children[newChildPos] = newLnNewChildPos

	if keyMatchLen == 0 {
		return true, bn, oldHash, nil
	}

	newEn, err := newExtensionNode(ln.Key[:keyMatchLen], bn, ln.db, ln.marsh, ln.hasher)
	if err != nil {
		return false, nil, [][]byte{}, err
	}

	return true, newEn, oldHash, nil
}

func (ln *leafNode) delete(key []byte) (bool, node, [][]byte, error) {
	keyMatchLen := prefixLen(key, ln.Key)
	if keyMatchLen == len(key) {
		oldHash := make([][]byte, 0)
		if !ln.dirty {
			oldHash = append(oldHash, ln.hash)
		}

		return true, nil, oldHash, nil
	}
	return false, ln, [][]byte{}, nil
}

func (ln *leafNode) reduceNode(pos int) (node, error) {
	k := append([]byte{byte(pos)}, ln.Key...)

	newLn, err := newLeafNode(k, ln.Value, ln.db, ln.marsh, ln.hasher)
	if err != nil {
		return nil, err
	}

	return newLn, nil
}

func (ln *leafNode) isEmptyOrNil() error {
	if ln == nil {
		return ErrNilNode
	}
	if ln.Value == nil {
		return ErrEmptyNode
	}
	return nil
}

func (ln *leafNode) print(writer io.Writer, index int) {
	if ln == nil {
		return
	}

	key := ""
	for _, k := range ln.Key {
		key += fmt.Sprintf("%d", k)
	}

	val := ""
	for _, v := range ln.Value {
		val += fmt.Sprintf("%d", v)
	}

	_, _ = fmt.Fprintf(writer, "L:(%s - %s)\n", key, val)
}

func (ln *leafNode) deepClone() node {
	if ln == nil {
		return nil
	}

	clonedNode := &leafNode{baseNode: &baseNode{}}

	if ln.Key != nil {
		clonedNode.Key = make([]byte, len(ln.Key))
		copy(clonedNode.Key, ln.Key)
	}

	if ln.Value != nil {
		clonedNode.Value = make([]byte, len(ln.Value))
		copy(clonedNode.Value, ln.Value)
	}

	if ln.hash != nil {
		clonedNode.hash = make([]byte, len(ln.hash))
		copy(clonedNode.hash, ln.hash)
	}

	clonedNode.dirty = ln.dirty
	clonedNode.db = ln.db
	clonedNode.marsh = ln.marsh
	clonedNode.hasher = ln.hasher

	return clonedNode
}

func (ln *leafNode) getDirtyHashes() ([][]byte, error) {
	err := ln.isEmptyOrNil()
	if err != nil {
		return nil, err
	}

	dirtyHashes := make([][]byte, 0)

	if !ln.isDirty() {
		return dirtyHashes, nil
	}

	dirtyHashes = append(dirtyHashes, ln.getHash())
	return dirtyHashes, nil
}

func (ln *leafNode) getChildren() ([]node, error) {
	return nil, nil
}

func (ln *leafNode) isValid() bool {
<<<<<<< HEAD
	if len(ln.Value) == 0 {
		return false
	}
	return true
=======
	return len(ln.Value) > 0
>>>>>>> ca57034a
}

func (ln *leafNode) setDirty(dirty bool) {
	ln.dirty = dirty
}

func (ln *leafNode) loadChildren(syncer *trieSyncer) error {
	syncer.interceptedNodes.Remove(ln.hash)
	return nil
}<|MERGE_RESOLUTION|>--- conflicted
+++ resolved
@@ -378,14 +378,7 @@
 }
 
 func (ln *leafNode) isValid() bool {
-<<<<<<< HEAD
-	if len(ln.Value) == 0 {
-		return false
-	}
-	return true
-=======
 	return len(ln.Value) > 0
->>>>>>> ca57034a
 }
 
 func (ln *leafNode) setDirty(dirty bool) {
