package factory

import (
	"github.com/ElrondNetwork/elrond-go/config"
	"github.com/ElrondNetwork/elrond-go/hashing"
	"github.com/ElrondNetwork/elrond-go/marshal"
	"github.com/ElrondNetwork/elrond-go/storage"
)

<<<<<<< HEAD
const UserAccountTrie = "userAccount"
=======
// UserAccountTrie represents the use account identifier
const UserAccountTrie = "userAccount"

// PeerAccountTrie represents the peer account identifier
>>>>>>> e7094180
const PeerAccountTrie = "peerAccount"

// TrieFactoryArgs holds arguments for creating a trie factory
type TrieFactoryArgs struct {
	Cfg                    config.StorageConfig
	EvictionWaitingListCfg config.EvictionWaitingListConfig
	SnapshotDbCfg          config.DBConfig
	Marshalizer            marshal.Marshalizer
	Hasher                 hashing.Hasher
	PathManager            storage.PathManagerHandler
	ShardId                string
	PruningEnabled         bool
}<|MERGE_RESOLUTION|>--- conflicted
+++ resolved
@@ -7,14 +7,10 @@
 	"github.com/ElrondNetwork/elrond-go/storage"
 )
 
-<<<<<<< HEAD
-const UserAccountTrie = "userAccount"
-=======
 // UserAccountTrie represents the use account identifier
 const UserAccountTrie = "userAccount"
 
 // PeerAccountTrie represents the peer account identifier
->>>>>>> e7094180
 const PeerAccountTrie = "peerAccount"
 
 // TrieFactoryArgs holds arguments for creating a trie factory
