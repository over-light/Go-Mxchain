package trie

import (
	"runtime"
	"strconv"
	"testing"
	"time"

	"github.com/ElrondNetwork/elrond-go/data/mock"
	"github.com/ElrondNetwork/elrond-go/testscommon"
	"github.com/stretchr/testify/assert"
)

func TestNode_hashChildrenAndNodeBranchNode(t *testing.T) {
	t.Parallel()

	bn, collapsedBn := getBnAndCollapsedBn(getTestMarshalizerAndHasher())
	expectedNodeHash, _ := encodeNodeAndGetHash(collapsedBn)

	hash, err := hashChildrenAndNode(bn)
	assert.Nil(t, err)
	assert.Equal(t, expectedNodeHash, hash)
}

func TestNode_hashChildrenAndNodeExtensionNode(t *testing.T) {
	t.Parallel()

	en, collapsedEn := getEnAndCollapsedEn()
	expectedNodeHash, _ := encodeNodeAndGetHash(collapsedEn)

	hash, err := hashChildrenAndNode(en)
	assert.Nil(t, err)
	assert.Equal(t, expectedNodeHash, hash)
}

func TestNode_hashChildrenAndNodeLeafNode(t *testing.T) {
	t.Parallel()

	ln := getLn(getTestMarshalizerAndHasher())
	expectedNodeHash, _ := encodeNodeAndGetHash(ln)

	hash, err := hashChildrenAndNode(ln)
	assert.Nil(t, err)
	assert.Equal(t, expectedNodeHash, hash)
}

func TestNode_encodeNodeAndGetHashBranchNode(t *testing.T) {
	t.Parallel()

	bn, _ := newBranchNode(getTestMarshalizerAndHasher())
	encChildren := make([][]byte, nrOfChildren)
	encChildren[1] = []byte("dog")
	encChildren[10] = []byte("doge")
	bn.EncodedChildren = encChildren

	encNode, _ := bn.marsh.Marshal(bn)
	encNode = append(encNode, branch)
	expextedHash := bn.hasher.Compute(string(encNode))

	hash, err := encodeNodeAndGetHash(bn)
	assert.Nil(t, err)
	assert.Equal(t, expextedHash, hash)
}

func TestNode_encodeNodeAndGetHashExtensionNode(t *testing.T) {
	t.Parallel()

	marsh, hasher := getTestMarshalizerAndHasher()
	en := &extensionNode{
		CollapsedEn: CollapsedEn{
			Key:          []byte{2},
			EncodedChild: []byte("doge"),
		},
		baseNode: &baseNode{

			marsh:  marsh,
			hasher: hasher,
		},
	}

	encNode, _ := marsh.Marshal(en)
	encNode = append(encNode, extension)
	expextedHash := hasher.Compute(string(encNode))

	hash, err := encodeNodeAndGetHash(en)
	assert.Nil(t, err)
	assert.Equal(t, expextedHash, hash)
}

func TestNode_encodeNodeAndGetHashLeafNode(t *testing.T) {
	t.Parallel()

	marsh, hasher := getTestMarshalizerAndHasher()
	ln, _ := newLeafNode([]byte("dog"), []byte("dog"), marsh, hasher)

	encNode, _ := marsh.Marshal(ln)
	encNode = append(encNode, leaf)
	expextedHash := hasher.Compute(string(encNode))

	hash, err := encodeNodeAndGetHash(ln)
	assert.Nil(t, err)
	assert.Equal(t, expextedHash, hash)
}

func TestNode_encodeNodeAndCommitToDBBranchNode(t *testing.T) {
	t.Parallel()

	db := mock.NewMemDbMock()
	_, collapsedBn := getBnAndCollapsedBn(getTestMarshalizerAndHasher())
	encNode, _ := collapsedBn.marsh.Marshal(collapsedBn)
	encNode = append(encNode, branch)
	nodeHash := collapsedBn.hasher.Compute(string(encNode))

	_, err := encodeNodeAndCommitToDB(collapsedBn, db)
	assert.Nil(t, err)

	val, _ := db.Get(nodeHash)
	assert.Equal(t, encNode, val)
}

func TestNode_encodeNodeAndCommitToDBExtensionNode(t *testing.T) {
	t.Parallel()

	db := mock.NewMemDbMock()
	_, collapsedEn := getEnAndCollapsedEn()
	encNode, _ := collapsedEn.marsh.Marshal(collapsedEn)
	encNode = append(encNode, extension)
	nodeHash := collapsedEn.hasher.Compute(string(encNode))

	_, err := encodeNodeAndCommitToDB(collapsedEn, db)
	assert.Nil(t, err)

	val, _ := db.Get(nodeHash)
	assert.Equal(t, encNode, val)
}

func TestNode_encodeNodeAndCommitToDBLeafNode(t *testing.T) {
	t.Parallel()

	db := mock.NewMemDbMock()
	ln := getLn(getTestMarshalizerAndHasher())
	encNode, _ := ln.marsh.Marshal(ln)
	encNode = append(encNode, leaf)
	nodeHash := ln.hasher.Compute(string(encNode))

	_, err := encodeNodeAndCommitToDB(ln, db)
	assert.Nil(t, err)

	val, _ := db.Get(nodeHash)
	assert.Equal(t, encNode, val)
}

func TestNode_getNodeFromDBAndDecodeBranchNode(t *testing.T) {
	t.Parallel()

	db := mock.NewMemDbMock()
	bn, collapsedBn := getBnAndCollapsedBn(getTestMarshalizerAndHasher())
	_ = bn.commitDirty(0, 5, db, db)

	encNode, _ := bn.marsh.Marshal(collapsedBn)
	encNode = append(encNode, branch)
	nodeHash := bn.hasher.Compute(string(encNode))

	node, err := getNodeFromDBAndDecode(nodeHash, db, bn.marsh, bn.hasher)
	assert.Nil(t, err)

	h1, _ := encodeNodeAndGetHash(collapsedBn)
	h2, _ := encodeNodeAndGetHash(node)
	assert.Equal(t, h1, h2)
}

func TestNode_getNodeFromDBAndDecodeExtensionNode(t *testing.T) {
	t.Parallel()

	db := mock.NewMemDbMock()
	en, collapsedEn := getEnAndCollapsedEn()
	_ = en.commitDirty(0, 5, db, db)

	encNode, _ := en.marsh.Marshal(collapsedEn)
	encNode = append(encNode, extension)
	nodeHash := en.hasher.Compute(string(encNode))

	node, err := getNodeFromDBAndDecode(nodeHash, db, en.marsh, en.hasher)
	assert.Nil(t, err)

	h1, _ := encodeNodeAndGetHash(collapsedEn)
	h2, _ := encodeNodeAndGetHash(node)
	assert.Equal(t, h1, h2)
}

func TestNode_getNodeFromDBAndDecodeLeafNode(t *testing.T) {
	t.Parallel()

	db := mock.NewMemDbMock()
	ln := getLn(getTestMarshalizerAndHasher())
	_ = ln.commitDirty(0, 5, db, db)

	encNode, _ := ln.marsh.Marshal(ln)
	encNode = append(encNode, leaf)
	nodeHash := ln.hasher.Compute(string(encNode))

	node, err := getNodeFromDBAndDecode(nodeHash, db, ln.marsh, ln.hasher)
	assert.Nil(t, err)

	ln = getLn(ln.marsh, ln.hasher)
	ln.dirty = false
	assert.Equal(t, ln, node)
}

func TestNode_resolveIfCollapsedBranchNode(t *testing.T) {
	t.Parallel()

	db := mock.NewMemDbMock()
	bn, collapsedBn := getBnAndCollapsedBn(getTestMarshalizerAndHasher())
	childPos := byte(2)
	_ = bn.commitDirty(0, 5, db, db)

	err := resolveIfCollapsed(collapsedBn, childPos, db)
	assert.Nil(t, err)
	assert.False(t, collapsedBn.isCollapsed())
}

func TestNode_resolveIfCollapsedExtensionNode(t *testing.T) {
	t.Parallel()

	db := mock.NewMemDbMock()
	en, collapsedEn := getEnAndCollapsedEn()
	_ = en.commitDirty(0, 5, db, db)

	err := resolveIfCollapsed(collapsedEn, 0, db)
	assert.Nil(t, err)
	assert.False(t, collapsedEn.isCollapsed())
}

func TestNode_resolveIfCollapsedLeafNode(t *testing.T) {
	t.Parallel()

	db := mock.NewMemDbMock()
	ln := getLn(getTestMarshalizerAndHasher())
	_ = ln.commitDirty(0, 5, db, db)

	err := resolveIfCollapsed(ln, 0, db)
	assert.Nil(t, err)
	assert.False(t, ln.isCollapsed())
}

func TestNode_resolveIfCollapsedNilNode(t *testing.T) {
	t.Parallel()

	var node *extensionNode

	err := resolveIfCollapsed(node, 0, nil)
	assert.Equal(t, ErrNilExtensionNode, err)
}

func TestNode_concat(t *testing.T) {
	t.Parallel()

	a := []byte{1, 2, 3}
	b := byte(4)
	ab := []byte{1, 2, 3, 4}
	assert.Equal(t, ab, concat(a, b))
}

func TestNode_hasValidHash(t *testing.T) {
	t.Parallel()

	bn, _ := getBnAndCollapsedBn(getTestMarshalizerAndHasher())
	ok, err := hasValidHash(bn)
	assert.Nil(t, err)
	assert.False(t, ok)

	_ = bn.setHash()
	bn.dirty = false

	ok, err = hasValidHash(bn)
	assert.Nil(t, err)
	assert.True(t, ok)
}

func TestNode_hasValidHashNilNode(t *testing.T) {
	t.Parallel()

	var node *branchNode
	ok, err := hasValidHash(node)
	assert.Equal(t, ErrNilBranchNode, err)
	assert.False(t, ok)
}

func TestNode_decodeNodeBranchNode(t *testing.T) {
	t.Parallel()

	_, collapsedBn := getBnAndCollapsedBn(getTestMarshalizerAndHasher())
	encNode, _ := collapsedBn.marsh.Marshal(collapsedBn)
	encNode = append(encNode, branch)

	node, err := decodeNode(encNode, collapsedBn.marsh, collapsedBn.hasher)
	assert.Nil(t, err)

	h1, _ := encodeNodeAndGetHash(collapsedBn)
	h2, _ := encodeNodeAndGetHash(node)
	assert.Equal(t, h1, h2)
}

func TestNode_decodeNodeExtensionNode(t *testing.T) {
	t.Parallel()

	_, collapsedEn := getEnAndCollapsedEn()
	encNode, _ := collapsedEn.marsh.Marshal(collapsedEn)
	encNode = append(encNode, extension)

	node, err := decodeNode(encNode, collapsedEn.marsh, collapsedEn.hasher)
	assert.Nil(t, err)

	h1, _ := encodeNodeAndGetHash(collapsedEn)
	h2, _ := encodeNodeAndGetHash(node)
	assert.Equal(t, h1, h2)
}

func TestNode_decodeNodeLeafNode(t *testing.T) {
	t.Parallel()

	ln := getLn(getTestMarshalizerAndHasher())
	encNode, _ := ln.marsh.Marshal(ln)
	encNode = append(encNode, leaf)

	node, err := decodeNode(encNode, ln.marsh, ln.hasher)
	assert.Nil(t, err)
	ln.dirty = false

	h1, _ := encodeNodeAndGetHash(ln)
	h2, _ := encodeNodeAndGetHash(node)
	assert.Equal(t, h1, h2)
}

func TestNode_decodeNodeInvalidNode(t *testing.T) {
	t.Parallel()

	ln := getLn(getTestMarshalizerAndHasher())
	invalidNode := byte(6)

	encNode, _ := ln.marsh.Marshal(ln)
	encNode = append(encNode, invalidNode)

	node, err := decodeNode(encNode, ln.marsh, ln.hasher)
	assert.Nil(t, node)
	assert.Equal(t, ErrInvalidNode, err)
}

func TestNode_decodeNodeInvalidEncoding(t *testing.T) {
	t.Parallel()

	marsh, hasher := getTestMarshalizerAndHasher()
	var encNode []byte

	node, err := decodeNode(encNode, marsh, hasher)
	assert.Nil(t, node)
	assert.Equal(t, ErrInvalidEncoding, err)
}

func TestNode_getEmptyNodeOfTypeBranchNode(t *testing.T) {
	t.Parallel()

	bn, err := getEmptyNodeOfType(branch)
	assert.Nil(t, err)
	assert.IsType(t, &branchNode{}, bn)
}

func TestNode_getEmptyNodeOfTypeExtensionNode(t *testing.T) {
	t.Parallel()

	en, err := getEmptyNodeOfType(extension)
	assert.Nil(t, err)
	assert.IsType(t, &extensionNode{}, en)
}

func TestNode_getEmptyNodeOfTypeLeafNode(t *testing.T) {
	t.Parallel()

	ln, err := getEmptyNodeOfType(leaf)
	assert.Nil(t, err)
	assert.IsType(t, &leafNode{}, ln)
}

func TestNode_getEmptyNodeOfTypeWrongNode(t *testing.T) {
	t.Parallel()

	n, err := getEmptyNodeOfType(6)
	assert.Equal(t, ErrInvalidNode, err)
	assert.Nil(t, n)
}

func TestNode_childPosOutOfRange(t *testing.T) {
	t.Parallel()

	assert.True(t, childPosOutOfRange(17))
	assert.False(t, childPosOutOfRange(5))
}

func TestKeyBytesToHex(t *testing.T) {
	t.Parallel()

	reversedHexDoeKey := []byte{5, 6, 15, 6, 4, 6, 16}
	reversedHexDogKey := []byte{7, 6, 15, 6, 4, 6, 16}

	var test = []struct {
		key, hex []byte
	}{
		{[]byte("doe"), reversedHexDoeKey},
		{[]byte("dog"), reversedHexDogKey},
	}

	for i := range test {
		assert.Equal(t, test[i].hex, keyBytesToHex(test[i].key))
	}
}

func TestHexToKeyBytes(t *testing.T) {
	t.Parallel()

	reversedHexDoeKey := []byte{5, 6, 15, 6, 4, 6, 16}
	reversedHexDogKey := []byte{7, 6, 15, 6, 4, 6, 16}

	var test = []struct {
		key, hex []byte
	}{
		{reversedHexDoeKey, []byte("doe")},
		{reversedHexDogKey, []byte("dog")},
	}

	for i := range test {
		key, err := hexToKeyBytes(test[i].key)
		assert.Nil(t, err)
		assert.Equal(t, test[i].hex, key)
	}
}

func TestHexToKeyBytesInvalidLength(t *testing.T) {
	t.Parallel()

	key, err := hexToKeyBytes([]byte{6, 4, 6, 15, 6, 5})
	assert.Nil(t, key)
	assert.Equal(t, ErrInvalidLength, err)
}

func TestPrefixLen(t *testing.T) {
	t.Parallel()

	var test = []struct {
		a, b   []byte
		length int
	}{
		{[]byte("doe"), []byte("dog"), 2},
		{[]byte("dog"), []byte("dogglesworth"), 3},
		{[]byte("mouse"), []byte("mouse"), 5},
		{[]byte("caterpillar"), []byte("cats"), 3},
		{[]byte("caterpillar"), []byte(""), 0},
		{[]byte(""), []byte("caterpillar"), 0},
		{[]byte("a"), []byte("caterpillar"), 0},
	}

	for i := range test {
		assert.Equal(t, test[i].length, prefixLen(test[i].a, test[i].b))
	}
}

func TestGetOldHashesIfNodeIsCollapsed(t *testing.T) {
	t.Parallel()

	tr := initTrie()
	_ = tr.Commit()

	root, _ := tr.root.(*branchNode)
	for i := 0; i < nrOfChildren; i++ {
		root.children[i] = nil
	}
	tr.root = root

	_ = tr.Update([]byte("dog"), []byte("value of dog"))

	assert.Equal(t, 4, len(tr.oldHashes))
}

func TestClearOldHashesAndOldRootOnCommit(t *testing.T) {
	t.Parallel()

	tr := initTrie()
	_ = tr.Commit()
	root, _ := tr.RootHash()

	_ = tr.Update([]byte("dog"), []byte("value of dog"))

	assert.Equal(t, 4, len(tr.oldHashes))
	assert.Equal(t, root, tr.oldRoot)

	_ = tr.Commit()

	assert.Equal(t, 0, len(tr.oldHashes))
	assert.Equal(t, 0, len(tr.oldRoot))
}

func TestTrieGetObsoleteHashes(t *testing.T) {
	t.Parallel()

	tr := initTrie()
	_ = tr.Commit()

	_ = tr.Update([]byte("doeee"), []byte("value of doeee"))

	assert.NotEqual(t, 0, len(tr.oldHashes))
	assert.NotEqual(t, 0, len(tr.oldRoot))

	expectedHashes := tr.oldHashes
	hashes := tr.GetObsoleteHashes()
	assert.Equal(t, expectedHashes, hashes)
}

func TestNode_getDirtyHashes(t *testing.T) {
	t.Parallel()

	tr := initTrie()

	_ = tr.root.setRootHash()
	hashes := make(map[string]struct{})
	err := tr.root.getDirtyHashes(hashes)

	assert.Nil(t, err)
	assert.NotNil(t, hashes)
	assert.Equal(t, 6, len(hashes))
}

func TestPatriciaMerkleTrie_GetAllLeavesCollapsedTrie(t *testing.T) {
	t.Parallel()

	tr := initTrie()
	_ = tr.Commit()

	root, _ := tr.root.(*branchNode)
	for i := 0; i < nrOfChildren; i++ {
		root.children[i] = nil
	}
	tr.root = root

	leavesChannel, err := tr.GetAllLeavesOnChannel(tr.root.getHash())
	assert.Nil(t, err)
	leaves := make(map[string][]byte)

	for l := range leavesChannel {
		leaves[string(l.Key())] = l.Value()
	}

	assert.Equal(t, 3, len(leaves))
	assert.Equal(t, []byte("reindeer"), leaves["doe"])
	assert.Equal(t, []byte("puppy"), leaves["dog"])
	assert.Equal(t, []byte("cat"), leaves["ddog"])
}

func TestPatriciaMerkleTrie_RecreateFromSnapshotSavesStateToMainDb(t *testing.T) {
	t.Parallel()

	tr, tsm := newEmptyTrie()
	_ = tr.Update([]byte("dog"), []byte("dog"))
	_ = tr.Update([]byte("doe"), []byte("doe"))
	_ = tr.Update([]byte("ddog"), []byte("ddog"))
	_ = tr.Commit()

	rootHash, _ := tr.RootHash()
	tsm.TakeSnapshot(rootHash, true, nil)
	time.Sleep(snapshotDelay * 2)
	err := tsm.db.Remove(rootHash)
	assert.Nil(t, err)

	val, err := tsm.db.Get(rootHash)
	assert.Nil(t, val)
	assert.NotNil(t, err)

	newTr, _ := tr.Recreate(rootHash)
	newPmt, _ := newTr.(*patriciaMerkleTrie)
	newTsm, _ := newPmt.trieStorage.(*trieStorageManager)

	assert.True(t, tsm.Database() != newTsm.snapshots[0])
	val, err = tsm.Database().Get(rootHash)
	assert.Nil(t, err)
	assert.NotNil(t, val)
}

func TestPatriciaMerkleTrie_oldRootAndoldHashesAreResetAfterEveryCommit(t *testing.T) {
	t.Parallel()

	tr := initTrie()
	_ = tr.Commit()

	_ = tr.Update([]byte("doe"), []byte("deer"))
	_ = tr.Update([]byte("doe"), []byte("reindeer"))

	err := tr.Commit()
	assert.Nil(t, err)
	assert.Equal(t, 0, len(tr.oldHashes))
<<<<<<< HEAD
	assert.Equal(t, 0, len(tr.oldRoot))
}

func TestPatriciaMerkleTrie_Close(t *testing.T) {
	numLeavesToAdd := 200
	tr, _ := newEmptyTrie()

	for i := 0; i < numLeavesToAdd; i++ {
		_ = tr.Update([]byte(strconv.Itoa(i)), []byte(strconv.Itoa(i)))
	}
	_ = tr.Commit()

	numBefore := runtime.NumGoroutine()

	rootHash, _ := tr.RootHash()
	leavesChannel1, _ := tr.GetAllLeavesOnChannel(rootHash)
	numGoRoutines := runtime.NumGoroutine()
	assert.Equal(t, 1, numGoRoutines-numBefore)

	_, _ = tr.GetAllLeavesOnChannel(rootHash)
	numGoRoutines = runtime.NumGoroutine()
	assert.Equal(t, 2, numGoRoutines-numBefore)

	_ = tr.Update([]byte("god"), []byte("puppy"))
	_ = tr.Commit()

	rootHash, _ = tr.RootHash()
	_, _ = tr.GetAllLeavesOnChannel(rootHash)
	numGoRoutines = runtime.NumGoroutine()
	assert.Equal(t, 3, numGoRoutines-numBefore)

	_ = tr.Update([]byte("eggod"), []byte("cat"))
	_ = tr.Commit()

	rootHash, _ = tr.RootHash()
	leavesChannel2, _ := tr.GetAllLeavesOnChannel(rootHash)
	numGoRoutines = runtime.NumGoroutine()
	assert.Equal(t, 4, numGoRoutines-numBefore)

	for range leavesChannel1 {
	}
	numGoRoutines = runtime.NumGoroutine()
	assert.Equal(t, 3, numGoRoutines-numBefore)

	for range leavesChannel2 {
	}
	numGoRoutines = runtime.NumGoroutine()
	assert.Equal(t, 2, numGoRoutines-numBefore)

	err := tr.Close()
	assert.Nil(t, err)
	time.Sleep(time.Second * 1)
	numGoRoutines = runtime.NumGoroutine()
	assert.Equal(t, 0, numGoRoutines-numBefore)
=======
	assert.Equal(t, 0, len(tr.newHashes))
}

func TestNode_NodeExtension(t *testing.T) {
	n := &branchNode{
		baseNode: &baseNode{
			hasher: &testscommon.HasherStub{
				ComputeCalled: func(s string) []byte {
					return []byte{0, 0, 0, 0}
				},
			},
		},
	}
	assert.True(t, shouldTestNode(n, make([]byte, 0)))

	n = &branchNode{
		baseNode: &baseNode{
			hasher: &testscommon.HasherStub{
				ComputeCalled: func(s string) []byte {
					return []byte{0, 0, 0, 1}
				},
			},
		},
	}
	assert.False(t, shouldTestNode(n, make([]byte, 0)))

>>>>>>> a4fabdec
}<|MERGE_RESOLUTION|>--- conflicted
+++ resolved
@@ -596,7 +596,6 @@
 	err := tr.Commit()
 	assert.Nil(t, err)
 	assert.Equal(t, 0, len(tr.oldHashes))
-<<<<<<< HEAD
 	assert.Equal(t, 0, len(tr.oldRoot))
 }
 
@@ -651,8 +650,6 @@
 	time.Sleep(time.Second * 1)
 	numGoRoutines = runtime.NumGoroutine()
 	assert.Equal(t, 0, numGoRoutines-numBefore)
-=======
-	assert.Equal(t, 0, len(tr.newHashes))
 }
 
 func TestNode_NodeExtension(t *testing.T) {
@@ -678,5 +675,4 @@
 	}
 	assert.False(t, shouldTestNode(n, make([]byte, 0)))
 
->>>>>>> a4fabdec
 }