--- conflicted
+++ resolved
@@ -61,39 +61,9 @@
 
 // NewTrieSyncer creates a new instance of trieSyncer
 func NewTrieSyncer(arg ArgTrieSyncer) (*trieSyncer, error) {
-<<<<<<< HEAD
 	err := checkArguments(arg)
 	if err != nil {
 		return nil, err
-=======
-	if check.IfNil(arg.RequestHandler) {
-		return nil, ErrNilRequestHandler
-	}
-	if check.IfNil(arg.InterceptedNodes) {
-		return nil, data.ErrNilCacher
-	}
-	if len(arg.Topic) == 0 {
-		return nil, ErrInvalidTrieTopic
-	}
-	if check.IfNil(arg.TrieSyncStatistics) {
-		return nil, ErrNilTrieSyncStatistics
-	}
-	if arg.TimeoutBetweenTrieNodesCommits < minTimeoutBetweenNodesCommits {
-		return nil, fmt.Errorf("%w provided: %v, minimum %v",
-			ErrInvalidTimeout, arg.TimeoutBetweenTrieNodesCommits, minTimeoutBetweenNodesCommits)
-	}
-	if arg.MaxHardCapForMissingNodes < 1 {
-		return nil, fmt.Errorf("%w provided: %v", ErrInvalidMaxHardCapForMissingNodes, arg.MaxHardCapForMissingNodes)
->>>>>>> 1ee486d1
-	}
-	if check.IfNil(arg.DB) {
-		return nil, fmt.Errorf("%w in NewTrieSyncer", ErrNilDatabase)
-	}
-	if check.IfNil(arg.Marshalizer) {
-		return nil, fmt.Errorf("%w in NewTrieSyncer", ErrNilMarshalizer)
-	}
-	if check.IfNil(arg.Hasher) {
-		return nil, fmt.Errorf("%w in NewTrieSyncer", ErrNilHasher)
 	}
 
 	ts := &trieSyncer{
@@ -122,8 +92,14 @@
 	if check.IfNil(arg.InterceptedNodes) {
 		return data.ErrNilCacher
 	}
-	if check.IfNil(arg.Trie) {
-		return ErrNilTrie
+	if check.IfNil(arg.DB) {
+		return fmt.Errorf("%w in NewTrieSyncer", ErrNilDatabase)
+	}
+	if check.IfNil(arg.Marshalizer) {
+		return fmt.Errorf("%w in NewTrieSyncer", ErrNilMarshalizer)
+	}
+	if check.IfNil(arg.Hasher) {
+		return fmt.Errorf("%w in NewTrieSyncer", ErrNilHasher)
 	}
 	if len(arg.Topic) == 0 {
 		return ErrInvalidTrieTopic
