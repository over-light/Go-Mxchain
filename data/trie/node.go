package trie

import (
	"io"
	"sync"

	"github.com/ElrondNetwork/elrond-go/data"
	protobuf "github.com/ElrondNetwork/elrond-go/data/trie/proto"
	"github.com/ElrondNetwork/elrond-go/hashing"
	"github.com/ElrondNetwork/elrond-go/marshal"
)

const nrOfChildren = 17
const firstByte = 0
const maxTrieLevelAfterCommit = 6
const hexTerminator = 16

type node interface {
	getHash() []byte
	setHash() error
	setGivenHash([]byte)
	setHashConcurrent(wg *sync.WaitGroup, c chan error)
	setRootHash() error
	getCollapsed() (node, error) // a collapsed node is a node that instead of the children holds the children hashes
	isCollapsed() bool
	isPosCollapsed(pos int) bool
	isDirty() bool
<<<<<<< HEAD
	getEncodedNode() ([]byte, error)
	commit(force bool, level byte) error
	resolveCollapsed(pos byte) error
	hashNode() ([]byte, error)
	hashChildren() error
	tryGet(key []byte) ([]byte, error)
	getNext(key []byte) (node, []byte, error)
	insert(n *leafNode) (bool, node, [][]byte, error)
	delete(key []byte) (bool, node, [][]byte, error)
	reduceNode(pos int) (node, error)
=======
	getEncodedNode(marshal.Marshalizer) ([]byte, error)
	commit(force bool, level byte, originDb data.DBWriteCacher, targetDb data.DBWriteCacher, marshalizer marshal.Marshalizer, hasher hashing.Hasher) error
	resolveCollapsed(pos byte, dbw data.DBWriteCacher, marshalizer marshal.Marshalizer) error
	hashNode(marshalizer marshal.Marshalizer, hasher hashing.Hasher) ([]byte, error)
	hashChildren(marshalizer marshal.Marshalizer, hasher hashing.Hasher) error
	tryGet(key []byte, dbw data.DBWriteCacher, marshalizer marshal.Marshalizer) ([]byte, error)
	getNext(key []byte, dbw data.DBWriteCacher, marshalizer marshal.Marshalizer) (node, []byte, error)
	insert(n *leafNode, dbw data.DBWriteCacher, marshalizer marshal.Marshalizer) (bool, node, [][]byte, error)
	delete(key []byte, dbw data.DBWriteCacher, marshalizer marshal.Marshalizer) (bool, node, [][]byte, error)
	reduceNode(pos int) node
>>>>>>> 2415a0ae
	isEmptyOrNil() error
	print(writer io.Writer, index int)
	deepClone() node
	getDirtyHashes() ([][]byte, error)

	getMarshalizer() marshal.Marshalizer
	setMarshalizer(marshal.Marshalizer)
	getHasher() hashing.Hasher
	setHasher(hashing.Hasher)
	getDb() data.DBWriteCacher
	setDb(data.DBWriteCacher)
}

type baseNode struct {
	hash   []byte
	dirty  bool
	db     data.DBWriteCacher
	marsh  marshal.Marshalizer
	hasher hashing.Hasher
}

type branchNode struct {
	protobuf.CollapsedBn
	children [nrOfChildren]node
	*baseNode
}

type extensionNode struct {
	protobuf.CollapsedEn
	child node
	*baseNode
}

type leafNode struct {
	protobuf.CollapsedLn
	*baseNode
}

func hashChildrenAndNode(n node) ([]byte, error) {
	err := n.hashChildren()
	if err != nil {
		return nil, err
	}

	hashed, err := n.hashNode()
	if err != nil {
		return nil, err
	}

	return hashed, nil
}

func encodeNodeAndGetHash(n node) ([]byte, error) {
	encNode, err := n.getEncodedNode()
	if err != nil {
		return nil, err
	}

	hash := n.getHasher().Compute(string(encNode))

	return hash, nil
}

func encodeNodeAndCommitToDB(n node) error {
	key := n.getHash()
	if key == nil {
		err := n.setHash()
		if err != nil {
			return err
		}
		key = n.getHash()
	}

	n, err := n.getCollapsed()
	if err != nil {
		return err
	}

	val, err := n.getEncodedNode()
	if err != nil {
		return err
	}

	err = n.getDb().Put(key, val)

	return err
}

func getNodeFromDBAndDecode(n []byte, db data.DBWriteCacher, marshalizer marshal.Marshalizer, hasher hashing.Hasher) (node, error) {
	encChild, err := db.Get(n)
	if err != nil {
		return nil, err
	}

	node, err := decodeNode(encChild, db, marshalizer, hasher)
	if err != nil {
		return nil, err
	}

	return node, nil
}

func resolveIfCollapsed(n node, pos byte) error {
	err := n.isEmptyOrNil()
	if err != nil {
		return err
	}

	if n.isPosCollapsed(int(pos)) {
<<<<<<< HEAD
		err := n.resolveCollapsed(pos)
=======
		err = n.resolveCollapsed(pos, db, marshalizer)
>>>>>>> 2415a0ae
		if err != nil {
			return err
		}
	}

	return nil
}

func concat(s1 []byte, s2 ...byte) []byte {
	r := make([]byte, len(s1)+len(s2))
	copy(r, s1)
	copy(r[len(s1):], s2)

	return r
}

func hasValidHash(n node) (bool, error) {
	err := n.isEmptyOrNil()
	if err != nil {
		return false, err
	}

	childHash := n.getHash()
	childIsDirty := n.isDirty()
	if childHash == nil || childIsDirty {
		return false, nil
	}

	return true, nil
}

func decodeNode(encNode []byte, db data.DBWriteCacher, marshalizer marshal.Marshalizer, hasher hashing.Hasher) (node, error) {
	if encNode == nil || len(encNode) < 1 {
		return nil, ErrInvalidEncoding
	}

	nodeType := encNode[len(encNode)-1]
	encNode = encNode[:len(encNode)-1]

	node, err := getEmptyNodeOfType(nodeType)
	if err != nil {
		return nil, err
	}

	err = marshalizer.Unmarshal(node, encNode)
	if err != nil {
		return nil, err
	}

	node.setDb(db)
	node.setMarshalizer(marshalizer)
	node.setHasher(hasher)

	return node, nil
}

func getEmptyNodeOfType(t byte) (node, error) {
	switch t {
	case extension:
		return &extensionNode{baseNode: &baseNode{}}, nil
	case leaf:
		return &leafNode{baseNode: &baseNode{}}, nil
	case branch:
		return &branchNode{baseNode: &baseNode{}}, nil
	default:
		return nil, ErrInvalidNode
	}
}

func childPosOutOfRange(pos byte) bool {
	return pos >= nrOfChildren
}

// keyBytesToHex transforms key bytes into hex nibbles
func keyBytesToHex(str []byte) []byte {
	length := len(str)*2 + 1
	nibbles := make([]byte, length)
	for i, b := range str {
		nibbles[i*2] = b / hexTerminator
		nibbles[i*2+1] = b % hexTerminator
	}
	nibbles[length-1] = hexTerminator

	return nibbles
}

// prefixLen returns the length of the common prefix of a and b.
func prefixLen(a, b []byte) int {
	i := 0
	length := len(a)
	if len(b) < length {
		length = len(b)
	}

	for ; i < length; i++ {
		if a[i] != b[i] {
			break
		}
	}

	return i
}<|MERGE_RESOLUTION|>--- conflicted
+++ resolved
@@ -25,7 +25,6 @@
 	isCollapsed() bool
 	isPosCollapsed(pos int) bool
 	isDirty() bool
-<<<<<<< HEAD
 	getEncodedNode() ([]byte, error)
 	commit(force bool, level byte) error
 	resolveCollapsed(pos byte) error
@@ -36,18 +35,6 @@
 	insert(n *leafNode) (bool, node, [][]byte, error)
 	delete(key []byte) (bool, node, [][]byte, error)
 	reduceNode(pos int) (node, error)
-=======
-	getEncodedNode(marshal.Marshalizer) ([]byte, error)
-	commit(force bool, level byte, originDb data.DBWriteCacher, targetDb data.DBWriteCacher, marshalizer marshal.Marshalizer, hasher hashing.Hasher) error
-	resolveCollapsed(pos byte, dbw data.DBWriteCacher, marshalizer marshal.Marshalizer) error
-	hashNode(marshalizer marshal.Marshalizer, hasher hashing.Hasher) ([]byte, error)
-	hashChildren(marshalizer marshal.Marshalizer, hasher hashing.Hasher) error
-	tryGet(key []byte, dbw data.DBWriteCacher, marshalizer marshal.Marshalizer) ([]byte, error)
-	getNext(key []byte, dbw data.DBWriteCacher, marshalizer marshal.Marshalizer) (node, []byte, error)
-	insert(n *leafNode, dbw data.DBWriteCacher, marshalizer marshal.Marshalizer) (bool, node, [][]byte, error)
-	delete(key []byte, dbw data.DBWriteCacher, marshalizer marshal.Marshalizer) (bool, node, [][]byte, error)
-	reduceNode(pos int) node
->>>>>>> 2415a0ae
 	isEmptyOrNil() error
 	print(writer io.Writer, index int)
 	deepClone() node
@@ -157,11 +144,7 @@
 	}
 
 	if n.isPosCollapsed(int(pos)) {
-<<<<<<< HEAD
-		err := n.resolveCollapsed(pos)
-=======
-		err = n.resolveCollapsed(pos, db, marshalizer)
->>>>>>> 2415a0ae
+		err = n.resolveCollapsed(pos)
 		if err != nil {
 			return err
 		}
