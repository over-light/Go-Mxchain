--- conflicted
+++ resolved
@@ -87,12 +87,8 @@
 		return err
 	}
 
-<<<<<<< HEAD
 	log.Debug("main trie synced, starting to sync data tries", "num data tries", len(u.dataTries))
 
-	mainTrie := u.dataTries[string(rootHash)]
-=======
->>>>>>> 1ee486d1
 	rootHashes, err := u.findAllAccountRootHashes(mainTrie, ctx)
 	if err != nil {
 		return err
