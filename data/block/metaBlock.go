--- conflicted
+++ resolved
@@ -11,132 +11,8 @@
 	"github.com/ElrondNetwork/elrond-go/data"
 )
 
-<<<<<<< HEAD
-// PeerAction type represents the possible events that a node can trigger for the metachain to notarize
-type PeerAction uint8
-
-// Constants mapping the actions that a node can take
-const (
-	PeerRegistration PeerAction = iota + 1
-	PeerUnstaking
-	PeerDeregistration
-	PeerJailed
-	PeerUnJailed
-	PeerSlashed
-	PeerReStake
-)
-
-func (pa PeerAction) String() string {
-	switch pa {
-	case PeerRegistration:
-		return "PeerRegistration"
-	case PeerUnstaking:
-		return "PeerUnstaking"
-	case PeerDeregistration:
-		return "PeerDeregistration"
-	case PeerJailed:
-		return "PeerJailed"
-	case PeerUnJailed:
-		return "PeerUnjailed"
-	case PeerSlashed:
-		return "PeerSlashed"
-	case PeerReStake:
-		return "PeerReStake"
-	default:
-		return fmt.Sprintf("Unknown type (%d)", pa)
-	}
-}
-
-// PeerData holds information about actions taken by a peer:
-//  - a peer can register with an amount to become a validator
-//  - a peer can choose to deregister and get back the deposited value
-type PeerData struct {
-	Address     []byte
-	PublicKey   []byte
-	Action      PeerAction
-	TimeStamp   uint64
-	ValueChange *big.Int
-}
-
-// ShardMiniBlockHeader holds data for one shard miniblock header
-type ShardMiniBlockHeader struct {
-	Hash            []byte
-	ReceiverShardID uint32
-	SenderShardID   uint32
-	TxCount         uint32
-}
-
-// ShardData holds the block information sent by the shards to the metachain
-type ShardData struct {
-	HeaderHash            []byte
-	ShardMiniBlockHeaders []ShardMiniBlockHeader
-	PrevRandSeed          []byte
-	PubKeysBitmap         []byte
-	Signature             []byte
-	Round                 uint64
-	PrevHash              []byte
-	Nonce                 uint64
-	NumPendingMiniBlocks  uint32
-	ShardID               uint32
-	TxCount               uint32
-	AccumulatedFees       *big.Int
-}
-
-// EpochStartShardData hold the last finalized headers hash and state root hash
-type EpochStartShardData struct {
-	ShardId                 uint32
-	Round                   uint64
-	Nonce                   uint64
-	HeaderHash              []byte
-	RootHash                []byte
-	FirstPendingMetaBlock   []byte
-	LastFinishedMetaBlock   []byte
-	PendingMiniBlockHeaders []ShardMiniBlockHeader
-}
-
-// Economics holds the block information for total supply and rewards
-type Economics struct {
-	TotalSupply            *big.Int
-	TotalToDistribute      *big.Int
-	TotalNewlyMinted       *big.Int
-	RewardsPerBlockPerNode *big.Int
-	NodePrice              *big.Int
-	PrevEpochStartRound    uint64
-}
-
-// EpochStart holds the block information for end-of-epoch
-type EpochStart struct {
-	LastFinalizedHeaders []EpochStartShardData
-	Economics            Economics
-}
-
-// MetaBlock holds the data that will be saved to the metachain each round
-type MetaBlock struct {
-	Nonce                  uint64
-	Round                  uint64
-	TimeStamp              uint64
-	ShardInfo              []ShardData
-	Signature              []byte
-	LeaderSignature        []byte
-	PubKeysBitmap          []byte
-	PrevHash               []byte
-	PrevRandSeed           []byte
-	RandSeed               []byte
-	RootHash               []byte
-	ValidatorStatsRootHash []byte
-	MiniBlockHeaders       []MiniBlockHeader
-	ReceiptsHash           []byte
-	EpochStart             EpochStart
-	ChainID                []byte
-	Epoch                  uint32
-	TxCount                uint32
-	AccumulatedFees        *big.Int
-	AccumulatedFeesInEpoch *big.Int
-}
-=======
 // don't break the interface
 var _ = data.HeaderHandler(&MetaBlock{})
->>>>>>> 56c2c68f
 
 // GetShardID returns the metachain shard id
 func (m *MetaBlock) GetShardID() uint32 {
