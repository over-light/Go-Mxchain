--- conflicted
+++ resolved
@@ -97,7 +97,7 @@
 	ShardInfo              []ShardData       `capid:"4"`
 	PeerInfo               []PeerData        `capid:"5"`
 	Signature              []byte            `capid:"6"`
-<<<<<<< HEAD
+	LeaderSignature        []byte            `capid:"7"`
 	PubKeysBitmap          []byte            `capid:"7"`
 	PrevHash               []byte            `capid:"8"`
 	PrevRandSeed           []byte            `capid:"9"`
@@ -111,17 +111,6 @@
 
 // MetaBlockBody hold the data for metablock body
 type MetaBlockBody struct {
-=======
-	LeaderSignature        []byte            `capid:"7"`
-	PubKeysBitmap          []byte            `capid:"8"`
-	PrevHash               []byte            `capid:"9"`
-	PrevRandSeed           []byte            `capid:"10"`
-	RandSeed               []byte            `capid:"11"`
-	RootHash               []byte            `capid:"12"`
-	ValidatorStatsRootHash []byte            `capid:"13"`
-	TxCount                uint32            `capid:"14"`
-	MiniBlockHeaders       []MiniBlockHeader `capid:"15"`
->>>>>>> 153e225f
 }
 
 // Save saves the serialized data of a PeerData into a stream through Capnp protocol
