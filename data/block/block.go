--- conflicted
+++ resolved
@@ -14,195 +14,6 @@
 //  necessarily representing a full block body
 type MiniBlockSlice []*MiniBlock
 
-<<<<<<< HEAD
-const (
-	// TxBlock identifies a miniblock holding transactions
-	TxBlock Type = 0
-	// StateBlock identifies a miniblock holding account state
-	StateBlock Type = 30
-	// PeerBlock identifies a miniblock holding peer assignation
-	PeerBlock Type = 60
-	// SmartContractResultBlock identifies a miniblock holding smartcontractresults
-	SmartContractResultBlock Type = 90
-	// InvalidBlock identifies a miniblock holding invalid transactions
-	InvalidBlock Type = 120
-	// ReceiptBlock identifies a miniblock holding receipts
-	ReceiptBlock Type = 150
-	// RewardsBlock identifies a miniblock holding accumulated rewards, both system generated and from tx fees
-	// LEAVE REWARDS WITH THE HIGHEST VALUE
-	RewardsBlock Type = 255
-)
-
-// String returns the string representation of the Type
-func (bType Type) String() string {
-	switch bType {
-	case TxBlock:
-		return "TxBody"
-	case StateBlock:
-		return "StateBody"
-	case PeerBlock:
-		return "PeerBody"
-	case SmartContractResultBlock:
-		return "SmartContractResultBody"
-	case RewardsBlock:
-		return "RewardsBody"
-	case InvalidBlock:
-		return "InvalidBlock"
-	case ReceiptBlock:
-		return "ReceiptBlock"
-	default:
-		return fmt.Sprintf("Unknown(%d)", bType)
-	}
-}
-
-// MiniBlock holds the transactions and the sender/destination shard ids
-type MiniBlock struct {
-	TxHashes        [][]byte
-	ReceiverShardID uint32
-	SenderShardID   uint32
-	Type            Type
-}
-
-// MiniBlockHeader holds the hash of a miniblock together with sender/deastination shard id pair.
-// The shard ids are both kept in order to differentiate between cross and single shard transactions
-type MiniBlockHeader struct {
-	Hash            []byte
-	SenderShardID   uint32
-	ReceiverShardID uint32
-	TxCount         uint32
-	Type            Type
-}
-
-// PeerChange holds a change in one peer to shard assignation
-type PeerChange struct {
-	PubKey      []byte
-	ShardIdDest uint32
-}
-
-// Header holds the metadata of a block. This is the part that is being hashed and run through consensus.
-// The header holds the hash of the body and also the link to the previous block header hash
-type Header struct {
-	Nonce                  uint64
-	PrevHash               []byte
-	PrevRandSeed           []byte
-	RandSeed               []byte
-	PubKeysBitmap          []byte
-	TimeStamp              uint64
-	Round                  uint64
-	Signature              []byte
-	LeaderSignature        []byte
-	RootHash               []byte
-	ValidatorStatsRootHash []byte
-	MetaBlockHashes        [][]byte
-	EpochStartMetaHash     []byte
-	ReceiptsHash           []byte
-	ChainID                []byte
-	MiniBlockHeaders       []MiniBlockHeader
-	PeerChanges            []PeerChange
-	Epoch                  uint32
-	TxCount                uint32
-	AccumulatedFees        *big.Int
-	ShardId                uint32
-	BlockBodyType          Type
-}
-
-// GetShardID returns header shard id
-func (h *Header) GetShardID() uint32 {
-	return h.ShardId
-}
-
-// GetNonce returns header nonce
-func (h *Header) GetNonce() uint64 {
-	return h.Nonce
-}
-
-// GetEpoch returns header epoch
-func (h *Header) GetEpoch() uint32 {
-	return h.Epoch
-}
-
-// GetRound returns round from header
-func (h *Header) GetRound() uint64 {
-	return h.Round
-}
-
-// GetRootHash returns the roothash from header
-func (h *Header) GetRootHash() []byte {
-	return h.RootHash
-}
-
-// GetValidatorStatsRootHash returns the root hash for the validator statistics trie at this current block
-func (h *Header) GetValidatorStatsRootHash() []byte {
-	return h.ValidatorStatsRootHash
-}
-
-// GetPrevHash returns previous block header hash
-func (h *Header) GetPrevHash() []byte {
-	return h.PrevHash
-}
-
-// GetPrevRandSeed returns previous random seed
-func (h *Header) GetPrevRandSeed() []byte {
-	return h.PrevRandSeed
-}
-
-// GetRandSeed returns the random seed
-func (h *Header) GetRandSeed() []byte {
-	return h.RandSeed
-}
-
-// GetPubKeysBitmap return signers bitmap
-func (h *Header) GetPubKeysBitmap() []byte {
-	return h.PubKeysBitmap
-}
-
-// GetSignature returns signed data
-func (h *Header) GetSignature() []byte {
-	return h.Signature
-}
-
-// GetLeaderSignature returns the leader's signature
-func (h *Header) GetLeaderSignature() []byte {
-	return h.LeaderSignature
-}
-
-// GetChainID gets the chain ID on which this block is valid on
-func (h *Header) GetChainID() []byte {
-	return h.ChainID
-}
-
-// GetTimeStamp returns the time stamp
-func (h *Header) GetTimeStamp() uint64 {
-	return h.TimeStamp
-}
-
-// GetTxCount returns transaction count in the block associated with this header
-func (h *Header) GetTxCount() uint32 {
-	return h.TxCount
-}
-
-// SetShardID sets header shard ID
-func (h *Header) SetShardID(shId uint32) {
-	h.ShardId = shId
-}
-
-// GetReceiptsHash returns the hash of the receipts and intra-shard smart contract results
-func (h *Header) GetReceiptsHash() []byte {
-	return h.ReceiptsHash
-}
-
-// GetAccumulatedFees returns the accumulated fees in the header
-func (h *Header) GetAccumulatedFees() *big.Int {
-	return big.NewInt(0).Set(h.AccumulatedFees)
-}
-
-// SetAccumulatedFees sets the accumulated fees in the header
-func (h *Header) SetAccumulatedFees(value *big.Int) {
-	h.AccumulatedFees.Set(value)
-}
-
-=======
->>>>>>> 56c2c68f
 // SetNonce sets header nonce
 func (h *Header) SetNonce(n uint64) {
 	h.Nonce = n
