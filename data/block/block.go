package block

import (
	"fmt"
	"io"

	"github.com/ElrondNetwork/elrond-go/data"
	"github.com/ElrondNetwork/elrond-go/data/block/capnp"
	"github.com/glycerine/go-capnproto"
)

// This file holds the data structures related with the functionality of a shard block
//
// MiniBlock structure represents the body of a transaction block, holding an array of miniblocks
// each of the miniblocks has a different destination shard
// The body can be transmitted even before having built the heder and go through a prevalidation of each transaction

// Type identifies the type of the block
type Type uint8

// Body should be used when referring to the full list of mini blocks that forms a block body
type Body []*MiniBlock

// MiniBlockSlice should be used when referring to subset of mini blocks that is not
//  necessarily representing a full block body
type MiniBlockSlice []*MiniBlock

const (
	// TxBlock identifies a miniblock holding transactions
	TxBlock Type = 0
	// StateBlock identifies a miniblock holding account state
	StateBlock Type = 1
	// PeerBlock identifies a miniblock holding peer assignation
	PeerBlock Type = 2
	// SmartContractResultBlock identifies a miniblock holding smartcontractresults
	SmartContractResultBlock Type = 3
<<<<<<< HEAD
	// RewardsBlockType identifies a miniblock holding accumulated rewards, both system generated and from tx fees
	RewardsBlockType Type = 4
=======
	// RewardsBlock identifies a miniblock holding accumulated rewards, both system generated and from tx fees
	RewardsBlock Type = 4
>>>>>>> 3ddec14f
	// InvalidBlock identifies identifies an invalid miniblock
	InvalidBlock Type = 5
)

// String returns the string representation of the Type
func (bType Type) String() string {
	switch bType {
	case TxBlock:
		return "TxBody"
	case StateBlock:
		return "StateBody"
	case PeerBlock:
		return "PeerBody"
	case SmartContractResultBlock:
		return "SmartContractResultBody"
<<<<<<< HEAD
	case RewardsBlockType:
=======
	case RewardsBlock:
>>>>>>> 3ddec14f
		return "RewardsBody"
	case InvalidBlock:
		return "InvalidBlock"
	default:
		return fmt.Sprintf("Unknown(%d)", bType)
	}
}

// MiniBlock holds the transactions and the sender/destination shard ids
type MiniBlock struct {
	TxHashes        [][]byte `capid:"0"`
	ReceiverShardID uint32   `capid:"1"`
	SenderShardID   uint32   `capid:"2"`
	Type            Type     `capid:"3"`
}

// MiniBlockHeader holds the hash of a miniblock together with sender/deastination shard id pair.
// The shard ids are both kept in order to differentiate between cross and single shard transactions
type MiniBlockHeader struct {
	Hash            []byte `capid:"0"`
	SenderShardID   uint32 `capid:"1"`
	ReceiverShardID uint32 `capid:"2"`
	TxCount         uint32 `capid:"3"`
	Type            Type   `capid:"4"`
}

// PeerChange holds a change in one peer to shard assignation
type PeerChange struct {
	PubKey      []byte `capid:"0"`
	ShardIdDest uint32 `capid:"1"`
}

// Header holds the metadata of a block. This is the part that is being hashed and run through consensus.
// The header holds the hash of the body and also the link to the previous block header hash
type Header struct {
	Nonce            uint64            `capid:"0"`
	PrevHash         []byte            `capid:"1"`
	PrevRandSeed     []byte            `capid:"2"`
	RandSeed         []byte            `capid:"3"`
	PubKeysBitmap    []byte            `capid:"4"`
	ShardId          uint32            `capid:"5"`
	TimeStamp        uint64            `capid:"6"`
	Round            uint64            `capid:"7"`
	Epoch            uint32            `capid:"8"`
	BlockBodyType    Type              `capid:"9"`
	Signature        []byte            `capid:"10"`
	MiniBlockHeaders []MiniBlockHeader `capid:"11"`
	PeerChanges      []PeerChange      `capid:"12"`
	RootHash         []byte            `capid:"13"`
	MetaBlockHashes  [][]byte          `capid:"14"`
	TxCount          uint32            `capid:"15"`
	processedMBs     map[string]bool
}

// Save saves the serialized data of a Block Header into a stream through Capnp protocol
func (h *Header) Save(w io.Writer) error {
	seg := capn.NewBuffer(nil)
	HeaderGoToCapn(seg, h)
	_, err := seg.WriteTo(w)
	return err
}

// Load loads the data from the stream into a Block Header object through Capnp protocol
func (h *Header) Load(r io.Reader) error {
	capMsg, err := capn.ReadFromStream(r, nil)
	if err != nil {
		return err
	}
	z := capnp.ReadRootHeaderCapn(capMsg)
	HeaderCapnToGo(z, h)
	return nil
}

// HeaderCapnToGo is a helper function to copy fields from a HeaderCapn object to a Header object
func HeaderCapnToGo(src capnp.HeaderCapn, dest *Header) *Header {
	if dest == nil {
		dest = &Header{}
	}

	dest.Nonce = src.Nonce()
	dest.PrevHash = src.PrevHash()
	dest.PrevRandSeed = src.PrevRandSeed()
	dest.RandSeed = src.RandSeed()
	dest.PubKeysBitmap = src.PubKeysBitmap()
	dest.ShardId = src.ShardId()
	dest.TimeStamp = src.TimeStamp()
	dest.Round = src.Round()
	dest.Epoch = src.Epoch()
	dest.BlockBodyType = Type(src.BlockBodyType())
	dest.Signature = src.Signature()

	mbLength := src.MiniBlockHeaders().Len()
	dest.MiniBlockHeaders = make([]MiniBlockHeader, mbLength)
	for i := 0; i < mbLength; i++ {
		dest.MiniBlockHeaders[i] = *MiniBlockHeaderCapnToGo(src.MiniBlockHeaders().At(i), nil)
	}

	peerChangesLen := src.PeerChanges().Len()
	dest.PeerChanges = make([]PeerChange, peerChangesLen)
	for i := 0; i < peerChangesLen; i++ {
		dest.PeerChanges[i] = *PeerChangeCapnToGo(src.PeerChanges().At(i), nil)
	}

	dest.RootHash = src.RootHash()

	var n int
	n = src.MetaHdrHashes().Len()
	dest.MetaBlockHashes = make([][]byte, n)
	for i := 0; i < n; i++ {
		dest.MetaBlockHashes[i] = src.MetaHdrHashes().At(i)
	}

	dest.TxCount = src.TxCount()

	return dest
}

// HeaderGoToCapn is a helper function to copy fields from a Block Header object to a HeaderCapn object
func HeaderGoToCapn(seg *capn.Segment, src *Header) capnp.HeaderCapn {
	dest := capnp.AutoNewHeaderCapn(seg)

	dest.SetNonce(src.Nonce)
	dest.SetPrevHash(src.PrevHash)
	dest.SetPrevRandSeed(src.PrevRandSeed)
	dest.SetRandSeed(src.RandSeed)
	dest.SetPubKeysBitmap(src.PubKeysBitmap)
	dest.SetShardId(src.ShardId)
	dest.SetTimeStamp(src.TimeStamp)
	dest.SetRound(src.Round)
	dest.SetEpoch(src.Epoch)
	dest.SetBlockBodyType(uint8(src.BlockBodyType))
	dest.SetSignature(src.Signature)
	if len(src.MiniBlockHeaders) > 0 {
		miniBlockList := capnp.NewMiniBlockHeaderCapnList(seg, len(src.MiniBlockHeaders))
		pList := capn.PointerList(miniBlockList)

		for i, elem := range src.MiniBlockHeaders {
			_ = pList.Set(i, capn.Object(MiniBlockHeaderGoToCapn(seg, &elem)))
		}
		dest.SetMiniBlockHeaders(miniBlockList)
	}

	if len(src.PeerChanges) > 0 {
		peerChangeList := capnp.NewPeerChangeCapnList(seg, len(src.PeerChanges))
		plist := capn.PointerList(peerChangeList)

		for i, elem := range src.PeerChanges {
			_ = plist.Set(i, capn.Object(PeerChangeGoToCapn(seg, &elem)))
		}
		dest.SetPeerChanges(peerChangeList)
	}

	dest.SetRootHash(src.RootHash)

	mylist1 := seg.NewDataList(len(src.MetaBlockHashes))
	for i := range src.MetaBlockHashes {
		mylist1.Set(i, src.MetaBlockHashes[i])
	}
	dest.SetMetaHdrHashes(mylist1)

	dest.SetTxCount(src.TxCount)

	return dest
}

// Save saves the serialized data of a MiniBlock into a stream through Capnp protocol
func (s *MiniBlock) Save(w io.Writer) error {
	seg := capn.NewBuffer(nil)
	MiniBlockGoToCapn(seg, s)
	_, err := seg.WriteTo(w)
	return err
}

// Load loads the data from the stream into a MiniBlock object through Capnp protocol
func (s *MiniBlock) Load(r io.Reader) error {
	capMsg, err := capn.ReadFromStream(r, nil)
	if err != nil {
		return err
	}
	z := capnp.ReadRootMiniBlockCapn(capMsg)
	MiniBlockCapnToGo(z, s)
	return nil
}

// MiniBlockCapnToGo is a helper function to copy fields from a MiniBlockCapn object to a MiniBlock object
func MiniBlockCapnToGo(src capnp.MiniBlockCapn, dest *MiniBlock) *MiniBlock {
	if dest == nil {
		dest = &MiniBlock{}
	}

	var n int

	n = src.TxHashes().Len()
	dest.TxHashes = make([][]byte, n)
	for i := 0; i < n; i++ {
		dest.TxHashes[i] = src.TxHashes().At(i)
	}

	dest.ReceiverShardID = src.ReceiverShardID()
	dest.SenderShardID = src.SenderShardID()
	dest.Type = Type(src.Type())

	return dest
}

// MiniBlockGoToCapn is a helper function to copy fields from a MiniBlock object to a MiniBlockCapn object
func MiniBlockGoToCapn(seg *capn.Segment, src *MiniBlock) capnp.MiniBlockCapn {
	dest := capnp.AutoNewMiniBlockCapn(seg)

	mylist1 := seg.NewDataList(len(src.TxHashes))
	for i := range src.TxHashes {
		mylist1.Set(i, src.TxHashes[i])
	}
	dest.SetTxHashes(mylist1)
	dest.SetReceiverShardID(src.ReceiverShardID)
	dest.SetSenderShardID(src.SenderShardID)
	dest.SetType(uint8(src.Type))

	return dest
}

// Save saves the serialized data of a PeerChange into a stream through Capnp protocol
func (s *PeerChange) Save(w io.Writer) error {
	seg := capn.NewBuffer(nil)
	PeerChangeGoToCapn(seg, s)
	_, err := seg.WriteTo(w)
	return err
}

// Load loads the data from the stream into a PeerChange object through Capnp protocol
func (s *PeerChange) Load(r io.Reader) error {
	capMsg, err := capn.ReadFromStream(r, nil)
	if err != nil {
		return err
	}
	z := capnp.ReadRootPeerChangeCapn(capMsg)
	PeerChangeCapnToGo(z, s)
	return nil
}

// PeerChangeCapnToGo is a helper function to copy fields from a PeerChangeCapn object to a PeerChange object
func PeerChangeCapnToGo(src capnp.PeerChangeCapn, dest *PeerChange) *PeerChange {
	if dest == nil {
		dest = &PeerChange{}
	}

	dest.PubKey = src.PubKey()
	dest.ShardIdDest = src.ShardIdDest()

	return dest
}

// PeerChangeGoToCapn is a helper function to copy fields from a PeerChange object to a PeerChangeGoToCapn object
func PeerChangeGoToCapn(seg *capn.Segment, src *PeerChange) capnp.PeerChangeCapn {
	dest := capnp.AutoNewPeerChangeCapn(seg)
	dest.SetPubKey(src.PubKey)
	dest.SetShardIdDest(src.ShardIdDest)

	return dest
}

// Save saves the serialized data of a StateBlockBody into a stream through Capnp protocol
func (s *MiniBlockHeader) Save(w io.Writer) error {
	seg := capn.NewBuffer(nil)
	MiniBlockHeaderGoToCapn(seg, s)
	_, err := seg.WriteTo(w)
	return err
}

// Load loads the data from the stream into a StateBlockBody object through Capnp protocol
func (s *MiniBlockHeader) Load(r io.Reader) error {
	capMsg, err := capn.ReadFromStream(r, nil)
	if err != nil {
		return err
	}
	z := capnp.ReadRootMiniBlockHeaderCapn(capMsg)
	MiniBlockHeaderCapnToGo(z, s)
	return nil
}

// MiniBlockHeaderCapnToGo is a helper function to copy fields from a MiniBlockHeaderCapn object to a MiniBlockHeader object
func MiniBlockHeaderCapnToGo(src capnp.MiniBlockHeaderCapn, dest *MiniBlockHeader) *MiniBlockHeader {
	if dest == nil {
		dest = &MiniBlockHeader{}
	}
	dest.Hash = src.Hash()
	dest.ReceiverShardID = src.ReceiverShardID()
	dest.SenderShardID = src.SenderShardID()
	dest.TxCount = src.TxCount()
	dest.Type = Type(src.Type())

	return dest
}

// MiniBlockHeaderGoToCapn is a helper function to copy fields from a MiniBlockHeader object to a MiniBlockHeaderCapn object
func MiniBlockHeaderGoToCapn(seg *capn.Segment, src *MiniBlockHeader) capnp.MiniBlockHeaderCapn {
	dest := capnp.AutoNewMiniBlockHeaderCapn(seg)

	dest.SetHash(src.Hash)
	dest.SetReceiverShardID(src.ReceiverShardID)
	dest.SetSenderShardID(src.SenderShardID)
	dest.SetTxCount(src.TxCount)
	dest.SetType(uint8(src.Type))

	return dest
}

// GetShardID returns header shard id
func (h *Header) GetShardID() uint32 {
	return h.ShardId
}

// GetNonce returns header nonce
func (h *Header) GetNonce() uint64 {
	return h.Nonce
}

// GetEpoch returns header epoch
func (h *Header) GetEpoch() uint32 {
	return h.Epoch
}

// GetRound returns round from header
func (h *Header) GetRound() uint64 {
	return h.Round
}

// GetRootHash returns the roothash from header
func (h *Header) GetRootHash() []byte {
	return h.RootHash
}

// GetPrevHash returns previous block header hash
func (h *Header) GetPrevHash() []byte {
	return h.PrevHash
}

// GetPrevRandSeed returns previous random seed
func (h *Header) GetPrevRandSeed() []byte {
	return h.PrevRandSeed
}

// GetRandSeed returns the random seed
func (h *Header) GetRandSeed() []byte {
	return h.RandSeed
}

// GetPubKeysBitmap return signers bitmap
func (h *Header) GetPubKeysBitmap() []byte {
	return h.PubKeysBitmap
}

// GetSignature returns signed data
func (h *Header) GetSignature() []byte {
	return h.Signature
}

// GetTimeStamp returns the time stamp
func (h *Header) GetTimeStamp() uint64 {
	return h.TimeStamp
}

// GetTxCount returns transaction count in the block associated with this header
func (h *Header) GetTxCount() uint32 {
	return h.TxCount
}

// SetNonce sets header nonce
func (h *Header) SetNonce(n uint64) {
	h.Nonce = n
}

// SetEpoch sets header epoch
func (h *Header) SetEpoch(e uint32) {
	h.Epoch = e
}

// SetRound sets header round
func (h *Header) SetRound(r uint64) {
	h.Round = r
}

// SetRootHash sets root hash
func (h *Header) SetRootHash(rHash []byte) {
	h.RootHash = rHash
}

// SetPrevHash sets prev hash
func (h *Header) SetPrevHash(pvHash []byte) {
	h.PrevHash = pvHash
}

// SetPrevRandSeed sets previous random seed
func (h *Header) SetPrevRandSeed(pvRandSeed []byte) {
	h.PrevRandSeed = pvRandSeed
}

// SetRandSeed sets previous random seed
func (h *Header) SetRandSeed(randSeed []byte) {
	h.RandSeed = randSeed
}

// SetPubKeysBitmap sets publick key bitmap
func (h *Header) SetPubKeysBitmap(pkbm []byte) {
	h.PubKeysBitmap = pkbm
}

// SetSignature sets header signature
func (h *Header) SetSignature(sg []byte) {
	h.Signature = sg
}

// SetTimeStamp sets header timestamp
func (h *Header) SetTimeStamp(ts uint64) {
	h.TimeStamp = ts
}

// SetTxCount sets the transaction count of the block associated with this header
func (h *Header) SetTxCount(txCount uint32) {
	h.TxCount = txCount
}

// GetMiniBlockHeadersWithDst as a map of hashes and sender IDs
func (h *Header) GetMiniBlockHeadersWithDst(destId uint32) map[string]uint32 {
	hashDst := make(map[string]uint32, 0)
	for _, val := range h.MiniBlockHeaders {
		if val.ReceiverShardID == destId && val.SenderShardID != destId {
			hashDst[string(val.Hash)] = val.SenderShardID
		}
	}
	return hashDst
}

// GetAllMiniBlockHashes as a map of hashes and sender IDs
func (h *Header) MapMiniBlockHashesToShards() map[string]uint32 {
	hashDst := make(map[string]uint32, 0)
	for _, val := range h.MiniBlockHeaders {
		hashDst[string(val.Hash)] = val.SenderShardID
	}
	return hashDst
}

// GetMiniBlockProcessed verifies if miniblock from header was processed
func (h *Header) GetMiniBlockProcessed(hash []byte) bool {
	if h.processedMBs == nil {
		h.processedMBs = make(map[string]bool, 0)
	}
	return h.processedMBs[string(hash)]
}

// SetMiniBlockProcessed set that miniblock with hash to processed or not processed
func (h *Header) SetMiniBlockProcessed(hash []byte, processed bool) {
	if h.processedMBs == nil {
		h.processedMBs = make(map[string]bool, 0)
	}
	h.processedMBs[string(hash)] = processed
}

// IntegrityAndValidity checks if data is valid
func (b Body) IntegrityAndValidity() error {
	if b == nil || b.IsInterfaceNil() {
		return data.ErrNilBlockBody
	}

	for i := 0; i < len(b); i++ {
		if len(b[i].TxHashes) == 0 {
			return data.ErrMiniBlockEmpty
		}
	}

	return nil
}

// IsInterfaceNil returns true if there is no value under the interface
func (b Body) IsInterfaceNil() bool {
	if b == nil {
		return true
	}
	return false
}

// IsInterfaceNil returns true if there is no value under the interface
func (h *Header) IsInterfaceNil() bool {
	if h == nil {
		return true
	}
	return false
}

// ItemsInHeader gets the number of items(hashes) added in block header
func (h *Header) ItemsInHeader() uint32 {
	itemsInHeader := len(h.MiniBlockHeaders) + len(h.PeerChanges) + len(h.MetaBlockHashes)
	return uint32(itemsInHeader)
}

// ItemsInBody gets the number of items(hashes) added in block body
func (h *Header) ItemsInBody() uint32 {
	return h.TxCount
}<|MERGE_RESOLUTION|>--- conflicted
+++ resolved
@@ -34,13 +34,8 @@
 	PeerBlock Type = 2
 	// SmartContractResultBlock identifies a miniblock holding smartcontractresults
 	SmartContractResultBlock Type = 3
-<<<<<<< HEAD
-	// RewardsBlockType identifies a miniblock holding accumulated rewards, both system generated and from tx fees
-	RewardsBlockType Type = 4
-=======
 	// RewardsBlock identifies a miniblock holding accumulated rewards, both system generated and from tx fees
 	RewardsBlock Type = 4
->>>>>>> 3ddec14f
 	// InvalidBlock identifies identifies an invalid miniblock
 	InvalidBlock Type = 5
 )
@@ -56,11 +51,7 @@
 		return "PeerBody"
 	case SmartContractResultBlock:
 		return "SmartContractResultBody"
-<<<<<<< HEAD
-	case RewardsBlockType:
-=======
 	case RewardsBlock:
->>>>>>> 3ddec14f
 		return "RewardsBody"
 	case InvalidBlock:
 		return "InvalidBlock"
