@0xddffc3d7f7f36183;
using Go = import "/go.capnp";
using MiniBlockHeaderCapn = import "./schema.capnp".MiniBlockHeaderCapn;
$Go.package("capnp");
$Go.import("_");

struct PeerDataCapn {
    publicKey @0: Data;
    action    @1: UInt8;
    timestamp @2: UInt64;
    value     @3: Data;
}

struct ShardMiniBlockHeaderCapn {
   hash            @0: Data;
   receiverShardId @1: UInt32;
   senderShardId   @2: UInt32;
   txCount         @3: UInt32;
}

struct ShardDataCapn {
    shardId               @0: UInt32;
    headerHash            @1: Data;
    shardMiniBlockHeaders @2: List(ShardMiniBlockHeaderCapn);
    prevRandSeed          @3:  Data;
    pubKeysBitmap         @4: Data;
    signature             @5: Data;
    txCount               @6: UInt32;
}

struct MetaBlockCapn {
<<<<<<< HEAD
    nonce            @0:  UInt64;
    epoch            @1:  UInt32;
    round            @2:  UInt64;
    timeStamp        @3:  UInt64;
    shardInfo        @4:  List(ShardDataCapn);
    peerInfo         @5:  List(PeerDataCapn);
    signature        @6:  Data;
    pubKeysBitmap    @7:  Data;
    prevHash         @8:  Data;
    prevRandSeed     @9:  Data;
    randSeed         @10: Data;
    rootHash         @11: Data;
    txCount          @12: UInt32;
    miniBlockHeaders @13:  List(MiniBlockHeaderCapn);
=======
    nonce                  @0:  UInt64;
    epoch                  @1:  UInt32;
    round                  @2:  UInt64;
    timeStamp              @3:  UInt64;
    shardInfo              @4:  List(ShardDataCapn);
    peerInfo               @5:  List(PeerDataCapn);
    signature              @6:  Data;
    pubKeysBitmap          @7:  Data;
    prevHash               @8:  Data;
    prevRandSeed           @9:  Data;
    randSeed               @10: Data;
    rootHash               @11: Data;
    validatorStatsRootHash @12: Data;
    txCount                @13: UInt32;
>>>>>>> 92726e26
}

##compile with:

##
##
##   capnpc  -I$GOPATH/src/github.com/glycerine/go-capnproto -ogo $GOPATH/src/github.com/ElrondNetwork/elrond-go/data/block/capnp/schema.metablock.capnp<|MERGE_RESOLUTION|>--- conflicted
+++ resolved
@@ -29,22 +29,6 @@
 }
 
 struct MetaBlockCapn {
-<<<<<<< HEAD
-    nonce            @0:  UInt64;
-    epoch            @1:  UInt32;
-    round            @2:  UInt64;
-    timeStamp        @3:  UInt64;
-    shardInfo        @4:  List(ShardDataCapn);
-    peerInfo         @5:  List(PeerDataCapn);
-    signature        @6:  Data;
-    pubKeysBitmap    @7:  Data;
-    prevHash         @8:  Data;
-    prevRandSeed     @9:  Data;
-    randSeed         @10: Data;
-    rootHash         @11: Data;
-    txCount          @12: UInt32;
-    miniBlockHeaders @13:  List(MiniBlockHeaderCapn);
-=======
     nonce                  @0:  UInt64;
     epoch                  @1:  UInt32;
     round                  @2:  UInt64;
@@ -59,7 +43,7 @@
     rootHash               @11: Data;
     validatorStatsRootHash @12: Data;
     txCount                @13: UInt32;
->>>>>>> 92726e26
+    miniBlockHeaders       @14:  List(MiniBlockHeaderCapn);
 }
 
 ##compile with:
