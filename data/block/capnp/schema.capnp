@0xb9f45775755d8a42;
using Go = import "/go.capnp";
$Go.package("capnp");
$Go.import("_");


struct HeaderCapn {
  nonce                  @0:   UInt64;
  prevHash               @1:   Data;
  prevRandSeed           @2:   Data;
  randSeed               @3:   Data;
  pubKeysBitmap          @4:   Data;
  shardId                @5:   UInt32;
  timeStamp              @6:   UInt64;
  round                  @7:   UInt64;
  epoch                  @8:   UInt32;
  blockBodyType          @9:   UInt8;
  signature              @10:  Data;
<<<<<<< HEAD
  miniBlockHeaders       @11:  List(MiniBlockHeaderCapn);
  peerChanges            @12:  List(PeerChangeCapn);
  rootHash               @13:  Data;
  validatorStatsRootHash @14:  Data;
  metaHdrHashes          @15:  List(Data);
  epochStartMetaHash     @16:  Data;
  txCount                @17:  UInt32;
=======
  leaderSignature        @11:  Data;
  miniBlockHeaders       @12:  List(MiniBlockHeaderCapn);
  peerChanges            @13:  List(PeerChangeCapn);
  rootHash               @14:  Data;
  validatorStatsRootHash @15:  Data;
  metaHdrHashes          @16:  List(Data);
  txCount                @17:  UInt32;

>>>>>>> 61595071
}

struct MiniBlockHeaderCapn {
  hash            @0: Data;
  receiverShardID @1: UInt32;
  senderShardID   @2: UInt32;
  txCount         @3: UInt32;
  type            @4: UInt8;
}

struct MiniBlockCapn {
  txHashes        @0:   List(Data);
  receiverShardID @1:   UInt32;
  senderShardID   @2:   UInt32;
  type            @3:   UInt8;
}

struct PeerChangeCapn {
  pubKey       @0:   Data;
  shardIdDest  @1:   UInt32;
}

##compile with:

##
##
##   capnpc  -I$GOPATH/src/github.com/glycerine/go-capnproto -ogo $GOPATH/src/github.com/ElrondNetwork/elrond-go/data/block/capnp/schema.capnp<|MERGE_RESOLUTION|>--- conflicted
+++ resolved
@@ -16,24 +16,15 @@
   epoch                  @8:   UInt32;
   blockBodyType          @9:   UInt8;
   signature              @10:  Data;
-<<<<<<< HEAD
-  miniBlockHeaders       @11:  List(MiniBlockHeaderCapn);
-  peerChanges            @12:  List(PeerChangeCapn);
-  rootHash               @13:  Data;
-  validatorStatsRootHash @14:  Data;
-  metaHdrHashes          @15:  List(Data);
-  epochStartMetaHash     @16:  Data;
-  txCount                @17:  UInt32;
-=======
   leaderSignature        @11:  Data;
   miniBlockHeaders       @12:  List(MiniBlockHeaderCapn);
   peerChanges            @13:  List(PeerChangeCapn);
   rootHash               @14:  Data;
   validatorStatsRootHash @15:  Data;
   metaHdrHashes          @16:  List(Data);
-  txCount                @17:  UInt32;
+  epochStartMetaHash     @17:  Data;
+  txCount                @18:  UInt32;
 
->>>>>>> 61595071
 }
 
 struct MiniBlockHeaderCapn {
