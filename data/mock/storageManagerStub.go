package mock

import (
	"github.com/ElrondNetwork/elrond-go/data"
)

// StorageManagerStub -
type StorageManagerStub struct {
	DatabaseCalled                    func() data.DBWriteCacher
	TakeSnapshotCalled                func([]byte)
	SetCheckpointCalled               func([]byte)
	GetDbThatContainsHashCalled       func([]byte) data.DBWriteCacher
	GetSnapshotThatContainsHashCalled func(rootHash []byte) data.SnapshotDbHandler
	IsPruningEnabledCalled            func() bool
	IsPruningBlockedCalled            func() bool
	EnterPruningBufferingModeCalled   func()
	ExitPruningBufferingModeCalled    func()
	IsInterfaceNilCalled              func() bool
}

// Database -
func (sms *StorageManagerStub) Database() data.DBWriteCacher {
	if sms.DatabaseCalled != nil {
		return sms.DatabaseCalled()
	}
	return nil
}

// TakeSnapshot -
func (sms *StorageManagerStub) TakeSnapshot(rootHash []byte) {
	if sms.TakeSnapshotCalled != nil {
		sms.TakeSnapshotCalled(rootHash)
	}
}

// SetCheckpoint -
func (sms *StorageManagerStub) SetCheckpoint(rootHash []byte) {
	if sms.SetCheckpointCalled != nil {
		sms.SetCheckpointCalled(rootHash)
	}
}

// GetSnapshotThatContainsHash -
func (sms *StorageManagerStub) GetSnapshotThatContainsHash(d []byte) data.SnapshotDbHandler {
	if sms.GetSnapshotThatContainsHashCalled != nil {
		return sms.GetSnapshotThatContainsHashCalled(d)
	}

	return nil
}

// IsPruningEnabled -
func (sms *StorageManagerStub) IsPruningEnabled() bool {
	if sms.IsPruningEnabledCalled != nil {
		return sms.IsPruningEnabledCalled()
	}
	return false
}

// IsPruningBlocked -
func (sms *StorageManagerStub) IsPruningBlocked() bool {
	if sms.IsPruningBlockedCalled != nil {
		return sms.IsPruningBlockedCalled()
	}
	return false
}

// EnterPruningBufferingMode -
func (sms *StorageManagerStub) EnterPruningBufferingMode() {
	if sms.EnterPruningBufferingModeCalled != nil {
		sms.EnterPruningBufferingModeCalled()
	}
}

// ExitPruningBufferingMode -
func (sms *StorageManagerStub) ExitPruningBufferingMode() {
	if sms.ExitPruningBufferingModeCalled != nil {
		sms.ExitPruningBufferingModeCalled()
	}
}

// GetSnapshotDbBatchDelay -
func (sms *StorageManagerStub) GetSnapshotDbBatchDelay() int {
	return 0
}

<<<<<<< HEAD
// IsInterfaceNil -
=======
// Close -
func (sms *StorageManagerStub) Close() error {
	return nil
}

// IsInterfaceNil --
>>>>>>> d00d61ef
func (sms *StorageManagerStub) IsInterfaceNil() bool {
	return sms == nil
}<|MERGE_RESOLUTION|>--- conflicted
+++ resolved
@@ -84,16 +84,12 @@
 	return 0
 }
 
-<<<<<<< HEAD
-// IsInterfaceNil -
-=======
 // Close -
 func (sms *StorageManagerStub) Close() error {
 	return nil
 }
 
-// IsInterfaceNil --
->>>>>>> d00d61ef
+// IsInterfaceNil -
 func (sms *StorageManagerStub) IsInterfaceNil() bool {
 	return sms == nil
 }