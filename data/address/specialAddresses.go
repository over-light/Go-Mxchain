--- conflicted
+++ resolved
@@ -10,16 +10,11 @@
 	elrond                   []byte
 	consensusRewardAddresses []string
 	burnAddress              []byte
-<<<<<<< HEAD
 
 	epoch            uint32
 	round            uint64
 	adrConv          state.AddressConverter
 	shardCoordinator sharding.Coordinator
-=======
-	adrConv                  state.AddressConverter
-	shardCoordinator         sharding.Coordinator
->>>>>>> ac6d3286
 }
 
 // NewSpecialAddressHolder creates a special address holder
@@ -68,24 +63,15 @@
 }
 
 // SetConsensusRewardAddresses sets the consensus rewards addresses for the round
-<<<<<<< HEAD
 func (sp *specialAddresses) SetConsensusData(consensusRewardAddresses []string, round uint64, epoch uint32) {
 	sp.consensusRewardAddresses = consensusRewardAddresses
 	sp.round = round
 	sp.epoch = epoch
-=======
-func (sp *specialAddresses) SetConsensusRewardAddresses(consensusRewardAddresses []string) {
-	sp.consensusRewardAddresses = consensusRewardAddresses
->>>>>>> ac6d3286
 }
 
 // LeaderAddress provides leader address
 func (sp *specialAddresses) LeaderAddress() []byte {
-<<<<<<< HEAD
-	if sp.consensusRewardAddresses == nil {
-=======
 	if len(sp.consensusRewardAddresses) == 0 {
->>>>>>> ac6d3286
 		return nil
 	}
 
@@ -95,7 +81,6 @@
 // ConsensusRewardAddresses provides the consensus reward addresses
 func (sp *specialAddresses) ConsensusRewardAddresses() []string {
 	return sp.consensusRewardAddresses
-<<<<<<< HEAD
 }
 
 func (sp *specialAddresses) Round() uint64 {
@@ -104,8 +89,6 @@
 
 func (sp *specialAddresses) Epoch() uint32 {
 	return sp.epoch
-=======
->>>>>>> ac6d3286
 }
 
 // ShardIdForAddress calculates shard id for address
