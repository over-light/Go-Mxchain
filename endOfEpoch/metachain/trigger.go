package metachain

import (
	"time"

	"github.com/ElrondNetwork/elrond-go/config"
	"github.com/ElrondNetwork/elrond-go/core/check"
	"github.com/ElrondNetwork/elrond-go/data"
	"github.com/ElrondNetwork/elrond-go/endOfEpoch"
	"github.com/ElrondNetwork/elrond-go/ntp"
)

<<<<<<< HEAD
var log = logger.DefaultLogger()

//ArgsNewMetaEndOfEpochTrigger is structure that contain components that are used to create a new endOfTheEpochTrigger object
=======
// ArgsNewMetaEndOfEpochTrigger defines struct needed to create a new end of epoch trigger
>>>>>>> 7c769920
type ArgsNewMetaEndOfEpochTrigger struct {
	Rounder     endOfEpoch.Rounder
	SyncTimer   ntp.SyncTimer
	GenesisTime time.Time
	Settings    *config.EndOfEpochConfig
	Epoch       uint32
}

type trigger struct {
	epoch                         uint32
	rounder                       endOfEpoch.Rounder
	roundsPerEpoch                int64
	roundsBetweenForcedEndOfEpoch int64
	epochStartTime                time.Time
	syncTimer                     ntp.SyncTimer
}

<<<<<<< HEAD
// NewEndOfEpochTrigger will create a new trigger object
=======
// NewEndOfEpochTrigger creates a trigger for end of epoch
>>>>>>> 7c769920
func NewEndOfEpochTrigger(args *ArgsNewMetaEndOfEpochTrigger) (*trigger, error) {
	if args == nil {
		return nil, endOfEpoch.ErrNilArgsNewMetaEndOfEpochTrigger
	}
	if check.IfNil(args.Rounder) {
		return nil, endOfEpoch.ErrNilRounder
	}
	if args.Settings == nil {
		return nil, endOfEpoch.ErrNilEndOfEpochSettings
	}
	if check.IfNil(args.SyncTimer) {
		return nil, endOfEpoch.ErrNilSyncTimer
	}
	if args.Settings.RoundsPerEpoch < 1 {
		return nil, endOfEpoch.ErrInvalidSettingsForEndOfEpochTrigger
	}
	if args.Settings.MinRoundsBetweenEpochs < 1 {
		return nil, endOfEpoch.ErrInvalidSettingsForEndOfEpochTrigger
	}
	if args.Settings.MinRoundsBetweenEpochs > args.Settings.RoundsPerEpoch {
		return nil, endOfEpoch.ErrInvalidSettingsForEndOfEpochTrigger
	}

	return &trigger{
		rounder:                       args.Rounder,
		roundsPerEpoch:                args.Settings.RoundsPerEpoch,
		epochStartTime:                args.GenesisTime,
		syncTimer:                     args.SyncTimer,
		epoch:                         args.Epoch,
		roundsBetweenForcedEndOfEpoch: args.Settings.MinRoundsBetweenEpochs,
	}, nil
}

<<<<<<< HEAD
// IsEndOfEpoch is the method that tells if now is end of the epoch or not
=======
// IsEndOfEpoch return true if conditions are fullfilled for end of epoch
>>>>>>> 7c769920
func (t *trigger) IsEndOfEpoch() bool {
	t.rounder.UpdateRound(t.epochStartTime, t.syncTimer.CurrentTime())
	currRoundIndex := t.rounder.Index()

	if currRoundIndex == 0 {
		return true
	}

	if currRoundIndex > t.roundsPerEpoch {
		t.epoch += 1
		t.epochStartTime = t.rounder.TimeStamp()
		return true
	}

	return false
}

<<<<<<< HEAD
// ForceEndOfEpoch will force an end of the epoch
func (t *trigger) ForceEndOfEpoch() {
=======
// ForceEndOfEpoch sets the conditions ofr end of epoch to true in case of edge cases
func (t *trigger) ForceEndOfEpoch() error {
	oldRoundIndex := t.rounder.Index()
>>>>>>> 7c769920
	t.rounder.UpdateRound(t.epochStartTime, t.syncTimer.CurrentTime())
	currRoundIndex := t.rounder.Index()

	if currRoundIndex < t.roundsBetweenForcedEndOfEpoch {
		return endOfEpoch.ErrNotEnoughRoundsBetweenEpochs
	}

	if oldRoundIndex != currRoundIndex {
		return endOfEpoch.ErrForceEndOfEpochCanBeCalledOnNewRound
	}

	t.epochStartTime = t.rounder.TimeStamp()
	t.epoch += 1

	return nil
}

<<<<<<< HEAD
// Epoch will return index of the current epoch
=======
// Epoch return the current epoch
>>>>>>> 7c769920
func (t *trigger) Epoch() uint32 {
	return t.epoch
}

// ReceivedHeader saved the header into pool to verify if end-of-epoch conditions are fullfilled
func (t *trigger) ReceivedHeader(header data.HeaderHandler) {
}

// IsInterfaceNil return true if underlying object is nil
func (t *trigger) IsInterfaceNil() bool {
	return t == nil
}<|MERGE_RESOLUTION|>--- conflicted
+++ resolved
@@ -10,13 +10,7 @@
 	"github.com/ElrondNetwork/elrond-go/ntp"
 )
 
-<<<<<<< HEAD
-var log = logger.DefaultLogger()
-
-//ArgsNewMetaEndOfEpochTrigger is structure that contain components that are used to create a new endOfTheEpochTrigger object
-=======
 // ArgsNewMetaEndOfEpochTrigger defines struct needed to create a new end of epoch trigger
->>>>>>> 7c769920
 type ArgsNewMetaEndOfEpochTrigger struct {
 	Rounder     endOfEpoch.Rounder
 	SyncTimer   ntp.SyncTimer
@@ -34,11 +28,7 @@
 	syncTimer                     ntp.SyncTimer
 }
 
-<<<<<<< HEAD
-// NewEndOfEpochTrigger will create a new trigger object
-=======
 // NewEndOfEpochTrigger creates a trigger for end of epoch
->>>>>>> 7c769920
 func NewEndOfEpochTrigger(args *ArgsNewMetaEndOfEpochTrigger) (*trigger, error) {
 	if args == nil {
 		return nil, endOfEpoch.ErrNilArgsNewMetaEndOfEpochTrigger
@@ -72,11 +62,7 @@
 	}, nil
 }
 
-<<<<<<< HEAD
-// IsEndOfEpoch is the method that tells if now is end of the epoch or not
-=======
 // IsEndOfEpoch return true if conditions are fullfilled for end of epoch
->>>>>>> 7c769920
 func (t *trigger) IsEndOfEpoch() bool {
 	t.rounder.UpdateRound(t.epochStartTime, t.syncTimer.CurrentTime())
 	currRoundIndex := t.rounder.Index()
@@ -94,14 +80,9 @@
 	return false
 }
 
-<<<<<<< HEAD
-// ForceEndOfEpoch will force an end of the epoch
-func (t *trigger) ForceEndOfEpoch() {
-=======
 // ForceEndOfEpoch sets the conditions ofr end of epoch to true in case of edge cases
 func (t *trigger) ForceEndOfEpoch() error {
 	oldRoundIndex := t.rounder.Index()
->>>>>>> 7c769920
 	t.rounder.UpdateRound(t.epochStartTime, t.syncTimer.CurrentTime())
 	currRoundIndex := t.rounder.Index()
 
@@ -119,11 +100,7 @@
 	return nil
 }
 
-<<<<<<< HEAD
-// Epoch will return index of the current epoch
-=======
 // Epoch return the current epoch
->>>>>>> 7c769920
 func (t *trigger) Epoch() uint32 {
 	return t.epoch
 }
