--- conflicted
+++ resolved
@@ -69,12 +69,9 @@
 		MultiESDTTransferFixOnCallBackOnEnableEpoch: unreachableEpoch,
 		SenderInOutTransferEnableEpoch:              unreachableEpoch,
 		OptimizeGasUsedInCrossMiniBlocksEnableEpoch: unreachableEpoch,
-<<<<<<< HEAD
-		ScheduledMiniBlocksEnableEpoch:              unreachableEpoch,
-=======
 		FixOOGReturnCodeEnableEpoch:                 unreachableEpoch,
 		RemoveNonUpdatedStorageEnableEpoch:          unreachableEpoch,
->>>>>>> eb7f8acc
+		ScheduledMiniBlocksEnableEpoch:              unreachableEpoch,
 	}
 }
 
