package process

import (
	"errors"
	"fmt"
	"math"
	"math/big"
	"sync"

	logger "github.com/ElrondNetwork/elrond-go-logger"
	"github.com/ElrondNetwork/elrond-go/config"
	"github.com/ElrondNetwork/elrond-go/core/check"
	"github.com/ElrondNetwork/elrond-go/core/forking"
	"github.com/ElrondNetwork/elrond-go/core/parsers"
	"github.com/ElrondNetwork/elrond-go/data"
	"github.com/ElrondNetwork/elrond-go/data/block"
	dataBlock "github.com/ElrondNetwork/elrond-go/data/block"
	"github.com/ElrondNetwork/elrond-go/data/state"
	"github.com/ElrondNetwork/elrond-go/genesis"
	"github.com/ElrondNetwork/elrond-go/genesis/process/disabled"
	"github.com/ElrondNetwork/elrond-go/genesis/process/intermediate"
	"github.com/ElrondNetwork/elrond-go/process"
	"github.com/ElrondNetwork/elrond-go/process/block/preprocess"
	"github.com/ElrondNetwork/elrond-go/process/coordinator"
	"github.com/ElrondNetwork/elrond-go/process/factory/shard"
	"github.com/ElrondNetwork/elrond-go/process/rewardTransaction"
	"github.com/ElrondNetwork/elrond-go/process/smartContract"
	"github.com/ElrondNetwork/elrond-go/process/smartContract/builtInFunctions"
	"github.com/ElrondNetwork/elrond-go/process/smartContract/hooks"
	"github.com/ElrondNetwork/elrond-go/process/transaction"
	"github.com/ElrondNetwork/elrond-go/update"
	hardForkProcess "github.com/ElrondNetwork/elrond-go/update/process"
)

var log = logger.GetOrCreate("genesis/process")

var zero = big.NewInt(0)

type deployedScMetrics struct {
	numDelegation int
	numOtherTypes int
}

func createGenesisConfig() config.EnableEpochs {
	return config.EnableEpochs{
		BuiltInFunctionsEnableEpoch:            0,
		SCDeployEnableEpoch:                    unreachableEpoch,
		RelayedTransactionsEnableEpoch:         0,
		PenalizedTooMuchGasEnableEpoch:         0,
		AheadOfTimeGasUsageEnableEpoch:         unreachableEpoch,
		BelowSignedThresholdEnableEpoch:        unreachableEpoch,
		GasPriceModifierEnableEpoch:            unreachableEpoch,
		MetaProtectionEnableEpoch:              unreachableEpoch,
		TransactionSignedWithTxHashEnableEpoch: unreachableEpoch,
		SwitchHysteresisForMinNodesEnableEpoch: unreachableEpoch,
		SwitchJailWaitingEnableEpoch:           unreachableEpoch,
		BlockGasAndFeesReCheckEnableEpoch:      unreachableEpoch,
		RelayedTransactionsV2EnableEpoch:       unreachableEpoch,
	}
}

// CreateShardGenesisBlock will create a shard genesis block
func CreateShardGenesisBlock(
	arg ArgsGenesisBlockCreator,
	body *block.Body,
	nodesListSplitter genesis.NodesListSplitter,
	hardForkBlockProcessor update.HardForkBlockProcessor,
) (data.HeaderHandler, [][]byte, error) {
	if mustDoHardForkImportProcess(arg) {
		return createShardGenesisBlockAfterHardFork(arg, body, hardForkBlockProcessor)
	}

	processors, err := createProcessorsForShardGenesisBlock(arg, createGenesisConfig())
	if err != nil {
		return nil, nil, err
	}

	deployMetrics := &deployedScMetrics{}

	scAddresses, err := deployInitialSmartContracts(processors, arg, deployMetrics)
	if err != nil {
		return nil, nil, err
	}

	numSetBalances, err := setBalancesToTrie(arg)
	if err != nil {
		return nil, nil, fmt.Errorf("%w encountered when creating genesis block for shard %d while setting the balances to trie",
			err, arg.ShardCoordinator.SelfId())
	}

	numStaked, err := increaseStakersNonces(processors, arg)
	if err != nil {
		return nil, nil, fmt.Errorf("%w encountered when creating genesis block for shard %d while incrementing nonces",
			err, arg.ShardCoordinator.SelfId())
	}

	delegationResult, err := executeDelegation(processors, arg, nodesListSplitter)
	if err != nil {
		return nil, nil, fmt.Errorf("%w encountered when creating genesis block for shard %d while execution delegation",
			err, arg.ShardCoordinator.SelfId())
	}

	numCrossShardDelegations, err := incrementNoncesForCrossShardDelegations(processors, arg)
	if err != nil {
		return nil, nil, fmt.Errorf("%w encountered when creating genesis block for shard %d while incrementing crossshard nonce",
			err, arg.ShardCoordinator.SelfId())
	}

	rootHash, err := arg.Accounts.Commit()
	if err != nil {
		return nil, nil, fmt.Errorf("%w encountered when creating genesis block for shard %d while commiting",
			err, arg.ShardCoordinator.SelfId())
	}

	log.Debug("shard block genesis",
		"shard ID", arg.ShardCoordinator.SelfId(),
		"num delegation SC deployed", deployMetrics.numDelegation,
		"num other SC deployed", deployMetrics.numOtherTypes,
		"num set balances", numSetBalances,
		"num staked directly", numStaked,
		"total staked on a delegation SC", delegationResult.NumTotalStaked,
		"total delegation nodes", delegationResult.NumTotalDelegated,
		"cross shard delegation calls", numCrossShardDelegations,
	)

	round, nonce, epoch := getGenesisBlocksRoundNonceEpoch(arg)
	header := &block.Header{
		Epoch:           epoch,
		Round:           round,
		Nonce:           nonce,
		ShardID:         arg.ShardCoordinator.SelfId(),
		BlockBodyType:   block.StateBlock,
		PubKeysBitmap:   []byte{1},
		Signature:       rootHash,
		RootHash:        rootHash,
		PrevRandSeed:    rootHash,
		RandSeed:        rootHash,
		TimeStamp:       arg.GenesisTime,
		AccumulatedFees: big.NewInt(0),
		DeveloperFees:   big.NewInt(0),
		ChainID:         []byte(arg.Core.ChainID()),
		SoftwareVersion: []byte(""),
	}

	err = processors.vmContainer.Close()
	if err != nil {
		return nil, nil, err
	}

	err = processors.vmContainersFactory.Close()
	if err != nil {
		return nil, nil, err
	}

	return header, scAddresses, nil
}

func createShardGenesisBlockAfterHardFork(
	arg ArgsGenesisBlockCreator,
	body *block.Body,
	hardForkBlockProcessor update.HardForkBlockProcessor,
) (data.HeaderHandler, [][]byte, error) {
	if check.IfNil(hardForkBlockProcessor) {
		return nil, nil, update.ErrNilHardForkBlockProcessor
	}

	hdrHandler, err := hardForkBlockProcessor.CreateBlock(
		body,
		arg.Core.ChainID(),
		arg.HardForkConfig.StartRound,
		arg.HardForkConfig.StartNonce,
		arg.HardForkConfig.StartEpoch,
	)
	if err != nil {
		return nil, nil, err
	}
	hdrHandler.SetTimeStamp(arg.GenesisTime)

	err = arg.Accounts.RecreateTrie(hdrHandler.GetRootHash())
	if err != nil {
		return nil, nil, err
	}

	return hdrHandler, make([][]byte, 0), nil
}

func createArgsShardBlockCreatorAfterHardFork(
	arg ArgsGenesisBlockCreator,
	selfShardID uint32,
) (hardForkProcess.ArgsNewShardBlockCreatorAfterHardFork, error) {
	tmpArg := arg
	tmpArg.Accounts = arg.importHandler.GetAccountsDBForShard(arg.ShardCoordinator.SelfId())
	processors, err := createProcessorsForShardGenesisBlock(tmpArg, arg.EpochConfig.EnableEpochs)
	if err != nil {
		return hardForkProcess.ArgsNewShardBlockCreatorAfterHardFork{}, err
	}

	argsPendingTxProcessor := hardForkProcess.ArgsPendingTransactionProcessor{
		Accounts:         tmpArg.Accounts,
		TxProcessor:      processors.txProcessor,
		RwdTxProcessor:   processors.rwdProcessor,
		ScrTxProcessor:   processors.scrProcessor,
		PubKeyConv:       arg.Core.AddressPubKeyConverter(),
		ShardCoordinator: arg.ShardCoordinator,
	}
	pendingTxProcessor, err := hardForkProcess.NewPendingTransactionProcessor(argsPendingTxProcessor)
	if err != nil {
		return hardForkProcess.ArgsNewShardBlockCreatorAfterHardFork{}, err
	}

	argsShardBlockCreatorAfterHardFork := hardForkProcess.ArgsNewShardBlockCreatorAfterHardFork{
		Hasher:             arg.Core.Hasher(),
		ImportHandler:      arg.importHandler,
		Marshalizer:        arg.Core.InternalMarshalizer(),
		PendingTxProcessor: pendingTxProcessor,
		ShardCoordinator:   arg.ShardCoordinator,
		Storage:            arg.Data.StorageService(),
		TxCoordinator:      processors.txCoordinator,
		SelfShardID:        selfShardID,
	}

	return argsShardBlockCreatorAfterHardFork, nil
}

// setBalancesToTrie adds balances to trie
func setBalancesToTrie(arg ArgsGenesisBlockCreator) (int, error) {
	initialAccounts, err := arg.AccountsParser.InitialAccountsSplitOnAddressesShards(arg.ShardCoordinator)
	if err != nil {
		return 0, err
	}

	initialAccountsForShard := initialAccounts[arg.ShardCoordinator.SelfId()]

	for _, accnt := range initialAccountsForShard {
		err = setBalanceToTrie(arg, accnt)
		if err != nil {
			return 0, err
		}
	}

	return len(initialAccountsForShard), nil
}

func setBalanceToTrie(arg ArgsGenesisBlockCreator, accnt genesis.InitialAccountHandler) error {
	accWrp, err := arg.Accounts.LoadAccount(accnt.AddressBytes())
	if err != nil {
		return err
	}

	account, ok := accWrp.(state.UserAccountHandler)
	if !ok {
		return process.ErrWrongTypeAssertion
	}

	err = account.AddToBalance(accnt.GetBalanceValue())
	if err != nil {
		return err
	}

	return arg.Accounts.SaveAccount(account)
}

func createProcessorsForShardGenesisBlock(arg ArgsGenesisBlockCreator, enableEpochs config.EnableEpochs) (*genesisProcessors, error) {
	genesisArwenLocker := &sync.RWMutex{} //use a local instance as to not run in concurrent issues when doing bootstrap
	epochNotifier := forking.NewGenericEpochNotifier()

	argsBuiltIn := builtInFunctions.ArgsCreateBuiltInFunctionContainer{
		GasSchedule:          arg.GasSchedule,
		MapDNSAddresses:      make(map[string]struct{}),
		EnableUserNameChange: false,
		Marshalizer:          arg.Core.InternalMarshalizer(),
		Accounts:             arg.Accounts,
		ShardCoordinator:     arg.ShardCoordinator,
	}
	builtInFuncFactory, err := builtInFunctions.NewBuiltInFunctionsFactory(argsBuiltIn)
	if err != nil {
		return nil, err
	}
	builtInFuncs, err := builtInFuncFactory.CreateBuiltInFunctionContainer()
	if err != nil {
		return nil, err
	}

	epochNotifier := forking.NewGenericEpochNotifier()
	epochNotifier.CheckEpoch(arg.StartEpochNum)

	argsHook := hooks.ArgBlockChainHook{
		Accounts:           arg.Accounts,
		PubkeyConv:         arg.Core.AddressPubKeyConverter(),
		StorageService:     arg.Data.StorageService(),
		BlockChain:         arg.Data.Blockchain(),
		ShardCoordinator:   arg.ShardCoordinator,
		Marshalizer:        arg.Core.InternalMarshalizer(),
		Uint64Converter:    arg.Core.Uint64ByteSliceConverter(),
		BuiltInFunctions:   builtInFuncs,
		DataPool:           arg.Data.Datapool(),
		CompiledSCPool:     arg.Data.Datapool().SmartContracts(),
		NilCompiledSCStore: true,
	}
	arwenChangeLocker := &sync.RWMutex{}
	argsNewVMFactory := shard.ArgVMContainerFactory{
		Config:                         arg.VirtualMachineConfig,
		BlockGasLimit:                  math.MaxUint64,
		GasSchedule:                    arg.GasSchedule,
		ArgBlockChainHook:              argsHook,
<<<<<<< HEAD
		EpochNotifier:                  epochNotifier,
		DeployEnableEpoch:              arg.EpochConfig.EnableEpochs.SCDeployEnableEpoch,
		AheadOfTimeGasUsageEnableEpoch: arg.EpochConfig.EnableEpochs.AheadOfTimeGasUsageEnableEpoch,
		ArwenV3EnableEpoch:             arg.EpochConfig.EnableEpochs.RepairCallbackEnableEpoch,
		ArwenChangeLocker:              genesisArwenLocker,
=======
		DeployEnableEpoch:              arg.GeneralConfig.SCDeployEnableEpoch,
		AheadOfTimeGasUsageEnableEpoch: arg.GeneralConfig.AheadOfTimeGasUsageEnableEpoch,
		ArwenV3EnableEpoch:             arg.GeneralConfig.RepairCallbackEnableEpoch,
		EpochNotifier:                  epochNotifier,
		ArwenChangeLocker:              arwenChangeLocker,
>>>>>>> fb404736
	}
	log.Debug("shardGenesisCreator: enable epoch for sc deploy", "epoch", argsNewVMFactory.DeployEnableEpoch)
	log.Debug("shardGenesisCreator: enable epoch for ahead of time gas usage", "epoch", argsNewVMFactory.AheadOfTimeGasUsageEnableEpoch)
	log.Debug("shardGenesisCreator: enable epoch for repair callback", "epoch", argsNewVMFactory.ArwenV3EnableEpoch)

	vmFactoryImpl, err := shard.NewVMContainerFactory(argsNewVMFactory)
	if err != nil {
		return nil, err
	}

	vmContainer, err := vmFactoryImpl.Create()
	if err != nil {
		return nil, err
	}

	err = builtInFunctions.SetPayableHandler(builtInFuncs, vmFactoryImpl.BlockChainHookImpl())
	if err != nil {
		return nil, err
	}

	genesisFeeHandler := &disabled.FeeHandler{}
	interimProcFactory, err := shard.NewIntermediateProcessorsContainerFactory(
		arg.ShardCoordinator,
		arg.Core.InternalMarshalizer(),
		arg.Core.Hasher(),
		arg.Core.AddressPubKeyConverter(),
		arg.Data.StorageService(),
		arg.Data.Datapool(),
		genesisFeeHandler,
	)
	if err != nil {
		return nil, err
	}

	interimProcContainer, err := interimProcFactory.Create()
	if err != nil {
		return nil, err
	}

	scForwarder, err := interimProcContainer.Get(dataBlock.SmartContractResultBlock)
	if err != nil {
		return nil, err
	}

	receiptTxInterim, err := interimProcContainer.Get(dataBlock.ReceiptBlock)
	if err != nil {
		return nil, err
	}

	badTxInterim, err := interimProcContainer.Get(dataBlock.InvalidBlock)
	if err != nil {
		return nil, err
	}

	temporaryBlock := &dataBlock.Header{
		Epoch:     arg.StartEpochNum,
		TimeStamp: arg.GenesisTime,
	}
	epochNotifier.CheckEpoch(temporaryBlock)

	argsTxTypeHandler := coordinator.ArgNewTxTypeHandler{
		PubkeyConverter:        arg.Core.AddressPubKeyConverter(),
		ShardCoordinator:       arg.ShardCoordinator,
		BuiltInFuncNames:       builtInFuncs.Keys(),
		ArgumentParser:         parsers.NewCallArgsParser(),
		EpochNotifier:          epochNotifier,
		RelayedTxV2EnableEpoch: arg.EpochConfig.EnableEpochs.RelayedTransactionsV2EnableEpoch,
	}
	txTypeHandler, err := coordinator.NewTxTypeHandler(argsTxTypeHandler)
	if err != nil {
		return nil, err
	}

<<<<<<< HEAD
	gasHandler, err := preprocess.NewGasComputation(arg.Economics, txTypeHandler, epochNotifier, enableEpochs.SCDeployEnableEpoch)
=======
	gasHandler, err := preprocess.NewGasComputation(arg.Economics, txTypeHandler, epochNotifier, generalConfig.SCDeployEnableEpoch)
>>>>>>> fb404736
	if err != nil {
		return nil, err
	}

	argsNewScProcessor := smartContract.ArgsNewSmartContractProcessor{
		VmContainer:                         vmContainer,
		ArgsParser:                          smartContract.NewArgumentParser(),
		Hasher:                              arg.Core.Hasher(),
		Marshalizer:                         arg.Core.InternalMarshalizer(),
		AccountsDB:                          arg.Accounts,
		BlockChainHook:                      vmFactoryImpl.BlockChainHookImpl(),
		PubkeyConv:                          arg.Core.AddressPubKeyConverter(),
		ShardCoordinator:                    arg.ShardCoordinator,
		ScrForwarder:                        scForwarder,
		TxFeeHandler:                        genesisFeeHandler,
		EconomicsFee:                        genesisFeeHandler,
		TxTypeHandler:                       txTypeHandler,
		GasHandler:                          gasHandler,
		GasSchedule:                         arg.GasSchedule,
		BuiltInFunctions:                    vmFactoryImpl.BlockChainHookImpl().GetBuiltInFunctions(),
		TxLogsProcessor:                     arg.TxLogsProcessor,
		BadTxForwarder:                      badTxInterim,
		EpochNotifier:                       epochNotifier,
		BuiltinEnableEpoch:                  enableEpochs.BuiltInFunctionsEnableEpoch,
		DeployEnableEpoch:                   enableEpochs.SCDeployEnableEpoch,
		PenalizedTooMuchGasEnableEpoch:      enableEpochs.PenalizedTooMuchGasEnableEpoch,
		RepairCallbackEnableEpoch:           enableEpochs.RepairCallbackEnableEpoch,
		ReturnDataToLastTransferEnableEpoch: enableEpochs.ReturnDataToLastTransferEnableEpoch,
		SenderInOutTransferEnableEpoch:      enableEpochs.SenderInOutTransferEnableEpoch,
		IsGenesisProcessing:                 true,
<<<<<<< HEAD
		StakingV2EnableEpoch:                arg.EpochConfig.EnableEpochs.StakingV2EnableEpoch,
		ArwenChangeLocker:                   genesisArwenLocker,
=======
		StakingV2EnableEpoch:                arg.SystemSCConfig.StakingSystemSCConfig.StakingV2Epoch,
		ArwenChangeLocker:                   arwenChangeLocker,
>>>>>>> fb404736
	}
	scProcessor, err := smartContract.NewSmartContractProcessor(argsNewScProcessor)
	if err != nil {
		return nil, err
	}

	rewardsTxProcessor, err := rewardTransaction.NewRewardTxProcessor(
		arg.Accounts,
		arg.Core.AddressPubKeyConverter(),
		arg.ShardCoordinator,
	)
	if err != nil {
		return nil, err
	}

	argsNewTxProcessor := transaction.ArgsNewTxProcessor{
		Accounts:                       arg.Accounts,
		Hasher:                         arg.Core.Hasher(),
		PubkeyConv:                     arg.Core.AddressPubKeyConverter(),
		Marshalizer:                    arg.Core.InternalMarshalizer(),
		SignMarshalizer:                arg.Core.TxMarshalizer(),
		ShardCoordinator:               arg.ShardCoordinator,
		ScProcessor:                    scProcessor,
		TxFeeHandler:                   genesisFeeHandler,
		TxTypeHandler:                  txTypeHandler,
		EconomicsFee:                   genesisFeeHandler,
		ReceiptForwarder:               receiptTxInterim,
		BadTxForwarder:                 badTxInterim,
		ArgsParser:                     smartContract.NewArgumentParser(),
		ScrForwarder:                   scForwarder,
		EpochNotifier:                  epochNotifier,
		RelayedTxEnableEpoch:           enableEpochs.RelayedTransactionsEnableEpoch,
		PenalizedTooMuchGasEnableEpoch: enableEpochs.PenalizedTooMuchGasEnableEpoch,
		MetaProtectionEnableEpoch:      enableEpochs.MetaProtectionEnableEpoch,
		RelayedTxV2EnableEpoch:         enableEpochs.RelayedTransactionsV2EnableEpoch,
	}
	transactionProcessor, err := transaction.NewTxProcessor(argsNewTxProcessor)
	if err != nil {
		return nil, errors.New("could not create transaction statisticsProcessor: " + err.Error())
	}

	disabledRequestHandler := &disabled.RequestHandler{}
	disabledBlockTracker := &disabled.BlockTracker{}
	disabledBlockSizeComputationHandler := &disabled.BlockSizeComputationHandler{}
	disabledBalanceComputationHandler := &disabled.BalanceComputationHandler{}

	preProcFactory, err := shard.NewPreProcessorsContainerFactory(
		arg.ShardCoordinator,
		arg.Data.StorageService(),
		arg.Core.InternalMarshalizer(),
		arg.Core.Hasher(),
		arg.Data.Datapool(),
		arg.Core.AddressPubKeyConverter(),
		arg.Accounts,
		disabledRequestHandler,
		transactionProcessor,
		scProcessor,
		scProcessor,
		rewardsTxProcessor,
		arg.Economics,
		gasHandler,
		disabledBlockTracker,
		disabledBlockSizeComputationHandler,
		disabledBalanceComputationHandler,
	)
	if err != nil {
		return nil, err
	}

	preProcContainer, err := preProcFactory.Create()
	if err != nil {
		return nil, err
	}

	argsTransactionCoordinator := coordinator.ArgTransactionCoordinator{
		Hasher:                            arg.Core.Hasher(),
		Marshalizer:                       arg.Core.InternalMarshalizer(),
		ShardCoordinator:                  arg.ShardCoordinator,
		Accounts:                          arg.Accounts,
		MiniBlockPool:                     arg.Data.Datapool().MiniBlocks(),
		RequestHandler:                    disabledRequestHandler,
		PreProcessors:                     preProcContainer,
		InterProcessors:                   interimProcContainer,
		GasHandler:                        gasHandler,
		FeeHandler:                        genesisFeeHandler,
		BlockSizeComputation:              disabledBlockSizeComputationHandler,
		BalanceComputation:                disabledBalanceComputationHandler,
		EconomicsFee:                      genesisFeeHandler,
		TxTypeHandler:                     txTypeHandler,
		BlockGasAndFeesReCheckEnableEpoch: enableEpochs.BlockGasAndFeesReCheckEnableEpoch,
	}
	txCoordinator, err := coordinator.NewTransactionCoordinator(argsTransactionCoordinator)
	if err != nil {
		return nil, err
	}

	queryService, err := smartContract.NewSCQueryService(
		vmContainer,
		arg.Economics,
		vmFactoryImpl.BlockChainHookImpl(),
		arg.Data.Blockchain(),
	)
	if err != nil {
		return nil, err
	}

	return &genesisProcessors{
		txCoordinator:       txCoordinator,
		systemSCs:           nil,
		txProcessor:         transactionProcessor,
		scProcessor:         scProcessor,
		scrProcessor:        scProcessor,
		rwdProcessor:        rewardsTxProcessor,
		blockchainHook:      vmFactoryImpl.BlockChainHookImpl(),
		queryService:        queryService,
		vmContainersFactory: vmFactoryImpl,
		vmContainer:         vmContainer,
	}, nil
}

func deployInitialSmartContracts(
	processors *genesisProcessors,
	arg ArgsGenesisBlockCreator,
	deployMetrics *deployedScMetrics,
) ([][]byte, error) {
	smartContracts, err := arg.SmartContractParser.InitialSmartContractsSplitOnOwnersShards(arg.ShardCoordinator)
	if err != nil {
		return nil, err
	}

	var scAddresses = make([][]byte, 0)
	currentShardSmartContracts := smartContracts[arg.ShardCoordinator.SelfId()]
	for _, sc := range currentShardSmartContracts {
		var scResulted [][]byte
		scResulted, err = deployInitialSmartContract(processors, sc, arg, deployMetrics)
		if err != nil {
			return nil, fmt.Errorf("%w for owner %s and filename %s",
				err, sc.GetOwner(), sc.GetFilename())
		}

		scAddresses = append(scAddresses, scResulted...)
	}

	return scAddresses, nil
}

func deployInitialSmartContract(
	processors *genesisProcessors,
	sc genesis.InitialSmartContractHandler,
	arg ArgsGenesisBlockCreator,
	deployMetrics *deployedScMetrics,
) ([][]byte, error) {

	txExecutor, err := intermediate.NewTxExecutionProcessor(processors.txProcessor, arg.Accounts)
	if err != nil {
		return nil, err
	}

	var deployProc genesis.DeployProcessor

	switch sc.GetType() {
	case genesis.DNSType:
		deployMetrics.numOtherTypes++
		argDeployLibrary := intermediate.ArgDeployLibrarySC{
			Executor:         txExecutor,
			PubkeyConv:       arg.Core.AddressPubKeyConverter(),
			BlockchainHook:   processors.blockchainHook,
			ShardCoordinator: arg.ShardCoordinator,
		}
		deployProc, err = intermediate.NewDeployLibrarySC(argDeployLibrary)
		if err != nil {
			return nil, err
		}
	case genesis.DelegationType:
		deployMetrics.numDelegation++
		fallthrough
	default:
		argDeploy := intermediate.ArgDeployProcessor{
			Executor:       txExecutor,
			PubkeyConv:     arg.Core.AddressPubKeyConverter(),
			BlockchainHook: processors.blockchainHook,
			QueryService:   processors.queryService,
		}
		deployProc, err = intermediate.NewDeployProcessor(argDeploy)
		if err != nil {
			return nil, err
		}
	}

	return deployProc.Deploy(sc)
}

func increaseStakersNonces(processors *genesisProcessors, arg ArgsGenesisBlockCreator) (int, error) {
	txExecutor, err := intermediate.NewTxExecutionProcessor(processors.txProcessor, arg.Accounts)
	if err != nil {
		return 0, err
	}

	initialAddresses, err := arg.AccountsParser.InitialAccountsSplitOnAddressesShards(arg.ShardCoordinator)
	if err != nil {
		return 0, err
	}

	stakersCounter := 0
	initalAddressesInCurrentShard := initialAddresses[arg.ShardCoordinator.SelfId()]
	for _, ia := range initalAddressesInCurrentShard {
		if ia.GetStakingValue().Cmp(zero) < 1 {
			continue
		}

		numNodesStaked := big.NewInt(0).Set(ia.GetStakingValue())
		numNodesStaked.Div(numNodesStaked, arg.GenesisNodePrice)

		stakersCounter++
		err = txExecutor.AddNonce(ia.AddressBytes(), numNodesStaked.Uint64())
		if err != nil {
			return 0, fmt.Errorf("%w when adding nonce for address %s", err, ia.GetAddress())
		}
	}

	return stakersCounter, nil
}

func executeDelegation(
	processors *genesisProcessors,
	arg ArgsGenesisBlockCreator,
	nodesListSplitter genesis.NodesListSplitter,
) (genesis.DelegationResult, error) {
	txExecutor, err := intermediate.NewTxExecutionProcessor(processors.txProcessor, arg.Accounts)
	if err != nil {
		return genesis.DelegationResult{}, err
	}

	argDP := intermediate.ArgStandardDelegationProcessor{
		Executor:            txExecutor,
		ShardCoordinator:    arg.ShardCoordinator,
		AccountsParser:      arg.AccountsParser,
		SmartContractParser: arg.SmartContractParser,
		NodesListSplitter:   nodesListSplitter,
		QueryService:        processors.queryService,
		NodePrice:           arg.GenesisNodePrice,
	}

	delegationProcessor, err := intermediate.NewStandardDelegationProcessor(argDP)
	if err != nil {
		return genesis.DelegationResult{}, err
	}

	return delegationProcessor.ExecuteDelegation()
}

func incrementNoncesForCrossShardDelegations(processors *genesisProcessors, arg ArgsGenesisBlockCreator) (int, error) {
	txExecutor, err := intermediate.NewTxExecutionProcessor(processors.txProcessor, arg.Accounts)
	if err != nil {
		return 0, err
	}

	initialAddresses, err := arg.AccountsParser.InitialAccountsSplitOnAddressesShards(arg.ShardCoordinator)
	if err != nil {
		return 0, err
	}

	counter := 0
	initalAddressesInCurrentShard := initialAddresses[arg.ShardCoordinator.SelfId()]
	for _, ia := range initalAddressesInCurrentShard {
		dh := ia.GetDelegationHandler()
		if check.IfNil(dh) {
			continue
		}
		if arg.ShardCoordinator.SameShard(ia.AddressBytes(), dh.AddressBytes()) {
			continue
		}

		counter++
		err = txExecutor.AddNonce(ia.AddressBytes(), 1)
		if err != nil {
			return 0, fmt.Errorf("%w when adding nonce for address %s", err, ia.GetAddress())
		}
	}

	return counter, nil
}<|MERGE_RESOLUTION|>--- conflicted
+++ resolved
@@ -303,19 +303,11 @@
 		BlockGasLimit:                  math.MaxUint64,
 		GasSchedule:                    arg.GasSchedule,
 		ArgBlockChainHook:              argsHook,
-<<<<<<< HEAD
 		EpochNotifier:                  epochNotifier,
 		DeployEnableEpoch:              arg.EpochConfig.EnableEpochs.SCDeployEnableEpoch,
 		AheadOfTimeGasUsageEnableEpoch: arg.EpochConfig.EnableEpochs.AheadOfTimeGasUsageEnableEpoch,
 		ArwenV3EnableEpoch:             arg.EpochConfig.EnableEpochs.RepairCallbackEnableEpoch,
 		ArwenChangeLocker:              genesisArwenLocker,
-=======
-		DeployEnableEpoch:              arg.GeneralConfig.SCDeployEnableEpoch,
-		AheadOfTimeGasUsageEnableEpoch: arg.GeneralConfig.AheadOfTimeGasUsageEnableEpoch,
-		ArwenV3EnableEpoch:             arg.GeneralConfig.RepairCallbackEnableEpoch,
-		EpochNotifier:                  epochNotifier,
-		ArwenChangeLocker:              arwenChangeLocker,
->>>>>>> fb404736
 	}
 	log.Debug("shardGenesisCreator: enable epoch for sc deploy", "epoch", argsNewVMFactory.DeployEnableEpoch)
 	log.Debug("shardGenesisCreator: enable epoch for ahead of time gas usage", "epoch", argsNewVMFactory.AheadOfTimeGasUsageEnableEpoch)
@@ -389,11 +381,7 @@
 		return nil, err
 	}
 
-<<<<<<< HEAD
 	gasHandler, err := preprocess.NewGasComputation(arg.Economics, txTypeHandler, epochNotifier, enableEpochs.SCDeployEnableEpoch)
-=======
-	gasHandler, err := preprocess.NewGasComputation(arg.Economics, txTypeHandler, epochNotifier, generalConfig.SCDeployEnableEpoch)
->>>>>>> fb404736
 	if err != nil {
 		return nil, err
 	}
@@ -424,13 +412,8 @@
 		ReturnDataToLastTransferEnableEpoch: enableEpochs.ReturnDataToLastTransferEnableEpoch,
 		SenderInOutTransferEnableEpoch:      enableEpochs.SenderInOutTransferEnableEpoch,
 		IsGenesisProcessing:                 true,
-<<<<<<< HEAD
 		StakingV2EnableEpoch:                arg.EpochConfig.EnableEpochs.StakingV2EnableEpoch,
 		ArwenChangeLocker:                   genesisArwenLocker,
-=======
-		StakingV2EnableEpoch:                arg.SystemSCConfig.StakingSystemSCConfig.StakingV2Epoch,
-		ArwenChangeLocker:                   arwenChangeLocker,
->>>>>>> fb404736
 	}
 	scProcessor, err := smartContract.NewSmartContractProcessor(argsNewScProcessor)
 	if err != nil {
