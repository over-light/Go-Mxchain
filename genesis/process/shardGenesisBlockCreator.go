--- conflicted
+++ resolved
@@ -72,11 +72,8 @@
 		FixOOGReturnCodeEnableEpoch:                 unreachableEpoch,
 		RemoveNonUpdatedStorageEnableEpoch:          unreachableEpoch,
 		OptimizeNFTStoreEnableEpoch:                 unreachableEpoch,
-<<<<<<< HEAD
+		CreateNFTThroughExecByCallerEnableEpoch:     unreachableEpoch,
 		DisableOldTrieStorageEpoch:                  unreachableEpoch,
-=======
-		CreateNFTThroughExecByCallerEnableEpoch:     unreachableEpoch,
->>>>>>> 2bc7eaae
 	}
 }
 
