--- conflicted
+++ resolved
@@ -115,11 +115,8 @@
 		FailExecutionOnEveryAPIErrorEnableEpoch:           unreachableEpoch,
 		AddFailedRelayedTxToInvalidMBsDisableEpoch:        unreachableEpoch,
 		SCRSizeInvariantOnBuiltInResultEnableEpoch:        unreachableEpoch,
-<<<<<<< HEAD
 		ManagedCryptoAPIsEnableEpoch:                      unreachableEpoch,
-=======
 		CheckCorrectTokenIDForTransferRoleEnableEpoch:     unreachableEpoch,
->>>>>>> b3c54d6c
 	}
 }
 
