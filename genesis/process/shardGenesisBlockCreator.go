package process

import (
	"errors"
	"fmt"
	"math"
	"math/big"
	"sync"

	"github.com/ElrondNetwork/elrond-go-core/core/check"
	"github.com/ElrondNetwork/elrond-go-core/data"
	"github.com/ElrondNetwork/elrond-go-core/data/block"
	dataBlock "github.com/ElrondNetwork/elrond-go-core/data/block"
	logger "github.com/ElrondNetwork/elrond-go-logger"
	"github.com/ElrondNetwork/elrond-go/common/forking"
	"github.com/ElrondNetwork/elrond-go/config"
	"github.com/ElrondNetwork/elrond-go/genesis"
	"github.com/ElrondNetwork/elrond-go/genesis/process/disabled"
	"github.com/ElrondNetwork/elrond-go/genesis/process/intermediate"
	"github.com/ElrondNetwork/elrond-go/process"
	"github.com/ElrondNetwork/elrond-go/process/block/preprocess"
	"github.com/ElrondNetwork/elrond-go/process/coordinator"
	"github.com/ElrondNetwork/elrond-go/process/factory/shard"
	"github.com/ElrondNetwork/elrond-go/process/rewardTransaction"
	"github.com/ElrondNetwork/elrond-go/process/smartContract"
	"github.com/ElrondNetwork/elrond-go/process/smartContract/builtInFunctions"
	"github.com/ElrondNetwork/elrond-go/process/smartContract/hooks"
	"github.com/ElrondNetwork/elrond-go/process/transaction"
	"github.com/ElrondNetwork/elrond-go/state"
	"github.com/ElrondNetwork/elrond-go/storage/txcache"
	"github.com/ElrondNetwork/elrond-go/update"
	hardForkProcess "github.com/ElrondNetwork/elrond-go/update/process"
	vmcommonBuiltInFunctions "github.com/ElrondNetwork/elrond-vm-common/builtInFunctions"
	"github.com/ElrondNetwork/elrond-vm-common/parsers"
)

var log = logger.GetOrCreate("genesis/process")

var zero = big.NewInt(0)

type deployedScMetrics struct {
	numDelegation int
	numOtherTypes int
}

func createGenesisConfig() config.EnableEpochs {
	return config.EnableEpochs{
		BuiltInFunctionsEnableEpoch:                 0,
		SCDeployEnableEpoch:                         unreachableEpoch,
		RelayedTransactionsEnableEpoch:              0,
		PenalizedTooMuchGasEnableEpoch:              0,
		AheadOfTimeGasUsageEnableEpoch:              unreachableEpoch,
		BelowSignedThresholdEnableEpoch:             unreachableEpoch,
		GasPriceModifierEnableEpoch:                 unreachableEpoch,
		MetaProtectionEnableEpoch:                   unreachableEpoch,
		TransactionSignedWithTxHashEnableEpoch:      unreachableEpoch,
		SwitchHysteresisForMinNodesEnableEpoch:      unreachableEpoch,
		SwitchJailWaitingEnableEpoch:                unreachableEpoch,
		BlockGasAndFeesReCheckEnableEpoch:           unreachableEpoch,
		RelayedTransactionsV2EnableEpoch:            unreachableEpoch,
		BuiltInFunctionOnMetaEnableEpoch:            unreachableEpoch,
		ComputeRewardCheckpointEnableEpoch:          unreachableEpoch,
		IncrementSCRNonceInMultiTransferEnableEpoch: unreachableEpoch,
<<<<<<< HEAD
		OptimizeGasUsedInCrossMiniBlocksEnableEpoch: unreachableEpoch,
=======
		SCRSizeInvariantCheckEnableEpoch:            unreachableEpoch,
		BackwardCompSaveKeyValueEnableEpoch:         unreachableEpoch,
		MetaESDTSetEnableEpoch:                      unreachableEpoch,
		AddTokensToDelegationEnableEpoch:            unreachableEpoch,
		MultiESDTTransferFixOnCallBackOnEnableEpoch: unreachableEpoch,
>>>>>>> ef4054a9
	}
}

// CreateShardGenesisBlock will create a shard genesis block
func CreateShardGenesisBlock(
	arg ArgsGenesisBlockCreator,
	body *block.Body,
	nodesListSplitter genesis.NodesListSplitter,
	hardForkBlockProcessor update.HardForkBlockProcessor,
) (data.HeaderHandler, [][]byte, error) {
	if mustDoHardForkImportProcess(arg) {
		return createShardGenesisBlockAfterHardFork(arg, body, hardForkBlockProcessor)
	}

	processors, err := createProcessorsForShardGenesisBlock(arg, createGenesisConfig())
	if err != nil {
		return nil, nil, err
	}

	deployMetrics := &deployedScMetrics{}

	scAddresses, err := deployInitialSmartContracts(processors, arg, deployMetrics)
	if err != nil {
		return nil, nil, err
	}

	numSetBalances, err := setBalancesToTrie(arg)
	if err != nil {
		return nil, nil, fmt.Errorf("%w encountered when creating genesis block for shard %d while setting the balances to trie",
			err, arg.ShardCoordinator.SelfId())
	}

	numStaked, err := increaseStakersNonces(processors, arg)
	if err != nil {
		return nil, nil, fmt.Errorf("%w encountered when creating genesis block for shard %d while incrementing nonces",
			err, arg.ShardCoordinator.SelfId())
	}

	delegationResult, err := executeDelegation(processors, arg, nodesListSplitter)
	if err != nil {
		return nil, nil, fmt.Errorf("%w encountered when creating genesis block for shard %d while execution delegation",
			err, arg.ShardCoordinator.SelfId())
	}

	numCrossShardDelegations, err := incrementNoncesForCrossShardDelegations(processors, arg)
	if err != nil {
		return nil, nil, fmt.Errorf("%w encountered when creating genesis block for shard %d while incrementing crossshard nonce",
			err, arg.ShardCoordinator.SelfId())
	}

	rootHash, err := arg.Accounts.Commit()
	if err != nil {
		return nil, nil, fmt.Errorf("%w encountered when creating genesis block for shard %d while commiting",
			err, arg.ShardCoordinator.SelfId())
	}

	log.Debug("shard block genesis",
		"shard ID", arg.ShardCoordinator.SelfId(),
		"num delegation SC deployed", deployMetrics.numDelegation,
		"num other SC deployed", deployMetrics.numOtherTypes,
		"num set balances", numSetBalances,
		"num staked directly", numStaked,
		"total staked on a delegation SC", delegationResult.NumTotalStaked,
		"total delegation nodes", delegationResult.NumTotalDelegated,
		"cross shard delegation calls", numCrossShardDelegations,
	)

	round, nonce, epoch := getGenesisBlocksRoundNonceEpoch(arg)
	header := &block.Header{
		Epoch:           epoch,
		Round:           round,
		Nonce:           nonce,
		ShardID:         arg.ShardCoordinator.SelfId(),
		BlockBodyType:   block.StateBlock,
		PubKeysBitmap:   []byte{1},
		Signature:       rootHash,
		RootHash:        rootHash,
		PrevRandSeed:    rootHash,
		RandSeed:        rootHash,
		TimeStamp:       arg.GenesisTime,
		AccumulatedFees: big.NewInt(0),
		DeveloperFees:   big.NewInt(0),
		ChainID:         []byte(arg.Core.ChainID()),
		SoftwareVersion: []byte(""),
	}

	err = processors.vmContainer.Close()
	if err != nil {
		return nil, nil, err
	}

	err = processors.vmContainersFactory.Close()
	if err != nil {
		return nil, nil, err
	}

	return header, scAddresses, nil
}

func createShardGenesisBlockAfterHardFork(
	arg ArgsGenesisBlockCreator,
	body *block.Body,
	hardForkBlockProcessor update.HardForkBlockProcessor,
) (data.HeaderHandler, [][]byte, error) {
	if check.IfNil(hardForkBlockProcessor) {
		return nil, nil, update.ErrNilHardForkBlockProcessor
	}

	hdrHandler, err := hardForkBlockProcessor.CreateBlock(
		body,
		arg.Core.ChainID(),
		arg.HardForkConfig.StartRound,
		arg.HardForkConfig.StartNonce,
		arg.HardForkConfig.StartEpoch,
	)
	if err != nil {
		return nil, nil, err
	}
	hdrHandler.SetTimeStamp(arg.GenesisTime)

	err = arg.Accounts.RecreateTrie(hdrHandler.GetRootHash())
	if err != nil {
		return nil, nil, err
	}

	return hdrHandler, make([][]byte, 0), nil
}

func createArgsShardBlockCreatorAfterHardFork(
	arg ArgsGenesisBlockCreator,
	selfShardID uint32,
) (hardForkProcess.ArgsNewShardBlockCreatorAfterHardFork, error) {
	tmpArg := arg
	tmpArg.Accounts = arg.importHandler.GetAccountsDBForShard(arg.ShardCoordinator.SelfId())
	processors, err := createProcessorsForShardGenesisBlock(tmpArg, arg.EpochConfig.EnableEpochs)
	if err != nil {
		return hardForkProcess.ArgsNewShardBlockCreatorAfterHardFork{}, err
	}

	argsPendingTxProcessor := hardForkProcess.ArgsPendingTransactionProcessor{
		Accounts:         tmpArg.Accounts,
		TxProcessor:      processors.txProcessor,
		RwdTxProcessor:   processors.rwdProcessor,
		ScrTxProcessor:   processors.scrProcessor,
		PubKeyConv:       arg.Core.AddressPubKeyConverter(),
		ShardCoordinator: arg.ShardCoordinator,
	}
	pendingTxProcessor, err := hardForkProcess.NewPendingTransactionProcessor(argsPendingTxProcessor)
	if err != nil {
		return hardForkProcess.ArgsNewShardBlockCreatorAfterHardFork{}, err
	}

	argsShardBlockCreatorAfterHardFork := hardForkProcess.ArgsNewShardBlockCreatorAfterHardFork{
		Hasher:             arg.Core.Hasher(),
		ImportHandler:      arg.importHandler,
		Marshalizer:        arg.Core.InternalMarshalizer(),
		PendingTxProcessor: pendingTxProcessor,
		ShardCoordinator:   arg.ShardCoordinator,
		Storage:            arg.Data.StorageService(),
		TxCoordinator:      processors.txCoordinator,
		SelfShardID:        selfShardID,
	}

	return argsShardBlockCreatorAfterHardFork, nil
}

// setBalancesToTrie adds balances to trie
func setBalancesToTrie(arg ArgsGenesisBlockCreator) (int, error) {
	initialAccounts, err := arg.AccountsParser.InitialAccountsSplitOnAddressesShards(arg.ShardCoordinator)
	if err != nil {
		return 0, err
	}

	initialAccountsForShard := initialAccounts[arg.ShardCoordinator.SelfId()]

	for _, accnt := range initialAccountsForShard {
		err = setBalanceToTrie(arg, accnt)
		if err != nil {
			return 0, err
		}
	}

	return len(initialAccountsForShard), nil
}

func setBalanceToTrie(arg ArgsGenesisBlockCreator, accnt genesis.InitialAccountHandler) error {
	accWrp, err := arg.Accounts.LoadAccount(accnt.AddressBytes())
	if err != nil {
		return err
	}

	account, ok := accWrp.(state.UserAccountHandler)
	if !ok {
		return process.ErrWrongTypeAssertion
	}

	err = account.AddToBalance(accnt.GetBalanceValue())
	if err != nil {
		return err
	}

	return arg.Accounts.SaveAccount(account)
}

func createProcessorsForShardGenesisBlock(arg ArgsGenesisBlockCreator, enableEpochs config.EnableEpochs) (*genesisProcessors, error) {
	genesisArwenLocker := &sync.RWMutex{} // use a local instance as to not run in concurrent issues when doing bootstrap
	epochNotifier := forking.NewGenericEpochNotifier()

	argsBuiltIn := builtInFunctions.ArgsCreateBuiltInFunctionContainer{
		GasSchedule:                  arg.GasSchedule,
		MapDNSAddresses:              make(map[string]struct{}),
		EnableUserNameChange:         false,
		Marshalizer:                  arg.Core.InternalMarshalizer(),
		Accounts:                     arg.Accounts,
		ShardCoordinator:             arg.ShardCoordinator,
		EpochNotifier:                epochNotifier,
		ESDTMultiTransferEnableEpoch: unreachableEpoch,
		ESDTTransferRoleEnableEpoch:  unreachableEpoch,
		GlobalMintBurnDisableEpoch:   unreachableEpoch,
		ESDTTransferMetaEnableEpoch:  unreachableEpoch,
	}
	builtInFuncs, err := builtInFunctions.CreateBuiltInFunctionContainer(argsBuiltIn)
	if err != nil {
		return nil, err
	}

	argsHook := hooks.ArgBlockChainHook{
		Accounts:           arg.Accounts,
		PubkeyConv:         arg.Core.AddressPubKeyConverter(),
		StorageService:     arg.Data.StorageService(),
		BlockChain:         arg.Data.Blockchain(),
		ShardCoordinator:   arg.ShardCoordinator,
		Marshalizer:        arg.Core.InternalMarshalizer(),
		Uint64Converter:    arg.Core.Uint64ByteSliceConverter(),
		BuiltInFunctions:   builtInFuncs,
		DataPool:           arg.Data.Datapool(),
		CompiledSCPool:     arg.Data.Datapool().SmartContracts(),
		NilCompiledSCStore: true,
	}
	esdtTransferParser, err := parsers.NewESDTTransferParser(arg.Core.InternalMarshalizer())
	if err != nil {
		return nil, err
	}

	argsNewVMFactory := shard.ArgVMContainerFactory{
		Config:             arg.VirtualMachineConfig,
		BlockGasLimit:      math.MaxUint64,
		GasSchedule:        arg.GasSchedule,
		ArgBlockChainHook:  argsHook,
		EpochNotifier:      epochNotifier,
		EpochConfig:        arg.EpochConfig.EnableEpochs,
		ArwenChangeLocker:  genesisArwenLocker,
		ESDTTransferParser: esdtTransferParser,
	}
	vmFactoryImpl, err := shard.NewVMContainerFactory(argsNewVMFactory)
	if err != nil {
		return nil, err
	}

	vmContainer, err := vmFactoryImpl.Create()
	if err != nil {
		return nil, err
	}

	err = vmcommonBuiltInFunctions.SetPayableHandler(builtInFuncs, vmFactoryImpl.BlockChainHookImpl())
	if err != nil {
		return nil, err
	}

	genesisFeeHandler := &disabled.FeeHandler{}
	interimProcFactory, err := shard.NewIntermediateProcessorsContainerFactory(
		arg.ShardCoordinator,
		arg.Core.InternalMarshalizer(),
		arg.Core.Hasher(),
		arg.Core.AddressPubKeyConverter(),
		arg.Data.StorageService(),
		arg.Data.Datapool(),
		genesisFeeHandler,
	)
	if err != nil {
		return nil, err
	}

	interimProcContainer, err := interimProcFactory.Create()
	if err != nil {
		return nil, err
	}

	scForwarder, err := interimProcContainer.Get(dataBlock.SmartContractResultBlock)
	if err != nil {
		return nil, err
	}

	receiptTxInterim, err := interimProcContainer.Get(dataBlock.ReceiptBlock)
	if err != nil {
		return nil, err
	}

	badTxInterim, err := interimProcContainer.Get(dataBlock.InvalidBlock)
	if err != nil {
		return nil, err
	}

	temporaryBlock := &dataBlock.Header{
		Epoch:     arg.StartEpochNum,
		TimeStamp: arg.GenesisTime,
	}
	epochNotifier.CheckEpoch(temporaryBlock)

	argsTxTypeHandler := coordinator.ArgNewTxTypeHandler{
		PubkeyConverter:        arg.Core.AddressPubKeyConverter(),
		ShardCoordinator:       arg.ShardCoordinator,
		BuiltInFunctions:       builtInFuncs,
		ArgumentParser:         parsers.NewCallArgsParser(),
		EpochNotifier:          epochNotifier,
		RelayedTxV2EnableEpoch: arg.EpochConfig.EnableEpochs.RelayedTransactionsV2EnableEpoch,
		ESDTTransferParser:     esdtTransferParser,
	}
	txTypeHandler, err := coordinator.NewTxTypeHandler(argsTxTypeHandler)
	if err != nil {
		return nil, err
	}

	gasHandler, err := preprocess.NewGasComputation(arg.Economics, txTypeHandler, epochNotifier, enableEpochs.SCDeployEnableEpoch)
	if err != nil {
		return nil, err
	}

	argsNewScProcessor := smartContract.ArgsNewSmartContractProcessor{
		VmContainer:                           vmContainer,
		ArgsParser:                            smartContract.NewArgumentParser(),
		Hasher:                                arg.Core.Hasher(),
		Marshalizer:                           arg.Core.InternalMarshalizer(),
		AccountsDB:                            arg.Accounts,
		BlockChainHook:                        vmFactoryImpl.BlockChainHookImpl(),
		PubkeyConv:                            arg.Core.AddressPubKeyConverter(),
		ShardCoordinator:                      arg.ShardCoordinator,
		ScrForwarder:                          scForwarder,
		TxFeeHandler:                          genesisFeeHandler,
		EconomicsFee:                          genesisFeeHandler,
		TxTypeHandler:                         txTypeHandler,
		GasHandler:                            gasHandler,
		GasSchedule:                           arg.GasSchedule,
		TxLogsProcessor:                       arg.TxLogsProcessor,
		BadTxForwarder:                        badTxInterim,
		EpochNotifier:                         epochNotifier,
		BuiltinEnableEpoch:                    enableEpochs.BuiltInFunctionsEnableEpoch,
		DeployEnableEpoch:                     enableEpochs.SCDeployEnableEpoch,
		PenalizedTooMuchGasEnableEpoch:        enableEpochs.PenalizedTooMuchGasEnableEpoch,
		RepairCallbackEnableEpoch:             enableEpochs.RepairCallbackEnableEpoch,
		ReturnDataToLastTransferEnableEpoch:   enableEpochs.ReturnDataToLastTransferEnableEpoch,
		SenderInOutTransferEnableEpoch:        enableEpochs.SenderInOutTransferEnableEpoch,
		BuiltInFunctionOnMetachainEnableEpoch: enableEpochs.BuiltInFunctionOnMetaEnableEpoch,
		SCRSizeInvariantCheckEnableEpoch:      enableEpochs.SCRSizeInvariantCheckEnableEpoch,
		BackwardCompSaveKeyValueEnableEpoch:   enableEpochs.BackwardCompSaveKeyValueEnableEpoch,
		IsGenesisProcessing:                   true,
		StakingV2EnableEpoch:                  arg.EpochConfig.EnableEpochs.StakingV2EnableEpoch,
		VMOutputCacher:                        txcache.NewDisabledCache(),
		ArwenChangeLocker:                     genesisArwenLocker,

		IncrementSCRNonceInMultiTransferEnableEpoch: enableEpochs.IncrementSCRNonceInMultiTransferEnableEpoch,
		OptimizeGasUsedInCrossMiniBlocksEnableEpoch: enableEpochs.OptimizeGasUsedInCrossMiniBlocksEnableEpoch,
	}
	scProcessor, err := smartContract.NewSmartContractProcessor(argsNewScProcessor)
	if err != nil {
		return nil, err
	}

	rewardsTxProcessor, err := rewardTransaction.NewRewardTxProcessor(
		arg.Accounts,
		arg.Core.AddressPubKeyConverter(),
		arg.ShardCoordinator,
	)
	if err != nil {
		return nil, err
	}

	argsNewTxProcessor := transaction.ArgsNewTxProcessor{
		Accounts:                       arg.Accounts,
		Hasher:                         arg.Core.Hasher(),
		PubkeyConv:                     arg.Core.AddressPubKeyConverter(),
		Marshalizer:                    arg.Core.InternalMarshalizer(),
		SignMarshalizer:                arg.Core.TxMarshalizer(),
		ShardCoordinator:               arg.ShardCoordinator,
		ScProcessor:                    scProcessor,
		TxFeeHandler:                   genesisFeeHandler,
		TxTypeHandler:                  txTypeHandler,
		EconomicsFee:                   genesisFeeHandler,
		ReceiptForwarder:               receiptTxInterim,
		BadTxForwarder:                 badTxInterim,
		ArgsParser:                     smartContract.NewArgumentParser(),
		ScrForwarder:                   scForwarder,
		EpochNotifier:                  epochNotifier,
		RelayedTxEnableEpoch:           enableEpochs.RelayedTransactionsEnableEpoch,
		PenalizedTooMuchGasEnableEpoch: enableEpochs.PenalizedTooMuchGasEnableEpoch,
		MetaProtectionEnableEpoch:      enableEpochs.MetaProtectionEnableEpoch,
		RelayedTxV2EnableEpoch:         enableEpochs.RelayedTransactionsV2EnableEpoch,
	}
	transactionProcessor, err := transaction.NewTxProcessor(argsNewTxProcessor)
	if err != nil {
		return nil, errors.New("could not create transaction statisticsProcessor: " + err.Error())
	}

	disabledRequestHandler := &disabled.RequestHandler{}
	disabledBlockTracker := &disabled.BlockTracker{}
	disabledBlockSizeComputationHandler := &disabled.BlockSizeComputationHandler{}
	disabledBalanceComputationHandler := &disabled.BalanceComputationHandler{}
	disabledEpochNotifier := &disabled.EpochNotifier{}

	preProcFactory, err := shard.NewPreProcessorsContainerFactory(
		arg.ShardCoordinator,
		arg.Data.StorageService(),
		arg.Core.InternalMarshalizer(),
		arg.Core.Hasher(),
		arg.Data.Datapool(),
		arg.Core.AddressPubKeyConverter(),
		arg.Accounts,
		disabledRequestHandler,
		transactionProcessor,
		scProcessor,
		scProcessor,
		rewardsTxProcessor,
		arg.Economics,
		gasHandler,
		disabledBlockTracker,
		disabledBlockSizeComputationHandler,
		disabledBalanceComputationHandler,
		disabledEpochNotifier,
		enableEpochs.OptimizeGasUsedInCrossMiniBlocksEnableEpoch,
	)
	if err != nil {
		return nil, err
	}

	preProcContainer, err := preProcFactory.Create()
	if err != nil {
		return nil, err
	}

	argsTransactionCoordinator := coordinator.ArgTransactionCoordinator{
		Hasher:                            arg.Core.Hasher(),
		Marshalizer:                       arg.Core.InternalMarshalizer(),
		ShardCoordinator:                  arg.ShardCoordinator,
		Accounts:                          arg.Accounts,
		MiniBlockPool:                     arg.Data.Datapool().MiniBlocks(),
		RequestHandler:                    disabledRequestHandler,
		PreProcessors:                     preProcContainer,
		InterProcessors:                   interimProcContainer,
		GasHandler:                        gasHandler,
		FeeHandler:                        genesisFeeHandler,
		BlockSizeComputation:              disabledBlockSizeComputationHandler,
		BalanceComputation:                disabledBalanceComputationHandler,
		EconomicsFee:                      genesisFeeHandler,
		TxTypeHandler:                     txTypeHandler,
		BlockGasAndFeesReCheckEnableEpoch: enableEpochs.BlockGasAndFeesReCheckEnableEpoch,
		TransactionsLogProcessor:          arg.TxLogsProcessor,
	}
	txCoordinator, err := coordinator.NewTransactionCoordinator(argsTransactionCoordinator)
	if err != nil {
		return nil, err
	}

	argsNewSCQueryService := smartContract.ArgsNewSCQueryService{
		VmContainer:       vmContainer,
		EconomicsFee:      arg.Economics,
		BlockChainHook:    vmFactoryImpl.BlockChainHookImpl(),
		BlockChain:        arg.Data.Blockchain(),
		ArwenChangeLocker: genesisArwenLocker,
	}
	queryService, err := smartContract.NewSCQueryService(argsNewSCQueryService)
	if err != nil {
		return nil, err
	}

	return &genesisProcessors{
		txCoordinator:       txCoordinator,
		systemSCs:           nil,
		txProcessor:         transactionProcessor,
		scProcessor:         scProcessor,
		scrProcessor:        scProcessor,
		rwdProcessor:        rewardsTxProcessor,
		blockchainHook:      vmFactoryImpl.BlockChainHookImpl(),
		queryService:        queryService,
		vmContainersFactory: vmFactoryImpl,
		vmContainer:         vmContainer,
	}, nil
}

func deployInitialSmartContracts(
	processors *genesisProcessors,
	arg ArgsGenesisBlockCreator,
	deployMetrics *deployedScMetrics,
) ([][]byte, error) {
	smartContracts, err := arg.SmartContractParser.InitialSmartContractsSplitOnOwnersShards(arg.ShardCoordinator)
	if err != nil {
		return nil, err
	}

	var scAddresses = make([][]byte, 0)
	currentShardSmartContracts := smartContracts[arg.ShardCoordinator.SelfId()]
	for _, sc := range currentShardSmartContracts {
		var scResulted [][]byte
		scResulted, err = deployInitialSmartContract(processors, sc, arg, deployMetrics)
		if err != nil {
			return nil, fmt.Errorf("%w for owner %s and filename %s",
				err, sc.GetOwner(), sc.GetFilename())
		}

		scAddresses = append(scAddresses, scResulted...)
	}

	return scAddresses, nil
}

func deployInitialSmartContract(
	processors *genesisProcessors,
	sc genesis.InitialSmartContractHandler,
	arg ArgsGenesisBlockCreator,
	deployMetrics *deployedScMetrics,
) ([][]byte, error) {

	txExecutor, err := intermediate.NewTxExecutionProcessor(processors.txProcessor, arg.Accounts)
	if err != nil {
		return nil, err
	}

	var deployProc genesis.DeployProcessor

	switch sc.GetType() {
	case genesis.DNSType:
		deployMetrics.numOtherTypes++
		argDeployLibrary := intermediate.ArgDeployLibrarySC{
			Executor:         txExecutor,
			PubkeyConv:       arg.Core.AddressPubKeyConverter(),
			BlockchainHook:   processors.blockchainHook,
			ShardCoordinator: arg.ShardCoordinator,
		}
		deployProc, err = intermediate.NewDeployLibrarySC(argDeployLibrary)
		if err != nil {
			return nil, err
		}
	case genesis.DelegationType:
		deployMetrics.numDelegation++
		fallthrough
	default:
		argDeploy := intermediate.ArgDeployProcessor{
			Executor:       txExecutor,
			PubkeyConv:     arg.Core.AddressPubKeyConverter(),
			BlockchainHook: processors.blockchainHook,
			QueryService:   processors.queryService,
		}
		deployProc, err = intermediate.NewDeployProcessor(argDeploy)
		if err != nil {
			return nil, err
		}
	}

	return deployProc.Deploy(sc)
}

func increaseStakersNonces(processors *genesisProcessors, arg ArgsGenesisBlockCreator) (int, error) {
	txExecutor, err := intermediate.NewTxExecutionProcessor(processors.txProcessor, arg.Accounts)
	if err != nil {
		return 0, err
	}

	initialAddresses, err := arg.AccountsParser.InitialAccountsSplitOnAddressesShards(arg.ShardCoordinator)
	if err != nil {
		return 0, err
	}

	stakersCounter := 0
	initalAddressesInCurrentShard := initialAddresses[arg.ShardCoordinator.SelfId()]
	for _, ia := range initalAddressesInCurrentShard {
		if ia.GetStakingValue().Cmp(zero) < 1 {
			continue
		}

		numNodesStaked := big.NewInt(0).Set(ia.GetStakingValue())
		numNodesStaked.Div(numNodesStaked, arg.GenesisNodePrice)

		stakersCounter++
		err = txExecutor.AddNonce(ia.AddressBytes(), numNodesStaked.Uint64())
		if err != nil {
			return 0, fmt.Errorf("%w when adding nonce for address %s", err, ia.GetAddress())
		}
	}

	return stakersCounter, nil
}

func executeDelegation(
	processors *genesisProcessors,
	arg ArgsGenesisBlockCreator,
	nodesListSplitter genesis.NodesListSplitter,
) (genesis.DelegationResult, error) {
	txExecutor, err := intermediate.NewTxExecutionProcessor(processors.txProcessor, arg.Accounts)
	if err != nil {
		return genesis.DelegationResult{}, err
	}

	argDP := intermediate.ArgStandardDelegationProcessor{
		Executor:            txExecutor,
		ShardCoordinator:    arg.ShardCoordinator,
		AccountsParser:      arg.AccountsParser,
		SmartContractParser: arg.SmartContractParser,
		NodesListSplitter:   nodesListSplitter,
		QueryService:        processors.queryService,
		NodePrice:           arg.GenesisNodePrice,
	}

	delegationProcessor, err := intermediate.NewStandardDelegationProcessor(argDP)
	if err != nil {
		return genesis.DelegationResult{}, err
	}

	return delegationProcessor.ExecuteDelegation()
}

func incrementNoncesForCrossShardDelegations(processors *genesisProcessors, arg ArgsGenesisBlockCreator) (int, error) {
	txExecutor, err := intermediate.NewTxExecutionProcessor(processors.txProcessor, arg.Accounts)
	if err != nil {
		return 0, err
	}

	initialAddresses, err := arg.AccountsParser.InitialAccountsSplitOnAddressesShards(arg.ShardCoordinator)
	if err != nil {
		return 0, err
	}

	counter := 0
	initalAddressesInCurrentShard := initialAddresses[arg.ShardCoordinator.SelfId()]
	for _, ia := range initalAddressesInCurrentShard {
		dh := ia.GetDelegationHandler()
		if check.IfNil(dh) {
			continue
		}
		if arg.ShardCoordinator.SameShard(ia.AddressBytes(), dh.AddressBytes()) {
			continue
		}

		counter++
		err = txExecutor.AddNonce(ia.AddressBytes(), 1)
		if err != nil {
			return 0, fmt.Errorf("%w when adding nonce for address %s", err, ia.GetAddress())
		}
	}

	return counter, nil
}<|MERGE_RESOLUTION|>--- conflicted
+++ resolved
@@ -61,15 +61,12 @@
 		BuiltInFunctionOnMetaEnableEpoch:            unreachableEpoch,
 		ComputeRewardCheckpointEnableEpoch:          unreachableEpoch,
 		IncrementSCRNonceInMultiTransferEnableEpoch: unreachableEpoch,
-<<<<<<< HEAD
-		OptimizeGasUsedInCrossMiniBlocksEnableEpoch: unreachableEpoch,
-=======
 		SCRSizeInvariantCheckEnableEpoch:            unreachableEpoch,
 		BackwardCompSaveKeyValueEnableEpoch:         unreachableEpoch,
 		MetaESDTSetEnableEpoch:                      unreachableEpoch,
 		AddTokensToDelegationEnableEpoch:            unreachableEpoch,
 		MultiESDTTransferFixOnCallBackOnEnableEpoch: unreachableEpoch,
->>>>>>> ef4054a9
+		OptimizeGasUsedInCrossMiniBlocksEnableEpoch: unreachableEpoch,
 	}
 }
 
