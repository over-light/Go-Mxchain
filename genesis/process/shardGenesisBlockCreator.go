package process

import (
	"errors"
	"fmt"
	"math"
	"math/big"
	"sync"

	"github.com/ElrondNetwork/elrond-go-core/core/check"
	"github.com/ElrondNetwork/elrond-go-core/data"
	"github.com/ElrondNetwork/elrond-go-core/data/block"
	dataBlock "github.com/ElrondNetwork/elrond-go-core/data/block"
	logger "github.com/ElrondNetwork/elrond-go-logger"
	"github.com/ElrondNetwork/elrond-go/common"
	"github.com/ElrondNetwork/elrond-go/common/enablers"
	"github.com/ElrondNetwork/elrond-go/common/forking"
	"github.com/ElrondNetwork/elrond-go/config"
	"github.com/ElrondNetwork/elrond-go/genesis"
	"github.com/ElrondNetwork/elrond-go/genesis/process/disabled"
	"github.com/ElrondNetwork/elrond-go/genesis/process/intermediate"
	"github.com/ElrondNetwork/elrond-go/process"
	"github.com/ElrondNetwork/elrond-go/process/block/preprocess"
	"github.com/ElrondNetwork/elrond-go/process/coordinator"
	"github.com/ElrondNetwork/elrond-go/process/factory/shard"
	"github.com/ElrondNetwork/elrond-go/process/receipts"
	"github.com/ElrondNetwork/elrond-go/process/rewardTransaction"
	"github.com/ElrondNetwork/elrond-go/process/smartContract"
	"github.com/ElrondNetwork/elrond-go/process/smartContract/builtInFunctions"
	"github.com/ElrondNetwork/elrond-go/process/smartContract/hooks"
	syncDisabled "github.com/ElrondNetwork/elrond-go/process/sync/disabled"
	"github.com/ElrondNetwork/elrond-go/process/transaction"
	"github.com/ElrondNetwork/elrond-go/state"
	"github.com/ElrondNetwork/elrond-go/storage/txcache"
	"github.com/ElrondNetwork/elrond-go/update"
	hardForkProcess "github.com/ElrondNetwork/elrond-go/update/process"
	"github.com/ElrondNetwork/elrond-vm-common/parsers"
)

var log = logger.GetOrCreate("genesis/process")

var zero = big.NewInt(0)

type deployedScMetrics struct {
	numDelegation int
	numOtherTypes int
}

func createGenesisConfig() config.EnableEpochs {
	return config.EnableEpochs{
		SCDeployEnableEpoch:                    unreachableEpoch,
		BuiltInFunctionsEnableEpoch:            0,
		RelayedTransactionsEnableEpoch:         unreachableEpoch,
		PenalizedTooMuchGasEnableEpoch:         unreachableEpoch,
		SwitchJailWaitingEnableEpoch:           unreachableEpoch,
		SwitchHysteresisForMinNodesEnableEpoch: unreachableEpoch,
		BelowSignedThresholdEnableEpoch:        unreachableEpoch,
		TransactionSignedWithTxHashEnableEpoch: unreachableEpoch,
		MetaProtectionEnableEpoch:              unreachableEpoch,
		AheadOfTimeGasUsageEnableEpoch:         unreachableEpoch,
		GasPriceModifierEnableEpoch:            unreachableEpoch,
		RepairCallbackEnableEpoch:              unreachableEpoch,
		MaxNodesChangeEnableEpoch: []config.MaxNodesChangeConfig{
			{
				EpochEnable:            unreachableEpoch,
				MaxNumNodes:            0,
				NodesToShufflePerShard: 0,
			},
		},
		BlockGasAndFeesReCheckEnableEpoch:                 unreachableEpoch,
		StakingV2EnableEpoch:                              unreachableEpoch,
		StakeEnableEpoch:                                  0,
		DoubleKeyProtectionEnableEpoch:                    0,
		ESDTEnableEpoch:                                   unreachableEpoch,
		GovernanceEnableEpoch:                             unreachableEpoch,
		DelegationManagerEnableEpoch:                      unreachableEpoch,
		DelegationSmartContractEnableEpoch:                unreachableEpoch,
		CorrectLastUnjailedEnableEpoch:                    unreachableEpoch,
		BalanceWaitingListsEnableEpoch:                    unreachableEpoch,
		ReturnDataToLastTransferEnableEpoch:               unreachableEpoch,
		SenderInOutTransferEnableEpoch:                    unreachableEpoch,
		RelayedTransactionsV2EnableEpoch:                  unreachableEpoch,
		UnbondTokensV2EnableEpoch:                         unreachableEpoch,
		SaveJailedAlwaysEnableEpoch:                       unreachableEpoch,
		ValidatorToDelegationEnableEpoch:                  unreachableEpoch,
		ReDelegateBelowMinCheckEnableEpoch:                unreachableEpoch,
		WaitingListFixEnableEpoch:                         unreachableEpoch,
		IncrementSCRNonceInMultiTransferEnableEpoch:       unreachableEpoch,
		ESDTMultiTransferEnableEpoch:                      unreachableEpoch,
		GlobalMintBurnDisableEpoch:                        unreachableEpoch,
		ESDTTransferRoleEnableEpoch:                       unreachableEpoch,
		BuiltInFunctionOnMetaEnableEpoch:                  unreachableEpoch,
		ComputeRewardCheckpointEnableEpoch:                unreachableEpoch,
		SCRSizeInvariantCheckEnableEpoch:                  unreachableEpoch,
		BackwardCompSaveKeyValueEnableEpoch:               unreachableEpoch,
		ESDTNFTCreateOnMultiShardEnableEpoch:              unreachableEpoch,
		MetaESDTSetEnableEpoch:                            unreachableEpoch,
		AddTokensToDelegationEnableEpoch:                  unreachableEpoch,
		MultiESDTTransferFixOnCallBackOnEnableEpoch:       unreachableEpoch,
		OptimizeGasUsedInCrossMiniBlocksEnableEpoch:       unreachableEpoch,
		CorrectFirstQueuedEpoch:                           unreachableEpoch,
		CorrectJailedNotUnstakedEmptyQueueEpoch:           unreachableEpoch,
		FixOOGReturnCodeEnableEpoch:                       unreachableEpoch,
		RemoveNonUpdatedStorageEnableEpoch:                unreachableEpoch,
		DeleteDelegatorAfterClaimRewardsEnableEpoch:       unreachableEpoch,
		OptimizeNFTStoreEnableEpoch:                       unreachableEpoch,
		CreateNFTThroughExecByCallerEnableEpoch:           unreachableEpoch,
		StopDecreasingValidatorRatingWhenStuckEnableEpoch: unreachableEpoch,
		FrontRunningProtectionEnableEpoch:                 unreachableEpoch,
		IsPayableBySCEnableEpoch:                          unreachableEpoch,
		CleanUpInformativeSCRsEnableEpoch:                 unreachableEpoch,
		StorageAPICostOptimizationEnableEpoch:             unreachableEpoch,
		TransformToMultiShardCreateEnableEpoch:            unreachableEpoch,
		ESDTRegisterAndSetAllRolesEnableEpoch:             unreachableEpoch,
		ScheduledMiniBlocksEnableEpoch:                    unreachableEpoch,
		FailExecutionOnEveryAPIErrorEnableEpoch:           unreachableEpoch,
		AddFailedRelayedTxToInvalidMBsDisableEpoch:        unreachableEpoch,
		SCRSizeInvariantOnBuiltInResultEnableEpoch:        unreachableEpoch,
		ManagedCryptoAPIsEnableEpoch:                      unreachableEpoch,
		CheckCorrectTokenIDForTransferRoleEnableEpoch:     unreachableEpoch,
		DisableExecByCallerEnableEpoch:                    unreachableEpoch,
		RefactorContextEnableEpoch:                        unreachableEpoch,
		HeartbeatDisableEpoch:                             unreachableEpoch,
		MiniBlockPartialExecutionEnableEpoch:              unreachableEpoch,
		ESDTMetadataContinuousCleanupEnableEpoch:          unreachableEpoch,
	}
}

// CreateShardGenesisBlock will create a shard genesis block
func CreateShardGenesisBlock(
	arg ArgsGenesisBlockCreator,
	body *block.Body,
	nodesListSplitter genesis.NodesListSplitter,
	hardForkBlockProcessor update.HardForkBlockProcessor,
) (data.HeaderHandler, [][]byte, *genesis.IndexingData, error) {
	if mustDoHardForkImportProcess(arg) {
		return createShardGenesisBlockAfterHardFork(arg, body, hardForkBlockProcessor)
	}

	indexingData := &genesis.IndexingData{
		DelegationTxs:      make([]data.TransactionHandler, 0),
		ScrsTxs:            make(map[string]data.TransactionHandler),
		StakingTxs:         make([]data.TransactionHandler, 0),
		DeploySystemScTxs:  make([]data.TransactionHandler, 0),
		DeployInitialScTxs: make([]data.TransactionHandler, 0),
	}

	processors, err := createProcessorsForShardGenesisBlock(arg, createGenesisConfig())
	if err != nil {
		return nil, nil, nil, err
	}

	deployMetrics := &deployedScMetrics{}

	scAddresses, scTxs, err := deployInitialSmartContracts(processors, arg, deployMetrics)
	if err != nil {
		return nil, nil, nil, err
	}
	indexingData.DeployInitialScTxs = scTxs

	numSetBalances, err := setBalancesToTrie(arg)
	if err != nil {
		return nil, nil, nil, fmt.Errorf("%w encountered when creating genesis block for shard %d while setting the balances to trie",
			err, arg.ShardCoordinator.SelfId())
	}

	numStaked, err := increaseStakersNonces(processors, arg)
	if err != nil {
		return nil, nil, nil, fmt.Errorf("%w encountered when creating genesis block for shard %d while incrementing nonces",
			err, arg.ShardCoordinator.SelfId())
	}

	delegationResult, delegationTxs, err := executeDelegation(processors, arg, nodesListSplitter)
	if err != nil {
		return nil, nil, nil, fmt.Errorf("%w encountered when creating genesis block for shard %d while execution delegation",
			err, arg.ShardCoordinator.SelfId())
	}
	indexingData.DelegationTxs = delegationTxs

	numCrossShardDelegations, err := incrementNoncesForCrossShardDelegations(processors, arg)
	if err != nil {
		return nil, nil, nil, fmt.Errorf("%w encountered when creating genesis block for shard %d while incrementing crossshard nonce",
			err, arg.ShardCoordinator.SelfId())
	}

	scrsTxs := processors.txCoordinator.GetAllCurrentUsedTxs(block.SmartContractResultBlock)
	indexingData.ScrsTxs = scrsTxs

	rootHash, err := arg.Accounts.Commit()
	if err != nil {
		return nil, nil, nil, fmt.Errorf("%w encountered when creating genesis block for shard %d while commiting",
			err, arg.ShardCoordinator.SelfId())
	}

	log.Debug("shard block genesis",
		"shard ID", arg.ShardCoordinator.SelfId(),
		"num delegation SC deployed", deployMetrics.numDelegation,
		"num other SC deployed", deployMetrics.numOtherTypes,
		"num set balances", numSetBalances,
		"num staked directly", numStaked,
		"total staked on a delegation SC", delegationResult.NumTotalStaked,
		"total delegation nodes", delegationResult.NumTotalDelegated,
		"cross shard delegation calls", numCrossShardDelegations,
	)

	round, nonce, epoch := getGenesisBlocksRoundNonceEpoch(arg)
	header := &block.Header{
		Epoch:           epoch,
		Round:           round,
		Nonce:           nonce,
		ShardID:         arg.ShardCoordinator.SelfId(),
		BlockBodyType:   block.StateBlock,
		PubKeysBitmap:   []byte{1},
		Signature:       rootHash,
		RootHash:        rootHash,
		PrevRandSeed:    rootHash,
		RandSeed:        rootHash,
		TimeStamp:       arg.GenesisTime,
		AccumulatedFees: big.NewInt(0),
		DeveloperFees:   big.NewInt(0),
		ChainID:         []byte(arg.Core.ChainID()),
		SoftwareVersion: []byte(""),
	}

	err = processors.vmContainer.Close()
	if err != nil {
		return nil, nil, nil, err
	}

	err = processors.vmContainersFactory.Close()
	if err != nil {
		return nil, nil, nil, err
	}

	return header, scAddresses, indexingData, nil
}

func createShardGenesisBlockAfterHardFork(
	arg ArgsGenesisBlockCreator,
	body *block.Body,
	hardForkBlockProcessor update.HardForkBlockProcessor,
) (data.HeaderHandler, [][]byte, *genesis.IndexingData, error) {
	if check.IfNil(hardForkBlockProcessor) {
		return nil, nil, nil, update.ErrNilHardForkBlockProcessor
	}

	hdrHandler, err := hardForkBlockProcessor.CreateBlock(
		body,
		arg.Core.ChainID(),
		arg.HardForkConfig.StartRound,
		arg.HardForkConfig.StartNonce,
		arg.HardForkConfig.StartEpoch,
	)
	if err != nil {
		return nil, nil, nil, err
	}

	err = hdrHandler.SetTimeStamp(arg.GenesisTime)
	if err != nil {
		return nil, nil, nil, err
	}

	err = arg.Accounts.RecreateTrie(hdrHandler.GetRootHash())
	if err != nil {
		return nil, nil, nil, err
	}

	indexingData := &genesis.IndexingData{
		DelegationTxs:      make([]data.TransactionHandler, 0),
		ScrsTxs:            make(map[string]data.TransactionHandler),
		StakingTxs:         make([]data.TransactionHandler, 0),
		DeploySystemScTxs:  make([]data.TransactionHandler, 0),
		DeployInitialScTxs: make([]data.TransactionHandler, 0),
	}

	return hdrHandler, make([][]byte, 0), indexingData, nil
}

func createArgsShardBlockCreatorAfterHardFork(
	arg ArgsGenesisBlockCreator,
	selfShardID uint32,
) (hardForkProcess.ArgsNewShardBlockCreatorAfterHardFork, error) {
	tmpArg := arg
	tmpArg.Accounts = arg.importHandler.GetAccountsDBForShard(arg.ShardCoordinator.SelfId())
	processors, err := createProcessorsForShardGenesisBlock(tmpArg, arg.EpochConfig.EnableEpochs)
	if err != nil {
		return hardForkProcess.ArgsNewShardBlockCreatorAfterHardFork{}, err
	}

	argsPendingTxProcessor := hardForkProcess.ArgsPendingTransactionProcessor{
		Accounts:         tmpArg.Accounts,
		TxProcessor:      processors.txProcessor,
		RwdTxProcessor:   processors.rwdProcessor,
		ScrTxProcessor:   processors.scrProcessor,
		PubKeyConv:       arg.Core.AddressPubKeyConverter(),
		ShardCoordinator: arg.ShardCoordinator,
	}
	pendingTxProcessor, err := hardForkProcess.NewPendingTransactionProcessor(argsPendingTxProcessor)
	if err != nil {
		return hardForkProcess.ArgsNewShardBlockCreatorAfterHardFork{}, err
	}

	receiptsRepository, err := receipts.NewReceiptsRepository(receipts.ArgsNewReceiptsRepository{
		Marshaller: arg.Core.InternalMarshalizer(),
		Hasher:     arg.Core.Hasher(),
		Store:      arg.Data.StorageService(),
	})
	if err != nil {
		return hardForkProcess.ArgsNewShardBlockCreatorAfterHardFork{}, err
	}

	argsShardBlockCreatorAfterHardFork := hardForkProcess.ArgsNewShardBlockCreatorAfterHardFork{
		Hasher:             arg.Core.Hasher(),
		ImportHandler:      arg.importHandler,
		Marshalizer:        arg.Core.InternalMarshalizer(),
		PendingTxProcessor: pendingTxProcessor,
		ShardCoordinator:   arg.ShardCoordinator,
		Storage:            arg.Data.StorageService(),
		TxCoordinator:      processors.txCoordinator,
		ReceiptsRepository: receiptsRepository,
		SelfShardID:        selfShardID,
	}

	return argsShardBlockCreatorAfterHardFork, nil
}

// setBalancesToTrie adds balances to trie
func setBalancesToTrie(arg ArgsGenesisBlockCreator) (int, error) {
	initialAccounts, err := arg.AccountsParser.InitialAccountsSplitOnAddressesShards(arg.ShardCoordinator)
	if err != nil {
		return 0, err
	}

	initialAccountsForShard := initialAccounts[arg.ShardCoordinator.SelfId()]

	for _, accnt := range initialAccountsForShard {
		err = setBalanceToTrie(arg, accnt)
		if err != nil {
			return 0, err
		}
	}

	return len(initialAccountsForShard), nil
}

func setBalanceToTrie(arg ArgsGenesisBlockCreator, accnt genesis.InitialAccountHandler) error {
	accWrp, err := arg.Accounts.LoadAccount(accnt.AddressBytes())
	if err != nil {
		return err
	}

	account, ok := accWrp.(state.UserAccountHandler)
	if !ok {
		return process.ErrWrongTypeAssertion
	}

	err = account.AddToBalance(accnt.GetBalanceValue())
	if err != nil {
		return err
	}

	return arg.Accounts.SaveAccount(account)
}

func createProcessorsForShardGenesisBlock(arg ArgsGenesisBlockCreator, enableEpochsConfig config.EnableEpochs) (*genesisProcessors, error) {
	genesisArwenLocker := &sync.RWMutex{} // use a local instance as to not run in concurrent issues when doing bootstrap
	epochNotifier := forking.NewGenericEpochNotifier()
	enableEpochsHandler, err := enablers.NewEnableEpochsHandler(enableEpochsConfig, epochNotifier)
	if err != nil {
		return nil, err
	}

	argsBuiltIn := builtInFunctions.ArgsCreateBuiltInFunctionContainer{
<<<<<<< HEAD
		GasSchedule:               arg.GasSchedule,
		MapDNSAddresses:           make(map[string]struct{}),
		EnableUserNameChange:      false,
		Marshalizer:               arg.Core.InternalMarshalizer(),
		Accounts:                  arg.Accounts,
		ShardCoordinator:          arg.ShardCoordinator,
		EpochNotifier:             epochNotifier,
		EnableEpochsHandler:       enableEpochsHandler,
		AutomaticCrawlerAddress:   make([]byte, 32),
		MaxNumNodesInTransferRole: math.MaxUint32,
=======
		GasSchedule:                              arg.GasSchedule,
		MapDNSAddresses:                          make(map[string]struct{}),
		EnableUserNameChange:                     false,
		Marshalizer:                              arg.Core.InternalMarshalizer(),
		Accounts:                                 arg.Accounts,
		ShardCoordinator:                         arg.ShardCoordinator,
		EpochNotifier:                            epochNotifier,
		ESDTMultiTransferEnableEpoch:             enableEpochs.ESDTMultiTransferEnableEpoch,
		ESDTTransferRoleEnableEpoch:              enableEpochs.ESDTTransferRoleEnableEpoch,
		GlobalMintBurnDisableEpoch:               enableEpochs.GlobalMintBurnDisableEpoch,
		ESDTTransferMetaEnableEpoch:              enableEpochs.BuiltInFunctionOnMetaEnableEpoch,
		OptimizeNFTStoreEnableEpoch:              enableEpochs.OptimizeNFTStoreEnableEpoch,
		CheckCorrectTokenIDEnableEpoch:           enableEpochs.CheckCorrectTokenIDForTransferRoleEnableEpoch,
		ESDTMetadataContinuousCleanupEnableEpoch: enableEpochs.ESDTMetadataContinuousCleanupEnableEpoch,
		AutomaticCrawlerAddresses:                [][]byte{make([]byte, 32)},
		MaxNumNodesInTransferRole:                math.MaxUint32,
>>>>>>> efc64177
	}
	builtInFuncFactory, err := builtInFunctions.CreateBuiltInFunctionsFactory(argsBuiltIn)
	if err != nil {
		return nil, err
	}

	argsHook := hooks.ArgBlockChainHook{
		Accounts:              arg.Accounts,
		PubkeyConv:            arg.Core.AddressPubKeyConverter(),
		StorageService:        arg.Data.StorageService(),
		BlockChain:            arg.Data.Blockchain(),
		ShardCoordinator:      arg.ShardCoordinator,
		Marshalizer:           arg.Core.InternalMarshalizer(),
		Uint64Converter:       arg.Core.Uint64ByteSliceConverter(),
		BuiltInFunctions:      builtInFuncFactory.BuiltInFunctionContainer(),
		NFTStorageHandler:     builtInFuncFactory.NFTStorageHandler(),
		GlobalSettingsHandler: builtInFuncFactory.ESDTGlobalSettingsHandler(),
		DataPool:              arg.Data.Datapool(),
		CompiledSCPool:        arg.Data.Datapool().SmartContracts(),
		EpochNotifier:         epochNotifier,
		EnableEpochsHandler:   enableEpochsHandler,
		NilCompiledSCStore:    true,
	}
	esdtTransferParser, err := parsers.NewESDTTransferParser(arg.Core.InternalMarshalizer())
	if err != nil {
		return nil, err
	}

	blockChainHookImpl, err := hooks.NewBlockChainHookImpl(argsHook)
	if err != nil {
		return nil, err
	}

	argsNewVMFactory := shard.ArgVMContainerFactory{
		Config:              arg.VirtualMachineConfig,
		BlockGasLimit:       math.MaxUint64,
		GasSchedule:         arg.GasSchedule,
		BlockChainHook:      blockChainHookImpl,
		EpochNotifier:       epochNotifier,
		EnableEpochsHandler: enableEpochsHandler,
		ArwenChangeLocker:   genesisArwenLocker,
		ESDTTransferParser:  esdtTransferParser,
		BuiltInFunctions:    argsHook.BuiltInFunctions,
	}
	vmFactoryImpl, err := shard.NewVMContainerFactory(argsNewVMFactory)
	if err != nil {
		return nil, err
	}

	vmContainer, err := vmFactoryImpl.Create()
	if err != nil {
		return nil, err
	}

	err = builtInFuncFactory.SetPayableHandler(vmFactoryImpl.BlockChainHookImpl())
	if err != nil {
		return nil, err
	}

	genesisFeeHandler := &disabled.FeeHandler{}
	interimProcFactory, err := shard.NewIntermediateProcessorsContainerFactory(
		arg.ShardCoordinator,
		arg.Core.InternalMarshalizer(),
		arg.Core.Hasher(),
		arg.Core.AddressPubKeyConverter(),
		arg.Data.StorageService(),
		arg.Data.Datapool(),
		genesisFeeHandler,
	)
	if err != nil {
		return nil, err
	}

	interimProcContainer, err := interimProcFactory.Create()
	if err != nil {
		return nil, err
	}

	scForwarder, err := interimProcContainer.Get(dataBlock.SmartContractResultBlock)
	if err != nil {
		return nil, err
	}
	scForwarder.GetCreatedInShardMiniBlock()

	receiptTxInterim, err := interimProcContainer.Get(dataBlock.ReceiptBlock)
	if err != nil {
		return nil, err
	}

	badTxInterim, err := interimProcContainer.Get(dataBlock.InvalidBlock)
	if err != nil {
		return nil, err
	}

	temporaryBlock := &dataBlock.Header{
		Epoch:     arg.StartEpochNum,
		TimeStamp: arg.GenesisTime,
	}
	epochNotifier.CheckEpoch(temporaryBlock)

	argsTxTypeHandler := coordinator.ArgNewTxTypeHandler{
		PubkeyConverter:     arg.Core.AddressPubKeyConverter(),
		ShardCoordinator:    arg.ShardCoordinator,
		BuiltInFunctions:    builtInFuncFactory.BuiltInFunctionContainer(),
		ArgumentParser:      parsers.NewCallArgsParser(),
		ESDTTransferParser:  esdtTransferParser,
		EnableEpochsHandler: enableEpochsHandler,
	}
	txTypeHandler, err := coordinator.NewTxTypeHandler(argsTxTypeHandler)
	if err != nil {
		return nil, err
	}

	gasHandler, err := preprocess.NewGasComputation(arg.Economics, txTypeHandler, enableEpochsHandler)
	if err != nil {
		return nil, err
	}

	argsNewScProcessor := smartContract.ArgsNewSmartContractProcessor{
		VmContainer:         vmContainer,
		ArgsParser:          smartContract.NewArgumentParser(),
		Hasher:              arg.Core.Hasher(),
		Marshalizer:         arg.Core.InternalMarshalizer(),
		AccountsDB:          arg.Accounts,
		BlockChainHook:      vmFactoryImpl.BlockChainHookImpl(),
		BuiltInFunctions:    builtInFuncFactory.BuiltInFunctionContainer(),
		PubkeyConv:          arg.Core.AddressPubKeyConverter(),
		ShardCoordinator:    arg.ShardCoordinator,
		ScrForwarder:        scForwarder,
		TxFeeHandler:        genesisFeeHandler,
		EconomicsFee:        genesisFeeHandler,
		TxTypeHandler:       txTypeHandler,
		GasHandler:          gasHandler,
		GasSchedule:         arg.GasSchedule,
		TxLogsProcessor:     arg.TxLogsProcessor,
		BadTxForwarder:      badTxInterim,
		EnableEpochsHandler: enableEpochsHandler,
		IsGenesisProcessing: true,
		VMOutputCacher:      txcache.NewDisabledCache(),
		ArwenChangeLocker:   genesisArwenLocker,
	}
	scProcessor, err := smartContract.NewSmartContractProcessor(argsNewScProcessor)
	if err != nil {
		return nil, err
	}

	rewardsTxProcessor, err := rewardTransaction.NewRewardTxProcessor(
		arg.Accounts,
		arg.Core.AddressPubKeyConverter(),
		arg.ShardCoordinator,
	)
	if err != nil {
		return nil, err
	}

	argsNewTxProcessor := transaction.ArgsNewTxProcessor{
		Accounts:            arg.Accounts,
		Hasher:              arg.Core.Hasher(),
		PubkeyConv:          arg.Core.AddressPubKeyConverter(),
		Marshalizer:         arg.Core.InternalMarshalizer(),
		SignMarshalizer:     arg.Core.TxMarshalizer(),
		ShardCoordinator:    arg.ShardCoordinator,
		ScProcessor:         scProcessor,
		TxFeeHandler:        genesisFeeHandler,
		TxTypeHandler:       txTypeHandler,
		EconomicsFee:        genesisFeeHandler,
		ReceiptForwarder:    receiptTxInterim,
		BadTxForwarder:      badTxInterim,
		ArgsParser:          smartContract.NewArgumentParser(),
		ScrForwarder:        scForwarder,
		EnableEpochsHandler: enableEpochsHandler,
	}
	transactionProcessor, err := transaction.NewTxProcessor(argsNewTxProcessor)
	if err != nil {
		return nil, errors.New("could not create transaction statisticsProcessor: " + err.Error())
	}

	disabledRequestHandler := &disabled.RequestHandler{}
	disabledBlockTracker := &disabled.BlockTracker{}
	disabledBlockSizeComputationHandler := &disabled.BlockSizeComputationHandler{}
	disabledBalanceComputationHandler := &disabled.BalanceComputationHandler{}
	disabledScheduledTxsExecutionHandler := &disabled.ScheduledTxsExecutionHandler{}
	disabledProcessedMiniBlocksTracker := &disabled.ProcessedMiniBlocksTracker{}

	preProcFactory, err := shard.NewPreProcessorsContainerFactory(
		arg.ShardCoordinator,
		arg.Data.StorageService(),
		arg.Core.InternalMarshalizer(),
		arg.Core.Hasher(),
		arg.Data.Datapool(),
		arg.Core.AddressPubKeyConverter(),
		arg.Accounts,
		disabledRequestHandler,
		transactionProcessor,
		scProcessor,
		scProcessor,
		rewardsTxProcessor,
		arg.Economics,
		gasHandler,
		disabledBlockTracker,
		disabledBlockSizeComputationHandler,
		disabledBalanceComputationHandler,
		enableEpochsHandler,
		txTypeHandler,
		disabledScheduledTxsExecutionHandler,
		disabledProcessedMiniBlocksTracker,
	)
	if err != nil {
		return nil, err
	}

	preProcContainer, err := preProcFactory.Create()
	if err != nil {
		return nil, err
	}

	argsDetector := coordinator.ArgsPrintDoubleTransactionsDetector{
		Marshaller:          arg.Core.InternalMarshalizer(),
		Hasher:              arg.Core.Hasher(),
		EnableEpochsHandler: enableEpochsHandler,
	}
	doubleTransactionsDetector, err := coordinator.NewPrintDoubleTransactionsDetector(argsDetector)
	if err != nil {
		return nil, err
	}

	argsTransactionCoordinator := coordinator.ArgTransactionCoordinator{
		Hasher:                       arg.Core.Hasher(),
		Marshalizer:                  arg.Core.InternalMarshalizer(),
		ShardCoordinator:             arg.ShardCoordinator,
		Accounts:                     arg.Accounts,
		MiniBlockPool:                arg.Data.Datapool().MiniBlocks(),
		RequestHandler:               disabledRequestHandler,
		PreProcessors:                preProcContainer,
		InterProcessors:              interimProcContainer,
		GasHandler:                   gasHandler,
		FeeHandler:                   genesisFeeHandler,
		BlockSizeComputation:         disabledBlockSizeComputationHandler,
		BalanceComputation:           disabledBalanceComputationHandler,
		EconomicsFee:                 genesisFeeHandler,
		TxTypeHandler:                txTypeHandler,
		TransactionsLogProcessor:     arg.TxLogsProcessor,
		EnableEpochsHandler:          enableEpochsHandler,
		ScheduledTxsExecutionHandler: disabledScheduledTxsExecutionHandler,
		DoubleTransactionsDetector:   doubleTransactionsDetector,
		ProcessedMiniBlocksTracker:   disabledProcessedMiniBlocksTracker,
	}
	txCoordinator, err := coordinator.NewTransactionCoordinator(argsTransactionCoordinator)
	if err != nil {
		return nil, err
	}

	argsNewSCQueryService := smartContract.ArgsNewSCQueryService{
		VmContainer:              vmContainer,
		EconomicsFee:             arg.Economics,
		BlockChainHook:           vmFactoryImpl.BlockChainHookImpl(),
		BlockChain:               arg.Data.Blockchain(),
		ArwenChangeLocker:        genesisArwenLocker,
		Bootstrapper:             syncDisabled.NewDisabledBootstrapper(),
		AllowExternalQueriesChan: common.GetClosedUnbufferedChannel(),
	}
	queryService, err := smartContract.NewSCQueryService(argsNewSCQueryService)
	if err != nil {
		return nil, err
	}

	return &genesisProcessors{
		txCoordinator:       txCoordinator,
		systemSCs:           nil,
		txProcessor:         transactionProcessor,
		scProcessor:         scProcessor,
		scrProcessor:        scProcessor,
		rwdProcessor:        rewardsTxProcessor,
		blockchainHook:      vmFactoryImpl.BlockChainHookImpl(),
		queryService:        queryService,
		vmContainersFactory: vmFactoryImpl,
		vmContainer:         vmContainer,
	}, nil
}

func deployInitialSmartContracts(
	processors *genesisProcessors,
	arg ArgsGenesisBlockCreator,
	deployMetrics *deployedScMetrics,
) ([][]byte, []data.TransactionHandler, error) {
	smartContracts, err := arg.SmartContractParser.InitialSmartContractsSplitOnOwnersShards(arg.ShardCoordinator)
	if err != nil {
		return nil, nil, err
	}

	allScTxs := make([]data.TransactionHandler, 0)
	var scAddresses = make([][]byte, 0)
	currentShardSmartContracts := smartContracts[arg.ShardCoordinator.SelfId()]
	for _, sc := range currentShardSmartContracts {
		var scResulted [][]byte
		scResulted, scTxs, errDeploy := deployInitialSmartContract(processors, sc, arg, deployMetrics)
		if errDeploy != nil {
			return nil, nil, fmt.Errorf("%w for owner %s and filename %s",
				errDeploy, sc.GetOwner(), sc.GetFilename())
		}

		scAddresses = append(scAddresses, scResulted...)
		allScTxs = append(allScTxs, scTxs...)
	}

	return scAddresses, allScTxs, nil
}

func deployInitialSmartContract(
	processors *genesisProcessors,
	sc genesis.InitialSmartContractHandler,
	arg ArgsGenesisBlockCreator,
	deployMetrics *deployedScMetrics,
) ([][]byte, []data.TransactionHandler, error) {

	txExecutor, err := intermediate.NewTxExecutionProcessor(processors.txProcessor, arg.Accounts)
	if err != nil {
		return nil, nil, err
	}

	var deployProc genesis.DeployProcessor

	switch sc.GetType() {
	case genesis.DNSType:
		deployMetrics.numOtherTypes++
		argDeployLibrary := intermediate.ArgDeployLibrarySC{
			Executor:         txExecutor,
			PubkeyConv:       arg.Core.AddressPubKeyConverter(),
			BlockchainHook:   processors.blockchainHook,
			ShardCoordinator: arg.ShardCoordinator,
		}
		deployProc, err = intermediate.NewDeployLibrarySC(argDeployLibrary)
		if err != nil {
			return nil, nil, err
		}
	case genesis.DelegationType:
		deployMetrics.numDelegation++
		fallthrough
	default:
		argDeploy := intermediate.ArgDeployProcessor{
			Executor:       txExecutor,
			PubkeyConv:     arg.Core.AddressPubKeyConverter(),
			BlockchainHook: processors.blockchainHook,
			QueryService:   processors.queryService,
		}
		deployProc, err = intermediate.NewDeployProcessor(argDeploy)
		if err != nil {
			return nil, nil, err
		}
	}

	dpResult, err := deployProc.Deploy(sc)
	return dpResult, txExecutor.GetExecutedTransactions(), err
}

func increaseStakersNonces(processors *genesisProcessors, arg ArgsGenesisBlockCreator) (int, error) {
	txExecutor, err := intermediate.NewTxExecutionProcessor(processors.txProcessor, arg.Accounts)
	if err != nil {
		return 0, err
	}

	initialAddresses, err := arg.AccountsParser.InitialAccountsSplitOnAddressesShards(arg.ShardCoordinator)
	if err != nil {
		return 0, err
	}

	stakersCounter := 0
	initalAddressesInCurrentShard := initialAddresses[arg.ShardCoordinator.SelfId()]
	for _, ia := range initalAddressesInCurrentShard {
		if ia.GetStakingValue().Cmp(zero) < 1 {
			continue
		}

		numNodesStaked := big.NewInt(0).Set(ia.GetStakingValue())
		numNodesStaked.Div(numNodesStaked, arg.GenesisNodePrice)

		stakersCounter++
		err = txExecutor.AddNonce(ia.AddressBytes(), numNodesStaked.Uint64())
		if err != nil {
			return 0, fmt.Errorf("%w when adding nonce for address %s", err, ia.GetAddress())
		}
	}

	return stakersCounter, nil
}

func executeDelegation(
	processors *genesisProcessors,
	arg ArgsGenesisBlockCreator,
	nodesListSplitter genesis.NodesListSplitter,
) (genesis.DelegationResult, []data.TransactionHandler, error) {
	txExecutor, err := intermediate.NewTxExecutionProcessor(processors.txProcessor, arg.Accounts)
	if err != nil {
		return genesis.DelegationResult{}, nil, err
	}

	argDP := intermediate.ArgStandardDelegationProcessor{
		Executor:            txExecutor,
		ShardCoordinator:    arg.ShardCoordinator,
		AccountsParser:      arg.AccountsParser,
		SmartContractParser: arg.SmartContractParser,
		NodesListSplitter:   nodesListSplitter,
		QueryService:        processors.queryService,
		NodePrice:           arg.GenesisNodePrice,
	}

	delegationProcessor, err := intermediate.NewStandardDelegationProcessor(argDP)
	if err != nil {
		return genesis.DelegationResult{}, nil, err
	}

	return delegationProcessor.ExecuteDelegation()
}

func incrementNoncesForCrossShardDelegations(processors *genesisProcessors, arg ArgsGenesisBlockCreator) (int, error) {
	txExecutor, err := intermediate.NewTxExecutionProcessor(processors.txProcessor, arg.Accounts)
	if err != nil {
		return 0, err
	}

	initialAddresses, err := arg.AccountsParser.InitialAccountsSplitOnAddressesShards(arg.ShardCoordinator)
	if err != nil {
		return 0, err
	}

	counter := 0
	initalAddressesInCurrentShard := initialAddresses[arg.ShardCoordinator.SelfId()]
	for _, ia := range initalAddressesInCurrentShard {
		dh := ia.GetDelegationHandler()
		if check.IfNil(dh) {
			continue
		}
		sameShard := arg.ShardCoordinator.SameShard(ia.AddressBytes(), dh.AddressBytes())
		if len(dh.AddressBytes()) == 0 {
			// backwards compatibility, do not make "" address be considered empty and thus, belonging to the same shard
			if arg.ShardCoordinator.ComputeId(ia.AddressBytes()) != 0 {
				sameShard = false
			}
		}
		if sameShard {
			continue
		}

		counter++
		err = txExecutor.AddNonce(ia.AddressBytes(), 1)
		if err != nil {
			return 0, fmt.Errorf("%w when adding nonce for address %s", err, ia.GetAddress())
		}
	}

	return counter, nil
}<|MERGE_RESOLUTION|>--- conflicted
+++ resolved
@@ -371,7 +371,6 @@
 	}
 
 	argsBuiltIn := builtInFunctions.ArgsCreateBuiltInFunctionContainer{
-<<<<<<< HEAD
 		GasSchedule:               arg.GasSchedule,
 		MapDNSAddresses:           make(map[string]struct{}),
 		EnableUserNameChange:      false,
@@ -380,26 +379,8 @@
 		ShardCoordinator:          arg.ShardCoordinator,
 		EpochNotifier:             epochNotifier,
 		EnableEpochsHandler:       enableEpochsHandler,
-		AutomaticCrawlerAddress:   make([]byte, 32),
+		AutomaticCrawlerAddresses:                [][]byte{   make([]byte, 32)},
 		MaxNumNodesInTransferRole: math.MaxUint32,
-=======
-		GasSchedule:                              arg.GasSchedule,
-		MapDNSAddresses:                          make(map[string]struct{}),
-		EnableUserNameChange:                     false,
-		Marshalizer:                              arg.Core.InternalMarshalizer(),
-		Accounts:                                 arg.Accounts,
-		ShardCoordinator:                         arg.ShardCoordinator,
-		EpochNotifier:                            epochNotifier,
-		ESDTMultiTransferEnableEpoch:             enableEpochs.ESDTMultiTransferEnableEpoch,
-		ESDTTransferRoleEnableEpoch:              enableEpochs.ESDTTransferRoleEnableEpoch,
-		GlobalMintBurnDisableEpoch:               enableEpochs.GlobalMintBurnDisableEpoch,
-		ESDTTransferMetaEnableEpoch:              enableEpochs.BuiltInFunctionOnMetaEnableEpoch,
-		OptimizeNFTStoreEnableEpoch:              enableEpochs.OptimizeNFTStoreEnableEpoch,
-		CheckCorrectTokenIDEnableEpoch:           enableEpochs.CheckCorrectTokenIDForTransferRoleEnableEpoch,
-		ESDTMetadataContinuousCleanupEnableEpoch: enableEpochs.ESDTMetadataContinuousCleanupEnableEpoch,
-		AutomaticCrawlerAddresses:                [][]byte{make([]byte, 32)},
-		MaxNumNodesInTransferRole:                math.MaxUint32,
->>>>>>> efc64177
 	}
 	builtInFuncFactory, err := builtInFunctions.CreateBuiltInFunctionsFactory(argsBuiltIn)
 	if err != nil {
