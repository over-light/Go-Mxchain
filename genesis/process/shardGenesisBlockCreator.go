--- conflicted
+++ resolved
@@ -115,11 +115,8 @@
 		FailExecutionOnEveryAPIErrorEnableEpoch:           unreachableEpoch,
 		AddFailedRelayedTxToInvalidMBsDisableEpoch:        unreachableEpoch,
 		SCRSizeInvariantOnBuiltInResultEnableEpoch:        unreachableEpoch,
-<<<<<<< HEAD
+		CheckCorrectTokenIDForTransferRoleEnableEpoch:     unreachableEpoch,
 		MiniBlockPartialExecutionEnableEpoch:              unreachableEpoch,
-=======
-		CheckCorrectTokenIDForTransferRoleEnableEpoch:     unreachableEpoch,
->>>>>>> 85c6832d
 	}
 }
 
