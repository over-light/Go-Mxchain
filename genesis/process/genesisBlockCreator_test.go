package process

import (
	"bytes"
	"encoding/hex"
	"errors"
	"math"
	"math/big"
	"testing"

	arwenConfig "github.com/ElrondNetwork/arwen-wasm-vm/config"
	"github.com/ElrondNetwork/elrond-go/config"
	"github.com/ElrondNetwork/elrond-go/core"
	"github.com/ElrondNetwork/elrond-go/data"
	"github.com/ElrondNetwork/elrond-go/data/state"
	factoryState "github.com/ElrondNetwork/elrond-go/data/state/factory"
	"github.com/ElrondNetwork/elrond-go/data/trie"
	"github.com/ElrondNetwork/elrond-go/data/trie/factory"
	"github.com/ElrondNetwork/elrond-go/dataRetriever"
	"github.com/ElrondNetwork/elrond-go/genesis"
	"github.com/ElrondNetwork/elrond-go/genesis/mock"
	"github.com/ElrondNetwork/elrond-go/genesis/parsing"
	"github.com/ElrondNetwork/elrond-go/sharding"
	"github.com/ElrondNetwork/elrond-go/storage"
	"github.com/ElrondNetwork/elrond-go/testscommon"
	"github.com/ElrondNetwork/elrond-go/testscommon/economicsmocks"
	"github.com/ElrondNetwork/elrond-go/update"
	updateMock "github.com/ElrondNetwork/elrond-go/update/mock"
	"github.com/ElrondNetwork/elrond-go/vm/systemSmartContracts/defaults"
	"github.com/stretchr/testify/assert"
	"github.com/stretchr/testify/require"
)

var nodePrice = big.NewInt(5000)

//TODO improve code coverage of this package
func createMockArgument(
	t *testing.T,
	genesisFilename string,
	initialNodes genesis.InitialNodesHandler,
	entireSupply *big.Int,
) ArgsGenesisBlockCreator {

	memDBMock := mock.NewMemDbMock()
	storageManager, _ := trie.NewTrieStorageManagerWithoutPruning(memDBMock)

	trieStorageManagers := make(map[string]data.StorageManager)
	trieStorageManagers[factory.UserAccountTrie] = storageManager
	trieStorageManagers[factory.PeerAccountTrie] = storageManager

	arg := ArgsGenesisBlockCreator{
		GenesisTime:   0,
		StartEpochNum: 0,
		Core: &mock.CoreComponentsMock{
			IntMarsh:            &mock.MarshalizerMock{},
			TxMarsh:             &mock.MarshalizerMock{},
			Hash:                &mock.HasherMock{},
			UInt64ByteSliceConv: &mock.Uint64ByteSliceConverterMock{},
			AddrPubKeyConv:      mock.NewPubkeyConverterMock(32),
			Chain:               "chainID",
			MinTxVersion:        1,
		},
		Data: &mock.DataComponentsMock{
			Storage: &mock.ChainStorerMock{
				GetStorerCalled: func(unitType dataRetriever.UnitType) storage.Storer {
					return mock.NewStorerMock()
				},
			},
			Blkc:     &mock.BlockChainStub{},
			DataPool: testscommon.NewPoolsHolderMock(),
		},
		InitialNodesSetup:    &mock.InitialNodesSetupHandlerStub{},
		TxLogsProcessor:      &mock.TxLogProcessorMock{},
		VirtualMachineConfig: config.VirtualMachineConfig{},
		HardForkConfig:       config.HardforkConfig{},
		SystemSCConfig: config.SystemSmartContractsConfig{
			ESDTSystemSCConfig: config.ESDTSystemSCConfig{
				BaseIssuingCost: "5000000000000000000000",
				OwnerAddress:    "erd1932eft30w753xyvme8d49qejgkjc09n5e49w4mwdjtm0neld797su0dlxp",
			},
			GovernanceSystemSCConfig: config.GovernanceSystemSCConfig{
				ProposalCost:     "500",
				NumNodes:         100,
				MinQuorum:        50,
				MinPassThreshold: 50,
				MinVetoThreshold: 50,
			},
			StakingSystemSCConfig: config.StakingSystemSCConfig{
				GenesisNodePrice:                     nodePrice.Text(10),
				UnJailValue:                          "10",
				MinStepValue:                         "10",
				MinStakeValue:                        "1",
				UnBondPeriod:                         1,
				NumRoundsWithoutBleed:                1,
				MaximumPercentageToBleed:             1,
				BleedPercentagePerRound:              1,
				MaxNumberOfNodesForStake:             10,
				ActivateBLSPubKeyMessageVerification: false,
				MinUnstakeTokensValue:                "1",
			},
			DelegationManagerSystemSCConfig: config.DelegationManagerSystemSCConfig{
<<<<<<< HEAD
				BaseIssuingCost:    "100",
				MinCreationDeposit: "100",
			},
			DelegationSystemSCConfig: config.DelegationSystemSCConfig{
				MinStakeAmount: "100",
				MinServiceFee:  0,
				MaxServiceFee:  100,
=======
				MinCreationDeposit:  "100",
				EnabledEpoch:        0,
				MinStakeAmount:      "100",
				ConfigChangeAddress: "aabb00",
			},
			DelegationSystemSCConfig: config.DelegationSystemSCConfig{
				EnabledEpoch:  0,
				MinServiceFee: 0,
				MaxServiceFee: 100,
>>>>>>> 90610f17
			},
		},
		TrieStorageManagers: trieStorageManagers,
		BlockSignKeyGen:     &mock.KeyGenMock{},
		ImportStartHandler:  &mock.ImportStartHandlerStub{},
		GenesisNodePrice:    nodePrice,
		EpochConfig: &config.EpochConfig{
			EnableEpochs: config.EnableEpochs{
				BuiltInFunctionsEnableEpoch:    0,
				SCDeployEnableEpoch:            0,
				RelayedTransactionsEnableEpoch: 0,
				PenalizedTooMuchGasEnableEpoch: 0,
			},
		},
	}

	arg.ShardCoordinator = &mock.ShardCoordinatorMock{
		NumOfShards: 2,
		SelfShardId: 0,
	}

	var err error
	arg.Accounts, err = createAccountAdapter(
		&mock.MarshalizerMock{},
		&mock.HasherMock{},
		factoryState.NewAccountCreator(),
		trieStorageManagers[factory.UserAccountTrie],
	)
	require.Nil(t, err)

	arg.ValidatorAccounts = &mock.AccountsStub{
		RootHashCalled: func() ([]byte, error) {
			return make([]byte, 0), nil
		},
		CommitCalled: func() ([]byte, error) {
			return make([]byte, 0), nil
		},
		SaveAccountCalled: func(account state.AccountHandler) error {
			return nil
		},
		LoadAccountCalled: func(address []byte) (state.AccountHandler, error) {
			return state.NewEmptyPeerAccount(), nil
		},
	}

	gasMap := arwenConfig.MakeGasMapForTests()
	defaults.FillGasMapInternal(gasMap, 1)
	arg.GasSchedule = mock.NewGasScheduleNotifierMock(gasMap)
	ted := &economicsmocks.EconomicsHandlerStub{
		GenesisTotalSupplyCalled: func() *big.Int {
			return entireSupply
		},
		MaxGasLimitPerBlockCalled: func() uint64 {
			return math.MaxUint64
		},
	}
	arg.Economics = ted

	arg.AccountsParser, err = parsing.NewAccountsParser(
		genesisFilename,
		arg.Economics.GenesisTotalSupply(),
		arg.Core.AddressPubKeyConverter(),
		&mock.KeyGeneratorStub{},
	)
	require.Nil(t, err)

	arg.SmartContractParser, err = parsing.NewSmartContractsParser(
		"testdata/smartcontracts.json",
		arg.Core.AddressPubKeyConverter(),
		&mock.KeyGeneratorStub{},
	)
	require.Nil(t, err)

	arg.InitialNodesSetup = initialNodes

	return arg
}

func TestGenesisBlockCreator_CreateGenesisBlockAfterHardForkShouldCreateSCResultingAddresses(t *testing.T) {
	scAddressBytes, _ := hex.DecodeString("00000000000000000500761b8c4a25d3979359223208b412285f635e71300102")
	initialNodesSetup := &mock.InitialNodesHandlerStub{
		InitialNodesInfoCalled: func() (map[uint32][]sharding.GenesisNodeInfoHandler, map[uint32][]sharding.GenesisNodeInfoHandler) {
			return map[uint32][]sharding.GenesisNodeInfoHandler{
				0: {
					&mock.GenesisNodeInfoHandlerMock{
						AddressBytesValue: scAddressBytes,
						PubKeyBytesValue:  bytes.Repeat([]byte{1}, 96),
					},
				},
				1: {
					&mock.GenesisNodeInfoHandlerMock{
						AddressBytesValue: scAddressBytes,
						PubKeyBytesValue:  bytes.Repeat([]byte{3}, 96),
					},
				},
			}, make(map[uint32][]sharding.GenesisNodeInfoHandler)
		},
		MinNumberOfNodesCalled: func() uint32 {
			return 1
		},
	}
	arg := createMockArgument(
		t,
		"testdata/genesisTest1.json",
		initialNodesSetup,
		big.NewInt(22000),
	)
	gbc, err := NewGenesisBlockCreator(arg)
	require.Nil(t, err)

	blocks, err := gbc.CreateGenesisBlocks()
	assert.Nil(t, err)
	assert.Equal(t, 3, len(blocks))

	mapAddressesWithDeploy, err := arg.SmartContractParser.GetDeployedSCAddresses(genesis.DNSType)
	assert.Nil(t, err)
	assert.Equal(t, len(mapAddressesWithDeploy), core.MaxNumShards)

	newArgs := createMockArgument(
		t,
		"testdata/genesisTest1.json",
		initialNodesSetup,
		big.NewInt(22000),
	)
	hardForkGbc, err := NewGenesisBlockCreator(newArgs)
	assert.Nil(t, err)
	err = hardForkGbc.computeDNSAddresses()
	assert.Nil(t, err)

	mapAfterHardForkAddresses, err := newArgs.SmartContractParser.GetDeployedSCAddresses(genesis.DNSType)
	assert.Nil(t, err)
	assert.Equal(t, len(mapAfterHardForkAddresses), core.MaxNumShards)
	for address := range mapAddressesWithDeploy {
		_, ok := mapAfterHardForkAddresses[address]
		assert.True(t, ok)
	}
}

func TestGenesisBlockCreator_CreateGenesisBlocksJustDelegationShouldWorkAndDNS(t *testing.T) {
	scAddressBytes, _ := hex.DecodeString("00000000000000000500761b8c4a25d3979359223208b412285f635e71300102")
	stakedAddr, _ := hex.DecodeString("b00102030405060708090001020304050607080900010203040506070809000b")
	initialNodesSetup := &mock.InitialNodesHandlerStub{
		InitialNodesInfoCalled: func() (map[uint32][]sharding.GenesisNodeInfoHandler, map[uint32][]sharding.GenesisNodeInfoHandler) {
			return map[uint32][]sharding.GenesisNodeInfoHandler{
				0: {
					&mock.GenesisNodeInfoHandlerMock{
						AddressBytesValue: scAddressBytes,
						PubKeyBytesValue:  bytes.Repeat([]byte{1}, 96),
					},
					&mock.GenesisNodeInfoHandlerMock{
						AddressBytesValue: stakedAddr,
						PubKeyBytesValue:  bytes.Repeat([]byte{2}, 96),
					},
				},
				1: {
					&mock.GenesisNodeInfoHandlerMock{
						AddressBytesValue: scAddressBytes,
						PubKeyBytesValue:  bytes.Repeat([]byte{3}, 96),
					},
				},
			}, make(map[uint32][]sharding.GenesisNodeInfoHandler)
		},
		MinNumberOfNodesCalled: func() uint32 {
			return 1
		},
	}
	arg := createMockArgument(
		t,
		"testdata/genesisTest1.json",
		initialNodesSetup,
		big.NewInt(22000),
	)

	gbc, err := NewGenesisBlockCreator(arg)
	require.Nil(t, err)

	blocks, err := gbc.CreateGenesisBlocks()

	assert.Nil(t, err)
	assert.Equal(t, 3, len(blocks))
}

func TestGenesisBlockCreator_CreateGenesisBlocksStakingAndDelegationShouldWorkAndDNS(t *testing.T) {
	scAddressBytes, _ := hex.DecodeString("00000000000000000500761b8c4a25d3979359223208b412285f635e71300102")
	stakedAddr, _ := hex.DecodeString("b00102030405060708090001020304050607080900010203040506070809000b")
	stakedAddr2, _ := hex.DecodeString("d00102030405060708090001020304050607080900010203040506070809000d")
	initialNodesSetup := &mock.InitialNodesHandlerStub{
		InitialNodesInfoCalled: func() (map[uint32][]sharding.GenesisNodeInfoHandler, map[uint32][]sharding.GenesisNodeInfoHandler) {
			return map[uint32][]sharding.GenesisNodeInfoHandler{
				0: {
					&mock.GenesisNodeInfoHandlerMock{
						AddressBytesValue: scAddressBytes,
						PubKeyBytesValue:  bytes.Repeat([]byte{1}, 96),
					},
					&mock.GenesisNodeInfoHandlerMock{
						AddressBytesValue: stakedAddr,
						PubKeyBytesValue:  bytes.Repeat([]byte{2}, 96),
					},
					&mock.GenesisNodeInfoHandlerMock{
						AddressBytesValue: scAddressBytes,
						PubKeyBytesValue:  bytes.Repeat([]byte{3}, 96),
					},
					&mock.GenesisNodeInfoHandlerMock{
						AddressBytesValue: stakedAddr2,
						PubKeyBytesValue:  bytes.Repeat([]byte{8}, 96),
					},
				},
				1: {
					&mock.GenesisNodeInfoHandlerMock{
						AddressBytesValue: scAddressBytes,
						PubKeyBytesValue:  bytes.Repeat([]byte{4}, 96),
					},
					&mock.GenesisNodeInfoHandlerMock{
						AddressBytesValue: scAddressBytes,
						PubKeyBytesValue:  bytes.Repeat([]byte{5}, 96),
					},
					&mock.GenesisNodeInfoHandlerMock{
						AddressBytesValue: stakedAddr2,
						PubKeyBytesValue:  bytes.Repeat([]byte{6}, 96),
					},
					&mock.GenesisNodeInfoHandlerMock{
						AddressBytesValue: stakedAddr2,
						PubKeyBytesValue:  bytes.Repeat([]byte{7}, 96),
					},
				},
			}, make(map[uint32][]sharding.GenesisNodeInfoHandler)
		},
		MinNumberOfNodesCalled: func() uint32 {
			return 1
		},
	}
	arg := createMockArgument(
		t,
		"testdata/genesisTest2.json",
		initialNodesSetup,
		big.NewInt(47000),
	)
	gbc, err := NewGenesisBlockCreator(arg)
	require.Nil(t, err)

	blocks, err := gbc.CreateGenesisBlocks()

	assert.Nil(t, err)
	assert.Equal(t, 3, len(blocks))
}

func TestCreateArgsGenesisBlockCreator_ShouldErrWhenGetNewArgForShardFails(t *testing.T) {
	scAddressBytes, _ := hex.DecodeString("00000000000000000500761b8c4a25d3979359223208b412285f635e71300102")
	shardIDs := []uint32{0, 1}
	mapArgsGenesisBlockCreator := make(map[uint32]ArgsGenesisBlockCreator)
	initialNodesSetup := createDummyNodesHandler(scAddressBytes)
	arg := createMockArgument(
		t,
		"testdata/genesisTest1.json",
		initialNodesSetup,
		big.NewInt(22000),
	)

	arg.ShardCoordinator = &mock.ShardCoordinatorMock{SelfShardId: 1}
	arg.TrieStorageManagers = make(map[string]data.StorageManager)
	gbc, err := NewGenesisBlockCreator(arg)
	require.Nil(t, err)

	err = gbc.createArgsGenesisBlockCreator(shardIDs, mapArgsGenesisBlockCreator)
	assert.True(t, errors.Is(err, trie.ErrNilTrieStorage))
}

func TestCreateArgsGenesisBlockCreator_ShouldWork(t *testing.T) {
	shardIDs := []uint32{0, 1}
	mapArgsGenesisBlockCreator := make(map[uint32]ArgsGenesisBlockCreator)
	scAddressBytes, _ := hex.DecodeString("00000000000000000500761b8c4a25d3979359223208b412285f635e71300102")
	initialNodesSetup := &mock.InitialNodesHandlerStub{
		InitialNodesInfoCalled: func() (map[uint32][]sharding.GenesisNodeInfoHandler, map[uint32][]sharding.GenesisNodeInfoHandler) {
			return map[uint32][]sharding.GenesisNodeInfoHandler{
				0: {
					&mock.GenesisNodeInfoHandlerMock{
						AddressBytesValue: scAddressBytes,
						PubKeyBytesValue:  bytes.Repeat([]byte{1}, 96),
					},
				},
				1: {
					&mock.GenesisNodeInfoHandlerMock{
						AddressBytesValue: scAddressBytes,
						PubKeyBytesValue:  bytes.Repeat([]byte{3}, 96),
					},
				},
			}, make(map[uint32][]sharding.GenesisNodeInfoHandler)
		},
		MinNumberOfNodesCalled: func() uint32 {
			return 1
		},
	}
	arg := createMockArgument(
		t,
		"testdata/genesisTest1.json",
		initialNodesSetup,
		big.NewInt(22000),
	)
	gbc, err := NewGenesisBlockCreator(arg)
	require.Nil(t, err)

	err = gbc.createArgsGenesisBlockCreator(shardIDs, mapArgsGenesisBlockCreator)
	assert.Nil(t, err)
	require.Equal(t, 2, len(mapArgsGenesisBlockCreator))
	assert.Equal(t, uint32(0), mapArgsGenesisBlockCreator[0].ShardCoordinator.SelfId())
	assert.Equal(t, uint32(1), mapArgsGenesisBlockCreator[1].ShardCoordinator.SelfId())
}

func TestCreateHardForkBlockProcessors_ShouldWork(t *testing.T) {
	selfShardID := uint32(0)
	shardIDs := []uint32{1, core.MetachainShardId}
	mapArgsGenesisBlockCreator := make(map[uint32]ArgsGenesisBlockCreator)
	mapHardForkBlockProcessor := make(map[uint32]update.HardForkBlockProcessor)
	scAddressBytes, _ := hex.DecodeString("00000000000000000500761b8c4a25d3979359223208b412285f635e71300102")
	initialNodesSetup := &mock.InitialNodesHandlerStub{
		InitialNodesInfoCalled: func() (map[uint32][]sharding.GenesisNodeInfoHandler, map[uint32][]sharding.GenesisNodeInfoHandler) {
			return map[uint32][]sharding.GenesisNodeInfoHandler{
				0: {
					&mock.GenesisNodeInfoHandlerMock{
						AddressBytesValue: scAddressBytes,
						PubKeyBytesValue:  bytes.Repeat([]byte{1}, 96),
					},
				},
				1: {
					&mock.GenesisNodeInfoHandlerMock{
						AddressBytesValue: scAddressBytes,
						PubKeyBytesValue:  bytes.Repeat([]byte{3}, 96),
					},
				},
			}, make(map[uint32][]sharding.GenesisNodeInfoHandler)
		},
		MinNumberOfNodesCalled: func() uint32 {
			return 1
		},
	}
	arg := createMockArgument(
		t,
		"testdata/genesisTest1.json",
		initialNodesSetup,
		big.NewInt(22000),
	)
	arg.importHandler = &updateMock.ImportHandlerStub{
		GetAccountsDBForShardCalled: func(shardID uint32) state.AccountsAdapter {
			return &mock.AccountsStub{}
		},
	}
	gbc, err := NewGenesisBlockCreator(arg)
	require.Nil(t, err)

	_ = gbc.createArgsGenesisBlockCreator(shardIDs, mapArgsGenesisBlockCreator)

	err = createHardForkBlockProcessors(selfShardID, shardIDs, mapArgsGenesisBlockCreator, mapHardForkBlockProcessor)
	assert.Nil(t, err)
	require.Equal(t, 2, len(mapHardForkBlockProcessor))
}

func createDummyNodesHandler(scAddressBytes []byte) genesis.InitialNodesHandler {
	return &mock.InitialNodesHandlerStub{
		InitialNodesInfoCalled: func() (map[uint32][]sharding.GenesisNodeInfoHandler, map[uint32][]sharding.GenesisNodeInfoHandler) {
			return map[uint32][]sharding.GenesisNodeInfoHandler{
				0: {
					&mock.GenesisNodeInfoHandlerMock{
						AddressBytesValue: scAddressBytes,
						PubKeyBytesValue:  bytes.Repeat([]byte{1}, 96),
					},
				},
				1: {
					&mock.GenesisNodeInfoHandlerMock{
						AddressBytesValue: scAddressBytes,
						PubKeyBytesValue:  bytes.Repeat([]byte{3}, 96),
					},
				},
			}, make(map[uint32][]sharding.GenesisNodeInfoHandler)
		},
		MinNumberOfNodesCalled: func() uint32 {
			return 1
		},
	}
}<|MERGE_RESOLUTION|>--- conflicted
+++ resolved
@@ -99,25 +99,13 @@
 				MinUnstakeTokensValue:                "1",
 			},
 			DelegationManagerSystemSCConfig: config.DelegationManagerSystemSCConfig{
-<<<<<<< HEAD
-				BaseIssuingCost:    "100",
-				MinCreationDeposit: "100",
-			},
-			DelegationSystemSCConfig: config.DelegationSystemSCConfig{
-				MinStakeAmount: "100",
-				MinServiceFee:  0,
-				MaxServiceFee:  100,
-=======
 				MinCreationDeposit:  "100",
-				EnabledEpoch:        0,
 				MinStakeAmount:      "100",
 				ConfigChangeAddress: "aabb00",
 			},
 			DelegationSystemSCConfig: config.DelegationSystemSCConfig{
-				EnabledEpoch:  0,
 				MinServiceFee: 0,
 				MaxServiceFee: 100,
->>>>>>> 90610f17
 			},
 		},
 		TrieStorageManagers: trieStorageManagers,
@@ -474,6 +462,7 @@
 	require.Equal(t, 2, len(mapHardForkBlockProcessor))
 }
 
+
 func createDummyNodesHandler(scAddressBytes []byte) genesis.InitialNodesHandler {
 	return &mock.InitialNodesHandlerStub{
 		InitialNodesInfoCalled: func() (map[uint32][]sharding.GenesisNodeInfoHandler, map[uint32][]sharding.GenesisNodeInfoHandler) {
