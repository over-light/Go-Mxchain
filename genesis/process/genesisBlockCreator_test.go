package process

import (
	"bytes"
	"encoding/hex"
	"math"
	"math/big"
	"testing"

	arwenConfig "github.com/ElrondNetwork/arwen-wasm-vm/config"
	"github.com/ElrondNetwork/elrond-go/config"
	"github.com/ElrondNetwork/elrond-go/data"
	"github.com/ElrondNetwork/elrond-go/data/state"
	factoryState "github.com/ElrondNetwork/elrond-go/data/state/factory"
	"github.com/ElrondNetwork/elrond-go/data/trie"
	"github.com/ElrondNetwork/elrond-go/data/trie/factory"
	"github.com/ElrondNetwork/elrond-go/dataRetriever"
	"github.com/ElrondNetwork/elrond-go/genesis"
	"github.com/ElrondNetwork/elrond-go/genesis/mock"
	"github.com/ElrondNetwork/elrond-go/genesis/parsing"
	"github.com/ElrondNetwork/elrond-go/process/economics"
	"github.com/ElrondNetwork/elrond-go/sharding"
	"github.com/ElrondNetwork/elrond-go/storage"
	"github.com/ElrondNetwork/elrond-go/vm/systemSmartContracts/defaults"
	"github.com/stretchr/testify/assert"
	"github.com/stretchr/testify/require"
)

var nodePrice = big.NewInt(5000)

//TODO improve code coverage of this package
func createMockArgument(
	t *testing.T,
	genesisFilename string,
	initialNodes genesis.InitialNodesHandler,
	entireSupply *big.Int,
) ArgsGenesisBlockCreator {

	memDBMock := mock.NewMemDbMock()
	storageManager, _ := trie.NewTrieStorageManagerWithoutPruning(memDBMock)

	trieStorageManagers := make(map[string]data.StorageManager)
	trieStorageManagers[factory.UserAccountTrie] = storageManager
	trieStorageManagers[factory.PeerAccountTrie] = storageManager

	arg := ArgsGenesisBlockCreator{
		GenesisTime:              0,
		StartEpochNum:            0,
		PubkeyConv:               mock.NewPubkeyConverterMock(32),
		Blkc:                     &mock.BlockChainStub{},
		Marshalizer:              &mock.MarshalizerMock{},
		Hasher:                   &mock.HasherMock{},
		Uint64ByteSliceConverter: &mock.Uint64ByteSliceConverterMock{},
		DataPool:                 mock.NewPoolsHolderMock(),
		TxLogsProcessor:          &mock.TxLogProcessorMock{},
		VirtualMachineConfig:     config.VirtualMachineConfig{},
		HardForkConfig:           config.HardforkConfig{},
		SystemSCConfig: config.SystemSmartContractsConfig{
			ESDTSystemSCConfig: config.ESDTSystemSCConfig{
				BaseIssuingCost: "5000000000000000000000",
				OwnerAddress:    "erd1932eft30w753xyvme8d49qejgkjc09n5e49w4mwdjtm0neld797su0dlxp",
			},
		},
		TrieStorageManagers: trieStorageManagers,
<<<<<<< HEAD
		ImportStartHandler:  &mock.ImportStartHandlerStub{},
=======
		BlockSignKeyGen:     &mock.KeyGenMock{},
>>>>>>> 4bcd9f46
	}

	arg.ShardCoordinator = &mock.ShardCoordinatorMock{
		NumOfShards: 2,
		SelfShardId: 0,
	}

	var err error
	arg.Accounts, err = createAccountAdapter(
		&mock.MarshalizerMock{},
		&mock.HasherMock{},
		factoryState.NewAccountCreator(),
		trieStorageManagers[factory.UserAccountTrie],
	)
	require.Nil(t, err)

	arg.ValidatorAccounts = &mock.AccountsStub{
		RootHashCalled: func() ([]byte, error) {
			return make([]byte, 0), nil
		},
		CommitCalled: func() ([]byte, error) {
			return make([]byte, 0), nil
		},
		SaveAccountCalled: func(account state.AccountHandler) error {
			return nil
		},
		LoadAccountCalled: func(address []byte) (state.AccountHandler, error) {
			return state.NewEmptyPeerAccount(), nil
		},
	}

	arg.GasMap = arwenConfig.MakeGasMapForTests()
	defaults.FillGasMapInternal(arg.GasMap, 1)

	ted := &economics.TestEconomicsData{
		EconomicsData: &economics.EconomicsData{},
	}
	ted.SetGenesisNodePrice(nodePrice)
	ted.SetMinStep(big.NewInt(1))
	ted.SetTotalSupply(entireSupply)
	ted.SetUnJailPrice(big.NewInt(1))
	ted.SetMaxGasLimitPerBlock(math.MaxUint64)
	arg.Economics = ted.EconomicsData

	arg.Store = &mock.ChainStorerMock{
		GetStorerCalled: func(unitType dataRetriever.UnitType) storage.Storer {
			return mock.NewStorerMock()
		},
	}

	arg.AccountsParser, err = parsing.NewAccountsParser(
		genesisFilename,
		arg.Economics.TotalSupply(),
		arg.PubkeyConv,
		&mock.KeyGeneratorStub{},
	)
	require.Nil(t, err)

	arg.SmartContractParser, err = parsing.NewSmartContractsParser(
		"testdata/smartcontracts.json",
		arg.PubkeyConv,
		&mock.KeyGeneratorStub{},
	)
	require.Nil(t, err)

	arg.InitialNodesSetup = initialNodes

	return arg
}

func TestGenesisBlockCreator_CreateGenesisBlocksJustDelegationShouldWork(t *testing.T) {
	scAddressBytes, _ := hex.DecodeString("00000000000000000500761b8c4a25d3979359223208b412285f635e71300102")
	stakedAddr, _ := hex.DecodeString("b00102030405060708090001020304050607080900010203040506070809000b")
	initialNodesSetup := &mock.InitialNodesHandlerStub{
		InitialNodesInfoCalled: func() (map[uint32][]sharding.GenesisNodeInfoHandler, map[uint32][]sharding.GenesisNodeInfoHandler) {
			return map[uint32][]sharding.GenesisNodeInfoHandler{
				0: {
					&mock.GenesisNodeInfoHandlerMock{
						AddressBytesValue: scAddressBytes,
						PubKeyBytesValue:  bytes.Repeat([]byte{1}, 96),
					},
					&mock.GenesisNodeInfoHandlerMock{
						AddressBytesValue: stakedAddr,
						PubKeyBytesValue:  bytes.Repeat([]byte{2}, 96),
					},
				},
				1: {
					&mock.GenesisNodeInfoHandlerMock{
						AddressBytesValue: scAddressBytes,
						PubKeyBytesValue:  bytes.Repeat([]byte{3}, 96),
					},
				},
			}, make(map[uint32][]sharding.GenesisNodeInfoHandler)
		},
		MinNumberOfNodesCalled: func() uint32 {
			return 1
		},
	}
	arg := createMockArgument(
		t,
		"testdata/genesisTest1.json",
		initialNodesSetup,
		big.NewInt(22000),
	)

	gbc, err := NewGenesisBlockCreator(arg)
	require.Nil(t, err)

	blocks, err := gbc.CreateGenesisBlocks()

	assert.Nil(t, err)
	assert.Equal(t, 3, len(blocks))
}

func TestGenesisBlockCreator_CreateGenesisBlocksStakingAndDelegationShouldWork(t *testing.T) {
	scAddressBytes, _ := hex.DecodeString("00000000000000000500761b8c4a25d3979359223208b412285f635e71300102")
	stakedAddr, _ := hex.DecodeString("b00102030405060708090001020304050607080900010203040506070809000b")
	stakedAddr2, _ := hex.DecodeString("d00102030405060708090001020304050607080900010203040506070809000d")
	initialNodesSetup := &mock.InitialNodesHandlerStub{
		InitialNodesInfoCalled: func() (map[uint32][]sharding.GenesisNodeInfoHandler, map[uint32][]sharding.GenesisNodeInfoHandler) {
			return map[uint32][]sharding.GenesisNodeInfoHandler{
				0: {
					&mock.GenesisNodeInfoHandlerMock{
						AddressBytesValue: scAddressBytes,
						PubKeyBytesValue:  bytes.Repeat([]byte{1}, 96),
					},
					&mock.GenesisNodeInfoHandlerMock{
						AddressBytesValue: stakedAddr,
						PubKeyBytesValue:  bytes.Repeat([]byte{2}, 96),
					},
					&mock.GenesisNodeInfoHandlerMock{
						AddressBytesValue: scAddressBytes,
						PubKeyBytesValue:  bytes.Repeat([]byte{3}, 96),
					},
					&mock.GenesisNodeInfoHandlerMock{
						AddressBytesValue: stakedAddr2,
						PubKeyBytesValue:  bytes.Repeat([]byte{8}, 96),
					},
				},
				1: {
					&mock.GenesisNodeInfoHandlerMock{
						AddressBytesValue: scAddressBytes,
						PubKeyBytesValue:  bytes.Repeat([]byte{4}, 96),
					},
					&mock.GenesisNodeInfoHandlerMock{
						AddressBytesValue: scAddressBytes,
						PubKeyBytesValue:  bytes.Repeat([]byte{5}, 96),
					},
					&mock.GenesisNodeInfoHandlerMock{
						AddressBytesValue: stakedAddr2,
						PubKeyBytesValue:  bytes.Repeat([]byte{6}, 96),
					},
					&mock.GenesisNodeInfoHandlerMock{
						AddressBytesValue: stakedAddr2,
						PubKeyBytesValue:  bytes.Repeat([]byte{7}, 96),
					},
				},
			}, make(map[uint32][]sharding.GenesisNodeInfoHandler)
		},
		MinNumberOfNodesCalled: func() uint32 {
			return 1
		},
	}
	arg := createMockArgument(
		t,
		"testdata/genesisTest2.json",
		initialNodesSetup,
		big.NewInt(47000),
	)
	gbc, err := NewGenesisBlockCreator(arg)
	require.Nil(t, err)

	blocks, err := gbc.CreateGenesisBlocks()

	assert.Nil(t, err)
	assert.Equal(t, 3, len(blocks))
}<|MERGE_RESOLUTION|>--- conflicted
+++ resolved
@@ -62,11 +62,8 @@
 			},
 		},
 		TrieStorageManagers: trieStorageManagers,
-<<<<<<< HEAD
+		BlockSignKeyGen:     &mock.KeyGenMock{},
 		ImportStartHandler:  &mock.ImportStartHandlerStub{},
-=======
-		BlockSignKeyGen:     &mock.KeyGenMock{},
->>>>>>> 4bcd9f46
 	}
 
 	arg.ShardCoordinator = &mock.ShardCoordinatorMock{
