--- conflicted
+++ resolved
@@ -46,11 +46,7 @@
 	body *block.Body,
 	nodesListSplitter genesis.NodesListSplitter,
 	hardForkBlockProcessor update.HardForkBlockProcessor,
-<<<<<<< HEAD
-) (data.MetaHeaderHandler, [][]byte, error) {
-=======
-) (data.HeaderHandler, [][]byte, *genesis.IndexingData, error) {
->>>>>>> c35322d7
+) (data.MetaHeaderHandler, [][]byte, *genesis.IndexingData, error) {
 	if mustDoHardForkImportProcess(arg) {
 		return createMetaGenesisBlockAfterHardFork(arg, body, hardForkBlockProcessor)
 	}
@@ -130,7 +126,7 @@
 
 	err = header.SetValidatorStatsRootHash(validatorRootHash)
 	if err != nil {
-		return nil, nil, err
+		return nil, nil, nil, err
 	}
 
 	err = saveGenesisMetaToStorage(arg.Data.StorageService(), arg.Core.InternalMarshalizer(), header)
@@ -151,11 +147,7 @@
 	arg ArgsGenesisBlockCreator,
 	body *block.Body,
 	hardForkBlockProcessor update.HardForkBlockProcessor,
-<<<<<<< HEAD
-) (data.MetaHeaderHandler, [][]byte, error) {
-=======
-) (data.HeaderHandler, [][]byte, *genesis.IndexingData, error) {
->>>>>>> c35322d7
+) (data.MetaHeaderHandler, [][]byte, *genesis.IndexingData, error) {
 	if check.IfNil(hardForkBlockProcessor) {
 		return nil, nil, nil, update.ErrNilHardForkBlockProcessor
 	}
@@ -173,7 +165,7 @@
 
 	err = hdrHandler.SetTimeStamp(arg.GenesisTime)
 	if err != nil {
-		return nil, nil, err
+		return nil, nil, nil, err
 	}
 
 	metaHdr, ok := hdrHandler.(*block.MetaBlock)
