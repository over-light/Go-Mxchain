--- conflicted
+++ resolved
@@ -424,13 +424,10 @@
 		disabledBalanceComputationHandler,
 		epochNotifier,
 		enableEpochs.OptimizeGasUsedInCrossMiniBlocksEnableEpoch,
-<<<<<<< HEAD
+		enableEpochs.FrontRunningProtectionEnableEpoch,
 		enableEpochs.ScheduledMiniBlocksEnableEpoch,
 		txTypeHandler,
 		disabledScheduledTxsExecutionHandler,
-=======
-		enableEpochs.FrontRunningProtectionEnableEpoch,
->>>>>>> 3ba1d923
 	)
 	if err != nil {
 		return nil, err
