--- conflicted
+++ resolved
@@ -78,21 +78,20 @@
 	return make([]byte, 0)
 }
 
-<<<<<<< HEAD
+// RequestPeerAuthenticationsChunk does nothing
+func (r *RequestHandler) RequestPeerAuthenticationsChunk(_ uint32, _ uint32) {
+}
+
+// RequestPeerAuthenticationsByHashes does nothing
+func (r *RequestHandler) RequestPeerAuthenticationsByHashes(_ uint32, _ [][]byte) {
+}
+
 // RequestValidatorInfo does nothing
 func (r *RequestHandler) RequestValidatorInfo(_ []byte) {
 }
 
 // RequestValidatorsInfo does nothing
 func (r *RequestHandler) RequestValidatorsInfo(_ [][]byte) {
-=======
-// RequestPeerAuthenticationsChunk does nothing
-func (r *RequestHandler) RequestPeerAuthenticationsChunk(_ uint32, _ uint32) {
-}
-
-// RequestPeerAuthenticationsByHashes does nothing
-func (r *RequestHandler) RequestPeerAuthenticationsByHashes(_ uint32, _ [][]byte) {
->>>>>>> 73952d6a
 }
 
 // IsInterfaceNil returns true if there is no value under the interface
