package process

import (
	"fmt"
	"path"
	"path/filepath"

	"github.com/ElrondNetwork/elrond-go/core"
	"github.com/ElrondNetwork/elrond-go/core/check"
	"github.com/ElrondNetwork/elrond-go/data"
	"github.com/ElrondNetwork/elrond-go/data/block"
	"github.com/ElrondNetwork/elrond-go/data/blockchain"
	factoryState "github.com/ElrondNetwork/elrond-go/data/state/factory"
	triesFactory "github.com/ElrondNetwork/elrond-go/data/trie/factory"
	"github.com/ElrondNetwork/elrond-go/dataRetriever"
	"github.com/ElrondNetwork/elrond-go/genesis"
	"github.com/ElrondNetwork/elrond-go/genesis/process/intermediate"
	"github.com/ElrondNetwork/elrond-go/process"
	"github.com/ElrondNetwork/elrond-go/process/smartContract/builtInFunctions"
	"github.com/ElrondNetwork/elrond-go/process/smartContract/hooks"
	"github.com/ElrondNetwork/elrond-go/sharding"
	"github.com/ElrondNetwork/elrond-go/storage/factory"
	"github.com/ElrondNetwork/elrond-go/storage/storageUnit"
	"github.com/ElrondNetwork/elrond-go/update"
	"github.com/ElrondNetwork/elrond-go/update/files"
	hardfork "github.com/ElrondNetwork/elrond-go/update/genesis"
)

const accountStartNonce = uint64(0)

type genesisBlockCreationHandler func(arg ArgsGenesisBlockCreator, nodesListSplitter genesis.NodesListSplitter) (data.HeaderHandler, error)

type genesisBlockCreator struct {
	arg                 ArgsGenesisBlockCreator
	shardCreatorHandler genesisBlockCreationHandler
	metaCreatorHandler  genesisBlockCreationHandler
}

// NewGenesisBlockCreator creates a new genesis block creator instance able to create genesis blocks on all initial shards
func NewGenesisBlockCreator(arg ArgsGenesisBlockCreator) (*genesisBlockCreator, error) {
	err := checkArgumentsForBlockCreator(arg)
	if err != nil {
		return nil, fmt.Errorf("%w while creating NewGenesisBlockCreator", err)
	}

	gbc := &genesisBlockCreator{
		arg:                 arg,
		shardCreatorHandler: CreateShardGenesisBlock,
		metaCreatorHandler:  CreateMetaGenesisBlock,
	}

	if mustDoHardForkImportProcess(gbc.arg) {
		err = gbc.createHardForkImportHandler()
		if err != nil {
			return nil, err
		}
	}

	return gbc, nil
}

func mustDoHardForkImportProcess(arg ArgsGenesisBlockCreator) bool {
	return arg.ImportStartHandler.ShouldStartImport() && arg.StartEpochNum <= arg.HardForkConfig.StartEpoch
}

func getGenesisBlocksRoundNonceEpoch(arg ArgsGenesisBlockCreator) (uint64, uint64, uint32) {
	if arg.HardForkConfig.AfterHardFork {
		return arg.HardForkConfig.StartRound, arg.HardForkConfig.StartNonce, arg.HardForkConfig.StartEpoch
	}
	return 0, 0, 0
}

func (gbc *genesisBlockCreator) createHardForkImportHandler() error {
	importFolder := filepath.Join(gbc.arg.WorkingDir, gbc.arg.HardForkConfig.ImportFolder)

	importConfig := gbc.arg.HardForkConfig.ImportStateStorageConfig
	dbConfig := factory.GetDBFromConfig(importConfig.DB)
	dbConfig.FilePath = path.Join(importFolder, importConfig.DB.FilePath)
	importStore, err := storageUnit.NewStorageUnitFromConf(
		factory.GetCacherFromConfig(importConfig.Cache),
		dbConfig,
		factory.GetBloomFromConfig(importConfig.Bloom),
	)
	if err != nil {
		return err
	}

	args := files.ArgsNewMultiFileReader{
		ImportFolder: importFolder,
		ImportStore:  importStore,
	}
	multiFileReader, err := files.NewMultiFileReader(args)
	if err != nil {
		return err
	}

	argsHardForkImport := hardfork.ArgsNewStateImport{
		Reader:              multiFileReader,
		Hasher:              gbc.arg.Hasher,
		Marshalizer:         gbc.arg.Marshalizer,
		ShardID:             gbc.arg.ShardCoordinator.SelfId(),
		StorageConfig:       gbc.arg.HardForkConfig.ImportStateStorageConfig,
		TrieStorageManagers: gbc.arg.TrieStorageManagers,
	}
	importHandler, err := hardfork.NewStateImport(argsHardForkImport)
	if err != nil {
		return err
	}

	gbc.arg.importHandler = importHandler
	return nil
}

func checkArgumentsForBlockCreator(arg ArgsGenesisBlockCreator) error {
	if check.IfNil(arg.Accounts) {
		return process.ErrNilAccountsAdapter
	}
	if check.IfNil(arg.PubkeyConv) {
		return process.ErrNilPubkeyConverter
	}
	if check.IfNil(arg.InitialNodesSetup) {
		return process.ErrNilNodesSetup
	}
	if check.IfNil(arg.Economics) {
		return process.ErrNilEconomicsData
	}
	if check.IfNil(arg.ShardCoordinator) {
		return process.ErrNilShardCoordinator
	}
	if check.IfNil(arg.Store) {
		return process.ErrNilStore
	}
	if check.IfNil(arg.Blkc) {
		return process.ErrNilBlockChain
	}
	if check.IfNil(arg.Marshalizer) {
		return process.ErrNilMarshalizer
	}
	if check.IfNil(arg.Hasher) {
		return process.ErrNilHasher
	}
	if check.IfNil(arg.Uint64ByteSliceConverter) {
		return process.ErrNilUint64Converter
	}
	if check.IfNil(arg.DataPool) {
		return process.ErrNilPoolsHolder
	}
	if check.IfNil(arg.AccountsParser) {
		return genesis.ErrNilAccountsParser
	}
	if arg.GasMap == nil {
		return process.ErrNilGasSchedule
	}
	if check.IfNil(arg.TxLogsProcessor) {
		return process.ErrNilTxLogsProcessor
	}
	if check.IfNil(arg.SmartContractParser) {
		return genesis.ErrNilSmartContractParser
	}
	if arg.TrieStorageManagers == nil {
		return genesis.ErrNilTrieStorageManager
	}
	if check.IfNil(arg.ImportStartHandler) {
		return update.ErrNilImportStartHandler
	}
	if check.IfNil(arg.SignMarshalizer) {
		return process.ErrNilMarshalizer
	}

	return nil
}

func mustDoGenesisProcess(arg ArgsGenesisBlockCreator) bool {
	genesisEpoch := uint32(0)
	if arg.HardForkConfig.AfterHardFork == true {
		genesisEpoch = arg.HardForkConfig.StartEpoch
	}

	if arg.StartEpochNum != genesisEpoch {
		return false
	}

	return true
}

func createEmptyGenesisBlocks(numOfShards uint32) map[uint32]data.HeaderHandler {
	mapEmptyGenesisBlocks := make(map[uint32]data.HeaderHandler)
	mapEmptyGenesisBlocks[core.MetachainShardId] = &block.MetaBlock{}
	for i := uint32(0); i < numOfShards; i++ {
		mapEmptyGenesisBlocks[i] = &block.Header{}
	}
	return mapEmptyGenesisBlocks
}

// CreateGenesisBlocks will try to create the genesis blocks for all shards
func (gbc *genesisBlockCreator) CreateGenesisBlocks() (map[uint32]data.HeaderHandler, error) {
	genesisBlocks := make(map[uint32]data.HeaderHandler)
	var err error
	var genesisBlock data.HeaderHandler
	var newArgument ArgsGenesisBlockCreator

	if !mustDoGenesisProcess(gbc.arg) {
		return createEmptyGenesisBlocks(gbc.arg.ShardCoordinator.NumberOfShards()), nil
	}

	if mustDoHardForkImportProcess(gbc.arg) {
		err = gbc.arg.importHandler.ImportAll()
		if err != nil {
			return nil, err
		}

		err = gbc.computeDNSAddressesIfHardFork()
		if err != nil {
			return nil, err
		}
	}

	nodesListSplitter, err := intermediate.NewNodesListSplitter(gbc.arg.InitialNodesSetup, gbc.arg.AccountsParser)
	if err != nil {
		return nil, err
	}

	for shardID := uint32(0); shardID < gbc.arg.ShardCoordinator.NumberOfShards(); shardID++ {
		log.Debug("genesis block creator",
			"shard ID", shardID,
		)
		newArgument, err = gbc.getNewArgForShard(shardID)
		if err != nil {
			return nil, fmt.Errorf("'%w' while creating new argument for shard %d",
				err, shardID)
		}

		genesisBlock, err = gbc.shardCreatorHandler(newArgument, nodesListSplitter)
		if err != nil {
			return nil, fmt.Errorf("'%w' while generating genesis block for shard %d",
				err, shardID)
		}

		genesisBlocks[shardID] = genesisBlock
		err = gbc.saveGenesisBlock(genesisBlock)
		if err != nil {
			return nil, fmt.Errorf("'%w' while saving genesis block for shard %d",
				err, shardID)
		}
	}

	log.Debug("genesis block creator",
		"shard ID", "meta",
	)

	newArgument, err = gbc.getNewArgForShard(core.MetachainShardId)
	if err != nil {
		return nil, fmt.Errorf("'%w' while creating new argument for metachain", err)
	}

	newArgument.Blkc = blockchain.NewMetaChain()
	genesisBlock, err = gbc.metaCreatorHandler(newArgument, nodesListSplitter)
	if err != nil {
		return nil, fmt.Errorf("'%w' while generating genesis block for metachain", err)
	}

	genesisBlocks[core.MetachainShardId] = genesisBlock
	err = gbc.saveGenesisBlock(genesisBlock)
	if err != nil {
		return nil, fmt.Errorf("'%w' while saving genesis block for metachain", err)
	}

	for i := uint32(0); i < gbc.arg.ShardCoordinator.NumberOfShards(); i++ {
		gb := genesisBlocks[i]

		log.Info("genesis block created",
			"shard ID", gb.GetShardID(),
			"nonce", gb.GetNonce(),
			"round", gb.GetRound(),
			"root hash", gb.GetRootHash(),
		)
	}
	log.Info("genesis block created",
		"shard ID", "metachain",
		"nonce", genesisBlock.GetNonce(),
		"round", genesisBlock.GetRound(),
		"root hash", genesisBlock.GetRootHash(),
	)

	//TODO call here trie pruning on all roothashes not from current shard

	return genesisBlocks, nil
}

// in case of hardfork initial smart contracts deployment is not called as they are all imported from previous state
func (gbc *genesisBlockCreator) computeDNSAddressesIfHardFork() error {
	var dnsSC genesis.InitialSmartContractHandler
	for _, sc := range gbc.arg.SmartContractParser.InitialSmartContracts() {
		if sc.GetType() == genesis.DNSType {
			dnsSC = sc
			break
		}
	}

	if dnsSC == nil || check.IfNil(dnsSC) {
		return nil
	}

	builtInFuncs := builtInFunctions.NewBuiltInFunctionContainer()
	argsHook := hooks.ArgBlockChainHook{
		Accounts:         gbc.arg.Accounts,
		PubkeyConv:       gbc.arg.PubkeyConv,
		StorageService:   gbc.arg.Store,
		BlockChain:       gbc.arg.Blkc,
		ShardCoordinator: gbc.arg.ShardCoordinator,
		Marshalizer:      gbc.arg.Marshalizer,
		Uint64Converter:  gbc.arg.Uint64ByteSliceConverter,
		BuiltInFunctions: builtInFuncs,
	}
	blockChainHook, err := hooks.NewBlockChainHookImpl(argsHook)
	if err != nil {
		return err
	}

	isForCurrentShard := func([]byte) bool {
		// after hardfork we are interested only in the smart contract addresses, as they are already deployed
		return true
	}
	initialAddresses := intermediate.GenerateInitialPublicKeys(genesis.InitialDNSAddress, isForCurrentShard)
	for _, address := range initialAddresses {
		scResultingAddress, errNewAddress := blockChainHook.NewAddress(address, accountStartNonce, dnsSC.VmTypeBytes())
		if errNewAddress != nil {
			return errNewAddress
		}

		dnsSC.AddAddressBytes(scResultingAddress)
		dnsSC.AddAddress(gbc.arg.PubkeyConv.Encode(scResultingAddress))
	}

	return nil
}

func (gbc *genesisBlockCreator) getNewArgForShard(shardID uint32) (ArgsGenesisBlockCreator, error) {
	var err error

	isCurrentShard := shardID == gbc.arg.ShardCoordinator.SelfId()
<<<<<<< HEAD
	shouldUseProvidedAccountsDB := isCurrentShard && (gbc.arg.StartEpochNum == 0 || mustDoHardForkImportProcess(gbc.arg))
	if shouldUseProvidedAccountsDB {
=======
	if isCurrentShard {
>>>>>>> da03969b
		return gbc.arg, nil
	}

	newArgument := gbc.arg //copy the arguments
	newArgument.Accounts, err = createAccountAdapter(
		newArgument.Marshalizer,
		newArgument.Hasher,
		factoryState.NewAccountCreator(),
		gbc.arg.TrieStorageManagers[triesFactory.UserAccountTrie],
	)
	if err != nil {
		return ArgsGenesisBlockCreator{}, fmt.Errorf("'%w' while generating an in-memory accounts adapter for shard %d",
			err, shardID)
	}

	newArgument.ShardCoordinator, err = sharding.NewMultiShardCoordinator(
		newArgument.ShardCoordinator.NumberOfShards(),
		shardID,
	)
	if err != nil {
		return ArgsGenesisBlockCreator{}, fmt.Errorf("'%w' while generating an temporary shard coordinator for shard %d",
			err, shardID)
	}

	return newArgument, err
}

func (gbc *genesisBlockCreator) saveGenesisBlock(header data.HeaderHandler) error {
	blockBuff, err := gbc.arg.Marshalizer.Marshal(header)
	if err != nil {
		return err
	}

	hash := gbc.arg.Hasher.Compute(string(blockBuff))
	unitType := dataRetriever.BlockHeaderUnit
	if header.GetShardID() == core.MetachainShardId {
		unitType = dataRetriever.MetaBlockUnit
	}

	return gbc.arg.Store.Put(unitType, hash, blockBuff)
}

func saveGenesisBodyToStorage(txCoordinator process.TransactionCoordinator, bodyHandler data.BodyHandler) {
	blockBody, ok := bodyHandler.(*block.Body)
	if !ok {
		log.Warn("wrong type assertion when saving genesis body to storage")
		return
	}

	errNotCritical := txCoordinator.SaveBlockDataToStorage(blockBody)
	if errNotCritical != nil {
		log.Warn("could not save genesis block body to storage", "error", errNotCritical)
	}
}<|MERGE_RESOLUTION|>--- conflicted
+++ resolved
@@ -339,12 +339,7 @@
 	var err error
 
 	isCurrentShard := shardID == gbc.arg.ShardCoordinator.SelfId()
-<<<<<<< HEAD
-	shouldUseProvidedAccountsDB := isCurrentShard && (gbc.arg.StartEpochNum == 0 || mustDoHardForkImportProcess(gbc.arg))
-	if shouldUseProvidedAccountsDB {
-=======
 	if isCurrentShard {
->>>>>>> da03969b
 		return gbc.arg, nil
 	}
 
