package process

import (
	"github.com/ElrondNetwork/elrond-go/data"
	"github.com/ElrondNetwork/elrond-go/data/state"
	"github.com/ElrondNetwork/elrond-go/data/trie"
	"github.com/ElrondNetwork/elrond-go/hashing"
	"github.com/ElrondNetwork/elrond-go/marshal"
)

func createAccountAdapter(
	marshalizer marshal.Marshalizer,
	hasher hashing.Hasher,
	accountFactory state.AccountFactory,
	trieStorage data.StorageManager,
) (state.AccountsAdapter, error) {
<<<<<<< HEAD

	trieStorage, err := trie.NewTrieStorageManagerWithoutPruning(createMemUnit())
	if err != nil {
		return nil, err
	}

	maxTrieLevelInMemory := uint(5)
	tr, err := trie.NewTrie(trieStorage, marshalizer, hasher, maxTrieLevelInMemory)
=======
	tr, err := trie.NewTrie(trieStorage, marshalizer, hasher)
>>>>>>> 0df71414
	if err != nil {
		return nil, err
	}

	adb, err := state.NewAccountsDB(tr, hasher, marshalizer, accountFactory)
	if err != nil {
		return nil, err
	}

	return adb, nil
}<|MERGE_RESOLUTION|>--- conflicted
+++ resolved
@@ -14,18 +14,8 @@
 	accountFactory state.AccountFactory,
 	trieStorage data.StorageManager,
 ) (state.AccountsAdapter, error) {
-<<<<<<< HEAD
-
-	trieStorage, err := trie.NewTrieStorageManagerWithoutPruning(createMemUnit())
-	if err != nil {
-		return nil, err
-	}
-
 	maxTrieLevelInMemory := uint(5)
 	tr, err := trie.NewTrie(trieStorage, marshalizer, hasher, maxTrieLevelInMemory)
-=======
-	tr, err := trie.NewTrie(trieStorage, marshalizer, hasher)
->>>>>>> 0df71414
 	if err != nil {
 		return nil, err
 	}
