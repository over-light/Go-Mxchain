--- conflicted
+++ resolved
@@ -42,12 +42,9 @@
 	TrieStorageManagers      map[string]data.StorageManager
 	ChainID                  string
 	SystemSCConfig           config.SystemSmartContractsConfig
-<<<<<<< HEAD
+	BlockSignKeyGen          crypto.KeyGenerator
 	ImportStartHandler       update.ImportStartHandler
 	WorkingDir               string
-=======
-	BlockSignKeyGen          crypto.KeyGenerator
->>>>>>> 4bcd9f46
 	// created component needed only for hardfork
 	importHandler update.ImportHandler
 }