--- conflicted
+++ resolved
@@ -82,15 +82,9 @@
 	IsInterfaceNil() bool
 }
 
-<<<<<<< HEAD
-// NodesHandler is a wrapper over the nodes setup that has some helper functions used when processing genesis tasks
-type NodesHandler interface {
-	GetAllNodes() []sharding.GenesisNodeInfoHandler
-=======
 // NodesListSplitter is able to split de initial nodes based on some criteria
 type NodesListSplitter interface {
-	GetAllStakedNodes() []sharding.GenesisNodeInfoHandler
->>>>>>> 0ae9ce25
+	GetAllNodes() []sharding.GenesisNodeInfoHandler
 	GetDelegatedNodes(delegationScAddress []byte) []sharding.GenesisNodeInfoHandler
 	IsInterfaceNil() bool
 }
